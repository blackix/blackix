--- conflicted
+++ resolved
@@ -1,8 +1,4 @@
-<<<<<<< HEAD
-// Copyright 1998-2018 Epic Games, Inc. All Rights Reserved.
-=======
 ﻿// Copyright 1998-2018 Epic Games, Inc. All Rights Reserved.
->>>>>>> cf6d231e
 
 #pragma once
 
@@ -16,10 +12,7 @@
 	static void SignalObjects(uint64 SignalObject0, uint64 SignalObject1);
 	static void TestClear(uint64 Dest);
 	static uint64 AliasImageSRGB(const uint64 Allocation, const uint64 AllocationOffset, const uint32 Width, const uint32 Height);
-<<<<<<< HEAD
-=======
 	static bool GetVulkanDeviceExtensionsRequired(struct VkPhysicalDevice_T* pPhysicalDevice, TArray<const ANSICHAR*>& Out);
 	static bool GetMediaTexture(FTextureRHIRef& Result, FSamplerStateRHIRef& SamplerResult, const uint64 MediaTextureHandle);
 	static void AliasMediaTexture(FTextureRHIParamRef DestTexture, FTextureRHIParamRef SrcTexture);
->>>>>>> cf6d231e
 };