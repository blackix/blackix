--- conflicted
+++ resolved
@@ -88,12 +88,9 @@
 			{
 				// The default VDZI dir.
 				DllSearchPaths.Add(FPaths::Combine(*MLSDK, TEXT("VirtualDevice"), TEXT("lib")));
-<<<<<<< HEAD
-=======
 				// We also need to add the default bin dir as dependent libs are placed there instead
 				// of in the lib directory.
 				DllSearchPaths.Add(FPaths::Combine(*MLSDK, TEXT("VirtualDevice"), TEXT("bin")));
->>>>>>> cf6d231e
 			}
 		}
 #endif
