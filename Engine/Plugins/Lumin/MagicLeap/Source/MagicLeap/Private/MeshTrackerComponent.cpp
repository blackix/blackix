--- conflicted
+++ resolved
@@ -434,12 +434,7 @@
 		return;
 	}
 
-<<<<<<< HEAD
-	static const auto FakeMeshTrackerDataCVar = IConsoleManager::Get().FindConsoleVariable(TEXT("vr.MagicLeap.FakeMeshTrackerData"));
-	if (FakeMeshTrackerDataCVar != nullptr && FakeMeshTrackerDataCVar->GetInt())
-=======
 	if (!IMagicLeapPlugin::Get().IsMagicLeapHMDValid())
->>>>>>> cf6d231e
 	{
 		return;
 	}
@@ -646,33 +641,6 @@
 						CurrentMeshDataCache->Triangles.Add(static_cast<uint32>(MeshData.index[i]));
 					}
 
-<<<<<<< HEAD
-					// Read normal stream
-					{
-						uint32 NormalsCount = 0;
-						if (Impl->Data.normal_stream_index != MLDataArray_InvalidStreamIndex && CurrentMeshData.streams[Impl->Data.normal_stream_index].type != MLDataArrayType_None)
-						{
-							NormalsCount = CurrentMeshData.streams[Impl->Data.normal_stream_index].count;
-							CurrentMeshDataCache->Normals.Reserve(NormalsCount);
-							for (uint32 i = 0; i < NormalsCount; ++i)
-							{
-								const auto &normal = CurrentMeshData.streams[Impl->Data.normal_stream_index].xyz_array[i];
-								CurrentMeshDataCache->Normals.Add(MagicLeap::ToFVector(normal, 1.0f));
-							}
-						}
-						else
-						{
-							// Vulkan requires that tangent data exist, so we provide fake normals and tangents even if it does not
-
-							NormalsCount = CurrentMeshDataCache->Vertices.Num();
-							CurrentMeshDataCache->Normals.Reserve(NormalsCount);
-							for (uint32 i = 0; i < NormalsCount; ++i)
-							{
-								FVector Normal = CurrentMeshDataCache->Vertices[i];
-								Normal.Normalize();
-								CurrentMeshDataCache->Normals.Add(Normal);
-							}
-=======
 					// Pull normals
 					CurrentMeshDataCache->Normals.Reserve(MeshData.vertex_count);
 					if (nullptr != MeshData.normal)
@@ -681,7 +649,6 @@
 						{
 							CurrentMeshDataCache->Normals.Add(MagicLeap::
 								ToFVector(MeshData.normal[n], 1.0f));
->>>>>>> cf6d231e
 						}
 					}
 					// If no normals were provided we need to pack fake ones for Vulkan
@@ -689,19 +656,10 @@
 					{
 						for (uint32_t n = 0; n < MeshData.vertex_count; ++ n)
 						{
-<<<<<<< HEAD
-							const FVector Normal = CurrentMeshDataCache->Normals[i];
-							const FVector NonNormal = Normal.X < Normal.Z ? FVector(0, 0, 1) : FVector(0, 1, 0);
-							const FVector TangentX = FVector::CrossProduct(Normal, NonNormal);
-							CurrentMeshDataCache->Tangents.Add(TangentX);
-							CurrentMeshDataCache->Tangents.Add(Normal);
-=======
 							FVector FakeNormal = CurrentMeshDataCache->OffsetVertices[n];
 							FakeNormal.Normalize();
 							CurrentMeshDataCache->Normals.Add(FakeNormal);
->>>>>>> cf6d231e
 						}
-
 					}
 
 					// Calculate and pack tangents
@@ -719,9 +677,6 @@
 						CurrentMeshDataCache->Tangents.Add(Norm);
 					}
 
-<<<<<<< HEAD
-					// Write VertexColor
-=======
 					// Pull confidence
 					if (nullptr != MeshData.confidence)
 					{
@@ -730,7 +685,6 @@
 
 					// Apply chosen vertex color mode
 					switch (VertexColorMode)
->>>>>>> cf6d231e
 					{
 						case EMLMeshVertexColorMode::Confidence:
 						{
@@ -772,15 +726,6 @@
 						}
 						case EMLMeshVertexColorMode::None:
 						{
-<<<<<<< HEAD
-							// Vulkan requires that we fill everything in.
-							const uint32 VertexCount = CurrentMeshDataCache->Vertices.Num();
-							for (uint32 i = 0; i < VertexCount; ++i)
-							{
-								CurrentMeshDataCache->VertexColors.Add(FColor::White);
-							}
-=======
->>>>>>> cf6d231e
 							break;
 						}
 						default:
@@ -788,31 +733,8 @@
 							break;
 					}
 
-<<<<<<< HEAD
-					// Unlock mesh data array.
-					MLDataArrayUnlock(CurrentMeshHandle);
-				}
-
-				// Write UVs
-				{
-					const uint32 VertexCount = CurrentMeshDataCache->Vertices.Num();
-					for (uint32 i = 0; i < VertexCount; ++i)
-					{
-						const float FakeCoord = (float)i / (float)VertexCount;
-						CurrentMeshDataCache->UV0.Add(FVector2D(FakeCoord, FakeCoord));
-					}
-				}
-
-				// We don't add any sections to the procedural mesh component for point clouds.
-				if (MeshType != EMeshType::PointCloud)
-				{
-					// Create or Update. Create on existing mesh section will overwrite that section.
-
-					if (MRMesh)
-=======
 					// To work in all rendering paths we always set a vertex color
 					if (CurrentMeshDataCache->VertexColors.Num() == 0)
->>>>>>> cf6d231e
 					{
 						for (uint32 v = 0; v < MeshData.vertex_count; ++ v)
 						{
@@ -845,134 +767,8 @@
 						);
 					}
 
-<<<<<<< HEAD
-			// Add new mesh handles.
-			for (auto CurrentMeshHandle : CurrentMeshHandleSet)
-			{
-				if (!Impl->MeshHandleCacheMap.Contains(CurrentMeshHandle))
-				{
-					FMeshTrackerImpl::MeshCache CurrentMeshCache;
-					memset(&CurrentMeshCache.Diff, 0, sizeof(MLDataArrayDiff));
-					CurrentMeshCache.Section = (Impl->SectionCounter)++;
-					Impl->MeshHandleCacheMap.Add(CurrentMeshHandle, CurrentMeshCache);
-				}
-			}
-		}
-
-		for (auto& MeshData : Impl->MeshHandleCacheMap)
-		{
-			// Lock mesh data array.
-			uint64 CurrentMeshHandle = MeshData.Key;
-			if (bModeChanged && CurrentMeshHandle == newMode)
-			{
-				Impl->bUpdateRequested = false;
-				// Collect current mesh data.
-				FMeshTrackerImpl::FMLCachedMeshData::SharedPtr CurrentMeshDataCache = Impl->AquireMeshDataCache();
-				CurrentMeshDataCache->BrickId = CurrentMeshHandle;
-
-				FVector Origin = FVector((CurrentMeshHandle + 1) * 50, 0, 0);
-				static FVector Extents(20.0f, 20.0f, 50.0f);
-
-				const int32 VertCount = 8;
-				CurrentMeshDataCache->Vertices.Reserve(VertCount);
-
-				CurrentMeshDataCache->Vertices.Add(FVector(Origin.X + Extents.X, Origin.Y - Extents.Y, Origin.Z + Extents.Z));  // 0
-				CurrentMeshDataCache->Vertices.Add(FVector(Origin.X + Extents.X, Origin.Y + Extents.Y, Origin.Z + Extents.Z));  // 1
-				CurrentMeshDataCache->Vertices.Add(FVector(Origin.X + Extents.X, Origin.Y + Extents.Y, Origin.Z - Extents.Z));  // 2
-				CurrentMeshDataCache->Vertices.Add(FVector(Origin.X + Extents.X, Origin.Y - Extents.Y, Origin.Z - Extents.Z));  // 3
-				CurrentMeshDataCache->Vertices.Add(FVector(Origin.X - Extents.X, Origin.Y - Extents.Y, Origin.Z + Extents.Z));  // 4
-				CurrentMeshDataCache->Vertices.Add(FVector(Origin.X - Extents.X, Origin.Y + Extents.Y, Origin.Z + Extents.Z));  // 5
-				CurrentMeshDataCache->Vertices.Add(FVector(Origin.X - Extents.X, Origin.Y + Extents.Y, Origin.Z - Extents.Z));  // 6
-				CurrentMeshDataCache->Vertices.Add(FVector(Origin.X - Extents.X, Origin.Y - Extents.Y, Origin.Z - Extents.Z));  // 7
-
-				CurrentMeshDataCache->UV0.Reserve(VertCount);
-				CurrentMeshDataCache->VertexColors.Reserve(VertCount);
-				for (int i = 0; i < VertCount; ++i)
-				{
-					int imod = i % 10;
-					CurrentMeshDataCache->VertexColors.Emplace(FColor::MakeRandomColor());
-					CurrentMeshDataCache->UV0.Add(FVector2D(imod*0.1f, imod*0.1f));
-				}
-				
-				// Vulkan requires that tangent data exist
-
-				CurrentMeshDataCache->Normals.Reserve(VertCount);
-				for (uint32 i = 0; i < VertCount; ++i)
-				{
-					CurrentMeshDataCache->Normals.Add(FVector(0,0,1));
-				}
-
-				// Also write normals into tangents
-				CurrentMeshDataCache->Tangents.Reserve(VertCount * 2);
-				for (uint32 i = 0; i < VertCount; ++i)
-				{
-					const FVector Normal = CurrentMeshDataCache->Normals[i];
-					const FVector NonNormal = Normal.X < Normal.Z ? FVector(0, 0, 1) : FVector(0, 1, 0);
-					const FVector TangentX = FVector::CrossProduct(Normal, NonNormal);
-					CurrentMeshDataCache->Tangents.Add(TangentX);
-					CurrentMeshDataCache->Tangents.Add(Normal);
-				}
-				
-				CurrentMeshDataCache->Triangles.Reserve(6 * 2 * 3);
-				// Read triangle (indices) stream
-				// This makes half the triangles of a box, one per side.
-				//CurrentMeshDataCache->Triangles.Add(0);
-				//CurrentMeshDataCache->Triangles.Add(1);
-				//CurrentMeshDataCache->Triangles.Add(2);
-
-				CurrentMeshDataCache->Triangles.Add(0);
-				CurrentMeshDataCache->Triangles.Add(2);
-				CurrentMeshDataCache->Triangles.Add(3);
-
-				//CurrentMeshDataCache->Triangles.Add(0);
-				//CurrentMeshDataCache->Triangles.Add(4);
-				//CurrentMeshDataCache->Triangles.Add(1);
-
-				CurrentMeshDataCache->Triangles.Add(1);
-				CurrentMeshDataCache->Triangles.Add(4);
-				CurrentMeshDataCache->Triangles.Add(5);
-
-				//CurrentMeshDataCache->Triangles.Add(7);
-				//CurrentMeshDataCache->Triangles.Add(5);
-				//CurrentMeshDataCache->Triangles.Add(4);
-
-				CurrentMeshDataCache->Triangles.Add(6);
-				CurrentMeshDataCache->Triangles.Add(5);
-				CurrentMeshDataCache->Triangles.Add(7);
-
-				//CurrentMeshDataCache->Triangles.Add(7);
-				//CurrentMeshDataCache->Triangles.Add(3);
-				//CurrentMeshDataCache->Triangles.Add(2);
-
-				CurrentMeshDataCache->Triangles.Add(7);
-				CurrentMeshDataCache->Triangles.Add(2);
-				CurrentMeshDataCache->Triangles.Add(6);
-
-				//CurrentMeshDataCache->Triangles.Add(7);
-				//CurrentMeshDataCache->Triangles.Add(4);
-				//CurrentMeshDataCache->Triangles.Add(0);
-
-				CurrentMeshDataCache->Triangles.Add(7);
-				CurrentMeshDataCache->Triangles.Add(0);
-				CurrentMeshDataCache->Triangles.Add(3);
-
-				//CurrentMeshDataCache->Triangles.Add(1);
-				//CurrentMeshDataCache->Triangles.Add(5);
-				//CurrentMeshDataCache->Triangles.Add(6);
-
-				CurrentMeshDataCache->Triangles.Add(2);
-				CurrentMeshDataCache->Triangles.Add(1);
-				CurrentMeshDataCache->Triangles.Add(6);
-
-
-				// We don't add any sections to the mesh component for point clouds.
-				if (MeshType != EMeshType::PointCloud)
-				{
-					if (MRMesh)
-=======
 					// Broadcast that a mesh was updated
 					if (OnMeshTrackerUpdated.IsBound())
->>>>>>> cf6d231e
 					{
 						// Hack because blueprints don't support uint32.
 						TArray<int32> Triangles(reinterpret_cast<const int32*>(CurrentMeshDataCache->
