// Copyright 1998-2019 Epic Games, Inc. All Rights Reserved.

#pragma once

#include "HeadMountedDisplayBase.h"
#include "Runtime/Launch/Resources/Version.h"
#include "IMagicLeapPlugin.h"
#include "IMagicLeapHMD.h"
#include "Misc/ScopeLock.h"
#include "HAL/ThreadSafeBool.h"

#include "XRRenderTargetManager.h"
#include "IStereoLayers.h"
#include "AppFramework.h"
#include "SceneViewExtension.h"
#include "MagicLeapMath.h"
#include "MagicLeapCustomPresent.h"
#include "MagicLeapHMDFunctionLibrary.h"
#include "LuminRuntimeSettings.h"
#include "MagicLeapPluginUtil.h" // for ML_INCLUDES_START/END

#if WITH_MLSDK
ML_INCLUDES_START
#include <ml_head_tracking.h>
ML_INCLUDES_END
#endif //WITH_MLSDK

class IARSystemSupport;
class FXRTrackingSystemBase;

/**
 * The public interface to this module.
 */
class ILuminARModule : public IModuleInterface
{
public:
	//create for mutual connection (regardless of construction order)
	virtual TSharedPtr<IARSystemSupport, ESPMode::ThreadSafe> CreateARImplementation() = 0;
	//Now connect (regardless of connection order)
	virtual void ConnectARImplementationToXRSystem(FXRTrackingSystemBase* InXRTrackingSystem) = 0;
	//Now initialize fully connected systems
	virtual void InitializeARImplementation() = 0;
};

/**
  * MagicLeap Head Mounted Display
  */
class MAGICLEAP_API FMagicLeapHMD : public IMagicLeapHMD, public FHeadMountedDisplayBase, public FXRRenderTargetManager, public TSharedFromThis<FMagicLeapHMD, ESPMode::ThreadSafe>
{
public:

	static const FName SystemName;

	/** IXRTrackingSystem interface */
	virtual bool OnStartGameFrame(FWorldContext& WorldContext) override;
	virtual bool OnEndGameFrame(FWorldContext& WorldContext) override;
	virtual void OnBeginRendering_GameThread() override;
	virtual void OnBeginRendering_RenderThread(FRHICommandListImmediate& RHICmdList, FSceneViewFamily& ViewFamily) override;
	virtual class IHeadMountedDisplay* GetHMDDevice() override { return this; }
	virtual class TSharedPtr< class IStereoRendering, ESPMode::ThreadSafe > GetStereoRenderingDevice() override { return AsShared(); }
	virtual class TSharedPtr< class IXRCamera, ESPMode::ThreadSafe > GetXRCamera(int32 DeviceId) override;
	virtual FName GetSystemName() const override;
	virtual FString GetVersionString() const override;

	virtual bool DoesSupportPositionalTracking() const override;
	virtual bool HasValidTrackingPosition() override;
	virtual bool GetTrackingSensorProperties(int32 DeviceId, FQuat& OutOrientation, FVector& OutPosition, FXRSensorProperties& OutSensorProperties) override;
	virtual bool EnumerateTrackedDevices(TArray<int32>& OutDevices, EXRTrackedDeviceType Type /*= EXRTrackedDeviceType::Any*/) override;
	virtual bool GetCurrentPose(int32 DeviceId, FQuat& OutOrientation, FVector& OutPosition) override;
	virtual bool GetRelativeEyePose(int32 DeviceId, EStereoscopicPass Eye, FQuat& OutOrientation, FVector& OutPosition) override;

	virtual bool IsHeadTrackingAllowed() const override;

	virtual void ResetOrientationAndPosition(float yaw = 0.f) override;
	virtual void ResetOrientation(float Yaw = 0.f) override;
	virtual void ResetPosition() override;

	virtual void OnBeginPlay(FWorldContext& InWorldContext) override;
	virtual void OnEndPlay(FWorldContext& InWorldContext) override;

	void SetBasePosition(const FVector& InBasePosition);
	FVector GetBasePosition() const;

	virtual void SetBaseRotation(const FRotator& BaseRot) override;
	virtual FRotator GetBaseRotation() const override;

	virtual void SetBaseOrientation(const FQuat& BaseOrient) override;
	virtual FQuat GetBaseOrientation() const override;

	float GetWorldToMetersScale() const override;

	/** IHeadMountedDisplay interface */
	virtual bool IsHMDConnected() override;
	virtual bool IsHMDEnabled() const override;
	virtual void EnableHMD(bool allow = true) override;
	virtual bool GetHMDMonitorInfo(MonitorInfo&) override;
	virtual void SetInterpupillaryDistance(float NewInterpupillaryDistance) override;
	virtual float GetInterpupillaryDistance() const override;

	virtual bool IsChromaAbCorrectionEnabled() const override;

	virtual void GetFieldOfView(float& OutHFOVInDegrees, float& OutVFOVInDegrees) const override;
	virtual void UpdateScreenSettings(const FViewport* InViewport) override {}
	virtual bool IsRenderingPaused() const override { return bIsRenderingPaused; }
<<<<<<< HEAD
=======

	virtual float GetPixelDenity() const override { return PixelDensity; }
	virtual void SetPixelDensity(const float NewDensity) override;
	virtual FIntPoint GetIdealRenderTargetSize() const override;
>>>>>>> 5edfa17c

	/** IStereoRendering interface */
	virtual bool IsStereoEnabled() const override
	{
		return bStereoEnabled && bHmdEnabled;
	}

	virtual bool EnableStereo(bool bStereo = true) override;
	virtual void AdjustViewRect(EStereoscopicPass StereoPass, int32& X, int32& Y, uint32& SizeX, uint32& SizeY) const override;
	virtual void InitCanvasFromView(FSceneView* InView, UCanvas* Canvas) override;
	virtual void GetEyeRenderParams_RenderThread(const FRenderingCompositePassContext& Context, FVector2D& EyeToSrcUVScaleValue, FVector2D& EyeToSrcUVOffsetValue) const override;
	virtual void CalculateRenderTargetSize(const class FViewport& Viewport, uint32& InOutSizeX, uint32& InOutSizeY) override;
	virtual bool NeedReAllocateViewportRenderTarget(const FViewport& Viewport) override;
	virtual bool AllocateRenderTargetTexture(uint32 Index, uint32 SizeX, uint32 SizeY, uint8 Format, uint32 NumMips, uint32 Flags, uint32 TargetableTextureFlags, FTexture2DRHIRef& OutTargetableTexture, FTexture2DRHIRef& OutShaderResourceTexture, uint32 NumSamples = 1) override;
	//virtual FRHICustomPresent* GetCustomPresent() override;
	virtual IStereoRenderTargetManager* GetRenderTargetManager() override { return this; }

	virtual FMatrix GetStereoProjectionMatrix(const EStereoscopicPass StereoPassType) const override;

	virtual void SetClippingPlanes(float NCP, float FCP) override;
	virtual void RenderTexture_RenderThread(class FRHICommandListImmediate& RHICmdList, class FRHITexture2D* BackBuffer, class FRHITexture2D* SrcTexture, FVector2D WindowSize) const override;

	virtual bool GetHMDDistortionEnabled(EShadingPath ShadingPath) const override
	{
		return false;
	}

	IStereoLayers* GetStereoLayers() override;

	// FXRRenderTargetManager interface
	virtual void UpdateViewportRHIBridge(bool bUseSeparateRenderTarget, const class FViewport& Viewport, FRHIViewport* const ViewportRHI) override;
	virtual bool ShouldUseSeparateRenderTarget() const override
	{
		check(IsInGameThread());
		return IsStereoEnabled();
	}

public:
	/** Constructor */
	FMagicLeapHMD(IMagicLeapPlugin* MagicLeapPlugin, IARSystemSupport* ARImplementation, bool bEnableVDZI = false, bool bUseVulkan = false);

	/** Destructor */
	virtual ~FMagicLeapHMD();

	/** FMagicLeapHMDBase interface */
	virtual bool IsInitialized() const override;
	bool IsDeviceInitialized() const { return (bDeviceInitialized != 0) ? true : false; }

	bool GetHeadTrackingState(FHeadTrackingState& State) const;
	void UpdateNearClippingPlane();
	FMagicLeapCustomPresent* GetActiveCustomPresent(const bool bRequireDeviceIsInitialized = true) const;
	void ShutdownRendering();

	/** Get the windowed mirror mode.  @todo sensoryware: thread safe flags */
	int32 GetWindowMirrorMode() const { return WindowMirrorMode; }

	/** Enables, or disables, local input. Returns the previous value of ignore input. */
	bool SetIgnoreInput(bool Ignore);

	void PauseRendering(const bool bIsPaused) { bIsRenderingPaused = bIsPaused; }

	/** Utility class to scope guard enabling and disabling game viewport client input processing.
	* On creation it will enable the input processing, and on exit it will restore it to its
	* previous state. Usage is:
	*
	* { FMagicLeapHMD::EnableInput EnableInput; PostSomeInputToMessageHandlers(); }
	*/
	struct EnableInput
	{
#if WITH_EDITOR
		inline EnableInput()
		{
			SavedIgnoreInput = FMagicLeapHMD::GetHMD()->SetIgnoreInput(false);
		}
		inline ~EnableInput()
		{
			FMagicLeapHMD::GetHMD()->SetIgnoreInput(SavedIgnoreInput);
		}

	private:
		bool SavedIgnoreInput;
#endif
	};

public:

	uint32 GetViewportCount() const { return AppFramework.IsInitialized() ? AppFramework.GetViewportCount() : 0; }

	// TODO: add const versions
	FTrackingFrame& GetCurrentFrameMutable();
	const FTrackingFrame& GetCurrentFrame() const;
	const FTrackingFrame& GetOldFrame() const;

	// HACK: This is a hack in order to pass variables from game frame to render frame
	// This should be removed once graphics provides vergence based focus distance
	void InitializeRenderFrameFromGameFrame();

	// HACK: This is a hack in order to use projection matrices from last render frame
	// This should be removed once unreal can use separate projection matrices for update and render
	void InitializeOldFrameFromRenderFrame();
	void InitializeRenderFrameFromRHIFrame();

	const FAppFramework& GetAppFrameworkConst() const;
	FAppFramework& GetAppFramework();
	void SetFocusActor(const AActor* InFocusActor);

	bool IsPerceptionEnabled() const;

	bool IsVDZIEnabled() const { return bIsVDZIEnabled; }

	int32 WindowMirrorMode; // how to mirror the display contents to the desktop window: 0 - no mirroring, 1 - single eye, 2 - stereo pair
	uint32 DebugViewportWidth;
	uint32 DebugViewportHeight;
#if WITH_MLSDK
	MLHandle GraphicsClient;
#endif //WITH_MLSDK


	/**
	* Starts up the SensoryWare API
	*/
	void Startup();

	/**
	* Shuts down the SensoryWare API
	*/
	void Shutdown();

private:
	void EnableDeviceFeatures();
	void DisableDeviceFeatures();

	void InitDevice();
	void InitDevice_RenderThread();
	void ReleaseDevice();
	void ReleaseDevice_RenderThread();

	void LoadFromIni();
	void SaveToIni();

	void EnableLuminProfile();
	void RestoreBaseProfile();

	void EnablePrivileges();
	void DisablePrivileges();

	void EnableInputDevices();
	void DisableInputDevices();

	void EnablePerception();
	void DisablePerception();

	void EnableHeadTracking();
	void DisableHeadTracking();

	class FSceneViewport* FindSceneViewport();

	void InitializeClipExtents_RenderThread();
	void RefreshTrackingFrame();

#if WITH_MLSDK
	EHeadTrackingError MLToUnrealHeadTrackingError(MLHeadTrackingError error) const;
	EHeadTrackingMode MLToUnrealHeadTrackingMode(MLHeadTrackingMode mode) const;
#endif //WITH_MLSDK

#if !PLATFORM_LUMIN
	void DisplayWarningIfVDZINotEnabled();
#endif

#if PLATFORM_LUMIN
	/** Sets a frame timing hint, which tells the device what your target framerate is, to aid in prediction and jitter */
	void SetFrameTimingHint(ELuminFrameTimingHint InFrameTimingHint);
#endif //PLATFORM_LUMIN

private:
	int32 bDeviceInitialized; // RW on render thread, R on game thread
	int32 bDeviceWasJustInitialized; // RW on render thread, RW on game thread
	FAppFramework AppFramework;
	bool bHmdEnabled;
	bool bStereoEnabled;
#if !PLATFORM_LUMIN
	bool bStereoDesired;
#endif
	bool bIsRenderingPaused;
	bool bHmdPosTracking;
	mutable bool bHaveVisionTracking;
	float IPD;
	FRotator DeltaControlRotation;
#if WITH_MLSDK
	MLHandle HeadTracker;
	MLHeadTrackingStaticData HeadTrackerData;
#endif //WITH_MLSDK
	IRendererModule* RendererModule;
	IMagicLeapPlugin* MagicLeapPlugin;
	float PixelDensity;
	bool bIsPlaying;
	bool bIsPerceptionEnabled;
	bool bIsVDZIEnabled;
	bool bUseVulkanForZI;
	bool bVDZIWarningDisplayed;
	bool bPrivilegesEnabled;

	/** Current hint to the Lumin system about what our target framerate should be */
	ELuminFrameTimingHint CurrentFrameTimingHint;

#if PLATFORM_WINDOWS
	TRefCountPtr<FMagicLeapCustomPresentD3D11> CustomPresentD3D11;
#endif // PLATFORM_WINDOWS
#if PLATFORM_MAC
	TRefCountPtr<FMagicLeapCustomPresentMetal> CustomPresentMetal;
#endif // PLATFORM_MAC
#if PLATFORM_WINDOWS || PLATFORM_LINUX || PLATFORM_LUMIN
	TRefCountPtr<FMagicLeapCustomPresentOpenGL> CustomPresentOpenGL;
#endif // PLATFORM_WINDOWS || PLATFORM_LINUX || PLATFORM_LUMIN
#if PLATFORM_WINDOWS || PLATFORM_LUMIN
	TRefCountPtr<FMagicLeapCustomPresentVulkan> CustomPresentVulkan;
#endif // PLATFORM_LUMIN

public:
	FTrackingFrame GameTrackingFrame;
	FTrackingFrame RenderTrackingFrame;
	FTrackingFrame RHITrackingFrame;
	FTrackingFrame OldTrackingFrame;

private:
	TWeakObjectPtr<const AActor> FocusActor;
	FThreadSafeBool bQueuedGraphicsCreateCall;

	struct SavedProfileState
	{
		bool bSaved;
		bool bCPUThrottleEnabled;
		TMap<FString, FString> CVarState;

		SavedProfileState()
			: bSaved(false)
			, bCPUThrottleEnabled(false)
		{
		}
	};
	SavedProfileState BaseProfileState;

	FHeadTrackingState HeadTrackingState;
	bool bHeadTrackingStateAvailable;

#if WITH_EDITOR
	/** The world we are playing. This is valid only within the span of BeginPlay & EndPlay. */
	UWorld* World;

	/** Indicator for needing to disable input at start of game. */
	bool DisableInputForBeginPlay;

	/** Get the game viewport client for the currently playing world. For PIE this is wherever
	* the current world is playing, i.e. rendering and handling input, in.
	*/
	UGameViewportClient* GetGameViewportClient();

	/** Utility to get the MagicLeap specific HMD plugin instance. */
	static FMagicLeapHMD* GetHMD();
#endif
};

//DEFINE_LOG_CATEGORY_STATIC(LogHMD, Log, All);<|MERGE_RESOLUTION|>--- conflicted
+++ resolved
@@ -102,13 +102,10 @@
 	virtual void GetFieldOfView(float& OutHFOVInDegrees, float& OutVFOVInDegrees) const override;
 	virtual void UpdateScreenSettings(const FViewport* InViewport) override {}
 	virtual bool IsRenderingPaused() const override { return bIsRenderingPaused; }
-<<<<<<< HEAD
-=======
 
 	virtual float GetPixelDenity() const override { return PixelDensity; }
 	virtual void SetPixelDensity(const float NewDensity) override;
 	virtual FIntPoint GetIdealRenderTargetSize() const override;
->>>>>>> 5edfa17c
 
 	/** IStereoRendering interface */
 	virtual bool IsStereoEnabled() const override
