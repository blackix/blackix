// Copyright 1998-2018 Epic Games, Inc. All Rights Reserved.

#pragma once

#include "Components/SceneComponent.h"
#include "MeshTrackerComponent.generated.h"

/** Type of mesh to query from the underlying system. */
UENUM(BlueprintType)
enum class EMeshType : uint8
{
	/*! Meshing should be done as triangles. */
	Triangles,
	/*! Return mesh vertices as a point cloud. */
	PointCloud
};

/** Vertex color mode. */
UENUM(BlueprintType)
enum class EMLMeshVertexColorMode : uint8
{
	/** Vertex Color is not set. */
	None    UMETA(DisplayName = "No Vertex Color"),
	/*! Vertex confidence is interpolated between two specified colors. */
	Confidence  UMETA(DisplayName = "Vertex Confidence"),
	/*! Each block is given a color from a list. */
	Block  UMETA(DisplayName = "Blocks Colored")
};

/** Discrete level of detail required. */
UENUM(BlueprintType)
enum class EMeshLOD : uint8
{
	/*! Minimum LOD. */
	Minimum,
	/*! Medium LOD. */
	Medium,
	/*! Maximum LOD. */
	Maximum,
};

/**
	The MeshTrackerComponent class manages requests for environmental mesh data, processes the results and provides
	them to the calling system. The calling system is able request environmental mesh data within a specified area.
	Various other search criteria can be set via this class's public properties.  Mesh data requests are processed
	on a separate thread.  Once a mesh data request has been processed the calling system will be notified via an
	FOnMeshTrackerUpdated broadcast.
*/
UCLASS(ClassGroup = MagicLeap, BlueprintType, Blueprintable, EditInlineNew, meta = (BlueprintSpawnableComponent))
class MAGICLEAP_API UMeshTrackerComponent
	: public USceneComponent
{
	GENERATED_UCLASS_BODY()

public:
	/** Destroys the FMeshTrackerImpl instance.*/
	~UMeshTrackerComponent();

	/**
		Sets the procedural mesh component that will store and display the environmental mesh results.
		@param InMRMeshPtr The procedural mesh component to store the query result in.
	*/
	UFUNCTION(BlueprintCallable, Category = "Mesh Reconstruction")
	void ConnectMRMesh(class UMRMeshComponent* InMRMeshPtr);

	/**
		Unlinks the current procedural mesh component from the mesh tracking system.
		@param InMRMeshPtr The procedural mesh component to unlink from the mesh tracking system.
	*/
	UFUNCTION(BlueprintCallable, Category = "Mesh Reconstruction")
	void DisconnectMRMesh(class UMRMeshComponent* InMRMeshPtr);

	/**
		Delegate used by OnMeshUpdated().
		@param Index The index of the mesh section in the ProceduralMeshComponent that was updated.
		@param Vertices List of all vertices in the updated mesh section.
		@param Triangles List of all triangles in the updated mesh section.
		@param Normals List of the normals of all triangles in the updated mesh section.
		@param Confidence List of the confidence values per vertex in the updated mesh section. This can be used to determine if the user needs to scan more.
	*/
	DECLARE_DYNAMIC_MULTICAST_DELEGATE_FiveParams(FOnMeshTrackerUpdated, int32, Index, const TArray<FVector>&, Vertices, const TArray<int32>&, Triangles, const TArray<FVector>&, Normals, const TArray<float>&, Confidence);

	/** Activated whenever new information about this mesh tracker is detected. */
	UPROPERTY(BlueprintAssignable)
	FOnMeshTrackerUpdated OnMeshTrackerUpdated;

	/** Set to true to start scanning the world for meshes. */
	UPROPERTY(EditAnywhere, BlueprintReadWrite, Category = "Meshing|MagicLeap")
	bool ScanWorld = true;

	/** The type of mesh to query. */
	UPROPERTY(EditAnywhere, BlueprintReadWrite, Category = "Meshing|MagicLeap")
	EMeshType MeshType = EMeshType::Triangles;

	/** Bounding box for the mesh scan. The mesh will be scanned for only within this box. */
	UPROPERTY(EditAnywhere, BlueprintReadWrite, Category = "Meshing|MagicLeap")
	class UBoxComponent* BoundingVolume;

	/** Meshing LOD. */
	UPROPERTY(EditAnywhere, BlueprintReadWrite, Category = "Meshing|MagicLeap")
	EMeshLOD LevelOfDetail = EMeshLOD::Medium;

	/** The perimeter (in Unreal Units) of gaps to be filled. 0 means do not fill. A good value is 300cm. */
	UPROPERTY(EditAnywhere, BlueprintReadWrite, Category = "Meshing|MagicLeap")
	float PerimeterOfGapsToFill = 300.0f;

	/** If true, the system will planarize the returned mesh i.e. planar regions will be smoothed out. */
	UPROPERTY(EditAnywhere, BlueprintReadWrite, Category = "Meshing|MagicLeap")
	bool Planarize = false;

	/** Any section that is disconnected from the main mesh and has an area (in Unreal Units squared) 
	    less than this value will be removed. 
		0 means do not remove disconnected sections. A good value is 50cm. */
	UPROPERTY(EditAnywhere, BlueprintReadWrite, Category = "Meshing|MagicLeap")
	float DisconnectedSectionArea = 50.0f;

	/** If true, the system will generate normals for the triangle vertices. */
	UPROPERTY(EditAnywhere, BlueprintReadWrite, Category = "Meshing|MagicLeap")
	bool RequestNormals = true;

	/**
		If true, the system will generate the mesh confidence values for the triangle vertices.
		These confidence values can be used to determine if the user needs to scan more.
	*/
	UPROPERTY(EditAnywhere, BlueprintReadWrite, Category = "Meshing|MagicLeap")
	bool RequestVertexConfidence = false;

	/**
	* Vertex Colors can be unused, or filled with several types of information.
	*/
	UPROPERTY(EditAnywhere, BlueprintReadWrite, Category = "Meshing|MagicLeap")
	EMLMeshVertexColorMode VertexColorMode = EMLMeshVertexColorMode::None;

	/** Colors through which we cycle when setting vertex color by block. */
	UPROPERTY(EditAnywhere, BlueprintReadWrite, Category = "Meshing|MagicLeap")
	TArray<FColor> BlockVertexColors;

	/** Color mapped to confidence value of zero. */
	UPROPERTY(EditAnywhere, BlueprintReadWrite, Category = "Meshing|MagicLeap")
	FLinearColor VertexColorFromConfidenceZero;

	/** Color mapped to confidence value of one. */
	UPROPERTY(EditAnywhere, BlueprintReadWrite, Category = "Meshing|MagicLeap")
	FLinearColor VertexColorFromConfidenceOne;

	/**
		If true, overlapping area between two mesh blocks will be removed.
		This field is only valid when the MeshType is Blocks.
	*/
	UPROPERTY(EditAnywhere, BlueprintReadWrite, Category = "Meshing|MagicLeap")
	bool RemoveOverlappingTriangles = false;

	/** MRMeshComponent can render and provide collision based on the Mesh data. */
	UPROPERTY(transient)
	class UMRMeshComponent* MRMesh;

	/**
		The procedural mesh generated should bake physics and update its collision data.
		TODO: Can we calculate this based on the collision flags of the UProceduralMeshComponent?
		It seems like those are not being respected directly by the component.
	*/

<<<<<<< HEAD
	/** Force an update on a non-live updating mesh tracker. */
	UFUNCTION(BlueprintCallable, Category = "MagicLeap|Meshing")
	bool ForceMeshUpdate();

=======
>>>>>>> 81b3d845
	/** Polls for and handles the results of the environmental mesh queries. */
	virtual void TickComponent(float DeltaTime, enum ELevelTick TickType, FActorComponentTickFunction *ThisTickFunction) override;

	/** Unlinks the current procedural mesh component from the mesh tracking system. */
	virtual void BeginDestroy() override;

	/** Destroys the interface object to the mesh tracking api*/
	virtual void FinishDestroy() override;

#if WITH_EDITOR
	virtual void PostEditChangeProperty(FPropertyChangedEvent& e) override;
#endif

private:
	class FMeshTrackerImpl *Impl;

#if WITH_EDITOR
private:
	void PrePIEEnded(bool bWasSimulatingInEditor);
#endif
};<|MERGE_RESOLUTION|>--- conflicted
+++ resolved
@@ -160,13 +160,6 @@
 		It seems like those are not being respected directly by the component.
 	*/
 
-<<<<<<< HEAD
-	/** Force an update on a non-live updating mesh tracker. */
-	UFUNCTION(BlueprintCallable, Category = "MagicLeap|Meshing")
-	bool ForceMeshUpdate();
-
-=======
->>>>>>> 81b3d845
 	/** Polls for and handles the results of the environmental mesh queries. */
 	virtual void TickComponent(float DeltaTime, enum ELevelTick TickType, FActorComponentTickFunction *ThisTickFunction) override;
 
