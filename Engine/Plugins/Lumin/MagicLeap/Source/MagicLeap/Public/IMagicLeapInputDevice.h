<<<<<<< HEAD
// Copyright 1998-2019 Epic Games, Inc. All Rights Reserved.
=======
// Copyright 1998-2018 Epic Games, Inc. All Rights Reserved.
>>>>>>> df71d635

#pragma once

#include "IInputDevice.h"

/**
The public interface for MagicLeapHMD to control input device initialization & termination.

Note: SupportsExplicitEnable() is needed specifically for the gestures API. If it's not initialized
at the correct time, we might actually introduce performance degradataion for the feature. The hope
is that this function will not be needed in the future once gesture issues have been sorted out.
*/
class IMagicLeapInputDevice : public IInputDevice
{
public:
	virtual void Enable() = 0;
	virtual bool SupportsExplicitEnable() const = 0;
	virtual void Disable() = 0;
};<|MERGE_RESOLUTION|>--- conflicted
+++ resolved
@@ -1,8 +1,4 @@
-<<<<<<< HEAD
 // Copyright 1998-2019 Epic Games, Inc. All Rights Reserved.
-=======
-// Copyright 1998-2018 Epic Games, Inc. All Rights Reserved.
->>>>>>> df71d635
 
 #pragma once
 
@@ -21,4 +17,5 @@
 	virtual void Enable() = 0;
 	virtual bool SupportsExplicitEnable() const = 0;
 	virtual void Disable() = 0;
+	virtual void OnBeginRendering_GameThread_Update() {}
 };