{
	"FileVersion" : 3,
	"Version" : 1,
	"VersionName": "1.0",
	"FriendlyName" : "Magic Leap",
	"CreatedBy" : "Magic Leap, Inc.",
	"CreatedByURL" : "http://magicleap.com",
	"Description" : "Support for the Magic Leap Head Mounted Display.",
	"Category" : "Augmented Reality",
	"EnabledByDefault" : true,
	"DocsURL" : "",
	"MarketplaceURL" : "",
	"SupportURL" : "",
	"CanContainContent" : true,
	"IsBetaVersion" : false,
	"Installed": false,
	"SupportedTargetPlatforms": [
		"Lumin"
	],
	"Modules" :
	[
		{
			"Name" : "MagicLeap",
			"Type" : "Runtime",
			"LoadingPhase" : "PostConfigInit",
			"WhitelistPlatforms" :
			[
				"Win64",
				"Mac",
				"Lumin"
			]
		},
		{
			"Name": "MagicLeapAR",
			"Type": "Runtime",
			"LoadingPhase": "PreDefault",
			"WhitelistPlatforms": 
			[
				"Win64",
				"Mac",
				"Lumin"
			]
		},
		{
			"Name" : "MagicLeapAudio",
			"Type" : "Runtime",
			"WhitelistPlatforms" :
			[
				"Win64",
				"Lumin"
			]
		},
		{
			"Name": "MagicLeapController",
			"Type": "Runtime",
			"LoadingPhase": "PreDefault",
			"WhitelistPlatforms": 
			[
				"Win64",
				"Mac",
				"Lumin"
			]
		},
		{
			"Name": "MagicLeapEyeTracker",
			"Type": "Runtime",
			"LoadingPhase": "PreDefault",
			"WhitelistPlatforms": 
			[
				"Win64",
				"Mac",
				"Lumin"
			]
		},
		{
<<<<<<< HEAD
			"Name" : "MagicLeapSecureStorage",
			"Type" : "Runtime",
			"LoadingPhase" : "PostConfigInit",
			"WhitelistPlatforms" :
=======
			"Name" : "MagicLeapHandTracking",
			"Type" : "Runtime",
			"LoadingPhase" : "PreDefault",
			"WhitelistPlatforms" :
			[
				"Win64",
				"Mac",
				"Lumin"
			]
		},
		{
			"Name": "MagicLeapSecureStorage",
			"Type": "Runtime",
			"LoadingPhase": "PreDefault",
			"WhitelistPlatforms": 
>>>>>>> 5edfa17c
			[
				"Win64",
				"Mac",
				"Lumin"
			]
		},
		{
			"Name" : "MagicLeapHelperOpenGL",
			"Type" : "Runtime",
			"WhitelistPlatforms" :
			[
				"Win64",
				"Mac",
				"Lumin"
			]
		},
		{
			"Name" : "MagicLeapHelperVulkan",
			"Type" : "Runtime",
			"WhitelistPlatforms" :
			[
				"Win64",
				"Mac",
				"Lumin"
			]
		},
		{
			"Name": "MagicLeapIdentity",
			"Type": "Runtime",
			"LoadingPhase": "PreDefault",
			"WhitelistPlatforms": 
			[
				"Win64",
				"Mac",
				"Lumin"
			]
		},
	],
	"Plugins":
	[
		{
			"Name": "ProceduralMeshComponent",
			"Enabled": true
		}
	]
}<|MERGE_RESOLUTION|>--- conflicted
+++ resolved
@@ -73,12 +73,6 @@
 			]
 		},
 		{
-<<<<<<< HEAD
-			"Name" : "MagicLeapSecureStorage",
-			"Type" : "Runtime",
-			"LoadingPhase" : "PostConfigInit",
-			"WhitelistPlatforms" :
-=======
 			"Name" : "MagicLeapHandTracking",
 			"Type" : "Runtime",
 			"LoadingPhase" : "PreDefault",
@@ -94,7 +88,6 @@
 			"Type": "Runtime",
 			"LoadingPhase": "PreDefault",
 			"WhitelistPlatforms": 
->>>>>>> 5edfa17c
 			[
 				"Win64",
 				"Mac",
