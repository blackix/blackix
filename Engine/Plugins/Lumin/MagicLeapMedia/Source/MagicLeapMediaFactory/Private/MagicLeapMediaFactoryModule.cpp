<<<<<<< HEAD
// Copyright 1998-2019 Epic Games, Inc. All Rights Reserved.
=======
// Copyright 1998-2018 Epic Games, Inc. All Rights Reserved.
>>>>>>> df71d635

#include "CoreMinimal.h"
#include "Misc/Paths.h"
#include "Modules/ModuleInterface.h"
#include "Modules/ModuleManager.h"
#include "IMediaModule.h"
#include "IMagicLeapMediaModule.h"
#include "MagicLeapMediaFactoryPrivate.h"
#include "IMediaPlayerFactory.h"

DEFINE_LOG_CATEGORY(LogMagicLeapMediaFactory);

#define LOCTEXT_NAMESPACE "FMagicLeapMediaFactoryModule"

/**
 * Implements the MagicLeapMediaFactory module.
 */
class FMagicLeapMediaFactoryModule : public IMediaPlayerFactory, public IModuleInterface
{
public:

	/** IMediaPlayerFactory interface */
	virtual bool CanPlayUrl(const FString& Url, const IMediaOptions* /*Options*/, TArray<FText>* /*OutWarnings*/, TArray<FText>* OutErrors) const override
	{
		FString Scheme;
		FString Location;

		// check scheme
		if (!Url.Split(TEXT("://"), &Scheme, &Location, ESearchCase::CaseSensitive))
		{
			if (OutErrors != nullptr)
			{
				OutErrors->Add(LOCTEXT("NoSchemeFound", "No URI scheme found"));
			}

			return false;
		}

		if (!SupportedUriSchemes.Contains(Scheme))
		{
			if (OutErrors != nullptr)
			{
				OutErrors->Add(FText::Format(LOCTEXT("SchemeNotSupported", "The URI scheme '{0}' is not supported"), FText::FromString(Scheme)));
			}

			return false;
		}

		// check file extension
		if (Scheme == TEXT("file"))
		{
			const FString Extension = FPaths::GetExtension(Location, false);

			if (!SupportedFileExtensions.Contains(Extension))
			{
				if (OutErrors != nullptr)
				{
					OutErrors->Add(FText::Format(LOCTEXT("ExtensionNotSupported", "The file extension '{0}' is not supported"), FText::FromString(Extension)));
				}

				return false;
			}
		}

		return true;
	}

	virtual TSharedPtr<IMediaPlayer, ESPMode::ThreadSafe> CreatePlayer(IMediaEventSink& EventSink) override
	{
		auto MagicLeapMediaModule = FModuleManager::LoadModulePtr<IMagicLeapMediaModule>("MagicLeapMedia");
		return (MagicLeapMediaModule != nullptr) ? MagicLeapMediaModule->CreatePlayer(EventSink) : nullptr;
	}

	virtual FText GetDisplayName() const override
	{
		return LOCTEXT("MediaPlayerDisplayName", "MagicLeap Media");
	}

	virtual FName GetPlayerName() const override
	{
		static FName PlayerName(TEXT("MagicLeapMedia"));
		return PlayerName;
	}

	virtual const TArray<FString>& GetSupportedPlatforms() const override
	{
		return SupportedPlatforms;
	}

	virtual bool SupportsFeature(EMediaFeature Feature) const
	{
		return ((Feature == EMediaFeature::AudioTracks) ||
			(Feature == EMediaFeature::VideoSamples) ||
			(Feature == EMediaFeature::VideoTracks));
	}

public:

	/** IModuleInterface interface */
	
	virtual void StartupModule() override
	{
		// supported file extensions
		SupportedFileExtensions.Add(TEXT("mp4"));
		SupportedFileExtensions.Add(TEXT("3gpp"));
		SupportedFileExtensions.Add(TEXT("aac"));
		SupportedFileExtensions.Add(TEXT("m3u8"));

    	// supported platforms
    	SupportedPlatforms.Add(TEXT("Lumin"));
    	// Hack until we get a separete ini platform for Lumin. Will not affect Android since this plugin is not built for it.
    	SupportedPlatforms.Add(TEXT("Android"));

		// supported schemes
		SupportedUriSchemes.Add(TEXT("file"));
		SupportedUriSchemes.Add(TEXT("http"));
		SupportedUriSchemes.Add(TEXT("https"));
		SupportedUriSchemes.Add(TEXT("rtsp"));
		// Not supporting streaming right now.
		// SupportedUriSchemes.Add(TEXT("httpd"));
		// SupportedUriSchemes.Add(TEXT("mms"));
		// SupportedUriSchemes.Add(TEXT("rtspt"));
		// SupportedUriSchemes.Add(TEXT("rtspu"));

		// register media player info
		auto MediaModule = FModuleManager::LoadModulePtr<IMediaModule>("Media");

		if (MediaModule != nullptr)
		{
			MediaModule->RegisterPlayerFactory(*this);
		}
	}

	virtual void ShutdownModule() override
	{
		// unregister player factory
		auto MediaModule = FModuleManager::GetModulePtr<IMediaModule>("Media");
		
		if (MediaModule != nullptr)
		{
			MediaModule->UnregisterPlayerFactory(*this);
		}
	}

private:

	/** List of supported media file types. */
	TArray<FString> SupportedFileExtensions;
	
	/** List of platforms that the media player support. */
	TArray<FString> SupportedPlatforms;
	
	/** List of supported URI schemes. */
	TArray<FString> SupportedUriSchemes;
};

#undef LOCTEXT_NAMESPACE

IMPLEMENT_MODULE(FMagicLeapMediaFactoryModule, MagicLeapMediaFactory);<|MERGE_RESOLUTION|>--- conflicted
+++ resolved
@@ -1,8 +1,4 @@
-<<<<<<< HEAD
 // Copyright 1998-2019 Epic Games, Inc. All Rights Reserved.
-=======
-// Copyright 1998-2018 Epic Games, Inc. All Rights Reserved.
->>>>>>> df71d635
 
 #include "CoreMinimal.h"
 #include "Misc/Paths.h"
@@ -113,8 +109,6 @@
 
     	// supported platforms
     	SupportedPlatforms.Add(TEXT("Lumin"));
-    	// Hack until we get a separete ini platform for Lumin. Will not affect Android since this plugin is not built for it.
-    	SupportedPlatforms.Add(TEXT("Android"));
 
 		// supported schemes
 		SupportedUriSchemes.Add(TEXT("file"));
