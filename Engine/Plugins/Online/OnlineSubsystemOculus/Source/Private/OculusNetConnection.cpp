--- conflicted
+++ resolved
@@ -88,7 +88,6 @@
 	}
 
 	const uint8* DataToSend = reinterpret_cast<uint8*>(Data);
-	uint32 CountBytes = 0;
 
 	// Process any packet modifiers
 	if (Handler.IsValid() && !Handler->GetRawSend())
@@ -99,10 +98,6 @@
 		{
 			DataToSend = ProcessedData.Data;
 			CountBits = ProcessedData.CountBits;
-<<<<<<< HEAD
-			CountBytes = FMath::DivideAndRoundUp(ProcessedData.CountBits, 8);
-=======
->>>>>>> f96a7c0d
 		}
 		else
 		{
