// Copyright 1998-2019 Epic Games, Inc. All Rights Reserved.

#pragma once

#include "CoreMinimal.h"
#include "UObject/WeakObjectPtr.h"
#include "SocketSubsystem.h"
#include "IPAddress.h"
#include "IPAddressSteam.h"
#include "OnlineSubsystemSteamTypes.h"
#include "Containers/Ticker.h"
#include "OnlineSubsystemSteamPackage.h"

class Error;

/**
 * Windows specific socket subsystem implementation
 */
class FSocketSubsystemSteam : public ISocketSubsystem, public FTickerObjectBase, public FSelfRegisteringExec
{
protected:

	/** Single instantiation of this subsystem */
	static FSocketSubsystemSteam* SocketSingleton;

	/** Tracks existing Steamworks sockets, for connection failure/timeout resolution */
	TArray<class FSocketSteam*> SteamSockets;

	/** Tracks existing Steamworks connections, for connection failure/timeout resolution */
	TArray<struct FWeakObjectPtr> SteamConnections;

	/** Holds Steam connection information for each user */
	struct FSteamP2PConnectionInfo
	{
		/** Steam networking interface responsible for this connection */
		ISteamNetworking* SteamNetworkingPtr;

		/** 
		 * Last time the user's p2p session had activity (RecvFrom, etc). 
		 * The value of this member is always the max value of the ConnectedChannels object
		 */
		double LastReceivedTime;

		/** 
		 * Channel connection ids for this user
		 */
		TArray<int32> ConnectedChannels;

		FSteamP2PConnectionInfo(ISteamNetworking* InNetworkPtr=nullptr) :
			SteamNetworkingPtr(InNetworkPtr),
			LastReceivedTime(FPlatformTime::Seconds())
		{
		}


		/** This helper function automatically updates LastRecievedTime */
		void AddOrUpdateChannel(int32 InChannel, double InTime)
		{
			ConnectedChannels.AddUnique(InChannel);
			LastReceivedTime = FMath::Max(LastReceivedTime, InTime);
		}
	};

    /** 
	 * List of Steam P2P connections we have
	 * As connections at start do not have a channel id, the key is just the accounts connected to us.
	 */
	TMap<FUniqueNetIdSteam, FSteamP2PConnectionInfo> AcceptedConnections;

	/** 
	 * List of Steam P2P connections to shutdown.
	 * If the FInternetAddrSteam has a channel id of -1, all connections are dropped from the user.
	 * Also tracked is the time in which the connection was marked to be removed (for linger purposes)
	 */
	TMap<FInternetAddrSteam, double> DeadConnections;

	/**
	 * Should Steam P2P sockets all fall back to Steam servers relay if a direct connection fails
	 * read from [OnlineSubsystemSteam.bAllowP2PPacketRelay]
	 */
	bool bAllowP2PPacketRelay;
	/** 
     * Timeout (in seconds) period for any P2P session
	 * read from [OnlineSubsystemSteam.P2PConnectionTimeout]
     * (should be at least as long as NetDriver::ConnectionTimeout) 
     */
	float P2PConnectionTimeout;
	/** Accumulated time before next dump of connection info */
	double P2PDumpCounter;
	/** Connection info output interval */
	double P2PDumpInterval;
	/**
	 * The timeout (in seconds) between when a connection/channel is marked as destroyed
	 * and when it's cleaned up. This allows for catching lingering messages
	 * from other users.
	 * If set to 0, all dead connections will be cleaned up each tick.
	 * read from [OnlineSubsystemSteam.P2PCleanupTimeout]
	 */
	double P2PCleanupTimeout;

	/**
	 * Adds a steam socket for tracking
	 *
	 * @param InSocket	The socket to add for tracking
	 */
	void AddSocket(class FSocketSteam* InSocket)
	{
		SteamSockets.Add(InSocket);
	}

	/**
	 * Removes a steam socket from tracking
	 *
	 * @param InSocket	The socket to remove from tracking
	 */
	void RemoveSocket(class FSocketSteam* InSocket)
	{
		SteamSockets.RemoveSingleSwap(InSocket);
	}

PACKAGE_SCOPE:

	/** Last error set by the socket subsystem or one of its sockets */
	int32 LastSocketError;

	/** 
	 * Singleton interface for this subsystem 
	 * @return the only instance of this subsystem
	 */
	static FSocketSubsystemSteam* Create();

	/**
	 * Performs Windows specific socket clean up
	 */
	static void Destroy();

	/**
	 * Iterate through the pending dead connections and permanently remove any that have been around
	 * long enough to flush their contents
	 *
	 * @param bSkipLinger skips the timeout reserved for lingering connection information to a race condition
	 */
	void CleanupDeadConnections(bool bSkipLinger);

	/**
	 * Associate the game server steam id with any sockets that were created prior to successful login
	 *
	 * @param GameServerId id assigned to this game server
	 */
	void FixupSockets(const FUniqueNetIdSteam& GameServerId);

	/**
	 * Adds a steam connection for tracking
	 *
	 * @param Connection The connection to add for tracking
	 */
	void RegisterConnection(class USteamNetConnection* Connection);

	/**
	 * Removes a steam connection from tracking
	 *
	 * @param Connection The connection to remove from tracking
	 */
	void UnregisterConnection(class USteamNetConnection* Connection);

	/**
	 * Notification from the Steam event layer that a remote connection has completely failed
	 * 
	 * @param RemoteId failure address
	 */
	void ConnectFailure(const FUniqueNetIdSteam& RemoteId);

	/**
	 * Potentially accept an incoming connection from a Steam P2P request
	 * 
	 * @param SteamNetworkingPtr the interface for access the P2P calls (Client/GameServer)
	 * @param RemoteId the id of the incoming request
	 * 
	 * @return true if accepted, false otherwise
	 */
	bool AcceptP2PConnection(ISteamNetworking* SteamNetworkingPtr, const FUniqueNetIdSteam& RemoteId);

	/**
	 * Add/update a Steam P2P connection as being recently accessed
	 *
	 * @param SteamNetworkingPtr proper networking interface that this session is communicating on
	 * @param SessionId P2P session recently heard from
	 * @param ChannelId the channel id that the update happened on
     *
     * @return true if the connection is active, false if this is in the dead connections list
	 */
	bool P2PTouch(ISteamNetworking* SteamNetworkingPtr, const FUniqueNetIdSteam& SessionId, int32 ChannelId = -1);

	/**
	 * Remove a Steam P2P session from tracking and close the connection
	 *
	 * @param SessionId P2P session to remove
	 * @param Channel channel to close, -1 to close all communication
	 */
	void P2PRemove(const FUniqueNetIdSteam& SessionId, int32 Channel = -1);

	/**
	 * Checks to see if a Steam P2P Connection is pending close on the given channel.
	 *
	 * Before checking the given channel, this function checks if the session is marked for
	 * global disconnection.
	 * 
	 * @param SessionId the user id tied to the session disconnection
	 * @param Channel the communications channel id for the user if it exists
	 */
	bool IsConnectionPendingRemoval(const FUniqueNetIdSteam& SteamId, int32 Channel);

	/**
	 * Determines if the SocketSubsystemSteam should override the platform
	 * socket subsystem. This means ISocketSubsystem::Get() will return this subsystem
	 * by default. However, the platform subsystem will still be accessible by
	 * specifying ISocketSubsystem::Get(PLATFORM_SOCKETSUBSYSTEM) as well as via
	 * passthrough operations.
	 *
	 * If the project does not want to use SteamNetworking features, add
	 * bUseSteamNetworking=false to your OnlineSubsystemSteam configuration
	 *
	 * @return if SteamNetworking should be the default socketsubsystem.
	 */
	bool ShouldOverrideDefaultSubsystem() const;

	/**
	 * Dumps the Steam P2P networking information for a given session state
	 *
	 * @param SessionInfo struct from Steam call to GetP2PSessionState
	 */
	void DumpSteamP2PSessionInfo(P2PSessionState_t& SessionInfo);

	/**
	 * Dumps all connection information for each user connection over SteamNet.
	 */
	void DumpAllOpenSteamSessions();

public:

	FSocketSubsystemSteam() :
	    bAllowP2PPacketRelay(false),
		P2PConnectionTimeout(45.0f),
		P2PDumpCounter(0.0),
		P2PDumpInterval(10.0),
		P2PCleanupTimeout(1.5),
		LastSocketError(0)
	{
	}

	/**
	 * Does Windows platform initialization of the sockets library
	 *
	 * @param Error a string that is filled with error information
	 *
	 * @return true if initialized ok, false otherwise
	 */
	virtual bool Init(FString& Error) override;

	/**
	 * Performs platform specific socket clean up
	 */
	virtual void Shutdown() override;

	/**
	 * Creates a socket
	 *
	 * @Param SocketType type of socket to create (DGram, Stream, etc)
	 * @param SocketDescription debug description
	 * @param ProtocolType the socket protocol to be used
	 *
	 * @return the new socket or NULL if failed
	 */
	virtual class FSocket* CreateSocket(const FName& SocketType, const FString& SocketDescription, ESocketProtocolFamily ProtocolType) override;

	/**
	 * Cleans up a socket class
	 *
	 * @param Socket the socket object to destroy
	 */
	virtual void DestroySocket(class FSocket* Socket) override;

	/**
	 * Gets the address information of the given hostname and outputs it into an array of resolvable addresses.
	 * It is up to the caller to determine which one is valid for their environment.
	 *
	 * @param HostName string version of the queryable hostname or ip address
	 * @param ServiceName string version of a service name ("http") or a port number ("80")
	 * @param QueryFlags What flags are used in making the getaddrinfo call. Several flags can be used at once by ORing the values together.
	 *                   Platforms are required to translate this value into a the correct flag representation.
	 * @param ProtocolType this is used to limit results from the call. Specifying None will search all valid protocols.
	 *					   Callers will find they rarely have to specify this flag.
	 * @param SocketType What socket type should the results be formatted for. This typically does not change any formatting results and can
	 *                   be safely left to the default value.
	 *
	 * @return the array of results from GetAddrInfo
	 */
	virtual FAddressInfoResult GetAddressInfo(const TCHAR* HostName, const TCHAR* ServiceName = nullptr,
		EAddressInfoFlags QueryFlags = EAddressInfoFlags::Default,
		ESocketProtocolFamily ProtocolType = ESocketProtocolFamily::None,
		ESocketType SocketType = ESocketType::SOCKTYPE_Unknown) override;

	/**
	 * Does a DNS look up of a host name
	 *
	 * @param HostName the name of the host to look up
	 * @param OutAddr the address to copy the IP address to
	 */
	virtual ESocketErrors GetHostByName(const ANSICHAR* HostName, FInternetAddr& OutAddr) override;

	/**
	 * Some platforms require chat data (voice, text, etc.) to be placed into
	 * packets in a special way. This function tells the net connection
	 * whether this is required for this platform
	 */
	virtual bool RequiresChatDataBeSeparate() override
	{
		return false;
	}

	/**
	 * Some platforms require packets be encrypted. This function tells the
	 * net connection whether this is required for this platform
	 */
	virtual bool RequiresEncryptedPackets() override
	{
		return false;
	}

	/**
	 * Determines the name of the local machine
	 *
	 * @param HostName the string that receives the data
	 *
	 * @return true if successful, false otherwise
	 */
	virtual bool GetHostName(FString& HostName) override;

	/**
	 *	Create a proper FInternetAddr representation
	 * @param Address host address
	 * @param Port host port
	 */
	virtual TSharedRef<FInternetAddr> CreateInternetAddr(uint32 Address=0, uint32 Port=0) override;

	/**
	 * @return Whether the machine has a properly configured network device or not
	 */
	virtual bool HasNetworkDevice() override;

	/**
	 *	Get the name of the socket subsystem
	 * @return a string naming this subsystem
	 */
	virtual const TCHAR* GetSocketAPIName() const override;

	/**
	 * Returns the last error that has happened
	 */
	virtual ESocketErrors GetLastErrorCode() override;

	/**
	 * Translates the platform error code to a ESocketErrors enum
	 */
	virtual ESocketErrors TranslateErrorCode(int32 Code) override;

	/**
	 * Gets the list of addresses associated with the adapters on the local computer.
	 *
	 * @param OutAdresses - Will hold the address list.
	 *
	 * @return true on success, false otherwise.
	 */
	virtual bool GetLocalAdapterAddresses( TArray<TSharedPtr<FInternetAddr> >& OutAdresses ) override
	{
		bool bCanBindAll;

		OutAdresses.Add(GetLocalHostAddr(*GLog, bCanBindAll));

		return true;
	}

	/**
	 *	Get local IP to bind to
	 */
	virtual TSharedRef<FInternetAddr> GetLocalBindAddr(FOutputDevice& Out) override;

	/**
	 * Chance for the socket subsystem to get some time
	 *
	 * @param DeltaTime time since last tick
	 */
	virtual bool Tick(float DeltaTime) override;

	/**
	 * Waiting on a socket is not supported.
	 */
	virtual bool IsSocketWaitSupported() const override { return false; }
<<<<<<< HEAD
=======

	// FSelfRegisteringExec
	virtual bool Exec(UWorld* InWorld, const TCHAR* Cmd, FOutputDevice& Ar) override;
>>>>>>> f96a7c0d
};

/**
 * Create the socket subsystem for the given platform service
 */
FName CreateSteamSocketSubsystem();

/**
 * Tear down the socket subsystem for the given platform service
 */
void DestroySteamSocketSubsystem();<|MERGE_RESOLUTION|>--- conflicted
+++ resolved
@@ -396,12 +396,9 @@
 	 * Waiting on a socket is not supported.
 	 */
 	virtual bool IsSocketWaitSupported() const override { return false; }
-<<<<<<< HEAD
-=======
 
 	// FSelfRegisteringExec
 	virtual bool Exec(UWorld* InWorld, const TCHAR* Cmd, FOutputDevice& Ar) override;
->>>>>>> f96a7c0d
 };
 
 /**
