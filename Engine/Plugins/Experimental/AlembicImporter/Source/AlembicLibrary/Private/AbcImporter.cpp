// Copyright 1998-2018 Epic Games, Inc. All Rights Reserved.

#include "AbcImporter.h"

#if PLATFORM_WINDOWS
#include "Windows/WindowsHWrapper.h"
#endif

THIRD_PARTY_INCLUDES_START
#include <Alembic/AbcCoreHDF5/All.h>
#include <Alembic/AbcCoreOgawa/All.h>
#include <Alembic/AbcCoreFactory/All.h>
#include <Alembic/AbcCoreAbstract/TimeSampling.h>
#include <Alembic/AbcCoreHDF5/All.h>
THIRD_PARTY_INCLUDES_END

#include "Misc/Paths.h"
#include "Misc/FeedbackContext.h"
#include "Stats/StatsMisc.h"
#include "UObject/UObjectIterator.h"
#include "UObject/UObjectHash.h"
#include "RawIndexBuffer.h"
#include "Misc/ScopedSlowTask.h"

#include "PackageTools.h"
#include "MeshDescription.h"
#include "MeshAttributes.h"
#include "MeshAttributeArray.h"
#include "MeshDescriptionOperations.h"
#include "ObjectTools.h"

#include "Engine/StaticMesh.h"
#include "Engine/SkeletalMesh.h"
#include "SkelImport.h"
#include "Animation/AnimSequence.h"
#include "Rendering/SkeletalMeshModel.h"
#include "Toolkits/AssetEditorManager.h"

#include "AbcImportUtilities.h"
#include "Utils.h"

#include "MeshUtilities.h"
#include "MaterialUtilities.h"
#include "Materials/MaterialInstance.h"

#include "Runtime/Engine/Classes/Materials/MaterialInterface.h"
#include "Runtime/Engine/Public/MaterialCompiler.h"

#include "Async/ParallelFor.h"

#include "EigenHelper.h"

#include "AbcAssetImportData.h"
#include "AbcFile.h"

#include "AssetRegistryModule.h"
#include "AnimationUtils.h"
#include "ComponentReregisterContext.h"
#include "GeometryCacheCodecV1.h"

#define LOCTEXT_NAMESPACE "AbcImporter"

DEFINE_LOG_CATEGORY_STATIC(LogAbcImporter, Verbose, All);

#define OBJECT_TYPE_SWITCH(a, b, c) if (AbcImporterUtilities::IsType<a>(ObjectMetaData)) { \
	a TypedObject = a(b, Alembic::Abc::kWrapExisting); \
	ParseAbcObject<a>(TypedObject, c); bHandled = true; }

#define PRINT_UNIQUE_VERTICES 0

FAbcImporter::FAbcImporter()
	: ImportSettings(nullptr), AbcFile(nullptr)
{

}

FAbcImporter::~FAbcImporter()
{
	delete AbcFile;
}

void FAbcImporter::UpdateAssetImportData(UAbcAssetImportData* AssetImportData)
{
	AssetImportData->TrackNames.Empty();
	const TArray<FAbcPolyMesh*>& PolyMeshes = AbcFile->GetPolyMeshes();
	for (const FAbcPolyMesh* PolyMesh : PolyMeshes)
	{
		if (PolyMesh->bShouldImport)
		{
			AssetImportData->TrackNames.Add(PolyMesh->GetName());
		}
	}

	AssetImportData->SamplingSettings = ImportSettings->SamplingSettings;
}

void FAbcImporter::RetrieveAssetImportData(UAbcAssetImportData* AssetImportData)
{
	bool bAnySetForImport = false;

	for (FAbcPolyMesh* PolyMesh : AbcFile->GetPolyMeshes())
	{
		if (AssetImportData->TrackNames.Contains(PolyMesh->GetName()))
		{
			PolyMesh->bShouldImport = true;
			bAnySetForImport = true;
		}		
		else
		{
			PolyMesh->bShouldImport = false;
		}
	}

	// If none were set to import, set all of them to import (probably different scene/setup)
	if (!bAnySetForImport)
	{
		for (FAbcPolyMesh* PolyMesh : AbcFile->GetPolyMeshes())
		{
			PolyMesh->bShouldImport = true;
		}
	}
}

const EAbcImportError FAbcImporter::OpenAbcFileForImport(const FString InFilePath)
{
	AbcFile = new FAbcFile(InFilePath);
	return AbcFile->Open();
}

const EAbcImportError FAbcImporter::ImportTrackData(const int32 InNumThreads, UAbcImportSettings* InImportSettings)
{
	ImportSettings = InImportSettings;
	ImportSettings->NumThreads = InNumThreads;
	EAbcImportError Error = AbcFile->Import(ImportSettings);	

	return Error;
}

template<typename T>
T* FAbcImporter::CreateObjectInstance(UObject*& InParent, const FString& ObjectName, const EObjectFlags Flags)
{
	// Parent package to place new mesh
	UPackage* Package = nullptr;
	FString NewPackageName;

	// Setup package name and create one accordingly
	NewPackageName = FPackageName::GetLongPackagePath(InParent->GetOutermost()->GetName() + TEXT("/") + ObjectName);
	NewPackageName = UPackageTools::SanitizePackageName(NewPackageName);
	Package = CreatePackage(nullptr, *NewPackageName);

	const FString SanitizedObjectName = ObjectTools::SanitizeObjectName(ObjectName);

	T* ExistingTypedObject = FindObject<T>(Package, *SanitizedObjectName);
	UObject* ExistingObject = FindObject<UObject>(Package, *SanitizedObjectName);

	if (ExistingTypedObject != nullptr)
	{
		ExistingTypedObject->PreEditChange(nullptr);
	}
	else if (ExistingObject != nullptr)
	{
		// Replacing an object.  Here we go!
		// Delete the existing object
		const bool bDeleteSucceeded = ObjectTools::DeleteSingleObject(ExistingObject);

		if (bDeleteSucceeded)
		{
			// Force GC so we can cleanly create a new asset (and not do an 'in place' replacement)
			CollectGarbage(GARBAGE_COLLECTION_KEEPFLAGS);

			// Create a package for each mesh
			Package = CreatePackage(nullptr, *NewPackageName);
			InParent = Package;
		}
		else
		{
			// failed to delete
			return nullptr;
		}
	}

	return NewObject<T>(Package, FName(*SanitizedObjectName), Flags | RF_Public);
}

UStaticMesh* FAbcImporter::CreateStaticMeshFromSample(UObject* InParent, const FString& Name, EObjectFlags Flags, const uint32 NumMaterials, const TArray<FString>& FaceSetNames, const FAbcMeshSample* Sample)
{
	UStaticMesh* StaticMesh = CreateObjectInstance<UStaticMesh>(InParent, Name, Flags);

	// Only import data if a valid object was created
	if (StaticMesh)
	{
		// Add the first LOD, we only support one
		int32 LODIndex = 0;
		StaticMesh->AddSourceModel();
		FMeshDescription* MeshDescription = StaticMesh->CreateOriginalMeshDescription(LODIndex);
		StaticMesh->RegisterMeshAttributes(*MeshDescription);
		// Generate a new lighting GUID (so its unique)
		StaticMesh->LightingGuid = FGuid::NewGuid();

		// Set it to use textured lightmaps. Note that Build Lighting will do the error-checking (texcoord index exists for all LODs, etc).
		StaticMesh->LightMapResolution = 64;
		StaticMesh->LightMapCoordinateIndex = 1;

		// Material setup, since there isn't much material information in the Alembic file, 
		UMaterial* DefaultMaterial = UMaterial::GetDefaultMaterial(MD_Surface);
		check(DefaultMaterial);

		// Material list
		StaticMesh->StaticMaterials.Empty();
		// If there were FaceSets available in the Alembic file use the number of unique face sets as num material entries, otherwise default to one material for the whole mesh
		const uint32 FrameIndex = 0;
		uint32 NumFaceSets = FaceSetNames.Num();

		const bool bCreateMaterial = ImportSettings->MaterialSettings.bCreateMaterials;
		for (uint32 MaterialIndex = 0; MaterialIndex < ((NumMaterials != 0) ? NumMaterials : 1); ++MaterialIndex)
		{
			UMaterialInterface* Material = nullptr;
			if (FaceSetNames.IsValidIndex(MaterialIndex))
			{
				Material = RetrieveMaterial(FaceSetNames[MaterialIndex], InParent, Flags);
				Material->PostEditChange();
			}

			StaticMesh->StaticMaterials.Add((Material != nullptr) ? Material : DefaultMaterial);
		}

		GenerateMeshDescriptionFromSample(Sample, MeshDescription, StaticMesh);

		// Get the first LOD for filling it up with geometry, only support one LOD
		FStaticMeshSourceModel& SrcModel = StaticMesh->SourceModels[LODIndex];
		// Set build settings for the static mesh
		SrcModel.BuildSettings.bRecomputeNormals = false;
		SrcModel.BuildSettings.bRecomputeTangents = false;
		SrcModel.BuildSettings.bUseMikkTSpace = false;
		// Generate Lightmaps uvs (no support for importing right now)
		SrcModel.BuildSettings.bGenerateLightmapUVs = ImportSettings->StaticMeshSettings.bGenerateLightmapUVs;
		// Set lightmap UV index to 1 since we currently only import one set of UVs from the Alembic Data file
		SrcModel.BuildSettings.DstLightmapIndex = 1;

		// Store the mesh description
		StaticMesh->CommitOriginalMeshDescription(LODIndex);

		//Set the Imported version before calling the build
		StaticMesh->ImportVersion = EImportStaticMeshVersion::LastVersion;

		// Build the static mesh (using the build setting etc.) this generates correct tangents using the extracting smoothing group along with the imported Normals data
		StaticMesh->Build(false);

		// No collision generation for now
		StaticMesh->CreateBodySetup();
	}

	return StaticMesh;
}

const TArray<UStaticMesh*> FAbcImporter::ImportAsStaticMesh(UObject* InParent, EObjectFlags Flags)
{
	checkf(AbcFile->GetNumPolyMeshes() > 0, TEXT("No poly meshes found"));

	TArray<UStaticMesh*> ImportedStaticMeshes;
	const FAbcStaticMeshSettings& StaticMeshSettings = ImportSettings->StaticMeshSettings;

	TFunction<void(int32, FAbcFile*)> Func = [this, &ImportedStaticMeshes, StaticMeshSettings, InParent, Flags](int32 FrameIndex, FAbcFile* InFile)
	{
		const TArray<FAbcPolyMesh*>& PolyMeshes = AbcFile->GetPolyMeshes();
		if (StaticMeshSettings.bMergeMeshes)
		{
			// If merging we merge all the raw mesh structures together and generate a static mesh asset from this
			TArray<FString> MergedFaceSetNames;
			TArray<FAbcMeshSample*> Samples;
			uint32 TotalNumMaterials = 0;

			TArray<const FAbcMeshSample*> SamplesToMerge;
			// Should merge all samples in the Alembic cache to one single static mesh
			for (const FAbcPolyMesh* PolyMesh : PolyMeshes)
			{
				if (PolyMesh->bShouldImport)
				{
					const FAbcMeshSample* Sample = PolyMesh->GetSample(FrameIndex);
					SamplesToMerge.Add(Sample);
					TotalNumMaterials += (Sample->NumMaterials != 0) ? Sample->NumMaterials : 1;

					if (PolyMesh->FaceSetNames.Num() > 0)
					{
						MergedFaceSetNames.Append(PolyMesh->FaceSetNames);
					}
					else
					{
						// Default name
						static const FString DefaultName("NoFaceSetName");
						MergedFaceSetNames.Add(DefaultName);
					}
				}
			}

			// Only merged samples if there are any
			if (SamplesToMerge.Num())
			{
				FAbcMeshSample* MergedSample = AbcImporterUtilities::MergeMeshSamples(SamplesToMerge);


				UStaticMesh* StaticMesh = CreateStaticMeshFromSample(InParent, InParent != GetTransientPackage() ? FPaths::GetBaseFilename(InParent->GetName()) : (FPaths::GetBaseFilename(AbcFile->GetFilePath()) + "_" + FGuid::NewGuid().ToString()), Flags, TotalNumMaterials, MergedFaceSetNames, MergedSample);
				if (StaticMesh)
				{
						ImportedStaticMeshes.Add(StaticMesh);
				}
			}
		}
		else
		{
			for (const FAbcPolyMesh* PolyMesh : PolyMeshes)
			{
				const FAbcMeshSample* Sample = PolyMesh->GetSample(FrameIndex);
				if (PolyMesh->bShouldImport && Sample)
				{
					// Setup static mesh instance
					UStaticMesh* StaticMesh = CreateStaticMeshFromSample(InParent, InParent != GetTransientPackage() ? PolyMesh->GetName() : PolyMesh->GetName() + "_" + FGuid::NewGuid().ToString(), Flags, Sample->NumMaterials, PolyMesh->FaceSetNames, Sample);

					if (StaticMesh)
					{
						ImportedStaticMeshes.Add(StaticMesh);
					}
				}
			}
		}
	};
	

	EFrameReadFlags ReadFlags = ( ImportSettings->StaticMeshSettings.bMergeMeshes && ImportSettings->StaticMeshSettings.bPropagateMatrixTransformations ? EFrameReadFlags::ApplyMatrix : EFrameReadFlags::None ) | EFrameReadFlags::ForceSingleThreaded;
	AbcFile->ProcessFrames(Func, ReadFlags);
	
	return ImportedStaticMeshes;
}

UGeometryCache* FAbcImporter::ImportAsGeometryCache(UObject* InParent, EObjectFlags Flags)
{
	// Create a GeometryCache instance 
	UGeometryCache* GeometryCache = CreateObjectInstance<UGeometryCache>(InParent, InParent != GetTransientPackage() ? FPaths::GetBaseFilename(InParent->GetName()) : (FPaths::GetBaseFilename(AbcFile->GetFilePath()) + "_" + FGuid::NewGuid().ToString()), Flags);

	// Only import data if a valid object was created
	if (GeometryCache)
	{
		TArray<TUniquePtr<FComponentReregisterContext>> ReregisterContexts;
		for (TObjectIterator<UGeometryCacheComponent> CacheIt; CacheIt; ++CacheIt)
		{
			if (CacheIt->GetGeometryCache() == GeometryCache)
			{	
				ReregisterContexts.Add(MakeUnique<FComponentReregisterContext>(*CacheIt));
			}
		}
		
		// In case this is a reimport operation
		GeometryCache->ClearForReimporting();

		// Load the default material for later usage
		UMaterial* DefaultMaterial = UMaterial::GetDefaultMaterial(MD_Surface);
		check(DefaultMaterial);
		uint32 MaterialOffset = 0;

		// Add tracks
		const int32 NumPolyMeshes = AbcFile->GetNumPolyMeshes();
		if (NumPolyMeshes != 0)
		{
			TArray<UGeometryCacheTrackStreamable*> Tracks;

			TArray<FAbcPolyMesh*> ImportPolyMeshes;
			TArray<int32> MaterialOffsets;

			const bool bContainsHeterogeneousMeshes = AbcFile->ContainsHeterogeneousMeshes();
			if (ImportSettings->GeometryCacheSettings.bApplyConstantTopologyOptimizations && bContainsHeterogeneousMeshes)
			{
				TSharedRef<FTokenizedMessage> Message = FTokenizedMessage::Create(EMessageSeverity::Warning, LOCTEXT("HeterogeneousMeshesAndForceSingle", "Unable to enforce constant topology optimizations as the imported tracks contain topology varying data."));
				FAbcImportLogger::AddImportMessage(Message);
			}

			if (ImportSettings->GeometryCacheSettings.bFlattenTracks)
			{
				//UGeometryCacheCodecRaw* Codec = NewObject<UGeometryCacheCodecRaw>(GeometryCache, FName(*FString(TEXT("Flattened_Codec"))), RF_Public);
				UGeometryCacheCodecV1* Codec = NewObject<UGeometryCacheCodecV1>(GeometryCache, FName(*FString(TEXT("Flattened_Codec"))), RF_Public);
				Codec->InitializeEncoder(ImportSettings->GeometryCacheSettings.CompressedPositionPrecision, ImportSettings->GeometryCacheSettings.CompressedTextureCoordinatesNumberOfBits);
				UGeometryCacheTrackStreamable* Track = NewObject<UGeometryCacheTrackStreamable>(GeometryCache, FName(*FString(TEXT("Flattened_Track"))), RF_Public);
				Track->BeginCoding(Codec, ImportSettings->GeometryCacheSettings.bApplyConstantTopologyOptimizations && !bContainsHeterogeneousMeshes, ImportSettings->GeometryCacheSettings.bCalculateMotionVectorsDuringImport, ImportSettings->GeometryCacheSettings.bOptimizeIndexBuffers);
				Tracks.Add(Track);
				
				FScopedSlowTask SlowTask((ImportSettings->SamplingSettings.FrameEnd + 1) - ImportSettings->SamplingSettings.FrameStart, FText::FromString(FString(TEXT("Importing Frames"))));
				SlowTask.MakeDialog(true);

				// Need to get all face sets here -> material names?
				TArray<FString> UniqueFaceSetNames;

				const TArray<FAbcPolyMesh*>& PolyMeshes = AbcFile->GetPolyMeshes();
				bool bRequiresDefaultMaterial = false;
				for (FAbcPolyMesh* PolyMesh : PolyMeshes)
				{
					if (PolyMesh->bShouldImport)
					{
						for (const FString& FaceSetName : PolyMesh->FaceSetNames)
						{
							UniqueFaceSetNames.AddUnique(FaceSetName);
						}
					
						bRequiresDefaultMaterial |= PolyMesh->FaceSetNames.Num() == 0;
					}
				}

				if (bRequiresDefaultMaterial)
				{
					UniqueFaceSetNames.Insert(TEXT("DefaultMaterial"), 0 );
				}

				
				const int32 NumTracks = Tracks.Num();
				int32 PreviousNumVertices = 0;
				TFunction<void(int32, FAbcFile*)> Callback = [this, &Tracks, &SlowTask, &UniqueFaceSetNames, &PolyMeshes, &PreviousNumVertices](int32 FrameIndex, const FAbcFile* InAbcFile)
				{
					FAbcMeshSample MergedSample;
					bool bConstantTopology = true;

					for (FAbcPolyMesh* PolyMesh : PolyMeshes)
					{
						if (PolyMesh->bShouldImport)
						{
							const int32 Offset = MergedSample.MaterialIndices.Num();
							bConstantTopology = bConstantTopology && PolyMesh->bConstantTopology;
							if (PolyMesh->GetVisibility(FrameIndex))
							{
								const FAbcMeshSample* Sample = PolyMesh->GetSample(FrameIndex);
								AbcImporterUtilities::AppendMeshSample(&MergedSample, Sample);
								if (PolyMesh->FaceSetNames.Num() == 0)
								{
									FMemory::Memzero(MergedSample.MaterialIndices.GetData() + Offset, (MergedSample.MaterialIndices.Num() - Offset) * sizeof(int32));
								}
								else
								{
									for (int32 Index = Offset; Index < MergedSample.MaterialIndices.Num(); ++Index)
									{
										int32& MaterialIndex = MergedSample.MaterialIndices[Index];
										if (PolyMesh->FaceSetNames.IsValidIndex(MaterialIndex))
										{
											MaterialIndex = UniqueFaceSetNames.IndexOfByKey(PolyMesh->FaceSetNames[MaterialIndex]);
										}
										else
										{
											MaterialIndex = 0;
										}
									}
								}
							}
						}
					}
					
					if (FrameIndex > ImportSettings->SamplingSettings.FrameStart)						
					{
						bConstantTopology &= (PreviousNumVertices == MergedSample.Vertices.Num());
					}
					PreviousNumVertices = MergedSample.Vertices.Num();

					MergedSample.NumMaterials = UniqueFaceSetNames.Num();

					// Generate the mesh data for this sample
					FGeometryCacheMeshData MeshData;
					GeometryCacheDataForMeshSample(MeshData, &MergedSample, 0);
					
					Tracks[0]->AddMeshSample(MeshData, PolyMeshes[0]->GetTimeForFrameIndex(FrameIndex) - InAbcFile->GetImportTimeOffset(), bConstantTopology);
					
					if (IsInGameThread())
					{
						SlowTask.EnterProgressFrame(1.0f);
					}					
				};

				AbcFile->ProcessFrames(Callback, EFrameReadFlags::ApplyMatrix);

				// Now add materials for all the face set names
				for (const FString& FaceSetName : UniqueFaceSetNames)
				{
					UMaterialInterface* Material = RetrieveMaterial(FaceSetName, InParent, Flags);
					GeometryCache->Materials.Add((Material != nullptr) ? Material : DefaultMaterial);		
					Material->PostEditChange();
				}
			}
			else
			{
				const TArray<FAbcPolyMesh*>& PolyMeshes = AbcFile->GetPolyMeshes();
				for (FAbcPolyMesh* PolyMesh : PolyMeshes)
				{
					if (PolyMesh->bShouldImport)
					{
						//UGeometryCacheCodecRaw* Codec = NewObject<UGeometryCacheCodecRaw>(GeometryCache, FName(*(PolyMesh->GetName() + FString(TEXT("_Codec")))), RF_Public);
						UGeometryCacheCodecV1* Codec = NewObject<UGeometryCacheCodecV1>(GeometryCache, FName(*(PolyMesh->GetName() + FString(TEXT("_Codec")))), RF_Public);
						Codec->InitializeEncoder(ImportSettings->GeometryCacheSettings.CompressedPositionPrecision, ImportSettings->GeometryCacheSettings.CompressedTextureCoordinatesNumberOfBits);
						UGeometryCacheTrackStreamable* Track = NewObject<UGeometryCacheTrackStreamable>(GeometryCache, FName(*PolyMesh->GetName()), RF_Public);
						Track->BeginCoding(Codec, ImportSettings->GeometryCacheSettings.bApplyConstantTopologyOptimizations && !bContainsHeterogeneousMeshes, ImportSettings->GeometryCacheSettings.bCalculateMotionVectorsDuringImport, ImportSettings->GeometryCacheSettings.bOptimizeIndexBuffers);

						ImportPolyMeshes.Add(PolyMesh);
						Tracks.Add(Track);
						MaterialOffsets.Add(MaterialOffset);

						// Add materials for this Mesh Object
						const uint32 NumMaterials = (PolyMesh->FaceSetNames.Num() > 0) ? PolyMesh->FaceSetNames.Num() : 1;
						for (uint32 MaterialIndex = 0; MaterialIndex < NumMaterials; ++MaterialIndex)
						{
							UMaterialInterface* Material = nullptr;
							if (PolyMesh->FaceSetNames.IsValidIndex(MaterialIndex))
							{
								Material = RetrieveMaterial(PolyMesh->FaceSetNames[MaterialIndex], InParent, Flags);
								Material->PostEditChange();
							}

							GeometryCache->Materials.Add((Material != nullptr) ? Material : DefaultMaterial);
						}

						MaterialOffset += NumMaterials;
					}
				}

				const int32 NumTracks = Tracks.Num();
				TFunction<void(int32, FAbcFile*)> Callback = [this, NumTracks, &ImportPolyMeshes, &Tracks, &MaterialOffsets](int32 FrameIndex, const FAbcFile* InAbcFile)
				{
					for (int32 TrackIndex = 0; TrackIndex < NumTracks; ++TrackIndex)
					{
						const FAbcPolyMesh* PolyMesh = ImportPolyMeshes[TrackIndex];
						if (PolyMesh->bShouldImport)
						{
							UGeometryCacheTrackStreamable* Track = Tracks[TrackIndex];

							// Generate the mesh data for this sample
							const bool bVisible = PolyMesh->GetVisibility(FrameIndex);
							const float FrameTime = PolyMesh->GetTimeForFrameIndex(FrameIndex);
							if (bVisible)
							{
								const FAbcMeshSample* Sample = PolyMesh->GetSample(FrameIndex);
								FGeometryCacheMeshData MeshData;
								GeometryCacheDataForMeshSample(MeshData, Sample, MaterialOffsets[TrackIndex]);
								Track->AddMeshSample(MeshData, FrameTime, PolyMesh->bConstantTopology);
							}

							Track->AddVisibilitySample(bVisible, FrameTime);
						}
					}
				};

				AbcFile->ProcessFrames(Callback, EFrameReadFlags::ApplyMatrix);
			}

			TArray<FMatrix> Mats;
			Mats.Add(FMatrix::Identity);
			Mats.Add(FMatrix::Identity);

			for (UGeometryCacheTrackStreamable* Track : Tracks)
			{
				TArray<float> MatTimes;
				MatTimes.Add(0.0f);
				MatTimes.Add(AbcFile->GetImportLength() + AbcFile->GetImportTimeOffset());
				Track->SetMatrixSamples(Mats, MatTimes);

				Track->EndCoding();
				GeometryCache->AddTrack(Track);
			}
		}

		// For alembic, for now, we define the duration of the tracks as the duration of the longer track in the whole file so all tracks loop in union
		float MaxDuration = 0.0f;
		for (auto Track : GeometryCache->Tracks)
		{
			MaxDuration = FMath::Max(MaxDuration, Track->GetDuration());
		}
		for (auto Track : GeometryCache->Tracks)
		{
			Track->SetDuration(MaxDuration);
		}
		// Also store the number of frames in the cache
		GeometryCache->SetFrameStartEnd(ImportSettings->SamplingSettings.FrameStart, ImportSettings->SamplingSettings.FrameEnd);
		
		// Update all geometry cache components, TODO move render-data from component to GeometryCache and allow for DDC population
		for (TObjectIterator<UGeometryCacheComponent> CacheIt; CacheIt; ++CacheIt)
		{
			CacheIt->OnObjectReimported(GeometryCache);
		}
	}
	
	return GeometryCache;
}

TArray<UObject*> FAbcImporter::ImportAsSkeletalMesh(UObject* InParent, EObjectFlags Flags)
{
	// First compress the animation data
	const bool bCompressionResult = CompressAnimationDataUsingPCA(ImportSettings->CompressionSettings, true);

	TArray<UObject*> GeneratedObjects;

	if (!bCompressionResult)
	{
		return GeneratedObjects;
	}

	// Enforce to compute normals and tangents for the average sample which forms the base of the skeletal mesh
	IMeshUtilities& MeshUtilities = FModuleManager::Get().LoadModuleChecked<IMeshUtilities>("MeshUtilities");
	for (const FCompressedAbcData& CompressedData : CompressedMeshData)
	{
		FAbcMeshSample* AverageSample = CompressedData.AverageSample;
		if (ImportSettings->NormalGenerationSettings.bForceOneSmoothingGroupPerObject)
		{
			// Set smoothing group indices and calculate smooth normals
			AverageSample->SmoothingGroupIndices.Empty(AverageSample->Indices.Num() / 3);
			AverageSample->SmoothingGroupIndices.AddZeroed(AverageSample->Indices.Num() / 3);
			AverageSample->NumSmoothingGroups = 1;
			AbcImporterUtilities::CalculateSmoothNormals(AverageSample);
		}
		else
		{
			AbcImporterUtilities::CalculateNormals(AverageSample);
			AbcImporterUtilities::GenerateSmoothingGroupsIndices(AverageSample, ImportSettings->NormalGenerationSettings.HardEdgeAngleThreshold);
			AbcImporterUtilities::CalculateNormalsWithSmoothingGroups(AverageSample, AverageSample->SmoothingGroupIndices, AverageSample->NumSmoothingGroups);
		}
	}

	// Create a Skeletal mesh instance 
	
	const FString& ObjectName = InParent != GetTransientPackage() ? FPaths::GetBaseFilename(InParent->GetName()) : (FPaths::GetBaseFilename(AbcFile->GetFilePath()) + "_" + FGuid::NewGuid().ToString());
	const FString SanitizedObjectName = ObjectTools::SanitizeObjectName(ObjectName);

	USkeletalMesh* ExistingSkeletalMesh = FindObject<USkeletalMesh>(InParent, *SanitizedObjectName);	
	FSkinnedMeshComponentRecreateRenderStateContext* RecreateExistingRenderStateContext = ExistingSkeletalMesh ? new FSkinnedMeshComponentRecreateRenderStateContext(ExistingSkeletalMesh, false) : nullptr;
	
	USkeletalMesh* SkeletalMesh = CreateObjectInstance<USkeletalMesh>(InParent, ObjectName, Flags);

	// Only import data if a valid object was created
	if (SkeletalMesh)
	{
		// Touch pre edit change
		SkeletalMesh->PreEditChange(NULL);

		// Retrieve the imported resource structure and allocate a new LOD model
		FSkeletalMeshModel* ImportedModel = SkeletalMesh->GetImportedModel();
		check(ImportedModel->LODModels.Num() == 0);
		ImportedModel->LODModels.Empty();
		new(ImportedModel->LODModels)FSkeletalMeshLODModel();
		SkeletalMesh->ResetLODInfo();
		SkeletalMesh->AddLODInfo();
		FSkeletalMeshLODModel& LODModel = ImportedModel->LODModels[0];

		const FMeshBoneInfo BoneInfo(FName(TEXT("RootBone"), FNAME_Add), TEXT("RootBone_Export"), INDEX_NONE);
		const FTransform BoneTransform;
		{
			FReferenceSkeletonModifier RefSkelModifier(SkeletalMesh->RefSkeleton, SkeletalMesh->Skeleton);
			RefSkelModifier.Add(BoneInfo, BoneTransform);
		}


		FAbcMeshSample* MergedMeshSample = new FAbcMeshSample();
		for (const FCompressedAbcData& Data : CompressedMeshData)
		{
			AbcImporterUtilities::AppendMeshSample(MergedMeshSample, Data.AverageSample);
		}
		
		// Forced to 1
		LODModel.NumTexCoords = MergedMeshSample->NumUVSets;
		SkeletalMesh->bHasVertexColors = true;
		SkeletalMesh->VertexColorGuid = FGuid::NewGuid();

		/* Bounding box according to animation */
		SkeletalMesh->SetImportedBounds(AbcFile->GetArchiveBounds().GetBox());

		bool bBuildSuccess = false;
		TArray<int32> MorphTargetVertexRemapping;
		TArray<int32> UsedVertexIndicesForMorphs;
		MergedMeshSample->TangentX.Empty();
		MergedMeshSample->TangentY.Empty();
		bBuildSuccess = BuildSkeletalMesh(LODModel, SkeletalMesh->RefSkeleton, MergedMeshSample, MorphTargetVertexRemapping, UsedVertexIndicesForMorphs);

		if (!bBuildSuccess)
		{
			SkeletalMesh->MarkPendingKill();
			return GeneratedObjects;
		}

		// Create the skeleton object
		FString SkeletonName = FString::Printf(TEXT("%s_Skeleton"), *SkeletalMesh->GetName());
		USkeleton* Skeleton = CreateObjectInstance<USkeleton>(InParent, SkeletonName, Flags);

		// Merge bones to the selected skeleton
		check(Skeleton->MergeAllBonesToBoneTree(SkeletalMesh));
		Skeleton->MarkPackageDirty();
		if (SkeletalMesh->Skeleton != Skeleton)
		{
			SkeletalMesh->Skeleton = Skeleton;
			SkeletalMesh->MarkPackageDirty();
		}

		// Create animation sequence for the skeleton
		UAnimSequence* Sequence = CreateObjectInstance<UAnimSequence>(InParent, FString::Printf(TEXT("%s_Animation"), *SkeletalMesh->GetName()), Flags);
		Sequence->SetSkeleton(Skeleton);
		Sequence->SequenceLength = AbcFile->GetImportLength();
		Sequence->ImportFileFramerate = AbcFile->GetFramerate();
		Sequence->ImportResampleFramerate = AbcFile->GetFramerate();
		int32 ObjectIndex = 0;
		uint32 TriangleOffset = 0;
		uint32 WedgeOffset = 0;
		uint32 VertexOffset = 0;

		for (FCompressedAbcData& CompressedData : CompressedMeshData)
		{
			FAbcMeshSample* AverageSample = CompressedData.AverageSample;

			if (CompressedData.BaseSamples.Num() > 0)
			{
				const int32 NumBases = CompressedData.BaseSamples.Num();
				int32 NumUsedBases = 0;

				const int32 NumIndices = CompressedData.AverageSample->Indices.Num();

				for (int32 BaseIndex = 0; BaseIndex < NumBases; ++BaseIndex)
				{
					FAbcMeshSample* BaseSample = CompressedData.BaseSamples[BaseIndex];

					//AbcImporterUtilities::CalculateNormalsWithSmoothingGroups(BaseSample, AverageSample->SmoothingGroupIndices, AverageSample->NumSmoothingGroups);

					// Create new morph target with name based on object and base index
					UMorphTarget* MorphTarget = NewObject<UMorphTarget>(SkeletalMesh, FName(*FString::Printf(TEXT("Base_%i_%i"), BaseIndex, ObjectIndex)));

					// Setup morph target vertices directly
					TArray<FMorphTargetDelta> MorphDeltas;
					GenerateMorphTargetVertices(BaseSample, MorphDeltas, AverageSample, WedgeOffset, MorphTargetVertexRemapping, UsedVertexIndicesForMorphs, VertexOffset, WedgeOffset);
					MorphTarget->PopulateDeltas(MorphDeltas, 0, LODModel.Sections);

					const float PercentageOfVerticesInfluences = ((float)MorphTarget->MorphLODModels[0].Vertices.Num() / (float)NumIndices) * 100.0f;
					if (PercentageOfVerticesInfluences > ImportSettings->CompressionSettings.MinimumNumberOfVertexInfluencePercentage)
					{
						SkeletalMesh->RegisterMorphTarget(MorphTarget);
						MorphTarget->MarkPackageDirty();

						// Set up curves
						const TArray<float>& CurveValues = CompressedData.CurveValues[BaseIndex];
						const TArray<float>& TimeValues = CompressedData.TimeValues[BaseIndex];
						// Morph target stuffies
						FString CurveName = FString::Printf(TEXT("Base_%i_%i"), BaseIndex, ObjectIndex);
						FName ConstCurveName = *CurveName;

						// Sets up the morph target curves with the sample values and time keys
						SetupMorphTargetCurves(Skeleton, ConstCurveName, Sequence, CurveValues, TimeValues);
					}
					else
					{
						MorphTarget->MarkPendingKill();
					}
				}
			}

			Sequence->RawCurveData.RemoveRedundantKeys();

			WedgeOffset += CompressedData.AverageSample->Indices.Num();
			VertexOffset += CompressedData.AverageSample->Vertices.Num();

			const uint32 NumMaterials = CompressedData.MaterialNames.Num();
			for (uint32 MaterialIndex = 0; MaterialIndex < NumMaterials; ++MaterialIndex)
			{
				const FString& MaterialName = CompressedData.MaterialNames[MaterialIndex];
				UMaterialInterface* Material = RetrieveMaterial(MaterialName, InParent, Flags);
				SkeletalMesh->Materials.Add(FSkeletalMaterial(Material, true));
				Material->PostEditChange();
			}

			++ObjectIndex;
		}

		// Set recompute tangent flag on skeletal mesh sections
		for (FSkelMeshSection& Section : LODModel.Sections)
		{
			Section.bRecomputeTangent = true;
		}

		SkeletalMesh->CalculateInvRefMatrices();
		SkeletalMesh->PostEditChange();
		SkeletalMesh->MarkPackageDirty();

		// Retrieve the name mapping container
		const FSmartNameMapping* NameMapping = Skeleton->GetSmartNameContainer(USkeleton::AnimCurveMappingName);
		Sequence->RawCurveData.RefreshName(NameMapping);
		Sequence->MarkRawDataAsModified();
		Sequence->PostEditChange();
		Sequence->SetPreviewMesh(SkeletalMesh);
		Sequence->MarkPackageDirty();

		Skeleton->SetPreviewMesh(SkeletalMesh);
		Skeleton->PostEditChange();

		GeneratedObjects.Add(SkeletalMesh);
		GeneratedObjects.Add(Skeleton);
		GeneratedObjects.Add(Sequence);

		FAssetEditorManager& AssetEditorManager = FAssetEditorManager::Get();
		AssetEditorManager.CloseAllEditorsForAsset(Skeleton);
		AssetEditorManager.CloseAllEditorsForAsset(SkeletalMesh);
		AssetEditorManager.CloseAllEditorsForAsset(Sequence);
	}

	if (RecreateExistingRenderStateContext)
	{
		delete RecreateExistingRenderStateContext;
	}

	return GeneratedObjects;
}

void FAbcImporter::SetupMorphTargetCurves(USkeleton* Skeleton, FName ConstCurveName, UAnimSequence* Sequence, const TArray<float> &CurveValues, const TArray<float>& TimeValues)
{
	FSmartName NewName;
	Skeleton->AddSmartNameAndModify(USkeleton::AnimCurveMappingName, ConstCurveName, NewName);

	check(Sequence->RawCurveData.AddCurveData(NewName));
	FFloatCurve * NewCurve = static_cast<FFloatCurve *> (Sequence->RawCurveData.GetCurveData(NewName.UID, ERawCurveTrackTypes::RCT_Float));

	for (int32 KeyIndex = 0; KeyIndex < CurveValues.Num(); ++KeyIndex)
	{
		const float& CurveValue = CurveValues[KeyIndex];
		const float& TimeValue = TimeValues[KeyIndex];

		FKeyHandle NewKeyHandle = NewCurve->FloatCurve.AddKey(TimeValue, CurveValue, false);

		ERichCurveInterpMode NewInterpMode = RCIM_Linear;
		ERichCurveTangentMode NewTangentMode = RCTM_Auto;
		ERichCurveTangentWeightMode NewTangentWeightMode = RCTWM_WeightedNone;

		float LeaveTangent = 0.f;
		float ArriveTangent = 0.f;
		float LeaveTangentWeight = 0.f;
		float ArriveTangentWeight = 0.f;

		NewCurve->FloatCurve.SetKeyInterpMode(NewKeyHandle, NewInterpMode);
		NewCurve->FloatCurve.SetKeyTangentMode(NewKeyHandle, NewTangentMode);
		NewCurve->FloatCurve.SetKeyTangentWeightMode(NewKeyHandle, NewTangentWeightMode);
	}
}

const bool FAbcImporter::CompressAnimationDataUsingPCA(const FAbcCompressionSettings& InCompressionSettings, const bool bRunComparison /*= false*/)
{
	const TArray<FAbcPolyMesh*>& PolyMeshes = AbcFile->GetPolyMeshes();
	
	// Split up poly mesh objects into constant and animated objects to process
	TArray<FAbcPolyMesh*> PolyMeshesToCompress;
	TArray<FAbcPolyMesh*> ConstantPolyMeshObjects;
	for (FAbcPolyMesh* PolyMesh : PolyMeshes)
	{
		if (PolyMesh->bShouldImport && PolyMesh->bConstantTopology)
		{
			if (PolyMesh->IsConstant() && PolyMesh->bConstantTransformation)
			{
				ConstantPolyMeshObjects.Add(PolyMesh);
			}
			else if (!PolyMesh->IsConstant() || (InCompressionSettings.bBakeMatrixAnimation && !PolyMesh->bConstantTransformation))
			{
				PolyMeshesToCompress.Add(PolyMesh);
			}
		}
	}

	bool bResult = true;
	const int32 NumPolyMeshesToCompress = PolyMeshesToCompress.Num();
	if (NumPolyMeshesToCompress)
	{
		if (InCompressionSettings.bMergeMeshes)
		{
			// Merged path
			const uint32 FrameZeroIndex = 0;
			TArray<FVector> AverageVertexData;

			float MinTime = FLT_MAX;
			float MaxTime = -FLT_MAX;
			int32 NumSamples = 0;

			TArray<uint32> ObjectVertexOffsets;
			TFunction<void(int32, FAbcFile*)> MergedMeshesFunc = [this, PolyMeshesToCompress, &MinTime, &MaxTime, &NumSamples, &ObjectVertexOffsets, &AverageVertexData, NumPolyMeshesToCompress](int32 FrameIndex, FAbcFile* InFile)
			{
				for (int32 MeshIndex = 0; MeshIndex < NumPolyMeshesToCompress; ++MeshIndex)
				{
					FAbcPolyMesh* PolyMesh = PolyMeshesToCompress[MeshIndex];

					MinTime = FMath::Min(MinTime, (float)PolyMesh->GetTimeForFrameIndex(FrameIndex) - AbcFile->GetImportTimeOffset());
					MaxTime = FMath::Max(MaxTime, (float)PolyMesh->GetTimeForFrameIndex(FrameIndex) - AbcFile->GetImportTimeOffset());

					if (ObjectVertexOffsets.Num() != NumPolyMeshesToCompress)
					{
						ObjectVertexOffsets.Add(AverageVertexData.Num());
						AverageVertexData.Append(PolyMesh->GetSample(FrameIndex)->Vertices);
					}
					else
					{
						for (int32 VertexIndex = 0; VertexIndex < PolyMesh->GetSample(FrameIndex)->Vertices.Num(); ++VertexIndex)
						{
							AverageVertexData[VertexIndex + ObjectVertexOffsets[MeshIndex]] += PolyMesh->GetSample(FrameIndex)->Vertices[VertexIndex];
						}
					}
				}

				++NumSamples;
			};

			EFrameReadFlags Flags = EFrameReadFlags::PositionOnly;
			if (ImportSettings->CompressionSettings.bBakeMatrixAnimation)
			{
				Flags |= EFrameReadFlags::ApplyMatrix;
			}

			AbcFile->ProcessFrames(MergedMeshesFunc, Flags);

			// Average out vertex data
			const float Multiplier = 1.0f / FMath::Max(NumSamples, 1);
			for (FVector& Vertex : AverageVertexData)
			{
				Vertex *= Multiplier;
			}


			// Allocate compressed mesh data object
			CompressedMeshData.AddDefaulted();
			FCompressedAbcData& CompressedData = CompressedMeshData.Last();

			FAbcMeshSample MergedZeroFrameSample;
			for (FAbcPolyMesh* PolyMesh : PolyMeshesToCompress)
			{
				AbcImporterUtilities::AppendMeshSample(&MergedZeroFrameSample, PolyMesh->GetTransformedFirstSample());

				// QQ FUNCTIONALIZE
				// Add material names from this mesh object
				if (PolyMesh->FaceSetNames.Num() > 0)
				{
					CompressedData.MaterialNames.Append(PolyMesh->FaceSetNames);
				}
				else
				{
					static const FString DefaultName("NoFaceSetName");
					CompressedData.MaterialNames.Add(DefaultName);
				}
			}

			const uint32 NumVertices = AverageVertexData.Num();
			const uint32 NumMatrixRows = NumVertices * 3;

			TArray<float> OriginalMatrix;
			OriginalMatrix.AddZeroed(NumMatrixRows * NumSamples);

			uint32 SampleIndex = 0;
			TFunction<void(int32, FAbcFile*)> GenerateMatrixFunc = [this, PolyMeshesToCompress, NumPolyMeshesToCompress, &OriginalMatrix, &AverageVertexData, &NumSamples, &ObjectVertexOffsets, &SampleIndex, NumMatrixRows](int32 FrameIndex, FAbcFile* InFile)
			{
				// For each object generate the delta frame data for the PCA compression
				for (int32 MeshIndex = 0; MeshIndex < NumPolyMeshesToCompress; ++MeshIndex)
				{
					FAbcPolyMesh* PolyMesh = PolyMeshesToCompress[MeshIndex];
					AbcImporterUtilities::GenerateDeltaFrameDataMatrix(PolyMesh->GetSample(FrameIndex)->Vertices, AverageVertexData, SampleIndex * NumMatrixRows, ObjectVertexOffsets[MeshIndex], OriginalMatrix);
				}

					++SampleIndex;
			};

			AbcFile->ProcessFrames(GenerateMatrixFunc, Flags);

			// Perform compression
			TArray<float> OutU, OutV, OutMatrix;
			const uint32 NumUsedSingularValues = PerformSVDCompression(OriginalMatrix, NumMatrixRows, NumSamples, OutU, OutV, InCompressionSettings.BaseCalculationType == EBaseCalculationType::PercentageBased ? InCompressionSettings.PercentageOfTotalBases / 100.0f : 100.0f, InCompressionSettings.BaseCalculationType == EBaseCalculationType::FixedNumber ? InCompressionSettings.MaxNumberOfBases : 0);

			// Set up average frame 
			CompressedData.AverageSample = new FAbcMeshSample(MergedZeroFrameSample);
			FMemory::Memcpy(CompressedData.AverageSample->Vertices.GetData(), AverageVertexData.GetData(), sizeof(FVector) * NumVertices);

			const float FrameStep = (MaxTime - MinTime) / (float)(NumSamples - 1);
			AbcImporterUtilities::GenerateCompressedMeshData(CompressedData, NumUsedSingularValues, NumSamples, OutU, OutV, FrameStep, FMath::Max(MinTime, 0.0f));

			if (bRunComparison)
			{
				CompareCompressionResult(OriginalMatrix, NumSamples, NumMatrixRows, NumUsedSingularValues, NumVertices, OutU, OutV, AverageVertexData);
			}
		}
		else
		{
			TArray<float> MinTimes;
			TArray<float> MaxTimes;
			TArray<TArray<FVector>> AverageVertexData;

			AverageVertexData.AddDefaulted(NumPolyMeshesToCompress);
			MinTimes.AddZeroed(NumPolyMeshesToCompress);
			MaxTimes.AddZeroed(NumPolyMeshesToCompress);
			
			int32 NumSamples = 0;
			TFunction<void(int32, FAbcFile*)> IndividualMeshesFunc = [this, NumPolyMeshesToCompress, &PolyMeshesToCompress, &MinTimes, &MaxTimes, &NumSamples, &AverageVertexData](int32 FrameIndex, FAbcFile* InFile)
			{
			// Each individual object creates a compressed data object
				for (int32 MeshIndex = 0; MeshIndex < NumPolyMeshesToCompress; ++MeshIndex)
				{
					FAbcPolyMesh* PolyMesh = PolyMeshesToCompress[MeshIndex];
					TArray<FVector>& AverageVertices = AverageVertexData[MeshIndex];

					if (AverageVertices.Num() == 0)
					{
						MinTimes[MeshIndex] = FLT_MAX;
						MaxTimes[MeshIndex] = -FLT_MAX;
						AverageVertices.Append(PolyMesh->GetSample(FrameIndex)->Vertices);
					}
					else
					{
						const TArray<FVector>& CurrentVertices = PolyMesh->GetSample(FrameIndex)->Vertices;
						for (int32 VertexIndex = 0; VertexIndex < AverageVertices.Num(); ++VertexIndex)
						{
							AverageVertices[VertexIndex] += CurrentVertices[VertexIndex];
						}
					}

					MinTimes[MeshIndex] = FMath::Min(MinTimes[MeshIndex], (float)PolyMesh->GetTimeForFrameIndex(FrameIndex) - AbcFile->GetImportTimeOffset());
					MaxTimes[MeshIndex] = FMath::Max(MaxTimes[MeshIndex], (float)PolyMesh->GetTimeForFrameIndex(FrameIndex) - AbcFile->GetImportTimeOffset());
				}

				++NumSamples;
			};

			EFrameReadFlags Flags = EFrameReadFlags::PositionOnly;
			if (ImportSettings->CompressionSettings.bBakeMatrixAnimation)
			{
				Flags |= EFrameReadFlags::ApplyMatrix;
			}

			AbcFile->ProcessFrames(IndividualMeshesFunc, Flags);

			// Average out vertex data
			const float Multiplier = 1.0f / FMath::Max(NumSamples, 1);
			for (TArray<FVector>& VertexData : AverageVertexData)
			{
				for (FVector& Vertex : VertexData)
				{
					Vertex *= Multiplier;
				}
			}

			TArray<TArray<float>> Matrices;
			for (int32 MeshIndex = 0; MeshIndex < NumPolyMeshesToCompress; ++MeshIndex)
			{
				Matrices.AddDefaulted();
				Matrices[MeshIndex].AddZeroed(AverageVertexData[MeshIndex].Num() * 3 * NumSamples);
			}

			uint32 SampleIndex = 0;
			TFunction<void(int32, FAbcFile*)> GenerateMatrixFunc = [this, NumPolyMeshesToCompress, &Matrices, &SampleIndex, &PolyMeshesToCompress, &AverageVertexData](int32 FrameIndex, FAbcFile* InFile)
			{
				// For each object generate the delta frame data for the PCA compression
				for (int32 MeshIndex = 0; MeshIndex < NumPolyMeshesToCompress; ++MeshIndex)
				{
					FAbcPolyMesh* PolyMesh = PolyMeshesToCompress[MeshIndex];
					const uint32 NumMatrixRows = AverageVertexData[MeshIndex].Num() * 3;
					AbcImporterUtilities::GenerateDeltaFrameDataMatrix(PolyMesh->GetSample(FrameIndex)->Vertices, AverageVertexData[MeshIndex], SampleIndex * NumMatrixRows, 0, Matrices[MeshIndex]);
				}

				++SampleIndex;
			};

			AbcFile->ProcessFrames(GenerateMatrixFunc, Flags);

			for (int32 MeshIndex = 0; MeshIndex < NumPolyMeshesToCompress; ++MeshIndex)
			{
				// Perform compression
				TArray<float> OutU, OutV, OutMatrix;
				const int32 NumVertices = AverageVertexData[MeshIndex].Num();
				const int32 NumMatrixRows = NumVertices * 3;
				const uint32 NumUsedSingularValues = PerformSVDCompression(Matrices[MeshIndex], NumMatrixRows, NumSamples, OutU, OutV, InCompressionSettings.BaseCalculationType == EBaseCalculationType::PercentageBased ? InCompressionSettings.PercentageOfTotalBases / 100.0f : 100.0f, InCompressionSettings.BaseCalculationType == EBaseCalculationType::FixedNumber ? InCompressionSettings.MaxNumberOfBases : 0);

				// Allocate compressed mesh data object
				CompressedMeshData.AddDefaulted();
				FCompressedAbcData& CompressedData = CompressedMeshData.Last();
				CompressedData.AverageSample = new FAbcMeshSample(*PolyMeshesToCompress[MeshIndex]->GetTransformedFirstSample());
				FMemory::Memcpy(CompressedData.AverageSample->Vertices.GetData(), AverageVertexData[MeshIndex].GetData(), sizeof(FVector) * NumVertices);

				const float FrameStep = (MaxTimes[MeshIndex] - MinTimes[MeshIndex]) / (float)(NumSamples);
				AbcImporterUtilities::GenerateCompressedMeshData(CompressedData, NumUsedSingularValues, NumSamples, OutU, OutV, FrameStep, FMath::Max(MinTimes[MeshIndex], 0.0f));

				// QQ FUNCTIONALIZE
				// Add material names from this mesh object
				if (PolyMeshesToCompress[MeshIndex]->FaceSetNames.Num() > 0)
				{
					CompressedData.MaterialNames.Append(PolyMeshesToCompress[MeshIndex]->FaceSetNames);
				}
				else
				{
					static const FString DefaultName("NoFaceSetName");
					CompressedData.MaterialNames.Add(DefaultName);
				}

				if (bRunComparison)
				{
					CompareCompressionResult(Matrices[MeshIndex], NumSamples, NumMatrixRows, NumUsedSingularValues, NumVertices, OutU, OutV, AverageVertexData[MeshIndex]);
				}
			}
		}
		
	}
	else
	{
		bResult = ConstantPolyMeshObjects.Num() > 0;
		TSharedRef<FTokenizedMessage> Message = FTokenizedMessage::Create(bResult ? EMessageSeverity::Warning : EMessageSeverity::Error, LOCTEXT("NoMeshesToProcess", "Unable to compress animation data, no meshes (with constant topology) found with Vertex Animation and baked Matrix Animation is turned off."));
		FAbcImportLogger::AddImportMessage(Message);
		
	}

	// Process the constant meshes by only adding them as average samples (without any bases/morphtargets to add as well)
	for (const FAbcPolyMesh* ConstantPolyMesh : ConstantPolyMeshObjects)
	{
		// Allocate compressed mesh data object
		CompressedMeshData.AddDefaulted();
		FCompressedAbcData& CompressedData = CompressedMeshData.Last();

		if (ImportSettings->CompressionSettings.bBakeMatrixAnimation)
		{
			CompressedData.AverageSample = new FAbcMeshSample(*ConstantPolyMesh->GetTransformedFirstSample());
		}
		else
		{
			CompressedData.AverageSample = new FAbcMeshSample(*ConstantPolyMesh->GetFirstSample());
		}

		// QQ FUNCTIONALIZE
		// Add material names from this mesh object
		if (ConstantPolyMesh->FaceSetNames.Num() > 0)
		{
			CompressedData.MaterialNames.Append(ConstantPolyMesh->FaceSetNames);
		}
		else
		{
			static const FString DefaultName("NoFaceSetName");
			CompressedData.MaterialNames.Add(DefaultName);
		}
	}
		
	return bResult;
}

void FAbcImporter::CompareCompressionResult(const TArray<float>& OriginalMatrix, const uint32 NumSamples, const uint32 NumRows, const uint32 NumUsedSingularValues, const uint32 NumVertices, const TArray<float>& OutU, const TArray<float>& OutV, const TArray<FVector>& AverageFrame)
{
	// TODO NEED FEEDBACK FOR USER ON COMPRESSION RESULTS
#if 0
	TArray<float> ComparisonMatrix;
	ComparisonMatrix.AddZeroed(OriginalMatrix.Num());
	for (uint32 SampleIndex = 0; SampleIndex < NumSamples; ++SampleIndex)
	{
		const int32 SampleOffset = (SampleIndex * NumRows);
		const int32 CurveOffset = (SampleIndex * NumUsedSingularValues);
		for (uint32 BaseIndex = 0; BaseIndex < NumUsedSingularValues; ++BaseIndex)
		{
			const int32 BaseOffset = (BaseIndex * NumVertices * 3);
			for (uint32 VertexIndex = 0; VertexIndex < NumVertices; VertexIndex++)
			{
				const int32 VertexOffset = (VertexIndex * 3);
				ComparisonMatrix[VertexOffset + SampleOffset + 0] += OutU[BaseOffset + VertexOffset + 0] * OutV[BaseIndex + CurveOffset];
				ComparisonMatrix[VertexOffset + SampleOffset + 1] += OutU[BaseOffset + VertexOffset + 1] * OutV[BaseIndex + CurveOffset];
				ComparisonMatrix[VertexOffset + SampleOffset + 2] += OutU[BaseOffset + VertexOffset + 2] * OutV[BaseIndex + CurveOffset];
			}
		}
	}

	Eigen::MatrixXf EigenOriginalMatrix;
	EigenHelpers::ConvertArrayToEigenMatrix(OriginalMatrix, NumRows, NumSamples, EigenOriginalMatrix);

	Eigen::MatrixXf EigenComparisonMatrix;
	EigenHelpers::ConvertArrayToEigenMatrix(ComparisonMatrix, NumRows, NumSamples, EigenComparisonMatrix);

	TArray<float> AverageMatrix;
	AverageMatrix.AddZeroed(NumRows * NumSamples);
	
	
	for (int32 Index = 0; Index < AverageFrame.Num(); Index++ )
	{
		const FVector& Vector = AverageFrame[Index];
		for (uint32 i = 0; i < NumSamples; ++i)
		{
			const uint32 IndexOffset = (Index * 3) + (i * NumRows);
			AverageMatrix[IndexOffset + 0] = Vector.X;
			AverageMatrix[IndexOffset + 1] = Vector.Y;
			AverageMatrix[IndexOffset + 2] = Vector.Z;
		}		
	}

	Eigen::MatrixXf EigenAverageMatrix;
	EigenHelpers::ConvertArrayToEigenMatrix(AverageMatrix, NumRows, NumSamples, EigenAverageMatrix);

	Eigen::MatrixXf One = (EigenOriginalMatrix - EigenComparisonMatrix);
	Eigen::MatrixXf Two = (EigenOriginalMatrix - EigenAverageMatrix);

	const float LengthOne = One.squaredNorm();
	const float LengthTwo = Two.squaredNorm();
	const float Distortion = (LengthOne / LengthTwo) * 100.0f;

	// Compare arrays
	for (int32 i = 0; i < ComparisonMatrix.Num(); ++i)
	{
		ensureMsgf(FMath::IsNearlyEqual(OriginalMatrix[i], ComparisonMatrix[i]), TEXT("Difference of %2.10f found"), FMath::Abs(OriginalMatrix[i] - ComparisonMatrix[i]));
	}
#endif 
}

const int32 FAbcImporter::PerformSVDCompression(TArray<float>& OriginalMatrix, const uint32 NumRows, const uint32 NumSamples, TArray<float>& OutU, TArray<float>& OutV, const float InPercentage, const int32 InFixedNumValue)
{
	TArray<float> OutS;
	EigenHelpers::PerformSVD(OriginalMatrix, NumRows, NumSamples, OutU, OutV, OutS);

	// Now we have the new basis data we have to construct the correct morph target data and curves
	const float PercentageBasesUsed = InPercentage;
	const int32 NumNonZeroSingularValues = OutS.Num();
	const int32 NumUsedSingularValues = (InFixedNumValue != 0) ? FMath::Min(InFixedNumValue, (int32)OutS.Num()) : (int32)((float)NumNonZeroSingularValues * PercentageBasesUsed);

	// Pre-multiply the bases with it's singular values
	ParallelFor(NumUsedSingularValues, [&](int32 ValueIndex)
	{
		const float Multiplier = OutS[ValueIndex];
		const int32 ValueOffset = ValueIndex * NumRows;

		for (uint32 RowIndex = 0; RowIndex < NumRows; ++RowIndex)
		{
			OutU[ValueOffset + RowIndex] *= Multiplier;
		}
	});

	UE_LOG(LogAbcImporter, Log, TEXT("Decomposed animation and reconstructed with %i number of bases (full %i, percentage %f, calculated %i)"), NumUsedSingularValues, OutS.Num(), PercentageBasesUsed * 100.0f, NumUsedSingularValues);	
	
	return NumUsedSingularValues;
}

const TArray<UStaticMesh*> FAbcImporter::ReimportAsStaticMesh(UStaticMesh* Mesh)
{
	const FString StaticMeshName = Mesh->GetName();
	const TArray<UStaticMesh*> StaticMeshes = ImportAsStaticMesh(Mesh->GetOuter(), RF_Public | RF_Standalone);

	return StaticMeshes;
}

UGeometryCache* FAbcImporter::ReimportAsGeometryCache(UGeometryCache* GeometryCache)
{
	UGeometryCache* ReimportedCache = ImportAsGeometryCache(GeometryCache->GetOuter(), RF_Public | RF_Standalone);
	return ReimportedCache;
}

TArray<UObject*> FAbcImporter::ReimportAsSkeletalMesh(USkeletalMesh* SkeletalMesh)
{
	TArray<UObject*> ReimportedObjects = ImportAsSkeletalMesh(SkeletalMesh->GetOuter(), RF_Public | RF_Standalone);
	return ReimportedObjects;
}

const TArray<FAbcPolyMesh*>& FAbcImporter::GetPolyMeshes() const
{
	return AbcFile->GetPolyMeshes();
}

const uint32 FAbcImporter::GetStartFrameIndex() const
{
	return (AbcFile != nullptr) ? AbcFile->GetMinFrameIndex() : 0;
}

const uint32 FAbcImporter::GetEndFrameIndex() const
{
	return (AbcFile != nullptr) ? FMath::Max(AbcFile->GetMaxFrameIndex() - 1, 1) : 1;
}

const uint32 FAbcImporter::GetNumMeshTracks() const
{
	return (AbcFile != nullptr) ? AbcFile->GetNumPolyMeshes() : 0;
}

void FAbcImporter::GenerateMeshDescriptionFromSample(const FAbcMeshSample* Sample, FMeshDescription* MeshDescription, UStaticMesh* StaticMesh)
{
	TVertexAttributesRef<FVector> VertexPositions = MeshDescription->VertexAttributes().GetAttributesRef<FVector>(MeshAttribute::Vertex::Position);
	TEdgeAttributesRef<bool> EdgeHardnesses = MeshDescription->EdgeAttributes().GetAttributesRef<bool>(MeshAttribute::Edge::IsHard);
	TEdgeAttributesRef<float> EdgeCreaseSharpnesses = MeshDescription->EdgeAttributes().GetAttributesRef<float>(MeshAttribute::Edge::CreaseSharpness);
	TPolygonGroupAttributesRef<FName> PolygonGroupImportedMaterialSlotNames = MeshDescription->PolygonGroupAttributes().GetAttributesRef<FName>(MeshAttribute::PolygonGroup::ImportedMaterialSlotName);
	TVertexInstanceAttributesRef<FVector> VertexInstanceNormals = MeshDescription->VertexInstanceAttributes().GetAttributesRef<FVector>(MeshAttribute::VertexInstance::Normal);
	TVertexInstanceAttributesRef<FVector> VertexInstanceTangents = MeshDescription->VertexInstanceAttributes().GetAttributesRef<FVector>(MeshAttribute::VertexInstance::Tangent);
	TVertexInstanceAttributesRef<float> VertexInstanceBinormalSigns = MeshDescription->VertexInstanceAttributes().GetAttributesRef<float>(MeshAttribute::VertexInstance::BinormalSign);
	TVertexInstanceAttributesRef<FVector4> VertexInstanceColors = MeshDescription->VertexInstanceAttributes().GetAttributesRef<FVector4>(MeshAttribute::VertexInstance::Color);
	TVertexInstanceAttributesRef<FVector2D> VertexInstanceUVs = MeshDescription->VertexInstanceAttributes().GetAttributesRef<FVector2D>(MeshAttribute::VertexInstance::TextureCoordinate);

	//Speedtree use UVs to store is data
	VertexInstanceUVs.SetNumIndices(Sample->NumUVSets);
	
	for (int32 MatIndex = 0; MatIndex < StaticMesh->StaticMaterials.Num(); ++MatIndex)
	{
		const FPolygonGroupID& PolygonGroupID = MeshDescription->CreatePolygonGroup();
		PolygonGroupImportedMaterialSlotNames[PolygonGroupID] = StaticMesh->StaticMaterials[MatIndex].ImportedMaterialSlotName;
	}

	// position
	for (int32 VertexIndex = 0; VertexIndex < Sample->Vertices.Num(); ++VertexIndex)
	{
		FVector Position = Sample->Vertices[VertexIndex];

		FVertexID VertexID = MeshDescription->CreateVertex();
		VertexPositions[VertexID] = FVector(Position);
	}

	uint32 TriangleCount = Sample->Indices.Num() / 3;
	for (uint32 TriangleIndex = 0; TriangleIndex < TriangleCount; ++TriangleIndex)
	{
		FVertexInstanceID CornerVertexInstanceIDs[3];
		FVertexID CornerVertexIDs[3];
		for (int32 Corner = 0; Corner < 3; ++Corner)
<<<<<<< HEAD
		{
			uint32 IndiceIndex = (TriangleIndex * 3) + Corner;
			uint32 VertexIndex = Sample->Indices[IndiceIndex];
			const FVertexID VertexID(VertexIndex);
			const FVertexInstanceID& VertexInstanceID = MeshDescription->CreateVertexInstance(VertexID);

			// tangents
			FVector TangentX = Sample->TangentX[IndiceIndex];
			FVector TangentY = Sample->TangentY[IndiceIndex];
			FVector TangentZ = Sample->Normals[IndiceIndex];

			VertexInstanceTangents[VertexInstanceID] = TangentX;
			VertexInstanceNormals[VertexInstanceID] = TangentZ;
			VertexInstanceBinormalSigns[VertexInstanceID] = GetBasisDeterminantSign(TangentX.GetSafeNormal(), TangentY.GetSafeNormal(), TangentZ.GetSafeNormal());

			if (Sample->Colors.Num())
			{
				VertexInstanceColors[VertexInstanceID] = FVector4(Sample->Colors[IndiceIndex]);
			}
			else
			{
				VertexInstanceColors[VertexInstanceID] = FVector4(FLinearColor::White);
			}

			for (uint32 UVIndex = 0; UVIndex < Sample->NumUVSets; ++UVIndex)
			{
				VertexInstanceUVs.Set(VertexInstanceID, UVIndex, Sample->UVs[UVIndex][IndiceIndex]);
			}
			CornerVertexInstanceIDs[Corner] = VertexInstanceID;
			CornerVertexIDs[Corner] = VertexID;
		}

		TArray<FMeshDescription::FContourPoint> Contours;
		for (int32 Corner = 0; Corner < 3; ++Corner)
		{
			int32 ContourPointIndex = Contours.AddDefaulted();
			FMeshDescription::FContourPoint& ContourPoint = Contours[ContourPointIndex];
			//Find the matching edge ID
			uint32 CornerIndices[2];
			CornerIndices[0] = (Corner + 0) % 3;
			CornerIndices[1] = (Corner + 1) % 3;

			FVertexID EdgeVertexIDs[2];
			EdgeVertexIDs[0] = CornerVertexIDs[CornerIndices[0]];
			EdgeVertexIDs[1] = CornerVertexIDs[CornerIndices[1]];

			FEdgeID MatchEdgeId = MeshDescription->GetVertexPairEdge(EdgeVertexIDs[0], EdgeVertexIDs[1]);
			if (MatchEdgeId == FEdgeID::Invalid)
			{
				MatchEdgeId = MeshDescription->CreateEdge(EdgeVertexIDs[0], EdgeVertexIDs[1]);
				//Conversion from smooth group to hard edges will be done at the end
				EdgeHardnesses[MatchEdgeId] = false;
				EdgeCreaseSharpnesses[MatchEdgeId] = 0.0f;
			}
			ContourPoint.EdgeID = MatchEdgeId;
			ContourPoint.VertexInstanceID = CornerVertexInstanceIDs[CornerIndices[0]];
		}
=======
		{
			uint32 IndiceIndex = (TriangleIndex * 3) + Corner;
			uint32 VertexIndex = Sample->Indices[IndiceIndex];
			const FVertexID VertexID(VertexIndex);
			const FVertexInstanceID& VertexInstanceID = MeshDescription->CreateVertexInstance(VertexID);

			// tangents
			FVector TangentX = Sample->TangentX[IndiceIndex];
			FVector TangentY = Sample->TangentY[IndiceIndex];
			FVector TangentZ = Sample->Normals[IndiceIndex];

			VertexInstanceTangents[VertexInstanceID] = TangentX;
			VertexInstanceNormals[VertexInstanceID] = TangentZ;
			VertexInstanceBinormalSigns[VertexInstanceID] = GetBasisDeterminantSign(TangentX.GetSafeNormal(), TangentY.GetSafeNormal(), TangentZ.GetSafeNormal());

			if (Sample->Colors.Num())
			{
				VertexInstanceColors[VertexInstanceID] = FVector4(Sample->Colors[IndiceIndex]);
			}
			else
			{
				VertexInstanceColors[VertexInstanceID] = FVector4(FLinearColor::White);
			}

			for (uint32 UVIndex = 0; UVIndex < Sample->NumUVSets; ++UVIndex)
			{
				VertexInstanceUVs.Set(VertexInstanceID, UVIndex, Sample->UVs[UVIndex][IndiceIndex]);
			}
			CornerVertexInstanceIDs[Corner] = VertexInstanceID;
			CornerVertexIDs[Corner] = VertexID;
		}

		TArray<FMeshDescription::FContourPoint> Contours;
		for (int32 Corner = 0; Corner < 3; ++Corner)
		{
			int32 ContourPointIndex = Contours.AddDefaulted();
			FMeshDescription::FContourPoint& ContourPoint = Contours[ContourPointIndex];
			//Find the matching edge ID
			uint32 CornerIndices[2];
			CornerIndices[0] = (Corner + 0) % 3;
			CornerIndices[1] = (Corner + 1) % 3;

			FVertexID EdgeVertexIDs[2];
			EdgeVertexIDs[0] = CornerVertexIDs[CornerIndices[0]];
			EdgeVertexIDs[1] = CornerVertexIDs[CornerIndices[1]];

			FEdgeID MatchEdgeId = MeshDescription->GetVertexPairEdge(EdgeVertexIDs[0], EdgeVertexIDs[1]);
			if (MatchEdgeId == FEdgeID::Invalid)
			{
				MatchEdgeId = MeshDescription->CreateEdge(EdgeVertexIDs[0], EdgeVertexIDs[1]);
				//Conversion from smooth group to hard edges will be done at the end
				EdgeHardnesses[MatchEdgeId] = false;
				EdgeCreaseSharpnesses[MatchEdgeId] = 0.0f;
			}
			ContourPoint.EdgeID = MatchEdgeId;
			ContourPoint.VertexInstanceID = CornerVertexInstanceIDs[CornerIndices[0]];
		}
>>>>>>> 15f50b57
		const FPolygonGroupID PolygonGroupID(Sample->MaterialIndices[TriangleIndex]);
		// Insert a polygon into the mesh
		const FPolygonID NewPolygonID = MeshDescription->CreatePolygon(PolygonGroupID, Contours);
		//Triangulate the polygon
		FMeshPolygon& Polygon = MeshDescription->GetPolygon(NewPolygonID);
		MeshDescription->ComputePolygonTriangulation(NewPolygonID, Polygon.Triangles);
	}
	//Set the edge hardness from the smooth group
	FMeshDescriptionOperations::ConvertSmoothGroupToHardEdges(Sample->SmoothingGroupIndices, *MeshDescription);
}

void FAbcImporter::GeometryCacheDataForMeshSample(FGeometryCacheMeshData &OutMeshData, const FAbcMeshSample* MeshSample, const uint32 MaterialOffset)
{
	OutMeshData.BoundingBox = FBox(MeshSample->Vertices);

	// We currently always have everything except motion vectors
	// TODO: Make this user configurable
	OutMeshData.VertexInfo.bHasColor0 = true;
	OutMeshData.VertexInfo.bHasTangentX = true;
	OutMeshData.VertexInfo.bHasTangentZ = true;
	OutMeshData.VertexInfo.bHasUV0 = true;
	OutMeshData.VertexInfo.bHasMotionVectors = false;

	uint32 NumMaterials = MaterialOffset;

	const int32 NumTriangles = MeshSample->Indices.Num() / 3;
	const uint32 NumSections = MeshSample->NumMaterials ? MeshSample->NumMaterials : 1;

	TArray<TArray<uint32>> SectionIndices;
	SectionIndices.AddDefaulted(NumSections);

	OutMeshData.Positions.AddZeroed(MeshSample->Normals.Num());
	OutMeshData.TangentsX.AddZeroed(MeshSample->Normals.Num());
	OutMeshData.TangentsZ.AddZeroed(MeshSample->Normals.Num());
	OutMeshData.TextureCoordinates.AddZeroed(MeshSample->Normals.Num());
	OutMeshData.Colors.AddZeroed(MeshSample->Normals.Num());
	
	for (int32 TriangleIndex = 0; TriangleIndex < NumTriangles; ++TriangleIndex)
	{
		const int32 SectionIndex = MeshSample->MaterialIndices[TriangleIndex];
		TArray<uint32>& Section = SectionIndices[SectionIndex];

		for (int32 VertexIndex = 0; VertexIndex < 3; ++VertexIndex)
		{
			const int32 CornerIndex = (TriangleIndex * 3) + VertexIndex;
			const int32 Index = MeshSample->Indices[CornerIndex];

			OutMeshData.Positions[CornerIndex] = MeshSample->Vertices[Index];
			OutMeshData.TangentsX[CornerIndex] = MeshSample->TangentX[CornerIndex];
			OutMeshData.TangentsZ[CornerIndex] = MeshSample->Normals[CornerIndex];
			// store determinant of basis in w component of normal vector
			OutMeshData.TangentsZ[CornerIndex].Vector.W = GetBasisDeterminantSignByte(MeshSample->TangentX[CornerIndex], MeshSample->TangentY[CornerIndex], MeshSample->Normals[CornerIndex]);
			OutMeshData.TextureCoordinates[CornerIndex] = MeshSample->UVs[0][CornerIndex];
			OutMeshData.Colors[CornerIndex] = MeshSample->Colors[CornerIndex].ToFColor(false);

			Section.Add(CornerIndex);
		}
	}

	TArray<uint32>& Indices = OutMeshData.Indices;
	for (uint32 SectionIndex = 0; SectionIndex < NumSections; ++SectionIndex)
	{
		// Sometimes empty sections seem to be in the file, filter these out
		// as empty batches are not allowed by the geometry cache (They ultimately trigger checks in the renderer)
		// and it seems pretty nasty to filter them out post decode in-game
		if (!SectionIndices[SectionIndex].Num())
		{
			continue;
		}

		FGeometryCacheMeshBatchInfo BatchInfo;
		BatchInfo.StartIndex = Indices.Num();
		BatchInfo.MaterialIndex = NumMaterials;
		NumMaterials++;


		BatchInfo.NumTriangles = SectionIndices[SectionIndex].Num() / 3;
		Indices.Append(SectionIndices[SectionIndex]);
		OutMeshData.BatchesInfo.Add(BatchInfo);
	}
}

bool FAbcImporter::BuildSkeletalMesh( FSkeletalMeshLODModel& LODModel, const FReferenceSkeleton& RefSkeleton, FAbcMeshSample* Sample, TArray<int32>& OutMorphTargetVertexRemapping, TArray<int32>& OutUsedVertexIndicesForMorphs)
{
	// Module manager is not thread safe, so need to prefetch before parallelfor
	IMeshUtilities& MeshUtilities = FModuleManager::Get().LoadModuleChecked<IMeshUtilities>("MeshUtilities");

	const bool bComputeNormals = (Sample->Normals.Num() == 0);
	const bool bComputeTangents = (Sample->TangentX.Num() == 0) || (Sample->TangentY.Num() == 0);

	// Compute normals/tangents if needed
	if (bComputeNormals || bComputeTangents)
	{
		uint32 TangentOptions = 0;
		MeshUtilities.CalculateTangents(Sample->Vertices, Sample->Indices, Sample->UVs[0], Sample->SmoothingGroupIndices, TangentOptions, Sample->TangentX, Sample->TangentY, Sample->Normals);
	}

	// Populate faces
	const uint32 NumFaces = Sample->Indices.Num() / 3;
	TArray<SkeletalMeshImportData::FMeshFace> Faces;
	Faces.AddZeroed(NumFaces);

	TArray<FMeshSection> MeshSections;
	MeshSections.AddDefaulted(Sample->NumMaterials);

	// Process all the faces and add to their respective mesh section
	for (uint32 FaceIndex = 0; FaceIndex < NumFaces; ++FaceIndex)
	{
		const uint32 FaceOffset = FaceIndex * 3;
		const int32 MaterialIndex = Sample->MaterialIndices[FaceIndex];

		check(MeshSections.IsValidIndex(MaterialIndex));

		FMeshSection& Section = MeshSections[MaterialIndex];
		Section.MaterialIndex = MaterialIndex;
		Section.NumUVSets = Sample->NumUVSets;
	
		for (uint32 VertexIndex = 0; VertexIndex < 3; ++VertexIndex)
		{
			LODModel.MaxImportVertex = FMath::Max<int32>(LODModel.MaxImportVertex, Sample->Indices[FaceOffset + VertexIndex]);

			Section.OriginalIndices.Add(FaceOffset + VertexIndex);
			Section.Indices.Add(Sample->Indices[FaceOffset + VertexIndex]);
			Section.TangentX.Add(Sample->TangentX[FaceOffset + VertexIndex]);
			Section.TangentY.Add(Sample->TangentY[FaceOffset + VertexIndex]);
			Section.TangentZ.Add(Sample->Normals[FaceOffset + VertexIndex]);

			for (uint32 UVIndex = 0; UVIndex < Sample->NumUVSets; ++UVIndex)
			{
				Section.UVs[UVIndex].Add(Sample->UVs[UVIndex][FaceOffset + VertexIndex]);
			}		
			
			Section.Colors.Add(Sample->Colors[FaceOffset + VertexIndex].ToFColor(false));
		}

		++Section.NumFaces;
	}

	// Sort the vertices by z value
	MeshSections.Sort([](const FMeshSection& A, const FMeshSection& B) { return A.MaterialIndex < B.MaterialIndex; });

	// Create Skeletal mesh LOD sections
	LODModel.Sections.Empty(MeshSections.Num());
	LODModel.NumVertices = 0;
	LODModel.IndexBuffer.Empty();

	TArray<uint32> RawPointIndices;
	TArray< TArray<uint32> > VertexIndexRemap;
	VertexIndexRemap.Empty(MeshSections.Num());

	// Create actual skeletal mesh sections
	for (int32 SectionIndex = 0; SectionIndex < MeshSections.Num(); ++SectionIndex)
	{
		const FMeshSection& SourceSection = MeshSections[SectionIndex];
		FSkelMeshSection& TargetSection = *new(LODModel.Sections) FSkelMeshSection();
		TargetSection.MaterialIndex = (uint16)SourceSection.MaterialIndex;
		TargetSection.NumTriangles = SourceSection.NumFaces;
		TargetSection.BaseVertexIndex = LODModel.NumVertices;

		// Separate the section's vertices into rigid and soft vertices.
		TArray<uint32>& ChunkVertexIndexRemap = *new(VertexIndexRemap)TArray<uint32>();
		ChunkVertexIndexRemap.AddUninitialized(SourceSection.NumFaces * 3);

		TMultiMap<uint32, uint32> FinalVertices;
		TMap<FSoftSkinVertex*, uint32> VertexMapping;
		
		// Reused soft vertex
		FSoftSkinVertex NewVertex;

		uint32 VertexOffset = 0;
		// Generate Soft Skin vertices (used by the skeletal mesh)
		for (uint32 FaceIndex = 0; FaceIndex < SourceSection.NumFaces; ++FaceIndex)
		{
			const uint32 FaceOffset = FaceIndex * 3;
			const int32 MaterialIndex = Sample->MaterialIndices[FaceIndex];

			for (uint32 VertexIndex = 0; VertexIndex < 3; ++VertexIndex)
			{
				const uint32 Index = SourceSection.Indices[FaceOffset + VertexIndex];

				TArray<uint32> DuplicateVertexIndices;
				FinalVertices.MultiFind(Index, DuplicateVertexIndices);
				
				// Populate vertex data
				NewVertex.Position = Sample->Vertices[Index];
				NewVertex.TangentX = SourceSection.TangentX[FaceOffset + VertexIndex];
				NewVertex.TangentY = SourceSection.TangentY[FaceOffset + VertexIndex];
				NewVertex.TangentZ = SourceSection.TangentZ[FaceOffset + VertexIndex];
				for (uint32 UVIndex = 0; UVIndex < SourceSection.NumUVSets; ++UVIndex)
				{
					NewVertex.UVs[UVIndex] = SourceSection.UVs[UVIndex][FaceOffset + VertexIndex];
				}
				
				NewVertex.Color = SourceSection.Colors[FaceOffset + VertexIndex];

				// Set up bone influence (only using one bone so maxed out weight)
				FMemory::Memzero(NewVertex.InfluenceBones);
				FMemory::Memzero(NewVertex.InfluenceWeights);
				NewVertex.InfluenceWeights[0] = 255;
				
				int32 FinalVertexIndex = INDEX_NONE;
				if (DuplicateVertexIndices.Num())
				{
					for (const uint32 DuplicateVertexIndex : DuplicateVertexIndices)
					{
						if (AbcImporterUtilities::AreVerticesEqual(TargetSection.SoftVertices[DuplicateVertexIndex], NewVertex))
						{
							// Use the existing vertex
							FinalVertexIndex = DuplicateVertexIndex;
							break;
						}						
					}
				}

				if (FinalVertexIndex == INDEX_NONE)
				{
					FinalVertexIndex = TargetSection.SoftVertices.Add(NewVertex);
#if PRINT_UNIQUE_VERTICES
					FPlatformMisc::LowLevelOutputDebugStringf(TEXT("Vert - P(%.2f, %.2f,%.2f) N(%.2f, %.2f,%.2f) TX(%.2f, %.2f,%.2f) TY(%.2f, %.2f,%.2f) UV(%.2f, %.2f)\n"), NewVertex.Position.X, NewVertex.Position.Y, NewVertex.Position.Z, SourceSection.TangentX[FaceOffset + VertexIndex].X, 
						SourceSection.TangentZ[FaceOffset + VertexIndex].X, SourceSection.TangentZ[FaceOffset + VertexIndex].Y, SourceSection.TangentZ[FaceOffset + VertexIndex].Z, SourceSection.TangentX[FaceOffset + VertexIndex].Y, SourceSection.TangentX[FaceOffset + VertexIndex].Z, SourceSection.TangentY[FaceOffset + VertexIndex].X, SourceSection.TangentY[FaceOffset + VertexIndex].Y, SourceSection.TangentY[FaceOffset + VertexIndex].Z, NewVertex.UVs[0].X, NewVertex.UVs[0].Y);
#endif

					FinalVertices.Add(Index, FinalVertexIndex);
					OutUsedVertexIndicesForMorphs.Add(Index);
					OutMorphTargetVertexRemapping.Add(SourceSection.OriginalIndices[FaceOffset + VertexIndex]);
				}

				RawPointIndices.Add(FinalVertexIndex);
				ChunkVertexIndexRemap[VertexOffset] = TargetSection.BaseVertexIndex + FinalVertexIndex;
				++VertexOffset;
			}
		}

		LODModel.NumVertices += TargetSection.SoftVertices.Num();
		TargetSection.NumVertices = TargetSection.SoftVertices.Num();

		// Only need first bone from active bone indices
		TargetSection.BoneMap.Add(0);

		TargetSection.CalcMaxBoneInfluences();
	}

	// Only using bone zero
	LODModel.ActiveBoneIndices.Add(0);

	// Copy raw point indices to LOD model.
	LODModel.RawPointIndices.RemoveBulkData();
	if (RawPointIndices.Num())
	{
		LODModel.RawPointIndices.Lock(LOCK_READ_WRITE);
		void* Dest = LODModel.RawPointIndices.Realloc(RawPointIndices.Num());
		FMemory::Memcpy(Dest, RawPointIndices.GetData(), LODModel.RawPointIndices.GetBulkDataSize());
		LODModel.RawPointIndices.Unlock();
	}

	// Finish building the sections.
	for (int32 SectionIndex = 0; SectionIndex < LODModel.Sections.Num(); SectionIndex++)
	{
		FSkelMeshSection& Section = LODModel.Sections[SectionIndex];

		const TArray<uint32>& SectionIndices = MeshSections[SectionIndex].Indices;
		Section.BaseIndex = LODModel.IndexBuffer.Num();
		const int32 NumIndices = SectionIndices.Num();
		const TArray<uint32>& SectionVertexIndexRemap = VertexIndexRemap[SectionIndex];
		for (int32 Index = 0; Index < NumIndices; Index++)
		{
			uint32 VertexIndex = SectionVertexIndexRemap[Index];
			LODModel.IndexBuffer.Add(VertexIndex);
		}
	}

	// Compute the required bones for this model.
	USkeletalMesh::CalculateRequiredBones(LODModel, RefSkeleton, NULL);

	return true;
}

void FAbcImporter::GenerateMorphTargetVertices(FAbcMeshSample* BaseSample, TArray<FMorphTargetDelta> &MorphDeltas, FAbcMeshSample* AverageSample, uint32 WedgeOffset, const TArray<int32>& RemapIndices, const TArray<int32>& UsedVertexIndicesForMorphs, const uint32 VertexOffset, const uint32 IndexOffset)
{
	FMorphTargetDelta MorphVertex;
	const uint32 NumberOfUsedVertices = UsedVertexIndicesForMorphs.Num();	
	for (uint32 VertIndex = 0; VertIndex < NumberOfUsedVertices; ++VertIndex)
	{
		const int32 UsedVertexIndex = UsedVertexIndicesForMorphs[VertIndex] - VertexOffset;
		const uint32 UsedNormalIndex = RemapIndices[VertIndex] - IndexOffset;

		if (UsedVertexIndex >= 0 && UsedVertexIndex < BaseSample->Vertices.Num())
		{			
			// Position delta
			MorphVertex.PositionDelta = BaseSample->Vertices[UsedVertexIndex] - AverageSample->Vertices[UsedVertexIndex];
			// Tangent delta
			MorphVertex.TangentZDelta = BaseSample->Normals[UsedNormalIndex] - AverageSample->Normals[UsedNormalIndex];
			// Index of base mesh vert this entry is to modify
			MorphVertex.SourceIdx = VertIndex;
			MorphDeltas.Add(MorphVertex);
		}
	}
}

UMaterialInterface* FAbcImporter::RetrieveMaterial(const FString& MaterialName, UObject* InParent, EObjectFlags Flags)
{
	UMaterialInterface* Material = nullptr;
	UMaterialInterface** CachedMaterial = AbcFile->GetMaterialByName(MaterialName);
	if (CachedMaterial)
	{
		Material = *CachedMaterial;
		// Material could have been deleted if we're overriding/reimporting an asset
		if (Material->IsValidLowLevel())
		{
			if (Material->GetOuter() == GetTransientPackage())
			{
				UMaterial* ExistingTypedObject = FindObject<UMaterial>(InParent, *MaterialName);
				if (!ExistingTypedObject)
				{
					// This is in for safety, as we do not expect this to happen
					UObject* ExistingObject = FindObject<UObject>(InParent, *MaterialName);
					if (ExistingObject)
					{
						return nullptr;
					}

					Material->Rename(*MaterialName, InParent);				
					Material->SetFlags(Flags);
					FAssetRegistryModule::AssetCreated(Material);
				}
				else
				{
					ExistingTypedObject->PreEditChange(nullptr);
					Material = ExistingTypedObject;
				}
			}
		}
		else
		{
			// In this case recreate the material
			Material = NewObject<UMaterial>(InParent, *MaterialName);
			Material->SetFlags(Flags);
			FAssetRegistryModule::AssetCreated(Material);
		}
	}
	else
	{
		Material = UMaterial::GetDefaultMaterial(MD_Surface);
		check(Material);
	}

	return Material;
}

FCompressedAbcData::~FCompressedAbcData()
{
	delete AverageSample;
	for (FAbcMeshSample* Sample : BaseSamples)
	{
		delete Sample;
	}
}

#undef LOCTEXT_NAMESPACE<|MERGE_RESOLUTION|>--- conflicted
+++ resolved
@@ -1296,7 +1296,6 @@
 		FVertexInstanceID CornerVertexInstanceIDs[3];
 		FVertexID CornerVertexIDs[3];
 		for (int32 Corner = 0; Corner < 3; ++Corner)
-<<<<<<< HEAD
 		{
 			uint32 IndiceIndex = (TriangleIndex * 3) + Corner;
 			uint32 VertexIndex = Sample->Indices[IndiceIndex];
@@ -1354,65 +1353,6 @@
 			ContourPoint.EdgeID = MatchEdgeId;
 			ContourPoint.VertexInstanceID = CornerVertexInstanceIDs[CornerIndices[0]];
 		}
-=======
-		{
-			uint32 IndiceIndex = (TriangleIndex * 3) + Corner;
-			uint32 VertexIndex = Sample->Indices[IndiceIndex];
-			const FVertexID VertexID(VertexIndex);
-			const FVertexInstanceID& VertexInstanceID = MeshDescription->CreateVertexInstance(VertexID);
-
-			// tangents
-			FVector TangentX = Sample->TangentX[IndiceIndex];
-			FVector TangentY = Sample->TangentY[IndiceIndex];
-			FVector TangentZ = Sample->Normals[IndiceIndex];
-
-			VertexInstanceTangents[VertexInstanceID] = TangentX;
-			VertexInstanceNormals[VertexInstanceID] = TangentZ;
-			VertexInstanceBinormalSigns[VertexInstanceID] = GetBasisDeterminantSign(TangentX.GetSafeNormal(), TangentY.GetSafeNormal(), TangentZ.GetSafeNormal());
-
-			if (Sample->Colors.Num())
-			{
-				VertexInstanceColors[VertexInstanceID] = FVector4(Sample->Colors[IndiceIndex]);
-			}
-			else
-			{
-				VertexInstanceColors[VertexInstanceID] = FVector4(FLinearColor::White);
-			}
-
-			for (uint32 UVIndex = 0; UVIndex < Sample->NumUVSets; ++UVIndex)
-			{
-				VertexInstanceUVs.Set(VertexInstanceID, UVIndex, Sample->UVs[UVIndex][IndiceIndex]);
-			}
-			CornerVertexInstanceIDs[Corner] = VertexInstanceID;
-			CornerVertexIDs[Corner] = VertexID;
-		}
-
-		TArray<FMeshDescription::FContourPoint> Contours;
-		for (int32 Corner = 0; Corner < 3; ++Corner)
-		{
-			int32 ContourPointIndex = Contours.AddDefaulted();
-			FMeshDescription::FContourPoint& ContourPoint = Contours[ContourPointIndex];
-			//Find the matching edge ID
-			uint32 CornerIndices[2];
-			CornerIndices[0] = (Corner + 0) % 3;
-			CornerIndices[1] = (Corner + 1) % 3;
-
-			FVertexID EdgeVertexIDs[2];
-			EdgeVertexIDs[0] = CornerVertexIDs[CornerIndices[0]];
-			EdgeVertexIDs[1] = CornerVertexIDs[CornerIndices[1]];
-
-			FEdgeID MatchEdgeId = MeshDescription->GetVertexPairEdge(EdgeVertexIDs[0], EdgeVertexIDs[1]);
-			if (MatchEdgeId == FEdgeID::Invalid)
-			{
-				MatchEdgeId = MeshDescription->CreateEdge(EdgeVertexIDs[0], EdgeVertexIDs[1]);
-				//Conversion from smooth group to hard edges will be done at the end
-				EdgeHardnesses[MatchEdgeId] = false;
-				EdgeCreaseSharpnesses[MatchEdgeId] = 0.0f;
-			}
-			ContourPoint.EdgeID = MatchEdgeId;
-			ContourPoint.VertexInstanceID = CornerVertexInstanceIDs[CornerIndices[0]];
-		}
->>>>>>> 15f50b57
 		const FPolygonGroupID PolygonGroupID(Sample->MaterialIndices[TriangleIndex]);
 		// Insert a polygon into the mesh
 		const FPolygonID NewPolygonID = MeshDescription->CreatePolygon(PolygonGroupID, Contours);
