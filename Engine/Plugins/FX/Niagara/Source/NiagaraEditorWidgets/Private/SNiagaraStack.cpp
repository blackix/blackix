--- conflicted
+++ resolved
@@ -144,16 +144,7 @@
 				}
 
 				MenuBuilder.AddMenuEntry(
-<<<<<<< HEAD
-					LOCTEXT("OpenAndFocusEmitter", "Open and focus source emitter"),
-					LOCTEXT("OpenAndFocusEmitterToolTip", "Open the source emitter in emitter mode"),
-					FSlateIcon(),
-					FUIAction(FExecuteAction::CreateSP(this, &SNiagaraStack::OpenSourceEmitter), FCanExecuteAction::CreateSP(this, &SNiagaraStack::CanOpenSourceEmitter)));
-				MenuBuilder.AddMenuEntry(
-					LOCTEXT("ShowEmitterInContentBrowser", "Show in content browser"),
-=======
 					LOCTEXT("ShowEmitterInContentBrowser", "Show in Content Browser"),
->>>>>>> cf6d231e
 					LOCTEXT("ShowEmitterInContentBrowserToolTip", "Show the emitter in this stack in the Content Browser"),
 					FSlateIcon(),
 					FUIAction(FExecuteAction::CreateSP(this, &SNiagaraStack::ShowEmitterInContentBrowser))); 
@@ -528,29 +519,10 @@
 
 bool SNiagaraStack::CanOpenSourceEmitter() const
 {
-<<<<<<< HEAD
-	if (StackViewModel && StackViewModel->GetEmitterHandleViewModel().IsValid() && StackViewModel->GetEmitterHandleViewModel()->GetEmitterHandle())
-	{
-		UNiagaraEmitter* Emitter = const_cast<UNiagaraEmitter*>(StackViewModel->GetEmitterHandleViewModel()->GetEmitterHandle()->GetSource());
-		if (Emitter != nullptr)
-		{
-			FAssetEditorManager::Get().OpenEditorForAsset(Emitter);
-		}
-	}
-}
-
-bool SNiagaraStack::CanOpenSourceEmitter() const
-{
-	if (StackViewModel && StackViewModel->GetEmitterHandleViewModel().IsValid() && StackViewModel->GetEmitterHandleViewModel()->GetEmitterHandle())
-	{
-		UNiagaraEmitter* Emitter = const_cast<UNiagaraEmitter*>(StackViewModel->GetEmitterHandleViewModel()->GetEmitterHandle()->GetSource());
-		if (Emitter != nullptr)
-=======
 	if (StackViewModel && StackViewModel->GetEmitterHandleViewModel().IsValid() && StackViewModel->GetEmitterHandleViewModel()->GetEmitterHandle()
 		&& StackViewModel->GetEmitterHandleViewModel()->GetEmitterHandle()->GetSource())
 	{
 		if (StackViewModel->GetSystemViewModel()->GetEditMode() == ENiagaraSystemViewModelEditMode::SystemAsset)
->>>>>>> cf6d231e
 		{
 			return true;
 		}
