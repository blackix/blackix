// Copyright 1998-2018 Epic Games, Inc. All Rights Reserved.

#include "NiagaraEmitterInstanceBatcher.h"
#include "NiagaraScriptExecutionContext.h"
#include "RHI.h"
#include "RHIGPUReadback.h"
#include "NiagaraStats.h"
#include "NiagaraShader.h"
#include "ShaderParameterUtils.h"
#include "SceneUtils.h"
#include "ShaderParameterUtils.h"
#include "ClearQuad.h"

DECLARE_CYCLE_STAT(TEXT("Batching"), STAT_NiagaraGPUSimTick_RT, STATGROUP_Niagara);
DECLARE_CYCLE_STAT(TEXT("GPU Data Readback"), STAT_NiagaraGPUReadback_RT, STATGROUP_Niagara);
DECLARE_FLOAT_COUNTER_STAT(TEXT("Niagara GPU Sim"), STAT_GPU_NiagaraSim, STATGROUP_GPU);
DECLARE_DWORD_COUNTER_STAT(TEXT("# GPU Particles"), STAT_NiagaraGPUParticles, STATGROUP_Niagara);
DECLARE_DWORD_COUNTER_STAT(TEXT("Readback latency (frames)"), STAT_NiagaraReadbackLatency, STATGROUP_Niagara);

DECLARE_GPU_STAT_NAMED(NiagaraGPUSimulation, TEXT("Niagara GPU Simulation"));
DECLARE_GPU_STAT_NAMED(NiagaraIndexBufferClear, TEXT("Niagara index buffer clear"));


NiagaraEmitterInstanceBatcher* NiagaraEmitterInstanceBatcher::BatcherSingleton = nullptr;
uint32 FNiagaraComputeExecutionContext::TickCounter = 0;

void NiagaraEmitterInstanceBatcher::Queue(FNiagaraComputeExecutionContext *InContext)
{
	//SimulationQueue[CurQueueIndex]->Add(InContext);
		ENQUEUE_UNIQUE_RENDER_COMMAND_THREEPARAMETER(QueueNiagaraDispatch,
			TArray<FNiagaraComputeExecutionContext*>*, Queue, &SimulationQueue[0],
			uint32, QueueIndex, CurQueueIndex,
			FNiagaraComputeExecutionContext*, ExecContext, InContext,
			{
				//Don't queue the same context for execution multiple times. TODO: possibly try to combine/accumulate the tick info if we happen to have > 1 before it's executed.
				if (!ExecContext->bPendingExecution)
				{
					Queue[QueueIndex].Add(ExecContext);
					ExecContext->bPendingExecution = true;
				}
			});
<<<<<<< HEAD
=======
}

void NiagaraEmitterInstanceBatcher::Remove(FNiagaraComputeExecutionContext *InContext)
{
	ENQUEUE_UNIQUE_RENDER_COMMAND_TWOPARAMETER(RemoveNiagaraDispatch,
		TArray<FNiagaraComputeExecutionContext*>*, Queue, &SimulationQueue[0],
		FNiagaraComputeExecutionContext*, ExecContext, InContext,
		{
			for (int32 i = 0; i < SIMULATION_QUEUE_COUNT; i++)
			{
				Queue[i].Remove(ExecContext);
			}
		});
>>>>>>> 9232998f
}

void NiagaraEmitterInstanceBatcher::ExecuteAll(FRHICommandList &RHICmdList, FUniformBufferRHIParamRef ViewUniformBuffer)
{
	TArray<FNiagaraComputeExecutionContext*> &WorkQueue = SimulationQueue[CurQueueIndex ^ 0x1];
	for (FNiagaraComputeExecutionContext *Context : WorkQueue)
	{
		// need to call RenderThreadInit on data interfaces
		//ExecuteSingle(Context, RHICmdList);
		TickSingle(Context, RHICmdList, ViewUniformBuffer);
	}
	WorkQueue.Empty();
}

void NiagaraEmitterInstanceBatcher::TickSingle(FNiagaraComputeExecutionContext *Context, FRHICommandList &RHICmdList, FUniformBufferRHIParamRef ViewUniformBuffer) const
{
	SCOPE_CYCLE_COUNTER(STAT_NiagaraGPUSimTick_RT);

	check(IsInRenderingThread());
	Context->MainDataSet->Tick();
	Context->bPendingExecution = false;

	FNiagaraComputeExecutionContext::TickCounter++;

	FNiagaraShader* ComputeShader = Context->RTGPUScript->GetShader();
	if (!ComputeShader)
	{
		return;
	}

	uint32 PrevNumInstances = Context->MainDataSet->PrevData().GetNumInstances();
	uint32 NewNumInstances = Context->SpawnRateInstances + Context->EventSpawnTotal + PrevNumInstances;
	Context->EventSpawnTotal = GetEventSpawnTotal(Context);

	ResizeCurrentBuffer(RHICmdList, Context, NewNumInstances, PrevNumInstances);

	// set up a data set index buffer, if we don't have one yet
	//
	if (!Context->MainDataSet->HasDatasetIndices())
	{
		Context->MainDataSet->SetupCurDatasetIndices();
	}

	// clear data set index buffer for the simulation shader to write number of written instances to
	//
	ClearIndexBufferCur(RHICmdList, Context);

	// run shader, sim and spawn in a single dispatch
	uint32 UpdateStartInstance = 0;
	Run(Context, UpdateStartInstance, NewNumInstances, ComputeShader, RHICmdList, ViewUniformBuffer);

	// assume all instances survived; ResolveDataSetWrites will change this if the deferred readback was successful; that data may be several frames old
	Context->MainDataSet->CurrData().SetNumInstances(NewNumInstances);

	// resolve data set writes - grabs the number of instances written from the index set during the simulation run
	ResolveDatasetWrites(Context);
	RHICmdList.TransitionResource(EResourceTransitionAccess::EReadable, EResourceTransitionPipeline::EComputeToGfx, Context->MainDataSet->GetCurDataSetIndices().UAV);		// transition to readable; we'll be using this next frame

	/*
	// TODO: hack - only updating event set 0 on update scripts now; need to match them to their indices and update them all
	if (Context->UpdateEventWriteDataSets.Num())
	{ 
		Context->UpdateEventWriteDataSets[0]->CurrDataRender().SetNumInstances(NumInstancesAfterSim[1]);
	}
	RunEventHandlers(Context, NumInstancesAfterSim[0], NumInstancesAfterSpawn, NumInstancesAfterNonEventSpawn, RHICmdList);
	*/

	// the VF grabs PrevDataRender for drawing, so need to transition
	RHICmdList.TransitionResource(EResourceTransitionAccess::EReadable, EResourceTransitionPipeline::EComputeToGfx, Context->MainDataSet->PrevData().GetGPUBufferFloat()->UAV);
	RHICmdList.TransitionResource(EResourceTransitionAccess::EReadable, EResourceTransitionPipeline::EComputeToGfx, Context->MainDataSet->PrevData().GetGPUBufferInt()->UAV);

	check(Context->MainDataSet->HasDatasetIndices());
}


/* Calculate total number of spawned instances from all spawn events
*/
uint32 NiagaraEmitterInstanceBatcher::GetEventSpawnTotal(const FNiagaraComputeExecutionContext *InContext) const
{
	uint32 EventSpawnTotal = 0;
	for (int32 i = 0; i < InContext->GetEventHandlers().Num(); i++)
	{
		const FNiagaraEventScriptProperties &EventHandlerProps = InContext->GetEventHandlers()[i];
		if (EventHandlerProps.ExecutionMode == EScriptExecutionMode::SpawnedParticles && InContext->EventSets[i])
		{
			uint32 NumEventsToProcess = InContext->EventSets[i]->PrevData().GetNumInstances();
			uint32 EventSpawnNum = NumEventsToProcess * EventHandlerProps.SpawnNumber;
			EventSpawnTotal += EventSpawnNum;
		}
	}
	return EventSpawnTotal;
}


/* Clear the data set index buffer; needs to be called before a sim run
 */
void NiagaraEmitterInstanceBatcher::ClearIndexBufferCur(FRHICommandList &RHICmdList, FNiagaraComputeExecutionContext *Context) const
{
	FRWBuffer &DatasetIndexBufferWrite = Context->MainDataSet->GetCurDataSetIndices();
	SCOPED_DRAW_EVENTF(RHICmdList, NiagaraIndexBufferClear, TEXT("Niagara index buffer clear"));
	SCOPED_GPU_STAT(RHICmdList, NiagaraIndexBufferClear);

	ClearUAV(RHICmdList, DatasetIndexBufferWrite, 0);
	RHICmdList.TransitionResource(EResourceTransitionAccess::EWritable, EResourceTransitionPipeline::EComputeToCompute, DatasetIndexBufferWrite.UAV);
}

/* Attempt to read back simulation results (number of live instances) from the GPU via an async readback request; 
 *	If the readback isn't ready to be performed, we accumulate spawn rates and assume all instances have survived, until
 *	the GPU can tell us how many are actually alive; since that data may be several frames old, we'll always end up
 *	overallocating a bit, and the CPU might think we have more particles alive than we actually do;
 *	since we use DrawIndirect with the GPU determining draw call parameters, that's not an issue
 */
void NiagaraEmitterInstanceBatcher::ResolveDatasetWrites(FNiagaraComputeExecutionContext *Context) const
{
	FRWBuffer &DatasetIndexBufferWrite = Context->MainDataSet->GetCurDataSetIndices();
	uint32 SpawnedThisFrame = Context->SpawnRateInstances + Context->EventSpawnTotal;
	Context->AccumulatedSpawnRate += SpawnedThisFrame;
	if (!Context->GPUDataReadback)
	{
		Context->GPUDataReadback = new FRHIGPUMemoryReadback(DatasetIndexBufferWrite.Buffer, TEXT("Niagara GPU Emitter Readback"));
		INC_DWORD_STAT(STAT_NiagaraReadbackLatency);
	}
	else if (Context->GPUDataReadback->IsReady())
	{
		SCOPE_CYCLE_COUNTER(STAT_NiagaraGPUReadback_RT);
		int32 *NumInstancesAfterSim = static_cast<int32*>(Context->GPUDataReadback->RetrieveData(64 * sizeof(int32)));
		Context->MainDataSet->CurrData().SetNumInstances(NumInstancesAfterSim[1] + Context->AccumulatedSpawnRate);	// index 1 is always the count
		SET_DWORD_STAT(STAT_NiagaraGPUParticles, NumInstancesAfterSim[1] + Context->AccumulatedSpawnRate);
		SET_DWORD_STAT(STAT_NiagaraReadbackLatency, 0);

		Context->GPUDataReadback->Finish();

		Context->AccumulatedSpawnRate = 0;
		delete Context->GPUDataReadback;
		Context->GPUDataReadback = new FRHIGPUMemoryReadback(DatasetIndexBufferWrite.Buffer, TEXT("Niagara GPU Emitter Readback"));
	}
}


/* Resize data set buffers and set number of instances 
 *	Allocates one additional instance at the end, which is a scratch instance; by setting the default index from AcquireIndex in the shader
 *	to that scratch index, we can avoid branching in every single OutputData function
 */
void NiagaraEmitterInstanceBatcher::ResizeCurrentBuffer(FRHICommandList &RHICmdList, FNiagaraComputeExecutionContext *Context, uint32 NewNumInstances, uint32 PrevNumInstances) const
{

	// allocate for additional instances spawned and set the new number in the data set, if the new number is greater (meaning if we're spawning in this run)
	// TODO: interpolated spawning
	//
	if (NewNumInstances > PrevNumInstances)
	{
		Context->MainDataSet->CurrData().AllocateGPU(NewNumInstances + 1, RHICmdList);
		Context->MainDataSet->CurrData().SetNumInstances(NewNumInstances);
	}
	// if we're not spawning, we need to make sure that the current buffer alloc size and number of instances matches the last one
	// we may have spawned in the last tick, so the buffers may be different sizes
	//
	else if (Context->MainDataSet->CurrData().GetNumInstances() < Context->MainDataSet->PrevData().GetNumInstances())
	{
		Context->MainDataSet->CurrData().AllocateGPU(PrevNumInstances + 1, RHICmdList);
		Context->MainDataSet->CurrData().SetNumInstances(PrevNumInstances);
	}
}


/* Set shader parameters for data interfaces
 */
void NiagaraEmitterInstanceBatcher::SetDataInterfaceParameters(const TArray<UNiagaraDataInterface*> &DataInterfaces, FNiagaraShader* Shader, FRHICommandList &RHICmdList) const
{
	// set up data interface buffers, as defined by the DIs during compilation
	//
	uint32 InterfaceIndex = 0;
	for (UNiagaraDataInterface* Interface : DataInterfaces)
	{
		FNiagaraDataInterfaceParamRef& DIParam = Shader->GetDIParameters()[InterfaceIndex];
		if (DIParam.Parameters)
		{
			DIParam.Parameters->Set(RHICmdList, Shader, Interface);
		}

		InterfaceIndex++;
	}
}


/* Kick off a simulation/spawn run
 */
void NiagaraEmitterInstanceBatcher::Run(const FNiagaraComputeExecutionContext *Context, uint32 UpdateStartInstance, const uint32 TotalNumInstances, FNiagaraShader* Shader,
	FRHICommandList &RHICmdList, FUniformBufferRHIParamRef ViewUniformBuffer, bool bCopyBeforeStart) const
{
	if (TotalNumInstances == 0)
	{
		return;
	}

	FNiagaraDataSet *DataSet = Context->MainDataSet;
	const FNiagaraParameterStore& ParameterStore = Context->CombinedParamStore;
	const FRHIUniformBufferLayout& CBufferLayout = Context->CBufferLayout;
	const TArray<uint8, TAlignedHeapAllocator<16>> &Params = Context->ParamData_RT;
	const FRWBuffer &WriteIndexBuffer = DataSet->GetCurDataSetIndices();
	FRWBuffer &ReadIndexBuffer = DataSet->GetPrevDataSetIndices();

	// if we don't have a previous index buffer, we need to prep one using the maximum number of instances; this should only happen on the first frame
	//		the data set index buffer is really the param buffer for the indirect draw call; it contains the number of live instances at index 1, and the simulation
	//		CS uses this to determine the current number of active instances in the buffer
	//
	if (ReadIndexBuffer.Buffer == nullptr)
	{
		TResourceArray<int32> InitIndexBuffer;
		InitIndexBuffer.AddUninitialized(64);
		InitIndexBuffer[1] = 0;		// number of instances 
		ReadIndexBuffer.Initialize(sizeof(int32), 64, EPixelFormat::PF_R32_UINT, BUF_DrawIndirect | BUF_Static, nullptr, &InitIndexBuffer);
	}

	RHICmdList.SetComputeShader(Shader->GetComputeShader());

	RHICmdList.SetShaderResourceViewParameter(Shader->GetComputeShader(), Shader->InputIndexBufferParam.GetBaseIndex(), ReadIndexBuffer.SRV);

	// set the view uniform buffer param
	if (Shader->ViewUniformBufferParam.IsBound() && ViewUniformBuffer)
	{
		RHICmdList.SetShaderUniformBuffer(Shader->GetComputeShader(), Shader->ViewUniformBufferParam.GetBaseIndex(), ViewUniformBuffer);
	}

	SetDataInterfaceParameters(ParameterStore.GetDataInterfaces(), Shader, RHICmdList);

	// set the shader and data set params 
	//
	DataSet->SetShaderParams(Shader, RHICmdList);

	// set the index buffer uav
	//
	if (Shader->OutputIndexBufferParam.IsBound())
	{
		RHICmdList.SetUAVParameter(Shader->GetComputeShader(), Shader->OutputIndexBufferParam.GetUAVIndex(), WriteIndexBuffer.UAV);
	}

	// set the execution parameters
	//
	if (Shader->EmitterTickCounterParam.IsBound())
	{
		RHICmdList.SetShaderParameter(Shader->GetComputeShader(), Shader->EmitterTickCounterParam.GetBufferIndex(), Shader->EmitterTickCounterParam.GetBaseIndex(), Shader->EmitterTickCounterParam.GetNumBytes(), &FNiagaraComputeExecutionContext::TickCounter);
	}

	uint32 Copy = bCopyBeforeStart ? 1 : 0;

	RHICmdList.SetShaderParameter(Shader->GetComputeShader(), Shader->UpdateStartInstanceParam.GetBufferIndex(), Shader->UpdateStartInstanceParam.GetBaseIndex(), Shader->UpdateStartInstanceParam.GetNumBytes(), &UpdateStartInstance);					// 0, except for event handler runs
	RHICmdList.SetShaderParameter(Shader->GetComputeShader(), Shader->NumIndicesPerInstanceParam.GetBufferIndex(), Shader->NumIndicesPerInstanceParam.GetBaseIndex(), Shader->NumIndicesPerInstanceParam.GetNumBytes(), &Context->NumIndicesPerInstance);		// set from the renderer in FNiagaraEmitterInstance::Tick
	int32 InstancesToSpawnThisFrame = Context->SpawnRateInstances + Context->EventSpawnTotal;
	RHICmdList.SetShaderParameter(Shader->GetComputeShader(), Shader->NumSpawnedInstancesParam.GetBufferIndex(), Shader->NumSpawnedInstancesParam.GetBaseIndex(), Shader->NumSpawnedInstancesParam.GetNumBytes(), &InstancesToSpawnThisFrame);				// number of instances in the spawn run

	uint32 NumThreadGroups = 1;
	if (TotalNumInstances > NIAGARA_COMPUTE_THREADGROUP_SIZE)
	{
		NumThreadGroups = FMath::Min(NIAGARA_MAX_COMPUTE_THREADGROUPS, FMath::DivideAndRoundUp(TotalNumInstances, NIAGARA_COMPUTE_THREADGROUP_SIZE));
	}

	// setup script parameters
	if (CBufferLayout.ConstantBufferSize)
	{
		check(CBufferLayout.Resources.Num() == 0);
		const uint8* ParamData = Params.GetData();
		FUniformBufferRHIRef CBuffer = RHICreateUniformBuffer(ParamData, CBufferLayout, EUniformBufferUsage::UniformBuffer_SingleDraw);
		RHICmdList.SetShaderUniformBuffer(Shader->GetComputeShader(), Shader->EmitterConstantBufferParam.GetBaseIndex(), CBuffer);
	}

	// Dispatch, if anything needs to be done
	//
	if (TotalNumInstances)
	{
		SCOPED_DRAW_EVENTF(RHICmdList, NiagaraGPUSimulationCS, TEXT("Niagara GPU Simulation"));
		SCOPED_GPU_STAT(RHICmdList, NiagaraGPUSimulation);
		DispatchComputeShader(RHICmdList, Shader, NumThreadGroups, 1, 1);
	}

	// Unset UAV parameters and transition resources (TODO: resource transition should be moved to the renderer)
	// 
	DataSet->UnsetShaderParams(Shader, RHICmdList);
	Shader->OutputIndexBufferParam.UnsetUAV(RHICmdList, Shader->GetComputeShader());
}

/* Kick off event handler runs
 * TODO: compile event handlers into the sim/spawn compute shader, so we can do everything within one dispatch
 */
void NiagaraEmitterInstanceBatcher::RunEventHandlers(const FNiagaraComputeExecutionContext *Context, uint32 NumInstancesAfterSim, uint32 NumInstancesAfterSpawn, uint32 NumInstancesAfterNonEventSpawn, FRHICommandList &RHICmdList) const
{
	// Event handler run
	//
	/*
	for (int32 EventScriptIdx = 0; EventScriptIdx < Context->GetEventHandlers().Num(); EventScriptIdx++)
	{
		const FNiagaraEventScriptProperties &EventHandlerProps = Context->GetEventHandlers()[EventScriptIdx];
		FNiagaraDataSet *EventSet = Context->EventSets[EventScriptIdx];
		if (EventSet)
		{
			int32 NumEvents = EventSet->PrevDataRender().GetNumInstances();

			// handle all-particle events
			if (NumEvents && EventHandlerProps.Script && EventHandlerProps.ExecutionMode == EScriptExecutionMode::EveryParticle && EventSet)
			{
				FNiagaraShader* EventHandlerShader = EventHandlerProps.Script->GetRenderThreadScript()->GetShader();
				if (EventHandlerShader)
				{
					SetupDataInterfaceBuffers(EventHandlerProps.Script->DataInterfaceInfo, EventHandlerShader, RHICmdList);

					RHICmdList.SetShaderParameter(EventHandlerShader->GetComputeShader(), 0, EventHandlerShader->NumParticlesPerEventParam.GetBaseIndex(), sizeof(int32), &NumInstancesAfterSpawn);
					RHICmdList.SetShaderParameter(EventHandlerShader->GetComputeShader(), 0, EventHandlerShader->NumEventsPerParticleParam.GetBaseIndex(), sizeof(int32), &NumEvents);

					// If we have events, Swap buffers, to make sure we don't overwrite previous script results
					Context->MainDataSet->TickRenderThread(ENiagaraSimTarget::GPUComputeSim);
					Context->MainDataSet->CurrDataRender().AllocateGPU(NumInstancesAfterSpawn, RHICmdList);
					Context->MainDataSet->CurrDataRender().SetNumInstances(NumInstancesAfterSpawn);

					SetPrevDataStrideParams(EventSet, EventHandlerShader, RHICmdList);

					// set up event data set buffers
					FShaderResourceParameter &FloatParam = EventHandlerShader->EventFloatSRVParams[0];
					FShaderResourceParameter &IntParam = EventHandlerShader->EventIntSRVParams[0];
					RHICmdList.SetShaderResourceViewParameter(EventHandlerShader->GetComputeShader(), FloatParam.GetBaseIndex(), EventSet->PrevDataRender().GetGPUBufferFloat()->SRV);
					RHICmdList.SetShaderResourceViewParameter(EventHandlerShader->GetComputeShader(), IntParam.GetBaseIndex(), EventSet->PrevDataRender().GetGPUBufferInt()->SRV);

					TArray<uint8, TAlignedHeapAllocator<16>>  BlankParams;
					Run(Context->MainDataSet, 0, NumInstancesAfterNonEventSpawn, EventHandlerShader, BlankParams, RHICmdList, DummyWriteIndexBuffer);
				}
			}

			// handle spawn events
			if (EventHandlerProps.Script && EventHandlerProps.ExecutionMode == EScriptExecutionMode::SpawnedParticles && EventSet)
			{
				uint32 NumEventsToProcess = EventSet->PrevDataRender().GetNumInstances();
				uint32 EventSpawnNum = NumEventsToProcess * EventHandlerProps.SpawnNumber;

				//int32 SpawnNum = Context->EventSpawnCounts[EventScriptIdx];
				FNiagaraShader* EventHandlerShader = EventHandlerProps.Script->GetRenderThreadScript()->GetShader();
				if (NumEvents && EventSpawnNum && EventHandlerShader)
				{
					//SetupDataInterfaceBuffers(EventHandlerProps.Script->DataInterfaceInfo, EventHandlerShader, RHICmdList);
					int32 OneEvent = 1;
					int32 ParticlesPerEvent = EventSpawnNum / NumEvents;
					RHICmdList.SetShaderParameter(EventHandlerShader->GetComputeShader(), 0, EventHandlerShader->NumEventsPerParticleParam.GetBaseIndex(), sizeof(int32), &OneEvent);
					RHICmdList.SetShaderParameter(EventHandlerShader->GetComputeShader(), 0, EventHandlerShader->NumParticlesPerEventParam.GetBaseIndex(), sizeof(int32), &ParticlesPerEvent);

					// If we have events, Swap buffers
					Context->MainDataSet->TickRenderThread(ENiagaraSimTarget::GPUComputeSim);
					Context->MainDataSet->CurrDataRender().AllocateGPU(NumInstancesAfterSpawn, RHICmdList);
					Context->MainDataSet->CurrDataRender().SetNumInstances(NumInstancesAfterSpawn);

					// set up event data set buffers
					FShaderResourceParameter &FloatParam = EventHandlerShader->EventFloatSRVParams[0];
					FShaderResourceParameter &IntParam = EventHandlerShader->EventIntSRVParams[0];
					RHICmdList.SetShaderResourceViewParameter(EventHandlerShader->GetComputeShader(), FloatParam.GetBaseIndex(), EventSet->PrevDataRender().GetGPUBufferFloat()->SRV);
					RHICmdList.SetShaderResourceViewParameter(EventHandlerShader->GetComputeShader(), IntParam.GetBaseIndex(), EventSet->PrevDataRender().GetGPUBufferInt()->SRV);

					SetPrevDataStrideParams(EventSet, EventHandlerShader, RHICmdList);

					// we assume event spawns are at the end of the buffer
					check(NumInstancesAfterNonEventSpawn + EventSpawnNum == Context->MainDataSet->CurrDataRender().GetNumInstances());

					TArray<uint8, TAlignedHeapAllocator<16>>  BlankParams;
					Run(Context->MainDataSet, NumInstancesAfterNonEventSpawn, EventSpawnNum, EventHandlerShader, BlankParams, RHICmdList, DummyWriteIndexBuffer, true);
				}
			}
		}
	}
	*/
}

/* Set read strides for the sim shader
 */
void NiagaraEmitterInstanceBatcher::SetPrevDataStrideParams(const FNiagaraDataSet *Set, FNiagaraShader* Shader, FRHICommandList &RHICmdList) const
{
	int32 FloatStride = Set->PrevData().GetFloatStride() / sizeof(float);
	int32 IntStride = Set->PrevData().GetInt32Stride() / sizeof(int32);
	RHICmdList.SetShaderParameter(Shader->GetComputeShader(), Shader->EventReadFloatStrideParams[0].GetBufferIndex(), Shader->EventReadFloatStrideParams[0].GetBaseIndex(), sizeof(int32), &FloatStride);
	RHICmdList.SetShaderParameter(Shader->GetComputeShader(), Shader->EventReadIntStrideParams[0].GetBufferIndex(), Shader->EventReadIntStrideParams[0].GetBaseIndex(), sizeof(int32), &IntStride);
}


/* Set up UAVs for the event data sets
*/
void NiagaraEmitterInstanceBatcher::SetupEventUAVs(const FNiagaraComputeExecutionContext *Context, uint32 NewNumInstances, FRHICommandList &RHICmdList) const
{
	FNiagaraShader* UpdateShader = Context->RTUpdateScript->GetShader();

	uint32 SetIndex = 0;
	for (FNiagaraDataSet *Set : Context->UpdateEventWriteDataSets)
	{
		if (NewNumInstances)
		{
			Set->CurrData().AllocateGPU(NewNumInstances, RHICmdList);
			Set->CurrData().SetNumInstances(NewNumInstances);
			FRWShaderParameter &FloatParam = UpdateShader->EventFloatUAVParams[SetIndex];
			FRWShaderParameter &IntParam = UpdateShader->EventIntUAVParams[SetIndex];
			if (FloatParam.IsUAVBound())
			{
				RHICmdList.SetUAVParameter(UpdateShader->GetComputeShader(), FloatParam.GetUAVIndex(), Set->CurrData().GetGPUBufferFloat()->UAV);
			}
			if (IntParam.IsUAVBound())
			{
				RHICmdList.SetUAVParameter(UpdateShader->GetComputeShader(), IntParam.GetUAVIndex(), Set->CurrData().GetGPUBufferInt()->UAV);
			}

			uint32 FloatStride = Set->CurrData().GetFloatStride() / sizeof(float);
			uint32 IntStride = Set->CurrData().GetInt32Stride() / sizeof(int32);
			RHICmdList.SetShaderParameter(UpdateShader->GetComputeShader(), UpdateShader->EventWriteFloatStrideParams[SetIndex].GetBufferIndex(), UpdateShader->EventWriteFloatStrideParams[SetIndex].GetBaseIndex(), sizeof(int32), &FloatStride);
			RHICmdList.SetShaderParameter(UpdateShader->GetComputeShader(), UpdateShader->EventWriteIntStrideParams[SetIndex].GetBufferIndex(), UpdateShader->EventWriteIntStrideParams[SetIndex].GetBaseIndex(), sizeof(int32), &IntStride);
		}

		SetIndex++;
	}


}


void NiagaraEmitterInstanceBatcher::UnsetEventUAVs(const FNiagaraComputeExecutionContext *Context, FRHICommandList &RHICmdList) const
{
	FNiagaraShader* UpdateShader = Context->RTUpdateScript->GetShader();

	for (int32 SetIndex = 0; SetIndex < Context->UpdateEventWriteDataSets.Num(); SetIndex++)
	{
		FRWShaderParameter &FloatParam = UpdateShader->EventFloatUAVParams[SetIndex];
		FRWShaderParameter &IntParam = UpdateShader->EventIntUAVParams[SetIndex];
		FloatParam.UnsetUAV(RHICmdList, UpdateShader->GetComputeShader());
		IntParam.UnsetUAV(RHICmdList, UpdateShader->GetComputeShader());
	}
}<|MERGE_RESOLUTION|>--- conflicted
+++ resolved
@@ -39,8 +39,6 @@
 					ExecContext->bPendingExecution = true;
 				}
 			});
-<<<<<<< HEAD
-=======
 }
 
 void NiagaraEmitterInstanceBatcher::Remove(FNiagaraComputeExecutionContext *InContext)
@@ -54,7 +52,6 @@
 				Queue[i].Remove(ExecContext);
 			}
 		});
->>>>>>> 9232998f
 }
 
 void NiagaraEmitterInstanceBatcher::ExecuteAll(FRHICommandList &RHICmdList, FUniformBufferRHIParamRef ViewUniformBuffer)
