// Copyright 1998-2019 Epic Games, Inc. All Rights Reserved.

#include "NiagaraDataInterfaceTexture.h"
#include "NiagaraShader.h"
#include "ShaderParameterUtils.h"
#include "NiagaraCustomVersion.h"


#define LOCTEXT_NAMESPACE "UNiagaraDataInterfaceTexture"

const FName UNiagaraDataInterfaceTexture::SampleTexture2DName(TEXT("SampleTexture2D"));
const FName UNiagaraDataInterfaceTexture::SampleVolumeTextureName(TEXT("SampleVolumeTexture"));
const FName UNiagaraDataInterfaceTexture::SamplePseudoVolumeTextureName(TEXT("SamplePseudoVolumeTexture"));
const FName UNiagaraDataInterfaceTexture::TextureDimsName(TEXT("TextureDimensions2D"));
const FString UNiagaraDataInterfaceTexture::TextureName(TEXT("Texture_"));
const FString UNiagaraDataInterfaceTexture::SamplerName(TEXT("Sampler_"));
const FString UNiagaraDataInterfaceTexture::DimensionsBaseName(TEXT("Dimensions_"));

UNiagaraDataInterfaceTexture::UNiagaraDataInterfaceTexture(FObjectInitializer const& ObjectInitializer)
	: Super(ObjectInitializer)
	, Texture(nullptr)
{

}

void UNiagaraDataInterfaceTexture::PostInitProperties()
{
	Super::PostInitProperties();

	if (HasAnyFlags(RF_ClassDefaultObject))
	{
		FNiagaraTypeRegistry::Register(FNiagaraTypeDefinition(GetClass()), true, false, false);
	}
}

void UNiagaraDataInterfaceTexture::PostLoad()
{
	Super::PostLoad();
#if WITH_EDITOR
	const int32 NiagaraVer = GetLinkerCustomVersion(FNiagaraCustomVersion::GUID);
	if (NiagaraVer < FNiagaraCustomVersion::TextureDataInterfaceUsesCustomSerialize)
	{
		if (Texture != nullptr)
		{
			Texture->ConditionalPostLoad();
		}
	}
#endif
}

#if WITH_EDITOR

void UNiagaraDataInterfaceTexture::PostEditChangeProperty(struct FPropertyChangedEvent& PropertyChangedEvent)
{
	Super::PostEditChangeProperty(PropertyChangedEvent);
}



#endif

void UNiagaraDataInterfaceTexture::Serialize(FArchive& Ar)
{
	Super::Serialize(Ar);
	if (Ar.IsLoading() == false || Ar.CustomVer(FNiagaraCustomVersion::GUID) >= FNiagaraCustomVersion::TextureDataInterfaceUsesCustomSerialize)
	{
		TArray<uint8> StreamData;
		Ar << StreamData;
	}
	Ar.UsingCustomVersion(FNiagaraCustomVersion::GUID);
}

bool UNiagaraDataInterfaceTexture::CopyToInternal(UNiagaraDataInterface* Destination) const
{
	if (!Super::CopyToInternal(Destination))
	{
		return false;
	}
	UNiagaraDataInterfaceTexture* DestinationTexture = CastChecked<UNiagaraDataInterfaceTexture>(Destination);
	DestinationTexture->Texture = Texture;

	return true;
}

bool UNiagaraDataInterfaceTexture::Equals(const UNiagaraDataInterface* Other) const
{
	if (!Super::Equals(Other))
	{
		return false;
	}
	const UNiagaraDataInterfaceTexture* OtherTexture = CastChecked<const UNiagaraDataInterfaceTexture>(Other);
	return OtherTexture->Texture == Texture;
}

void UNiagaraDataInterfaceTexture::GetFunctions(TArray<FNiagaraFunctionSignature>& OutFunctions)
{
	{
		FNiagaraFunctionSignature Sig;
		Sig.Name = SampleTexture2DName;
		Sig.bMemberFunction = true;
		Sig.bRequiresContext = false;
		Sig.Inputs.Add(FNiagaraVariable(FNiagaraTypeDefinition(GetClass()), TEXT("Texture")));
		Sig.Inputs.Add(FNiagaraVariable(FNiagaraTypeDefinition::GetVec2Def(), TEXT("UV")));
		Sig.SetDescription(LOCTEXT("TextureSampleTexture2DDesc", "Sample mip level 0 of the input 2d texture at the specified UV coordinates. The UV origin (0,0) is in the upper left hand corner of the image."));
		Sig.Outputs.Add(FNiagaraVariable(FNiagaraTypeDefinition::GetVec4Def(), TEXT("Value")));
		//Sig.Owner = *GetName();

		OutFunctions.Add(Sig);
	}

	//{
	//	FNiagaraFunctionSignature Sig;
	//	Sig.Name = SampleVolumeTextureName;
	//	Sig.bMemberFunction = true;
	//	Sig.bRequiresContext = false;
	//	Sig.Inputs.Add(FNiagaraVariable(FNiagaraTypeDefinition(GetClass()), TEXT("Texture")));
	//	Sig.Inputs.Add(FNiagaraVariable(FNiagaraTypeDefinition::GetVec3Def(), TEXT("UVW")));
	//	Sig.SetDescription(LOCTEXT("TextureSampleVolumeTextureDesc", "Sample mip level 0 of the input 3d texture at the specified UVW coordinates. The UVW origin (0,0) is in the bottom left hand corner of the volume."));
	//	Sig.Outputs.Add(FNiagaraVariable(FNiagaraTypeDefinition::GetVec4Def(), TEXT("Value")));
	//	//Sig.Owner = *GetName();

	//	OutFunctions.Add(Sig);
	//}

	{
		FNiagaraFunctionSignature Sig;
		Sig.Name = SamplePseudoVolumeTextureName;
		Sig.bMemberFunction = true;
		Sig.bRequiresContext = false;
		Sig.Inputs.Add(FNiagaraVariable(FNiagaraTypeDefinition(GetClass()), TEXT("Texture")));
		Sig.Inputs.Add(FNiagaraVariable(FNiagaraTypeDefinition::GetVec3Def(), TEXT("UVW")));
		Sig.Inputs.Add(FNiagaraVariable(FNiagaraTypeDefinition::GetVec2Def(), TEXT("XYNumFrames")));
		Sig.Inputs.Add(FNiagaraVariable(FNiagaraTypeDefinition::GetFloatDef(), TEXT("TotalNumFrames")));
		Sig.Inputs.Add(FNiagaraVariable(FNiagaraTypeDefinition::GetIntDef(), TEXT("MipMode")));
		Sig.Inputs.Add(FNiagaraVariable(FNiagaraTypeDefinition::GetFloatDef(), TEXT("MipLevel")));
		Sig.Inputs.Add(FNiagaraVariable(FNiagaraTypeDefinition::GetVec2Def(), TEXT("DDX")));
		Sig.Inputs.Add(FNiagaraVariable(FNiagaraTypeDefinition::GetVec2Def(), TEXT("DDY")));
		
		Sig.SetDescription(LOCTEXT("TextureSamplePseudoVolumeTextureDesc", "Return a pseudovolume texture sample.\n"
			"Useful for simulating 3D texturing with a 2D texture or as a texture flipbook with lerped transitions.\n"
			"Treats 2d layout of frames as a 3d texture and performs bilinear filtering by blending with an offset Z frame.\n"
			"Texture = Input Texture Object storing Volume Data\n"
			"UVW = Input float3 for Position, 0 - 1\n"
			"XYNumFrames = Input float for num frames in x, y directions\n"
			"TotalNumFrames = Input float for num total frames\n"
			"MipMode = Sampling mode : 0 = use miplevel, 1 = use UV computed gradients, 2 = Use gradients(default = 0)\n"
			"MipLevel = MIP level to use in mipmode = 0 (default 0)\n"
			"DDX, DDY = Texture gradients in mipmode = 2\n"));
		Sig.Outputs.Add(FNiagaraVariable(FNiagaraTypeDefinition::GetVec4Def(), TEXT("Value")));
		//Sig.Owner = *GetName();

		OutFunctions.Add(Sig);
	}

	{
		FNiagaraFunctionSignature Sig;
		Sig.Name = TextureDimsName;
		Sig.bMemberFunction = true;
		Sig.bRequiresContext = false;
		Sig.Inputs.Add(FNiagaraVariable(FNiagaraTypeDefinition(GetClass()), TEXT("Texture")));
		Sig.SetDescription(LOCTEXT("TextureDimsDesc", "Get the dimensions of mip 0 of the texture."));
		Sig.Outputs.Add(FNiagaraVariable(FNiagaraTypeDefinition::GetVec2Def(), TEXT("Dimensions2D")));
		//Sig.Owner = *GetName();

		OutFunctions.Add(Sig);
	}
}

DEFINE_NDI_DIRECT_FUNC_BINDER(UNiagaraDataInterfaceTexture, SampleTexture);
DEFINE_NDI_DIRECT_FUNC_BINDER(UNiagaraDataInterfaceTexture, SamplePseudoVolumeTexture)
void UNiagaraDataInterfaceTexture::GetVMExternalFunction(const FVMExternalFunctionBindingInfo& BindingInfo, void* InstanceData, FVMExternalFunction &OutFunc)
{
	if (BindingInfo.Name == SampleTexture2DName)
	{
		check(BindingInfo.GetNumInputs() == 2 && BindingInfo.GetNumOutputs() == 4);
		NDI_FUNC_BINDER(UNiagaraDataInterfaceTexture, SampleTexture)::Bind(this, OutFunc);
	}
	else if (BindingInfo.Name == SamplePseudoVolumeTextureName)
	{
		check(BindingInfo.GetNumInputs() == 12 && BindingInfo.GetNumOutputs() == 4);
		NDI_FUNC_BINDER(UNiagaraDataInterfaceTexture, SamplePseudoVolumeTexture)::Bind(this, OutFunc);
	}
	else if (BindingInfo.Name == TextureDimsName)
	{
		check(BindingInfo.GetNumInputs() == 0 && BindingInfo.GetNumOutputs() == 2);
		OutFunc = FVMExternalFunction::CreateUObject(this, &UNiagaraDataInterfaceTexture::GetTextureDimensions);
	}
}

void UNiagaraDataInterfaceTexture::GetTextureDimensions(FVectorVMContext& Context)
{
	VectorVM::FExternalFuncRegisterHandler<float> OutWidth(Context);
	VectorVM::FExternalFuncRegisterHandler<float> OutHeight(Context);

	if (Texture == nullptr)
	{
		for (int32 i = 0; i < Context.NumInstances; ++i)
		{
			*OutWidth.GetDestAndAdvance() = 0.0f;
			*OutHeight.GetDestAndAdvance() = 0.0f;
		}
	}
	else
	{
		float Width = Texture->GetSurfaceWidth();
		float Height = Texture->GetSurfaceHeight();
		for (int32 i = 0; i < Context.NumInstances; ++i)
		{
			*OutWidth.GetDestAndAdvance() = Width;
			*OutHeight.GetDestAndAdvance() = Height;
		}
	}
}

void UNiagaraDataInterfaceTexture::SampleTexture(FVectorVMContext& Context)
{
	VectorVM::FExternalFuncInputHandler<float> XParam(Context);
	VectorVM::FExternalFuncInputHandler<float> YParam(Context);
	VectorVM::FExternalFuncRegisterHandler<float> OutSampleR(Context);
	VectorVM::FExternalFuncRegisterHandler<float> OutSampleG(Context);
	VectorVM::FExternalFuncRegisterHandler<float> OutSampleB(Context);
	VectorVM::FExternalFuncRegisterHandler<float> OutSampleA(Context);

	for (int32 i = 0; i < Context.NumInstances; ++i)
	{
		float X = XParam.GetAndAdvance();
		float Y = YParam.GetAndAdvance();
		*OutSampleR.GetDestAndAdvance() = 1.0;
		*OutSampleG.GetDestAndAdvance() = 0.0;
		*OutSampleB.GetDestAndAdvance() = 1.0;
		*OutSampleA.GetDestAndAdvance() = 1.0;
	}

}

void UNiagaraDataInterfaceTexture::SamplePseudoVolumeTexture(FVectorVMContext& Context)
{
	// Noop handler which just returns magenta since this doesn't run on CPU.
	VectorVM::FExternalFuncInputHandler<float> UVW_UParam(Context);
	VectorVM::FExternalFuncInputHandler<float> UVW_VParam(Context);
	VectorVM::FExternalFuncInputHandler<float> UVW_WParam(Context);

	VectorVM::FExternalFuncInputHandler<float> XYNumFrames_XParam(Context);
	VectorVM::FExternalFuncInputHandler<float> XYNumFrames_YParam(Context);
	
	VectorVM::FExternalFuncInputHandler<float> TotalNumFramesParam(Context);

	VectorVM::FExternalFuncInputHandler<int32> MipModeParam(Context);

	VectorVM::FExternalFuncInputHandler<float> MipLevelParam(Context);

	VectorVM::FExternalFuncInputHandler<float> DDX_XParam(Context);
	VectorVM::FExternalFuncInputHandler<float> DDX_YParam(Context);

	VectorVM::FExternalFuncInputHandler<float> DDY_XParam(Context);
	VectorVM::FExternalFuncInputHandler<float> DDY_YParam(Context);

	VectorVM::FExternalFuncRegisterHandler<float> OutSampleR(Context);
	VectorVM::FExternalFuncRegisterHandler<float> OutSampleG(Context);
	VectorVM::FExternalFuncRegisterHandler<float> OutSampleB(Context);
	VectorVM::FExternalFuncRegisterHandler<float> OutSampleA(Context);

	for (int32 i = 0; i < Context.NumInstances; ++i)
	{
		UVW_UParam.Advance();
		UVW_VParam.Advance();
		UVW_WParam.Advance();

		XYNumFrames_XParam.Advance();
		XYNumFrames_YParam.Advance();

		TotalNumFramesParam.Advance();

		MipModeParam.Advance();

		MipLevelParam.Advance();

		DDX_XParam.Advance();
		DDX_YParam.Advance();

		DDY_XParam.Advance();
		DDY_YParam.Advance();

		*OutSampleR.GetDestAndAdvance() = 1.0;
		*OutSampleG.GetDestAndAdvance() = 0.0;
		*OutSampleB.GetDestAndAdvance() = 1.0;
		*OutSampleA.GetDestAndAdvance() = 1.0;
	}
}

bool UNiagaraDataInterfaceTexture::GetFunctionHLSL(const FName& DefinitionFunctionName, FString InstanceFunctionName, FNiagaraDataInterfaceGPUParamInfo& ParamInfo, FString& OutHLSL)
{
	if (DefinitionFunctionName == SampleTexture2DName)
	{
		FString HLSLTextureName = TextureName + ParamInfo.DataInterfaceHLSLSymbol;
		FString HLSLSamplerName = SamplerName + ParamInfo.DataInterfaceHLSLSymbol;
		OutHLSL += TEXT("void ") + InstanceFunctionName + TEXT("(in float2 In_UV, out float4 Out_Value) \n{\n");
		OutHLSL += TEXT("\t Out_Value = ") + HLSLTextureName + TEXT(".SampleLevel(") + HLSLSamplerName + TEXT(", In_UV, 0);\n");
		OutHLSL += TEXT("\n}\n");
		return true;
	}
	/*else if (DefinitionFunctionName == SampleVolumeTextureName)
	{
		FString HLSLTextureName = TextureName + ParamInfo.DataInterfaceHLSLSymbol;
		FString HLSLSamplerName = SamplerName + ParamInfo.DataInterfaceHLSLSymbol;
		OutHLSL += TEXT("void ") + InstanceFunctionName + TEXT("(in float3 In_UV, out float4 Out_Value) \n{\n");
		OutHLSL += TEXT("\t Out_Value = ") + HLSLTextureName + TEXT(".SampleLevel(") + HLSLSamplerName + TEXT(", In_UV, 0);\n");
		OutHLSL += TEXT("\n}\n");
		return true;
	}*/
	else if (DefinitionFunctionName == SamplePseudoVolumeTextureName)
	{
		FString HLSLTextureName = TextureName + ParamInfo.DataInterfaceHLSLSymbol;
		FString HLSLSamplerName = SamplerName + ParamInfo.DataInterfaceHLSLSymbol;
		OutHLSL += TEXT("void ") + InstanceFunctionName + TEXT("(in float3 In_UVW, in float2 In_XYNumFrames, in float In_TotalNumFrames, in int In_MipMode, in float In_MipLevel, in float2 In_DDX, in float2 In_DDY, out float4 Out_Value) \n{\n");
		OutHLSL += TEXT("\t Out_Value = PseudoVolumeTexture(") + HLSLTextureName + TEXT(", ") + HLSLSamplerName + TEXT(", In_UVW, In_XYNumFrames, In_TotalNumFrames, (uint) In_MipMode, In_MipLevel, In_DDX, In_DDY); \n");
		OutHLSL += TEXT("\n}\n");
		return true;
	}
	else if (DefinitionFunctionName == TextureDimsName)
	{
		FString DimsVar = DimensionsBaseName + ParamInfo.DataInterfaceHLSLSymbol;
		OutHLSL += TEXT("void ") + InstanceFunctionName + TEXT("(out float2 Out_Value) \n{\n");
		OutHLSL += TEXT("\t Out_Value = ") + DimsVar + TEXT(";\n");
		OutHLSL += TEXT("\n}\n");
		return true;
	}
	return false;
}

void UNiagaraDataInterfaceTexture::GetParameterDefinitionHLSL(FNiagaraDataInterfaceGPUParamInfo& ParamInfo, FString& OutHLSL)
{
	FString HLSLTextureName = TextureName + ParamInfo.DataInterfaceHLSLSymbol;
	FString HLSLSamplerName = SamplerName + ParamInfo.DataInterfaceHLSLSymbol;
	OutHLSL += TEXT("Texture2D ") + HLSLTextureName + TEXT(";\n");
	OutHLSL += TEXT("SamplerState ") + HLSLSamplerName + TEXT(";\n");
	OutHLSL += TEXT("float2 ") + DimensionsBaseName + ParamInfo.DataInterfaceHLSLSymbol + TEXT(";\n");

}



struct FNiagaraDataInterfaceParametersCS_Texture : public FNiagaraDataInterfaceParametersCS
{
	virtual void Bind(const FNiagaraDataInterfaceParamRef& ParamRef, const class FShaderParameterMap& ParameterMap) override
	{
		FString TexName = UNiagaraDataInterfaceTexture::TextureName + ParamRef.ParameterInfo.DataInterfaceHLSLSymbol;
		FString SampleName = (UNiagaraDataInterfaceTexture::SamplerName + ParamRef.ParameterInfo.DataInterfaceHLSLSymbol);
		TextureParam.Bind(ParameterMap, *TexName);
		SamplerParam.Bind(ParameterMap, *SampleName);
		
		if (!TextureParam.IsBound())
		{
			UE_LOG(LogNiagara, Warning, TEXT("Binding failed for FNiagaraDataInterfaceParametersCS_Texture Texture %s. Was it optimized out?"), *TexName)
		}

		if (!SamplerParam.IsBound())
		{
			UE_LOG(LogNiagara, Warning, TEXT("Binding failed for FNiagaraDataInterfaceParametersCS_Texture Sampler %s. Was it optimized out?"), *SampleName)
		}

		Dimensions.Bind(ParameterMap, *(UNiagaraDataInterfaceTexture::DimensionsBaseName + ParamRef.ParameterInfo.DataInterfaceHLSLSymbol));

	}

	virtual void Serialize(FArchive& Ar)override
	{
		Ar << TextureParam;
		Ar << SamplerParam;
		if (Ar.IsLoading() == false || Ar.CustomVer(FNiagaraCustomVersion::GUID) >= FNiagaraCustomVersion::TextureDataInterfaceSizeSerialize)
		{
			Ar << Dimensions;
		}
	}

	virtual void Set(FRHICommandList& RHICmdList, FNiagaraShader* Shader, class UNiagaraDataInterface* DataInterface, void* PerInstanceData) const override
	{
		check(IsInRenderingThread());

		FComputeShaderRHIParamRef ComputeShaderRHI = Shader->GetComputeShader();
		UNiagaraDataInterfaceTexture* TextureDI = CastChecked<UNiagaraDataInterfaceTexture>(DataInterface);
		UTexture *Texture = TextureDI->Texture;
		float TexDims[2];
		if (!Texture)
		{
			TexDims[0] = 0.0f;
			TexDims[1] = 0.0f;
			SetShaderValue(RHICmdList, ComputeShaderRHI, Dimensions, TexDims);
			return;
		}
<<<<<<< HEAD
		FTextureRHIParamRef TextureRHI = Texture->TextureReference.TextureReferenceRHI->GetReferencedTexture();
		SetTextureParameter(
			RHICmdList,
			ComputeShaderRHI,
			TextureParam,
			SamplerParam,
			Texture->Resource->SamplerStateRHI,
			TextureRHI
		);
		TexDims[0] = TextureDI->Texture->GetSurfaceWidth();
		TexDims[1] = TextureDI->Texture->GetSurfaceHeight();
=======

		FTextureRHIParamRef TextureRHI = Texture->TextureReference.TextureReferenceRHI->GetReferencedTexture();
		if (TextureRHI != nullptr)
		{
			SetTextureParameter(
				RHICmdList,
				ComputeShaderRHI,
				TextureParam,
				SamplerParam,
				Texture->Resource->SamplerStateRHI,
				TextureRHI
			);
			TexDims[0] = TextureDI->Texture->GetSurfaceWidth();
			TexDims[1] = TextureDI->Texture->GetSurfaceHeight();

		}
		else
		{
			TexDims[0] = 0.0f;
			TexDims[1] = 0.0f;
			SetShaderValue(RHICmdList, ComputeShaderRHI, Dimensions, TexDims);
			return;
		}

>>>>>>> 5edfa17c
		SetShaderValue(RHICmdList, ComputeShaderRHI, Dimensions, TexDims);
	}
	

private:

	FShaderResourceParameter TextureParam;
	FShaderResourceParameter SamplerParam;
	FShaderParameter Dimensions;
};

FNiagaraDataInterfaceParametersCS* UNiagaraDataInterfaceTexture::ConstructComputeParameters()const
{
	return new FNiagaraDataInterfaceParametersCS_Texture();
}

#undef LOCTEXT_NAMESPACE<|MERGE_RESOLUTION|>--- conflicted
+++ resolved
@@ -388,19 +388,6 @@
 			SetShaderValue(RHICmdList, ComputeShaderRHI, Dimensions, TexDims);
 			return;
 		}
-<<<<<<< HEAD
-		FTextureRHIParamRef TextureRHI = Texture->TextureReference.TextureReferenceRHI->GetReferencedTexture();
-		SetTextureParameter(
-			RHICmdList,
-			ComputeShaderRHI,
-			TextureParam,
-			SamplerParam,
-			Texture->Resource->SamplerStateRHI,
-			TextureRHI
-		);
-		TexDims[0] = TextureDI->Texture->GetSurfaceWidth();
-		TexDims[1] = TextureDI->Texture->GetSurfaceHeight();
-=======
 
 		FTextureRHIParamRef TextureRHI = Texture->TextureReference.TextureReferenceRHI->GetReferencedTexture();
 		if (TextureRHI != nullptr)
@@ -425,7 +412,6 @@
 			return;
 		}
 
->>>>>>> 5edfa17c
 		SetShaderValue(RHICmdList, ComputeShaderRHI, Dimensions, TexDims);
 	}
 	
