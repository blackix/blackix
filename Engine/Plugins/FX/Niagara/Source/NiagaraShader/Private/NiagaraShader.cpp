// Copyright 1998-2019 Epic Games, Inc. All Rights Reserved.

#include "NiagaraShader.h"
#include "NiagaraShared.h"
#include "NiagaraShaderMap.h"
#include "Stats/StatsMisc.h"
#include "Serialization/MemoryWriter.h"
#include "Serialization/MemoryReader.h"
#include "ProfilingDebugging/DiagnosticTable.h"
#include "ShaderCompiler.h"
#include "NiagaraShaderDerivedDataVersion.h"
#include "NiagaraShaderCompilationManager.h"
#include "UObject/CoreRedirects.h"
#if WITH_EDITOR
	#include "Interfaces/ITargetPlatformManagerModule.h"
	#include "TickableEditorObject.h"
	#include "DerivedDataCacheInterface.h"
#endif
#include "ProfilingDebugging/CookStats.h"

#include "NiagaraDataInterfaceBase.h"
#include "UObject/UObjectGlobals.h"
#include "NiagaraShaderModule.h"

IMPLEMENT_SHADER_TYPE(,FNiagaraShader, TEXT("/Engine/Private/NiagaraEmitterInstanceShader.usf"),TEXT("SimulateMain"), SF_Compute)


int32 GCreateNiagaraShadersOnLoad = 0;
static FAutoConsoleVariableRef CVarCreateNiagaraShadersOnLoad(
	TEXT("niagara.CreateShadersOnLoad"),
	GCreateNiagaraShadersOnLoad,
	TEXT("Whether to create Niagara's simulation shaders on load, which can reduce hitching, but use more memory.  Otherwise they will be created as needed.")
	);

int32 GNiagaraSkipVectorVMBackendOptimizations = 0;
static FAutoConsoleVariableRef CVarNiagaraSkipVectorVMBackendOptimizations(
	TEXT("fx.SkipVectorVMBackendOptimizations"),
	GNiagaraSkipVectorVMBackendOptimizations,
	TEXT("If 1, skip HLSLCC's backend optimization passes during VectorVM compilation. \n"),
	ECVF_Default
);

#if ENABLE_COOK_STATS
namespace NiagaraShaderCookStats
{
	static FCookStats::FDDCResourceUsageStats UsageStats;
	static int32 ShadersCompiled = 0;
	static FCookStatsManager::FAutoRegisterCallback RegisterCookStats([](FCookStatsManager::AddStatFuncRef AddStat)
	{
		UsageStats.LogStats(AddStat, TEXT("NiagaraShader.Usage"), TEXT(""));
		AddStat(TEXT("NiagaraShader.Misc"), FCookStatsManager::CreateKeyValueArray(
			TEXT("ShadersCompiled"), ShadersCompiled
			));
	});
}
#endif


//
// Globals
//
TMap<FNiagaraShaderMapId, FNiagaraShaderMap*> FNiagaraShaderMap::GIdToNiagaraShaderMap[SP_NumPlatforms];
TArray<FNiagaraShaderMap*> FNiagaraShaderMap::AllNiagaraShaderMaps;

// The Id of 0 is reserved for global shaders
uint32 FNiagaraShaderMap::NextCompilingId = 2;


/** 
 * Tracks FNiagaraShaderScripts and their shader maps that are being compiled.
 * Uses a TRefCountPtr as this will be the only reference to a shader map while it is being compiled.
 */
TMap<TRefCountPtr<FNiagaraShaderMap>, TArray<FNiagaraShaderScript*> > FNiagaraShaderMap::NiagaraShaderMapsBeingCompiled;



static inline bool ShouldCacheNiagaraShader(const FNiagaraShaderType* ShaderType, EShaderPlatform Platform, const FNiagaraShaderScript* Script)
{
	return ShaderType->ShouldCache(Platform, Script) && Script->ShouldCache(Platform, ShaderType);
}



/** Called for every script shader to update the appropriate stats. */
void UpdateNiagaraShaderCompilingStats(const FNiagaraShaderScript* Script)
{
	INC_DWORD_STAT_BY(STAT_ShaderCompiling_NumTotalNiagaraShaders,1);
}


void FNiagaraShaderMapId::Serialize(FArchive& Ar)
{
	// You must bump NIAGARASHADERMAP_DERIVEDDATA_VER if changing the serialization of FNiagaraShaderMapId.
	/*const int32 NiagaraCustomVersion = GetLinkerCustomVersion(FNiagaraCustomVersion::GUID);
	if (NiagaraCustomVersion <= FNiagaraCustomVersion::MovingTranslatorVersionToGuid)
	{
		int VersionId = 0;
		Ar << VersionId;
		CompilerVersionID.Invalidate();
	}
	else*/
	{
		Ar << CompilerVersionID;
	}
	Ar << BaseScriptID;
	Ar << (int32&)FeatureLevel;

	//ParameterSet.Serialize(Ar);		// NIAGARATODO: at some point we'll need stuff for static switches here
	Ar << ReferencedDependencyIds;
}

/** Hashes the script-specific part of this shader map Id. */
void FNiagaraShaderMapId::GetScriptHash(FSHAHash& OutHash) const
{
	FSHA1 HashState;

	HashState.Update((const uint8*)&CompilerVersionID, sizeof(CompilerVersionID));
	HashState.Update((const uint8*)&BaseScriptID, sizeof(BaseScriptID));
	HashState.Update((const uint8*)&FeatureLevel, sizeof(FeatureLevel));

	//ParameterSet.UpdateHash(HashState);		// will need for static switches
		
	for (int32 Index = 0; Index < ReferencedDependencyIds.Num(); Index++)
	{
		HashState.Update((const uint8*)&ReferencedDependencyIds[Index], sizeof(ReferencedDependencyIds[Index]));
	}
	
	HashState.Final();
	HashState.GetHash(&OutHash.Hash[0]);
}

/** 
* Tests this set against another for equality, disregarding override settings.
* 
* @param ReferenceSet	The set to compare against
* @return				true if the sets are equal
*/
bool FNiagaraShaderMapId::operator==(const FNiagaraShaderMapId& ReferenceSet) const
{
	if (BaseScriptID != ReferenceSet.BaseScriptID 
		|| FeatureLevel != ReferenceSet.FeatureLevel
		|| CompilerVersionID != ReferenceSet.CompilerVersionID)
	{
		return false;
	}

	if (ReferencedDependencyIds.Num() != ReferenceSet.ReferencedDependencyIds.Num())
	{
		return false;
	}

	for (int32 i = 0; i < ReferencedDependencyIds.Num(); i++)
	{
		if (ReferencedDependencyIds[i] != ReferenceSet.ReferencedDependencyIds[i])
		{
			return false;
		}
	}
	/*
	if (ParameterSet != ReferenceSet.ParameterSet
		|| ReferencedFunctions.Num() != ReferenceSet.ReferencedFunctions.Num()
	{
		return false;
	}

	for (int32 RefFunctionIndex = 0; RefFunctionIndex < ReferenceSet.ReferencedFunctions.Num(); RefFunctionIndex++)
	{
		const FGuid& ReferenceGuid = ReferenceSet.ReferencedFunctions[RefFunctionIndex];

		if (ReferencedFunctions[RefFunctionIndex] != ReferenceGuid)
		{
			return false;
		}
	}
	*/
	return true;
}

void FNiagaraShaderMapId::AppendKeyString(FString& KeyString) const
{
	KeyString += BaseScriptID.ToString();
	KeyString += TEXT("_");

	FString FeatureLevelString;
	GetFeatureLevelName(FeatureLevel, FeatureLevelString);
	KeyString += FeatureLevelString + TEXT("_");

	KeyString += CompilerVersionID.ToString();
	KeyString += TEXT("_");

	// Add any referenced functions to the key so that we will recompile when they are changed
	for (int32 FunctionIndex = 0; FunctionIndex < ReferencedDependencyIds.Num(); FunctionIndex++)
	{
		KeyString += ReferencedDependencyIds[FunctionIndex].ToString();

		if (FunctionIndex < ReferencedDependencyIds.Num() - 1)
		{
			KeyString += TEXT("_");
		}
	}

	/*
	ParameterSet.AppendKeyString(KeyString);

	KeyString += TEXT("_");
	KeyString += FString::FromInt(Usage);
	KeyString += TEXT("_");

	// Add any referenced functions to the key so that we will recompile when they are changed
	for (int32 FunctionIndex = 0; FunctionIndex < ReferencedFunctions.Num(); FunctionIndex++)
	{
		KeyString += ReferencedFunctions[FunctionIndex].ToString();
	}
	*/
}


TMap<const FShaderCompileJob*, TArray<FNiagaraDataInterfaceGPUParamInfo> > FNiagaraShaderType::ExtraParamInfo;

/**
 * Enqueues a compilation for a new shader of this type.
 * @param script - The script to link the shader with.
 */
FShaderCompileJob* FNiagaraShaderType::BeginCompileShader(
	uint32 ShaderMapId,
	const FNiagaraShaderScript* Script,
	FShaderCompilerEnvironment* CompilationEnvironment,
	EShaderPlatform Platform,
	TArray<FShaderCommonCompileJob*>& NewJobs,
	FShaderTarget Target,
	TArray<FNiagaraDataInterfaceGPUParamInfo>& InDIParamInfo
	)
{
	FShaderCompileJob* NewJob = new FShaderCompileJob(ShaderMapId, nullptr, this, /* PermutationId = */ 0);

	//NewJob->DIParamInfo = InDIParamInfo;	// from hlsl translation and need to be passed to the FNiagaraShader on completion

	NewJob->Input.SharedEnvironment = CompilationEnvironment;
	NewJob->Input.Target = Target;
	NewJob->Input.ShaderFormat = LegacyShaderPlatformToShaderFormat(Platform);
	NewJob->Input.VirtualSourceFilePath = TEXT("/Engine/Private/NiagaraEmitterInstanceShader.usf");
	NewJob->Input.EntryPointName = TEXT("SimulateMainComputeCS");
	NewJob->Input.Environment.SetDefine(TEXT("GPU_SIMULATION"), 1);
	NewJob->Input.Environment.IncludeVirtualPathToContentsMap.Add(TEXT("/Engine/Generated/NiagaraEmitterInstance.ush"), Script->HlslOutput);
	
	AddReferencedUniformBufferIncludes(NewJob->Input.Environment, NewJob->Input.SourceFilePrefix, (EShaderPlatform)Target.Platform);
	
	FShaderCompilerEnvironment& ShaderEnvironment = NewJob->Input.Environment;

	UE_LOG(LogShaders, Verbose, TEXT("			%s"), GetName());
	COOK_STAT(NiagaraShaderCookStats::ShadersCompiled++);

	//update script shader stats
	UpdateNiagaraShaderCompilingStats(Script);

	// Allow the shader type to modify the compile environment.
	SetupCompileEnvironment(Platform, Script, ShaderEnvironment);

	FString DebugGroupName = Script->SourceName;
	::GlobalBeginCompileShader(
		DebugGroupName,
		nullptr,
		this,
		nullptr,//ShaderPipeline,
		TEXT("/Engine/Private/NiagaraEmitterInstanceShader.usf"),
		TEXT("SimulateMainComputeCS"),
		FShaderTarget(GetFrequency(), Platform),
		NewJob,
		NewJobs
	);

	ExtraParamInfo.Add(NewJob, InDIParamInfo);

	//NewJobs.Add(NewJob);

	return NewJob;
}

void FNiagaraShaderType::CacheUniformBufferIncludes(TMap<const TCHAR*, FCachedUniformBufferDeclaration>& Cache, EShaderPlatform Platform)
{
	for (TMap<const TCHAR*, FCachedUniformBufferDeclaration>::TIterator It(Cache); It; ++It)
	{
		FCachedUniformBufferDeclaration& BufferDeclaration = It.Value();

		for (TLinkedList<FShaderParametersMetadata*>::TIterator StructIt(FShaderParametersMetadata::GetStructList()); StructIt; StructIt.Next())
		{
			if (It.Key() == StructIt->GetShaderVariableName())
			{
				BufferDeclaration.Declaration = MakeShared<FString>();
				CreateUniformBufferShaderDeclaration(StructIt->GetShaderVariableName(), **StructIt, *BufferDeclaration.Declaration.Get());
				break;
			}
		}
	}
}



void FNiagaraShaderType::AddReferencedUniformBufferIncludes(FShaderCompilerEnvironment& OutEnvironment, FString& OutSourceFilePrefix, EShaderPlatform Platform)
{
	// Cache uniform buffer struct declarations referenced by this shader type's files
	if (!bCachedUniformBufferStructDeclarations)
	{
		CacheUniformBufferIncludes(ReferencedUniformBufferStructsCache, Platform);
		bCachedUniformBufferStructDeclarations = true;
	}

	FString UniformBufferIncludes;

	for (TMap<const TCHAR*, FCachedUniformBufferDeclaration>::TConstIterator It(ReferencedUniformBufferStructsCache); It; ++It)
	{
		check(It.Value().Declaration.IsValid());
		UniformBufferIncludes += FString::Printf(TEXT("#include \"/Engine/Generated/UniformBuffers/%s.ush\"") LINE_TERMINATOR, It.Key());
		FString* Declaration = It.Value().Declaration.Get();
		check(Declaration);
		OutEnvironment.IncludeVirtualPathToContentsMap.Add(
			*FString::Printf(TEXT("/Engine/Generated/UniformBuffers/%s.ush"), It.Key()), *Declaration
		);

		for (TLinkedList<FShaderParametersMetadata*>::TIterator StructIt(FShaderParametersMetadata::GetStructList()); StructIt; StructIt.Next())
		{
			if (It.Key() == StructIt->GetShaderVariableName())
			{
				StructIt->AddResourceTableEntries(OutEnvironment.ResourceTableMap, OutEnvironment.ResourceTableLayoutHashes);
			}
		}
	}

	FString& GeneratedUniformBuffersInclude = OutEnvironment.IncludeVirtualPathToContentsMap.FindOrAdd("/Engine/Generated/GeneratedUniformBuffers.ush");
	GeneratedUniformBuffersInclude.Append(UniformBufferIncludes);

	ERHIFeatureLevel::Type MaxFeatureLevel = GetMaxSupportedFeatureLevel(Platform);
	if (MaxFeatureLevel >= ERHIFeatureLevel::SM4)
	{
		OutEnvironment.SetDefine(TEXT("PLATFORM_SUPPORTS_SRV_UB"), TEXT("1"));
	}
}


/**
 * Either creates a new instance of this type or returns an equivalent existing shader.
 * @param CurrentJob - Compile job that was enqueued by BeginCompileShader.
 */
FShader* FNiagaraShaderType::FinishCompileShader(
	//const FUniformExpressionSet& UniformExpressionSet,
	const FSHAHash& ShaderMapHash,
	const FShaderCompileJob& CurrentJob,
	const FString& InDebugDescription
	)
{
	check(CurrentJob.bSucceeded);

	FShaderType* SpecificType = CurrentJob.ShaderType->LimitShaderResourceToThisType() ? CurrentJob.ShaderType : NULL;

	// Reuse an existing resource with the same key or create a new one based on the compile output
	// This allows FShaders to share compiled bytecode and RHI shader references
	FShaderResource* Resource = FShaderResource::FindOrCreateShaderResource(CurrentJob.Output, SpecificType, /* SpecificPermutationId = */ 0);

	// Find a shader with the same key in memory
	FShader* Shader = CurrentJob.ShaderType->FindShaderById(FShaderId(ShaderMapHash, nullptr, nullptr, CurrentJob.ShaderType, /* SpecificPermutationId = */ 0, CurrentJob.Input.Target));

	// There was no shader with the same key so create a new one with the compile output, which will bind shader parameters
	if (!Shader)
	{
		const int32 PermutationId = 0;
		//CurrentJob.Id
		TArray<FNiagaraDataInterfaceGPUParamInfo> DIParamInfo;

		if (!ExtraParamInfo.RemoveAndCopyValue(&CurrentJob, DIParamInfo))
		{
			check(false);
		}

		Shader = (*ConstructCompiledRef)(FNiagaraShaderType::CompiledShaderInitializerType(this, PermutationId, CurrentJob.Output, Resource, ShaderMapHash, InDebugDescription, DIParamInfo));
		//CurrentJob.Output.ParameterMap.VerifyBindingsAreComplete(GetName(), CurrentJob.Output.Target, nullptr); // b/c we don't bind data interfaces yet...

	}

	return Shader;
}

/**
* Finds the shader map for a script.
* @param ShaderMapId - The script id and static parameter set identifying the shader map
* @param Platform - The platform to lookup for
* @return NULL if no cached shader map was found.
*/
FNiagaraShaderMap* FNiagaraShaderMap::FindId(const FNiagaraShaderMapId& ShaderMapId, EShaderPlatform InPlatform)
{
	check(ShaderMapId.BaseScriptID != FGuid());
	return GIdToNiagaraShaderMap[InPlatform].FindRef(ShaderMapId);
}

/** Flushes the given shader types from any loaded FNiagaraShaderMap's. */
void FNiagaraShaderMap::FlushShaderTypes(TArray<FShaderType*>& ShaderTypesToFlush)
{
	for (int32 ShaderMapIndex = 0; ShaderMapIndex < AllNiagaraShaderMaps.Num(); ShaderMapIndex++)
	{
		FNiagaraShaderMap* CurrentShaderMap = AllNiagaraShaderMaps[ShaderMapIndex];

		for (int32 ShaderTypeIndex = 0; ShaderTypeIndex < ShaderTypesToFlush.Num(); ShaderTypeIndex++)
		{
			CurrentShaderMap->FlushShadersByShaderType(ShaderTypesToFlush[ShaderTypeIndex]);
		}
	}
}

void FNiagaraShaderMap::FixupShaderTypes(EShaderPlatform Platform, const TMap<FShaderType*, FString>& ShaderTypeNames)
{
	TArray<FNiagaraShaderMapId> Keys;
	FNiagaraShaderMap::GIdToNiagaraShaderMap[Platform].GenerateKeyArray(Keys);

	TArray<FNiagaraShaderMap*> Values;
	FNiagaraShaderMap::GIdToNiagaraShaderMap[Platform].GenerateValueArray(Values);

	//@todo - what about the shader maps in AllNiagaraShaderMaps that are not in GIdToNiagaraShaderMap?
	FNiagaraShaderMap::GIdToNiagaraShaderMap[Platform].Empty();

	for (int32 PairIndex = 0; PairIndex < Keys.Num(); PairIndex++)
	{
		FNiagaraShaderMapId& Key = Keys[PairIndex];
		FNiagaraShaderMap::GIdToNiagaraShaderMap[Platform].Add(Key, Values[PairIndex]);
	}
}


void NiagaraShaderMapAppendKeyString(EShaderPlatform Platform, FString& KeyString)
{
	// does nothing at the moment, but needs to append to keystring if runtime options impacting selection of sim shader permutations are added
	// for example static switches will need to go here
}

#if WITH_EDITOR

/** Creates a string key for the derived data cache given a shader map id. */
static FString GetNiagaraShaderMapKeyString(const FNiagaraShaderMapId& ShaderMapId, EShaderPlatform Platform)
{
	FName Format = LegacyShaderPlatformToShaderFormat(Platform);
	FString ShaderMapKeyString = Format.ToString() + TEXT("_") + FString(FString::FromInt(GetTargetPlatformManagerRef().ShaderFormatVersion(Format))) + TEXT("_");
	NiagaraShaderMapAppendKeyString(Platform, ShaderMapKeyString);
	ShaderMapId.AppendKeyString(ShaderMapKeyString);
	return FDerivedDataCacheInterface::BuildCacheKey(TEXT("NIAGARASM"), NIAGARASHADERMAP_DERIVEDDATA_VER, *ShaderMapKeyString);
}



void FNiagaraShaderMap::LoadFromDerivedDataCache(const FNiagaraShaderScript* Script, const FNiagaraShaderMapId& ShaderMapId, EShaderPlatform Platform, TRefCountPtr<FNiagaraShaderMap>& InOutShaderMap)
{
	if (InOutShaderMap != NULL)
	{
		check(InOutShaderMap->Platform == Platform);
		// If the shader map was non-NULL then it was found in memory but is incomplete, attempt to load the missing entries from memory
		InOutShaderMap->LoadMissingShadersFromMemory(Script);
	}
	else
	{
		// Shader map was not found in memory, try to load it from the DDC
		STAT(double NiagaraShaderDDCTime = 0);
		{
			SCOPE_SECONDS_COUNTER(NiagaraShaderDDCTime);
			COOK_STAT(auto Timer = NiagaraShaderCookStats::UsageStats.TimeSyncWork());

			TArray<uint8> CachedData;
			const FString DataKey = GetNiagaraShaderMapKeyString(ShaderMapId, Platform);

			if (GetDerivedDataCacheRef().GetSynchronous(*DataKey, CachedData))
			{
				COOK_STAT(Timer.AddHit(CachedData.Num()));
				InOutShaderMap = new FNiagaraShaderMap();
				FMemoryReader Ar(CachedData, true);

				// Deserialize from the cached data
				InOutShaderMap->Serialize(Ar);
				InOutShaderMap->RegisterSerializedShaders(false);

				checkSlow(InOutShaderMap->GetShaderMapId() == ShaderMapId);

				// Register in the global map
				InOutShaderMap->Register(Platform);
			}
			else
			{
				// We should be build the data later, and we can track that the resource was built there when we push it to the DDC.
				COOK_STAT(Timer.TrackCyclesOnly());
				InOutShaderMap = nullptr;
			}
		}
		INC_FLOAT_STAT_BY(STAT_ShaderCompiling_DDCLoading,(float)NiagaraShaderDDCTime);
	}
}

void FNiagaraShaderMap::SaveToDerivedDataCache()
{
	COOK_STAT(auto Timer = NiagaraShaderCookStats::UsageStats.TimeSyncWork());
	TArray<uint8> SaveData;
	FMemoryWriter Ar(SaveData, true);
	Serialize(Ar);

	GetDerivedDataCacheRef().Put(*GetNiagaraShaderMapKeyString(ShaderMapId, Platform), SaveData);
	COOK_STAT(Timer.AddMiss(SaveData.Num()));
}

TArray<uint8>* FNiagaraShaderMap::BackupShadersToMemory()
{
	TArray<uint8>* SavedShaderData = new TArray<uint8>();
	FMemoryWriter Ar(*SavedShaderData);

	SerializeInline(Ar, true, true, false);
	RegisterSerializedShaders(false);
	Empty();

	return SavedShaderData;
}

void FNiagaraShaderMap::RestoreShadersFromMemory(const TArray<uint8>& ShaderData)
{
	FMemoryReader Ar(ShaderData);
	SerializeInline(Ar, true, true, false);
	RegisterSerializedShaders(false);
}

void FNiagaraShaderMap::SaveForRemoteRecompile(FArchive& Ar, const TMap<FString, TArray<TRefCountPtr<FNiagaraShaderMap> > >& CompiledShaderMaps, const TArray<FShaderResourceId>& ClientResourceIds)
{
	UE_LOG(LogShaders, Display, TEXT("Niagara shader map looking for unique resources, %d were on client"), ClientResourceIds.Num());

	// first, we look for the unique shader resources
	TArray<FShaderResource*> UniqueResources;
	int32 NumSkippedResources = 0;

	for (TMap<FString, TArray<TRefCountPtr<FNiagaraShaderMap> > >::TConstIterator It(CompiledShaderMaps); It; ++It)
	{
		const TArray<TRefCountPtr<FNiagaraShaderMap> >& ShaderMapArray = It.Value();

		for (int32 Index = 0; Index < ShaderMapArray.Num(); Index++)
		{
			FNiagaraShaderMap* ShaderMap = ShaderMapArray[Index];

			if (ShaderMap)
			{
				// get all shaders in the shader map
				TMap<FShaderId, FShader*> ShaderList;
				ShaderMap->GetShaderList(ShaderList);

				// get the resources from the shaders
				for (auto& KeyValue : ShaderList)
				{
					FShader* Shader = KeyValue.Value;
					FShaderResourceId ShaderId = Shader->GetResourceId();

					// skip this shader if the Id was already on the client (ie, it didn't change)
					if (ClientResourceIds.Contains(ShaderId) == false)
					{
						// lookup the resource by ID
						FShaderResource* Resource = FShaderResource::FindShaderResourceById(ShaderId);
						// add it if it's unique
						UniqueResources.AddUnique(Resource);
					}
					else
					{
						NumSkippedResources++;
					}
				}
			}
		}
	}

	UE_LOG(LogShaders, Display, TEXT("Sending %d new Niagara shader resources, skipped %d existing"), UniqueResources.Num(), NumSkippedResources);

	// now serialize them
	int32 NumUniqueResources = UniqueResources.Num();
	Ar << NumUniqueResources;

	for (int32 Index = 0; Index < NumUniqueResources; Index++)
	{
		UniqueResources[Index]->Serialize(Ar, false);
	}

	// now we serialize a map (for each script)
	int32 MapSize = CompiledShaderMaps.Num();
	Ar << MapSize;

	for (TMap<FString, TArray<TRefCountPtr<FNiagaraShaderMap> > >::TConstIterator It(CompiledShaderMaps); It; ++It)
	{
		const TArray<TRefCountPtr<FNiagaraShaderMap> >& ShaderMapArray = It.Value();

		FString ScriptName = It.Key();
		Ar << ScriptName;

		int32 NumShaderMaps = ShaderMapArray.Num();
		Ar << NumShaderMaps;

		for (int32 Index = 0; Index < ShaderMapArray.Num(); Index++)
		{
			FNiagaraShaderMap* ShaderMap = ShaderMapArray[Index];

			if (ShaderMap && NumUniqueResources > 0)
			{
				uint8 bIsValid = 1;
				Ar << bIsValid;
				ShaderMap->Serialize(Ar, false);
			}
			else
			{
				uint8 bIsValid = 0;
				Ar << bIsValid;
			}
		}
	}
}

void FNiagaraShaderMap::LoadForRemoteRecompile(FArchive& Ar, EShaderPlatform ShaderPlatform, const TArray<FString>& ScriptsForShaderMaps)
{
	check(false);	// TODO: implement
	/*
	int32 NumResources;
	Ar << NumResources;

	// KeepAliveReferences keeps resources alive until we are finished serializing in this function
	TArray<TRefCountPtr<FShaderResource> > KeepAliveReferences;

	// load and register the resources
	for (int32 Index = 0; Index < NumResources; Index++)
	{
		// Load the inlined shader resource
		FShaderResource* Resource = new FShaderResource();
		Resource->Serialize(Ar);

		// if this Id is already in memory, that means that this is a repeated resource and so we skip it
		if (FShaderResource::FindShaderResourceById(Resource->GetId()) != NULL)
		{
			delete Resource;
		}
		// otherwise, it's a new resource, so we register it for the maps to find below
		else
		{
			Resource->Register();

			// Keep this guy alive until we finish serializing all the FShaders in
			// The FShaders which are discarded may cause these resources to be discarded 
			KeepAliveReferences.Add( Resource );
		}
	}

	int32 MapSize;
	Ar << MapSize;

	for (int32 MaterialIndex = 0; MaterialIndex < MapSize; MaterialIndex++)
	{
		FString MaterialName;
		Ar << MaterialName;

		UMaterialInterface* MatchingMaterial = FindObjectChecked<UMaterialInterface>(NULL, *MaterialName);

		int32 NumShaderMaps = 0;
		Ar << NumShaderMaps;

		TArray<TRefCountPtr<FNiagaraShaderMap> > LoadedShaderMaps;

		for (int32 ShaderMapIndex = 0; ShaderMapIndex < NumShaderMaps; ShaderMapIndex++)
		{
			uint8 bIsValid = 0;
			Ar << bIsValid;

			if (bIsValid)
			{
				FNiagaraShaderMap* ShaderMap = new FNiagaraShaderMap;

				// serialize the id and the material shader map
				ShaderMap->Serialize(Ar, false);

				// Register in the global map
				ShaderMap->Register(ShaderPlatform);

				LoadedShaderMaps.Add(ShaderMap);
			}
		}

		// Assign in two passes: first pass for shader maps with unspecified quality levels,
		// Second pass for shader maps with a specific quality level
			for (int32 ShaderMapIndex = 0; ShaderMapIndex < LoadedShaderMaps.Num(); ShaderMapIndex++)
			{
				FNiagaraShaderMap* LoadedShaderMap = LoadedShaderMaps[ShaderMapIndex];

				if (LoadedShaderMap->GetShaderPlatform() == ShaderPlatform 
					&& LoadedShaderMap->GetShaderMapId().FeatureLevel == GetMaxSupportedFeatureLevel(ShaderPlatform))
				{
					FMaterialResource* MaterialResource = MatchingMaterial->GetMaterialResource(GetMaxSupportedFeatureLevel(ShaderPlatform), (EMaterialQualityLevel::Type)QualityLevelIndex);
					MaterialResource->SetGameThreadShaderMap(LoadedShaderMap);
					MaterialResource->RegisterInlineShaderMap();

					ENQUEUE_RENDER_COMMAND(FSetShaderMapOnMaterialResources)(
						[MaterialResource,LoadedShaderMap](FRHICommandListImmediate& RHICmdList)
						{
							MaterialResource->SetRenderingThreadShaderMap(LoadedShaderMap);
						});
				}
			}
		}
	}
	*/
}




/**
* Compiles the shaders for a script and caches them in this shader map.
* @param script - The script to compile shaders for.
* @param InShaderMapId - the script id and set of static parameters to compile for
* @param Platform - The platform to compile to
*/
void FNiagaraShaderMap::Compile(
	FNiagaraShaderScript* Script,
	const FNiagaraShaderMapId& InShaderMapId,
	TRefCountPtr<FShaderCompilerEnvironment> CompilationEnvironment,
	const FNiagaraComputeShaderCompilationOutput& InNiagaraCompilationOutput,
	EShaderPlatform InPlatform,
	bool bSynchronousCompile,
	bool bApplyCompletedShaderMapForRendering)
{
	if (FPlatformProperties::RequiresCookedData())
	{
		UE_LOG(LogShaders, Fatal, TEXT("Trying to compile Niagara shader %s at run-time, which is not supported on consoles!"), *Script->GetFriendlyName() );
	}
	else
	{
		// Make sure we are operating on a referenced shader map or the below Find will cause this shader map to be deleted,
		// Since it creates a temporary ref counted pointer.
		check(NumRefs > 0);
  
		// Add this shader map and to NiagaraShaderMapsBeingCompiled
		TArray<FNiagaraShaderScript*>* CorrespondingScripts = NiagaraShaderMapsBeingCompiled.Find(this);
  
		if (CorrespondingScripts)
		{
			check(!bSynchronousCompile);
			CorrespondingScripts->AddUnique(Script);
		}
		else
		{
			Script->RemoveOutstandingCompileId(CompilingId);
			// Assign a unique identifier so that shaders from this shader map can be associated with it after a deferred compile
			CompilingId = NextCompilingId;
			Script->AddCompileId(CompilingId);

			check(NextCompilingId < UINT_MAX);
			NextCompilingId++;
  
			TArray<FNiagaraShaderScript*> NewCorrespondingScripts;
			NewCorrespondingScripts.Add(Script);
			NiagaraShaderMapsBeingCompiled.Add(this, NewCorrespondingScripts);
#if DEBUG_INFINITESHADERCOMPILE
			UE_LOG(LogTemp, Display, TEXT("Added Niagara ShaderMap 0x%08X%08X with Script 0x%08X%08X to NiagaraShaderMapsBeingCompiled"), (int)((int64)(this) >> 32), (int)((int64)(this)), (int)((int64)(Script) >> 32), (int)((int64)(Script)));
#endif  
			// Setup the compilation environment.
			Script->SetupShaderCompilationEnvironment(InPlatform, *CompilationEnvironment);
  
			// Store the script name for debugging purposes.
			FriendlyName = Script->GetFriendlyName();
			NiagaraCompilationOutput = InNiagaraCompilationOutput;
			ShaderMapId = InShaderMapId;
			Platform = InPlatform;

			uint32 NumShaders = 0;
			TArray<FShaderCommonCompileJob*> NewJobs;
	
			// Iterate over all shader types.
			TMap<FShaderType*, FShaderCompileJob*> SharedShaderJobs;
			for(TLinkedList<FShaderType*>::TIterator ShaderTypeIt(FShaderType::GetTypeList());ShaderTypeIt;ShaderTypeIt.Next())
			{
				FNiagaraShaderType* ShaderType = ShaderTypeIt->GetNiagaraShaderType();
				if (ShaderType && ShouldCacheNiagaraShader(ShaderType, InPlatform, Script))
				{
					// Compile this niagara shader .
					TArray<FString> ShaderErrors;
  
					// Only compile the shader if we don't already have it
					if (!HasShader(ShaderType, /* PermutationId = */ 0))
					{
						auto* Job = ShaderType->BeginCompileShader(
							CompilingId,
							Script,
							CompilationEnvironment,
							Platform,
							NewJobs,
							FShaderTarget(ShaderType->GetFrequency(), Platform),
							Script->GetDataInterfaceParamInfo()
							);
						check(!SharedShaderJobs.Find(ShaderType));
						SharedShaderJobs.Add(ShaderType, Job);
					}
					NumShaders++;
				}
				else if (ShaderType)
				{
					UE_LOG(LogWindows, Display, TEXT("Skipping compilation of %s as it isn't supported on this target type."), *Script->SourceName);
					Script->RemoveOutstandingCompileId(CompilingId);
					Script->NotifyCompilationFinished();
				}
			}
  
			if (!CorrespondingScripts)
			{
				UE_LOG(LogShaders, Log, TEXT("		%u Shaders"), NumShaders);
			}

			// Register this shader map in the global script->shadermap map
			Register(InPlatform);
  
			// Mark the shader map as not having been finalized with ProcessCompilationResults
			bCompilationFinalized = false;
  
			// Mark as not having been compiled
			bCompiledSuccessfully = false;
  
			GNiagaraShaderCompilationManager.AddJobs(NewJobs);
  
			// Compile the shaders for this shader map now if not deferring and deferred compiles are not enabled globally
			if (bSynchronousCompile)
			{
				TArray<int32> CurrentShaderMapId;
				CurrentShaderMapId.Add(CompilingId);
				GNiagaraShaderCompilationManager.FinishCompilation(*FriendlyName, CurrentShaderMapId);
			}
		}
	}
}

FShader* FNiagaraShaderMap::ProcessCompilationResultsForSingleJob(FShaderCommonCompileJob* SingleJob, const FSHAHash& ShaderMapHash)
{
	check(SingleJob);
	const FShaderCompileJob& CurrentJob = *((FShaderCompileJob*)SingleJob);
	check(CurrentJob.Id == CompilingId);

	FShader* Shader = nullptr;

	FNiagaraShaderType* NiagaraShaderType = CurrentJob.ShaderType->GetNiagaraShaderType();
	check(NiagaraShaderType);
	Shader = NiagaraShaderType->FinishCompileShader(ShaderMapHash, CurrentJob, FriendlyName);
	bCompiledSuccessfully = CurrentJob.bSucceeded;

	FNiagaraShader *NiagaraShader = static_cast<FNiagaraShader*>(Shader);
	// UE-67395 - we had a case where we polluted the DDC with a shader containing no bytecode.
	check(Shader && Shader->GetCode().Num() > 0);
	check(!HasShader(NiagaraShaderType, /* PermutationId = */ 0));
	AddShader(NiagaraShaderType, /* PermutationId = */ 0, Shader);

	return Shader;
}

bool FNiagaraShaderMap::ProcessCompilationResults(const TArray<FShaderCommonCompileJob*>& InCompilationResults, int32& InOutJobIndex, float& TimeBudget)
{
	check(InOutJobIndex < InCompilationResults.Num());

	double StartTime = FPlatformTime::Seconds();

	FSHAHash ShaderMapHash;
	ShaderMapId.GetScriptHash(ShaderMapHash);

	do
	{
		FShaderCommonCompileJob* SingleJob = InCompilationResults[InOutJobIndex];
		ensure(SingleJob);

		{
			ProcessCompilationResultsForSingleJob(SingleJob, ShaderMapHash);
		}

		InOutJobIndex++;
		
		double NewStartTime = FPlatformTime::Seconds();
		TimeBudget -= NewStartTime - StartTime;
		StartTime = NewStartTime;
	}
	while ((TimeBudget > 0.0f) && (InOutJobIndex < InCompilationResults.Num()));

	if (InOutJobIndex == InCompilationResults.Num())
	{
		SaveToDerivedDataCache();
		// The shader map can now be used on the rendering thread
		bCompilationFinalized = true;
		return true;
	}

	return false;
}

bool FNiagaraShaderMap::TryToAddToExistingCompilationTask(FNiagaraShaderScript* Script)
{
	check(NumRefs > 0);
	TArray<FNiagaraShaderScript*>* CorrespondingScripts = FNiagaraShaderMap::NiagaraShaderMapsBeingCompiled.Find(this);

	if (CorrespondingScripts)
	{
		CorrespondingScripts->AddUnique(Script);

		UE_LOG(LogShaders, Log, TEXT("TryToAddToExistingCompilationTask %p %d"), Script, GetCompilingId());

#if DEBUG_INFINITESHADERCOMPILE
		UE_LOG(LogTemp, Display, TEXT("Added shader map 0x%08X%08X from Niagara script 0x%08X%08X"), (int)((int64)(this) >> 32), (int)((int64)(this)), (int)((int64)(Script) >> 32), (int)((int64)(Script)));
#endif
		return true;
	}

	return false;
}

bool FNiagaraShaderMap::IsNiagaraShaderComplete(const FNiagaraShaderScript* Script, const FNiagaraShaderType* ShaderType, bool bSilent)
{
	// If we should cache this script, it's incomplete if the shader is missing
	if (ShouldCacheNiagaraShader(ShaderType, Platform, Script) &&	!HasShader((FShaderType*)ShaderType, /* PermutationId = */ 0))
	{
		if (!bSilent)
		{
			UE_LOG(LogShaders, Warning, TEXT("Incomplete shader %s, missing FNiagaraShader %s."), *Script->GetFriendlyName(), ShaderType->GetName());
		}
		return false;
	}

	return true;
}

bool FNiagaraShaderMap::IsComplete(const FNiagaraShaderScript* Script, bool bSilent)
{
	check(!GIsThreadedRendering || !IsInRenderingThread());
	// Make sure we are operating on a referenced shader map or the below Find will cause this shader map to be deleted,
	// Since it creates a temporary ref counted pointer.
	check(NumRefs > 0);
	const TArray<FNiagaraShaderScript*>* CorrespondingScripts = FNiagaraShaderMap::NiagaraShaderMapsBeingCompiled.Find(this);

	if (CorrespondingScripts)
	{
		check(!bCompilationFinalized);
		return false;
	}

	// Iterate over all shader types.
	for(TLinkedList<FShaderType*>::TIterator ShaderTypeIt(FShaderType::GetTypeList());ShaderTypeIt;ShaderTypeIt.Next())
	{
		// Find this shader type in the script's shader map.
		const FNiagaraShaderType* ShaderType = ShaderTypeIt->GetNiagaraShaderType();
		if (ShaderType && !IsNiagaraShaderComplete(Script, ShaderType, bSilent))
		{
			return false;
		}
	}

	return true;
}

void FNiagaraShaderMap::LoadMissingShadersFromMemory(const FNiagaraShaderScript* Script)
{
	// Make sure we are operating on a referenced shader map or the below Find will cause this shader map to be deleted,
	// Since it creates a temporary ref counted pointer.
	check(NumRefs > 0);

	const TArray<FNiagaraShaderScript*>* CorrespondingScripts = FNiagaraShaderMap::NiagaraShaderMapsBeingCompiled.Find(this);

	if (CorrespondingScripts)
	{
		check(!bCompilationFinalized);
		return;
	}

	FSHAHash ShaderMapHash;
	ShaderMapId.GetScriptHash(ShaderMapHash);

	// Try to find necessary FNiagaraShaderType's in memory
	for (TLinkedList<FShaderType*>::TIterator ShaderTypeIt(FShaderType::GetTypeList());ShaderTypeIt;ShaderTypeIt.Next())
	{
		FNiagaraShaderType* ShaderType = ShaderTypeIt->GetNiagaraShaderType();
		if (ShaderType && ShouldCacheNiagaraShader(ShaderType, Platform, Script) && !HasShader(ShaderType, /* PermutationId = */ 0))
		{
			FShaderId ShaderId(ShaderMapHash, nullptr, nullptr, ShaderType, /** PermutationId = */ 0, FShaderTarget(ShaderType->GetFrequency(), Platform));
			FShader* FoundShader = ShaderType->FindShaderById(ShaderId);
			if (FoundShader)
			{
				AddShader(ShaderType, /* PermutationId = */ 0, FoundShader);
			}
		}
	}
}
#endif

void FNiagaraShaderMap::GetShaderList(TMap<FShaderId, FShader*>& OutShaders) const
{
	TShaderMap<FNiagaraShaderType>::GetShaderList(OutShaders);
}

/**
 * Registers a Niagara shader map in the global map so it can be used by scripts.
 */
void FNiagaraShaderMap::Register(EShaderPlatform InShaderPlatform)
{
	extern int32 GCreateNiagaraShadersOnLoad;
	if (GCreateNiagaraShadersOnLoad && Platform == InShaderPlatform)
	{
		for (auto KeyValue : GetShaders())
		{
			FShader* Shader = KeyValue.Value;
			if (Shader)
			{
				Shader->BeginInitializeResources();
			}
		}
	}

	if (!bRegistered)
	{
		INC_DWORD_STAT(STAT_Shaders_NumShaderMaps);
		INC_DWORD_STAT_BY(STAT_Shaders_ShaderMapMemory, GetSizeBytes());
	}

	GIdToNiagaraShaderMap[Platform].Add(ShaderMapId,this);
	bRegistered = true;
}

void FNiagaraShaderMap::AddRef()
{
	check(!bDeletedThroughDeferredCleanup);
	++NumRefs;
}

void FNiagaraShaderMap::Release()
{
	check(NumRefs > 0);
	if(--NumRefs == 0)
	{
		if (bRegistered)
		{
			DEC_DWORD_STAT(STAT_Shaders_NumShaderMaps);
			DEC_DWORD_STAT_BY(STAT_Shaders_ShaderMapMemory, GetSizeBytes());

			GIdToNiagaraShaderMap[Platform].Remove(ShaderMapId);
			bRegistered = false;
		}

		check(!bDeletedThroughDeferredCleanup);
		bDeletedThroughDeferredCleanup = true;
		BeginCleanup(this);
	}
}

FNiagaraShaderMap::FNiagaraShaderMap() :
	TShaderMap<FNiagaraShaderType>(SP_NumPlatforms),
	Platform(SP_NumPlatforms),
	CompilingId(1),
	NumRefs(0),
	bDeletedThroughDeferredCleanup(false),
	bRegistered(false),
	bCompilationFinalized(true),
	bCompiledSuccessfully(true),
	bIsPersistent(true) 
{
	checkSlow(IsInGameThread() || IsAsyncLoading());
	AllNiagaraShaderMaps.Add(this);
}

FNiagaraShaderMap::~FNiagaraShaderMap()
{ 
	checkSlow(IsInGameThread() || IsAsyncLoading());
	check(bDeletedThroughDeferredCleanup);
	check(!bRegistered);
	AllNiagaraShaderMaps.RemoveSwap(this);
}

/**
 * Removes all entries in the cache with exceptions based on a shader type
 * @param ShaderType - The shader type to flush
 */
void FNiagaraShaderMap::FlushShadersByShaderType(FShaderType* ShaderType)
{
	if (ShaderType->GetNiagaraShaderType())
	{
		RemoveShaderTypePermutaion(ShaderType->GetNiagaraShaderType(), /* PermutationId = */ 0);	
	}
}



void FNiagaraShaderMap::Serialize(FArchive& Ar, bool bInlineShaderResources)
{
	// Note: This is saved to the DDC, not into packages (except when cooked)
	// Backwards compatibility therefore will not work based on the version of Ar
	// Instead, just bump NIAGARASHADERMAP_DERIVEDDATA_VER

	ShaderMapId.Serialize(Ar);

	// serialize the platform enum as a uint8
	int32 TempPlatform = (int32)Platform;
	Ar << TempPlatform;
	Platform = (EShaderPlatform)TempPlatform;

	Ar << FriendlyName;

	NiagaraCompilationOutput.Serialize(Ar);

	Ar << DebugDescription;

	if (Ar.IsSaving())
	{
		TShaderMap<FNiagaraShaderType>::SerializeInline(Ar, bInlineShaderResources, false, false);
		RegisterSerializedShaders(false);
	}

	if (Ar.IsLoading())
	{
		TShaderMap<FNiagaraShaderType>::SerializeInline(Ar, bInlineShaderResources, false, false);
	}
}

void FNiagaraShaderMap::RegisterSerializedShaders(bool bCookedMaterial)
{
	check(IsInGameThread());

	TShaderMap<FNiagaraShaderType>::RegisterSerializedShaders(bCookedMaterial);
}

void FNiagaraShaderMap::DiscardSerializedShaders()
{
	TShaderMap<FNiagaraShaderType>::DiscardSerializedShaders();
}

void FNiagaraShaderMap::RemovePendingScript(FNiagaraShaderScript* Script)
{
	for (TMap<TRefCountPtr<FNiagaraShaderMap>, TArray<FNiagaraShaderScript*> >::TIterator It(NiagaraShaderMapsBeingCompiled); It; ++It)
	{
		TArray<FNiagaraShaderScript*>& Scripts = It.Value();
		int32 Result = Scripts.Remove(Script);
		if (Result)
		{
			Script->RemoveOutstandingCompileId(It.Key()->CompilingId);
			Script->NotifyCompilationFinished();
		}
#if DEBUG_INFINITESHADERCOMPILE
		if ( Result )
		{
			UE_LOG(LogTemp, Display, TEXT("Removed shader map 0x%08X%08X from script 0x%08X%08X"), (int)((int64)(It.Key().GetReference()) >> 32), (int)((int64)(It.Key().GetReference())), (int)((int64)(Script) >> 32), (int)((int64)(Script)));
		}
#endif
	}
}


void FNiagaraShaderMap::RemovePendingMap(FNiagaraShaderMap* Map)
{
	TArray<FNiagaraShaderScript*>* Scripts = NiagaraShaderMapsBeingCompiled.Find(Map);
	if (Scripts)
	{
		for (FNiagaraShaderScript* Script : *Scripts)
		{
			Script->RemoveOutstandingCompileId(Map->CompilingId);
			Script->NotifyCompilationFinished();
		}
	}

	NiagaraShaderMapsBeingCompiled.Remove(Map);
}

const FNiagaraShaderMap* FNiagaraShaderMap::GetShaderMapBeingCompiled(const FNiagaraShaderScript* Script)
{
	// Inefficient search, but only when compiling a lot of shaders
	for (TMap<TRefCountPtr<FNiagaraShaderMap>, TArray<FNiagaraShaderScript*> >::TIterator It(NiagaraShaderMapsBeingCompiled); It; ++It)
	{
		TArray<FNiagaraShaderScript*>& Scripts = It.Value();
		
		for (int32 ScriptIndex = 0; ScriptIndex < Scripts.Num(); ScriptIndex++)
		{
			if (Scripts[ScriptIndex] == Script)
			{
				return It.Key();
			}
		}
	}

	return NULL;
}

//////////////////////////////////////////////////////////////////////////


FNiagaraShader::FNiagaraShader(const FNiagaraShaderType::CompiledShaderInitializerType& Initializer)
	: FShader(Initializer)
	, CBufferLayout(TEXT("Niagara Compute Sim CBuffer"))
	, DebugDescription(Initializer.DebugDescription)
{
	check(!DebugDescription.IsEmpty());
	SetDataInterfaceParameterInfo(Initializer.DIParamInfo);
	BindParams(Initializer.ParameterMap);
}

void FNiagaraShader::SetDataInterfaceParameterInfo(const TArray<FNiagaraDataInterfaceGPUParamInfo>& InDIParamInfo)
{
	DataInterfaceParameters.Empty();
	for (const FNiagaraDataInterfaceGPUParamInfo& DIParamInfo : InDIParamInfo)
	{
		DataInterfaceParameters.Emplace(DIParamInfo);
	}
}

void FNiagaraShader::BindParams(const FShaderParameterMap &ParameterMap)
{
	FloatInputBufferParam.Bind(ParameterMap, TEXT("InputFloat"));
	IntInputBufferParam.Bind(ParameterMap, TEXT("InputInt"));
	FloatOutputBufferParam.Bind(ParameterMap, TEXT("OutputFloat"));
	IntOutputBufferParam.Bind(ParameterMap, TEXT("OutputInt"));
	OutputIndexBufferParam.Bind(ParameterMap, TEXT("DataSetIndices"));
	InputIndexBufferParam.Bind(ParameterMap, TEXT("ReadDataSetIndices"));
	EmitterTickCounterParam.Bind(ParameterMap, TEXT("EmitterTickCounter"));
	NumEventsPerParticleParam.Bind(ParameterMap, TEXT("NumEventsPerParticle"));
	NumParticlesPerEventParam.Bind(ParameterMap, TEXT("NumParticlesPerEvent"));
	CopyInstancesBeforeStartParam.Bind(ParameterMap, TEXT("CopyInstancesBeforeStart"));

	NumSpawnedInstancesParam.Bind(ParameterMap, TEXT("SpawnedInstances"));
	UpdateStartInstanceParam.Bind(ParameterMap, TEXT("UpdateStartInstance"));
	NumIndicesPerInstanceParam.Bind(ParameterMap, TEXT("NumIndicesPerInstance"));

	ComponentBufferSizeReadParam.Bind(ParameterMap, TEXT("ComponentBufferSizeRead"));
	ComponentBufferSizeWriteParam.Bind(ParameterMap, TEXT("ComponentBufferSizeWrite"));
	EmitterConstantBufferParam.Bind(ParameterMap, TEXT("FEmitterParameters"));
	ViewUniformBufferParam.Bind(ParameterMap, TEXT("View"));

	// params for event buffers
	// this is horrendous; need to do this in a uniform buffer instead.
	//
	for (uint32 i = 0; i < MAX_CONCURRENT_EVENT_DATASETS; i++)
	{
		FString VarName = TEXT("WriteDataSetFloat") + FString::FromInt(i + 1);
		EventFloatUAVParams[i].Bind(ParameterMap, *VarName);
		VarName = TEXT("WriteDataSetInt") + FString::FromInt(i + 1);
		EventIntUAVParams[i].Bind(ParameterMap, *VarName);

		VarName = TEXT("ReadDataSetFloat") + FString::FromInt(i + 1);
		EventFloatSRVParams[i].Bind(ParameterMap, *VarName);
		VarName = TEXT("ReadDataSetInt") + FString::FromInt(i + 1);
		EventIntSRVParams[i].Bind(ParameterMap, *VarName);

		VarName = TEXT("DSComponentBufferSizeReadFloat") + FString::FromInt(i + 1);
		EventReadFloatStrideParams[i].Bind(ParameterMap, *VarName);
		VarName = TEXT("DSComponentBufferSizeWriteFloat") + FString::FromInt(i + 1);
		EventWriteFloatStrideParams[i].Bind(ParameterMap, *VarName);
		VarName = TEXT("DSComponentBufferSizeReadInt") + FString::FromInt(i + 1);
		EventReadIntStrideParams[i].Bind(ParameterMap, *VarName);
		VarName = TEXT("DSComponentBufferSizeWriteInt") + FString::FromInt(i + 1);
		EventWriteIntStrideParams[i].Bind(ParameterMap, *VarName);
	}

	for(FNiagaraDataInterfaceParamRef& Param : DataInterfaceParameters)
	{
		Param.Bind(ParameterMap);
	}

	ensure(FloatOutputBufferParam.IsBound() || IntOutputBufferParam.IsBound());	// we should have at least one output buffer we're writing to
	ensure(ComponentBufferSizeWriteParam.IsBound());
	ensure(OutputIndexBufferParam.IsBound());
	ensure(InputIndexBufferParam.IsBound());
	ensure(UpdateStartInstanceParam.IsBound());
	ensure(NumSpawnedInstancesParam.IsBound());
	ensure(NumIndicesPerInstanceParam.IsBound());
}

bool FNiagaraShader::Serialize(FArchive& Ar)
{
	const bool bShaderHasOutdatedParameters = FShader::Serialize(Ar);
	Ar << NiagaraUniformBuffer;	// do we need to keep about uniform buffer parameters?

	Ar << DebugDescription;

	Ar << FloatInputBufferParam;
	Ar << IntInputBufferParam;
	Ar << FloatOutputBufferParam;
	Ar << IntOutputBufferParam;
	Ar << InputIndexBufferParam;
	Ar << EmitterTickCounterParam;

	Ar << NumSpawnedInstancesParam;
	Ar << UpdateStartInstanceParam;
	Ar << ComponentBufferSizeReadParam;
	Ar << ComponentBufferSizeWriteParam;

	for (uint32 i = 0; i < MAX_CONCURRENT_EVENT_DATASETS; i++)
	{
		Ar << EventFloatUAVParams[i];
		Ar << EventIntUAVParams[i];
		Ar << EventFloatSRVParams[i];
		Ar << EventIntSRVParams[i];
	}

	Ar << DataInterfaceParameters;

	Ar << EmitterConstantBufferParam;
	Ar << DataInterfaceUniformBufferParam;
	Ar << NumEventsPerParticleParam;
	Ar << NumParticlesPerEventParam;
	Ar << CopyInstancesBeforeStartParam;
	Ar << ViewUniformBufferParam;

	Ar << OutputIndexBufferParam;
	Ar << NumIndicesPerInstanceParam;
	return bShaderHasOutdatedParameters;
}

uint32 FNiagaraShader::GetAllocatedSize() const
{
	return FShader::GetAllocatedSize()
		//+ ParameterCollectionUniformBuffers.GetAllocatedSize()
		+ DebugDescription.GetAllocatedSize();
}

//////////////////////////////////////////////////////////////////////////
FNiagaraDataInterfaceParamRef::FNiagaraDataInterfaceParamRef(const FNiagaraDataInterfaceGPUParamInfo& InParameterInfo)
	: ParameterInfo(InParameterInfo)
	, Parameters(nullptr)
{
	InitDIClass();
}

FNiagaraDataInterfaceParamRef::FNiagaraDataInterfaceParamRef()
	: DIClass(nullptr)
	, Parameters(nullptr)
{

}

FNiagaraDataInterfaceParamRef::~FNiagaraDataInterfaceParamRef()
{
	if (Parameters)
	{
		delete Parameters;
	}
}

void FNiagaraDataInterfaceParamRef::ConstructParameters()
{
	if (Parameters)
	{
		delete Parameters;
	}

	Parameters = CastChecked<UNiagaraDataInterfaceBase>(DIClass->GetDefaultObject())->ConstructComputeParameters();
}

// Temporary fix for 4.21.1. More permanent fix is in 4.22. 
extern  NIAGARACORE_API TMap<FString, UClass*> FNiagaraDataInterfaceParamRefKnownClasses;

void FNiagaraDataInterfaceParamRef::InitDIClass()
{
<<<<<<< HEAD
	// Note that this implementation is temporary and has been replaced in 4.22. However, since this was found post release of 4.21, the following
	// changes were needed to preserve API backwards compatibility.
	// Any DataInterface derived class will need to register itself with this global map in 4.21.1.
	UClass** FoundClass = FNiagaraDataInterfaceParamRefKnownClasses.Find(*ParameterInfo.DIClassName);
	DIClass = FoundClass != nullptr ? *FoundClass : nullptr;
	if (DIClass == nullptr)
	{
		FCoreRedirectObjectName OldObjName;
		OldObjName.ObjectName = *ParameterInfo.DIClassName;
		FCoreRedirectObjectName NewObjName = FCoreRedirects::GetRedirectedName(ECoreRedirectFlags::Type_Class, OldObjName);
		if (NewObjName.IsValid())
		{
			FoundClass = FNiagaraDataInterfaceParamRefKnownClasses.Find(*NewObjName.ObjectName.ToString());
			DIClass = FoundClass != nullptr ? *FoundClass : nullptr;
		}

=======
	INiagaraShaderModule* Module = INiagaraShaderModule::Get();
	check(Module != nullptr);
	
	// Getting the base here in hopes that in the future we would just reference it directly rather than going through
	// the class intermediary.
	UNiagaraDataInterfaceBase* Base = Module->RequestDefaultDataInterface(ParameterInfo.DIClassName);
	if (Base)
	{
		DIClass = Base->GetClass();
>>>>>>> 5edfa17c
	}
	ensureMsgf(DIClass, TEXT("Failed to load class for FNiagaraDataInterfaceParamRef: %s. Perhaps this wasn't registered properly?"), *ParameterInfo.DIClassName);
}

void FNiagaraDataInterfaceParamRef::Bind(const class FShaderParameterMap& ParameterMap)
{
	ConstructParameters();
	if (Parameters)
	{
		Parameters->Bind(*this, ParameterMap);
	}
}

bool operator<<(FArchive &Ar, FNiagaraDataInterfaceParamRef& ParamRef)
{
	ParamRef.ParameterInfo.Serialize(Ar);

	if (Ar.IsLoading())
	{
		ParamRef.InitDIClass();
		ParamRef.ConstructParameters();
	}

	if (ParamRef.Parameters)
	{
		ParamRef.Parameters->Serialize(Ar);
	}

	return true;
}

bool FNiagaraDataInterfaceGPUParamInfo::Serialize(FArchive& Ar)
{
	Ar << DataInterfaceHLSLSymbol;
	Ar << DIClassName;
	return true;
}<|MERGE_RESOLUTION|>--- conflicted
+++ resolved
@@ -1340,29 +1340,8 @@
 	Parameters = CastChecked<UNiagaraDataInterfaceBase>(DIClass->GetDefaultObject())->ConstructComputeParameters();
 }
 
-// Temporary fix for 4.21.1. More permanent fix is in 4.22. 
-extern  NIAGARACORE_API TMap<FString, UClass*> FNiagaraDataInterfaceParamRefKnownClasses;
-
 void FNiagaraDataInterfaceParamRef::InitDIClass()
 {
-<<<<<<< HEAD
-	// Note that this implementation is temporary and has been replaced in 4.22. However, since this was found post release of 4.21, the following
-	// changes were needed to preserve API backwards compatibility.
-	// Any DataInterface derived class will need to register itself with this global map in 4.21.1.
-	UClass** FoundClass = FNiagaraDataInterfaceParamRefKnownClasses.Find(*ParameterInfo.DIClassName);
-	DIClass = FoundClass != nullptr ? *FoundClass : nullptr;
-	if (DIClass == nullptr)
-	{
-		FCoreRedirectObjectName OldObjName;
-		OldObjName.ObjectName = *ParameterInfo.DIClassName;
-		FCoreRedirectObjectName NewObjName = FCoreRedirects::GetRedirectedName(ECoreRedirectFlags::Type_Class, OldObjName);
-		if (NewObjName.IsValid())
-		{
-			FoundClass = FNiagaraDataInterfaceParamRefKnownClasses.Find(*NewObjName.ObjectName.ToString());
-			DIClass = FoundClass != nullptr ? *FoundClass : nullptr;
-		}
-
-=======
 	INiagaraShaderModule* Module = INiagaraShaderModule::Get();
 	check(Module != nullptr);
 	
@@ -1372,9 +1351,8 @@
 	if (Base)
 	{
 		DIClass = Base->GetClass();
->>>>>>> 5edfa17c
-	}
-	ensureMsgf(DIClass, TEXT("Failed to load class for FNiagaraDataInterfaceParamRef: %s. Perhaps this wasn't registered properly?"), *ParameterInfo.DIClassName);
+	}
+	ensureMsgf(DIClass, TEXT("Failed to load class for FNiagaraDataInterfaceParamRef. %s"), *ParameterInfo.DIClassName);
 }
 
 void FNiagaraDataInterfaceParamRef::Bind(const class FShaderParameterMap& ParameterMap)
