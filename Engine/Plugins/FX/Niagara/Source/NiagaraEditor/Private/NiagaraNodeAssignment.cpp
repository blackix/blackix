--- conflicted
+++ resolved
@@ -208,11 +208,7 @@
 		FString VarDefaultValue = FNiagaraConstants::GetAttributeDefaultValue(AvailableParameter);
 		const FText TooltipDesc = FText::Format(LOCTEXT("SetFunctionPopupTooltip", "Description: Set the parameter {0}. {1}"), FText::FromName(AvailableParameter.GetName()), VarDesc);
 		FText CategoryName = LOCTEXT("ModuleSetCategory", "Set Specific Parameters");
-<<<<<<< HEAD
-		bool bCanExecute = AssignmentTargets.Contains(AvailableParameter) == false;
-=======
 		bool bCanExecute = AssignmentTargets.Contains(AvailableParameter) == false; 
->>>>>>> cf6d231e
 
 		MenuBuilder.AddMenuEntry(
 			NameText,
@@ -358,7 +354,6 @@
 			return InputNode->Usage == ENiagaraInputNodeUsage::Parameter && InputNode->Input.GetType() == FNiagaraTypeDefinition::GetParameterMapDef() && InputNode->Input.GetName() == "InputMap"; 
 		});
 		if (InputMapInputNodePtr == nullptr)
-<<<<<<< HEAD
 		{
 			FGraphNodeCreator<UNiagaraNodeInput> InputNodeCreator(*CreatedGraph);
 			InputMapInputNode = InputNodeCreator.CreateNode();
@@ -368,37 +363,6 @@
 		}
 		else
 		{
-			InputMapInputNode = *InputMapInputNodePtr;
-		}
-
-		UNiagaraNodeInput* BeginDefaultsInputNode;
-		UNiagaraNodeInput** BeginDefaultsInputNodePtr = InputNodes.FindByPredicate([](UNiagaraNodeInput* InputNode)
-		{
-			return InputNode->Usage == ENiagaraInputNodeUsage::TranslatorConstant && InputNode->Input == TRANSLATOR_PARAM_BEGIN_DEFAULTS;
-		});
-		if (BeginDefaultsInputNodePtr == nullptr)
-		{
-			FGraphNodeCreator<UNiagaraNodeInput> InputNodeCreator(*CreatedGraph);
-			BeginDefaultsInputNode = InputNodeCreator.CreateNode();
-			BeginDefaultsInputNode->Input = TRANSLATOR_PARAM_BEGIN_DEFAULTS;
-			BeginDefaultsInputNode->Usage = ENiagaraInputNodeUsage::TranslatorConstant;
-			BeginDefaultsInputNode->ExposureOptions.bCanAutoBind = true;
-			BeginDefaultsInputNode->ExposureOptions.bHidden = true;
-			BeginDefaultsInputNode->ExposureOptions.bRequired = false;
-			BeginDefaultsInputNode->ExposureOptions.bExposed = false;
-=======
-		{
-			FGraphNodeCreator<UNiagaraNodeInput> InputNodeCreator(*CreatedGraph);
-			InputMapInputNode = InputNodeCreator.CreateNode();
-			InputMapInputNode->Input = FNiagaraVariable(FNiagaraTypeDefinition::GetParameterMapDef(), TEXT("InputMap"));
-			InputMapInputNode->Usage = ENiagaraInputNodeUsage::Parameter;
->>>>>>> cf6d231e
-			InputNodeCreator.Finalize();
-		}
-		else
-		{
-<<<<<<< HEAD
-=======
 			InputMapInputNode = *InputMapInputNodePtr;
 		}
 
@@ -421,7 +385,6 @@
 		}
 		else
 		{
->>>>>>> cf6d231e
 			BeginDefaultsInputNode = *BeginDefaultsInputNodePtr;
 		}
 
