// Copyright 1998-2019 Epic Games, Inc. All Rights Reserved.

#include "NiagaraNodeUsageSelector.h"
#include "NiagaraEditorUtilities.h"
#include "NiagaraHlslTranslator.h"

#define LOCTEXT_NAMESPACE "NiagaraNodeUsageSelector"

UNiagaraNodeUsageSelector::UNiagaraNodeUsageSelector(const FObjectInitializer& ObjectInitializer)
	: Super(ObjectInitializer)
{
}

void UNiagaraNodeUsageSelector::PostEditChangeProperty(FPropertyChangedEvent& PropertyChangedEvent)
{
	// @TODO why do we need to have this post-change property here at all? 
	// Doing a null check b/c otherwise if doing a Duplicate via Ctrl-W, we die inside AllocateDefaultPins due to 
	// the point where we get this call not being completely formed.
	if (PropertyChangedEvent.Property != nullptr)
	{
		ReallocatePins();
	}
}

void UNiagaraNodeUsageSelector::PostLoad()
{
	Super::PostLoad();
}

bool UNiagaraNodeUsageSelector::AllowNiagaraTypeForAddPin(const FNiagaraTypeDefinition& InType)
{
	return Super::AllowNiagaraTypeForAddPin(InType) && InType != FNiagaraTypeDefinition::GetParameterMapDef();
}

void UNiagaraNodeUsageSelector::InsertInputPinsFor(const FNiagaraVariable& Var)
{
	const UEdGraphSchema_Niagara* Schema = GetDefault<UEdGraphSchema_Niagara>();
	UEnum* ENiagaraScriptGroupEnum = FindObject<UEnum>(ANY_PACKAGE, TEXT("ENiagaraScriptGroup"), true);
	int64 GroupCount = (int64)ENiagaraScriptGroup::Max;

	TArray<UEdGraphPin*> OldPins(Pins);
	Pins.Reset(Pins.Num() + GroupCount);

	// Create the inputs for each path.
	for (int64 i = 0; i < GroupCount; i++)
	{
		// Add the previous input pins
		for (int32 k = 0; k < OutputVars.Num() - 1; k++)
		{
			Pins.Add(OldPins[k]);
		}
		OldPins.RemoveAt(0, OutputVars.Num() - 1);

		// Add the new input pin
		const FString PathSuffix = ENiagaraScriptGroupEnum ? (FString::Printf(TEXT(" if %s"), *ENiagaraScriptGroupEnum->GetNameStringByValue((int64)i))) : TEXT("Error Unknown!");
		CreatePin(EGPD_Input, Schema->TypeDefinitionToPinType(Var.GetType()), *(Var.GetName().ToString() + PathSuffix));
	}

<<<<<<< HEAD
	UEnum* ENiagaraScriptGroupEnum = StaticEnum<ENiagaraScriptGroup>();
=======
	// Move the rest of the old pins over
	Pins.Append(OldPins);
}

void UNiagaraNodeUsageSelector::AllocateDefaultPins()
{
	const UEdGraphSchema_Niagara* Schema = GetDefault<UEdGraphSchema_Niagara>();
	UEnum* ENiagaraScriptGroupEnum = FindObject<UEnum>(ANY_PACKAGE, TEXT("ENiagaraScriptGroup"), true);
>>>>>>> 4ae7273f

	//Create the inputs for each path.
	for (int64 i = 0; i < (int64)ENiagaraScriptGroup::Max; i++)
	{
		const FString PathSuffix = ENiagaraScriptGroupEnum ? ( FString::Printf(TEXT(" if %s"), *ENiagaraScriptGroupEnum->GetNameStringByValue((int64)i))) : TEXT("Error Unknown!");
		for (FNiagaraVariable& Var : OutputVars)
		{
			CreatePin(EGPD_Input, Schema->TypeDefinitionToPinType(Var.GetType()), *(Var.GetName().ToString() + PathSuffix));
		}
	}

	for (int32 Index = 0; Index < OutputVars.Num(); Index++)
	{
		const FNiagaraVariable& Var = OutputVars[Index];
		UEdGraphPin* NewPin = CreatePin(EGPD_Output, Schema->TypeDefinitionToPinType(Var.GetType()), Var.GetName());
		NewPin->PersistentGuid = OutputVarGuids[Index];
	}

	CreateAddPin(EGPD_Output);
}

bool UNiagaraNodeUsageSelector::RefreshFromExternalChanges()
{
	ReallocatePins();
	return true;
}


void UNiagaraNodeUsageSelector::Compile(class FHlslNiagaraTranslator* Translator, TArray<int32>& Outputs)
{
	TArray<UEdGraphPin*> InputPins;
	GetInputPins(InputPins);
	TArray<UEdGraphPin*> OutputPins;
	GetOutputPins(OutputPins);

	ENiagaraScriptUsage CurrentUsage = Translator->GetCurrentUsage();
	ENiagaraScriptGroup UsageGroup = ENiagaraScriptGroup::Max;
	if (UNiagaraScript::ConvertUsageToGroup(CurrentUsage, UsageGroup))
	{
		int32 VarIdx = 0;
		for (int64 i = 0; i < (int64)ENiagaraScriptGroup::Max; i++)
		{
			if ((int64)UsageGroup == i)
			{
				break;
			}

			VarIdx += OutputVars.Num();
		}

		Outputs.SetNumUninitialized(OutputPins.Num());
		for (int32 i = 0; i < OutputVars.Num(); i++)
		{
			int32 InputIdx = Translator->CompilePin(InputPins[VarIdx + i]);
			Outputs[i] = InputIdx;
		}
		check(this->IsAddPin(OutputPins[OutputPins.Num() - 1]));
		Outputs[OutputPins.Num() - 1] = INDEX_NONE;
	}
	else
	{
		Translator->Error(LOCTEXT("InvalidUsage", "Invalid script usage"), this, nullptr);
	}
}

UEdGraphPin* UNiagaraNodeUsageSelector::GetPassThroughPin(const UEdGraphPin* LocallyOwnedOutputPin, ENiagaraScriptUsage MasterUsage) const 
{
	check(Pins.Contains(LocallyOwnedOutputPin) && LocallyOwnedOutputPin->Direction == EGPD_Output);

	ENiagaraScriptGroup UsageGroup = ENiagaraScriptGroup::Max;
	if (UNiagaraScript::ConvertUsageToGroup(MasterUsage, UsageGroup))
	{
		int32 VarIdx = 0;
		for (int64 i = 0; i < (int64)ENiagaraScriptGroup::Max; i++)
		{
			if ((int64)UsageGroup == i)
			{
				for (int32 j = 0; j < OutputVars.Num(); j++)
				{
					UEdGraphPin* OutputPin = GetOutputPin(j);
					if (OutputPin == LocallyOwnedOutputPin)
					{
						VarIdx += j;
						break;
					}
				}
				break;
			}

			VarIdx += OutputVars.Num();
		}
		UEdGraphPin* InputPin = GetInputPin(VarIdx);
		if (InputPin)
		{
			return InputPin;
		}
	}
	return nullptr;
}

void UNiagaraNodeUsageSelector::AppendFunctionAliasForContext(const FNiagaraGraphFunctionAliasContext& InFunctionAliasContext, FString& InOutFunctionAlias)
{
	FString UsageString;
	switch (InFunctionAliasContext.CompileUsage)
	{
	case ENiagaraScriptUsage::SystemSpawnScript:
	case ENiagaraScriptUsage::SystemUpdateScript:
		UsageString = "System";
		break;
	case ENiagaraScriptUsage::EmitterSpawnScript:
	case ENiagaraScriptUsage::EmitterUpdateScript:
		UsageString = "Emitter";
		break;
	case ENiagaraScriptUsage::ParticleSpawnScript:
	case ENiagaraScriptUsage::ParticleUpdateScript:
	case ENiagaraScriptUsage::ParticleEventScript:
	case ENiagaraScriptUsage::ParticleGPUComputeScript:
		UsageString = "Particle";
		break;
	}

	if (UsageString.IsEmpty() == false)
	{
		InOutFunctionAlias += "_" + UsageString;
	}
}

void UNiagaraNodeUsageSelector::BuildParameterMapHistory(FNiagaraParameterMapHistoryBuilder& OutHistory, bool bRecursive)
{
	const UEdGraphSchema_Niagara* Schema = CastChecked<UEdGraphSchema_Niagara>(GetSchema());

	TArray<UEdGraphPin*> InputPins;
	GetInputPins(InputPins);
	TArray<UEdGraphPin*> OutputPins;
	GetOutputPins(OutputPins);

	ENiagaraScriptUsage BaseUsage = OutHistory.GetBaseUsageContext();
	ENiagaraScriptUsage CurrentUsage = OutHistory.GetCurrentUsageContext();	

	check(OutputPins.Num() - 1 == OutputVars.Num());

	ENiagaraScriptGroup UsageGroup = ENiagaraScriptGroup::Max;
	if (UNiagaraScript::ConvertUsageToGroup(CurrentUsage, UsageGroup))
	{
		if (bRecursive)
		{
			int32 VarIdx = 0;
			for (int64 i = 0; i < (int64)ENiagaraScriptGroup::Max; i++)
			{
				if ((int64)UsageGroup == i)
				{
					break;
				}

				VarIdx += OutputVars.Num();
			}

			for (int32 i = 0; i < OutputVars.Num(); i++)
			{
				OutHistory.VisitInputPin(InputPins[VarIdx + i], this);
			}
		}
	}
}

FGuid UNiagaraNodeUsageSelector::AddOutput(FNiagaraTypeDefinition Type, const FName& Name)
{
	FNiagaraVariable NewOutput(Type, Name);
	FGuid Guid = FGuid::NewGuid();
	OutputVars.Add(NewOutput);
	OutputVarGuids.Add(Guid);
	return Guid;
}

void UNiagaraNodeUsageSelector::OnPinRemoved(UEdGraphPin* PinToRemove)
{
	auto FindPredicate = [=](const FGuid& Guid) { return Guid == PinToRemove->PersistentGuid; };
	int32 FoundIndex = OutputVarGuids.IndexOfByPredicate(FindPredicate);
	if (FoundIndex != INDEX_NONE)
	{
		OutputVarGuids.RemoveAt(FoundIndex);
		OutputVars.RemoveAt(FoundIndex);
	}
	ReallocatePins();
}

void UNiagaraNodeUsageSelector::OnNewTypedPinAdded(UEdGraphPin* NewPin)
{
	Super::OnNewTypedPinAdded(NewPin);

	const UEdGraphSchema_Niagara* Schema = GetDefault<UEdGraphSchema_Niagara>();
	FNiagaraTypeDefinition OutputType = Schema->PinToTypeDefinition(NewPin);

	TSet<FName> OutputNames;
	for (const FNiagaraVariable& Output : OutputVars)
	{
		OutputNames.Add(Output.GetName());
	}
	FName OutputName = FNiagaraUtilities::GetUniqueName(*NewPin->GetName(), OutputNames);
	NewPin->PinName = OutputName;
	FGuid Guid = AddOutput(OutputType, OutputName);

	// Update the pin's data too so that it's connection is maintained after reallocating.
	NewPin->PersistentGuid = Guid;

	// We cannot just reallocate the pins here, because that invalidates all pins of this node (including
	// the NewPin parameter). If the calling method tries to access the provided new pin afterwards, it
	// runs into a nullptr error (e.g. when called by drag and drop).
	InsertInputPinsFor(OutputVars.Last());
}

void UNiagaraNodeUsageSelector::OnPinRenamed(UEdGraphPin* RenamedPin, const FString& OldName)
{
	auto FindPredicate = [=](const FGuid& Guid) { return Guid == RenamedPin->PersistentGuid; };
	int32 FoundIndex = OutputVarGuids.IndexOfByPredicate(FindPredicate);
	if(FoundIndex != INDEX_NONE)
	{
		TSet<FName> OutputNames;
		for (int32 Index = 0; Index < OutputVars.Num(); Index++)
		{
			if (FoundIndex != Index)
			{
				OutputNames.Add(OutputVars[Index].GetName());
			}
		}
		const FName OutputName = FNiagaraUtilities::GetUniqueName(RenamedPin->PinName, OutputNames);
		OutputVars[FoundIndex].SetName(OutputName);
	}
	ReallocatePins();
}

bool UNiagaraNodeUsageSelector::CanRenamePin(const UEdGraphPin* Pin) const
{
	return Super::CanRenamePin(Pin) && Pin->Direction == EGPD_Output;
}

bool UNiagaraNodeUsageSelector::CanRemovePin(const UEdGraphPin* Pin) const
{
	return Super::CanRemovePin(Pin) && Pin->Direction == EGPD_Output;
}


FText UNiagaraNodeUsageSelector::GetTooltipText() const
{
	return LOCTEXT("UsageSelectorDesc", "If the usage matches, then the traversal will follow that path.");
}

FText UNiagaraNodeUsageSelector::GetNodeTitle(ENodeTitleType::Type TitleType) const
{
	return LOCTEXT("UsageSelectorTitle", "Select by Use");
}

#undef LOCTEXT_NAMESPACE<|MERGE_RESOLUTION|>--- conflicted
+++ resolved
@@ -56,9 +56,6 @@
 		CreatePin(EGPD_Input, Schema->TypeDefinitionToPinType(Var.GetType()), *(Var.GetName().ToString() + PathSuffix));
 	}
 
-<<<<<<< HEAD
-	UEnum* ENiagaraScriptGroupEnum = StaticEnum<ENiagaraScriptGroup>();
-=======
 	// Move the rest of the old pins over
 	Pins.Append(OldPins);
 }
@@ -66,8 +63,7 @@
 void UNiagaraNodeUsageSelector::AllocateDefaultPins()
 {
 	const UEdGraphSchema_Niagara* Schema = GetDefault<UEdGraphSchema_Niagara>();
-	UEnum* ENiagaraScriptGroupEnum = FindObject<UEnum>(ANY_PACKAGE, TEXT("ENiagaraScriptGroup"), true);
->>>>>>> 4ae7273f
+	UEnum* ENiagaraScriptGroupEnum = StaticEnum<ENiagaraScriptGroup>();
 
 	//Create the inputs for each path.
 	for (int64 i = 0; i < (int64)ENiagaraScriptGroup::Max; i++)
