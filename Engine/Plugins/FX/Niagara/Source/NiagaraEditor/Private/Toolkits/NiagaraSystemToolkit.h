--- conflicted
+++ resolved
@@ -136,13 +136,10 @@
 	/** The value of the emitter change id from the last time it was in sync with the original emitter. */
 	FGuid LastSyncedEmitterChangeId;
 
-<<<<<<< HEAD
-=======
 	/** Whether or not the emitter thumbnail has been updated.  The is needed because after the first update the
 		screenshot uobject is reused, so a pointer comparison doesn't work to checking if the images has been updated. */
 	bool bEmitterThumbnailUpdated;
 
->>>>>>> cf6d231e
 	ESystemToolkitMode SystemToolkitMode;
 
 	TSharedPtr<SNiagaraSystemViewport> Viewport;
