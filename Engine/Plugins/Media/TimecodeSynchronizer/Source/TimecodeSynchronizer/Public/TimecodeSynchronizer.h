--- conflicted
+++ resolved
@@ -14,7 +14,6 @@
 #include "TimecodeSynchronizer.generated.h"
 
 class UFixedFrameRateCustomTimeStep;
-class UTimeSynchronizationSource;
 
 /**
  * Defines the various modes that the synchronizer can use to try and achieve synchronization.
@@ -58,22 +57,6 @@
 
 	/** Use one of the InputSource as the Timecode Provider. */
 	InputSource,
-};
-
-/**
- * Enumerates Timecode source type.
- */
-UENUM()
-enum class ETimecodeSynchronizationTimecodeType
-{
-	/** Use an external Timecode Provider to provide the timecode to follow. */
-	TimecodeProvider,
-
-	/** Use one of the InputSource as the Timecode Provider. */
-	InputSource,
-
-	/** Use one of the SystemTime as the Timecode Provider. */
-	SystemTime,
 };
 
 /**
@@ -315,15 +298,6 @@
 	enum class ESynchronizationState : uint8
 	{
 		None,
-<<<<<<< HEAD
-		PreRolling_WaitGenlockTimecodeProvider,	// wait for the TimecodeProvider & CustomTimeStep to be Ready
-		PreRolling_WaitReadiness,	// wait for all source to be Ready
-		PreRolling_Synchronizing,	// wait and find a valid Timecode to start with
-		PreRolling_Buffering,		// make sure each source have a big enough buffer
-		Synchronized,				// all sources are running and synchronized
-		Rolling,
-=======
->>>>>>> cf6d231e
 		Error,
 		Initializing,								// Kicking off the initialization process.
 		PreRolling_WaitGenlockTimecodeProvider,		// wait for the TimecodeProvider & CustomTimeStep to be Ready
@@ -371,26 +345,16 @@
 	/** Switches on current state and ticks it */
 	void Tick_Switch();
 
-<<<<<<< HEAD
-=======
 	bool ShouldTick();
 
->>>>>>> cf6d231e
 	/** Test if the genlock & timecode provider are properly setup */
 	bool Tick_TestGenlock();
 	bool Tick_TestTimecode();
 
-<<<<<<< HEAD
-	/** Process PreRolling_WaitGenlockTimecodeProvider state */
-	void TickPreRolling_WaitGenlockTimecodeProvider();
-
-	/** Process PreRolling_WaitReadiness state */
-=======
 	/** Process PreRolling_WaitGenlockTimecodeProvider state. */
 	void TickPreRolling_WaitGenlockTimecodeProvider();
 
 	/** Process PreRolling_WaitReadiness state. */
->>>>>>> cf6d231e
 	void TickPreRolling_WaitReadiness();
 	
 	/** Process PreRolling_Synchronizing state. */
@@ -405,18 +369,7 @@
 	/** Unregister TimecodeSynchronizer as the TimecodeProvider */
 	void Unregister();
 
-<<<<<<< HEAD
-	/** Convert Timecode to a FrameTime */
-	FFrameTime ConvertTimecodeToFrameTime(const FTimecode& InTimecode) const;
-	FTimecode ConvertFrameTimeToTimecode(const FFrameTime& InFFrameTime) const;
-
-	/** Verify if all sources are ready */
-	bool AreSourcesReady() const;
-	
-	/** Start all sources once we're ready to advance time */
-=======
 	void OpenSources();
->>>>>>> cf6d231e
 	void StartSources();
 	void CloseSources();
 
@@ -439,11 +392,7 @@
 	bool bUseCustomTimeStep;
 
 	/** Custom strategy to tick in a interval. */
-<<<<<<< HEAD
-	UPROPERTY(EditAnywhere, Instanced, Category="Genlock", meta=(EditCondition="bUseCustomTimeStep", DisplayName="Genlock Source"))
-=======
 	UPROPERTY(EditAnywhere, Instanced, Category="Genlock", Meta=(EditCondition="bUseCustomTimeStep", DisplayName="Genlock Source"))
->>>>>>> cf6d231e
 	UFixedFrameRateCustomTimeStep* CustomTimeStep;
 
 	/** The fixed framerate to use. */
@@ -452,30 +401,18 @@
 
 public:
 	/** Use a Timecode Provider. */
-<<<<<<< HEAD
-	UPROPERTY(EditAnywhere, Category="Timecode Provider", meta=(DisplayName="Select"))
-	ETimecodeSynchronizationTimecodeType TimecodeProviderType;
-
-	/** Custom strategy to tick in a interval. */
-	UPROPERTY(EditAnywhere, Instanced, Category="Timecode Provider", meta=(EditCondition="IN_CPP", DisplayName="Timecode Source"))
-=======
 	UPROPERTY(EditAnywhere, Category="Timecode Provider", Meta=(DisplayName="Select"))
 	ETimecodeSynchronizationTimecodeType TimecodeProviderType;
 
 	/** Custom strategy to tick in a interval. */
 	UPROPERTY(EditAnywhere, Instanced, Category="Timecode Provider", Meta=(EditCondition="IN_CPP", DisplayName="Timecode Source"))
->>>>>>> cf6d231e
 	UTimecodeProvider* TimecodeProvider;
 
 	/**
 	 * Index of the source that drives the synchronized Timecode.
 	 * The source need to be timecoded and flag as bUseForSynchronization
 	 */
-<<<<<<< HEAD
-	UPROPERTY(EditAnywhere, Category="Timecode Provider", meta=(EditCondition="IN_CPP"))
-=======
 	UPROPERTY(EditAnywhere, Category="Timecode Provider", Meta=(EditCondition="IN_CPP"))
->>>>>>> cf6d231e
 	int32 MasterSynchronizationSourceIndex;
 
 public:
@@ -492,19 +429,11 @@
 	bool bUsePreRollingTimeout;
 
 	/** How long to wait for all source to be ready */
-<<<<<<< HEAD
-	UPROPERTY(EditAnywhere, Category="Synchronization", meta=(EditCondition="bUsePreRollingTimeout", ClampMin="0.0"))
-	float PreRollingTimeout; 
-
-public:
-	/** Array of all the sources that wants to be synchronized*/
-=======
 	UPROPERTY(EditAnywhere, Category="Synchronization", Meta=(EditCondition="bUsePreRollingTimeout", ClampMin="0.0"))
 	float PreRollingTimeout; 
 
 public:
 
->>>>>>> cf6d231e
 	UPROPERTY(EditAnywhere, Instanced, Category="Input")
 	TArray<UTimeSynchronizationSource*> TimeSynchronizationInputSources;
 
@@ -550,30 +479,18 @@
 	UPROPERTY(Transient, DuplicateTransient, VisibleAnywhere, Category = "Synchronization")
 	int32 ActualFrameOffset;
 
-	UPROPERTY(Transient)
-	UFixedFrameRateCustomTimeStep* RegisteredCustomTimeStep;
-
-	UPROPERTY(Transient)
-	UTimecodeProvider* RegisteredTimecodeProvider;
-
 private:
 
 	int64 LastUpdatedSources = 0;
 
 	/** The actual synchronization state */
 	ESynchronizationState State;
-	bool bSourceStarted;
-	
-<<<<<<< HEAD
-	/** Current FrameTime of the system */
-	FFrameTime CurrentFrameTime;
-=======
+	
 	/** Frame time that we'll use for the system */
 	TOptional<FFrameTime> CurrentSystemFrameTime;
 
 	/** The current frame from our specified provider. */
 	FFrameTime CurrentProviderFrameTime;
->>>>>>> cf6d231e
 	
 	/** Timestamp when PreRolling has started */
 	double StartPreRollingTime;
