// Copyright 1998-2018 Epic Games, Inc. All Rights Reserved.

#include "Widgets/STimecodeSynchronizerSourceViewport.h"
#include "TimecodeSynchronizer.h"

#include "EditorStyleSet.h"
#include "Engine/Texture.h"
#include "Materials/Material.h"
#include "Materials/MaterialExpressionTextureSample.h"
#include "Misc/App.h"
#include "Widgets/SBoxPanel.h"
#include "Widgets/Input/SEditableTextBox.h"
#include "Widgets/SOverlay.h"
#include "Widgets/Images/SImage.h"
#include "Widgets/Layout/SScaleBox.h"
#include "Widgets/Text/STextBlock.h"



#define LOCTEXT_NAMESPACE "STimecodeSynchronizercSourceViewport"


/* STimecodeSynchronizerSourceViewport structors
*****************************************************************************/

STimecodeSynchronizerSourceViewport::STimecodeSynchronizerSourceViewport()
	: Collector(this)
	, SourceTextBox(nullptr)
	, TimecodeSynchronization(nullptr)
	, AttachedSourceIndex(INDEX_NONE)
	, bIsSynchronizedSource(false)
	, Material(nullptr)
	, MaterialBrush(nullptr)
	, TextureSampler(nullptr)
{ }

/* STimecodeSynchronizerSourceViewport interface
*****************************************************************************/

void STimecodeSynchronizerSourceViewport::Construct(const FArguments& InArgs, UTimecodeSynchronizer* InTimecodeSynchronizer, int32 InAttachedSourceIndex, bool bInIsSynchronizedSource, UTexture* InTexture)
{
	TimecodeSynchronization = InTimecodeSynchronizer;
	AttachedSourceIndex = InAttachedSourceIndex;
	bIsSynchronizedSource = bInIsSynchronizedSource;
	
	//If no texture is attached, a default static texture will be used (for non live viewable sources)
	MaterialBrush = nullptr;
	if (InTexture != nullptr)
	{
		// create wrapper material
		Material = NewObject<UMaterial>(GetTransientPackage(), NAME_None, RF_Transient);

		if (Material != nullptr)
		{
			TextureSampler = NewObject<UMaterialExpressionTextureSample>(Material);
			{
				TextureSampler->Texture = InTexture;
				TextureSampler->AutoSetSampleType();
			}

			FExpressionOutput& Output = TextureSampler->GetOutputs()[0];
			FExpressionInput& Input = Material->EmissiveColor;
			{
				Input.Expression = TextureSampler;
				Input.Mask = Output.Mask;
				Input.MaskR = Output.MaskR;
				Input.MaskG = Output.MaskG;
				Input.MaskB = Output.MaskB;
				Input.MaskA = Output.MaskA;
			}

			Material->Expressions.Add(TextureSampler);
			Material->MaterialDomain = EMaterialDomain::MD_UI;
			Material->PostEditChange();
		}
		
		// create Slate brush
		MaterialBrush = MakeShareable(new FSlateBrush());
		{
			MaterialBrush->SetResourceObject(Material);
		}
	}


	ChildSlot
	[
		SNew(SOverlay)
		+ SOverlay::Slot()
		[
			SNew(SVerticalBox)
			+ SVerticalBox::Slot()
			.AutoHeight()
			[
				//Source display name
				SNew(SHorizontalBox)
				+ SHorizontalBox::Slot()
				.FillWidth(1.0f)
				.Padding(1.0f, 1.0f, 1.0f, 1.0f)
				[
					// Display name box
					SAssignNew(SourceTextBox, SEditableTextBox)
					.ClearKeyboardFocusOnCommit(true)
					.HintText(LOCTEXT("SourceTextBoxHint", "Source Name"))
					.IsReadOnly(true)
					.Text_Lambda([&]() -> FText
					{
						const FTimecodeSynchronizerActiveTimecodedInputSource* AttachedSource = GetAttachedSource();
<<<<<<< HEAD
						if (AttachedSource && AttachedSource->bIsReady)
						{
							return FText::FromString(GetAttachedSource()->InputSource->GetDisplayName());
=======
						if (AttachedSource && AttachedSource->IsReady())
						{
							return FText::FromString(GetAttachedSource()->GetDisplayName());
>>>>>>> cf6d231e
						}
						return FText();
					})
				]
			]
		
			+ SVerticalBox::Slot()
			[
				SNew(SOverlay)
				+ SOverlay::Slot()
				[
					// Live view of the Source
					SNew(SScaleBox)
					.Stretch_Lambda([]() -> EStretch::Type { return EStretch::Fill;	})
					[
						SNew(SImage)
						.Image(MaterialBrush.IsValid() ? MaterialBrush.Get() : FEditorStyle::GetBrush("WhiteTexture"))
					]
				]

				+ SOverlay::Slot()
				.Padding(FMargin(12.0f, 8.0f))
				[
					SNew(SVerticalBox)
					+ SVerticalBox::Slot()
					.VAlign(VAlign_Top)
					[

						SNew(SHorizontalBox)
						+ SHorizontalBox::Slot()
						.HAlign(HAlign_Right)
						[
							//Source Timecode Interval
							SNew(SVerticalBox)
							+ SVerticalBox::Slot()
							.VAlign(VAlign_Top)
							[
								// Min Timecode
								SNew(STextBlock)
								.ColorAndOpacity(FSlateColor::UseSubduedForeground())
								.Font(FEditorStyle::Get().GetFontStyle("FontAwesome.18"))
								.ShadowOffset(FVector2D(1.f, 1.f))
								.Text(this, &STimecodeSynchronizerSourceViewport::HandleIntervalMinTimecodeText)
								.ToolTipText(LOCTEXT("OverlayMinTimecodeDataTooltip", "Buffered minimum Timecode of this source"))
							]
							
							+ SVerticalBox::Slot()
							.VAlign(VAlign_Bottom)
							[
								// Max Timecode
								SNew(STextBlock)
								.ColorAndOpacity(FSlateColor::UseSubduedForeground())
								.Font(FEditorStyle::Get().GetFontStyle("FontAwesome.18"))
								.ShadowOffset(FVector2D(1.f, 1.f))
								.Text(this, &STimecodeSynchronizerSourceViewport::HandleIntervalMaxTimecodeText)
								.ToolTipText(LOCTEXT("OverlayMaxTimecodeDataTooltip", "Buffered maximum Timecode of this source"))
							]
						]
					]
					
					+ SVerticalBox::Slot()
					.VAlign(VAlign_Bottom)
					[
						SNew(SHorizontalBox)
						+ SHorizontalBox::Slot()
						.HAlign(HAlign_Left)
						.VAlign(VAlign_Bottom)
						[
							// Display if source is the master
							SNew(STextBlock)
							.ColorAndOpacity(FSlateColor::UseSubduedForeground())
							.Font(FEditorStyle::Get().GetFontStyle("FontAwesome.18"))
							.ShadowOffset(FVector2D(1.f, 1.f))
							.Text(this, &STimecodeSynchronizerSourceViewport::HandleIsSourceMasterText)
							.ToolTipText(LOCTEXT("OverlayMasterSourceTooltip", "Is this source used as the master"))
						]
						
						+ SHorizontalBox::Slot()
						.HAlign(HAlign_Right)
						.VAlign(VAlign_Bottom)
						[
							// Current Timecode
							SNew(STextBlock)
							.ColorAndOpacity(FSlateColor::UseSubduedForeground())
							.Font(FEditorStyle::Get().GetFontStyle("FontAwesome.18"))
							.ShadowOffset(FVector2D(1.f, 1.f))
							.Text(this, &STimecodeSynchronizerSourceViewport::HandleCurrentTimecodeText)
							.ToolTipText(LOCTEXT("OverlayCurrentTimecodeDataTooltip", "Current Timecode of system"))
						]
					]
				]
			]
		]
	];
}


/* STimecodeSynchronizerSourceViewport callbacks
*****************************************************************************/
FText STimecodeSynchronizerSourceViewport::HandleIntervalMinTimecodeText() const
{
	FTimecode Timecode;
	const FTimecodeSynchronizerActiveTimecodedInputSource* AttachedSource = GetAttachedSource();
<<<<<<< HEAD
	if (AttachedSource && AttachedSource->bIsReady)
=======
	if (AttachedSource && AttachedSource->IsReady())
>>>>>>> cf6d231e
	{
		const FFrameNumber OldestFrame = AttachedSource->GetInputSourceState().OldestAvailableSample.GetFrame();
		const bool bIsDropFrame = FTimecode::IsDropFormatTimecodeSupported(AttachedSource->GetFrameRate());
		Timecode = FTimecode::FromFrameNumber(OldestFrame, AttachedSource->GetFrameRate(), bIsDropFrame);
	}

	return FText::FromString(Timecode.ToString());
}

FText STimecodeSynchronizerSourceViewport::HandleIntervalMaxTimecodeText() const
{
	FTimecode Timecode;
	const FTimecodeSynchronizerActiveTimecodedInputSource* AttachedSource = GetAttachedSource();
<<<<<<< HEAD
	if (AttachedSource && AttachedSource->bIsReady)
=======
	if (AttachedSource && AttachedSource->IsReady())
>>>>>>> cf6d231e
	{
		const FFrameNumber NewestFrame = AttachedSource->GetInputSourceState().NewestAvailableSample.GetFrame();
		const bool bIsDropFrame = FTimecode::IsDropFormatTimecodeSupported(AttachedSource->GetFrameRate());
		Timecode = FTimecode::FromFrameNumber(NewestFrame, AttachedSource->GetFrameRate(), bIsDropFrame);
	}

	return FText::FromString(Timecode.ToString());
}

FText STimecodeSynchronizerSourceViewport::HandleCurrentTimecodeText() const
{
	return FText::FromString(FApp::GetTimecode().ToString());
}

FText STimecodeSynchronizerSourceViewport::HandleIsSourceMasterText() const
{
	FString Role;
<<<<<<< HEAD
	if (TimecodeSynchronization && AttachedSourceIndex != INDEX_NONE && bIsTimecodedSource && TimecodeSynchronization->GetActiveMasterSynchronizationTimecodedSourceIndex() == AttachedSourceIndex)
=======
	if (TimecodeSynchronization && AttachedSourceIndex != INDEX_NONE && bIsSynchronizedSource && TimecodeSynchronization->GetActiveMasterSynchronizationTimecodedSourceIndex() == AttachedSourceIndex)
>>>>>>> cf6d231e
	{
		Role = "Master";
	}

	return FText::FromString(Role);
}

const FTimecodeSynchronizerActiveTimecodedInputSource* STimecodeSynchronizerSourceViewport::GetAttachedSource() const
{
	const FTimecodeSynchronizerActiveTimecodedInputSource* Result = nullptr;

	if (TimecodeSynchronization && AttachedSourceIndex != INDEX_NONE)
	{
		const TArray<FTimecodeSynchronizerActiveTimecodedInputSource>& Sources = bIsSynchronizedSource ? TimecodeSynchronization->GetSynchronizedSources() : TimecodeSynchronization->GetNonSynchronizedSources();
		if (Sources.IsValidIndex(AttachedSourceIndex))
		{
			Result = &Sources[AttachedSourceIndex];
		}
	}

	return Result;
}

#undef LOCTEXT_NAMESPACE<|MERGE_RESOLUTION|>--- conflicted
+++ resolved
@@ -105,15 +105,9 @@
 					.Text_Lambda([&]() -> FText
 					{
 						const FTimecodeSynchronizerActiveTimecodedInputSource* AttachedSource = GetAttachedSource();
-<<<<<<< HEAD
-						if (AttachedSource && AttachedSource->bIsReady)
-						{
-							return FText::FromString(GetAttachedSource()->InputSource->GetDisplayName());
-=======
 						if (AttachedSource && AttachedSource->IsReady())
 						{
 							return FText::FromString(GetAttachedSource()->GetDisplayName());
->>>>>>> cf6d231e
 						}
 						return FText();
 					})
@@ -217,11 +211,7 @@
 {
 	FTimecode Timecode;
 	const FTimecodeSynchronizerActiveTimecodedInputSource* AttachedSource = GetAttachedSource();
-<<<<<<< HEAD
-	if (AttachedSource && AttachedSource->bIsReady)
-=======
 	if (AttachedSource && AttachedSource->IsReady())
->>>>>>> cf6d231e
 	{
 		const FFrameNumber OldestFrame = AttachedSource->GetInputSourceState().OldestAvailableSample.GetFrame();
 		const bool bIsDropFrame = FTimecode::IsDropFormatTimecodeSupported(AttachedSource->GetFrameRate());
@@ -235,11 +225,7 @@
 {
 	FTimecode Timecode;
 	const FTimecodeSynchronizerActiveTimecodedInputSource* AttachedSource = GetAttachedSource();
-<<<<<<< HEAD
-	if (AttachedSource && AttachedSource->bIsReady)
-=======
 	if (AttachedSource && AttachedSource->IsReady())
->>>>>>> cf6d231e
 	{
 		const FFrameNumber NewestFrame = AttachedSource->GetInputSourceState().NewestAvailableSample.GetFrame();
 		const bool bIsDropFrame = FTimecode::IsDropFormatTimecodeSupported(AttachedSource->GetFrameRate());
@@ -257,11 +243,7 @@
 FText STimecodeSynchronizerSourceViewport::HandleIsSourceMasterText() const
 {
 	FString Role;
-<<<<<<< HEAD
-	if (TimecodeSynchronization && AttachedSourceIndex != INDEX_NONE && bIsTimecodedSource && TimecodeSynchronization->GetActiveMasterSynchronizationTimecodedSourceIndex() == AttachedSourceIndex)
-=======
 	if (TimecodeSynchronization && AttachedSourceIndex != INDEX_NONE && bIsSynchronizedSource && TimecodeSynchronization->GetActiveMasterSynchronizationTimecodedSourceIndex() == AttachedSourceIndex)
->>>>>>> cf6d231e
 	{
 		Role = "Master";
 	}
