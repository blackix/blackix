--- conflicted
+++ resolved
@@ -296,11 +296,7 @@
 						{
 							if (UTimecodeSynchronizer* Asset = GetTimecodeSynchronizer())
 							{
-<<<<<<< HEAD
-								Asset->StartPreRoll();
-=======
 								Asset->StartSynchronization();
->>>>>>> cf6d231e
 							}
 						}),
 						FCanExecuteAction::CreateLambda([&]()
@@ -326,11 +322,7 @@
 						{
 							if (UTimecodeSynchronizer* Asset = GetTimecodeSynchronizer())
 							{
-<<<<<<< HEAD
-								Asset->StopInputSources();
-=======
 								Asset->StopSynchronization();
->>>>>>> cf6d231e
 							}
 						}),
 						FCanExecuteAction::CreateLambda([&]()
