// Copyright 1998-2019 Epic Games, Inc. All Rights Reserved.

#include "WebMMediaPlayer.h"

#if WITH_WEBM_LIBS

#include "WebMMediaPrivate.h"

#include "IMediaEventSink.h"
#include "MediaSamples.h"

#include "WebMVideoDecoder.h"
#include "WebMAudioDecoder.h"
#include "WebMMediaFrame.h"
#include "WebMMediaTextureSample.h"
#include "WebMMediaAudioSample.h"

#define LOCTEXT_NAMESPACE "FWebMMediaPlayer"

FWebMMediaPlayer::FWebMMediaPlayer(IMediaEventSink& InEventSink)
	: EventSink(InEventSink)
	, Samples(MakeShared<FMediaSamples, ESPMode::ThreadSafe>())
	, MkvCurrentCluster(nullptr)
	, MkvCurrentBlockEntry(nullptr)
	, CurrentState(EMediaState::Closed)
	, SelectedAudioTrack(INDEX_NONE)
	, SelectedVideoTrack(INDEX_NONE)
	, CurrentTime(0)
	, bNoMoreToRead(false)
	, bLooping(false)
{
}

FWebMMediaPlayer::~FWebMMediaPlayer()
{
	Close();
}

void FWebMMediaPlayer::Close()
{
	if (CurrentState == EMediaState::Closed)
	{
		return;
	}

	VideoDecoder.Reset();
	AudioDecoder.Reset();
	VideoTracks.Empty();
	AudioTracks.Empty();
	MkvReader.Reset();
	MkvSegment.Reset();
	MkvCurrentCluster = nullptr;
	MkvCurrentBlockEntry = nullptr;
	MediaUrl.Empty();
	CurrentState = EMediaState::Closed;
	SelectedAudioTrack = INDEX_NONE;
	SelectedVideoTrack = INDEX_NONE;
	CurrentTime = 0;
	bNoMoreToRead = false;

	// notify listeners
	OutEvents.Push(EMediaEvent::TracksChanged);
	OutEvents.Push(EMediaEvent::MediaClosed);
}

IMediaCache& FWebMMediaPlayer::GetCache()
{
	return *this;
}

IMediaControls& FWebMMediaPlayer::GetControls()
{
	return *this;
}

FString FWebMMediaPlayer::GetInfo() const
{
	return TEXT("WebMMedia information not implemented yet");
}

FName FWebMMediaPlayer::GetPlayerName() const
{
	static FName PlayerName(TEXT("WebMMedia"));
	return PlayerName;
}

IMediaSamples& FWebMMediaPlayer::GetSamples()
{
	return *Samples.Get();
}

FString FWebMMediaPlayer::GetStats() const
{
	return TEXT("WebMMedia stats information not implemented yet");
}

IMediaTracks& FWebMMediaPlayer::GetTracks()
{
	return *this;
}

FString FWebMMediaPlayer::GetUrl() const
{
	return MediaUrl;
}

IMediaView& FWebMMediaPlayer::GetView()
{
	return *this;
}

bool FWebMMediaPlayer::Open(const FString& Url, const IMediaOptions* /*Options*/)
{
	if (CurrentState == EMediaState::Error)
	{
		return false;
	}

	Close();

	if ((Url.IsEmpty()))
	{
		return false;
	}

	MediaUrl = Url;

	// open the media
	if (!Url.StartsWith(TEXT("file://")))
	{
		UE_LOG(LogWebMMedia, Error, TEXT("Not supported URL: %s"), *Url);
		return false;
	}

	FString FilePath = Url.RightChop(7);
	FPaths::NormalizeFilename(FilePath);

	MkvReader.Reset(new FMkvFileReader());
	if (!MkvReader->Open(*FilePath))
	{
		UE_LOG(LogWebMMedia, Error, TEXT("Failed opening video file: %s"), *FilePath);
		return false;
	}

	if (!MkvRead())
	{
<<<<<<< HEAD
=======
		MkvReader.Reset();

>>>>>>> 5edfa17c
		UE_LOG(LogWebMMedia, Error, TEXT("Error parsing matroska file: %s"), *FilePath);
		return false;
	}

	VideoDecoder.Reset(new FWebMVideoDecoder(*this));
	AudioDecoder.Reset(new FWebMAudioDecoder(*this));

	if (SelectedAudioTrack != INDEX_NONE)
	{
		const mkvparser::AudioTrack* AudioTrack = AudioTracks[SelectedAudioTrack];

		size_t PrivateDataSize;
		const uint8* PrivateData = AudioTrack->GetCodecPrivate(PrivateDataSize);

		AudioDecoder->Initialize(AudioTrack->GetCodecId(), AudioTrack->GetSamplingRate(), AudioTrack->GetChannels(), PrivateData, PrivateDataSize);
	}

	if (SelectedVideoTrack != INDEX_NONE)
	{
		const mkvparser::VideoTrack* VideoTrack = VideoTracks[SelectedVideoTrack];

		VideoDecoder->Initialize(VideoTrack->GetCodecId());
	}

	CurrentState = EMediaState::Stopped;
	bNoMoreToRead = false;

	// notify listeners
	OutEvents.Push(EMediaEvent::TracksChanged);
	OutEvents.Push(EMediaEvent::MediaOpened);

	return true;
}

bool FWebMMediaPlayer::Open(const TSharedRef<FArchive, ESPMode::ThreadSafe>& /*Archive*/, const FString& /*OriginalUrl*/, const IMediaOptions* /*Options*/)
{
	// TODO! We don't support opening URLs for now.
	return false;
}

void FWebMMediaPlayer::TickFetch(FTimespan DeltaTime, FTimespan Timecode)
{
	if (CurrentState != EMediaState::Playing)
	{
		return;
	}

	CurrentTime += DeltaTime;

	if (bNoMoreToRead)
	{
		// Check if we finished playing
		if (Samples->NumVideoSamples() == 0 && Samples->NumAudio() == 0)
		{
			if (bLooping)
			{
				Seek(FTimespan::FromSeconds(0));
			}
			else
			{
				CurrentState = EMediaState::Stopped;
				CurrentTime = FTimespan::FromMicroseconds((double) MkvSegment->GetDuration() / 1000.0);
				OutEvents.Push(EMediaEvent::PlaybackEndReached);
				OutEvents.Push(EMediaEvent::PlaybackSuspended);
			}
		}

		return;
	}

	FTimespan ReadBufferLength = FTimespan::FromSeconds(1.0);
	FTimespan CurrentReadTime = CurrentTime;

	TArray<TSharedPtr<FWebMFrame>> VideoFrames;
	TArray<TSharedPtr<FWebMFrame>> AudioFrames;

	if (CurrentReadTime < CurrentTime - ReadBufferLength / 2)
	{
		UE_LOG(LogWebMMedia, Warning, TEXT("Playback is very behind, try to catchup and reset sync"));
		Samples->FlushSamples();
	}

	// Read frames up to 1 secs in the future
	while (CurrentReadTime < CurrentTime + ReadBufferLength)
	{
		MkvSeekToNextValidBlock();

		if (bNoMoreToRead)
		{
			break;
		}

		CurrentReadTime = FTimespan::FromMicroseconds(MkvCurrentBlockEntry->GetBlock()->GetTime(MkvCurrentCluster) / 1000.0);

		for (int32 i = 0; i < MkvCurrentBlockEntry->GetBlock()->GetFrameCount(); ++i)
		{
			const mkvparser::Block::Frame& MkvFrame = MkvCurrentBlockEntry->GetBlock()->GetFrame(i);

			TSharedPtr<FWebMFrame> Frame = MakeShared<FWebMFrame>();
			Frame->Time = CurrentReadTime;
			Frame->Data.SetNumUninitialized(MkvFrame.len);
			MkvFrame.Read(MkvReader.Get(), Frame->Data.GetData());

			int32 TrackNumber = MkvCurrentBlockEntry->GetBlock()->GetTrackNumber();

			if (SelectedVideoTrack != INDEX_NONE && VideoTracks[SelectedVideoTrack]->GetNumber() == TrackNumber)
			{
				Frame->Duration = FMkvFileReader::GetVideoFrameDuration(*VideoTracks[SelectedVideoTrack]);
				VideoFrames.Add(Frame);
				CurrentReadTime += Frame->Duration;
			}
			else if (SelectedAudioTrack != INDEX_NONE && AudioTracks[SelectedAudioTrack]->GetNumber() == TrackNumber)
			{
				// We will set duration after decompression.
				AudioFrames.Add(Frame);
			}
		}
	}

	// Trigger video decoding
	if (VideoFrames.Num() > 0)
	{
		VideoDecoder->DecodeVideoFramesAsync(VideoFrames);
	}

	// Trigger audio decoding
	if (AudioFrames.Num() > 0)
	{
		AudioDecoder->DecodeAudioFramesAsync(AudioFrames);
	}
}

void FWebMMediaPlayer::TickInput(FTimespan DeltaTime, FTimespan /*Timecode*/)
{
	// Send out events
	for (const auto& Event : OutEvents)
	{
		EventSink.ReceiveMediaEvent(Event);
	}
	OutEvents.Empty();
}

/* IMediaTracks interface
 *****************************************************************************/

bool FWebMMediaPlayer::GetAudioTrackFormat(int32 TrackIndex, int32 FormatIndex, FMediaAudioTrackFormat& OutFormat) const
{
	if (FormatIndex != 0)
	{
		// We only support one format per track
		return false;
	}

	if (TrackIndex == INDEX_NONE || TrackIndex >= AudioTracks.Num())
	{
		return false;
	}

	OutFormat.BitsPerSample = AudioTracks[TrackIndex]->GetBitDepth();
	OutFormat.NumChannels = AudioTracks[TrackIndex]->GetChannels();
	OutFormat.SampleRate = AudioTracks[TrackIndex]->GetSamplingRate();
	OutFormat.TypeName = UTF8_TO_TCHAR(AudioTracks[TrackIndex]->GetCodecNameAsUTF8());

	return true;
}

int32 FWebMMediaPlayer::GetNumTracks(EMediaTrackType TrackType) const
{
	if (TrackType == EMediaTrackType::Audio)
	{
		return AudioTracks.Num();
	}
	else if (TrackType == EMediaTrackType::Video)
	{
		return VideoTracks.Num();
	}
	else
	{
		// We support only video and audio tracks
		return 0;
	}
}

int32 FWebMMediaPlayer::GetNumTrackFormats(EMediaTrackType TrackType, int32 TrackIndex) const
{
	// We only support one format per track
	return 1;
}

int32 FWebMMediaPlayer::GetSelectedTrack(EMediaTrackType TrackType) const
{
	if (TrackType == EMediaTrackType::Audio)
	{
		return SelectedAudioTrack;
	}
	else if (TrackType == EMediaTrackType::Video)
	{
		return SelectedVideoTrack;
	}
	else
	{
		return INDEX_NONE;
	}
}

FText FWebMMediaPlayer::GetTrackDisplayName(EMediaTrackType TrackType, int32 TrackIndex) const
{
	return FText::FromString(GetTrackName(TrackType, TrackIndex));
}

int32 FWebMMediaPlayer::GetTrackFormat(EMediaTrackType TrackType, int32 TrackIndex) const
{
	// We only support one format per track
	return 0;
}

FString FWebMMediaPlayer::GetTrackLanguage(EMediaTrackType TrackType, int32 TrackIndex) const
{
	// TODO! We support only default language
	static FString Language(TEXT("Default"));
	return Language;
}

FString FWebMMediaPlayer::GetTrackName(EMediaTrackType TrackType, int32 TrackIndex) const
{
	FString TrackName(TEXT("None"));

	if (TrackIndex != INDEX_NONE)
	{
		if (TrackType == EMediaTrackType::Audio && TrackIndex < AudioTracks.Num())
		{
			TrackName = AudioTracks[TrackIndex]->GetNameAsUTF8() ? UTF8_TO_TCHAR(AudioTracks[TrackIndex]->GetNameAsUTF8()) : FString::Printf(TEXT("Track %d"), TrackIndex);
		}
		else if (TrackType == EMediaTrackType::Video && TrackIndex < VideoTracks.Num())
		{
			TrackName = VideoTracks[TrackIndex]->GetNameAsUTF8() ? UTF8_TO_TCHAR(VideoTracks[TrackIndex]->GetNameAsUTF8()) : FString::Printf(TEXT("Track %d"), TrackIndex);
		}
	}

	return TrackName;
}

bool FWebMMediaPlayer::GetVideoTrackFormat(int32 TrackIndex, int32 FormatIndex, FMediaVideoTrackFormat& OutFormat) const
{
	if (FormatIndex != 0)
	{
		// we support only one format
		return false;
	}

	if (TrackIndex == INDEX_NONE || TrackIndex >= VideoTracks.Num())
	{
		return false;
	}

	OutFormat.Dim = FIntPoint(VideoTracks[TrackIndex]->GetWidth(), VideoTracks[TrackIndex]->GetHeight());
	OutFormat.FrameRate = VideoTracks[TrackIndex]->GetFrameRate();
	OutFormat.TypeName = VideoTracks[TrackIndex]->GetCodecNameAsUTF8();
	OutFormat.FrameRates = TRange<float>(OutFormat.FrameRate, OutFormat.FrameRate);

	return true;
}

bool FWebMMediaPlayer::SelectTrack(EMediaTrackType TrackType, int32 TrackIndex)
{
	bool bHasChanged = false;

	if (TrackType == EMediaTrackType::Audio)
	{
		bHasChanged = SelectedAudioTrack != TrackIndex;
		SelectedAudioTrack = TrackIndex;
	}
	else if (TrackType == EMediaTrackType::Video)
	{
		bHasChanged = SelectedVideoTrack != TrackIndex;
		SelectedVideoTrack = TrackIndex;
	}

	if (bHasChanged)
	{
		if (CurrentState == EMediaState::Playing)
		{
			Seek(CurrentTime);
		}

		if (CurrentState != EMediaState::Closed)
		{
			if (SelectedAudioTrack != INDEX_NONE)
			{
				const mkvparser::AudioTrack* AudioTrack = AudioTracks[SelectedAudioTrack];

				size_t PrivateDataSize;
				const uint8* PrivateData = AudioTrack->GetCodecPrivate(PrivateDataSize);

				AudioDecoder->Initialize(AudioTrack->GetCodecId(), AudioTrack->GetSamplingRate(), AudioTrack->GetChannels(), PrivateData, PrivateDataSize);
			}

			if (SelectedVideoTrack != INDEX_NONE)
			{
				const mkvparser::VideoTrack* VideoTrack = VideoTracks[SelectedVideoTrack];

				VideoDecoder->Initialize(VideoTrack->GetCodecId());
			}
		}
	}

	return true;
}

bool FWebMMediaPlayer::SetTrackFormat(EMediaTrackType TrackType, int32 TrackIndex, int32 FormatIndex)
{
	if (FormatIndex == 0)
	{
		return true;
	}
	else
	{
		// We only support one track format
		return false;
	}
}

/* IMediaControls interface
 *****************************************************************************/

bool FWebMMediaPlayer::CanControl(EMediaControl Control) const
{
	if (Control == EMediaControl::Pause)
	{
		return (CurrentState == EMediaState::Playing);
	}

	if (Control == EMediaControl::Resume)
	{
		return ((CurrentState == EMediaState::Playing) || (CurrentState == EMediaState::Stopped));
	}

	if (Control == EMediaControl::Seek)
	{
		return ((CurrentState != EMediaState::Closed) && (CurrentState != EMediaState::Error));
	}

	return false;
}

FTimespan FWebMMediaPlayer::GetDuration() const
{
	if (CurrentState == EMediaState::Error || CurrentState == EMediaState::Closed)
	{
		return FTimespan::Zero();
	}

	return FTimespan::FromMicroseconds((double) MkvSegment->GetDuration() / 1000.0);
}

float FWebMMediaPlayer::GetRate() const
{
	return (CurrentState == EMediaState::Playing) ? 1.0f : 0.0f;
}

EMediaState FWebMMediaPlayer::GetState() const
{
	return CurrentState;
}

EMediaStatus FWebMMediaPlayer::GetStatus() const
{
	return EMediaStatus::None;
}

TRangeSet<float> FWebMMediaPlayer::GetSupportedRates(EMediaRateThinning /*Thinning*/) const
{
	TRangeSet<float> Result;

	Result.Add(TRange<float>(0.0f));
	Result.Add(TRange<float>(1.0f));

	return Result;
}

FTimespan FWebMMediaPlayer::GetTime() const
{
	if ((CurrentState == EMediaState::Closed) || (CurrentState == EMediaState::Error))
	{
		return FTimespan::Zero();
	}

	return CurrentTime;
}

bool FWebMMediaPlayer::IsLooping() const
{
	return bLooping;
}

bool FWebMMediaPlayer::Seek(const FTimespan& Time)
{
	if ((CurrentState == EMediaState::Closed) ||
		(CurrentState == EMediaState::Error) ||
		(CurrentState == EMediaState::Preparing))
	{
		UE_LOG(LogWebMMedia, Warning, TEXT("Cannot seek while closed or in error state"));
		return false;
	}

	MkvSeekToTime(Time);

	if (SelectedVideoTrack != INDEX_NONE)
	{
		const mkvparser::VideoTrack* VideoTrack = VideoTracks[SelectedVideoTrack];

		VideoDecoder->Initialize(VideoTrack->GetCodecId());
	}

	if (SelectedAudioTrack != INDEX_NONE)
	{
		const mkvparser::AudioTrack* AudioTrack = AudioTracks[SelectedAudioTrack];

		size_t PrivateDataSize;
		const uint8* PrivateData = AudioTrack->GetCodecPrivate(PrivateDataSize);

		AudioDecoder->Initialize(AudioTrack->GetCodecId(), AudioTrack->GetSamplingRate(), AudioTrack->GetChannels(), PrivateData, PrivateDataSize);
	}

	CurrentTime = Time;
	bNoMoreToRead = false;

	EventSink.ReceiveMediaEvent(EMediaEvent::SeekCompleted);

	return true;
}

bool FWebMMediaPlayer::SetLooping(bool Looping)
{
	bLooping = Looping;

	return true;
}

bool FWebMMediaPlayer::SetRate(float Rate)
{
	if (Rate == 0.0f)
	{
		Pause();
		return true;
	}
	else if (Rate == 1.0f)
	{
		Resume();
		return true;
	}
	else
	{
		return false;
	}
}

bool FWebMMediaPlayer::MkvRead()
{
	int64 FilePosition = 0;
	if (mkvparser::EBMLHeader().Parse(MkvReader.Get(), FilePosition) != 0)
	{
		return false;
	}

	mkvparser::Segment* Segment;
	if (mkvparser::Segment::CreateInstance(MkvReader.Get(), FilePosition, Segment) != 0)
	{
		return false;
	}

	MkvSegment.Reset(Segment);

	if (MkvSegment->Load() < 0)
	{
		return false;
	}

	// Read all the tracks

	const mkvparser::Tracks* Tracks = MkvSegment->GetTracks();
	int32 NumOfTracks = Tracks->GetTracksCount();

	if (NumOfTracks == 0)
	{
		UE_LOG(LogWebMMedia, Warning, TEXT("File doesn't have any tracks"));
		return false;
	}

	for (int32 i = 0; i < NumOfTracks; ++i)
	{
		const mkvparser::Track* Track = Tracks->GetTrackByIndex(i);
		check(Track);

		if (Track->GetType() == mkvparser::Track::kVideo)
		{
			if (FCStringAnsi::Strcmp(Track->GetCodecId(), "V_VP8") == 0 || FCStringAnsi::Strcmp(Track->GetCodecId(), "V_VP9") == 0)
			{
				VideoTracks.Add(static_cast<const mkvparser::VideoTrack*>(Track));
			}
			else
			{
				UE_LOG(LogWebMMedia, Warning, TEXT("File contains unsupported video track %d: %s"), i, UTF8_TO_TCHAR(Track->GetCodecId()));
				continue;
			}
		}
		else if (Track->GetType() == mkvparser::Track::kAudio)
		{
			if (FCStringAnsi::Strcmp(Track->GetCodecId(), "A_OPUS") == 0 || FCStringAnsi::Strcmp(Track->GetCodecId(), "A_VORBIS") == 0)
			{
				AudioTracks.Add(static_cast<const mkvparser::AudioTrack*>(Track));
			}
			else
			{
				UE_LOG(LogWebMMedia, Warning, TEXT("File contains unsupported audio track %d: %s"), i, UTF8_TO_TCHAR(Track->GetCodecId()));
				continue;
			}
		}
		else
		{
			UE_LOG(LogWebMMedia, Warning, TEXT("File contains unsupported track %d: %s"), i, UTF8_TO_TCHAR(Track->GetCodecId()));
			continue;
		}
	}

	if (VideoTracks.Num() == 0 || AudioTracks.Num() == 0)
	{
		UE_LOG(LogWebMMedia, Warning, TEXT("File doesn't have video or audio. Right now only files with both are supported"));
		return false;
	}

	return true;
}

void FWebMMediaPlayer::MkvSeekToNextValidBlock()
{
	for (;;)
	{
		if (!MkvCurrentCluster)
		{
			MkvCurrentCluster = MkvSegment->GetFirst();
			MkvCurrentBlockEntry = nullptr;
			check(MkvCurrentCluster);
		}

		if (!MkvCurrentBlockEntry || MkvCurrentBlockEntry->EOS())
		{
			if (MkvCurrentCluster->GetFirst(MkvCurrentBlockEntry) != 0)
			{
				UE_LOG(LogWebMMedia, Warning, TEXT("Something went wrong while seeking"));
				bNoMoreToRead = true;
				return;
			}
		}
		else
		{
			if(MkvCurrentCluster->GetNext(MkvCurrentBlockEntry, MkvCurrentBlockEntry) != 0)
			{
				UE_LOG(LogWebMMedia, Warning, TEXT("Something went wrong while seeking"));
				bNoMoreToRead = true;
				return;
			}
		}

		if (!MkvCurrentBlockEntry || MkvCurrentBlockEntry->EOS())
		{
			MkvCurrentBlockEntry = nullptr;
			MkvCurrentCluster = MkvSegment->GetNext(MkvCurrentCluster);
			check(MkvCurrentCluster);

			if (MkvCurrentCluster->EOS())
			{
				bNoMoreToRead = true;
				return;
			}
			else
			{
				continue;
			}
		}

		return;
	}
}

void FWebMMediaPlayer::MkvSeekToTime(const FTimespan& Time)
{
	// TODO: for more precise seeking, we should use CUEs

	uint64 TimeInNs = (uint64_t) (Time.GetTotalMicroseconds() * 1000.0);

	MkvCurrentCluster = MkvSegment->FindCluster(TimeInNs);
	MkvCurrentBlockEntry = nullptr;

	Samples->FlushSamples();
}

void FWebMMediaPlayer::Resume()
{
	CurrentState = EMediaState::Playing;
	OutEvents.Push(EMediaEvent::PlaybackResumed);
}

void FWebMMediaPlayer::Pause()
{
	CurrentState = EMediaState::Paused;
	OutEvents.Push(EMediaEvent::PlaybackSuspended);
}

void FWebMMediaPlayer::Stop()
{
	Pause();
}

<<<<<<< HEAD
=======
void FWebMMediaPlayer::AddVideoSampleFromDecodingThread(TSharedRef<FWebMMediaTextureSample, ESPMode::ThreadSafe> Sample)
{
	if (Sample->GetTime() < CurrentTime)
	{
		// We don't care about expired samples
		return;
	}

	Samples->AddVideo(Sample);
}

void FWebMMediaPlayer::AddAudioSampleFromDecodingThread(TSharedRef<FWebMMediaAudioSample, ESPMode::ThreadSafe> Sample)
{
	if (Sample->GetTime() < CurrentTime)
	{
		// We don't care about expired samples
		return;
	}

	Samples->AddAudio(Sample);
}

>>>>>>> 5edfa17c
#undef LOCTEXT_NAMESPACE

#endif // WITH_WEBM_LIBS<|MERGE_RESOLUTION|>--- conflicted
+++ resolved
@@ -144,11 +144,8 @@
 
 	if (!MkvRead())
 	{
-<<<<<<< HEAD
-=======
 		MkvReader.Reset();
 
->>>>>>> 5edfa17c
 		UE_LOG(LogWebMMedia, Error, TEXT("Error parsing matroska file: %s"), *FilePath);
 		return false;
 	}
@@ -763,8 +760,6 @@
 	Pause();
 }
 
-<<<<<<< HEAD
-=======
 void FWebMMediaPlayer::AddVideoSampleFromDecodingThread(TSharedRef<FWebMMediaTextureSample, ESPMode::ThreadSafe> Sample)
 {
 	if (Sample->GetTime() < CurrentTime)
@@ -787,7 +782,6 @@
 	Samples->AddAudio(Sample);
 }
 
->>>>>>> 5edfa17c
 #undef LOCTEXT_NAMESPACE
 
 #endif // WITH_WEBM_LIBS