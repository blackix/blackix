// Copyright 1998-2018 Epic Games, Inc. All Rights Reserved.

#include "ImgMediaLoaderWork.h"
#include "ImgMediaPrivate.h"

#include "Misc/ScopeLock.h"

#include "IImgMediaReader.h"
#include "ImgMediaLoader.h"


/** Time spent abandoning worker threads. */
DECLARE_CYCLE_STAT(TEXT("ImgMedia Loader Abadon Work"), STAT_ImgMedia_LoaderAbandonWork, STATGROUP_Media);

/** Time spent finalizing worker threads. */
DECLARE_CYCLE_STAT(TEXT("ImgMedia Loader Finalize Work"), STAT_ImgMedia_LoaderFinalizeWork, STATGROUP_Media);

/** Time spent reading image frames in worker threads. */
DECLARE_CYCLE_STAT(TEXT("ImgMedia Loader Read Frame"), STAT_ImgMedia_LoaderReadFrame, STATGROUP_Media);


/* FImgMediaLoaderWork structors
 *****************************************************************************/

FImgMediaLoaderWork::FImgMediaLoaderWork(const TSharedRef<FImgMediaLoader, ESPMode::ThreadSafe>& InOwner, const TSharedRef<IImgMediaReader, ESPMode::ThreadSafe>& InReader)
	: FrameNumber(INDEX_NONE)
	, OwnerPtr(InOwner)
	, Reader(InReader)
{ }


/* FImgMediaLoaderWork interface
 *****************************************************************************/

void FImgMediaLoaderWork::Initialize(int32 InFrameNumber, const FString& InImagePath)
{
	FrameNumber = InFrameNumber;
	ImagePath = InImagePath;
}


/* IQueuedWork interface
 *****************************************************************************/

void FImgMediaLoaderWork::Abandon()
{
	SCOPE_CYCLE_COUNTER(STAT_ImgMedia_LoaderAbandonWork);

	Finalize(nullptr);
}


void FImgMediaLoaderWork::DoThreadedWork()
{
	FImgMediaFrame* Frame;

	if ((FrameNumber == INDEX_NONE) || ImagePath.IsEmpty())
	{
		Frame = nullptr;
	}
	else
	{
<<<<<<< HEAD
//		SCOPE_CYCLE_COUNTER(STAT_ImgMedia_LoaderReadFrame);
=======
		SCOPE_CYCLE_COUNTER(STAT_ImgMedia_LoaderReadFrame);
>>>>>>> a23640a2

		// read the image frame
		Frame = new FImgMediaFrame();

		if (!Reader->ReadFrame(ImagePath, *Frame))
		{
			delete Frame;
			Frame = nullptr;
		}
	}

<<<<<<< HEAD
//	SCOPE_CYCLE_COUNTER(STAT_ImgMedia_LoaderFinalizeWork);
=======
	SCOPE_CYCLE_COUNTER(STAT_ImgMedia_LoaderFinalizeWork);
>>>>>>> a23640a2

	Finalize(Frame);
}


/* FImgMediaLoaderWork implementation
 *****************************************************************************/

void FImgMediaLoaderWork::Finalize(FImgMediaFrame* Frame)
{
	TSharedPtr<FImgMediaLoader, ESPMode::ThreadSafe> Owner = OwnerPtr.Pin();

	if (Owner.IsValid())
	{
		Owner->NotifyWorkComplete(*this, FrameNumber, MakeShareable(Frame));
	}
	else
	{
		delete Frame;
		delete this; // owner is gone, self destruct!
	}
}<|MERGE_RESOLUTION|>--- conflicted
+++ resolved
@@ -60,11 +60,7 @@
 	}
 	else
 	{
-<<<<<<< HEAD
-//		SCOPE_CYCLE_COUNTER(STAT_ImgMedia_LoaderReadFrame);
-=======
 		SCOPE_CYCLE_COUNTER(STAT_ImgMedia_LoaderReadFrame);
->>>>>>> a23640a2
 
 		// read the image frame
 		Frame = new FImgMediaFrame();
@@ -76,11 +72,7 @@
 		}
 	}
 
-<<<<<<< HEAD
-//	SCOPE_CYCLE_COUNTER(STAT_ImgMedia_LoaderFinalizeWork);
-=======
 	SCOPE_CYCLE_COUNTER(STAT_ImgMedia_LoaderFinalizeWork);
->>>>>>> a23640a2
 
 	Finalize(Frame);
 }
