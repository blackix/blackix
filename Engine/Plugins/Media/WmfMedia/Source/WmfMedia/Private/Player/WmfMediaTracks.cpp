--- conflicted
+++ resolved
@@ -35,156 +35,6 @@
 /* FWmfMediaTracks interface
  *****************************************************************************/
 
-<<<<<<< HEAD
-void FWmfMediaTracks::AddTrack(const GUID& MajorType, IMFMediaType* MediaType, IMFMediaType* OutputType, FWmfMediaSampler* Sampler, IMFStreamDescriptor* StreamDescriptor, DWORD StreamIndex)
-{
-	check(PresentationDescriptor != nullptr);
-
-	FScopeLock Lock(&CriticalSection);
-
-	// get stream info
-	FString Language;
-	{
-		PWSTR LanguageString = NULL;
-		UINT32 OutLength;
-
-		if (SUCCEEDED(StreamDescriptor->GetAllocatedString(MF_SD_LANGUAGE, &LanguageString, &OutLength)))
-		{
-			Language = LanguageString;
-			CoTaskMemFree(LanguageString);
-		}
-	}
-
-	FString Name;
-	{
-		PWSTR NameString = NULL;
-		UINT32 OutLength;
-
-		if (SUCCEEDED(StreamDescriptor->GetAllocatedString(MF_SD_STREAM_NAME, &NameString, &OutLength)))
-		{
-			Name = NameString;
-			CoTaskMemFree(NameString);
-		}
-	}
-
-	FText DisplayName = (Name.IsEmpty())
-		? FText::Format(LOCTEXT("UnnamedStreamFormat", "Unnamed Stream {0}"), FText::AsNumber((uint32)StreamIndex))
-		: FText::FromString(Name);
-		
-	bool Protected = ::MFGetAttributeUINT32(StreamDescriptor, MF_SD_PROTECTED, FALSE) != 0;
-		
-	// add track
-	if (MajorType == MFMediaType_Audio)
-	{
-		const int32 AudioTrackIndex = AudioTracks.AddDefaulted();
-		FAudioTrack& AudioTrack = AudioTracks[AudioTrackIndex];
-		{
-			AudioTrack.DisplayName = DisplayName;
-			AudioTrack.Language = Language;
-			AudioTrack.Name = Name;
-			AudioTrack.NumChannels = ::MFGetAttributeUINT32(MediaType, MF_MT_AUDIO_NUM_CHANNELS, 0);
-			AudioTrack.Protected = Protected;
-			AudioTrack.SampleRate = ::MFGetAttributeUINT32(MediaType, MF_MT_AUDIO_SAMPLES_PER_SECOND, 0);
-			AudioTrack.Sampler = Sampler;
-			AudioTrack.StreamDescriptor = StreamDescriptor;
-			AudioTrack.StreamIndex = StreamIndex;
-		}
-
-		if (Sampler != NULL)
-		{
-			Sampler->OnClock().AddRaw(this, &FWmfMediaTracks::HandleMediaSamplerClock, EMediaTrackType::Audio);
-			Sampler->OnSample().AddRaw(this, &FWmfMediaTracks::HandleMediaSamplerSample, EMediaTrackType::Audio);
-		}
-	}
-	else if (MajorType == MFMediaType_Image)
-	{
-		const int32 ImageTrackIndex = ImageTracks.AddDefaulted();
-		FImageTrack& ImageTrack = ImageTracks[ImageTrackIndex];
-		{
-			ImageTrack.DisplayName = DisplayName;
-			ImageTrack.Language = Language;
-			ImageTrack.Name = Name;
-			ImageTrack.Protected = Protected;
-			ImageTrack.Sampler = Sampler;
-			ImageTrack.StreamDescriptor = StreamDescriptor;
-			ImageTrack.StreamIndex = StreamIndex;
-			
-			::MFGetAttributeSize(MediaType, MF_MT_FRAME_SIZE, (UINT32*)&ImageTrack.Dimensions.X, (UINT32*)&ImageTrack.Dimensions.Y);
-		}
-		
-		if (Sampler != NULL)
-		{
-			Sampler->OnSample().AddRaw(this, &FWmfMediaTracks::HandleMediaSamplerSample, EMediaTrackType::Image);
-		}
-	}
-	else if (MajorType == MFMediaType_SAMI)
-	{
-		const int32 CaptionTrackIndex = CaptionTracks.AddDefaulted();
-		FCaptionTrack& CaptionTrack = CaptionTracks[CaptionTrackIndex];
-		{
-			CaptionTrack.DisplayName = DisplayName;
-			CaptionTrack.Language = Language;
-			CaptionTrack.Name = Name;
-			CaptionTrack.Protected = Protected;
-			CaptionTrack.Sampler = Sampler;
-			CaptionTrack.StreamDescriptor = StreamDescriptor;
-			CaptionTrack.StreamIndex = StreamIndex;
-		}
-		
-		if (Sampler != NULL)
-		{
-			Sampler->OnSample().AddRaw(this, &FWmfMediaTracks::HandleMediaSamplerSample, EMediaTrackType::Caption);
-		}
-	}
-	else if (MajorType == MFMediaType_Video)
-	{
-		const int32 VideoTrackIndex = VideoTracks.AddDefaulted();
-		FVideoTrack& VideoTrack = VideoTracks[VideoTrackIndex];
-		{
-			VideoTrack.BitRate = ::MFGetAttributeUINT32(MediaType, MF_MT_AVG_BITRATE, 0);
-			VideoTrack.DisplayName = DisplayName;
-			VideoTrack.Language = Language;
-			VideoTrack.Name = Name;
-			VideoTrack.Protected = Protected;
-			VideoTrack.Sampler = Sampler;
-			VideoTrack.StreamDescriptor = StreamDescriptor;
-			VideoTrack.StreamIndex = StreamIndex;
-
-			::MFGetAttributeSize(MediaType, MF_MT_FRAME_SIZE, (UINT32*)&VideoTrack.Dimensions.X, (UINT32*)&VideoTrack.Dimensions.Y);
-
-			// frame rate
-			UINT32 Numerator = 0;
-			UINT32 Denominator = 1;
-
-			VideoTrack.FrameRate = SUCCEEDED(::MFGetAttributeRatio(MediaType, MF_MT_FRAME_RATE, &Numerator, &Denominator))
-				? static_cast<float>(Numerator) / Denominator
-				: 0.0f;
-
-			// sink format
-			GUID SubType;
-
-			if (SUCCEEDED(OutputType->GetGUID(MF_MT_SUBTYPE, &SubType)) && ((SubType == MFVideoFormat_YUY2)))
-			{
-				VideoTrack.Pitch = VideoTrack.Dimensions.X * 2;
-				VideoTrack.SinkFormat = EMediaTextureSinkFormat::CharYUY2;
-			}
-			else
-			{
-				VideoTrack.Pitch = VideoTrack.Dimensions.X * 4;
-				VideoTrack.SinkFormat = EMediaTextureSinkFormat::CharBGRA;
-			}
-		}
-
-		if (Sampler != NULL)
-		{
-			Sampler->OnSample().AddRaw(this, &FWmfMediaTracks::HandleMediaSamplerSample, EMediaTrackType::Video);
-		}
-	}
-}
-
-
-=======
->>>>>>> 92a3597a
 void FWmfMediaTracks::AppendStats(FString &OutStats) const
 {
 	FScopeLock Lock(&CriticalSection);
@@ -1274,9 +1124,6 @@
 
 #include "HideWindowsPlatformTypes.h"
 
-<<<<<<< HEAD
-=======
 #undef LOCTEXT_NAMESPACE
 
->>>>>>> 92a3597a
 #endif //WMFMEDIA_SUPPORTED_PLATFORM