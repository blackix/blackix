--- conflicted
+++ resolved
@@ -15,11 +15,7 @@
 	"IsBetaVersion" : false,
 	"Installed" : false,
 	"CanBeUsedWithUnrealHeaderTool" : true,
-<<<<<<< HEAD
-
-=======
 	
->>>>>>> e58dcb1b
 	"Modules" :
 	[
 		{
