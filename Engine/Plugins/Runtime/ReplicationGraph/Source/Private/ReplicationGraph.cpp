// Copyright 1998-2019 Epic Games, Inc. All Rights Reserved.
// 


/**
 *	
 *	===================== TODO / WIP Notes =====================
 *
 * TODO Missing Features:
 *	-bNetTemporary
 * 	 	
 *	--------------------------------
 *	
 *	Game Code API
 *	
 *	
 *	Function						Status (w/ RepDriver enabled)
 *	----------------------------------------------------------------------------------------
 *	ForceNetUpdate					Compatible/Working			
 *	FlushNetDormancy				Compatible/Working
 *	SetNetUpdateTime				NOOP							
 *	ForceNetRelevant				NOOP
 *	ForceActorRelevantNextUpdate	NOOP
 *
 *	FindOrAddNetworkObjectInfo		NOOP. Accessing legacy system data directly. This sucks and should never have been exposed to game code directly.
 *	FindNetworkObjectInfo			NOOP. Will want to deprecate both of these functions and get them out of our code base
 *	
 *	
 *	FastShared Path information:
 *	------------------------------
 *	-Bind FClassReplicationInfo::FastSharedReplicationFunc to a function. That function should call a NetMulticast, Unrelable RPC with some parameters.
 *	-Those parameters are your "fastshared" data. It should be a struct of shareable data (no UObject references of connection specific data).
 *	-Return actors of this type in a list with the EActorRepListTypeFlags::FastShared flag.
 *	-UReplicationGraphNode_ActorListFrequencyBuckets can do this. See ::GatherActorListsForConnection.
 *	-(You must opt in to this by setting UReplicationGraphNode_ActorListFrequencyBuckets::EnableFastPath=true)
 *
 */

#include "ReplicationGraph.h"
#include "EngineGlobals.h"
#include "Engine/World.h"

#include "Engine/LocalPlayer.h"
#include "EngineUtils.h"
#include "Engine/Engine.h"
#include "Net/DataReplication.h"
#include "Engine/ActorChannel.h"
#include "Engine/NetworkObjectList.h"
#include "Net/RepLayout.h"
#include "GameFramework/SpectatorPawn.h"
#include "GameFramework/SpectatorPawnMovement.h"
#include "Net/UnrealNetwork.h"
#include "Net/NetworkProfiler.h"
#include "HAL/LowLevelMemTracker.h"
#include "UObject/UObjectIterator.h"
#include "Engine/Level.h"
#include "Templates/UnrealTemplate.h"
#include "Stats/StatsMisc.h"
#include "Net/DataChannel.h"
#include "UObject/UObjectGlobals.h"
#include "DrawDebugHelpers.h"
#include "Misc/ScopeExit.h"

int32 CVar_RepGraph_Pause = 0;
static FAutoConsoleVariableRef CVarRepGraphPause(TEXT("Net.RepGraph.Pause"), CVar_RepGraph_Pause, TEXT("Pauses actor replication in the Replication Graph."), ECVF_Default );

int32 CVar_RepGraph_Frequency = 0;
static FAutoConsoleVariableRef CVarRepGraphFrequency(TEXT("Net.RepGraph.Frequency.Override"), CVar_RepGraph_Frequency, TEXT("Explicit override for actor replication frequency"), ECVF_Default );

int32 CVar_RepGraph_Frequency_MatchTargetInPIE = 1;
static FAutoConsoleVariableRef CVarRepGraphFrequencyMatchTargetInPIE(TEXT("Net.RepGraph.Frequency.MatchTargetInPIE"), CVar_RepGraph_Frequency_MatchTargetInPIE, TEXT("In PIE, repgraph will update at the UNetDriver::NetServerMaxTickRate rate"), ECVF_Default );

int32 CVar_RepGraph_UseLegacyBudget = 1;
static FAutoConsoleVariableRef CVarRepGraphUseLegacyBudget(TEXT("Net.RepGraph.UseLegacyBudget"), CVar_RepGraph_UseLegacyBudget, TEXT("Use legacy IsNetReady() to make dynamic packget budgets"), ECVF_Default );

float CVar_RepGraph_FixedBudget = 0;
static FAutoConsoleVariableRef CVarRepGraphFixedBudge(TEXT("Net.RepGraph.FixedBudget"), CVar_RepGraph_FixedBudget, TEXT("Set fixed (independent of frame rate) packet budget. In BIts/frame"), ECVF_Default );

int32 CVar_RepGraph_SkipDistanceCull = 0;
static FAutoConsoleVariableRef CVarRepGraphSkipDistanceCull(TEXT("Net.RepGraph.SkipDistanceCull"), CVar_RepGraph_SkipDistanceCull, TEXT(""), ECVF_Default );

int32 CVar_RepGraph_PrintCulledOnConnectionClasses = 0;
static FAutoConsoleVariableRef CVarRepGraphPrintCulledOnConnectionClasses(TEXT("Net.RepGraph.PrintCulledOnConnectionClasses"), CVar_RepGraph_PrintCulledOnConnectionClasses, TEXT(""), ECVF_Default );

int32 CVar_RepGraph_TrackClassReplication = 0;
static FAutoConsoleVariableRef CVarRepGraphTrackClassReplication(TEXT("Net.RepGraph.TrackClassReplication"), CVar_RepGraph_TrackClassReplication, TEXT(""), ECVF_Default );

int32 CVar_RepGraph_PrintTrackClassReplication = 0;
static FAutoConsoleVariableRef CVarRepGraphPrintTrackClassReplication(TEXT("Net.RepGraph.PrintTrackClassReplication"), CVar_RepGraph_PrintTrackClassReplication, TEXT(""), ECVF_Default );

int32 CVar_RepGraph_DormantDynamicActorsDestruction = 0;
static FAutoConsoleVariableRef CVarRepGraphDormantDynamicActorsDestruction(TEXT("Net.RepGraph.DormantDynamicActorsDestruction"), CVar_RepGraph_DormantDynamicActorsDestruction, TEXT(""), ECVF_Default );

REPGRAPH_DEVCVAR_SHIPCONST(int32, "Net.RepGraph.LogNetDormancyDetails", CVar_RepGraph_LogNetDormancyDetails, 0, "Logs actors that are removed from the replication graph/nodes.");
REPGRAPH_DEVCVAR_SHIPCONST(int32, "Net.RepGraph.LogActorRemove", CVar_RepGraph_LogActorRemove, 0, "Logs actors that are removed from the replication graph/nodes.");
REPGRAPH_DEVCVAR_SHIPCONST(int32, "Net.RepGraph.LogActorAdd", CVar_RepGraph_LogActorAdd, 0, "Logs actors that are added to replication graph/nodes.");
REPGRAPH_DEVCVAR_SHIPCONST(int32, "Net.RepGraph.Verify", CVar_RepGraph_Verify, 0, "Additional, slow, verification is done on replication graph nodes. Guards against: invalid actors and dupes");
REPGRAPH_DEVCVAR_SHIPCONST(int32, "Net.RepGraph.DisableBandwithLimit", CVar_RepGraph_DisableBandwithLimit, 0, "Disables the IsNetReady() check, effectively replicating all actors that want to replicate to each connection.");

REPGRAPH_DEVCVAR_SHIPCONST(int32, "Net.RepGraph.TrickleDistCullOnDormanyNodes", CVar_RepGraph_TrickleDistCullOnDormanyNodes, 1, "Actors in a dormancy node that are distance culled will trickle through as dormancy node empties");
REPGRAPH_DEVCVAR_SHIPCONST(int32, "Net.RepGraph.EnableRPCSendPolicy", CVar_RepGraph_EnableRPCSendPolicy, 1, "Enables RPC send policy (e.g, force certain functions to send immediately rather than be queued)");
REPGRAPH_DEVCVAR_SHIPCONST(int32, "Net.RepGraph.EnableFastSharedPath", CVar_RepGraph_EnableFastSharedPath, 1, "Enables FastShared replication path for lists with EActorRepListTypeFlags::FastShared flag");
REPGRAPH_DEVCVAR_SHIPCONST(int32, "Net.RepGraph.EnableDynamicAllocationWarnings", CVar_RepGraph_EnableDynamicAllocationWarnings, 1, "Enables debug information whenever RepGraph needs to allocate new Actor Lists.");

DECLARE_STATS_GROUP(TEXT("ReplicationDriver"), STATGROUP_RepDriver, STATCAT_Advanced);
DECLARE_DWORD_COUNTER_STAT(TEXT("Rep Actor List Dupes"), STAT_NetRepActorListDupes, STATGROUP_RepDriver);
DECLARE_DWORD_COUNTER_STAT(TEXT("Actor Channels Opened"), STAT_NetActorChannelsOpened, STATGROUP_RepDriver);
DECLARE_DWORD_COUNTER_STAT(TEXT("Actor Channels Closed"), STAT_NetActorChannelsClosed, STATGROUP_RepDriver);
DECLARE_DWORD_COUNTER_STAT(TEXT("Num Processed Connections"), STAT_NumProcessedConnections, STATGROUP_RepDriver);

CSV_DEFINE_CATEGORY(ReplicationGraphMS, WITH_SERVER_CODE);
CSV_DEFINE_CATEGORY(ReplicationGraphKBytes, WITH_SERVER_CODE);
CSV_DEFINE_CATEGORY(ReplicationGraphChannelsOpened, WITH_SERVER_CODE);
CSV_DEFINE_CATEGORY(ReplicationGraphNumReps, WITH_SERVER_CODE);

// Helper CVar for debugging. Set this string to conditionally log/breakpoint various points in the repgraph pipeline. Useful for bugs like "why is this actor channel closing"
static TAutoConsoleVariable<FString> CVarRepGraphConditionalBreakpointActorName(TEXT("Net.RepGraph.ConditionalBreakpointActorName"), TEXT(""), TEXT(""), ECVF_Default );

// Variable that can be programatically set to a specific actor/connection 
FActorConnectionPair DebugActorConnectionPair;

FORCEINLINE bool RepGraphConditionalActorBreakpoint(AActor* Actor, UNetConnection* NetConnection)
{
#if !(UE_BUILD_SHIPPING || UE_BUILD_TEST)
	if (CVarRepGraphConditionalBreakpointActorName.GetValueOnGameThread().Len() > 0 && GetNameSafe(Actor).Contains(CVarRepGraphConditionalBreakpointActorName.GetValueOnGameThread()))
	{
		return true;
	}

	// Alternatively, DebugActorConnectionPair can be set by code to catch a specific actor/connection pair 
	if (DebugActorConnectionPair.Actor.Get() == Actor && (DebugActorConnectionPair.Connection == nullptr || DebugActorConnectionPair.Connection == NetConnection ))
	{
		return true;
	}
#endif
	return false;
}

// CVar that can be set to catch actor channel open/closing problems. This catches if we open/close actor channels for the same actor/connection pair too many times.
REPGRAPH_DEVCVAR_SHIPCONST(int32, "Net.RepGraph.ActorChannelWarnThreshold", CVar_RepGraph_WarnThreshold, 0, "");
TMap<FActorConnectionPair, int32> ActorChannelCreateCounter;
TMap<FActorConnectionPair, int32> ActorChannelDestroyCounter;

static TAutoConsoleVariable<FString> CVarRepGraphConditionalPairActorName(TEXT("Net.RepGraph.ConditionalPairName"), TEXT(""), TEXT(""), ECVF_Default );
void UpdateActorConnectionCounter(AActor* InActor, UNetConnection* InConnection, TMap<FActorConnectionPair, int32>& Counter)
{
#if !(UE_BUILD_SHIPPING || UE_BUILD_TEST)
	if (CVar_RepGraph_WarnThreshold <= 0)
	{
		return;
	}

	if (CVarRepGraphConditionalPairActorName.GetValueOnGameThread().Len() > 0 && !GetNameSafe(InActor).Contains(CVarRepGraphConditionalPairActorName.GetValueOnGameThread()))
	{
		return;
	}

	if (DebugActorConnectionPair.Actor.IsValid() == false)
	{
		int32& Count = Counter.FindOrAdd( FActorConnectionPair(InActor, InConnection) );
		Count++;
		if (Count > CVar_RepGraph_WarnThreshold)
		{
			UE_LOG(LogReplicationGraph, Warning, TEXT("Setting WARN Pair: %s - %s"), *GetPathNameSafe(InActor), *InConnection->Describe());
			DebugActorConnectionPair = FActorConnectionPair(InActor, InConnection);
		}
	}
#endif
}

// --------------------------------------------------------------------------------------------------------------------------------------------
// --------------------------------------------------------------------------------------------------------------------------------------------
// --------------------------------------------------------------------------------------------------------------------------------------------

TFunction<void(int32)> UReplicationGraph::OnListRequestExceedsPooledSize;

UReplicationGraph::UReplicationGraph()
{
	ReplicationConnectionManagerClass = UNetReplicationGraphConnection::StaticClass();
	GlobalActorChannelFrameNumTimeout = 2;

	if (!HasAnyFlags(RF_ClassDefaultObject))
	{
		GraphGlobals = MakeShared<FReplicationGraphGlobalData>();
		GraphGlobals->GlobalActorReplicationInfoMap = &GlobalActorReplicationInfoMap;
		GraphGlobals->ReplicationGraph = this;
	}

	// Rebindable function for handling rep list requests that exceed preallocated pool size
#if !(UE_BUILD_SHIPPING || UE_BUILD_TEST)
	if (!OnListRequestExceedsPooledSize)
	{
		OnListRequestExceedsPooledSize = [](int32 NewExpectedSize)
		{
			if (CVar_RepGraph_EnableDynamicAllocationWarnings)
			{
				FReplicationGraphDebugInfo DebugInfo(*GLog);
				DebugInfo.Flags = FReplicationGraphDebugInfo::ShowNativeClasses;

				for (TObjectIterator<UReplicationGraph> It; It; ++It)
				{
					It->LogGraph(DebugInfo);
				}

				ensureAlwaysMsgf(false, TEXT("Very large replication list size requested. NewExpectedSize: %d"), NewExpectedSize);
			}
		};
	}
#endif
}

void UReplicationGraph::InitForNetDriver(UNetDriver* InNetDriver)
{
	NetDriver = InNetDriver;

	InitGlobalActorClassSettings();
	InitGlobalGraphNodes();

	for (UNetConnection* ClientConnection : NetDriver->ClientConnections)
	{
		AddClientConnection(ClientConnection);
	}
}

void UReplicationGraph::InitNode(UReplicationGraphNode* Node)
{
	Node->Initialize(GraphGlobals);

	if (Node->GetRequiresPrepareForReplication())
	{
		PrepareForReplicationNodes.Add(Node);
	}
}

void UReplicationGraph::InitGlobalActorClassSettings()
{
	// AInfo and APlayerControllers have no world location, so distance scaling should always be 0
	FClassReplicationInfo NonSpatialClassInfo;
	NonSpatialClassInfo.DistancePriorityScale = 0.f;

	GlobalActorReplicationInfoMap.SetClassInfo( AInfo::StaticClass(), NonSpatialClassInfo );
	GlobalActorReplicationInfoMap.SetClassInfo( APlayerController::StaticClass(), NonSpatialClassInfo );

	RPC_Multicast_OpenChannelForClass.Reset();
	RPC_Multicast_OpenChannelForClass.Set(AActor::StaticClass(), true); // Open channels for multicast RPCs by default
}

void UReplicationGraph::InitGlobalGraphNodes()
{
	// TODO: We should come up with a basic/default implementation for people to use to model
}

void UReplicationGraph::InitConnectionGraphNodes(UNetReplicationGraphConnection* ConnectionManager)
{
	// This handles tear off actors. Child classes should call Super::InitConnectionGraphNodes.
	ConnectionManager->TearOffNode = CreateNewNode<UReplicationGraphNode_TearOff_ForConnection>();
	ConnectionManager->AddConnectionGraphNode(ConnectionManager->TearOffNode);
}

void UReplicationGraph::AddGlobalGraphNode(UReplicationGraphNode* GraphNode)
{
	GlobalGraphNodes.Add(GraphNode);
}

void UReplicationGraph::AddConnectionGraphNode(UReplicationGraphNode* GraphNode, UNetReplicationGraphConnection* ConnectionManager)
{
	ConnectionManager->AddConnectionGraphNode(GraphNode);
}

void UReplicationGraph::RemoveConnectionGraphNode(UReplicationGraphNode* GraphNode, UNetReplicationGraphConnection* ConnectionManager)
{
	ConnectionManager->RemoveConnectionGraphNode(GraphNode);
}

UNetReplicationGraphConnection* UReplicationGraph::FindOrAddConnectionManager(UNetConnection* NetConnection)
{
	FScopeLogTime SLT( TEXT( "UReplicationGraph::FindOrAddConnectionManager(" ), nullptr, FScopeLogTime::ScopeLog_Milliseconds );

	// Could use an acceleration map if necessary
	RG_QUICK_SCOPE_CYCLE_COUNTER(UReplicationGraph_FindConnectionManager)
	for (UNetReplicationGraphConnection* ConnManager : Connections)
	{
		if (ConnManager->NetConnection == NetConnection)
		{
			return ConnManager;
		}
	}

	for (UNetReplicationGraphConnection* ConnManager : PendingConnections)
	{
		if (ConnManager->NetConnection == NetConnection)
		{
			return ConnManager;
		}
	}

	// We dont have one yet, create one but put it in the pending list. ::AddClientConnection *should* be called soon!
	UNetReplicationGraphConnection* NewManager = CreateClientConnectionManagerInternal(NetConnection);
	PendingConnections.Add(NewManager);
	return NewManager;
}

void UReplicationGraph::AddClientConnection(UNetConnection* NetConnection)
{
	//FScopeLogTime SLT( TEXT( "UReplicationGraph::AddClientConnection" ), nullptr, FScopeLogTime::ScopeLog_Milliseconds );

	// We may have already created a manager for this connection in the pending list
	for (int32 i=PendingConnections.Num()-1; i >= 0; --i)
	{
		if (UNetReplicationGraphConnection* ConnManager = PendingConnections[i])
		{
			if (ConnManager->NetConnection == NetConnection)
			{
				PendingConnections.RemoveAtSwap(i, 1, false);
				Connections.Add(ConnManager);
				return;
			}
		}
	}

	// Create it
	Connections.Add(CreateClientConnectionManagerInternal(NetConnection));
}

UNetReplicationGraphConnection* UReplicationGraph::CreateClientConnectionManagerInternal(UNetConnection* Connection)
{
	repCheckf(Connection->GetReplicationConnectionDriver() == nullptr, TEXT("Connection %s on NetDriver %s already has a ReplicationConnectionDriver %s"), *GetNameSafe(Connection), *GetNameSafe(Connection->Driver), *Connection->GetReplicationConnectionDriver()->GetName() );

	// Create the object
	UNetReplicationGraphConnection* NewConnectionManager = NewObject<UNetReplicationGraphConnection>(this, ReplicationConnectionManagerClass.Get());

	// Give it an ID
	NewConnectionManager->ConnectionId = Connections.Num() + PendingConnections.Num();

	// Initialize it with us
	NewConnectionManager->InitForGraph(this);

	// Associate NetConnection with it
	NewConnectionManager->InitForConnection(Connection);

	// Create Graph Nodes for this specific connection
	InitConnectionGraphNodes(NewConnectionManager);

	return NewConnectionManager;
}

void UReplicationGraph::RemoveClientConnection(UNetConnection* NetConnection)
{
	int32 ConnectionId = 0;
	bool bFound = false;

	// Remove the RepGraphConnection associated with this NetConnection. Also update ConnectionIds to stay compact.
	auto UpdateList = [&](TArray<UNetReplicationGraphConnection*> List)
	{
		for (int32 idx=0; idx < Connections.Num(); ++idx)
		{
			UNetReplicationGraphConnection* ConnectionManager = Connections[idx];
			repCheck(ConnectionManager);

			if (ConnectionManager->NetConnection == NetConnection)
			{
				ensure(!bFound);
				Connections.RemoveAtSwap(idx, 1, false);
				bFound = true;
			}
			else
			{
				ConnectionManager->ConnectionId = ConnectionId++;
			}
		}
	};

	UpdateList(Connections);
	UpdateList(PendingConnections);

	if (!bFound)
	{
		// At least one list should have found the connection
		UE_LOG(LogReplicationGraph, Warning, TEXT("UReplicationGraph::RemoveClientConnection could not find connection in Connection (%d) or PendingConnections (%d) lists"), *GetNameSafe(NetConnection), Connections.Num(), PendingConnections.Num());
	}
}

void UReplicationGraph::SetRepDriverWorld(UWorld* InWorld)
{
	if (GraphGlobals.IsValid())
	{
		GraphGlobals->World = InWorld;
	}
}

void UReplicationGraph::InitializeActorsInWorld(UWorld* InWorld)
{
	check(GraphGlobals.IsValid());
	checkf(GraphGlobals->World == InWorld, TEXT("UReplicationGraph::InitializeActorsInWorld world mismatch. %s vs %s"), *GetPathNameSafe(GraphGlobals->World), *GetPathNameSafe(InWorld));

	if (InWorld)
	{
		if (InWorld->AreActorsInitialized())
		{
			InitializeForWorld(InWorld);
		}
		else
		{
			// World isn't initialized yet. This happens when launching into a map directly from command line
			InWorld->OnActorsInitialized.AddLambda([&](const UWorld::FActorsInitializedParams& P)
			{
				this->InitializeForWorld(P.World);
			});
		}
	}
}

void UReplicationGraph::InitializeForWorld(UWorld* World)
{
	ActiveNetworkActors.Reset();
	GlobalActorReplicationInfoMap.ResetActorMap();

	for (UReplicationGraphNode* Manager : GlobalGraphNodes)
	{
		Manager->NotifyResetAllNetworkActors();
	}
	
	if (World)
	{
		for (FActorIterator Iter(World); Iter; ++Iter)
		{
			AActor* Actor = *Iter;
			if (Actor != nullptr && !Actor->IsPendingKill() && ULevel::IsNetActor(Actor))
			{
				AddNetworkActor(Actor);
			}
		}
	}
}

void UReplicationGraph::AddNetworkActor(AActor* Actor)
{
	RG_QUICK_SCOPE_CYCLE_COUNTER(UReplicationGraph_AddNetworkActor);

	if (IsActorValidForReplicationGather(Actor) == false)
	{
		return;
	}

	bool bWasAlreadyThere = false;
	ActiveNetworkActors.Add(Actor, &bWasAlreadyThere);
	if (bWasAlreadyThere)
	{
		// Guarding against double adds
		return;
	}

	// Create global rep info	
	FGlobalActorReplicationInfo& GlobalInfo = GlobalActorReplicationInfoMap.Get(Actor);
	GlobalInfo.bWantsToBeDormant = Actor->NetDormancy > DORM_Awake;

	RouteAddNetworkActorToNodes(FNewReplicatedActorInfo(Actor), GlobalInfo);
}


void UReplicationGraph::RouteAddNetworkActorToNodes(const FNewReplicatedActorInfo& ActorInfo, FGlobalActorReplicationInfo& GlobalInfo)
{
	// The base implementation just routes to every global node. Subclasses will want a more direct routing function where possible.
	for (UReplicationGraphNode* Node : GlobalGraphNodes)
	{
		Node->NotifyAddNetworkActor(ActorInfo);
	}
}

void UReplicationGraph::RemoveNetworkActor(AActor* Actor)
{
	RG_QUICK_SCOPE_CYCLE_COUNTER(UReplicationGraph_RemoveNetworkActor);

	if (ActiveNetworkActors.Remove(Actor) == 0)
	{
		// Guarding against double removes
		return;
	}

	// Tear off actors have already been removed from the nodes, so we don't need to route them again.
	if (Actor->GetTearOff() == false)
	{
		UE_CLOG(CVar_RepGraph_LogActorRemove>0, LogReplicationGraph, Display, TEXT("UReplicationGraph::RemoveNetworkActor %s"), *Actor->GetFullName());
		RouteRemoveNetworkActorToNodes(FNewReplicatedActorInfo(Actor));
	}

	GlobalActorReplicationInfoMap.Remove(Actor);

	for (UNetReplicationGraphConnection* ConnectionManager : Connections)
	{
		ConnectionManager->ActorInfoMap.RemoveActor(Actor);
	}
}

void UReplicationGraph::RouteRemoveNetworkActorToNodes(const FNewReplicatedActorInfo& ActorInfo)
{
	// The base implementation just routes to every global node. Subclasses will want a more direct routing function where possible.
	for (UReplicationGraphNode* Node : GlobalGraphNodes)
	{
		Node->NotifyRemoveNetworkActor(ActorInfo);
	}
}

void UReplicationGraph::ForceNetUpdate(AActor* Actor)
{
	if (FGlobalActorReplicationInfo* RepInfo = GlobalActorReplicationInfoMap.Find(Actor))
	{
		RepInfo->ForceNetUpdateFrame = ReplicationGraphFrame;
		RepInfo->Events.ForceNetUpdate.Broadcast(Actor, *RepInfo);
	}
}

void UReplicationGraph::FlushNetDormancy(AActor* Actor, bool bWasDormInitial)
{
	RG_QUICK_SCOPE_CYCLE_COUNTER(UReplicationGraph_FlushNetDormancy);

	if (Actor->IsActorInitialized() == false)
	{
		UE_CLOG(CVar_RepGraph_LogActorAdd > 0, LogReplicationGraph, Display, TEXT("UReplicationGraph::FlushNetDormancy called on %s but not fully initiailized yet. Discarding."), *Actor->GetPathName());
		return;
	}

	FGlobalActorReplicationInfo& GlobalInfo = GlobalActorReplicationInfoMap.Get(Actor);
	const bool bNewWantsToBeDormant = (Actor->NetDormancy > DORM_Awake);

	UE_CLOG(CVar_RepGraph_LogNetDormancyDetails > 0, LogReplicationGraph, Display, TEXT("UReplicationGraph::FlushNetDormancy %s. Old WantsToBeDormant: %d. New WantsToBeDormant: %d"), *Actor->GetPathName(), GlobalInfo.bWantsToBeDormant, bNewWantsToBeDormant);

	if (GlobalInfo.bWantsToBeDormant != bNewWantsToBeDormant)
	{
		UE_LOG(LogReplicationGraph, Verbose, TEXT("UReplicationGraph::FlushNetDormancy %s. WantsToBeDormant is changing (%d -> %d) from a Flush! We expect NotifyActorDormancyChange to be called first."), *Actor->GetPathName(), (bool)GlobalInfo.bWantsToBeDormant, bNewWantsToBeDormant);
		GlobalInfo.bWantsToBeDormant = Actor->NetDormancy > DORM_Awake;
	}

	if (GlobalInfo.bWantsToBeDormant == false)
	{
		// This actor doesn't want to be dormant. Suppress the Flush call into the nodes. This is to prevent wasted work since the AActor code calls NotifyActorDormancyChange then Flush always.
		return;
	}

	if (ReplicationGraphFrame == GlobalInfo.LastFlushNetDormancyFrame)
	{
		// We already did this work this frame, we can early out
		return;
	}

	GlobalInfo.LastFlushNetDormancyFrame = ReplicationGraphFrame;


	if (bWasDormInitial)
	{
		AddNetworkActor(Actor);
	}
	else
	{
		GlobalInfo.Events.DormancyFlush.Broadcast(Actor, GlobalInfo);

		// Stinks to have to iterate through like this, especially when net driver is doing a similar thing.
		// Dormancy should probably be rewritten.
		for (UNetReplicationGraphConnection* ConnectionManager: Connections)
		{
			if (FConnectionReplicationActorInfo* Info = ConnectionManager->ActorInfoMap.Find(Actor))
			{
				Info->bDormantOnConnection = false;
			}
		}
	}
}

void UReplicationGraph::NotifyActorTearOff(AActor* Actor)
{
	// All connections that currently have a channel for the actor will put this actor on their TearOffNode.
	for (UNetReplicationGraphConnection* ConnectionManager: Connections)
	{
		if (FConnectionReplicationActorInfo* Info = ConnectionManager->ActorInfoMap.Find(Actor))
		{
			UActorChannel* Channel = Info->Channel;
			if (Channel && Channel->Actor)
			{
				Info->bTearOff = true; // Tells ServerReplicateActors to close the channel the next time this replicates
				ConnectionManager->TearOffNode->NotifyTearOffActor(Actor, Info->LastRepFrameNum); // Tells this connection to gather this actor (until it replicates again)
			}
		}
	}

	// Remove the actor from the rest of the graph. The tear off node will add it from here.
	RouteRemoveNetworkActorToNodes(FNewReplicatedActorInfo(Actor));
}

void UReplicationGraph::NotifyActorFullyDormantForConnection(AActor* Actor, UNetConnection* Connection)
{
	RG_QUICK_SCOPE_CYCLE_COUNTER(UReplicationGraph_NotifyActorFullyDormantForConnection);

	// This is kind of bad but unavoidable. Possibly could use acceleration map (actor -> connections) but that would be a pain to maintain.
	for (UNetReplicationGraphConnection* ConnectionManager: Connections)
	{
		if (ConnectionManager->NetConnection == Connection)
		{			
			if (FConnectionReplicationActorInfo* Info = ConnectionManager->ActorInfoMap.Find(Actor))
			{
				Info->bDormantOnConnection = true;
			}
			break;
		}
	}
}

void UReplicationGraph::NotifyActorDormancyChange(AActor* Actor, ENetDormancy OldDormancyState)
{
	RG_QUICK_SCOPE_CYCLE_COUNTER(UReplicationGraph_NotifyActorDormancyChange);

	FGlobalActorReplicationInfo& GlobalInfo = GlobalActorReplicationInfoMap.Get(Actor);
	ENetDormancy CurrentDormancy = Actor->NetDormancy;

	UE_CLOG(CVar_RepGraph_LogNetDormancyDetails > 0, LogReplicationGraph, Display, TEXT("UReplicationGraph::NotifyActorDormancyChange %s. Old WantsToBeDormant: %d. New WantsToBeDormant: %d"), *Actor->GetPathName(), GlobalInfo.bWantsToBeDormant, CurrentDormancy > DORM_Awake ? 1 : 0);

	const bool bOldWantsToBeDormant = OldDormancyState > DORM_Awake;
	const bool bNewWantsToBeDormant = CurrentDormancy > DORM_Awake;

	GlobalInfo.bWantsToBeDormant = bNewWantsToBeDormant;
	GlobalInfo.Events.DormancyChange.Broadcast(Actor, GlobalInfo, CurrentDormancy, OldDormancyState);

	// Is the actor coming out of dormancy via changing its dormancy state?
	if (!bNewWantsToBeDormant && bOldWantsToBeDormant)
	{
		// Since the actor will now be in a non dormant state, calls to FlushNetDormancy will be be suppressed.
		// So we need to clear the per-connection dormancy bool here, since the one in FlushNetDormancy won't do it.
		for (UNetReplicationGraphConnection* ConnectionManager: Connections)
		{
			if (FConnectionReplicationActorInfo* Info = ConnectionManager->ActorInfoMap.Find(Actor))
			{
				Info->bDormantOnConnection = false;
			}
		}
	}
}

FORCEINLINE bool ReadyForNextReplication(FConnectionReplicationActorInfo& ConnectionData, FGlobalActorReplicationInfo& GlobalData, const uint32 FrameNum)
{
	return (ConnectionData.NextReplicationFrameNum <= FrameNum || GlobalData.ForceNetUpdateFrame > ConnectionData.LastRepFrameNum);
}

FORCEINLINE bool ReadyForNextReplication_FastPath(FConnectionReplicationActorInfo& ConnectionData, FGlobalActorReplicationInfo& GlobalData, const uint32 FrameNum)
{
	return (ConnectionData.FastPath_NextReplicationFrameNum <= FrameNum || GlobalData.ForceNetUpdateFrame > ConnectionData.FastPath_LastRepFrameNum);
}

// ----------------------------------------------------------------------------------------------------------------------------------------------------------------------------------------------------------------------------------------------
// ----------------------------------------------------------------------------------------------------------------------------------------------------------------------------------------------------------------------------------------------
// ----------------------------------------------------------------------------------------------------------------------------------------------------------------------------------------------------------------------------------------------
//	Server Replicate Actors
// ----------------------------------------------------------------------------------------------------------------------------------------------------------------------------------------------------------------------------------------------
// ----------------------------------------------------------------------------------------------------------------------------------------------------------------------------------------------------------------------------------------------
// ----------------------------------------------------------------------------------------------------------------------------------------------------------------------------------------------------------------------------------------------

FNativeClassAccumulator ChangeClassAccumulator;
FNativeClassAccumulator NoChangeClassAccumulator;

#if !(UE_BUILD_SHIPPING || UE_BUILD_TEST)
	bool bTrackClassReplication = false;
#else
	const bool bTrackClassReplication = false;
#endif

int32 UReplicationGraph::ServerReplicateActors(float DeltaSeconds)
{
#if !(UE_BUILD_SHIPPING || UE_BUILD_TEST)
	if (CVar_RepGraph_Pause)
	{
		return 0;
	}

	// Frequency throttling: intended for testing and PIE special case
	int32 TargetUpdatesPerSecond = CVar_RepGraph_Frequency;  // Explicit override for testing
#if WITH_EDITOR
	if ( CVar_RepGraph_Frequency <= 0 && CVar_RepGraph_Frequency_MatchTargetInPIE > 0)
	{
		if (GIsEditor && GIsPlayInEditorWorld)
		{
			// When PIE, use target server tick rate. This is not perfect but will be closer than letting rep graph tick every frame.
			TargetUpdatesPerSecond = NetDriver->NetServerMaxTickRate;
		}
	}
#endif
	const float TimeBetweenUpdates = TargetUpdatesPerSecond > 0 ? (1.f / (float)TargetUpdatesPerSecond) : 0.f;

	static float TimeLeft = TimeBetweenUpdates;
	TimeLeft -= DeltaSeconds;
	if (TimeLeft > 0.f)
	{
		return 0;
	}
	TimeLeft = TimeBetweenUpdates;
#endif
	
	SCOPED_NAMED_EVENT(UReplicationGraph_ServerReplicateActors, FColor::Green);

	++NetDriver->ReplicationFrame;	// This counter is used by RepLayout to utilize CL/serialization sharing. We must increment it ourselves, but other places can increment it too, in order to invalidate the shared state.
	const uint32 FrameNum = ReplicationGraphFrame; // This counter is used internally and drives all frame based replication logic.

	ON_SCOPE_EXIT
	{
		// We increment this after our replication has happened. If we increment at the beginning of this function, then we rep with FrameNum X, then start the next game frame with the same FrameNum X. If at the top of that frame,
		// when processing packets, ticking, etc, we get calls to TearOff, ForceNetUpdate etc which make use of ReplicationGraphFrame, they will be using a stale frame num. So we could replicate, get a server move next frame, ForceNetUpdate, but think we 
		// already replicated this frame.
		ReplicationGraphFrame++;
	};

	// -------------------------------------------------------
	//	PREPARE (Global)
	// -------------------------------------------------------

	{
		QUICK_SCOPE_CYCLE_COUNTER(NET_PrepareReplication);

		for (UReplicationGraphNode* Node : PrepareForReplicationNodes)
		{
			Node->PrepareForReplication();
		}
	}

	// -------------------------------------------------------
	// For Each Connection
	// -------------------------------------------------------
	
	FGatheredReplicationActorLists GatheredReplicationListsForConnection;

	for (UNetReplicationGraphConnection* ConnectionManager: Connections)
	{
		if (ConnectionManager->PrepareForReplication() == false)
		{
			// Connection is not ready to replicate
			continue;
		}

		UNetConnection* const NetConnection = ConnectionManager->NetConnection;
		APlayerController* const PC = NetConnection->PlayerController;
		FPerConnectionActorInfoMap& ConnectionActorInfoMap = ConnectionManager->ActorInfoMap;
		
		repCheckf(NetConnection->GetReplicationConnectionDriver() == ConnectionManager, TEXT("NetConnection %s mismatch rep driver. %s vs %s"), *GetNameSafe(NetConnection), *GetNameSafe(NetConnection->GetReplicationConnectionDriver()), *GetNameSafe(ConnectionManager));
		
		// Send ClientAdjustments (movement RPCs) do this first and never let bandwidth saturation suppress these.
		if (PC)
		{
			PC->SendClientAdjustment();
		}

		FBitWriter& ConnectionSendBuffer = NetConnection->SendBuffer;

		// --------------------------------------------------------------------------------------------------------------
		// GATHER list of ReplicationLists for this connection
		// --------------------------------------------------------------------------------------------------------------
		
		FNetViewer Viewer(NetConnection, 0.f);
		const FVector ConnectionViewLocation = Viewer.ViewLocation;
		GatheredReplicationListsForConnection.Reset();

		const FConnectionGatherActorListParameters Parameters(Viewer, *ConnectionManager, NetConnection->ClientVisibleLevelNames, FrameNum, GatheredReplicationListsForConnection);

		{
			QUICK_SCOPE_CYCLE_COUNTER(NET_ReplicateActors_GatherForConnection);

			for (UReplicationGraphNode* Node : GlobalGraphNodes)
			{
				Node->GatherActorListsForConnection(Parameters);
			}

			for (UReplicationGraphNode* Node : ConnectionManager->ConnectionGraphNodes)
			{
				Node->GatherActorListsForConnection(Parameters);
			}

			if (GatheredReplicationListsForConnection.NumLists() == 0)
			{
				// No lists were returned, kind of weird but not fatal. Early out because code below assumes at least 1 list
				UE_LOG(LogReplicationGraph, Warning, TEXT("No Replication Lists were returned for connection"));
				return 0;
			}
		}

		// --------------------------------------------------------------------------------------------------------------
		// PROCESS gathered replication lists
		// --------------------------------------------------------------------------------------------------------------
		{
			QUICK_SCOPE_CYCLE_COUNTER(NET_ReplicateActors_ProcessGatheredLists);

			ReplicateActorListsForConnection_Default(ConnectionManager, GatheredReplicationListsForConnection, Viewer);
			ReplicateActorListsForConnection_FastShared(ConnectionManager, GatheredReplicationListsForConnection, Viewer);
		}

		{
			QUICK_SCOPE_CYCLE_COUNTER(NET_ReplicateActors_PostProcessGatheredLists);

			// ------------------------------------------
			// Handle stale, no longer relevant, actor channels.
			// ------------------------------------------			
			{
				QUICK_SCOPE_CYCLE_COUNTER(NET_ReplicateActors_LookForNonRelevantChannels);

				for (auto MapIt = ConnectionActorInfoMap.CreateChannelIterator(); MapIt; ++MapIt)
				{
					FConnectionReplicationActorInfo& ConnectionActorInfo = *MapIt.Value().Get();
					UActorChannel* Channel = MapIt.Key();
					checkSlow(Channel != nullptr);
					checkSlow(ConnectionActorInfo.Channel != nullptr);
					ensureMsgf(Channel == ConnectionActorInfo.Channel, TEXT("Channel: %s ConnectionActorInfo.Channel: %s."), *(Channel ? Channel->Describe() : FString(TEXT("None"))), *(ConnectionActorInfo.Channel ? ConnectionActorInfo.Channel->Describe() : FString(TEXT("None"))));

					if (ConnectionActorInfo.ActorChannelCloseFrameNum > 0 && ConnectionActorInfo.ActorChannelCloseFrameNum <= FrameNum)
					{
						if (ConnectionActorInfo.Channel->Closing)
						{
							UE_LOG(LogReplicationGraph, Verbose, TEXT("NET_ReplicateActors_LookForNonRelevantChannels Channel %s is closing. Skipping."), *GetNameSafe(ConnectionActorInfo.Channel));
							continue;
						}

						AActor* Actor = Channel->Actor;

						if (ensureMsgf(Actor,
							TEXT("Stale Connection Actor Info with Valid Channel but Invalid Actor. RelevantTime=%f, LastUpdateTime=%f, LastRepFrameNum=%d, RepPeriod=%d, CloseFrame=%d, CurrentRepFrame=%d, bTearOff=%d, bDormant=%d, Channel=%s, State=%d"),
							Channel->RelevantTime, Channel->LastUpdateTime, ConnectionActorInfo.LastRepFrameNum, ConnectionActorInfo.ReplicationPeriodFrame, ConnectionActorInfo.ActorChannelCloseFrameNum,
							FrameNum, !!ConnectionActorInfo.bTearOff, !!ConnectionActorInfo.bDormantOnConnection, *(Channel->Describe()), static_cast<int32>(NetConnection->State)))
						{
							if (Actor->IsNetStartupActor())
								continue;

							UpdateActorConnectionCounter(Actor, Channel->Connection, ActorChannelDestroyCounter);

							//UE_CLOG(DebugConnection, LogReplicationGraph, Display, TEXT("Closing Actor Channel:0x%x 0x%X0x%X, %s %d <= %d"), ConnectionActorInfo.Channel, Actor, NetConnection, *GetNameSafe(ConnectionActorInfo.Channel->Actor), ConnectionActorInfo.ActorChannelCloseFrameNum, FrameNum);
							if (RepGraphConditionalActorBreakpoint(Actor, NetConnection))
							{
								UE_LOG(LogReplicationGraph, Display, TEXT("Closing Actor Channel due to timeout: %s. %d <= %d (%s)"), *(ConnectionActorInfo.Channel->Describe()), ConnectionActorInfo.ActorChannelCloseFrameNum, FrameNum, *NetConnection->Describe());
							}

							INC_DWORD_STAT_BY( STAT_NetActorChannelsClosed, 1 );
							ConnectionActorInfo.Channel->Close(EChannelCloseReason::Relevancy);
						}						
					}
				}
			}

			// ------------------------------------------
			// Handle Destruction Infos. These are actors that have been destroyed on the server but that we need to tell the client about.
			// ------------------------------------------
			{
				QUICK_SCOPE_CYCLE_COUNTER(NET_ReplicateActors_ReplicateDestructionInfos);
				ConnectionManager->ReplicateDestructionInfos(ConnectionViewLocation, DestructInfoMaxDistanceSquared);
			}

			// ------------------------------------------
			// Handle Dormant Destruction Infos. These are actors that are dormant but no longer relevant to the client.
			// ------------------------------------------
			{
				QUICK_SCOPE_CYCLE_COUNTER(NET_ReplicateActors_ReplicateDormantDestructionInfos);
				ConnectionManager->ReplicateDormantDestructionInfos();
			}

#if !(UE_BUILD_SHIPPING || UE_BUILD_TEST)
			{
				RG_QUICK_SCOPE_CYCLE_COUNTER(NET_ReplicateActors_ReplicateDebugActor);
				if (ConnectionManager->DebugActor)
				{
					FGlobalActorReplicationInfo& GlobalInfo = GlobalActorReplicationInfoMap.Get(ConnectionManager->DebugActor);
					FConnectionReplicationActorInfo& ActorInfo = ConnectionActorInfoMap.FindOrAdd(ConnectionManager->DebugActor);
					ReplicateSingleActor(ConnectionManager->DebugActor, ActorInfo, GlobalInfo, ConnectionActorInfoMap, NetConnection, FrameNum);
				}
			}
#endif
			
		}
	}
	
	SET_DWORD_STAT(STAT_NumProcessedConnections, Connections.Num());

	if (CVar_RepGraph_PrintTrackClassReplication)
	{
		CVar_RepGraph_PrintTrackClassReplication = 0;
		UE_LOG(LogReplicationGraph, Display, TEXT("Changed Classes: %s"), *ChangeClassAccumulator.BuildString());
		UE_LOG(LogReplicationGraph, Display, TEXT("No Change Classes: %s"), *NoChangeClassAccumulator.BuildString());
	}

	CSVTracker.EndReplicationFrame();
	return 0;
}

void UReplicationGraph::ReplicateActorListsForConnection_Default(UNetReplicationGraphConnection* ConnectionManager, FGatheredReplicationActorLists& GatheredReplicationListsForConnection, FNetViewer& Viewer)
{

#if !(UE_BUILD_SHIPPING || UE_BUILD_TEST)
	const bool bEnableFullActorPrioritizationDetails = DO_REPGRAPH_DETAILS(bEnableFullActorPrioritizationDetailsAllConnections || ConnectionManager->bEnableFullActorPrioritizationDetails);
	const bool bDoDistanceCull = (CVar_RepGraph_SkipDistanceCull == 0);
	const bool bDoCulledOnConnectionCount = (CVar_RepGraph_PrintCulledOnConnectionClasses == 1);	
	bTrackClassReplication = (CVar_RepGraph_TrackClassReplication > 0 || CVar_RepGraph_PrintTrackClassReplication > 0);
	if (!bTrackClassReplication)
	{
		ChangeClassAccumulator.Reset();
		NoChangeClassAccumulator.Reset();
	}

#else
	const bool bEnableFullActorPrioritizationDetails = false;
	const bool bDoDistanceCull = true;
	const bool bDoCulledOnConnectionCount = false;
#endif

	// Debug accumulators
	FNativeClassAccumulator DormancyClassAccumulator;
	FNativeClassAccumulator DistanceClassAccumulator;

	int32 NumGatheredListsOnConnection = 0;
	int32 NumGatheredActorsOnConnection = 0;
	int32 NumPrioritizedActorsOnConnection = 0;

	UNetConnection* const NetConnection = ConnectionManager->NetConnection;
	FPerConnectionActorInfoMap& ConnectionActorInfoMap = ConnectionManager->ActorInfoMap;
	const uint32 FrameNum = ReplicationGraphFrame;

	const FVector ConnectionViewLocation = Viewer.ViewLocation;

	// --------------------------------------------------------------------------------------------------------------
	// PRIORITIZE Gathered Actors For Connection
	// --------------------------------------------------------------------------------------------------------------
	{
		QUICK_SCOPE_CYCLE_COUNTER(NET_ReplicateActors_PrioritizeForConnection);

		// We will make a prioritized list for each item in the packet budget. (Each item may accept multiple categories. Each list has one category)
		// This means, depending on the packet budget, a gathered list could end up in multiple prioritized lists. This would not be desirable in most cases but is not explicitly forbidden.

		PrioritizedReplicationList.Reset();
		TArray<FPrioritizedRepList::FItem>* SortingArray = &PrioritizedReplicationList.Items;

		NumGatheredListsOnConnection += GatheredReplicationListsForConnection.NumLists();
				
		const float MaxDistanceScaling = PrioritizationConstants.MaxDistanceScaling;
		const uint32 MaxFramesSinceLastRep = PrioritizationConstants.MaxFramesSinceLastRep;

		for (FActorRepListRawView& List : GatheredReplicationListsForConnection.GetLists(EActorRepListTypeFlags::Default))
		{
			// Add actors from gathered list
			NumGatheredActorsOnConnection += List.Num();
			for (AActor* Actor : List)
			{
				RG_QUICK_SCOPE_CYCLE_COUNTER(Prioritize_InnerLoop);

				// -----------------------------------------------------------------------------------------------------------------
				//	Prioritize Actor for Connection: this is the main block of code for calculating a final score for this actor
				//		-This is still pretty rough. It would be nice if this was customizable per project without suffering virtual calls.
				// -----------------------------------------------------------------------------------------------------------------

				if (RepGraphConditionalActorBreakpoint(Actor, NetConnection))
				{
					UE_LOG(LogReplicationGraph, Display, TEXT("UReplicationGraph PrioritizeActor: %s"), *Actor->GetName());
				}

				FConnectionReplicationActorInfo& ConnectionData = ConnectionActorInfoMap.FindOrAdd(Actor);

				RG_QUICK_SCOPE_CYCLE_COUNTER(Prioritize_InnerLoop_ConnGlobalLookUp);

				// Skip if dormant on this connection. We want this to always be the first/quickest check.
				if (ConnectionData.bDormantOnConnection)
				{
					DO_REPGRAPH_DETAILS(PrioritizedReplicationList.GetNextSkippedDebugDetails(Actor)->bWasDormant = true);
					if (bDoCulledOnConnectionCount)
					{
						DormancyClassAccumulator.Increment(Actor->GetClass());
					}
					continue;
				}

				FGlobalActorReplicationInfo& GlobalData = GlobalActorReplicationInfoMap.Get(Actor);

				RG_QUICK_SCOPE_CYCLE_COUNTER(Prioritize_InnerLoop_PostGlobalLookUp);

				// Skip if its not time to replicate on this connection yet. We have to look at ForceNetUpdateFrame here. It would be possible to clear
				// NextReplicationFrameNum on all connections when ForceNetUpdate is called. This probably means more work overall per frame though. Something to consider.
				if (!ReadyForNextReplication(ConnectionData, GlobalData, FrameNum))
				{
					DO_REPGRAPH_DETAILS(PrioritizedReplicationList.GetNextSkippedDebugDetails(Actor)->FramesTillNextReplication = (FrameNum - ConnectionData.LastRepFrameNum));
					continue;
				}

				RG_QUICK_SCOPE_CYCLE_COUNTER(Prioritize_InnerLoop_PostReady);
							
				// Output record for full debugging. This is not used in the actual sorting/prioritization of the list, just for logging/debugging purposes
				FPrioritizedActorFullDebugDetails* DebugDetails = nullptr;
				if (DO_REPGRAPH_DETAILS(UNLIKELY(bEnableFullActorPrioritizationDetails)))
				{
					DO_REPGRAPH_DETAILS(DebugDetails = PrioritizedReplicationList.GetNextFullDebugDetails(Actor));
				}

				float AccumulatedPriority = 0.f;

				// -------------------
				// Distance Scaling
				// -------------------
				if (GlobalData.Settings.DistancePriorityScale > 0.f)
				{
					const float DistSq = (GlobalData.WorldLocation - ConnectionViewLocation).SizeSquared();

					if (bDoDistanceCull && ConnectionData.CullDistanceSquared > 0.f && DistSq > ConnectionData.CullDistanceSquared)
					{
						DO_REPGRAPH_DETAILS(PrioritizedReplicationList.GetNextSkippedDebugDetails(Actor)->DistanceCulled = FMath::Sqrt(DistSq));
						if (bDoCulledOnConnectionCount)
						{
							DistanceClassAccumulator.Increment(Actor->GetClass());
						}
						continue;
					}

					const float DistanceFactor = FMath::Clamp<float>( (DistSq) / MaxDistanceScaling, 0.f, 1.f) * GlobalData.Settings.DistancePriorityScale;
					AccumulatedPriority += DistanceFactor;
								
					if (DO_REPGRAPH_DETAILS(UNLIKELY(DebugDetails)))
					{
						DebugDetails->DistanceSq = DistSq;
						DebugDetails->DistanceFactor = DistanceFactor;
					}
				}

				RG_QUICK_SCOPE_CYCLE_COUNTER(Prioritize_InnerLoop_PostCull);

				// Update the timeout frame number here. (Since this was returned by the graph, regardless if we end up replicating or not, we bump up the timeout frame num. This has to be done here because Distance Scaling can cull the actor
				UpdateActorChannelCloseFrameNum(Actor, ConnectionData, GlobalData, FrameNum, NetConnection);

				//UE_CLOG(DebugConnection, LogReplicationGraph, Display, TEXT("0x%X0x%X ConnectionData.ActorChannelCloseFrameNum=%d on %d"), Actor, NetConnection, ConnectionData.ActorChannelCloseFrameNum, FrameNum);

				// -------------------
				// Starvation Scaling
				// -------------------
				if (GlobalData.Settings.StarvationPriorityScale > 0.f)
				{
<<<<<<< HEAD
					const uint32 FramesSinceLastRep = (FrameNum - ConnectionData.LastRepFrameNum);
					const float StarvationFactor = 1.f - FMath::Clamp<float>((float)FramesSinceLastRep / (float)MaxFramesSinceLastRep, 0.f, 1.f);
=======
					// StarvationPriorityScale = scale "Frames since last rep". E.g, 2.0 means treat every missed frame as if it were 2, etc.
					const float FramesSinceLastRep = ((float)(FrameNum - ConnectionData.LastRepFrameNum)) * GlobalData.Settings.StarvationPriorityScale;
					const float StarvationFactor = 1.f - FMath::Clamp<float>(FramesSinceLastRep / (float)MaxFramesSinceLastRep, 0.f, 1.f);
>>>>>>> f96a7c0d

					AccumulatedPriority += StarvationFactor;

					if (DO_REPGRAPH_DETAILS(UNLIKELY(DebugDetails)))
					{
						DebugDetails->FramesSinceLastRap = FramesSinceLastRep;
						DebugDetails->StarvationFactor = StarvationFactor;
					}
				}

				// ------------------------
				// Pending dormancy scaling
				// ------------------------

				// Make sure pending dormant actors that have replicated at least once are prioritized,
				// so we actually mark them dormant quickly, skip future work, and close their channels.
				// Otherwise, newly spawned or never-replicated actors may starve out existing actors trying to go dormant.
				if (GlobalData.bWantsToBeDormant && ConnectionData.LastRepFrameNum > 0)
				{
					AccumulatedPriority -= 1.5f;
				}

				// -------------------
				//	Game code priority
				// -------------------
<<<<<<< HEAD
							
				if (GlobalData.ForceNetUpdateFrame > 0)
				{
					const int32 ForceNetUpdateDelta = static_cast<int32>(GlobalData.ForceNetUpdateFrame - ConnectionData.LastRepFrameNum);
					if ( ForceNetUpdateDelta > 0 )
					{
						// Note that in legacy ForceNetUpdate did not actually bump priority. This gives us a hard coded bump if we haven't replicated since the last ForceNetUpdate frame.
						AccumulatedPriority -= 1.f;

						if (DO_REPGRAPH_DETAILS(UNLIKELY(DebugDetails)))
						{
							DebugDetails->GameCodeScaling = -1.f;
						}
=======
				
				if ( GlobalData.ForceNetUpdateFrame > ConnectionData.LastRepFrameNum )
				{
					// Note that in legacy ForceNetUpdate did not actually bump priority. This gives us a hard coded bump if we haven't replicated since the last ForceNetUpdate frame.
					AccumulatedPriority -= 1.f;

					if (DO_REPGRAPH_DETAILS(UNLIKELY(DebugDetails)))
					{
						DebugDetails->GameCodeScaling = -1.f;
>>>>>>> f96a7c0d
					}
				}
							
				SortingArray->Emplace(FPrioritizedRepList::FItem(AccumulatedPriority, Actor, &GlobalData, &ConnectionData ));
			}
		}

		{
			// Sort the merged priority list. We could potentially move this into the replicate loop below, this could potentially save use from sorting arrays that don't fit into the budget
			RG_QUICK_SCOPE_CYCLE_COUNTER(NET_ReplicateActors_PrioritizeForConnection_Sort);
			NumPrioritizedActorsOnConnection += SortingArray->Num();
			SortingArray->Sort();
		}
	}

	// --------------------------------------------------------------------------------------------------------------
	// REPLICATE Actors For Connection
	// --------------------------------------------------------------------------------------------------------------
	{
		QUICK_SCOPE_CYCLE_COUNTER(NET_ReplicateActors_ReplicateActorsForConnection);

		for (int32 ActorIdx=0; ActorIdx < PrioritizedReplicationList.Items.Num(); ++ActorIdx)
		{
			const FPrioritizedRepList::FItem& RepItem = PrioritizedReplicationList.Items[ActorIdx];

			AActor* Actor = RepItem.Actor;
			FConnectionReplicationActorInfo& ActorInfo = *RepItem.ConnectionData;

			// Always skip if we've already replicated this frame. This happens if an actor is in more than one replication list
			if (ActorInfo.LastRepFrameNum == FrameNum)
			{
				INC_DWORD_STAT_BY( STAT_NetRepActorListDupes, 1 );
				continue;
			}

			FGlobalActorReplicationInfo& GlobalActorInfo = *RepItem.GlobalData;

			int64 BitsWritten = ReplicateSingleActor(Actor, ActorInfo, GlobalActorInfo, ConnectionActorInfoMap, NetConnection, FrameNum);

			// --------------------------------------------------
			//	Update Packet Budget Tracking
			// --------------------------------------------------
					
			if (IsConnectionReady(NetConnection) == false)
			{
				// We've exceeded the budget for this category of replication list.
				RG_QUICK_SCOPE_CYCLE_COUNTER(NET_ReplicateActors_PartialStarvedActorList);
				HandleStarvedActorList(PrioritizedReplicationList, ActorIdx+1, ConnectionActorInfoMap, FrameNum);
				GNumSaturatedConnections++;
				break;
			}
		}
	}

	// Broadcast the list we just handled. This is intended to be for debugging/logging features.
	ConnectionManager->OnPostReplicatePrioritizeLists.Broadcast( ConnectionManager, &PrioritizedReplicationList);

	if (bDoCulledOnConnectionCount)
	{
		UE_LOG(LogReplicationGraph, Display, TEXT("Dormant Culled classes: %s"), *DormancyClassAccumulator.BuildString());
		UE_LOG(LogReplicationGraph, Display, TEXT("Dist Culled classes: %s"), *DistanceClassAccumulator.BuildString());
		UE_LOG(LogReplicationGraph, Display, TEXT("Saturated Connections: %d"), GNumSaturatedConnections);
		UE_LOG(LogReplicationGraph, Display, TEXT(""));

		UE_LOG(LogReplicationGraph, Display, TEXT("Gathered Lists: %d Gathered Actors: %d  PrioritizedActors: %d"), NumGatheredListsOnConnection, NumGatheredActorsOnConnection, NumPrioritizedActorsOnConnection);
		UE_LOG(LogReplicationGraph, Display, TEXT("Connection Loaded Streaming Levels: %d"), NetConnection->ClientVisibleLevelNames.Num());
	}
}

struct FScopedQueuedBits
{
	FScopedQueuedBits(int32& InQueuedBits, int32& InTotalBits) : QueuedBits(InQueuedBits), TotalBits(InTotalBits) { }
	~FScopedQueuedBits() { QueuedBits -= TotalBits; }
	int32& QueuedBits;
	int32& TotalBits;
};

// Tracks total bits/cpu and pushes to the CSV profiler

struct FScopedFastPathTracker
{
	FScopedFastPathTracker(UClass* InActorClass, FReplicationGraphCSVTracker& InTracker, int32& InBitsWritten) 
#if CSV_PROFILER
		: ActorClass(InActorClass), Tracker(InTracker), BitsWritten(InBitsWritten)
#endif
	{

#if CSV_PROFILER
#if STATS
		bEnabled = true;
#else
		bEnabled = FCsvProfiler::Get()->IsCapturing();
#endif
		if (bEnabled)
		{
			StartTime = FPlatformTime::Seconds();
		}
#endif
	}

#if CSV_PROFILER
	~FScopedFastPathTracker()
	{
		if (bEnabled)
		{
			const double FinalTime = FPlatformTime::Seconds() - StartTime;
			Tracker.PostFastPathReplication(ActorClass, FinalTime, BitsWritten);
		}
	}

	UClass* ActorClass;
	FReplicationGraphCSVTracker& Tracker;
	double StartTime;
	int32& BitsWritten;
	bool bEnabled;
#endif
};


void UReplicationGraph::ReplicateActorListsForConnection_FastShared(UNetReplicationGraphConnection* ConnectionManager, FGatheredReplicationActorLists& GatheredReplicationListsForConnection, FNetViewer& Viewer)
{
	if(CVar_RepGraph_EnableFastSharedPath == false)
	{
		return;
	}

	if (GatheredReplicationListsForConnection.ContainsLists(EActorRepListTypeFlags::FastShared) == false)
	{
		return;
	}

	FPerConnectionActorInfoMap& ConnectionActorInfoMap = ConnectionManager->ActorInfoMap;
	UNetConnection* const NetConnection = ConnectionManager->NetConnection;
	const uint32 FrameNum = ReplicationGraphFrame;
	const FVector ConnectionViewLocation = Viewer.ViewLocation;
	const FVector ConnectionViewDir = Viewer.ViewDir;
	const float FastSharedDistanceRequirementPct = FastSharedPathConstants.DistanceRequirementPct;
	const int64 MaxBits = FastSharedPathConstants.MaxBitsPerFrame;
	const int32 StartIdx = FrameNum * FastSharedPathConstants.ListSkipPerFrame;

	int32 TotalBitsWritten = 0;

	// Fast shared path "doesn't count" towards our normal net send rate. This will subtract the bits we send in this function out of the queued bits on net connection.
	// This really isn't ideal. We want to have better ways of tracking and limiting network traffic. This feels pretty hacky in implementation but conceptually is good.
	FScopedQueuedBits ScopedQueuedBits(NetConnection->QueuedBits, TotalBitsWritten);

	TArray< FActorRepListRawView>& GatheredLists = GatheredReplicationListsForConnection.GetLists(EActorRepListTypeFlags::FastShared);
	for (int32 ListIdx=0; ListIdx < GatheredLists.Num(); ++ListIdx)
	{
		FActorRepListRawView& List = GatheredLists[(ListIdx + FrameNum) % GatheredLists.Num()];
		for (int32 i=0; i < List.Num(); ++i)
		{
			// Round robin through the list over multiple frames. We want to avoid sorting this list based on 'time since last rep'. This is a good balance
			AActor* Actor = List[(i + StartIdx) % List.Num()];

			int32 BitsWritten = 0;

			if (RepGraphConditionalActorBreakpoint(Actor, NetConnection))
			{
				UE_LOG(LogReplicationGraph, Display, TEXT("UReplicationGraph FastShared Path Replication: %s"), *Actor->GetName());
			}

			FConnectionReplicationActorInfo& ConnectionData = ConnectionActorInfoMap.FindOrAdd(Actor);

			// Don't fast path rep if we already repped in the default path this frame
			if (UNLIKELY(ConnectionData.LastRepFrameNum == FrameNum))
			{
				continue;
			}

			if (UNLIKELY(ConnectionData.bTearOff))
			{
				continue;
			}

			// Actor channel must already be established to rep fast path
			UActorChannel* ActorChannel = ConnectionData.Channel;
			if (ActorChannel == nullptr || ActorChannel->Closing)
			{
				continue;
			}

			FGlobalActorReplicationInfo& GlobalActorInfo = GlobalActorReplicationInfoMap.Get(Actor);
			if (GlobalActorInfo.Settings.FastSharedReplicationFunc == nullptr)
			{
				// This actor does not support fastshared replication
				// FIXME: we should avoid this by keeping these actors on separate lists
				continue;
			}

			// Simple dot product rejection: only fast rep actors in front of this connection
			const FVector DirToActor = GlobalActorInfo.WorldLocation - ConnectionViewLocation;
			if (FVector::DotProduct(DirToActor, ConnectionViewDir) < 0.f)
			{
				continue;
			}

			// Simple distance cull
			const float DistSq = DirToActor.SizeSquared();
			if (DistSq > (ConnectionData.CullDistanceSquared * FastSharedDistanceRequirementPct))
			{
				continue;
			}
<<<<<<< HEAD

			BitsWritten = (int32)ReplicateSingleActor_FastShared(Actor, ConnectionData, GlobalActorInfo, NetConnection, FrameNum);
			TotalBitsWritten += BitsWritten;

#if !(UE_BUILD_SHIPPING || UE_BUILD_TEST)
			static bool SkipCheck = false;
			if (SkipCheck)
			{
				continue;
			}
#endif
			if (TotalBitsWritten > MaxBits)
			{
				GNumSaturatedConnections++;
				return;
			}
		}
	}
}


REPGRAPH_DEVCVAR_SHIPCONST(int32, "Net.RepGraph.FastShared.ForceFull", CVar_RepGraph_FastShared_ForceFull, 0, "Redirects calls to ReplicateSingleActor_FastShared to ReplicateSingleActor");

int64 UReplicationGraph::ReplicateSingleActor_FastShared(AActor* Actor, FConnectionReplicationActorInfo& ConnectionData, FGlobalActorReplicationInfo& GlobalActorInfo, UNetConnection* NetConnection, const uint32 FrameNum)
{
	// No matter what we consider this FastShared rep to happen. Even if the actor doesn't produce a bunch or its empty or stale, etc. We still consider this replication to have happened
	// for high level frequency purposes (E.g, UReplicationGraphNode_DynamicSpatialFrequency). But we want to do the update at the end of this function, not at the top since it can early out
	// if the actor doesn't produce a new bunch and this connection already got the last bunch produced.
	ON_SCOPE_EXIT
	{
		ConnectionData.FastPath_LastRepFrameNum = FrameNum;
		ConnectionData.FastPath_NextReplicationFrameNum = FrameNum + ConnectionData.FastPath_ReplicationPeriodFrame;
	};
	
	if (CVar_RepGraph_FastShared_ForceFull > 0)
	{
		return ReplicateSingleActor(Actor, ConnectionData, GlobalActorInfo, FindOrAddConnectionManager(NetConnection)->ActorInfoMap, NetConnection, FrameNum);
	}

	int32 BitsWritten = 0;
	FScopedFastPathTracker ScopedTracker(Actor->GetClass(), CSVTracker, BitsWritten);	// Track time and bandwidth for this class	

	UActorChannel* ActorChannel = ConnectionData.Channel;

	// Actor channel must already be established to rep fast path
	if (ActorChannel == nullptr || ActorChannel->Closing)
	{
		return 0;
	}

	// Allocate the shared bunch if it hasn't been already
	if (GlobalActorInfo.FastSharedReplicationInfo.IsValid() == false)
	{
		GlobalActorInfo.FastSharedReplicationInfo = MakeUnique<FFastSharedReplicationInfo>();
	}
	FOutBunch& OutBunch = GlobalActorInfo.FastSharedReplicationInfo->Bunch;

	// Update the shared bunch if its out of date
	if (GlobalActorInfo.FastSharedReplicationInfo->LastAttemptBuildFrameNum < FrameNum)
	{
		GlobalActorInfo.FastSharedReplicationInfo->LastAttemptBuildFrameNum = FrameNum;

		if (GlobalActorInfo.Settings.FastSharedReplicationFunc == nullptr)
		{
#if !(UE_BUILD_SHIPPING)
			static TSet<FObjectKey> WarnedClasses;
			if (WarnedClasses.Contains(FObjectKey(Actor->GetClass())) == false)
			{
				WarnedClasses.Add(FObjectKey(Actor->GetClass()));
				UE_LOG(LogReplicationGraph, Warning, TEXT("::ReplicateSingleActor_FastShared called on %s (%s) when it doesn't have a FastSharedReplicationFunc defined, skipping actor. This is ineffecient."), *GetPathNameSafe(Actor), *Actor->GetClass()->GetName());
			}
#endif
			return 0;
		}

		// Make shared thing
		FastSharedReplicationBunch = &OutBunch;
		FastSharedReplicationChannel = ActorChannel;

		// Calling this function *should* result in an RPC call that we trap and fill out FastSharedReplicationBunch. See UReplicationGraph::ProcessRemoteFunction
		if (GlobalActorInfo.Settings.FastSharedReplicationFunc(Actor) == false)
		{
			// Something failed and we don't want to fast replicate. We wont check again this frame
			FastSharedReplicationBunch = nullptr;
			FastSharedReplicationChannel = nullptr;
			return 0;
		}

		
		if (FastSharedReplicationBunch == nullptr)
		{
			// A new bunch was produced this frame. (FastSharedReplicationBunch is cleared in ::ProcessRemoteFunction)
			GlobalActorInfo.FastSharedReplicationInfo->LastBunchBuildFrameNum = FrameNum;
		}
		else
		{
			// A new bunch was not produced this frame, but there is still valid data (If FastSharedReplicationFunc returns false, there is no valid data)
			FastSharedReplicationBunch = nullptr;
			FastSharedReplicationChannel = nullptr;
		}
	}

	if (ConnectionData.FastPath_LastRepFrameNum >= GlobalActorInfo.FastSharedReplicationInfo->LastBunchBuildFrameNum)
	{
		// We already repped this bunch to this connection. So just return
		return 0;
	}

	if (OutBunch.GetNumBits() <= 0)
	{
		// Empty bunch - no need to send. This means we aren't fast repping this guy this frame
		return 0;
	}

	// Setup the connection specifics on the bunch before calling SendBunch
	OutBunch.ChName = ActorChannel->ChName;
	OutBunch.ChIndex = ActorChannel->ChIndex;
	OutBunch.Channel = ActorChannel;
	OutBunch.Next = nullptr;

	// SendIt
	{
		TGuardValue<bool> Guard(ActorChannel->bHoldQueuedExportBunchesAndGUIDs, true);		// Don't export queued GUIDs in fast path

		ActorChannel->SendBunch(&OutBunch, false);
		BitsWritten = (int32)OutBunch.GetNumBits();
	}

	ensureAlwaysMsgf(OutBunch.bHasMustBeMappedGUIDs == 0, TEXT("FastShared bHasMustBeMappedGUIDs! %s"), *Actor->GetPathName());

	return OutBunch.GetNumBits();
}

int64 UReplicationGraph::ReplicateSingleActor(AActor* Actor, FConnectionReplicationActorInfo& ActorInfo, FGlobalActorReplicationInfo& GlobalActorInfo, FPerConnectionActorInfoMap& ConnectionActorInfoMap, UNetConnection* NetConnection, const uint32 FrameNum)
{
	RG_QUICK_SCOPE_CYCLE_COUNTER(NET_ReplicateActors_ReplicateSingleActor);

	if (RepGraphConditionalActorBreakpoint(Actor, NetConnection))
	{
		UE_LOG(LogReplicationGraph, Display, TEXT("UReplicationGraph::ReplicateSingleActor: %s. NetConnection: %s"), *Actor->GetName(), *NetConnection->Describe());
	}

	if (ActorInfo.Channel && ActorInfo.Channel->Closing)
	{
		// We are waiting for the client to ack this actor channel's close bunch.
		return 0;
	}

	ActorInfo.LastRepFrameNum = FrameNum;
	ActorInfo.NextReplicationFrameNum = FrameNum + ActorInfo.ReplicationPeriodFrame;

	UClass* const ActorClass = Actor->GetClass();

	/** Call PreReplication if necessary. */
	if (GlobalActorInfo.LastPreReplicationFrame != FrameNum)
	{
		RG_QUICK_SCOPE_CYCLE_COUNTER(NET_ReplicateActors_CallPreReplication);
		GlobalActorInfo.LastPreReplicationFrame = FrameNum;

		Actor->CallPreReplication(NetDriver);
	}

	const bool bWantsToGoDormant = GlobalActorInfo.bWantsToBeDormant;
	TActorRepListViewBase<FActorRepList*> DependentActorList(GlobalActorInfo.DependentActorList.RepList.GetReference());

	if (ActorInfo.Channel == nullptr)
	{
		// Create a new channel for this actor.
		INC_DWORD_STAT_BY( STAT_NetActorChannelsOpened, 1 );
		ActorInfo.Channel = (UActorChannel*)NetConnection->CreateChannelByName( NAME_Actor, EChannelCreateFlags::OpenedLocally );
		if ( !ActorInfo.Channel )
		{
			return 0;
		}

		CSVTracker.PostActorChannelCreated(ActorClass);

		//UE_LOG(LogReplicationGraph, Display, TEXT("Created Actor Channel:0x%x 0x%X0x%X, %d"), ActorInfo.Channel, Actor, NetConnection, FrameNum);
					
		// This will unfortunately cause a callback to this  UNetReplicationGraphConnection and will relook up the ActorInfoMap and set the channel that we already have set.
		// This is currently unavoidable because channels are created from different code paths (some outside of this loop)
		ActorInfo.Channel->SetChannelActor( Actor );
	}

	if (UNLIKELY(bWantsToGoDormant))
	{
		ActorInfo.Channel->StartBecomingDormant();
	}

	int64 BitsWritten = 0;
	const double StartingReplicateActorTimeSeconds = GReplicateActorTimeSeconds;
					
	if (UNLIKELY(ActorInfo.bTearOff))
	{
		// Replicate and immediately close in tear off case
		BitsWritten = ActorInfo.Channel->ReplicateActor();
		BitsWritten += ActorInfo.Channel->Close(EChannelCloseReason::TearOff);
	}
	else
	{
		// Just replicate normally
		BitsWritten = ActorInfo.Channel->ReplicateActor();
	}

	const double DeltaReplicateActorTimeSeconds = GReplicateActorTimeSeconds - StartingReplicateActorTimeSeconds;

	if (bTrackClassReplication)
	{
		if (BitsWritten > 0)
		{
			ChangeClassAccumulator.Increment(ActorClass);
		}
		else
		{
			NoChangeClassAccumulator.Increment(ActorClass);
		}
	}

	CSVTracker.PostReplicateActor(ActorClass, DeltaReplicateActorTimeSeconds, BitsWritten);

	// ----------------------------
	//	Dependent actors
	// ----------------------------
	if (DependentActorList.IsValid())
	{
		RG_QUICK_SCOPE_CYCLE_COUNTER(NET_ReplicateActors_DependentActors);

		const int32 CloseFrameNum = ActorInfo.ActorChannelCloseFrameNum;

		for (AActor* DependentActor : DependentActorList)
		{
			repCheck(DependentActor);

			FConnectionReplicationActorInfo& DependentActorConnectionInfo = ConnectionActorInfoMap.FindOrAdd(DependentActor);
			FGlobalActorReplicationInfo& DependentActorGlobalData = GlobalActorReplicationInfoMap.Get(DependentActor);

			UpdateActorChannelCloseFrameNum(DependentActor, DependentActorConnectionInfo, DependentActorGlobalData, FrameNum, NetConnection);

			// Dependent actor channel will stay open as long as the owning actor channel is open
			DependentActorConnectionInfo.ActorChannelCloseFrameNum = FMath::Max<uint32>(CloseFrameNum, DependentActorConnectionInfo.ActorChannelCloseFrameNum);

			if (!ReadyForNextReplication(DependentActorConnectionInfo, DependentActorGlobalData, FrameNum))
			{
				continue;
			}

			//UE_LOG(LogReplicationGraph, Display, TEXT("DependentActor %s %s. NextReplicationFrameNum: %d. FrameNum: %d. ForceNetUpdateFrame: %d. LastRepFrameNum: %d."), *DependentActor->GetPathName(), *NetConnection->GetName(), DependentActorConnectionInfo.NextReplicationFrameNum, FrameNum, DependentActorGlobalData.ForceNetUpdateFrame, DependentActorConnectionInfo.LastRepFrameNum);
			BitsWritten += ReplicateSingleActor(DependentActor, DependentActorConnectionInfo, DependentActorGlobalData, ConnectionActorInfoMap, NetConnection, FrameNum);
		}					
	}

	return BitsWritten;
}

void UReplicationGraph::HandleStarvedActorList(const FPrioritizedRepList& List, int32 StartIdx, FPerConnectionActorInfoMap& ConnectionActorInfoMap, uint32 FrameNum)
{
	for (int32 ActorIdx=StartIdx; ActorIdx < List.Items.Num(); ++ActorIdx)
	{
		const FPrioritizedRepList::FItem& RepItem = List.Items[ActorIdx];
		FConnectionReplicationActorInfo& ActorInfo = *RepItem.ConnectionData;

		// Update dependent actor's timeout frame
		FGlobalActorReplicationInfo& GlobalActorInfo = GlobalActorReplicationInfoMap.Get(RepItem.Actor);
		TActorRepListViewBase<FActorRepList*> DependentActorList(GlobalActorInfo.DependentActorList.RepList.GetReference());
		
		if (DependentActorList.IsValid())
		{
			const uint32 CloseFrameNum = ActorInfo.ActorChannelCloseFrameNum;
			for (AActor* DependentActor : DependentActorList)
			{
				FConnectionReplicationActorInfo& DependentActorConnectionInfo = ConnectionActorInfoMap.FindOrAdd(DependentActor);
				DependentActorConnectionInfo.ActorChannelCloseFrameNum = FMath::Max<uint32>(CloseFrameNum, DependentActorConnectionInfo.ActorChannelCloseFrameNum);
			}
		}
	}
}

void UReplicationGraph::UpdateActorChannelCloseFrameNum(AActor* Actor, FConnectionReplicationActorInfo& ConnectionData, const FGlobalActorReplicationInfo& GlobalData, const uint32 FrameNum, UNetConnection* NetConnection) const
{
	if (RepGraphConditionalActorBreakpoint(Actor, NetConnection))
	{
		UE_LOG(LogReplicationGraph, Display, TEXT("UReplicationGraph::UpdateActorChannelCloseFrameNum: %s. Channel: %s FrameNum: %d ActorChannelFrameTimeout: %d."), *Actor->GetName(), *(ConnectionData.Channel ? ConnectionData.Channel->Describe() : FString(TEXT("None"))), FrameNum, GlobalData.Settings.ActorChannelFrameTimeout);
	}

	// Only update if the actor has a timeout set
	if (GlobalData.Settings.ActorChannelFrameTimeout > 0)
	{
		const uint32 NewCloseFrameNum = FrameNum + ConnectionData.ReplicationPeriodFrame + GlobalData.Settings.ActorChannelFrameTimeout + GlobalActorChannelFrameNumTimeout;
		ConnectionData.ActorChannelCloseFrameNum = FMath::Max<uint32>(ConnectionData.ActorChannelCloseFrameNum, NewCloseFrameNum); // Never go backwards, something else could have bumped it up further intentionally
	}
}

bool UReplicationGraph::ProcessRemoteFunction(class AActor* Actor, UFunction* Function, void* Parameters, FOutParmRec* OutParms, FFrame* Stack, class UObject* SubObject )
{
	// ----------------------------------
	// Setup
	// ----------------------------------

	if (RepGraphConditionalActorBreakpoint(Actor, nullptr))
	{
		UE_LOG(LogReplicationGraph, Display, TEXT("UReplicationGraph::ProcessRemoteFunction: %s. Function: %s."), *Actor->GetName(), *GetNameSafe(Function));
	}

	if (IsActorValidForReplication(Actor) == false || Actor->IsActorBeingDestroyed())
	{
		UE_LOG(LogReplicationGraph, Display, TEXT("Destroted or not ready!"));
		return true;
	}

	// get the top most function
	while( Function->GetSuperFunction() )
	{
		Function = Function->GetSuperFunction();
	}

	// If we have a subobject, thats who we are actually calling this on. If no subobject, we are calling on the actor.
	UObject* TargetObj = SubObject ? SubObject : Actor;

	// Make sure this function exists for both parties.
	const FClassNetCache* ClassCache = NetDriver->NetCache->GetClassNetCache( TargetObj->GetClass() );
	if (!ClassCache)
	{
		UE_LOG(LogReplicationGraph, Warning, TEXT("ClassNetCache empty, not calling %s::%s"), *Actor->GetName(), *Function->GetName());
		return true;
	}
		
	const FFieldNetCache* FieldCache = ClassCache->GetFromField( Function );
	if ( !FieldCache )
	{
		UE_LOG(LogReplicationGraph, Warning, TEXT("FieldCache empty, not calling %s::%s"), *Actor->GetName(), *Function->GetName());
		return true;
	}


	// --------------------------------------------------------------------------------------------------------------------------------------------------------------------------
	// FastShared Replication. This is ugly but the idea here is to just fill out the bunch parameters and return so that this bunch can be reused by other connections
	// --------------------------------------------------------------------------------------------------------------------------------------------------------------------------
	if (FastSharedReplicationBunch)
	{
		// We also cache off a channel so we can call some of the serialization functions on it. This isn't really necessary though and we could break those parts off
		// into a static function.
		if (ensureMsgf(FastSharedReplicationChannel, TEXT("FastSharedReplicationPath set but FastSharedReplicationChannel is not! %s"), *Actor->GetPathName()))
		{
			// Reset the bunch here. It will be reused and we should only reset it right before we actually write to it.
			FastSharedReplicationBunch->Reset();

			// It sucks we have to a temp writer like this, but we don't know how big the payload will be until we serialize it
			FNetBitWriter TempWriter(nullptr, 0);
			TSharedPtr<FRepLayout> RepLayout = NetDriver->GetFunctionRepLayout( Function );
			RepLayout->SendPropertiesForRPC(Function, FastSharedReplicationChannel, TempWriter, Parameters);

			FNetBitWriter TempBlockWriter(nullptr, 0);
			FastSharedReplicationChannel->WriteFieldHeaderAndPayload( TempBlockWriter, ClassCache, FieldCache, nullptr, TempWriter, true );

			FastSharedReplicationChannel->WriteContentBlockPayload( TargetObj, *FastSharedReplicationBunch, false, TempBlockWriter );
			
			FastSharedReplicationBunch = nullptr;
			FastSharedReplicationChannel = nullptr;
		}
		return true;
	}


	// ----------------------------------
	// Multicast
	// ----------------------------------

	if ((Function->FunctionFlags & FUNC_NetMulticast))
	{
		TSharedPtr<FRepLayout> RepLayout = NetDriver->GetFunctionRepLayout( Function );

		TOptional<FVector> ActorLocation;

		UNetDriver::ERemoteFunctionSendPolicy SendPolicy = UNetDriver::Default;
		if (CVar_RepGraph_EnableRPCSendPolicy > 0)
		{
			if (FRPCSendPolicyInfo* FuncSendPolicy = RPCSendPolicyMap.Find(FObjectKey(Function)))
			{
				if (FuncSendPolicy->bSendImmediately)
				{
					SendPolicy = UNetDriver::ForceSend;
				}
			}
		}

		RepLayout->BuildSharedSerializationForRPC(Parameters);
		FGlobalActorReplicationInfo& GlobalInfo = GlobalActorReplicationInfoMap.Get(Actor);
		const float CullDistanceSquared = GlobalInfo.Settings.CullDistanceSquared;

		bool ForceFlushNetDormancy = false;

		// Cache streaming level name off
		FNewReplicatedActorInfo NewActorInfo(Actor);
		const FName ActorStreamingLevelName = NewActorInfo.StreamingLevelName;
		
		for (UNetReplicationGraphConnection* Manager : Connections)
		{
			FConnectionReplicationActorInfo& ConnectionActorInfo = Manager->ActorInfoMap.FindOrAdd(Actor);
			UNetConnection* NetConnection = Manager->NetConnection;

			// This connection isn't ready yet
			if (NetConnection->ViewTarget == nullptr)
			{
				continue;
			}

			// Streaming level actor that the client doesn't have loaded. Do not send.
			if (ActorStreamingLevelName != NAME_None && NetConnection->ClientVisibleLevelNames.Contains(ActorStreamingLevelName) == false)
			{
				continue;
			}
			
			//UE_CLOG(ConnectionActorInfo.Channel == nullptr, LogReplicationGraph, Display, TEXT("Null channel on %s for %s"), *GetPathNameSafe(Actor), *GetNameSafe(Function));
			if (ConnectionActorInfo.Channel == nullptr && (RPC_Multicast_OpenChannelForClass.GetChecked(Actor->GetClass()) == true))
			{
				// There is no actor channel here. Ideally we would just ignore this but in the case of net dormancy, this may be an actor that will replicate on the next frame.
				// If the actor is dormant and is a distance culled actor, we can probably safely assume this connection will open a channel for the actor on the next rep frame.
				// This isn't perfect and we may want a per-function or per-actor policy that allows to dictate what happens in this situation.

				// Actors being destroyed (Building hit with rocket) will wake up before this gets hit. So dormancy really cant be relied on here.
				// if (Actor->NetDormancy > DORM_Awake)
				{
					bool ShouldOpenChannel = true;
					if (CullDistanceSquared > 0.f)
					{
						FNetViewer Viewer(NetConnection, 0.f);
						if (ActorLocation.IsSet() == false)
						{
							ActorLocation = Actor->GetActorLocation();
						}

						const float DistSq = (ActorLocation.GetValue() - Viewer.ViewLocation).SizeSquared();
						if (DistSq > CullDistanceSquared)
						{
							ShouldOpenChannel = false;
						}
					}

					if (ShouldOpenChannel)
					{
						// We are within range, we will open a channel now for this actor and call the RPC on it
						ConnectionActorInfo.Channel = (UActorChannel *)NetConnection->CreateChannelByName( NAME_Actor, EChannelCreateFlags::OpenedLocally );
						ConnectionActorInfo.Channel->SetChannelActor(Actor);

						// Update timeout frame name. We would run into problems if we open the channel, queue a bunch, and then it timeouts before RepGraph replicates properties.
						UpdateActorChannelCloseFrameNum(Actor, ConnectionActorInfo, GlobalInfo, ReplicationGraphFrame+1 /** Plus one to error on safe side. RepFrame num will be incremented in the next tick */, NetConnection );

						// If this actor is dormant on the connection, we will force a flushnetdormancy call.
						ForceFlushNetDormancy |= ConnectionActorInfo.bDormantOnConnection;
					}
				}
			}
			
			if (ConnectionActorInfo.Channel)
			{
				NetDriver->ProcessRemoteFunctionForChannel(ConnectionActorInfo.Channel, ClassCache, FieldCache, TargetObj, NetConnection, Function, Parameters, OutParms, Stack, true, SendPolicy);

				if (SendPolicy == UNetDriver::ForceSend)
				{
					// Queue the send in an array that we consume in PostTickDispatch to avoid force flushing multiple times a frame on the same connection
					ConnectionsNeedingsPostTickDispatchFlush.AddUnique(NetConnection);
				}

			}
		}

		RepLayout->ClearSharedSerializationForRPC();

		if (ForceFlushNetDormancy)
		{
			Actor->FlushNetDormancy();
		}
		return true;
	}

	// ----------------------------------
	// Single Connection
	// ----------------------------------
	
	UNetConnection* Connection = Actor->GetNetConnection();
	if (Connection)
	{
		if (((Function->FunctionFlags & FUNC_NetReliable) == 0) && !IsConnectionReady(Connection))
		{
			return true;
		}

		// Route RPC calls to actual connection
		if (Connection->GetUChildConnection())
		{
			Connection = ((UChildConnection*)Connection)->Parent;
		}
	
		if (Connection->State == USOCK_Closed)
		{
			return true;
		}

		UActorChannel* Ch = Connection->FindActorChannelRef(Actor);
		if (Ch == nullptr)
		{
			if ( Actor->IsPendingKillPending() || !NetDriver->IsLevelInitializedForActor(Actor, Connection) )
			{
				// We can't open a channel for this actor here
				return true;
			}

			Ch = (UActorChannel *)Connection->CreateChannelByName( NAME_Actor, EChannelCreateFlags::OpenedLocally );
			Ch->SetChannelActor(Actor);
		}

		NetDriver->ProcessRemoteFunctionForChannel(Ch, ClassCache, FieldCache, TargetObj, Connection, Function, Parameters, OutParms, Stack, true);
	}
	else
	{
		UE_LOG(LogNet, Warning, TEXT("UReplicationGraph::ProcessRemoteFunction: No owning connection for actor %s. Function %s will not be processed."), *Actor->GetName(), *Function->GetName());
	}

	// return true because we don't want the net driver to do anything else
	return true;
}

void UReplicationGraph::PostTickDispatch()
{
	QUICK_SCOPE_CYCLE_COUNTER(UReplicationGraph_PostTickDispatch);

	for (UNetConnection* NetConnection : ConnectionsNeedingsPostTickDispatchFlush)
	{
		if (NetConnection->GetDriver() != nullptr)
		{
			NetConnection->FlushNet();
		}
	}
	ConnectionsNeedingsPostTickDispatchFlush.Reset();
}

bool UReplicationGraph::IsConnectionReady(UNetConnection* Connection)
{
	if (CVar_RepGraph_DisableBandwithLimit)
	{
		return true;
	}

	return Connection->QueuedBits + Connection->SendBuffer.GetNumBits() <= 0;
}

// --------------------------------------------------------------------------------------------------------------------------------------------
// --------------------------------------------------------------------------------------------------------------------------------------------
// --------------------------------------------------------------------------------------------------------------------------------------------


UNetReplicationGraphConnection::UNetReplicationGraphConnection()
{

}

void UNetReplicationGraphConnection::TearDown()
{
#if !(UE_BUILD_SHIPPING || UE_BUILD_TEST)
	if (DebugActor)
	{
		DebugActor->Destroy();
	}
	DebugActor = nullptr;
#endif

	Super::TearDown();

}
void UNetReplicationGraphConnection::NotifyActorChannelAdded(AActor* Actor, class UActorChannel* Channel)
{
	UpdateActorConnectionCounter(Actor, Channel->Connection, ActorChannelCreateCounter);

	if (RepGraphConditionalActorBreakpoint(Actor, Channel->Connection))
	{
		UE_LOG(LogReplicationGraph, Display, TEXT("::NotifyActorChannelAdded. %s. Channel: %s. Connection: %s"), *GetPathNameSafe(Actor), *Channel->Describe(), *Channel->Connection->Describe());
	}

	FConnectionReplicationActorInfo& ActorInfo = ActorInfoMap.FindOrAdd(Actor);
	ActorInfo.Channel = Channel;

	ActorInfoMap.AddChannel(Actor, Channel);
}

void UNetReplicationGraphConnection::NotifyActorChannelRemoved(AActor* Actor)
{
	// No need to do anything here. This is called when an actor channel is closed, but
	// we're still waiting for the close bunch to be acked. Until then, we can't safely replicate
	// the actor from this channel. See NotifyActorChannelCleanedUp.
}

void UNetReplicationGraphConnection::NotifyActorChannelCleanedUp(UActorChannel* Channel)
{
	if (Channel)
	{
		QUICK_SCOPE_CYCLE_COUNTER(UNetReplicationGraphConnection_NotifyActorChannelCleanedUp);

		// No existing way to quickly index from actor channel -> ActorInfo. May want a way to speed this up.
		// The Actor pointer on the channel would have been set to null previously when the channel was closed,
		// so we can't use that to look up the actor info by key.
		// Also, the actor may be destroyed and garbage collected before this point.

		FConnectionReplicationActorInfo* ActorInfo = ActorInfoMap.FindByChannel(Channel);
		if (ActorInfo)
		{
			// Remove reference from channel map
			ActorInfoMap.RemoveChannel(Channel);

			// Note we can't directly remove the entry from ActorInfoMap.ActorMap since we don't have the AActor* to key into that map
			// But we don't actually have to remove the entry since we no longer iterate through ActorInfoMap.ActorMap in non debug functions.
			// So all we need to do is clear the runtime/transient data for this actorinfo map. (We want to preserve the dormancy flag and the 
			// settings we pulled from the FGlobalActorReplicationInfo, but clear the frame counters, etc).
			ActorInfo->ResetFrameCounters();
		}
	}
}

void UNetReplicationGraphConnection::InitForGraph(UReplicationGraph* Graph)
{
	// The per-connection data needs to know about the global data map so that it can pull defaults from it when we initialize a new actor
	TSharedPtr<FReplicationGraphGlobalData> Globals = Graph ? Graph->GetGraphGlobals() : nullptr;
	if (Globals.IsValid())
	{
		ActorInfoMap.SetGlobalMap(Globals->GlobalActorReplicationInfoMap);
	}
}

void UNetReplicationGraphConnection::InitForConnection(UNetConnection* InConnection)
{
	NetConnection = InConnection;
	InConnection->SetReplicationConnectionDriver(this);

#if !(UE_BUILD_SHIPPING || UE_BUILD_TEST)
	DebugActor = GetWorld()->SpawnActor<AReplicationGraphDebugActor>();
	DebugActor->ConnectionManager = this;
	DebugActor->ReplicationGraph = Cast<UReplicationGraph>(GetOuter());
#endif

#if 0
	// This does not work because the control channel hasn't been opened yet. Could be moved further down the init path or in ServerReplicateActors.
	FString TestStr(TEXT("Replication Graph is Enabled!"));	
	FNetControlMessage<NMT_DebugText>::Send(InConnection,TestStr);
	InConnection->FlushNet();
#endif
}

void UNetReplicationGraphConnection::AddConnectionGraphNode(UReplicationGraphNode* Node)
{
	ConnectionGraphNodes.Add(Node);
}

void UNetReplicationGraphConnection::RemoveConnectionGraphNode(UReplicationGraphNode* Node)
{
	ConnectionGraphNodes.Remove(Node);
}

bool UNetReplicationGraphConnection::PrepareForReplication()
{
	NetConnection->ViewTarget = NetConnection->PlayerController ? NetConnection->PlayerController->GetViewTarget() : NetConnection->OwningActor;
	return (NetConnection->State != USOCK_Closed) && (NetConnection->ViewTarget != nullptr);
}

void UNetReplicationGraphConnection::NotifyAddDestructionInfo(FActorDestructionInfo* DestructInfo)
{
	if (DestructInfo->StreamingLevelName != NAME_None)
	{
		if (NetConnection->ClientVisibleLevelNames.Contains(DestructInfo->StreamingLevelName) == false)
		{
			// This client does not have this streaming level loaded. We should get notified again via UNetConnection::UpdateLevelVisibility
			// (This should be enough. Legacy system would add the info and then do the level check in ::ServerReplicateActors, but this should be unnecessary)
			return;
		}
	}

	bool bWasAlreadyTracked = false;
	TrackedDestructionInfoPtrs.Add(DestructInfo, &bWasAlreadyTracked);
	if (bWasAlreadyTracked)
	{
		return;
	}

	// TEMP: Disable this completely in Test Builds as well once we verify crash is fixed.
#if !(UE_BUILD_SHIPPING) 
	// Should not be happening but lets check in non shipping builds.
	int32 ExistingIdx = PendingDestructInfoList.IndexOfByKey(DestructInfo);	
	if (!ensureMsgf(ExistingIdx == INDEX_NONE, TEXT("::NotifyAddDestructionInfo already contains DestructInfo: 0x%X (%s)"), (int64)DestructInfo, *DestructInfo->PathName))
	{
		return;
	}
#endif

	PendingDestructInfoList.Emplace( FCachedDestructInfo(DestructInfo) );
	//UE_LOG(LogReplicationGraph, Display, TEXT("::NotifyAddDestructionInfo. Connection: %s. DestructInfo: %s. NewTotal: %d"), *NetConnection->Describe(), *DestructInfo->PathName, PendingDestructInfoList.Num());
}

void UNetReplicationGraphConnection::NotifyAddDormantDestructionInfo(AActor* Actor)
{
	if (NetConnection && NetConnection->Driver && NetConnection->Driver->GuidCache)
	{
		FNetworkGUID NetGUID = NetConnection->Driver->GuidCache->GetNetGUID(Actor);
		if (NetGUID.IsValid() && !NetGUID.IsDefault())
		{
			PendingDormantDestructList.RemoveAll([NetGUID](const FCachedDormantDestructInfo& Info) { return (Info.NetGUID == NetGUID); });
	
			FCachedDormantDestructInfo& Info = PendingDormantDestructList.AddDefaulted_GetRef();

			Info.NetGUID = NetGUID;
			Info.Level = Actor->GetLevel();
			Info.ObjOuter = Actor->GetOuter();
			Info.PathName = Actor->GetName();
		}
	}
}

void UNetReplicationGraphConnection::NotifyRemoveDestructionInfo(FActorDestructionInfo* DestructInfo)
{
	int32 RemoveIdx = PendingDestructInfoList.IndexOfByKey(DestructInfo);
	if (RemoveIdx != INDEX_NONE)
	{
		PendingDestructInfoList.RemoveAtSwap(RemoveIdx, 1, false);
	}

	TrackedDestructionInfoPtrs.Remove(DestructInfo);

	// TEMP: Disable this completely in Test Builds as well once we verify crash is fixed.
#if !(UE_BUILD_SHIPPING)
	// Check that its totally gone. Should not be happening!
	int32 DuplicateIdx = INDEX_NONE;
	while(true)
	{
		DuplicateIdx = PendingDestructInfoList.IndexOfByKey(DestructInfo);
		if (!ensureMsgf(DuplicateIdx == INDEX_NONE, TEXT("::NotifyRemoveDestructionInfo list STILL contains DestructInfo: 0x%X (%s)"), (int64)DestructInfo, *DestructInfo->PathName))
		{
			PendingDestructInfoList.RemoveAtSwap(DuplicateIdx, 1, false);
			continue;
		}
		break;
	}
#endif
}

void UNetReplicationGraphConnection::NotifyResetDestructionInfo()
{
	TrackedDestructionInfoPtrs.Reset();
	PendingDestructInfoList.Reset();
}

void UNetReplicationGraphConnection::NotifyClientVisibleLevelNamesAdd(FName LevelName, UWorld* StreamingWorld) 
{
	// Undormant every actor in this world for this connection.
	if (StreamingWorld && StreamingWorld->PersistentLevel)
	{
		TArray<AActor*>& Actors = StreamingWorld->PersistentLevel->Actors;
		for (AActor* Actor : Actors)
		{
			if (Actor && Actor->GetIsReplicated() && (Actor->NetDormancy == DORM_DormantAll))
			{
				if (FConnectionReplicationActorInfo* ActorInfo = ActorInfoMap.Find(Actor))
				{
					ActorInfo->bDormantOnConnection = false;
				}
			}
		}
	}

	OnClientVisibleLevelNameAdd.Broadcast(LevelName, StreamingWorld);
	if (FOnClientVisibleLevelNamesAdd* MapDelegate = OnClientVisibleLevelNameAddMap.Find(LevelName))
	{
		MapDelegate->Broadcast(LevelName, StreamingWorld);
	}

}

int64 UNetReplicationGraphConnection::ReplicateDestructionInfos(const FVector& ConnectionViewLocation, const float DestructInfoMaxDistanceSquared)
{
	CSV_SCOPED_TIMING_STAT_EXCLUSIVE(ReplicateDestructionInfos);

	const float X = ConnectionViewLocation.X;
	const float Y = ConnectionViewLocation.Y;

	int64 NumBits = 0;
	for (int32 idx=PendingDestructInfoList.Num()-1; idx >=0; --idx)
	{
		const FCachedDestructInfo& Info = PendingDestructInfoList[idx];
		FActorDestructionInfo* DestructInfo = Info.DestructionInfo;
		float DistSquared = FMath::Square(Info.CachedPosition.X-X) + FMath::Square(Info.CachedPosition.Y-Y);

		if (DistSquared < DestructInfoMaxDistanceSquared)
		{
			UActorChannel* Channel = (UActorChannel*)NetConnection->CreateChannelByName( NAME_Actor, EChannelCreateFlags::OpenedLocally );
			if ( Channel )
			{
				NumBits += Channel->SetChannelActorForDestroy( DestructInfo );
			}

			PendingDestructInfoList.RemoveAtSwap(idx, 1, false);
			TrackedDestructionInfoPtrs.Remove(DestructInfo);
		}
	}

	return NumBits;
}

int64 UNetReplicationGraphConnection::ReplicateDormantDestructionInfos()
{
	CSV_SCOPED_TIMING_STAT_EXCLUSIVE(ReplicateDormantDestructionInfos);

	int64 NumBits = 0;

	for (const FCachedDormantDestructInfo& Info : PendingDormantDestructList)
	{
		FActorDestructionInfo DestructInfo;
		DestructInfo.DestroyedPosition = FVector::ZeroVector;
		DestructInfo.NetGUID = Info.NetGUID;
		DestructInfo.Level = Info.Level;
		DestructInfo.ObjOuter = Info.ObjOuter;
		DestructInfo.PathName = Info.PathName;
		DestructInfo.StreamingLevelName = NAME_None;			// currently unused by SetChannelActorForDestroy
		DestructInfo.Reason = EChannelCloseReason::Relevancy;

		UActorChannel* Channel = (UActorChannel*)NetConnection->CreateChannelByName(NAME_Actor, EChannelCreateFlags::OpenedLocally);
		if (Channel)
		{
			NumBits += Channel->SetChannelActorForDestroy(&DestructInfo);
		}
	}

	PendingDormantDestructList.Empty();

	return NumBits;
}

// --------------------------------------------------------------------------------------------------------------------------------------------
// --------------------------------------------------------------------------------------------------------------------------------------------
// --------------------------------------------------------------------------------------------------------------------------------------------

UReplicationGraphNode::UReplicationGraphNode()
{

}

void UReplicationGraphNode::NotifyResetAllNetworkActors()
{
	for (UReplicationGraphNode* ChildNode : AllChildNodes)
	{
		ChildNode->NotifyResetAllNetworkActors();
	}
}

void UReplicationGraphNode::TearDown()
{
	for (UReplicationGraphNode* Node : AllChildNodes)
	{
		Node->TearDown();
	}

	MarkPendingKill();
}

// --------------------------------------------------------------------------------------------------------------------------------------------
void FStreamingLevelActorListCollection::AddActor(const FNewReplicatedActorInfo& ActorInfo)
{
	FStreamingLevelActors* Item = StreamingLevelLists.FindByKey(ActorInfo.StreamingLevelName);
	if (!Item)
	{
		Item = new (StreamingLevelLists) FStreamingLevelActors(ActorInfo.StreamingLevelName);
	}

	if (CVar_RepGraph_Verify)
	{
		ensureMsgf(Item->ReplicationActorList.Contains(ActorInfo.Actor) == false, TEXT("%s being added to %s twice! Streaming level: %s"), *GetActorRepListTypeDebugString(ActorInfo.Actor), *ActorInfo.StreamingLevelName.ToString() );
	}
	Item->ReplicationActorList.Add(ActorInfo.Actor);
}

bool FStreamingLevelActorListCollection::RemoveActor(const FNewReplicatedActorInfo& ActorInfo, bool bWarnIfNotFound, UReplicationGraphNode* Outer)
{
	bool bRemovedSomething = false;
	for (FStreamingLevelActors& StreamingList : StreamingLevelLists)
	{
		if (StreamingList.StreamingLevelName == ActorInfo.StreamingLevelName)
		{
			bRemovedSomething = StreamingList.ReplicationActorList.Remove(ActorInfo.Actor);
			if (!bRemovedSomething && bWarnIfNotFound)
			{
				UE_LOG(LogReplicationGraph, Warning, TEXT("Attempted to remove %s from list %s but it was not found. (StreamingLevelName == %s)"), *GetActorRepListTypeDebugString(ActorInfo.Actor), *GetPathNameSafe(Outer), *ActorInfo.StreamingLevelName.ToString() );
			}

			if (CVar_RepGraph_Verify)
			{
				ensureMsgf(StreamingList.ReplicationActorList.Contains(ActorInfo.Actor) == false, TEXT("Actor %s is still in %s after removal. Streaming Level: %s"), *GetActorRepListTypeDebugString(ActorInfo.Actor), *GetPathNameSafe(Outer));
			}
			break;
		}
	}
	return bRemovedSomething;
}

void FStreamingLevelActorListCollection::Reset()
{
	for (FStreamingLevelActors& StreamingList : StreamingLevelLists)
	{
		StreamingList.ReplicationActorList.Reset();
	}
}

void FStreamingLevelActorListCollection::Gather(const FConnectionGatherActorListParameters& Params)
{
	for (const FStreamingLevelActors& StreamingList : StreamingLevelLists)
	{
		if (Params.CheckClientVisibilityForLevel(StreamingList.StreamingLevelName))
		{
			Params.OutGatheredReplicationLists.AddReplicationActorList(StreamingList.ReplicationActorList);
		}
		else
		{
			UE_LOG(LogReplicationGraph, Verbose, TEXT("Level Not Loaded %s. (Client has %d levels loaded)"), *StreamingList.StreamingLevelName.ToString(), Params.ClientVisibleLevelNamesRef.Num());
		}
	}
}

void FStreamingLevelActorListCollection::DeepCopyFrom(const FStreamingLevelActorListCollection& Source)
{
	StreamingLevelLists.Reset();
	for (const FStreamingLevelActors& StreamingLevel : Source.StreamingLevelLists)
	{
		if (StreamingLevel.ReplicationActorList.Num() > 0)
		{
			FStreamingLevelActors* NewStreamingLevel = new (StreamingLevelLists)FStreamingLevelActors(StreamingLevel.StreamingLevelName);
			NewStreamingLevel->ReplicationActorList.CopyContentsFrom(StreamingLevel.ReplicationActorList);
			ensure(NewStreamingLevel->ReplicationActorList.Num() == StreamingLevel.ReplicationActorList.Num());
		}
	}
}

void FStreamingLevelActorListCollection::GetAll_Debug(TArray<FActorRepListType>& OutArray) const
{
	for (const FStreamingLevelActors& StreamingLevel : StreamingLevelLists)
	{
		StreamingLevel.ReplicationActorList.AppendToTArray(OutArray);
	}
}

void FStreamingLevelActorListCollection::Log(FReplicationGraphDebugInfo& DebugInfo) const
{
	for (const FStreamingLevelActors& StreamingLevelList : StreamingLevelLists)
	{
		LogActorRepList(DebugInfo, StreamingLevelList.StreamingLevelName.ToString(), StreamingLevelList.ReplicationActorList);
	}
}

// --------------------------------------------------------------------------------------------------------------------------------------------

void UReplicationGraphNode_ActorList::NotifyAddNetworkActor(const FNewReplicatedActorInfo& ActorInfo)
{
	UE_CLOG(CVar_RepGraph_LogActorAdd>0, LogReplicationGraph, Display, TEXT("UReplicationGraphNode_ActorList::NotifyAddNetworkActor %s on %s."), *ActorInfo.Actor->GetFullName(), *GetPathName());

	if (ActorInfo.StreamingLevelName == NAME_None)
	{
		if (CVar_RepGraph_Verify)
		{
			ensureMsgf(ReplicationActorList.Contains(ActorInfo.Actor) == false, TEXT("%s being added to %s twice!"), *GetActorRepListTypeDebugString(ActorInfo.Actor) );
		}

		ReplicationActorList.Add(ActorInfo.Actor);
	}
	else
	{
		StreamingLevelCollection.AddActor(ActorInfo);
	}
}

bool UReplicationGraphNode_ActorList::NotifyRemoveNetworkActor(const FNewReplicatedActorInfo& ActorInfo, bool bWarnIfNotFound)
{
	UE_CLOG(CVar_RepGraph_LogActorRemove>0, LogReplicationGraph, Display, TEXT("UReplicationGraphNode_ActorList::NotifyRemoveNetworkActor %s on %s."), *ActorInfo.Actor->GetFullName(), *GetPathName());

	bool bRemovedSomething = false;

	if (ActorInfo.StreamingLevelName == NAME_None)
	{
		if (!ReplicationActorList.Remove(ActorInfo.Actor) && bWarnIfNotFound)
		{
			UE_LOG(LogReplicationGraph, Warning, TEXT("Attempted to remove %s from list %s but it was not found. (StreamingLevelName == NAME_None)"), *GetActorRepListTypeDebugString(ActorInfo.Actor), *GetFullName());
		}

		if (CVar_RepGraph_Verify)
		{
			ensureMsgf(ReplicationActorList.Contains(ActorInfo.Actor) == false, TEXT("Actor %s is still in %s after removal"), *GetActorRepListTypeDebugString(ActorInfo.Actor), *GetPathName());
		}
	}
	else
	{
		StreamingLevelCollection.RemoveActor(ActorInfo, bWarnIfNotFound, this);
	}

	return bRemovedSomething;
}
	
void UReplicationGraphNode_ActorList::NotifyResetAllNetworkActors()
{
	ReplicationActorList.Reset();
	StreamingLevelCollection.Reset();
	for (UReplicationGraphNode* ChildNode : AllChildNodes)
	{
		ChildNode->NotifyResetAllNetworkActors();
	}
}

void UReplicationGraphNode_ActorList::GatherActorListsForConnection(const FConnectionGatherActorListParameters& Params)
{
	Params.OutGatheredReplicationLists.AddReplicationActorList(ReplicationActorList);
	StreamingLevelCollection.Gather(Params);
	for (UReplicationGraphNode* ChildNode : AllChildNodes)
	{
		ChildNode->GatherActorListsForConnection(Params);
	}
}

void UReplicationGraphNode_ActorList::DeepCopyActorListsFrom(const UReplicationGraphNode_ActorList* Source)
{
	if (Source->ReplicationActorList.Num() > 0)
	{
		ReplicationActorList.CopyContentsFrom(Source->ReplicationActorList);
	}

	StreamingLevelCollection.DeepCopyFrom(Source->StreamingLevelCollection);
}

void UReplicationGraphNode_ActorList::GetAllActorsInNode_Debugging(TArray<FActorRepListType>& OutArray) const
{
	ReplicationActorList.AppendToTArray(OutArray);
	StreamingLevelCollection.GetAll_Debug(OutArray);
	for (UReplicationGraphNode* ChildNode : AllChildNodes)
	{
		ChildNode->GetAllActorsInNode_Debugging(OutArray);
	}
}

void UReplicationGraphNode_ActorList::LogNode(FReplicationGraphDebugInfo& DebugInfo, const FString& NodeName) const
{
	DebugInfo.Log(NodeName);
	DebugInfo.PushIndent();	

	LogActorList(DebugInfo);

	for (UReplicationGraphNode* ChildNode : AllChildNodes)
	{
		DebugInfo.PushIndent();
		ChildNode->LogNode(DebugInfo, FString::Printf(TEXT("Child: %s"), *ChildNode->GetName()));
		DebugInfo.PopIndent();
	}
	DebugInfo.PopIndent();
}

void UReplicationGraphNode_ActorList::LogActorList(FReplicationGraphDebugInfo& DebugInfo) const
{
	LogActorRepList(DebugInfo, TEXT("World"), ReplicationActorList);
	StreamingLevelCollection.Log(DebugInfo);
}

// --------------------------------------------------------------------------------------------------------------------------------------------


UReplicationGraphNode_ActorListFrequencyBuckets::FSettings UReplicationGraphNode_ActorListFrequencyBuckets::DefaultSettings;

void UReplicationGraphNode_ActorListFrequencyBuckets::NotifyAddNetworkActor(const FNewReplicatedActorInfo& ActorInfo)
{
	UE_CLOG(CVar_RepGraph_LogActorAdd>0, LogReplicationGraph, Display, TEXT("UReplicationGraphNode_ActorListFrequencyBuckets::NotifyAddNetworkActor %s on %s."), *ActorInfo.Actor->GetFullName(), *GetPathName());

	if (ActorInfo.StreamingLevelName == NAME_None)
	{
		// Add to smallest bucket
		FActorRepListRefView* BestList = nullptr;
		int32 LeastNum = INT_MAX;
		for (FActorRepListRefView& List : NonStreamingCollection)
		{
			if (List.Num() < LeastNum)
			{
				BestList = &List;
				LeastNum = List.Num();
			}

			if (CVar_RepGraph_Verify)
			{
				ensureMsgf(List.Contains(ActorInfo.Actor) == false, TEXT("%s being added to %s twice!"), *GetActorRepListTypeDebugString(ActorInfo.Actor) );
			}
		}

		repCheck(BestList != nullptr);
		BestList->Add(ActorInfo.Actor);
		TotalNumNonStreamingActors++;
		CheckRebalance();
	}
	else
	{
		StreamingLevelCollection.AddActor(ActorInfo);
	}
}

bool UReplicationGraphNode_ActorListFrequencyBuckets::NotifyRemoveNetworkActor(const FNewReplicatedActorInfo& ActorInfo, bool bWarnIfNotFound)
{
	UE_CLOG(CVar_RepGraph_LogActorRemove>0, LogReplicationGraph, Display, TEXT("UReplicationGraphNode_ActorListFrequencyBuckets::NotifyRemoveNetworkActor %s on %s."), *ActorInfo.Actor->GetFullName(), *GetPathName());

	bool bRemovedSomething = false;
	if (ActorInfo.StreamingLevelName == NAME_None)
	{
		bool bFound = false;
		for (FActorRepListRefView& List : NonStreamingCollection)
		{
			if (List.Remove(ActorInfo.Actor))
			{
				bRemovedSomething = true;
				TotalNumNonStreamingActors--;
				CheckRebalance();

				if (!CVar_RepGraph_Verify)
				{
					// Eary out if we dont have to verify
					return bRemovedSomething;
				}

=======

			BitsWritten = (int32)ReplicateSingleActor_FastShared(Actor, ConnectionData, GlobalActorInfo, NetConnection, FrameNum);
			TotalBitsWritten += BitsWritten;

#if !(UE_BUILD_SHIPPING || UE_BUILD_TEST)
			static bool SkipCheck = false;
			if (SkipCheck)
			{
				continue;
			}
#endif
			if (TotalBitsWritten > MaxBits)
			{
				GNumSaturatedConnections++;
				return;
			}
		}
	}
}


REPGRAPH_DEVCVAR_SHIPCONST(int32, "Net.RepGraph.FastShared.ForceFull", CVar_RepGraph_FastShared_ForceFull, 0, "Redirects calls to ReplicateSingleActor_FastShared to ReplicateSingleActor");

int64 UReplicationGraph::ReplicateSingleActor_FastShared(AActor* Actor, FConnectionReplicationActorInfo& ConnectionData, FGlobalActorReplicationInfo& GlobalActorInfo, UNetConnection* NetConnection, const uint32 FrameNum)
{
	// No matter what we consider this FastShared rep to happen. Even if the actor doesn't produce a bunch or its empty or stale, etc. We still consider this replication to have happened
	// for high level frequency purposes (E.g, UReplicationGraphNode_DynamicSpatialFrequency). But we want to do the update at the end of this function, not at the top since it can early out
	// if the actor doesn't produce a new bunch and this connection already got the last bunch produced.
	ON_SCOPE_EXIT
	{
		ConnectionData.FastPath_LastRepFrameNum = FrameNum;
		ConnectionData.FastPath_NextReplicationFrameNum = FrameNum + ConnectionData.FastPath_ReplicationPeriodFrame;
	};
	
	if (CVar_RepGraph_FastShared_ForceFull > 0)
	{
		return ReplicateSingleActor(Actor, ConnectionData, GlobalActorInfo, FindOrAddConnectionManager(NetConnection)->ActorInfoMap, NetConnection, FrameNum);
	}

	int32 BitsWritten = 0;
	FScopedFastPathTracker ScopedTracker(Actor->GetClass(), CSVTracker, BitsWritten);	// Track time and bandwidth for this class	

	UActorChannel* ActorChannel = ConnectionData.Channel;

	// Actor channel must already be established to rep fast path
	if (ActorChannel == nullptr || ActorChannel->Closing)
	{
		return 0;
	}

	// Allocate the shared bunch if it hasn't been already
	if (GlobalActorInfo.FastSharedReplicationInfo.IsValid() == false)
	{
		GlobalActorInfo.FastSharedReplicationInfo = MakeUnique<FFastSharedReplicationInfo>();
	}
	FOutBunch& OutBunch = GlobalActorInfo.FastSharedReplicationInfo->Bunch;

	// Update the shared bunch if its out of date
	if (GlobalActorInfo.FastSharedReplicationInfo->LastAttemptBuildFrameNum < FrameNum)
	{
		GlobalActorInfo.FastSharedReplicationInfo->LastAttemptBuildFrameNum = FrameNum;

		if (GlobalActorInfo.Settings.FastSharedReplicationFunc == nullptr)
		{
#if !(UE_BUILD_SHIPPING)
			static TSet<FObjectKey> WarnedClasses;
			if (WarnedClasses.Contains(FObjectKey(Actor->GetClass())) == false)
			{
				WarnedClasses.Add(FObjectKey(Actor->GetClass()));
				UE_LOG(LogReplicationGraph, Warning, TEXT("::ReplicateSingleActor_FastShared called on %s (%s) when it doesn't have a FastSharedReplicationFunc defined, skipping actor. This is ineffecient."), *GetPathNameSafe(Actor), *Actor->GetClass()->GetName());
			}
#endif
			return 0;
		}

		// Make shared thing
		FastSharedReplicationBunch = &OutBunch;
		FastSharedReplicationChannel = ActorChannel;

		// Calling this function *should* result in an RPC call that we trap and fill out FastSharedReplicationBunch. See UReplicationGraph::ProcessRemoteFunction
		if (GlobalActorInfo.Settings.FastSharedReplicationFunc(Actor) == false)
		{
			// Something failed and we don't want to fast replicate. We wont check again this frame
			FastSharedReplicationBunch = nullptr;
			FastSharedReplicationChannel = nullptr;
			return 0;
		}

		
		if (FastSharedReplicationBunch == nullptr)
		{
			// A new bunch was produced this frame. (FastSharedReplicationBunch is cleared in ::ProcessRemoteFunction)
			GlobalActorInfo.FastSharedReplicationInfo->LastBunchBuildFrameNum = FrameNum;
		}
		else
		{
			// A new bunch was not produced this frame, but there is still valid data (If FastSharedReplicationFunc returns false, there is no valid data)
			FastSharedReplicationBunch = nullptr;
			FastSharedReplicationChannel = nullptr;
		}
	}

	if (ConnectionData.FastPath_LastRepFrameNum >= GlobalActorInfo.FastSharedReplicationInfo->LastBunchBuildFrameNum)
	{
		// We already repped this bunch to this connection. So just return
		return 0;
	}

	if (OutBunch.GetNumBits() <= 0)
	{
		// Empty bunch - no need to send. This means we aren't fast repping this guy this frame
		return 0;
	}

	// Setup the connection specifics on the bunch before calling SendBunch
	OutBunch.ChName = ActorChannel->ChName;
	OutBunch.ChIndex = ActorChannel->ChIndex;
	OutBunch.Channel = ActorChannel;
	OutBunch.Next = nullptr;

	// SendIt
	{
		TGuardValue<bool> Guard(ActorChannel->bHoldQueuedExportBunchesAndGUIDs, true);		// Don't export queued GUIDs in fast path

		ActorChannel->SendBunch(&OutBunch, false);
		BitsWritten = (int32)OutBunch.GetNumBits();
	}

	ensureAlwaysMsgf(OutBunch.bHasMustBeMappedGUIDs == 0, TEXT("FastShared bHasMustBeMappedGUIDs! %s"), *Actor->GetPathName());

	return OutBunch.GetNumBits();
}

int64 UReplicationGraph::ReplicateSingleActor(AActor* Actor, FConnectionReplicationActorInfo& ActorInfo, FGlobalActorReplicationInfo& GlobalActorInfo, FPerConnectionActorInfoMap& ConnectionActorInfoMap, UNetConnection* NetConnection, const uint32 FrameNum)
{
	RG_QUICK_SCOPE_CYCLE_COUNTER(NET_ReplicateActors_ReplicateSingleActor);

	if (RepGraphConditionalActorBreakpoint(Actor, NetConnection))
	{
		UE_LOG(LogReplicationGraph, Display, TEXT("UReplicationGraph::ReplicateSingleActor: %s. NetConnection: %s"), *Actor->GetName(), *NetConnection->Describe());
	}

	if (ActorInfo.Channel && ActorInfo.Channel->Closing)
	{
		// We are waiting for the client to ack this actor channel's close bunch.
		return 0;
	}

	ActorInfo.LastRepFrameNum = FrameNum;
	ActorInfo.NextReplicationFrameNum = FrameNum + ActorInfo.ReplicationPeriodFrame;

	UClass* const ActorClass = Actor->GetClass();

	/** Call PreReplication if necessary. */
	if (GlobalActorInfo.LastPreReplicationFrame != FrameNum)
	{
		RG_QUICK_SCOPE_CYCLE_COUNTER(NET_ReplicateActors_CallPreReplication);
		GlobalActorInfo.LastPreReplicationFrame = FrameNum;

		Actor->CallPreReplication(NetDriver);
	}

	const bool bWantsToGoDormant = GlobalActorInfo.bWantsToBeDormant;
	TActorRepListViewBase<FActorRepList*> DependentActorList(GlobalActorInfo.DependentActorList.RepList.GetReference());

	if (ActorInfo.Channel == nullptr)
	{
		// Create a new channel for this actor.
		INC_DWORD_STAT_BY( STAT_NetActorChannelsOpened, 1 );
		ActorInfo.Channel = (UActorChannel*)NetConnection->CreateChannelByName( NAME_Actor, EChannelCreateFlags::OpenedLocally );
		if ( !ActorInfo.Channel )
		{
			return 0;
		}

		CSVTracker.PostActorChannelCreated(ActorClass);

		//UE_LOG(LogReplicationGraph, Display, TEXT("Created Actor Channel:0x%x 0x%X0x%X, %d"), ActorInfo.Channel, Actor, NetConnection, FrameNum);
					
		// This will unfortunately cause a callback to this  UNetReplicationGraphConnection and will relook up the ActorInfoMap and set the channel that we already have set.
		// This is currently unavoidable because channels are created from different code paths (some outside of this loop)
		ActorInfo.Channel->SetChannelActor( Actor );
	}

	if (UNLIKELY(bWantsToGoDormant))
	{
		ActorInfo.Channel->StartBecomingDormant();
	}

	int64 BitsWritten = 0;
	const double StartingReplicateActorTimeSeconds = GReplicateActorTimeSeconds;
					
	if (UNLIKELY(ActorInfo.bTearOff))
	{
		// Replicate and immediately close in tear off case
		BitsWritten = ActorInfo.Channel->ReplicateActor();
		BitsWritten += ActorInfo.Channel->Close(EChannelCloseReason::TearOff);
	}
	else
	{
		// Just replicate normally
		BitsWritten = ActorInfo.Channel->ReplicateActor();
	}

	const double DeltaReplicateActorTimeSeconds = GReplicateActorTimeSeconds - StartingReplicateActorTimeSeconds;

	if (bTrackClassReplication)
	{
		if (BitsWritten > 0)
		{
			ChangeClassAccumulator.Increment(ActorClass);
		}
		else
		{
			NoChangeClassAccumulator.Increment(ActorClass);
		}
	}

	CSVTracker.PostReplicateActor(ActorClass, DeltaReplicateActorTimeSeconds, BitsWritten);

	// ----------------------------
	//	Dependent actors
	// ----------------------------
	if (DependentActorList.IsValid())
	{
		RG_QUICK_SCOPE_CYCLE_COUNTER(NET_ReplicateActors_DependentActors);

		const int32 CloseFrameNum = ActorInfo.ActorChannelCloseFrameNum;

		for (AActor* DependentActor : DependentActorList)
		{
			repCheck(DependentActor);

			FConnectionReplicationActorInfo& DependentActorConnectionInfo = ConnectionActorInfoMap.FindOrAdd(DependentActor);
			FGlobalActorReplicationInfo& DependentActorGlobalData = GlobalActorReplicationInfoMap.Get(DependentActor);

			UpdateActorChannelCloseFrameNum(DependentActor, DependentActorConnectionInfo, DependentActorGlobalData, FrameNum, NetConnection);

			// Dependent actor channel will stay open as long as the owning actor channel is open
			DependentActorConnectionInfo.ActorChannelCloseFrameNum = FMath::Max<uint32>(CloseFrameNum, DependentActorConnectionInfo.ActorChannelCloseFrameNum);

			if (!ReadyForNextReplication(DependentActorConnectionInfo, DependentActorGlobalData, FrameNum))
			{
				continue;
			}

			//UE_LOG(LogReplicationGraph, Display, TEXT("DependentActor %s %s. NextReplicationFrameNum: %d. FrameNum: %d. ForceNetUpdateFrame: %d. LastRepFrameNum: %d."), *DependentActor->GetPathName(), *NetConnection->GetName(), DependentActorConnectionInfo.NextReplicationFrameNum, FrameNum, DependentActorGlobalData.ForceNetUpdateFrame, DependentActorConnectionInfo.LastRepFrameNum);
			BitsWritten += ReplicateSingleActor(DependentActor, DependentActorConnectionInfo, DependentActorGlobalData, ConnectionActorInfoMap, NetConnection, FrameNum);
		}					
	}

	return BitsWritten;
}

void UReplicationGraph::HandleStarvedActorList(const FPrioritizedRepList& List, int32 StartIdx, FPerConnectionActorInfoMap& ConnectionActorInfoMap, uint32 FrameNum)
{
	for (int32 ActorIdx=StartIdx; ActorIdx < List.Items.Num(); ++ActorIdx)
	{
		const FPrioritizedRepList::FItem& RepItem = List.Items[ActorIdx];
		FConnectionReplicationActorInfo& ActorInfo = *RepItem.ConnectionData;

		// Update dependent actor's timeout frame
		FGlobalActorReplicationInfo& GlobalActorInfo = GlobalActorReplicationInfoMap.Get(RepItem.Actor);
		TActorRepListViewBase<FActorRepList*> DependentActorList(GlobalActorInfo.DependentActorList.RepList.GetReference());
		
		if (DependentActorList.IsValid())
		{
			const uint32 CloseFrameNum = ActorInfo.ActorChannelCloseFrameNum;
			for (AActor* DependentActor : DependentActorList)
			{
				FConnectionReplicationActorInfo& DependentActorConnectionInfo = ConnectionActorInfoMap.FindOrAdd(DependentActor);
				DependentActorConnectionInfo.ActorChannelCloseFrameNum = FMath::Max<uint32>(CloseFrameNum, DependentActorConnectionInfo.ActorChannelCloseFrameNum);
			}
		}
	}
}

void UReplicationGraph::UpdateActorChannelCloseFrameNum(AActor* Actor, FConnectionReplicationActorInfo& ConnectionData, const FGlobalActorReplicationInfo& GlobalData, const uint32 FrameNum, UNetConnection* NetConnection) const
{
	if (RepGraphConditionalActorBreakpoint(Actor, NetConnection))
	{
		UE_LOG(LogReplicationGraph, Display, TEXT("UReplicationGraph::UpdateActorChannelCloseFrameNum: %s. Channel: %s FrameNum: %d ActorChannelFrameTimeout: %d."), *Actor->GetName(), *(ConnectionData.Channel ? ConnectionData.Channel->Describe() : FString(TEXT("None"))), FrameNum, GlobalData.Settings.ActorChannelFrameTimeout);
	}

	// Only update if the actor has a timeout set
	if (GlobalData.Settings.ActorChannelFrameTimeout > 0)
	{
		const uint32 NewCloseFrameNum = FrameNum + ConnectionData.ReplicationPeriodFrame + GlobalData.Settings.ActorChannelFrameTimeout + GlobalActorChannelFrameNumTimeout;
		ConnectionData.ActorChannelCloseFrameNum = FMath::Max<uint32>(ConnectionData.ActorChannelCloseFrameNum, NewCloseFrameNum); // Never go backwards, something else could have bumped it up further intentionally
	}
}

bool UReplicationGraph::ProcessRemoteFunction(class AActor* Actor, UFunction* Function, void* Parameters, FOutParmRec* OutParms, FFrame* Stack, class UObject* SubObject )
{
	// ----------------------------------
	// Setup
	// ----------------------------------

	if (RepGraphConditionalActorBreakpoint(Actor, nullptr))
	{
		UE_LOG(LogReplicationGraph, Display, TEXT("UReplicationGraph::ProcessRemoteFunction: %s. Function: %s."), *Actor->GetName(), *GetNameSafe(Function));
	}

	if (IsActorValidForReplication(Actor) == false || Actor->IsActorBeingDestroyed())
	{
		UE_LOG(LogReplicationGraph, Display, TEXT("Destroted or not ready!"));
		return true;
	}

	// get the top most function
	while( Function->GetSuperFunction() )
	{
		Function = Function->GetSuperFunction();
	}

	// If we have a subobject, thats who we are actually calling this on. If no subobject, we are calling on the actor.
	UObject* TargetObj = SubObject ? SubObject : Actor;

	// Make sure this function exists for both parties.
	const FClassNetCache* ClassCache = NetDriver->NetCache->GetClassNetCache( TargetObj->GetClass() );
	if (!ClassCache)
	{
		UE_LOG(LogReplicationGraph, Warning, TEXT("ClassNetCache empty, not calling %s::%s"), *Actor->GetName(), *Function->GetName());
		return true;
	}
		
	const FFieldNetCache* FieldCache = ClassCache->GetFromField( Function );
	if ( !FieldCache )
	{
		UE_LOG(LogReplicationGraph, Warning, TEXT("FieldCache empty, not calling %s::%s"), *Actor->GetName(), *Function->GetName());
		return true;
	}


	// --------------------------------------------------------------------------------------------------------------------------------------------------------------------------
	// FastShared Replication. This is ugly but the idea here is to just fill out the bunch parameters and return so that this bunch can be reused by other connections
	// --------------------------------------------------------------------------------------------------------------------------------------------------------------------------
	if (FastSharedReplicationBunch)
	{
		// We also cache off a channel so we can call some of the serialization functions on it. This isn't really necessary though and we could break those parts off
		// into a static function.
		if (ensureMsgf(FastSharedReplicationChannel, TEXT("FastSharedReplicationPath set but FastSharedReplicationChannel is not! %s"), *Actor->GetPathName()))
		{
			// Reset the bunch here. It will be reused and we should only reset it right before we actually write to it.
			FastSharedReplicationBunch->Reset();

			// It sucks we have to a temp writer like this, but we don't know how big the payload will be until we serialize it
			FNetBitWriter TempWriter(nullptr, 0);
			TSharedPtr<FRepLayout> RepLayout = NetDriver->GetFunctionRepLayout( Function );
			RepLayout->SendPropertiesForRPC(Function, FastSharedReplicationChannel, TempWriter, Parameters);

			FNetBitWriter TempBlockWriter(nullptr, 0);
			FastSharedReplicationChannel->WriteFieldHeaderAndPayload( TempBlockWriter, ClassCache, FieldCache, nullptr, TempWriter, true );

			FastSharedReplicationChannel->WriteContentBlockPayload( TargetObj, *FastSharedReplicationBunch, false, TempBlockWriter );
			
			FastSharedReplicationBunch = nullptr;
			FastSharedReplicationChannel = nullptr;
		}
		return true;
	}


	// ----------------------------------
	// Multicast
	// ----------------------------------

	if ((Function->FunctionFlags & FUNC_NetMulticast))
	{
		TSharedPtr<FRepLayout> RepLayout = NetDriver->GetFunctionRepLayout( Function );

		TOptional<FVector> ActorLocation;

		UNetDriver::ERemoteFunctionSendPolicy SendPolicy = UNetDriver::Default;
		if (CVar_RepGraph_EnableRPCSendPolicy > 0)
		{
			if (FRPCSendPolicyInfo* FuncSendPolicy = RPCSendPolicyMap.Find(FObjectKey(Function)))
			{
				if (FuncSendPolicy->bSendImmediately)
				{
					SendPolicy = UNetDriver::ForceSend;
				}
			}
		}

		RepLayout->BuildSharedSerializationForRPC(Parameters);
		FGlobalActorReplicationInfo& GlobalInfo = GlobalActorReplicationInfoMap.Get(Actor);
		const float CullDistanceSquared = GlobalInfo.Settings.CullDistanceSquared;

		bool ForceFlushNetDormancy = false;

		// Cache streaming level name off
		FNewReplicatedActorInfo NewActorInfo(Actor);
		const FName ActorStreamingLevelName = NewActorInfo.StreamingLevelName;
		
		for (UNetReplicationGraphConnection* Manager : Connections)
		{
			FConnectionReplicationActorInfo& ConnectionActorInfo = Manager->ActorInfoMap.FindOrAdd(Actor);
			UNetConnection* NetConnection = Manager->NetConnection;

			// This connection isn't ready yet
			if (NetConnection->ViewTarget == nullptr)
			{
				continue;
			}

			// Streaming level actor that the client doesn't have loaded. Do not send.
			if (ActorStreamingLevelName != NAME_None && NetConnection->ClientVisibleLevelNames.Contains(ActorStreamingLevelName) == false)
			{
				continue;
			}
			
			//UE_CLOG(ConnectionActorInfo.Channel == nullptr, LogReplicationGraph, Display, TEXT("Null channel on %s for %s"), *GetPathNameSafe(Actor), *GetNameSafe(Function));
			if (ConnectionActorInfo.Channel == nullptr && (RPC_Multicast_OpenChannelForClass.GetChecked(Actor->GetClass()) == true))
			{
				// There is no actor channel here. Ideally we would just ignore this but in the case of net dormancy, this may be an actor that will replicate on the next frame.
				// If the actor is dormant and is a distance culled actor, we can probably safely assume this connection will open a channel for the actor on the next rep frame.
				// This isn't perfect and we may want a per-function or per-actor policy that allows to dictate what happens in this situation.

				// Actors being destroyed (Building hit with rocket) will wake up before this gets hit. So dormancy really cant be relied on here.
				// if (Actor->NetDormancy > DORM_Awake)
				{
					bool ShouldOpenChannel = true;
					if (CullDistanceSquared > 0.f)
					{
						FNetViewer Viewer(NetConnection, 0.f);
						if (ActorLocation.IsSet() == false)
						{
							ActorLocation = Actor->GetActorLocation();
						}

						const float DistSq = (ActorLocation.GetValue() - Viewer.ViewLocation).SizeSquared();
						if (DistSq > CullDistanceSquared)
						{
							ShouldOpenChannel = false;
						}
					}

					if (ShouldOpenChannel)
					{
						// We are within range, we will open a channel now for this actor and call the RPC on it
						ConnectionActorInfo.Channel = (UActorChannel *)NetConnection->CreateChannelByName( NAME_Actor, EChannelCreateFlags::OpenedLocally );
						ConnectionActorInfo.Channel->SetChannelActor(Actor);

						// Update timeout frame name. We would run into problems if we open the channel, queue a bunch, and then it timeouts before RepGraph replicates properties.
						UpdateActorChannelCloseFrameNum(Actor, ConnectionActorInfo, GlobalInfo, ReplicationGraphFrame+1 /** Plus one to error on safe side. RepFrame num will be incremented in the next tick */, NetConnection );

						// If this actor is dormant on the connection, we will force a flushnetdormancy call.
						ForceFlushNetDormancy |= ConnectionActorInfo.bDormantOnConnection;
					}
				}
			}
			
			if (ConnectionActorInfo.Channel)
			{
				NetDriver->ProcessRemoteFunctionForChannel(ConnectionActorInfo.Channel, ClassCache, FieldCache, TargetObj, NetConnection, Function, Parameters, OutParms, Stack, true, SendPolicy);

				if (SendPolicy == UNetDriver::ForceSend)
				{
					// Queue the send in an array that we consume in PostTickDispatch to avoid force flushing multiple times a frame on the same connection
					ConnectionsNeedingsPostTickDispatchFlush.AddUnique(NetConnection);
				}

			}
		}

		RepLayout->ClearSharedSerializationForRPC();

		if (ForceFlushNetDormancy)
		{
			Actor->FlushNetDormancy();
		}
		return true;
	}

	// ----------------------------------
	// Single Connection
	// ----------------------------------
	
	UNetConnection* Connection = Actor->GetNetConnection();
	if (Connection)
	{
		if (((Function->FunctionFlags & FUNC_NetReliable) == 0) && !IsConnectionReady(Connection))
		{
			return true;
		}

		// Route RPC calls to actual connection
		if (Connection->GetUChildConnection())
		{
			Connection = ((UChildConnection*)Connection)->Parent;
		}
	
		if (Connection->State == USOCK_Closed)
		{
			return true;
		}

		UActorChannel* Ch = Connection->FindActorChannelRef(Actor);
		if (Ch == nullptr)
		{
			if ( Actor->IsPendingKillPending() || !NetDriver->IsLevelInitializedForActor(Actor, Connection) )
			{
				// We can't open a channel for this actor here
				return true;
			}

			Ch = (UActorChannel *)Connection->CreateChannelByName( NAME_Actor, EChannelCreateFlags::OpenedLocally );
			Ch->SetChannelActor(Actor);
		}

		NetDriver->ProcessRemoteFunctionForChannel(Ch, ClassCache, FieldCache, TargetObj, Connection, Function, Parameters, OutParms, Stack, true);
	}
	else
	{
		UE_LOG(LogNet, Warning, TEXT("UReplicationGraph::ProcessRemoteFunction: No owning connection for actor %s. Function %s will not be processed."), *Actor->GetName(), *Function->GetName());
	}

	// return true because we don't want the net driver to do anything else
	return true;
}

void UReplicationGraph::PostTickDispatch()
{
	QUICK_SCOPE_CYCLE_COUNTER(UReplicationGraph_PostTickDispatch);

	for (UNetConnection* NetConnection : ConnectionsNeedingsPostTickDispatchFlush)
	{
		if (NetConnection->GetDriver() != nullptr)
		{
			NetConnection->FlushNet();
		}
	}
	ConnectionsNeedingsPostTickDispatchFlush.Reset();
}

bool UReplicationGraph::IsConnectionReady(UNetConnection* Connection)
{
	if (CVar_RepGraph_DisableBandwithLimit)
	{
		return true;
	}

	return Connection->QueuedBits + Connection->SendBuffer.GetNumBits() <= 0;
}

// --------------------------------------------------------------------------------------------------------------------------------------------
// --------------------------------------------------------------------------------------------------------------------------------------------
// --------------------------------------------------------------------------------------------------------------------------------------------


UNetReplicationGraphConnection::UNetReplicationGraphConnection()
{

}

void UNetReplicationGraphConnection::TearDown()
{
#if !(UE_BUILD_SHIPPING || UE_BUILD_TEST)
	if (DebugActor)
	{
		DebugActor->Destroy();
	}
	DebugActor = nullptr;
#endif

	Super::TearDown();

}
void UNetReplicationGraphConnection::NotifyActorChannelAdded(AActor* Actor, class UActorChannel* Channel)
{
	UpdateActorConnectionCounter(Actor, Channel->Connection, ActorChannelCreateCounter);

	if (RepGraphConditionalActorBreakpoint(Actor, Channel->Connection))
	{
		UE_LOG(LogReplicationGraph, Display, TEXT("::NotifyActorChannelAdded. %s. Channel: %s. Connection: %s"), *GetPathNameSafe(Actor), *Channel->Describe(), *Channel->Connection->Describe());
	}

	FConnectionReplicationActorInfo& ActorInfo = ActorInfoMap.FindOrAdd(Actor);
	ActorInfo.Channel = Channel;

	ActorInfoMap.AddChannel(Actor, Channel);
}

void UNetReplicationGraphConnection::NotifyActorChannelRemoved(AActor* Actor)
{
	// No need to do anything here. This is called when an actor channel is closed, but
	// we're still waiting for the close bunch to be acked. Until then, we can't safely replicate
	// the actor from this channel. See NotifyActorChannelCleanedUp.
}

void UNetReplicationGraphConnection::NotifyActorChannelCleanedUp(UActorChannel* Channel)
{
	if (Channel)
	{
		QUICK_SCOPE_CYCLE_COUNTER(UNetReplicationGraphConnection_NotifyActorChannelCleanedUp);

		// No existing way to quickly index from actor channel -> ActorInfo. May want a way to speed this up.
		// The Actor pointer on the channel would have been set to null previously when the channel was closed,
		// so we can't use that to look up the actor info by key.
		// Also, the actor may be destroyed and garbage collected before this point.

		FConnectionReplicationActorInfo* ActorInfo = ActorInfoMap.FindByChannel(Channel);
		if (ActorInfo)
		{
			// Remove reference from channel map
			ActorInfoMap.RemoveChannel(Channel);

			// Note we can't directly remove the entry from ActorInfoMap.ActorMap since we don't have the AActor* to key into that map
			// But we don't actually have to remove the entry since we no longer iterate through ActorInfoMap.ActorMap in non debug functions.
			// So all we need to do is clear the runtime/transient data for this actorinfo map. (We want to preserve the dormancy flag and the 
			// settings we pulled from the FGlobalActorReplicationInfo, but clear the frame counters, etc).
			ActorInfo->ResetFrameCounters();
		}
	}
}

void UNetReplicationGraphConnection::InitForGraph(UReplicationGraph* Graph)
{
	// The per-connection data needs to know about the global data map so that it can pull defaults from it when we initialize a new actor
	TSharedPtr<FReplicationGraphGlobalData> Globals = Graph ? Graph->GetGraphGlobals() : nullptr;
	if (Globals.IsValid())
	{
		ActorInfoMap.SetGlobalMap(Globals->GlobalActorReplicationInfoMap);
	}
}

void UNetReplicationGraphConnection::InitForConnection(UNetConnection* InConnection)
{
	NetConnection = InConnection;
	InConnection->SetReplicationConnectionDriver(this);

#if !(UE_BUILD_SHIPPING || UE_BUILD_TEST)
	UReplicationGraph* Graph = Cast<UReplicationGraph>(GetOuter());
	DebugActor = Graph->CreateDebugActor();
	if (DebugActor)
	{
		DebugActor->ConnectionManager = this;
		DebugActor->ReplicationGraph = Graph;
	}
#endif

#if 0
	// This does not work because the control channel hasn't been opened yet. Could be moved further down the init path or in ServerReplicateActors.
	FString TestStr(TEXT("Replication Graph is Enabled!"));	
	FNetControlMessage<NMT_DebugText>::Send(InConnection,TestStr);
	InConnection->FlushNet();
#endif
}

void UNetReplicationGraphConnection::AddConnectionGraphNode(UReplicationGraphNode* Node)
{
	ConnectionGraphNodes.Add(Node);
}

void UNetReplicationGraphConnection::RemoveConnectionGraphNode(UReplicationGraphNode* Node)
{
	ConnectionGraphNodes.Remove(Node);
}

bool UNetReplicationGraphConnection::PrepareForReplication()
{
	NetConnection->ViewTarget = NetConnection->PlayerController ? NetConnection->PlayerController->GetViewTarget() : NetConnection->OwningActor;
	return (NetConnection->State != USOCK_Closed) && (NetConnection->ViewTarget != nullptr);
}

void UNetReplicationGraphConnection::NotifyAddDestructionInfo(FActorDestructionInfo* DestructInfo)
{
	if (DestructInfo->StreamingLevelName != NAME_None)
	{
		if (NetConnection->ClientVisibleLevelNames.Contains(DestructInfo->StreamingLevelName) == false)
		{
			// This client does not have this streaming level loaded. We should get notified again via UNetConnection::UpdateLevelVisibility
			// (This should be enough. Legacy system would add the info and then do the level check in ::ServerReplicateActors, but this should be unnecessary)
			return;
		}
	}

	bool bWasAlreadyTracked = false;
	TrackedDestructionInfoPtrs.Add(DestructInfo, &bWasAlreadyTracked);
	if (bWasAlreadyTracked)
	{
		return;
	}

	// TEMP: Disable this completely in Test Builds as well once we verify crash is fixed.
#if !(UE_BUILD_SHIPPING) 
	// Should not be happening but lets check in non shipping builds.
	int32 ExistingIdx = PendingDestructInfoList.IndexOfByKey(DestructInfo);	
	if (!ensureMsgf(ExistingIdx == INDEX_NONE, TEXT("::NotifyAddDestructionInfo already contains DestructInfo: 0x%X (%s)"), (int64)DestructInfo, *DestructInfo->PathName))
	{
		return;
	}
#endif

	PendingDestructInfoList.Emplace( FCachedDestructInfo(DestructInfo) );
	//UE_LOG(LogReplicationGraph, Display, TEXT("::NotifyAddDestructionInfo. Connection: %s. DestructInfo: %s. NewTotal: %d"), *NetConnection->Describe(), *DestructInfo->PathName, PendingDestructInfoList.Num());
}

void UNetReplicationGraphConnection::NotifyAddDormantDestructionInfo(AActor* Actor)
{
	if (NetConnection && NetConnection->Driver && NetConnection->Driver->GuidCache)
	{
		FNetworkGUID NetGUID = NetConnection->Driver->GuidCache->GetNetGUID(Actor);
		if (NetGUID.IsValid() && !NetGUID.IsDefault())
		{
			PendingDormantDestructList.RemoveAll([NetGUID](const FCachedDormantDestructInfo& Info) { return (Info.NetGUID == NetGUID); });
	
			FCachedDormantDestructInfo& Info = PendingDormantDestructList.AddDefaulted_GetRef();

			Info.NetGUID = NetGUID;
			Info.Level = Actor->GetLevel();
			Info.ObjOuter = Actor->GetOuter();
			Info.PathName = Actor->GetName();
		}
	}
}

void UNetReplicationGraphConnection::NotifyRemoveDestructionInfo(FActorDestructionInfo* DestructInfo)
{
	int32 RemoveIdx = PendingDestructInfoList.IndexOfByKey(DestructInfo);
	if (RemoveIdx != INDEX_NONE)
	{
		PendingDestructInfoList.RemoveAtSwap(RemoveIdx, 1, false);
	}

	TrackedDestructionInfoPtrs.Remove(DestructInfo);

	// TEMP: Disable this completely in Test Builds as well once we verify crash is fixed.
#if !(UE_BUILD_SHIPPING)
	// Check that its totally gone. Should not be happening!
	int32 DuplicateIdx = INDEX_NONE;
	while(true)
	{
		DuplicateIdx = PendingDestructInfoList.IndexOfByKey(DestructInfo);
		if (!ensureMsgf(DuplicateIdx == INDEX_NONE, TEXT("::NotifyRemoveDestructionInfo list STILL contains DestructInfo: 0x%X (%s)"), (int64)DestructInfo, *DestructInfo->PathName))
		{
			PendingDestructInfoList.RemoveAtSwap(DuplicateIdx, 1, false);
			continue;
		}
		break;
	}
#endif
}

void UNetReplicationGraphConnection::NotifyResetDestructionInfo()
{
	TrackedDestructionInfoPtrs.Reset();
	PendingDestructInfoList.Reset();
}

void UNetReplicationGraphConnection::NotifyClientVisibleLevelNamesAdd(FName LevelName, UWorld* StreamingWorld) 
{
	// Undormant every actor in this world for this connection.
	if (StreamingWorld && StreamingWorld->PersistentLevel)
	{
		TArray<AActor*>& Actors = StreamingWorld->PersistentLevel->Actors;
		for (AActor* Actor : Actors)
		{
			if (Actor && Actor->GetIsReplicated() && (Actor->NetDormancy == DORM_DormantAll))
			{
				if (FConnectionReplicationActorInfo* ActorInfo = ActorInfoMap.Find(Actor))
				{
					ActorInfo->bDormantOnConnection = false;
				}
			}
		}
	}

	OnClientVisibleLevelNameAdd.Broadcast(LevelName, StreamingWorld);
	if (FOnClientVisibleLevelNamesAdd* MapDelegate = OnClientVisibleLevelNameAddMap.Find(LevelName))
	{
		MapDelegate->Broadcast(LevelName, StreamingWorld);
	}

}

int64 UNetReplicationGraphConnection::ReplicateDestructionInfos(const FVector& ConnectionViewLocation, const float DestructInfoMaxDistanceSquared)
{
	CSV_SCOPED_TIMING_STAT_EXCLUSIVE(ReplicateDestructionInfos);

	const float X = ConnectionViewLocation.X;
	const float Y = ConnectionViewLocation.Y;

	int64 NumBits = 0;
	for (int32 idx=PendingDestructInfoList.Num()-1; idx >=0; --idx)
	{
		const FCachedDestructInfo& Info = PendingDestructInfoList[idx];
		FActorDestructionInfo* DestructInfo = Info.DestructionInfo;
		float DistSquared = FMath::Square(Info.CachedPosition.X-X) + FMath::Square(Info.CachedPosition.Y-Y);

		if (DistSquared < DestructInfoMaxDistanceSquared)
		{
			UActorChannel* Channel = (UActorChannel*)NetConnection->CreateChannelByName( NAME_Actor, EChannelCreateFlags::OpenedLocally );
			if ( Channel )
			{
				NumBits += Channel->SetChannelActorForDestroy( DestructInfo );
			}

			PendingDestructInfoList.RemoveAtSwap(idx, 1, false);
			TrackedDestructionInfoPtrs.Remove(DestructInfo);
		}
	}

	return NumBits;
}

int64 UNetReplicationGraphConnection::ReplicateDormantDestructionInfos()
{
	CSV_SCOPED_TIMING_STAT_EXCLUSIVE(ReplicateDormantDestructionInfos);

	int64 NumBits = 0;

	for (const FCachedDormantDestructInfo& Info : PendingDormantDestructList)
	{
		FActorDestructionInfo DestructInfo;
		DestructInfo.DestroyedPosition = FVector::ZeroVector;
		DestructInfo.NetGUID = Info.NetGUID;
		DestructInfo.Level = Info.Level;
		DestructInfo.ObjOuter = Info.ObjOuter;
		DestructInfo.PathName = Info.PathName;
		DestructInfo.StreamingLevelName = NAME_None;			// currently unused by SetChannelActorForDestroy
		DestructInfo.Reason = EChannelCloseReason::Relevancy;

		UActorChannel* Channel = (UActorChannel*)NetConnection->CreateChannelByName(NAME_Actor, EChannelCreateFlags::OpenedLocally);
		if (Channel)
		{
			NumBits += Channel->SetChannelActorForDestroy(&DestructInfo);
		}
	}

	PendingDormantDestructList.Empty();

	return NumBits;
}

// --------------------------------------------------------------------------------------------------------------------------------------------
// --------------------------------------------------------------------------------------------------------------------------------------------
// --------------------------------------------------------------------------------------------------------------------------------------------

UReplicationGraphNode::UReplicationGraphNode()
{

}

void UReplicationGraphNode::NotifyResetAllNetworkActors()
{
	for (UReplicationGraphNode* ChildNode : AllChildNodes)
	{
		ChildNode->NotifyResetAllNetworkActors();
	}
}

void UReplicationGraphNode::TearDown()
{
	for (UReplicationGraphNode* Node : AllChildNodes)
	{
		Node->TearDown();
	}

	MarkPendingKill();
}

// --------------------------------------------------------------------------------------------------------------------------------------------
void FStreamingLevelActorListCollection::AddActor(const FNewReplicatedActorInfo& ActorInfo)
{
	FStreamingLevelActors* Item = StreamingLevelLists.FindByKey(ActorInfo.StreamingLevelName);
	if (!Item)
	{
		Item = new (StreamingLevelLists) FStreamingLevelActors(ActorInfo.StreamingLevelName);
	}

	if (CVar_RepGraph_Verify)
	{
		ensureMsgf(Item->ReplicationActorList.Contains(ActorInfo.Actor) == false, TEXT("%s being added to %s twice! Streaming level: %s"), *GetActorRepListTypeDebugString(ActorInfo.Actor), *ActorInfo.StreamingLevelName.ToString() );
	}
	Item->ReplicationActorList.Add(ActorInfo.Actor);
}

bool FStreamingLevelActorListCollection::RemoveActor(const FNewReplicatedActorInfo& ActorInfo, bool bWarnIfNotFound, UReplicationGraphNode* Outer)
{
	bool bRemovedSomething = false;
	for (FStreamingLevelActors& StreamingList : StreamingLevelLists)
	{
		if (StreamingList.StreamingLevelName == ActorInfo.StreamingLevelName)
		{
			bRemovedSomething = StreamingList.ReplicationActorList.Remove(ActorInfo.Actor);
			if (!bRemovedSomething && bWarnIfNotFound)
			{
				UE_LOG(LogReplicationGraph, Warning, TEXT("Attempted to remove %s from list %s but it was not found. (StreamingLevelName == %s)"), *GetActorRepListTypeDebugString(ActorInfo.Actor), *GetPathNameSafe(Outer), *ActorInfo.StreamingLevelName.ToString() );
			}

			if (CVar_RepGraph_Verify)
			{
				ensureMsgf(StreamingList.ReplicationActorList.Contains(ActorInfo.Actor) == false, TEXT("Actor %s is still in %s after removal. Streaming Level: %s"), *GetActorRepListTypeDebugString(ActorInfo.Actor), *GetPathNameSafe(Outer));
			}
			break;
		}
	}
	return bRemovedSomething;
}

void FStreamingLevelActorListCollection::Reset()
{
	for (FStreamingLevelActors& StreamingList : StreamingLevelLists)
	{
		StreamingList.ReplicationActorList.Reset();
	}
}

void FStreamingLevelActorListCollection::Gather(const FConnectionGatherActorListParameters& Params)
{
	for (const FStreamingLevelActors& StreamingList : StreamingLevelLists)
	{
		if (Params.CheckClientVisibilityForLevel(StreamingList.StreamingLevelName))
		{
			Params.OutGatheredReplicationLists.AddReplicationActorList(StreamingList.ReplicationActorList);
		}
		else
		{
			UE_LOG(LogReplicationGraph, Verbose, TEXT("Level Not Loaded %s. (Client has %d levels loaded)"), *StreamingList.StreamingLevelName.ToString(), Params.ClientVisibleLevelNamesRef.Num());
		}
	}
}

void FStreamingLevelActorListCollection::DeepCopyFrom(const FStreamingLevelActorListCollection& Source)
{
	StreamingLevelLists.Reset();
	for (const FStreamingLevelActors& StreamingLevel : Source.StreamingLevelLists)
	{
		if (StreamingLevel.ReplicationActorList.Num() > 0)
		{
			FStreamingLevelActors* NewStreamingLevel = new (StreamingLevelLists)FStreamingLevelActors(StreamingLevel.StreamingLevelName);
			NewStreamingLevel->ReplicationActorList.CopyContentsFrom(StreamingLevel.ReplicationActorList);
			ensure(NewStreamingLevel->ReplicationActorList.Num() == StreamingLevel.ReplicationActorList.Num());
		}
	}
}

void FStreamingLevelActorListCollection::GetAll_Debug(TArray<FActorRepListType>& OutArray) const
{
	for (const FStreamingLevelActors& StreamingLevel : StreamingLevelLists)
	{
		StreamingLevel.ReplicationActorList.AppendToTArray(OutArray);
	}
}

void FStreamingLevelActorListCollection::Log(FReplicationGraphDebugInfo& DebugInfo) const
{
	for (const FStreamingLevelActors& StreamingLevelList : StreamingLevelLists)
	{
		LogActorRepList(DebugInfo, StreamingLevelList.StreamingLevelName.ToString(), StreamingLevelList.ReplicationActorList);
	}
}

// --------------------------------------------------------------------------------------------------------------------------------------------

void UReplicationGraphNode_ActorList::NotifyAddNetworkActor(const FNewReplicatedActorInfo& ActorInfo)
{
	UE_CLOG(CVar_RepGraph_LogActorAdd>0, LogReplicationGraph, Display, TEXT("UReplicationGraphNode_ActorList::NotifyAddNetworkActor %s on %s."), *ActorInfo.Actor->GetFullName(), *GetPathName());

	if (ActorInfo.StreamingLevelName == NAME_None)
	{
		if (CVar_RepGraph_Verify)
		{
			ensureMsgf(ReplicationActorList.Contains(ActorInfo.Actor) == false, TEXT("%s being added to %s twice!"), *GetActorRepListTypeDebugString(ActorInfo.Actor) );
		}

		ReplicationActorList.Add(ActorInfo.Actor);
	}
	else
	{
		StreamingLevelCollection.AddActor(ActorInfo);
	}
}

bool UReplicationGraphNode_ActorList::NotifyRemoveNetworkActor(const FNewReplicatedActorInfo& ActorInfo, bool bWarnIfNotFound)
{
	UE_CLOG(CVar_RepGraph_LogActorRemove>0, LogReplicationGraph, Display, TEXT("UReplicationGraphNode_ActorList::NotifyRemoveNetworkActor %s on %s."), *ActorInfo.Actor->GetFullName(), *GetPathName());

	bool bRemovedSomething = false;

	if (ActorInfo.StreamingLevelName == NAME_None)
	{
		if (!ReplicationActorList.Remove(ActorInfo.Actor) && bWarnIfNotFound)
		{
			UE_LOG(LogReplicationGraph, Warning, TEXT("Attempted to remove %s from list %s but it was not found. (StreamingLevelName == NAME_None)"), *GetActorRepListTypeDebugString(ActorInfo.Actor), *GetFullName());
		}
		else
		{
			bRemovedSomething = true;
		}

		if (CVar_RepGraph_Verify)
		{
			ensureMsgf(ReplicationActorList.Contains(ActorInfo.Actor) == false, TEXT("Actor %s is still in %s after removal"), *GetActorRepListTypeDebugString(ActorInfo.Actor), *GetPathName());
		}
	}
	else
	{
		bRemovedSomething = StreamingLevelCollection.RemoveActor(ActorInfo, bWarnIfNotFound, this);
	}

	return bRemovedSomething;
}
	
void UReplicationGraphNode_ActorList::NotifyResetAllNetworkActors()
{
	ReplicationActorList.Reset();
	StreamingLevelCollection.Reset();
	for (UReplicationGraphNode* ChildNode : AllChildNodes)
	{
		ChildNode->NotifyResetAllNetworkActors();
	}
}

void UReplicationGraphNode_ActorList::GatherActorListsForConnection(const FConnectionGatherActorListParameters& Params)
{
	Params.OutGatheredReplicationLists.AddReplicationActorList(ReplicationActorList);
	StreamingLevelCollection.Gather(Params);
	for (UReplicationGraphNode* ChildNode : AllChildNodes)
	{
		ChildNode->GatherActorListsForConnection(Params);
	}
}

void UReplicationGraphNode_ActorList::DeepCopyActorListsFrom(const UReplicationGraphNode_ActorList* Source)
{
	if (Source->ReplicationActorList.Num() > 0)
	{
		ReplicationActorList.CopyContentsFrom(Source->ReplicationActorList);
	}

	StreamingLevelCollection.DeepCopyFrom(Source->StreamingLevelCollection);
}

void UReplicationGraphNode_ActorList::GetAllActorsInNode_Debugging(TArray<FActorRepListType>& OutArray) const
{
	ReplicationActorList.AppendToTArray(OutArray);
	StreamingLevelCollection.GetAll_Debug(OutArray);
	for (UReplicationGraphNode* ChildNode : AllChildNodes)
	{
		ChildNode->GetAllActorsInNode_Debugging(OutArray);
	}
}

void UReplicationGraphNode_ActorList::LogNode(FReplicationGraphDebugInfo& DebugInfo, const FString& NodeName) const
{
	DebugInfo.Log(NodeName);
	DebugInfo.PushIndent();	

	LogActorList(DebugInfo);

	for (UReplicationGraphNode* ChildNode : AllChildNodes)
	{
		DebugInfo.PushIndent();
		ChildNode->LogNode(DebugInfo, FString::Printf(TEXT("Child: %s"), *ChildNode->GetName()));
		DebugInfo.PopIndent();
	}
	DebugInfo.PopIndent();
}

void UReplicationGraphNode_ActorList::LogActorList(FReplicationGraphDebugInfo& DebugInfo) const
{
	LogActorRepList(DebugInfo, TEXT("World"), ReplicationActorList);
	StreamingLevelCollection.Log(DebugInfo);
}

// --------------------------------------------------------------------------------------------------------------------------------------------


UReplicationGraphNode_ActorListFrequencyBuckets::FSettings UReplicationGraphNode_ActorListFrequencyBuckets::DefaultSettings;

void UReplicationGraphNode_ActorListFrequencyBuckets::NotifyAddNetworkActor(const FNewReplicatedActorInfo& ActorInfo)
{
	UE_CLOG(CVar_RepGraph_LogActorAdd>0, LogReplicationGraph, Display, TEXT("UReplicationGraphNode_ActorListFrequencyBuckets::NotifyAddNetworkActor %s on %s."), *ActorInfo.Actor->GetFullName(), *GetPathName());

	if (ActorInfo.StreamingLevelName == NAME_None)
	{
		// Add to smallest bucket
		FActorRepListRefView* BestList = nullptr;
		int32 LeastNum = INT_MAX;
		for (FActorRepListRefView& List : NonStreamingCollection)
		{
			if (List.Num() < LeastNum)
			{
				BestList = &List;
				LeastNum = List.Num();
			}

			if (CVar_RepGraph_Verify)
			{
				ensureMsgf(List.Contains(ActorInfo.Actor) == false, TEXT("%s being added to %s twice!"), *GetActorRepListTypeDebugString(ActorInfo.Actor) );
			}
		}

		repCheck(BestList != nullptr);
		BestList->Add(ActorInfo.Actor);
		TotalNumNonStreamingActors++;
		CheckRebalance();
	}
	else
	{
		StreamingLevelCollection.AddActor(ActorInfo);
	}
}

bool UReplicationGraphNode_ActorListFrequencyBuckets::NotifyRemoveNetworkActor(const FNewReplicatedActorInfo& ActorInfo, bool bWarnIfNotFound)
{
	UE_CLOG(CVar_RepGraph_LogActorRemove>0, LogReplicationGraph, Display, TEXT("UReplicationGraphNode_ActorListFrequencyBuckets::NotifyRemoveNetworkActor %s on %s."), *ActorInfo.Actor->GetFullName(), *GetPathName());

	bool bRemovedSomething = false;
	if (ActorInfo.StreamingLevelName == NAME_None)
	{
		bool bFound = false;
		for (FActorRepListRefView& List : NonStreamingCollection)
		{
			if (List.Remove(ActorInfo.Actor))
			{
				bRemovedSomething = true;
				TotalNumNonStreamingActors--;
				CheckRebalance();

				if (!CVar_RepGraph_Verify)
				{
					// Eary out if we dont have to verify
					return bRemovedSomething;
				}

>>>>>>> f96a7c0d
				if (bFound)
				{
					// We already removed this actor so this is a dupe!
					repCheck(CVar_RepGraph_Verify);
					ensureMsgf(false, TEXT("Actor %s is still in %s after removal"), *GetActorRepListTypeDebugString(ActorInfo.Actor), *GetPathName());
				}

				bFound = true;
			}
		}

		if (!bFound && bWarnIfNotFound)
		{
			UE_LOG(LogReplicationGraph, Warning, TEXT("Attempted to remove %s from list %s but it was not found. (StreamingLevelName == NAME_None)"), *GetActorRepListTypeDebugString(ActorInfo.Actor), *GetFullName());
		}
	}
	else
	{
		bRemovedSomething = StreamingLevelCollection.RemoveActor(ActorInfo, bWarnIfNotFound, this);
	}

	return bRemovedSomething;
}
	
void UReplicationGraphNode_ActorListFrequencyBuckets::NotifyResetAllNetworkActors()
{
	for (FActorRepListRefView& List : NonStreamingCollection)
	{
		List.Reset();
	}
	StreamingLevelCollection.Reset();
	TotalNumNonStreamingActors = 0;
}

void UReplicationGraphNode_ActorListFrequencyBuckets::GatherActorListsForConnection(const FConnectionGatherActorListParameters& Params)
{
	const FSettings& MySettings = GetSettings();
	const uint32 ReplicationFrameNum = Params.ReplicationFrameNum;
	if (MySettings.EnableFastPath)
	{
		// Return one list as Default and the rest as FastShared
		const int32 DefaultReplicationIdx = (ReplicationFrameNum % NonStreamingCollection.Num());
		for (int32 idx = 0; idx < NonStreamingCollection.Num(); ++idx)
		{
			if (DefaultReplicationIdx == idx)
			{
				// Default Rep Path
				Params.OutGatheredReplicationLists.AddReplicationActorList(NonStreamingCollection[idx], EActorRepListTypeFlags::Default);
			}
			else
			{
				// Only do FastShared if modulo passes
				if (ReplicationFrameNum % MySettings.FastPathFrameModulo == 0)
				{
					Params.OutGatheredReplicationLists.AddReplicationActorList(NonStreamingCollection[idx], EActorRepListTypeFlags::FastShared);
				}
			}
		}
	}
	else
	{
		// Default path only: don't return lists in "off" frames.
		const int32 idx = Params.ReplicationFrameNum % NonStreamingCollection.Num();
		Params.OutGatheredReplicationLists.AddReplicationActorList(NonStreamingCollection[idx]);
	}

	StreamingLevelCollection.Gather(Params);
}

void UReplicationGraphNode_ActorListFrequencyBuckets::SetNonStreamingCollectionSize(const int32 NewSize)
{
	// Save everything off
	static TArray<FActorRepListType> FullList;
	FullList.Reset();

	for (FActorRepListRefView& List : NonStreamingCollection)
	{
		List.AppendToTArray(FullList);
	}

	// Reset
	NonStreamingCollection.SetNum(NewSize);
	for (FActorRepListRefView& List : NonStreamingCollection)
	{
		List.Reset(GetSettings().ListSize);
	}

	// Readd/Rebalance
	for (int32 idx=0; idx < FullList.Num(); ++idx)
	{
		NonStreamingCollection[idx % NewSize].Add( FullList[idx] );
	}
}

void UReplicationGraphNode_ActorListFrequencyBuckets::CheckRebalance()
{
	const int32 CurrentNumBuckets = NonStreamingCollection.Num();
	int32 DesiredNumBuckets = CurrentNumBuckets;

	for (const FSettings::FBucketThresholds& Threshold : GetSettings().BucketThresholds)
	{
		if (TotalNumNonStreamingActors <= Threshold.MaxActors)
		{
			DesiredNumBuckets = Threshold.NumBuckets;
			break;
		}
	}

	if (DesiredNumBuckets != CurrentNumBuckets)
	{
		//UE_LOG(LogReplicationGraph, Display, TEXT("Rebalancing %s for %d buckets (%d total actors)"), *GetPathName(), DesiredNumBuckets, TotalNumNonStreamingActors);
		SetNonStreamingCollectionSize(DesiredNumBuckets);
	}
	
}

void UReplicationGraphNode_ActorListFrequencyBuckets::GetAllActorsInNode_Debugging(TArray<FActorRepListType>& OutArray) const
{
	for (const FActorRepListRefView& List : NonStreamingCollection)
	{
		List.AppendToTArray(OutArray);
	}
	StreamingLevelCollection.GetAll_Debug(OutArray);
	for (UReplicationGraphNode* ChildNode : AllChildNodes)
	{
		ChildNode->GetAllActorsInNode_Debugging(OutArray);
	}
}

void UReplicationGraphNode_ActorListFrequencyBuckets::LogNode(FReplicationGraphDebugInfo& DebugInfo, const FString& NodeName) const
{
	DebugInfo.Log(NodeName);
	DebugInfo.PushIndent();
	int32 i=0;

	for (const FActorRepListRefView& List : NonStreamingCollection)
	{
		LogActorRepList(DebugInfo, FString::Printf(TEXT("World Bucket %d"), ++i), List);
	}
	StreamingLevelCollection.Log(DebugInfo);
	DebugInfo.PopIndent();
}

// --------------------------------------------------------------------------------------------------------------------------------------------
// Dynamic Spatial Frequency
// --------------------------------------------------------------------------------------------------------------------------------------------

/*
 *	Notes on Default Zone Values
 *		-Below values assume 30hz tick rate (the default UNetDriver::NetServerMaxTickRate value).
 *		-If you have a different tick rate, you should reinitialize this data structure yourself. See ReInitDynamicSpatializationSettingsCmd as an example of how to do this from a game project.
 *		-(Alternatively, you can make your own subclass of UReplicationGraphNode_DynamicSpatialFrequency or set UReplicationGraphNode_DynamicSpatialFrequency::Settings*.
 *		
 *	Overview of algorithm:
 *		1. Determine which zone you are in based on DOT product
 *		2. Calculate % of distance/NetCullDistance
 *		3. Map+clamp calculated % to MinPCT/MaxPCT.
 *		4. Take calculated % (between 0-1) and map to MinDistHz - MaxDistHz.
 *
 */

namespace RepGraphDynamicSpatialFrequency
{
	const float AssumedTickRate = 30.f; // UNetDriver::NetServerMaxTickRate
	const float TargetKBytesSec = 10.f; // 10K/sec
	const int64 BitsPerFrame = TargetKBytesSec * 1024.f * 8.f / AssumedTickRate;
};

static TArray<UReplicationGraphNode_DynamicSpatialFrequency::FSpatializationZone>& DefaultSpatializationZones()
{
	static TArray<UReplicationGraphNode_DynamicSpatialFrequency::FSpatializationZone> Zones;
	Zones.Reset();

//                                          [Default]                     [FastShared]
//	     			 DOT    MinPCT MaxPCT  MinDistHz  MaxDistHz          MinDistHz  MaxDistHz
	Zones.Emplace(   0.00f, 0.05f, 0.10f,  1.f,       1.f,                0.f,      0.f,           RepGraphDynamicSpatialFrequency::AssumedTickRate);	// Behind viewer
	Zones.Emplace(   0.71f, 0.05f, 0.10f,  1.f,       1.f,                0.f,      0.f,           RepGraphDynamicSpatialFrequency::AssumedTickRate);	// In front but not quite in FOV
	Zones.Emplace(   1.00f, 0.10f, 0.50f,  5.f,       1.f,               20.f,      10.f,          RepGraphDynamicSpatialFrequency::AssumedTickRate);	// Directly in viewer's FOV

	return Zones;
}

static TArray<UReplicationGraphNode_DynamicSpatialFrequency::FSpatializationZone>& DefaultSpatializationZones_NoFastShared()
{
	static TArray<UReplicationGraphNode_DynamicSpatialFrequency::FSpatializationZone> Zones;
	Zones.Reset();

//                                          [Default]                   [FastShared (Disabled]
//	     			 DOT    MinPCT MaxPCT  MinDistHz  MaxDistHz          MinDistHz  MaxDistHz
	Zones.Emplace(   0.00f, 0.05f, 0.10f,   5.f,      1.f,               0.f,        0.f,          RepGraphDynamicSpatialFrequency::AssumedTickRate);	// Behind viewer
	Zones.Emplace(   0.71f, 0.05f, 0.10f,  10.f,      5.f,               0.f,        0.f,          RepGraphDynamicSpatialFrequency::AssumedTickRate);	// In front but not quite in FOV
	Zones.Emplace(   1.00f, 0.10f, 0.50f,  20.f,      5.f,               0.f,        0.f,          RepGraphDynamicSpatialFrequency::AssumedTickRate);	// Directly in viewer's FOV

	return Zones;
}

UReplicationGraphNode_DynamicSpatialFrequency::FSettings UReplicationGraphNode_DynamicSpatialFrequency::DefaultSettings(DefaultSpatializationZones(), DefaultSpatializationZones_NoFastShared(), RepGraphDynamicSpatialFrequency::BitsPerFrame );

FAutoConsoleCommand ReInitDynamicSpatializationSettingsCmd(TEXT("Net.RepGraph.DyanmicSpatialization.Reinit"), TEXT(""), FConsoleCommandDelegate::CreateLambda([]()
{
	new (&UReplicationGraphNode_DynamicSpatialFrequency::DefaultSettings) UReplicationGraphNode_DynamicSpatialFrequency::FSettings(DefaultSpatializationZones(), DefaultSpatializationZones_NoFastShared(), RepGraphDynamicSpatialFrequency::BitsPerFrame );
}));

UReplicationGraphNode_DynamicSpatialFrequency::UReplicationGraphNode_DynamicSpatialFrequency()
{
	CSVStatName = "DynamicSpatialFrequencyGatherPrioritize";
}

REPGRAPH_DEVCVAR_SHIPCONST(int32, "Net.RepGraph.DynamicSpatialFrequency.UncapBandwidth", CVar_RepGraph_DynamicSpatialFrequency_UncapBandwidth, 0, "Testing CVar that uncaps bandwidth on UReplicationGraphNode_DynamicSpatialFrequency nodes.");
REPGRAPH_DEVCVAR_SHIPCONST(int32, "Net.RepGraph.DynamicSpatialFrequency.OpportunisticLoadBalance", CVar_RepGraph_DynamicSpatialFrequency_OpportunisticLoadBalance, 1, "Defers replication 1 frame in cases where many actors replicate on this frame but few on next frame.");

FORCEINLINE bool ReplicatesEveryFrame(const FConnectionReplicationActorInfo& ConnectionInfo, const bool CheckFastPath)
{
	return !(ConnectionInfo.ReplicationPeriodFrame > 1 && (!CheckFastPath || ConnectionInfo.FastPath_ReplicationPeriodFrame > 1));
}

void UReplicationGraphNode_DynamicSpatialFrequency::GatherActorListsForConnection(const FConnectionGatherActorListParameters& Params)
{
	repCheck(GraphGlobals.IsValid());

	UReplicationGraph* RepGraph = GraphGlobals->ReplicationGraph;
	repCheck(RepGraph);
	repCheck(GraphGlobals->GlobalActorReplicationInfoMap);

	FGlobalActorReplicationInfoMap& GlobalMap = *GraphGlobals->GlobalActorReplicationInfoMap;
	UNetConnection* NetConnection = Params.ConnectionManager.NetConnection;
	FPerConnectionActorInfoMap& ConnectionActorInfoMap = Params.ConnectionManager.ActorInfoMap;
	const int32 FrameNum = Params.ReplicationFrameNum;
	int32 TotalNumActorsExpectedNextFrame = 0;
	int32& QueuedBits = NetConnection->QueuedBits;

	FSettings& MySettings = GetSettings();

	const int32 MaxNearestActors = MySettings.MaxNearestActors;

	// --------------------------------------------------------
	SortedReplicationList.Reset();
	NumExpectedReplicationsThisFrame = 0;
	NumExpectedReplicationsNextFrame = 0;

	bool DoFullGather = true;

	{
#if CSV_PROFILER
		FScopedCsvStatExclusive ScopedStat(CSVStatName);
#endif	

		// --------------------------------------------------------------------------------------------------------
		//	Two passes: filter list down to MaxNearestActors actors based on distance. Then calc freq and resort
		// --------------------------------------------------------------------------------------------------------
		if (MaxNearestActors >= 0)
		{
			int32 PossibleNumActors = ReplicationActorList.Num();;

			// Are we even over the limit?
			for (const FStreamingLevelActorListCollection::FStreamingLevelActors& StreamingList : StreamingLevelCollection.StreamingLevelLists)
			{
				if (Params.CheckClientVisibilityForLevel(StreamingList.StreamingLevelName))
				{
					PossibleNumActors += StreamingList.ReplicationActorList.Num();
				}
			}

			if (PossibleNumActors > MaxNearestActors)
			{
				// We need to do an initial filtering pass over these actors based purely on distance (not time since last replicated, etc).
				// We will only replicate MaxNearestActors actors.
				QUICK_SCOPE_CYCLE_COUNTER(REPGRAPH_DynamicSpatialFrequency_Gather_WithCap);

				DoFullGather = false; // Don't do the full gather below. Just looking at SortedReplicationList is not enough because its possible no actors are due to replicate this frame.

				// Go through all lists, calc distance and cache FGlobalActorInfo*
				GatherActors_DistanceOnly(ReplicationActorList, GlobalMap, ConnectionActorInfoMap, Params);

				for (const FStreamingLevelActorListCollection::FStreamingLevelActors& StreamingList : StreamingLevelCollection.StreamingLevelLists)
				{
					if (Params.CheckClientVisibilityForLevel(StreamingList.StreamingLevelName))
					{
						GatherActors_DistanceOnly(StreamingList.ReplicationActorList, GlobalMap, ConnectionActorInfoMap, Params);
					}
				}

				ensure(PossibleNumActors == SortedReplicationList.Num());

				// Sort list by distance, remove Num - MaxNearestActors from end
				SortedReplicationList.Sort();
				SortedReplicationList.SetNum(MaxNearestActors, false);

				const FVector ConnectionViewLocation = Params.Viewer.ViewLocation;
				const FVector ConnectionViewDir = Params.Viewer.ViewDir;

				// Do rest of normal spatial calculations and resort
				for (int32 idx = SortedReplicationList.Num()-1; idx >= 0; --idx)
				{
					FDynamicSpatialFrequency_SortedItem& Item = SortedReplicationList[idx];
					AActor* Actor = Item.Actor;
					FGlobalActorReplicationInfo& GlobalInfo = *Item.GlobalInfo;
					FConnectionReplicationActorInfo& ConnectionInfo = ConnectionActorInfoMap.FindOrAdd(Actor);
				
					CalcFrequencyForActor(Actor, RepGraph, NetConnection, GlobalInfo, ConnectionInfo, MySettings, ConnectionViewLocation, ConnectionViewDir, FrameNum, idx);
				}

				SortedReplicationList.Sort();
			}
		}

		// --------------------------------------------------------------------------------------------------------
		//	Single pass: RepList -> Sorted frequency list. No cap on max number of actors to replicate
		// --------------------------------------------------------------------------------------------------------
		if (DoFullGather)
		{
			// No cap on numbers of actors, just pull them directly
			QUICK_SCOPE_CYCLE_COUNTER(REPGRAPH_DynamicSpatialFrequency_Gather);	

			GatherActors(ReplicationActorList, GlobalMap, ConnectionActorInfoMap, Params, NetConnection);

			for (const FStreamingLevelActorListCollection::FStreamingLevelActors& StreamingList : StreamingLevelCollection.StreamingLevelLists)
			{
				if (Params.CheckClientVisibilityForLevel(StreamingList.StreamingLevelName))
				{
					GatherActors(StreamingList.ReplicationActorList, GlobalMap, ConnectionActorInfoMap, Params, NetConnection);
				}
			}

			SortedReplicationList.Sort();
		}
	}

	// --------------------------------------------------------

	{
		QUICK_SCOPE_CYCLE_COUNTER(REPGRAPH_DynamicSpatialFrequency_Replicate);
		
		const int64 MaxBits = MySettings.MaxBitsPerFrame;
		int64 BitsWritten = 0;

		// This is how many "not every frame" actors we should replicate this frame. When assigning dynamic frequencies we also track who is due to rep this frame and next frame.
		// If this frame has more than the next frame expects, we will deffer half of those reps this frame. This will naturally tend to spread things out. It is not perfect, but low cost.
		// Note that when an actor is starved (missed a replication frame) they will not be counted for any of this.
		int32 OpportunisticLoadBalanceQuota = (NumExpectedReplicationsThisFrame - NumExpectedReplicationsNextFrame) >> 1;

		for (const FDynamicSpatialFrequency_SortedItem& Item : SortedReplicationList)
		{
			AActor* Actor = Item.Actor;
			FGlobalActorReplicationInfo& GlobalInfo = *Item.GlobalInfo;
			FConnectionReplicationActorInfo& ConnectionInfo = *Item.ConnectionInfo;

			if (!Actor || IsActorValidForReplication(Actor) == false)
			{
				continue;
			}


			if (RepGraphConditionalActorBreakpoint(Actor, NetConnection))
			{
				UE_LOG(LogReplicationGraph, Display, TEXT("UReplicationGraphNode_DynamicSpatialFrequency_Connection Replication: %s"), *Actor->GetName());
			}

			if (UNLIKELY(ConnectionInfo.bTearOff))
			{
				continue;
			}

			if (CVar_RepGraph_DynamicSpatialFrequency_OpportunisticLoadBalance && OpportunisticLoadBalanceQuota > 0 && Item.FramesTillReplicate == 0 && !ReplicatesEveryFrame(ConnectionInfo, Item.EnableFastPath))
			{
				//UE_LOG(LogReplicationGraph, Display, TEXT("[%d] Opportunistic Skip. %s. OpportunisticLoadBalanceQuota: %d (%d, %d)"), FrameNum, *Actor->GetName(), OpportunisticLoadBalanceQuota, NumExpectedReplicationsThisFrame, NumExpectedReplicationsNextFrame);
				OpportunisticLoadBalanceQuota--;
				continue;
			}

			// ------------------------------------------------------
			//	Default Replication
			// ------------------------------------------------------

			if (ReadyForNextReplication(ConnectionInfo, GlobalInfo, FrameNum))
			{
				BitsWritten += RepGraph->ReplicateSingleActor(Actor, ConnectionInfo, GlobalInfo, ConnectionActorInfoMap, NetConnection, FrameNum);
				ConnectionInfo.FastPath_LastRepFrameNum = FrameNum; // Manually update this here, so that we don't fast rep next frame. When they line up, use default replication.
			}

			// ------------------------------------------------------
			//	Fast Path
			// ------------------------------------------------------
			
			else if (Item.EnableFastPath && ReadyForNextReplication_FastPath(ConnectionInfo, GlobalInfo, FrameNum))
			{
				const int64 FastSharedBits = RepGraph->ReplicateSingleActor_FastShared(Actor, ConnectionInfo, GlobalInfo, NetConnection, FrameNum);
				QueuedBits -= FastSharedBits; // We are doing our own bandwidth limiting here, so offset the netconnection's tracking.
				BitsWritten += FastSharedBits;
			}

			// Bandwidth Cap
			if (BitsWritten > MaxBits && CVar_RepGraph_DynamicSpatialFrequency_UncapBandwidth == 0)
			{
				GNumSaturatedConnections++;
				break;
			}
		}


		if (CVar_RepGraph_DynamicSpatialFrequency_UncapBandwidth > 0)
		{
			UE_LOG(LogReplicationGraph, Display, TEXT("Uncapped bandwidth usage of UReplicationGraphNode_DynamicSpatialFrequency = %d bits -> %d bytes -> %.2f KBytes/sec"), BitsWritten, (BitsWritten+7) >> 3,  ((float)((BitsWritten+7)>>3)/1024.f) * GraphGlobals->ReplicationGraph->NetDriver->NetServerMaxTickRate);
		}
	}
}

REPGRAPH_DEVCVAR_SHIPCONST(int32, "Net.RepGraph.DynamicSpatialFrequency.Draw", CVar_RepGraph_DynamicSpatialFrequency_Draw, 0, "");
REPGRAPH_DEVCVAR_SHIPCONST(int32, "Net.RepGraph.DynamicSpatialFrequency.ForceMaxFreq", CVar_RepGraph_DynamicSpatialFrequency_ForceMaxFreq, 0, "Forces DSF to set max frame replication periods on all actors (1 frame rep periods). 1 = default replication. 2 = fast path. 3 = Both (effectively, default)");

FORCEINLINE uint32 CalcDynamicReplicationPeriod(const float FinalPCT, const uint32 MinRepPeriod, const uint32 MaxRepPeriod, uint8& OutReplicationPeriodFrame, uint32& OutNextReplicationFrame, const uint32 LastRepFrameNum, const uint32 FrameNum, bool ForFastPath)
{
	const float PeriodRange = (float)(MaxRepPeriod - MinRepPeriod);
	const uint32 ExtraPeriod = (uint32)FMath::CeilToInt(PeriodRange * FinalPCT);
				
	uint32 FinalPeriod = MinRepPeriod + ExtraPeriod;
	OutReplicationPeriodFrame = FinalPeriod;

	const uint32 NextRepFrameNum = LastRepFrameNum + FinalPeriod;
	OutNextReplicationFrame = NextRepFrameNum;


#if !(UE_BUILD_SHIPPING)
	if (CVar_RepGraph_DynamicSpatialFrequency_ForceMaxFreq > 0)
	{
		if ((CVar_RepGraph_DynamicSpatialFrequency_ForceMaxFreq == 1 && ForFastPath == 0) ||
			(CVar_RepGraph_DynamicSpatialFrequency_ForceMaxFreq == 2 && ForFastPath == 1) ||
			CVar_RepGraph_DynamicSpatialFrequency_ForceMaxFreq == 3
			)
		{
			OutReplicationPeriodFrame = 1;
			OutNextReplicationFrame = FrameNum;
		}
	}
#endif

	return ExtraPeriod;
}

static TArray<FColor> DynamicSpatialFrequencyDebugColorArray = { FColor::Red, FColor::Green, FColor::Blue, FColor::Cyan, FColor::Orange, FColor::Purple };



FORCEINLINE void UReplicationGraphNode_DynamicSpatialFrequency::CalcFrequencyForActor(AActor* Actor, UReplicationGraph* RepGraph, UNetConnection* NetConnection, FGlobalActorReplicationInfo& GlobalInfo, FConnectionReplicationActorInfo& ConnectionInfo, FSettings& MySettings, const FVector& ConnectionViewLocation, const FVector& ConnectionViewDir, const uint32 FrameNum, int32 ExistingItemIndex)
{
	// If we need to filter out the actor and he is already in the SortedReplicationList, we need to remove it (instead of just skipping/returning).
	auto RemoveExistingItem = [&ExistingItemIndex, this]()
	{
		if (ExistingItemIndex != INDEX_NONE)
		{
			SortedReplicationList.RemoveAtSwap(ExistingItemIndex, 1, false);
		}
	};

	// When adding we either create a new item or reconstruct an item at the existing index
	auto AddOrUpdateItem = [&ExistingItemIndex, &RepGraph, &FrameNum, &NetConnection, this](AActor* InActor, int32 InFramesTillReplicate, bool InEnableFastPath, FGlobalActorReplicationInfo* InGlobal, FConnectionReplicationActorInfo* InConnection)
	{
		// Update actor close frame number here in case the actor gets skipped in the replication loop
		RepGraph->UpdateActorChannelCloseFrameNum(InActor, *InConnection, *InGlobal, FrameNum, NetConnection);

		FDynamicSpatialFrequency_SortedItem* Item = ExistingItemIndex == INDEX_NONE ? &SortedReplicationList[SortedReplicationList.AddUninitialized()] : &SortedReplicationList[ExistingItemIndex];
		new (Item) FDynamicSpatialFrequency_SortedItem(InActor, InFramesTillReplicate, InEnableFastPath, InGlobal, InConnection);
	};

	// ------------------------------------------------------------------------------------------

	if (RepGraphConditionalActorBreakpoint(Actor, NetConnection))
	{
		UE_LOG(LogReplicationGraph, Display, TEXT("UReplicationGraphNode_DynamicSpatialFrequency::CalcFrequencyForActor: %s"), *Actor->GetName());
	}

	if (ConnectionInfo.bDormantOnConnection)
	{
		RemoveExistingItem();
		return;
	}	

	// Skip if past cull distance
	const FVector DirToActor = GlobalInfo.WorldLocation - ConnectionViewLocation;
	const float DistanceToActorSq = DirToActor.SizeSquared();
	if (!IgnoreCullDistance && ConnectionInfo.CullDistanceSquared > 0.f && DistanceToActorSq > ConnectionInfo.CullDistanceSquared)
	{
		RemoveExistingItem();
		return;
	}

	// --------------------------------------------------------------------------------------------------------
	// Find Zone
	// --------------------------------------------------------------------------------------------------------
	const float DistanceToActor = FMath::Sqrt(DistanceToActorSq);
	const FVector NormDirToActor = DistanceToActor > SMALL_NUMBER ? (DirToActor / DistanceToActor) : DirToActor;
	const float DotP = FVector::DotProduct(NormDirToActor, ConnectionViewDir);

	const bool ActorSupportsFastShared = (GlobalInfo.Settings.FastSharedReplicationFunc != nullptr);
	TArrayView<FSpatializationZone>& ZoneList = ActorSupportsFastShared ? MySettings.ZoneSettings : MySettings.ZoneSettings_NonFastSharedActors;
		
	for (int32 ZoneIdx=0; ZoneIdx < ZoneList.Num(); ++ZoneIdx)
	{
		FSpatializationZone& ZoneInfo = ZoneList[ZoneIdx];
		if (DotP <= ZoneInfo.MinDotProduct)
		{
			int32 FramesTillReplicate;
			bool EnableFastPath = false;
	
			// --------------------------------------------------------------------------------------------------------
			// Calc FrameTillReplicate
			// --------------------------------------------------------------------------------------------------------
			{
				// Calc Percentage of distance relative to cull distance, scaled to ZoneInfo Min/Max pct
				const float CullDistSq = ConnectionInfo.CullDistanceSquared > 0.f ? ConnectionInfo.CullDistanceSquared : GlobalInfo.Settings.CullDistanceSquared; // Use global settings if the connection specific setting is zero'd out

				if (!ensureMsgf(CullDistSq > 0.f, TEXT("UReplicationGraphNode_DynamicSpatialFrequency::GatherActors: %s has cull distance of 0. Skipping"), *GetPathNameSafe(Actor)))
				{
					// This actor really should not be in this node
					RemoveExistingItem();
					return;
				}

				const float CullDist = FMath::Sqrt(CullDistSq); // Fixme: sqrt
				const float DistPct =  DistanceToActor / CullDist;

				const float BiasDistPct = DistPct - ZoneInfo.MinDistPct;
				const float FinalPCT = FMath::Clamp<float>( BiasDistPct / (ZoneInfo.MaxDistPct - ZoneInfo.MinDistPct), 0.f, 1.f);

				// Calc Replication period for Normal replication
				CalcDynamicReplicationPeriod(FinalPCT, ZoneInfo.MinRepPeriod, ZoneInfo.MaxRepPeriod, ConnectionInfo.ReplicationPeriodFrame, ConnectionInfo.NextReplicationFrameNum, ConnectionInfo.LastRepFrameNum, FrameNum, false);
				FramesTillReplicate = (int32)ConnectionInfo.NextReplicationFrameNum - (int32)FrameNum;

				// Update actor timeout frame here in case we get starved and can't actually replicate before then
				ConnectionInfo.ActorChannelCloseFrameNum = FMath::Max<uint32>(ConnectionInfo.ActorChannelCloseFrameNum, ConnectionInfo.NextReplicationFrameNum + 1);

				// Calc Replication Period for FastShared replication
				if (ActorSupportsFastShared && ZoneInfo.FastPath_MinRepPeriod > 0)
				{
					CalcDynamicReplicationPeriod(FinalPCT, ZoneInfo.FastPath_MinRepPeriod, ZoneInfo.FastPath_MaxRepPeriod, ConnectionInfo.FastPath_ReplicationPeriodFrame, ConnectionInfo.FastPath_NextReplicationFrameNum, ConnectionInfo.FastPath_LastRepFrameNum, FrameNum, true);
					FramesTillReplicate = FMath::Min<int32>(FramesTillReplicate, (int32)ConnectionInfo.FastPath_NextReplicationFrameNum - (int32)FrameNum);
					EnableFastPath = true;
				}

#if ENABLE_DRAW_DEBUG
				if (CVar_RepGraph_DynamicSpatialFrequency_Draw > 0 )
				{
					//CVar_RepGraph_DynamicSpatialFrequency_Draw = 0;

					static float DebugTextDuration = -1.f;

					ForEachClientPIEWorld([&](UWorld *ClientWorld)
					{
						FlushPersistentDebugLines(ClientWorld);
						FlushDebugStrings(ClientWorld);

						//FString DebugStringFull = FString::Printf(TEXT("DistanceToActor: %.2f. DistPct: %.2f. FinalPCT: %.2f. ExtraPeriod: %d. FramesTillNextReplicate: %d"), DistanceToActor, DistPct, FinalPCT, ExtraPeriod, FramesTillNextReplicate);
						FString DebugString = FString::Printf(TEXT("%.2f %.2f %d %d"), DistPct, FinalPCT, ConnectionInfo.ReplicationPeriodFrame, ConnectionInfo.FastPath_ReplicationPeriodFrame);
						DrawDebugString(ClientWorld, GlobalInfo.WorldLocation + FVector(0.f, 0.f, 50.f), DebugString, nullptr, DynamicSpatialFrequencyDebugColorArray[ZoneIdx % DynamicSpatialFrequencyDebugColorArray.Num()], DebugTextDuration, true);
					});
				}
#endif
			}

			// --------------------------------------------------------------------------------------------------------
			// We now know when this actor should replicate next. We either need to add or remove the item from the sorted list. 
			// We also may need to do some tracking for replicate this frame vs next (for Opportunistic LoadBalance)
			// --------------------------------------------------------------------------------------------------------
			
			if (FramesTillReplicate < 0)
			{
				// This actor is ready to go (or overdue). Add him to the replication list that we will sort
				AddOrUpdateItem(Actor, FramesTillReplicate, EnableFastPath, &GlobalInfo, &ConnectionInfo);
			}

			else if (FramesTillReplicate == 0)
			{
				// This actor is also ready to go but we may need to count him as a 'replicates this frame and not every frame' actor
				if (ReplicatesEveryFrame(ConnectionInfo, EnableFastPath) == false)
				{
					//UE_LOG(LogReplicationGraph, Display, TEXT("  THIS[%d]: %s. Def: %d (%d) Fast: %d (%d)"), FrameNum, *Actor->GetName(), ConnectionInfo.NextReplicationFrameNum, ConnectionInfo.ReplicationPeriodFrame, ConnectionInfo.FastPath_NextReplicationFrameNum, ConnectionInfo.FastPath_ReplicationPeriodFrame);
					NumExpectedReplicationsThisFrame++; // Replicating this frame but not an 'every frame' actor
				}
					
				AddOrUpdateItem(Actor, FramesTillReplicate, EnableFastPath, &GlobalInfo, &ConnectionInfo);
			}
			else if (FramesTillReplicate == 1)
			{
				// This actors is not ready to replicate, but wants to replicate next frame.
				if (ReplicatesEveryFrame(ConnectionInfo, EnableFastPath) == false)
				{
					NumExpectedReplicationsNextFrame++; // "Not every frame" actor that expects to replicate next frame
					//UE_LOG(LogReplicationGraph, Display, TEXT("  NEXT[%d]: %s. Def: %d (%d) Fast: %d (%d)"), FrameNum, *Actor->GetName(), ConnectionInfo.NextReplicationFrameNum, ConnectionInfo.ReplicationPeriodFrame, ConnectionInfo.FastPath_NextReplicationFrameNum, ConnectionInfo.FastPath_ReplicationPeriodFrame);
				}

				RemoveExistingItem();
			}
			else
			{
				// More than 1 frame away from replicating. Just remove it.
				RemoveExistingItem();
			}

			// This actor has been fully processed
			return;
		}
	}

	// No zone was found. This is bad
	UE_LOG(LogReplicationGraph, Warning, TEXT("UReplicationGraphNode_DynamicSpatialFrequency::CalcFrequencyForActor: %s was not placed in any valid zone. DotP: %.2f "), *Actor->GetName(), DotP);
	RemoveExistingItem();
}

void UReplicationGraphNode_DynamicSpatialFrequency::GatherActors(const FActorRepListRefView& RepList, FGlobalActorReplicationInfoMap& GlobalMap, FPerConnectionActorInfoMap& ConnectionMap, const FConnectionGatherActorListParameters& Params, UNetConnection* NetConnection)
{
	UReplicationGraph* RepGraph = GraphGlobals->ReplicationGraph;
	FSettings& MySettings = GetSettings();
	const FVector ConnectionViewLocation = Params.Viewer.ViewLocation;
	const FVector ConnectionViewDir = Params.Viewer.ViewDir;
	const uint32 FrameNum = Params.ReplicationFrameNum;	

	for (AActor* Actor : RepList)
	{
		// Don't replicate the connection view target like this. It will be done through a connection specific node
		if (UNLIKELY(Actor == Params.Viewer.ViewTarget))
		{
			continue;
		}

		FGlobalActorReplicationInfo& GlobalInfo = GlobalMap.Get(Actor);
		FConnectionReplicationActorInfo& ConnectionInfo = ConnectionMap.FindOrAdd(Actor);

		CalcFrequencyForActor(Actor, RepGraph, NetConnection, GlobalInfo, ConnectionInfo, MySettings, ConnectionViewLocation, ConnectionViewDir, FrameNum, INDEX_NONE);
	}
}

void UReplicationGraphNode_DynamicSpatialFrequency::GatherActors_DistanceOnly(const FActorRepListRefView& RepList, FGlobalActorReplicationInfoMap& GlobalMap, FPerConnectionActorInfoMap& ConnectionMap, const FConnectionGatherActorListParameters& Params)
{
	FGlobalActorReplicationInfoMap* GlobalActorReplicationInfoMap = GraphGlobals->GlobalActorReplicationInfoMap;
	const FVector ConnectionViewLocation = Params.Viewer.ViewLocation;
	for (AActor* Actor : RepList)
	{
		// Don't replicate the connection view target like this. It will be done through a connection specific node
		if (UNLIKELY(Actor == Params.Viewer.ViewTarget))
		{
			continue;
		}

		FGlobalActorReplicationInfo& GlobalInfo = GlobalMap.Get(Actor);
		const FVector DirToActor = GlobalInfo.WorldLocation - ConnectionViewLocation;
		const float DistanceToActorSq = DirToActor.SizeSquared();

		SortedReplicationList.Emplace(Actor, (int32)DistanceToActorSq, &GlobalInfo);
	}
}

// --------------------------------------------------------------------------------------------------------------------------------------------

void UReplicationGraphNode_ConnectionDormanyNode::GatherActorListsForConnection(const FConnectionGatherActorListParameters& Params)
{
	ConditionalGatherDormantActorsForConnection(ReplicationActorList, Params, nullptr);
	
	for (int32 idx=StreamingLevelCollection.StreamingLevelLists.Num()-1; idx>=0; --idx)
	{
		FStreamingLevelActorListCollection::FStreamingLevelActors& StreamingList = StreamingLevelCollection.StreamingLevelLists[idx];
		if (StreamingList.ReplicationActorList.Num() <= 0)
		{
			StreamingLevelCollection.StreamingLevelLists.RemoveAtSwap(idx, 1, false);
			continue;
		}

		if (Params.CheckClientVisibilityForLevel(StreamingList.StreamingLevelName))
		{
			FStreamingLevelActorListCollection::FStreamingLevelActors* RemoveList = RemovedStreamingLevelActorListCollection.StreamingLevelLists.FindByKey(StreamingList.StreamingLevelName);
			if (!RemoveList)
			{
				RemoveList = new (RemovedStreamingLevelActorListCollection.StreamingLevelLists) FStreamingLevelActorListCollection::FStreamingLevelActors(StreamingList.StreamingLevelName);
				Params.ConnectionManager.OnClientVisibleLevelNameAddMap.FindOrAdd(StreamingList.StreamingLevelName).AddUObject(this, &UReplicationGraphNode_ConnectionDormanyNode::OnClientVisibleLevelNameAdd);
			}

			ConditionalGatherDormantActorsForConnection(StreamingList.ReplicationActorList, Params, &RemoveList->ReplicationActorList);
		}
		else
		{
			UE_LOG(LogReplicationGraph, Verbose, TEXT("Level Not Loaded %s. (Client has %d levels loaded)"), *StreamingList.StreamingLevelName.ToString(), Params.ClientVisibleLevelNamesRef.Num());
		}
	}
}

void UReplicationGraphNode_ConnectionDormanyNode::ConditionalGatherDormantActorsForConnection(FActorRepListRefView& ConnectionList, const FConnectionGatherActorListParameters& Params, FActorRepListRefView* RemovedList)
{
	FPerConnectionActorInfoMap& ConnectionActorInfoMap = Params.ConnectionManager.ActorInfoMap;
	FGlobalActorReplicationInfoMap* GlobalActorReplicationInfoMap = GraphGlobals->GlobalActorReplicationInfoMap;

	// We can trickle if the TrickelStartCounter is 0. (Just trying to give it a few frames to settle)
	bool bShouldTrickle = TrickleStartCounter == 0;

	for (int32 idx = ConnectionList.Num()-1; idx >= 0; --idx)
	{
		FActorRepListType Actor = ConnectionList[idx];
		FConnectionReplicationActorInfo& ConnectionActorInfo = ConnectionActorInfoMap.FindOrAdd(Actor);
		if (ConnectionActorInfo.bDormantOnConnection)
		{
			// If we trickled this actor, restore CullDistance to the default
			if (ConnectionActorInfo.CullDistanceSquared <= 0.f)
			{
				FGlobalActorReplicationInfo& GlobalInfo = GlobalActorReplicationInfoMap->Get(Actor);
				ConnectionActorInfo.CullDistanceSquared = GlobalInfo.Settings.CullDistanceSquared;
			}

			// He can be removed
			ConnectionList.RemoveAtSwap(idx);
			if (RemovedList)
			{
				RemovedList->PrepareForWrite();
				RemovedList->Add(Actor);
			}

			UE_CLOG(CVar_RepGraph_LogNetDormancyDetails > 0, LogReplicationGraph, Display, TEXT("GRAPH_DORMANCY: Actor %s is Dormant on %s. Removing from list. (%d elements left)"), *Actor->GetPathName(), *GetName(), ConnectionList.Num());
			bShouldTrickle = false; // Dont trickle this frame because we are still encountering dormant actors
		}
		else if (CVar_RepGraph_TrickleDistCullOnDormanyNodes > 0 && bShouldTrickle)
		{
			ConnectionActorInfo.CullDistanceSquared = 0.f;
			bShouldTrickle = false; // trickle one actor per frame
		}
	}

	if (ConnectionList.Num() > 0)
	{
		Params.OutGatheredReplicationLists.AddReplicationActorList(ConnectionList);
		
		if (TrickleStartCounter > 0)
		{
			TrickleStartCounter--;		
		}
	}
}

bool ContainsReverse(const FActorRepListRefView& List, FActorRepListType Actor)
{
	for (int32 idx=List.Num()-1; idx >= 0; --idx)
	{
		if (List[idx] == Actor)
			return true;
	}

	return false;
}

void UReplicationGraphNode_ConnectionDormanyNode::NotifyActorDormancyFlush(FActorRepListType Actor)
{
	FNewReplicatedActorInfo ActorInfo(Actor);

	// Dormancy is flushed so we need to make sure this actor is on this connection specific node.
	// Guard against dupes in the list. Sometimes actors flush multiple times in a row or back to back frames.
	// 
	// It may be better to track last flush frame on GlobalActorRepInfo? 
	if (ActorInfo.StreamingLevelName == NAME_None)
	{
		if (!ContainsReverse(ReplicationActorList, Actor))
		{
			ReplicationActorList.Add(ActorInfo.Actor);
		}
	}
	else
	{
		FStreamingLevelActorListCollection::FStreamingLevelActors* Item = StreamingLevelCollection.StreamingLevelLists.FindByKey(ActorInfo.StreamingLevelName);
		if (!Item)
		{
			Item = new (StreamingLevelCollection.StreamingLevelLists) FStreamingLevelActorListCollection::FStreamingLevelActors(ActorInfo.StreamingLevelName);
			Item->ReplicationActorList.Add(ActorInfo.Actor);

		} else if(!ContainsReverse(Item->ReplicationActorList, Actor))
		{
			Item->ReplicationActorList.Add(ActorInfo.Actor);
		}

		// Remove from RemoveList
		FStreamingLevelActorListCollection::FStreamingLevelActors* RemoveList = RemovedStreamingLevelActorListCollection.StreamingLevelLists.FindByKey(ActorInfo.StreamingLevelName);
		if (RemoveList)
		{
			RemoveList->ReplicationActorList.PrepareForWrite();
			RemoveList->ReplicationActorList.Remove(Actor);
		}
	}
}

void UReplicationGraphNode_ConnectionDormanyNode::OnClientVisibleLevelNameAdd(FName LevelName, UWorld* World)
{
	FStreamingLevelActorListCollection::FStreamingLevelActors* RemoveList = RemovedStreamingLevelActorListCollection.StreamingLevelLists.FindByKey(LevelName);
	if (!RemoveList)
	{
		UE_LOG(LogReplicationGraph, Warning, TEXT(":OnClientVisibleLevelNameAdd called on %s but there is no RemoveList. How did this get bound in the first place?. Level: %s"), *GetPathName(), *LevelName.ToString());
		return;
	}

	FStreamingLevelActorListCollection::FStreamingLevelActors* AddList = StreamingLevelCollection.StreamingLevelLists.FindByKey(LevelName);
	if (!AddList)
	{
		AddList = new (StreamingLevelCollection.StreamingLevelLists) FStreamingLevelActorListCollection::FStreamingLevelActors(LevelName);
	}

	UE_CLOG(CVar_RepGraph_LogNetDormancyDetails, LogReplicationGraph, Display, TEXT("::OnClientVisibleLevelNameadd %s. LevelName: %s."), *GetPathName(), *LevelName.ToString());
	UE_CLOG(CVar_RepGraph_LogNetDormancyDetails, LogReplicationGraph, Display, TEXT("    CurrentAddList: %s"), *AddList->ReplicationActorList.BuildDebugString());
	UE_CLOG(CVar_RepGraph_LogNetDormancyDetails, LogReplicationGraph, Display, TEXT("    RemoveList: %s"), *RemoveList->ReplicationActorList.BuildDebugString());

	AddList->ReplicationActorList.PrepareForWrite();
	AddList->ReplicationActorList.AppendContentsFrom(RemoveList->ReplicationActorList);

	RemoveList->ReplicationActorList.PrepareForWrite();
	RemoveList->ReplicationActorList.Reset();
}

bool UReplicationGraphNode_ConnectionDormanyNode::NotifyRemoveNetworkActor(const FNewReplicatedActorInfo& ActorInfo, bool WarnIfNotFound)
{
	// Remove from active list by calling super
	if (Super::NotifyRemoveNetworkActor(ActorInfo, false))
	{
		return true;
	}

	// Not found in active list. We must check out RemovedActorList
	return RemovedStreamingLevelActorListCollection.RemoveActor(ActorInfo, WarnIfNotFound, this);
}

void UReplicationGraphNode_ConnectionDormanyNode::NotifyResetAllNetworkActors()
{
	Super::NotifyResetAllNetworkActors();
	RemovedStreamingLevelActorListCollection.Reset();
}

// --------------------------------------------------------------------------------------------------------------------------------------------

float UReplicationGraphNode_DormancyNode::MaxZForConnection = WORLD_MAX;

void UReplicationGraphNode_DormancyNode::NotifyResetAllNetworkActors()
{
	if (GraphGlobals.IsValid())
	{
		// Unregister dormancy callbacks first
		for (FActorRepListType& Actor : ReplicationActorList)
		{
			FGlobalActorReplicationInfo& GlobalInfo = GraphGlobals->GlobalActorReplicationInfoMap->Get(Actor);
			GlobalInfo.Events.DormancyFlush.RemoveAll(this);
		}
	}

	// Dump our global actor list
	Super::NotifyResetAllNetworkActors();

	// Reset the per connection nodes
	for (auto& MapIt :  ConnectionNodes)
	{
		if (MapIt.Value)
		{
			MapIt.Value->NotifyResetAllNetworkActors();
		}
	}
}

void UReplicationGraphNode_DormancyNode::AddDormantActor(const FNewReplicatedActorInfo& ActorInfo, FGlobalActorReplicationInfo& GlobalInfo)
{
	Super::NotifyAddNetworkActor(ActorInfo);
	
	UE_CLOG(CVar_RepGraph_LogNetDormancyDetails > 0 && ConnectionNodes.Num() > 0, LogReplicationGraph, Display, TEXT("GRAPH_DORMANCY: AddDormantActor %s on %s. Adding to %d connection nodes."), *ActorInfo.Actor->GetPathName(), *GetName(), ConnectionNodes.Num());
	
	for (auto& MapIt : ConnectionNodes)
	{
		UReplicationGraphNode_ConnectionDormanyNode* Node = MapIt.Value;
		Node->NotifyAddNetworkActor(ActorInfo);
	}

	// Tell us if this guy flushes net dormancy so we force him back on connection lists
	GlobalInfo.Events.DormancyFlush.AddUObject(this, &UReplicationGraphNode_DormancyNode::OnActorDormancyFlush);
}

void UReplicationGraphNode_DormancyNode::RemoveDormantActor(const FNewReplicatedActorInfo& ActorInfo, FGlobalActorReplicationInfo& ActorRepInfo)
{
	UE_CLOG(CVar_RepGraph_LogActorRemove>0, LogReplicationGraph, Display, TEXT("UReplicationGraphNode_DormancyNode::RemoveDormantActor %s on %s. (%d connection nodes). ChildNodes: %d"), *GetNameSafe(ActorInfo.Actor), *GetPathName(), ConnectionNodes.Num(), AllChildNodes.Num());

	Super::NotifyRemoveNetworkActor(ActorInfo);

	ActorRepInfo.Events.DormancyFlush.RemoveAll(this);

	// Update any connection specific nodes
	for (auto& MapIt : ConnectionNodes)
	{
		UReplicationGraphNode_ConnectionDormanyNode* Node = MapIt.Value;
		Node->NotifyRemoveNetworkActor(ActorInfo, false); // Don't warn if not found, the node may have removed the actor itself. Not worth the extra bookkeeping to skip the call.
	}
}

void UReplicationGraphNode_DormancyNode::GatherActorListsForConnection(const FConnectionGatherActorListParameters& Params)
{
	if (Params.Viewer.ViewLocation.Z > MaxZForConnection)
	{
		return;
	}

	UReplicationGraphNode_ConnectionDormanyNode* ConnectionNode = GetConnectionNode(Params);
	ConnectionNode->GatherActorListsForConnection(Params);
}

UReplicationGraphNode_ConnectionDormanyNode* UReplicationGraphNode_DormancyNode::GetConnectionNode(const FConnectionGatherActorListParameters& Params)
{
	UReplicationGraphNode_ConnectionDormanyNode** NodePtrPtr = ConnectionNodes.Find(&Params.ConnectionManager);
	UReplicationGraphNode_ConnectionDormanyNode* ConnectionNode = nullptr;
	if (!NodePtrPtr)
	{
		// We dont have a per-connection node for this connection, so create one and copy over contents
		ConnectionNode = CreateChildNode<UReplicationGraphNode_ConnectionDormanyNode>();
		ConnectionNodes.Add(&Params.ConnectionManager) = ConnectionNode;

		// Copy our master lists to the connection node
		ConnectionNode->DeepCopyActorListsFrom(this);

		UE_CLOG(CVar_RepGraph_LogNetDormancyDetails > 0, LogReplicationGraph, Display, TEXT("GRAPH_DORMANCY: First time seeing connection %s in node %s. Created ConnectionDormancyNode %s."), *Params.ConnectionManager.GetName(), *GetName(), *ConnectionNode->GetName());
	}
	else
	{
		ConnectionNode = *NodePtrPtr;
	}

	return ConnectionNode;
}

void UReplicationGraphNode_DormancyNode::OnActorDormancyFlush(FActorRepListType Actor, FGlobalActorReplicationInfo& GlobalInfo)
{
	QUICK_SCOPE_CYCLE_COUNTER(UReplicationGraphNode_DormancyNode_OnActorDormancyFlush);

	if (CVar_RepGraph_Verify)
	{
		FNewReplicatedActorInfo ActorInfo(Actor);
		if (ActorInfo.StreamingLevelName == NAME_None)
		{
			ensureMsgf(ReplicationActorList.Contains(Actor), TEXT("UReplicationGraphNode_DormancyNode::OnActorDormancyFlush %s not present in %s actor lists!"), *Actor->GetPathName(), *GetPathName());
		}
		else
		{
			if (FStreamingLevelActorListCollection::FStreamingLevelActors* Item = StreamingLevelCollection.StreamingLevelLists.FindByKey(ActorInfo.StreamingLevelName))
			{
				ensureMsgf(Item->ReplicationActorList.Contains(Actor), TEXT("UReplicationGraphNode_DormancyNode::OnActorDormancyFlush %s not present in %s actor lists! Streaming Level: %s"), *GetActorRepListTypeDebugString(Actor), *GetPathName(), *ActorInfo.StreamingLevelName.ToString());
			}
		}
	}

	// -------------------
		
	UE_CLOG(CVar_RepGraph_LogNetDormancyDetails > 0 && ConnectionNodes.Num() > 0, LogReplicationGraph, Display, TEXT("GRAPH_DORMANCY: Actor %s Flushed Dormancy. %s. Refreshing all %d connection nodes."), *Actor->GetPathName(), *GetName(), ConnectionNodes.Num());

	for (auto& MapIt : ConnectionNodes)
	{
		UReplicationGraphNode_ConnectionDormanyNode* Node = MapIt.Value;
		Node->NotifyActorDormancyFlush(Actor);
	}
}

void UReplicationGraphNode_DormancyNode::ConditionalGatherDormantDynamicActors(FActorRepListRefView& RepList, const FConnectionGatherActorListParameters& Params, FActorRepListRefView* RemovedList)
{
	for (FActorRepListType& Actor : ReplicationActorList)
	{
		if (Actor && !Actor->IsNetStartupActor())
		{
			if (FConnectionReplicationActorInfo* Info = Params.ConnectionManager.ActorInfoMap.Find(Actor))
			{
				if (Info->bDormantOnConnection)
				{
					if (RemovedList && RemovedList->IsValid() && RemovedList->Contains(Actor))
					{
						continue;
					}

					RepList.PrepareForWrite();
					RepList.ConditionalAdd(Actor);
				}
			}
		}
	}
}

// --------------------------------------------------------------------------------------------------------------------------------------------


void UReplicationGraphNode_GridCell::AddStaticActor(const FNewReplicatedActorInfo& ActorInfo, FGlobalActorReplicationInfo& GlobalInfo, bool bParentNodeHandlesDormancyChange)
{
	if (GlobalInfo.bWantsToBeDormant)
	{
		// Pass to dormancy node
		GetDormancyNode()->AddDormantActor(ActorInfo, GlobalInfo);
	}
	else
	{	
		// Put him in our non dormancy list
		Super::NotifyAddNetworkActor(ActorInfo);
	}

	// We need to be told if this actor changes dormancy so we can move him between nodes. Unless our parent is going to do it.
	if (!bParentNodeHandlesDormancyChange)
	{
		GlobalInfo.Events.DormancyChange.AddUObject(this, &UReplicationGraphNode_GridCell::OnStaticActorNetDormancyChange);
	}
}

void UReplicationGraphNode_GridCell::AddDynamicActor(const FNewReplicatedActorInfo& ActorInfo)
{
	GetDynamicNode()->NotifyAddNetworkActor(ActorInfo);
}

void UReplicationGraphNode_GridCell::RemoveStaticActor(const FNewReplicatedActorInfo& ActorInfo, FGlobalActorReplicationInfo& ActorRepInfo, bool bWasAddedAsDormantActor)
{
	UE_CLOG(CVar_RepGraph_LogActorRemove>0, LogReplicationGraph, Display, TEXT("UReplicationGraphNode_Simple2DSpatializationLeaf::RemoveStaticActor %s on %s"), *ActorInfo.Actor->GetPathName(), *GetPathName());

	if (bWasAddedAsDormantActor)
	{
		GetDormancyNode()->RemoveDormantActor(ActorInfo, ActorRepInfo);
	}
	else
	{	
		Super::NotifyRemoveNetworkActor(ActorInfo);
	}
	
	ActorRepInfo.Events.DormancyChange.RemoveAll(this);
}

void UReplicationGraphNode_GridCell::RemoveDynamicActor(const FNewReplicatedActorInfo& ActorInfo)
{
	UE_CLOG(CVar_RepGraph_LogActorRemove>0, LogReplicationGraph, Display, TEXT("UReplicationGraphNode_Simple2DSpatializationLeaf::RemoveDynamicActor %s on %s"), *ActorInfo.Actor->GetPathName(), *GetPathName());

	GetDynamicNode()->NotifyRemoveNetworkActor(ActorInfo);
}

void UReplicationGraphNode_GridCell::ConditionalCopyDormantActors(FActorRepListRefView& FromList, UReplicationGraphNode_DormancyNode* ToNode)
{
	if (GraphGlobals.IsValid())
	{
		for (int32 idx = FromList.Num()-1; idx >= 0; --idx)
		{
			FActorRepListType Actor = FromList[idx];
			FGlobalActorReplicationInfo& GlobalInfo = GraphGlobals->GlobalActorReplicationInfoMap->Get(Actor);
			if (GlobalInfo.bWantsToBeDormant)
			{
				ToNode->NotifyAddNetworkActor(FNewReplicatedActorInfo(Actor));
				FromList.RemoveAtSwap(idx);
			}
		}
	}
}

void UReplicationGraphNode_GridCell::OnStaticActorNetDormancyChange(FActorRepListType Actor, FGlobalActorReplicationInfo& GlobalInfo, ENetDormancy NewValue, ENetDormancy OldValue)
{
	UE_CLOG(CVar_RepGraph_LogActorRemove>0, LogReplicationGraph, Display, TEXT("UReplicationGraphNode_Simple2DSpatializationLeaf::OnNetDormancyChange. %s on %s. Old: %d, New: %d"), *Actor->GetPathName(), *GetPathName(), NewValue, OldValue);

	const bool bCurrentDormant = NewValue > DORM_Awake;
	const bool bPreviousDormant = OldValue > DORM_Awake;

	if (!bCurrentDormant && bPreviousDormant)
	{
		// Actor is now awake, remove from dormany node and add to non dormany list
		FNewReplicatedActorInfo ActorInfo(Actor);
		GetDormancyNode()->RemoveDormantActor(ActorInfo, GlobalInfo);
		Super::NotifyAddNetworkActor(ActorInfo);
	}
	else if (bCurrentDormant && !bPreviousDormant)
	{
		// Actor is now dormant, remove from non dormant list, add to dormant node
		FNewReplicatedActorInfo ActorInfo(Actor);
		Super::NotifyRemoveNetworkActor(ActorInfo);
		GetDormancyNode()->AddDormantActor(ActorInfo, GlobalInfo);
	}
}


UReplicationGraphNode* UReplicationGraphNode_GridCell::GetDynamicNode()
{
	if (DynamicNode == nullptr)
	{
		if (CreateDynamicNodeOverride)
		{
			DynamicNode = CreateDynamicNodeOverride(this);
		}
		else
		{
			DynamicNode = CreateChildNode<UReplicationGraphNode_ActorListFrequencyBuckets>();
		}
	}

	return DynamicNode;
}

UReplicationGraphNode_DormancyNode* UReplicationGraphNode_GridCell::GetDormancyNode()
{
	if (DormancyNode == nullptr)
	{
		DormancyNode = CreateChildNode<UReplicationGraphNode_DormancyNode>();
	}

	return DormancyNode;
}

void UReplicationGraphNode_GridCell::GetAllActorsInNode_Debugging(TArray<FActorRepListType>& OutArray) const
{
	Super::GetAllActorsInNode_Debugging(OutArray);
	if (DynamicNode)
	{
		DynamicNode->GetAllActorsInNode_Debugging(OutArray);
	}
	if (DormancyNode)
	{
		DormancyNode->GetAllActorsInNode_Debugging(OutArray);
	}
}

int32 CVar_RepGraph_DebugNextNewActor = 0;
static FAutoConsoleVariableRef CVarRepGraphDebugNextActor(TEXT("Net.RepGraph.Spatial.DebugNextNewActor"), CVar_RepGraph_DebugNextNewActor, TEXT(""), ECVF_Default );

// -------------------------------------------------------

UReplicationGraphNode_GridSpatialization2D::UReplicationGraphNode_GridSpatialization2D()
	: CellSize(0.f)
	, SpatialBias(ForceInitToZero)
{
	bRequiresPrepareForReplicationCall = true;
}

void UReplicationGraphNode_GridSpatialization2D::NotifyAddNetworkActor(const FNewReplicatedActorInfo& ActorInfo)
{
	ensureAlwaysMsgf(false, TEXT("UReplicationGraphNode_GridSpatialization2D::NotifyAddNetworkActor should not be called directly"));
}

bool UReplicationGraphNode_GridSpatialization2D::NotifyRemoveNetworkActor(const FNewReplicatedActorInfo& ActorInfo, bool bWarnIfNotFound)
{
	ensureAlwaysMsgf(false, TEXT("UReplicationGraphNode_GridSpatialization2D::NotifyRemoveNetworkActor should not be called directly"));
	return false;
}

void UReplicationGraphNode_GridSpatialization2D::AddActor_Dormancy(const FNewReplicatedActorInfo& ActorInfo, FGlobalActorReplicationInfo& ActorRepInfo)
{
	UE_CLOG(CVar_RepGraph_LogActorRemove>0, LogReplicationGraph, Display, TEXT("UReplicationGraphNode_GridSpatialization2D::AddActor_Dormancy %s on %s"), *ActorInfo.Actor->GetFullName(), *GetPathName());

	if (ActorRepInfo.bWantsToBeDormant)
	{
		AddActorInternal_Static(ActorInfo, ActorRepInfo, true);
	}
	else
	{
		AddActorInternal_Dynamic(ActorInfo);
	}

	// Tell us if dormancy changes for this actor because then we need to move it. Note we don't care about Flushing.
	ActorRepInfo.Events.DormancyChange.AddUObject(this, &UReplicationGraphNode_GridSpatialization2D::OnNetDormancyChange);
}

void UReplicationGraphNode_GridSpatialization2D::RemoveActor_Static(const FNewReplicatedActorInfo& ActorInfo)
{
	UE_CLOG(CVar_RepGraph_LogActorRemove>0, LogReplicationGraph, Display, TEXT("UReplicationGraphNode_GridSpatialization2D::RemoveActor_Static %s on %s"), *ActorInfo.Actor->GetFullName(), *GetPathName());

	if (GraphGlobals.IsValid())
	{
		FGlobalActorReplicationInfo& GlobalInfo = GraphGlobals->GlobalActorReplicationInfoMap->Get(ActorInfo.Actor);
		RemoveActorInternal_Static(ActorInfo, GlobalInfo, GlobalInfo.bWantsToBeDormant); 
	}
}

void UReplicationGraphNode_GridSpatialization2D::RemoveActor_Dormancy(const FNewReplicatedActorInfo& ActorInfo)
{
	UE_CLOG(CVar_RepGraph_LogActorRemove>0, LogReplicationGraph, Display, TEXT("UReplicationGraphNode_GridSpatialization2D::RemoveActor_Dormancy %s on %s"), *ActorInfo.Actor->GetFullName(), *GetPathName());

	if (GraphGlobals.IsValid())
	{
		FGlobalActorReplicationInfo& ActorRepInfo = GraphGlobals->GlobalActorReplicationInfoMap->Get(ActorInfo.Actor);
		if (ActorRepInfo.bWantsToBeDormant)
		{
			RemoveActorInternal_Static(ActorInfo, ActorRepInfo, true);
		}
		else
		{
			RemoveActorInternal_Dynamic(ActorInfo);
		}
	}
}

void UReplicationGraphNode_GridSpatialization2D::AddActorInternal_Dynamic(const FNewReplicatedActorInfo& ActorInfo)
{
#if !(UE_BUILD_SHIPPING || UE_BUILD_TEST)
	if (ActorInfo.Actor->bAlwaysRelevant)
	{
		UE_LOG(LogReplicationGraph, Warning, TEXT("Always relevant actor being added to spatialized graph node. %s"), *GetNameSafe(ActorInfo.Actor));
		return;
	}
#endif

	UE_CLOG(CVar_RepGraph_LogActorRemove>0, LogReplicationGraph, Display, TEXT("UReplicationGraph::AddActorInternal_Dynamic %s"), *ActorInfo.Actor->GetFullName());

	DynamicSpatializedActors.Emplace(ActorInfo.Actor, ActorInfo);
}

void UReplicationGraphNode_GridSpatialization2D::AddActorInternal_Static(const FNewReplicatedActorInfo& ActorInfo, FGlobalActorReplicationInfo& ActorRepInfo, bool bDormancyDriven)
{
	AActor* Actor = ActorInfo.Actor;
	if (Actor->IsActorInitialized() == false)
	{
		// Make sure its not already in the list. This should really not happen but would be very bad if it did. This list should always be small so doing the safety check seems good.
		for (int32 idx=PendingStaticSpatializedActors.Num()-1; idx >= 0; --idx)
		{
			if (PendingStaticSpatializedActors[idx].Actor == ActorInfo.Actor)
			{
				UE_LOG(LogReplicationGraph, Warning, TEXT("UReplicationGraphNode_GridSpatialization2D::AddActorInternal_Static was called on %s when it was already in the PendingStaticSpatializedActors list!"), *Actor->GetPathName());
				return;
			}
		}

		PendingStaticSpatializedActors.Emplace(ActorInfo.Actor, bDormancyDriven);
		return;
	}

	AddActorInternal_Static_Implementation(ActorInfo, ActorRepInfo, bDormancyDriven);
}

void UReplicationGraphNode_GridSpatialization2D::AddActorInternal_Static_Implementation(const FNewReplicatedActorInfo& ActorInfo, FGlobalActorReplicationInfo& ActorRepInfo, bool bDormancyDriven)
{
	AActor* Actor = ActorInfo.Actor;
	const FVector Location3D = Actor->GetActorLocation();
	ActorRepInfo.WorldLocation = Location3D;

	if (CVar_RepGraph_LogActorAdd)
	{
		UE_LOG(LogReplicationGraph, Display, TEXT("UReplicationGraphNode_GridSpatialization2D::AddActorInternal_Static placing %s into static grid at %s"), *Actor->GetPathName(), *ActorRepInfo.WorldLocation.ToString());
	}
		
	if (SpatialBias.X > Location3D.X || SpatialBias.Y > Location3D.Y)
	{
		HandleActorOutOfSpatialBounds(Actor, Location3D, true);
	}

	StaticSpatializedActors.Emplace(Actor, FCachedStaticActorInfo(ActorInfo, bDormancyDriven));

	// Only put in cell right now if we aren't needing to rebuild the whole grid
	if (!bNeedsRebuild)
	{
		PutStaticActorIntoCell(ActorInfo, ActorRepInfo, bDormancyDriven);
	}
}

void UReplicationGraphNode_GridSpatialization2D::RemoveActorInternal_Dynamic(const FNewReplicatedActorInfo& ActorInfo)
{
	if (FCachedDynamicActorInfo* DynamicActorInfo = DynamicSpatializedActors.Find(ActorInfo.Actor))
	{
		if (DynamicActorInfo->CellInfo.IsValid())
		{
			GetGridNodesForActor(ActorInfo.Actor, DynamicActorInfo->CellInfo, GatheredNodes);
			for (UReplicationGraphNode_GridCell* Node : GatheredNodes)
			{
				Node->RemoveDynamicActor(ActorInfo);
			}
		}
		DynamicSpatializedActors.Remove(ActorInfo.Actor);
	}
	else
	{
		UE_LOG(LogReplicationGraph, Warning, TEXT("UReplicationGraphNode_Simple2DSpatialization::RemoveActorInternal_Dynamic attempted remove %s from streaming dynamic list but it was not there."), *GetActorRepListTypeDebugString(ActorInfo.Actor));
		if (StaticSpatializedActors.Remove(ActorInfo.Actor) > 0)
		{
			UE_LOG(LogReplicationGraph, Warning, TEXT("   It was in StaticSpatializedActors!"));
		}
	}
}

void UReplicationGraphNode_GridSpatialization2D::RemoveActorInternal_Static(const FNewReplicatedActorInfo& ActorInfo, FGlobalActorReplicationInfo& ActorRepInfo, bool bWasAddedAsDormantActor)
{
	if (StaticSpatializedActors.Remove(ActorInfo.Actor) <= 0)
	{
		// May have been a pending actor
		for (int32 idx=PendingStaticSpatializedActors.Num()-1; idx >= 0; --idx)
		{
			if (PendingStaticSpatializedActors[idx].Actor == ActorInfo.Actor)
			{
				PendingStaticSpatializedActors.RemoveAtSwap(idx, 1, false);
				return;
			}
		}

		UE_LOG(LogReplicationGraph, Warning, TEXT("UReplicationGraphNode_Simple2DSpatialization::RemoveActorInternal_Static attempted remove %s from static list but it was not there."), *GetActorRepListTypeDebugString(ActorInfo.Actor));
		if(DynamicSpatializedActors.Remove(ActorInfo.Actor) > 0)
		{
			UE_LOG(LogReplicationGraph, Warning, TEXT("   It was in DynamicStreamingSpatializedActors!"));
		}
	}

	// Remove it from the actual node it should still be in. Note that even if the actor did move in between this and the last replication frame, the FGlobalActorReplicationInfo would not have been updated
	GetGridNodesForActor(ActorInfo.Actor, ActorRepInfo, GatheredNodes);
	for (UReplicationGraphNode_GridCell* Node : GatheredNodes)
	{
		Node->RemoveStaticActor(ActorInfo, ActorRepInfo, bWasAddedAsDormantActor);
	}

	if (CVar_RepGraph_Verify)
	{
		// Verify this actor is in no nodes. This is pretty slow!
		TArray<AActor*> AllActors;
		for (auto& InnerArray : Grid)
		{
			for (UReplicationGraphNode_GridCell* N : InnerArray)
			{
				if (N)
				{
					AllActors.Reset();
					N->GetAllActorsInNode_Debugging(AllActors);
					
					ensureMsgf(AllActors.Contains(ActorInfo.Actor) == false, TEXT("Actor still in a node after removal!. %s. Removal Location: %s"), *N->GetPathName(), *ActorRepInfo.WorldLocation.ToString());
				}
			}
		}
	}
}

void UReplicationGraphNode_GridSpatialization2D::OnNetDormancyChange(FActorRepListType Actor, FGlobalActorReplicationInfo& GlobalInfo, ENetDormancy NewValue, ENetDormancy OldValue)
{
	const bool bCurrentShouldBeStatic = NewValue > DORM_Awake;
	const bool bPreviousShouldBeStatic = OldValue > DORM_Awake;

	if (bCurrentShouldBeStatic && !bPreviousShouldBeStatic)
	{
		// Actor was dynamic and is now static. Remove from dynamic list and add to static.
		FNewReplicatedActorInfo ActorInfo(Actor);
		RemoveActorInternal_Dynamic(ActorInfo);
		AddActorInternal_Static(ActorInfo, GlobalInfo, true);
	}
	else if (!bCurrentShouldBeStatic && bPreviousShouldBeStatic)
	{
		FNewReplicatedActorInfo ActorInfo(Actor);
		RemoveActorInternal_Static(ActorInfo, GlobalInfo, true); // This is why we need the 3rd bool parameter: this actor was placed as dormant (and it no longer is at the moment of this callback)
		AddActorInternal_Dynamic(ActorInfo);
	}
}

void UReplicationGraphNode_GridSpatialization2D::NotifyResetAllNetworkActors()
{
	StaticSpatializedActors.Reset();
	DynamicSpatializedActors.Reset();
	Super::NotifyResetAllNetworkActors();
}

void UReplicationGraphNode_GridSpatialization2D::PutStaticActorIntoCell(const FNewReplicatedActorInfo& ActorInfo, FGlobalActorReplicationInfo& ActorRepInfo, bool bDormancyDriven)
{
	GetGridNodesForActor(ActorInfo.Actor, ActorRepInfo, GatheredNodes);
	for (UReplicationGraphNode_GridCell* Node : GatheredNodes)
	{
		Node->AddStaticActor(ActorInfo, ActorRepInfo, bDormancyDriven);
	}
}

void UReplicationGraphNode_GridSpatialization2D::GetGridNodesForActor(FActorRepListType Actor, const FGlobalActorReplicationInfo& ActorRepInfo, TArray<UReplicationGraphNode_GridCell*>& OutNodes)
{
	RG_QUICK_SCOPE_CYCLE_COUNTER(UReplicationGraphNode_GridSpatialization2D_GetGridNodesForActor);
	GetGridNodesForActor(Actor, GetCellInfoForActor(Actor, ActorRepInfo.WorldLocation, ActorRepInfo.Settings.CullDistanceSquared), OutNodes);
}

UReplicationGraphNode_GridSpatialization2D::FActorCellInfo UReplicationGraphNode_GridSpatialization2D::GetCellInfoForActor(FActorRepListType Actor, const FVector& Location3D, float CullDistanceSquared)
{
#if !(UE_BUILD_SHIPPING || UE_BUILD_TEST)
	if (CullDistanceSquared <= 0.f)
	{
		UE_LOG(LogReplicationGraph, Warning, TEXT("::GetGridNodesForActor called on %s when its CullDistanceSquared = %.2f. (Must be > 0)"), *GetActorRepListTypeDebugString(Actor), CullDistanceSquared);
	}
#endif

	FActorCellInfo CellInfo;
	const float LocationBiasX = (Location3D.X - SpatialBias.X);
	const float LocationBiasY = (Location3D.Y - SpatialBias.Y);

	const float Dist = FMath::Sqrt(CullDistanceSquared);	 // Fixme Sqrt
	const float MinX = LocationBiasX - Dist;
	const float MinY = LocationBiasY - Dist;
	const float MaxX = LocationBiasX + Dist;
	const float MaxY = LocationBiasY + Dist;

	CellInfo.StartX = FMath::Max<int32>(0, MinX / CellSize);
	CellInfo.StartY = FMath::Max<int32>(0, MinY / CellSize);

	CellInfo.EndX = FMath::Max<int32>(0, MaxX / CellSize);
	CellInfo.EndY = FMath::Max<int32>(0, MaxY / CellSize);
	return CellInfo;
}

void UReplicationGraphNode_GridSpatialization2D::GetGridNodesForActor(FActorRepListType Actor, const UReplicationGraphNode_GridSpatialization2D::FActorCellInfo& CellInfo, TArray<UReplicationGraphNode_GridCell*>& OutNodes)
{
	if (!ensure(CellInfo.IsValid()))
	{
		return;
	}

	OutNodes.Reset();

	const int32 StartX = CellInfo.StartX;
	const int32 StartY = CellInfo.StartY;
	const int32 EndX = CellInfo.EndX;
	const int32 EndY = CellInfo.EndY;

	if (Grid.Num() <= EndX)
	{
		Grid.SetNum(EndX+1);
	}

	for (int32 X = StartX; X <= EndX; X++)
	{
		TArray<UReplicationGraphNode_GridCell*>& GridY = Grid[X];
		if (GridY.Num() <= EndY)
		{
			GridY.SetNum(EndY+1);
		}

		for (int32 Y = StartY; Y <= EndY; Y++)
		{
			UReplicationGraphNode_GridCell* NodePtr = GetCellNode(GridY[Y]);
			OutNodes.Add(NodePtr);
		}
	}

/*
#if !(UE_BUILD_SHIPPING || UE_BUILD_TEST)
	if (DebugActorNames.Num() > 0)
	{
		if (DebugActorNames.ContainsByPredicate([&](const FString DebugName) { return Actor->GetName().Contains(DebugName); }))
		{
			UE_LOG(LogReplicationGraph, Display, TEXT("Adding Actor %s. WorldLocation (Cached): %s. WorldLocation (AActor): %s. Buckets: %d/%d. SpatialBias: %s"), *Actor->GetName(), *ActorRepInfo.WorldLocation.ToString(), *Actor->GetActorLocation().ToString(), BucketX, BucketY, *SpatialBias.ToString());
		}
	}
#endif
*/
}

void UReplicationGraphNode_GridSpatialization2D::HandleActorOutOfSpatialBounds(AActor* Actor, const FVector& Location3D, const bool bStaticActor)
{
	// Don't rebuild spatialization for blacklisted actors. They will just get clamped to the grid.
	if (RebuildSpatialBlacklistMap.Get(Actor->GetClass()) != nullptr)
	{
		return;
	}

	const bool bOldNeedRebuild = bNeedsRebuild;
	if (SpatialBias.X > Location3D.X)
	{
		bNeedsRebuild = true;
		SpatialBias.X = Location3D.X - (CellSize / 2.f);
	}
	if (SpatialBias.Y > Location3D.Y)
	{
		bNeedsRebuild = true;
		SpatialBias.Y = Location3D.Y - (CellSize / 2.f);
	}

	if (bNeedsRebuild && !bOldNeedRebuild)
	{
		UE_LOG(LogReplicationGraph, Warning, TEXT("Spatialization Rebuild caused by: %s at %s. New Bias: %s. IsStatic: %d"), *Actor->GetPathName(), *Location3D.ToString(), *SpatialBias.ToString(), (int32)bStaticActor);
	}
}

int32 CVar_RepGraph_Spatial_PauseDynamic = 0;
static FAutoConsoleVariableRef CVarRepSpatialPauseDynamic(TEXT("Net.RepGraph.Spatial.PauseDynamic"), CVar_RepGraph_Spatial_PauseDynamic, TEXT("Pauses updating dynamic actor positions in the spatialization nodes."), ECVF_Default );

int32 CVar_RepGraph_Spatial_DebugDynamic = 0;
static FAutoConsoleVariableRef CVarRepGraphSpatialDebugDynamic(TEXT("Net.RepGraph.Spatial.DebugDynamic"), CVar_RepGraph_Spatial_DebugDynamic, TEXT("Prints debug info whenever dynamic actors changes spatial cells"), ECVF_Default );

int32 CVar_RepGraph_Spatial_BiasCreep = 0.f;
static FAutoConsoleVariableRef CVarRepGraphSpatialBiasCreep(TEXT("Net.RepGraph.Spatial.BiasCreep"), CVar_RepGraph_Spatial_BiasCreep, TEXT("Changes bias each frame by this much and force rebuld. For stress test debugging"), ECVF_Default );


void UReplicationGraphNode_GridSpatialization2D::PrepareForReplication()
{
	RG_QUICK_SCOPE_CYCLE_COUNTER(UReplicationGraphNode_GridSpatialization2D_PrepareForReplication);

	FGlobalActorReplicationInfoMap* GlobalRepMap = GraphGlobals.IsValid() ? GraphGlobals->GlobalActorReplicationInfoMap : nullptr;

#if !(UE_BUILD_SHIPPING || UE_BUILD_TEST)
	if (CVar_RepGraph_Spatial_BiasCreep != 0.f)
	{
		SpatialBias.X += CVar_RepGraph_Spatial_BiasCreep;
		SpatialBias.Y += CVar_RepGraph_Spatial_BiasCreep;
		bNeedsRebuild = true;
	}

	// -------------------------------------------
	//	Update dynamic actors
	// -------------------------------------------
	if (CVar_RepGraph_Spatial_PauseDynamic == 0)
#endif
	{
		RG_QUICK_SCOPE_CYCLE_COUNTER(UReplicationGraphNode_GridSpatialization2D_BuildDynamic);

		for (auto& MapIt : DynamicSpatializedActors)
		{
			FActorRepListType& DynamicActor = MapIt.Key;
			FCachedDynamicActorInfo& DynamicActorInfo = MapIt.Value;
			FActorCellInfo& PreviousCellInfo = DynamicActorInfo.CellInfo;
			FNewReplicatedActorInfo& ActorInfo = DynamicActorInfo.ActorInfo;

#if !(UE_BUILD_SHIPPING || UE_BUILD_TEST)
			if (!IsActorValidForReplicationGather(DynamicActor))
			{
				UE_LOG(LogReplicationGraph, Warning, TEXT("UReplicationGraphNode_GridSpatialization2D::PrepareForReplication: Dynamic Actor no longer ready for replication"));
				UE_LOG(LogReplicationGraph, Warning, TEXT("%s"), *GetNameSafe(DynamicActor));
				continue;
			}
#endif

			// Update location
			FGlobalActorReplicationInfo& ActorRepInfo = GlobalRepMap->Get(DynamicActor);

			// Check if this resets spatial bias
			const FVector Location3D = DynamicActor->GetActorLocation();
			ActorRepInfo.WorldLocation = Location3D;
			
			if (SpatialBias.X > Location3D.X || SpatialBias.Y > Location3D.Y)
			{
				HandleActorOutOfSpatialBounds(DynamicActor, Location3D, false);
			}

			if (!bNeedsRebuild)
			{
				// Get the new CellInfo
				const FActorCellInfo NewCellInfo = GetCellInfoForActor(DynamicActor, Location3D, ActorRepInfo.Settings.CullDistanceSquared);

				if (PreviousCellInfo.IsValid())
				{
					bool bDirty = false;

					if (UNLIKELY(NewCellInfo.StartX > PreviousCellInfo.EndX || NewCellInfo.EndX < PreviousCellInfo.StartX ||
							NewCellInfo.StartY > PreviousCellInfo.EndY || NewCellInfo.EndY < PreviousCellInfo.StartY))
					{
						// No longer intersecting, we just have to remove from all previous nodes and add to all new nodes
						
						bDirty = true;

						GetGridNodesForActor(DynamicActor, PreviousCellInfo, GatheredNodes);
						for (UReplicationGraphNode_GridCell* Node : GatheredNodes)
						{
							Node->RemoveDynamicActor(ActorInfo);
						}

						GetGridNodesForActor(DynamicActor, NewCellInfo, GatheredNodes);
						for (UReplicationGraphNode_GridCell* Node : GatheredNodes)
						{
							Node->AddDynamicActor(ActorInfo);
						}
					}
					else
					{
						// Some overlap so lets find out what cells need to be added or removed

						if (PreviousCellInfo.StartX < NewCellInfo.StartX)
						{
							// We lost columns on the left side
							bDirty = true;
						
							for (int32 X = PreviousCellInfo.StartX; X < NewCellInfo.StartX; ++X)
							{
								auto& GridX = GetGridX(X);
								for (int32 Y = PreviousCellInfo.StartY; Y <= PreviousCellInfo.EndY; ++Y)
								{
									if (auto& Node = GetCell(GridX, Y))
									{
										Node->RemoveDynamicActor(ActorInfo);
									}
								}
							}
						}
						else if(PreviousCellInfo.StartX > NewCellInfo.StartX)
						{
							// We added columns on the left side
							bDirty = true;

							for (int32 X = NewCellInfo.StartX; X < PreviousCellInfo.StartX; ++X)
							{
								auto& GridX = GetGridX(X);
								for (int32 Y = NewCellInfo.StartY; Y <= NewCellInfo.EndY; ++Y)
								{
									GetCellNode(GetCell(GridX,Y))->AddDynamicActor(ActorInfo);
								}
							}

						}

						if (PreviousCellInfo.EndX < NewCellInfo.EndX)
						{
							// We added columns on the right side
							bDirty = true;

							for (int32 X = PreviousCellInfo.EndX+1; X <= NewCellInfo.EndX; ++X)
							{
								auto& GridX = GetGridX(X);
								for (int32 Y = NewCellInfo.StartY; Y <= NewCellInfo.EndY; ++Y)
								{
									GetCellNode(GetCell(GridX,Y))->AddDynamicActor(ActorInfo);
								}
							}
						
						}
						else if(PreviousCellInfo.EndX > NewCellInfo.EndX)
						{
							// We lost columns on the right side
							bDirty = true;

							for (int32 X = NewCellInfo.EndX+1; X <= PreviousCellInfo.EndX; ++X)
							{
								auto& GridX = GetGridX(X);
								for (int32 Y = PreviousCellInfo.StartY; Y <= PreviousCellInfo.EndY; ++Y)
								{
									if (auto& Node = GetCell(GridX, Y))
									{
										Node->RemoveDynamicActor(ActorInfo);
									}
								}
							}
						}

						// --------------------------------------------------

						// We've handled left/right sides. So while handling top and bottom we only need to worry about this run of X cells
						const int32 StartX = FMath::Max<int32>(NewCellInfo.StartX, PreviousCellInfo.StartX);
						const int32 EndX = FMath::Min<int32>(NewCellInfo.EndX, PreviousCellInfo.EndX);

						if (PreviousCellInfo.StartY < NewCellInfo.StartY)
						{
							// We lost rows on the top side
							bDirty = true;
							
							for (int32 X = StartX; X <= EndX; ++X)
							{
								auto& GridX = GetGridX(X);
								for (int32 Y = PreviousCellInfo.StartY; Y < NewCellInfo.StartY; ++Y)
								{
									if (auto& Node = GetCell(GridX, Y))
									{
										Node->RemoveDynamicActor(ActorInfo);
									}
								}
							}
						}
						else if(PreviousCellInfo.StartY > NewCellInfo.StartY)
						{
							// We added rows on the top side
							bDirty = true;
							
							for (int32 X = StartX; X <= EndX; ++X)
							{
								auto& GridX = GetGridX(X);
								for (int32 Y = NewCellInfo.StartY; Y < PreviousCellInfo.StartY; ++Y)
								{
									GetCellNode(GetCell(GridX,Y))->AddDynamicActor(ActorInfo);
								}
							}
						}

						if (PreviousCellInfo.EndY < NewCellInfo.EndY)
						{
							// We added rows on the bottom side
							bDirty = true;
							
							for (int32 X = StartX; X <= EndX; ++X)
							{
								auto& GridX = GetGridX(X);
								for (int32 Y = PreviousCellInfo.EndY+1; Y <= NewCellInfo.EndY; ++Y)
								{
									GetCellNode(GetCell(GridX,Y))->AddDynamicActor(ActorInfo);
								}
							}
						}
						else if (PreviousCellInfo.EndY > NewCellInfo.EndY)
						{
							// We lost rows on the bottom side
							bDirty = true;
							
							for (int32 X = StartX; X <= EndX; ++X)
							{
								auto& GridX = GetGridX(X);
								for (int32 Y = NewCellInfo.EndY+1; Y <= PreviousCellInfo.EndY; ++Y)
								{
									if (auto& Node = GetCell(GridX, Y))
									{
										Node->RemoveDynamicActor(ActorInfo);
									}
								}
							}
						}
					}

					if (bDirty)
					{
#if !(UE_BUILD_SHIPPING || UE_BUILD_TEST)
						if (CVar_RepGraph_Spatial_DebugDynamic)
						{
							auto CellInfoStr = [](const FActorCellInfo& CellInfo) { return FString::Printf(TEXT("[%d,%d]-[%d,%d]"), CellInfo.StartX, CellInfo.StartY, CellInfo.EndX, CellInfo.EndY); };
							UE_LOG(LogReplicationGraph, Display, TEXT("%s moved cells. From %s to %s"), *GetActorRepListTypeDebugString(DynamicActor), *CellInfoStr(PreviousCellInfo), *CellInfoStr(NewCellInfo));

							const int32 MinX = FMath::Min<int32>(PreviousCellInfo.StartX, NewCellInfo.StartX);
							const int32 MinY = FMath::Min<int32>(PreviousCellInfo.StartY, NewCellInfo.StartY);
							const int32 MaxX = FMath::Max<int32>(PreviousCellInfo.EndX, NewCellInfo.EndX);
							const int32 MaxY = FMath::Max<int32>(PreviousCellInfo.EndY, NewCellInfo.EndY);

							
							for (int32 Y = MinY; Y <= MaxY; ++Y)
							{
								FString Str = FString::Printf(TEXT("[%d]   "), Y);
								for (int32 X = MinX; X <= MaxX; ++X)
								{
									const bool bShouldBeInOld = (X >= PreviousCellInfo.StartX && X <= PreviousCellInfo.EndX) && (Y >= PreviousCellInfo.StartY && Y <= PreviousCellInfo.EndY);
									const bool bShouldBeInNew = (X >= NewCellInfo.StartX && X <= NewCellInfo.EndX) && (Y >= NewCellInfo.StartY && Y <= NewCellInfo.EndY);

									bool bInCell = false;
									if (auto& Node = GetCell(GetGridX(X),Y))
									{
										TArray<FActorRepListType> ActorsInCell;
										Node->GetAllActorsInNode_Debugging(ActorsInCell);
										for (auto ActorInCell : ActorsInCell)
										{
											if (ActorInCell == DynamicActor)
											{
												if (bInCell)
												{
													UE_LOG(LogReplicationGraph, Warning, TEXT("  Actor is in cell multiple times! [%d, %d]"), X, Y);
												}
												bInCell = true;
											}
										}
									}

									if (bShouldBeInOld && bShouldBeInNew && bInCell)
									{
										// All good, didn't move
										Str += "* ";
									}
									else if (!bShouldBeInOld && bShouldBeInNew && bInCell)
									{
										// All good, add
										Str += "+ ";
									}
									else if (bShouldBeInOld && !bShouldBeInNew && !bInCell)
									{
										// All good, removed
										Str += "- ";
									}
									else if (!bShouldBeInOld && !bShouldBeInNew && !bInCell)
									{
										// nada
										Str += "  ";
									}
									else
									{
										UE_LOG(LogReplicationGraph, Warning, TEXT("  Bad update! Cell [%d,%d]. ShouldBeInOld: %d. ShouldBeInNew: %d. IsInCell: %d"), X, Y, bShouldBeInOld, bShouldBeInNew, bInCell);
										Str += "! ";
									}
								}

								UE_LOG(LogReplicationGraph, Display, TEXT("%s"), *Str);
							}
						}
#endif

						PreviousCellInfo = NewCellInfo;
					}
				}
				else
				{
					// First time - Just add
					GetGridNodesForActor(DynamicActor, NewCellInfo, GatheredNodes);
					for (UReplicationGraphNode_GridCell* Node : GatheredNodes)
					{
						Node->AddDynamicActor(ActorInfo);
					}

					PreviousCellInfo = NewCellInfo;
				}
			}
		}
	}

	// -------------------------------------------
	//	Pending Spatial Actors
	// -------------------------------------------
	for (int32 idx=PendingStaticSpatializedActors.Num()-1; idx>=0; --idx)
	{
		FPendingStaticActors& PendingStaticActor = PendingStaticSpatializedActors[idx];
		if (PendingStaticActor.Actor->IsActorInitialized() == false)
		{
			continue;
		}

		FNewReplicatedActorInfo NewActorInfo(PendingStaticActor.Actor);
		FGlobalActorReplicationInfo& GlobalInfo = GraphGlobals->GlobalActorReplicationInfoMap->Get(PendingStaticActor.Actor);

		AddActorInternal_Static_Implementation(NewActorInfo, GlobalInfo, PendingStaticActor.DormancyDriven);

		PendingStaticSpatializedActors.RemoveAtSwap(idx, 1, false);
	}
	
	// -------------------------------------------
	//	Queued Rebuilds
	// -------------------------------------------
	if (bNeedsRebuild)
	{
		RG_QUICK_SCOPE_CYCLE_COUNTER(UReplicationGraphNode_GridSpatialization2D_RebuildAll);

		UE_LOG(LogReplicationGraph, Warning, TEXT("Rebuilding spatialization graph for bias %s"), *SpatialBias.ToString());
		
		// Tear down all existing nodes first. This marks them pending kill.
		for (auto& InnerArray : Grid)
		{
			for (UReplicationGraphNode_GridCell*& N : InnerArray)
			{
				if (N)
				{
					N->TearDown();
					N = nullptr;
				}
			}
		}

		// Force a garbage collection. Without this you may hit OOMs if rebuilding spatialization every frame for some period of time. 
		// (Obviously not ideal to ever be doing this. But you are already hitching, might as well GC to avoid OOM crash).
		
		CollectGarbage( GARBAGE_COLLECTION_KEEPFLAGS, true );
		
		for (auto& MapIt : DynamicSpatializedActors)
		{
			FActorRepListType& DynamicActor = MapIt.Key;
			if (ensureMsgf(IsActorValidForReplicationGather(DynamicActor), TEXT("%s not ready for replication."), *GetNameSafe(DynamicActor)))
			{
				FCachedDynamicActorInfo& DynamicActorInfo = MapIt.Value;
				FActorCellInfo& PreviousCellInfo = DynamicActorInfo.CellInfo;
				FNewReplicatedActorInfo& ActorInfo = DynamicActorInfo.ActorInfo;

				const FVector Location3D = DynamicActor->GetActorLocation();
				
				FGlobalActorReplicationInfo& ActorRepInfo = GlobalRepMap->Get(DynamicActor);
				ActorRepInfo.WorldLocation = Location3D;

				const FActorCellInfo NewCellInfo = GetCellInfoForActor(DynamicActor, Location3D, ActorRepInfo.Settings.CullDistanceSquared);

				GetGridNodesForActor(DynamicActor, NewCellInfo, GatheredNodes);
				for (UReplicationGraphNode_GridCell* Node : GatheredNodes)
				{
					Node->AddDynamicActor(ActorInfo);
				}

				PreviousCellInfo = NewCellInfo;
			}
		}

		for (auto& MapIt : StaticSpatializedActors)
		{
			FActorRepListType& StaticActor = MapIt.Key;
			FCachedStaticActorInfo& StaticActorInfo = MapIt.Value;

			if (ensureMsgf(IsActorValidForReplicationGather(StaticActor), TEXT("%s not ready for replication."), *GetNameSafe(StaticActor)))
			{
				PutStaticActorIntoCell(StaticActorInfo.ActorInfo, GlobalRepMap->Get(StaticActor), StaticActorInfo.bDormancyDriven);
			}
		}

		bNeedsRebuild = false;
	}
}

void UReplicationGraphNode_GridSpatialization2D::GatherActorListsForConnection(const FConnectionGatherActorListParameters& Params)
{
	if (Params.Viewer.ViewLocation.Z > ConnectionMaxZ)
	{
		return;
	}

	// Find out what bucket the view is in

	int32 CellX = (Params.Viewer.ViewLocation.X - SpatialBias.X) / CellSize;
	if (CellX < 0)
	{
		UE_LOG(LogReplicationGraph, Log, TEXT("Net view location.X %s is less than the spatial bias %s"), *Params.Viewer.ViewLocation.ToString(), *SpatialBias.ToString());
		CellX = 0;
	}
	
	TArray<UReplicationGraphNode_GridCell*>& GridX = GetGridX(CellX);

	// -----------

	int32 CellY = (Params.Viewer.ViewLocation.Y - SpatialBias.Y) / CellSize;
	if (CellY < 0)
	{
		UE_LOG(LogReplicationGraph, Log, TEXT("Net view location.Y %s is less than the spatial bias %s"), *Params.Viewer.ViewLocation.ToString(), *SpatialBias.ToString());
		CellY = 0;
	}
	if (GridX.Num() <= CellY)
	{
		GridX.SetNum(CellY+1);
	}

	UReplicationGraphNode_GridCell* CellNode = GridX[CellY];
	if (CellNode)
	{
		CellNode->GatherActorListsForConnection(Params);
	}

	if (CVar_RepGraph_DormantDynamicActorsDestruction > 0)
	{
		int32 PrevX = FMath::Max(0, (int32)((Params.ConnectionManager.LastGatherLocation.X - SpatialBias.X) / CellSize));
		int32 PrevY = FMath::Max(0, (int32)((Params.ConnectionManager.LastGatherLocation.Y - SpatialBias.Y) / CellSize));

		// if the grid cell changed this gather
		if ((CellX != PrevX) || (CellY != PrevY))
		{
			RG_QUICK_SCOPE_CYCLE_COUNTER(UReplicationGraphNode_GridSpatialization2D_CellChangeDormantRelevancy);

			FActorRepListRefView DormantActorList;
			FActorRepListRefView PrevDormantActorList;

			if (CellNode)
			{
				if (UReplicationGraphNode_DormancyNode* DormancyNode = CellNode->GetDormancyNode())
				{
					DormancyNode->ConditionalGatherDormantDynamicActors(DormantActorList, Params, nullptr);
				}
			}

			TArray<UReplicationGraphNode_GridCell*>& PrevGridX = GetGridX(PrevX);
			if (UReplicationGraphNode_GridCell* PrevCell = GetCell(PrevGridX, PrevY))
			{
				if (UReplicationGraphNode_DormancyNode* DormancyNode = PrevCell->GetDormancyNode())
				{
					DormancyNode->ConditionalGatherDormantDynamicActors(PrevDormantActorList, Params, &DormantActorList);
				}
			}

			// any previous dormant actors not in the current node dormant list
			if (PrevDormantActorList.IsValid())
			{
				for (FActorRepListType& Actor : PrevDormantActorList)
				{
					Params.ConnectionManager.NotifyAddDormantDestructionInfo(Actor);

					if (FConnectionReplicationActorInfo* ActorInfo = Params.ConnectionManager.ActorInfoMap.Find(Actor))
					{
						ActorInfo->bDormantOnConnection = false;

						// add back to connection specific dormancy nodes
						const FActorCellInfo CellInfo = GetCellInfoForActor(Actor, Actor->GetActorLocation(), ActorInfo->CullDistanceSquared);

						GetGridNodesForActor(Actor, CellInfo, GatheredNodes);

						for (UReplicationGraphNode_GridCell* Node : GatheredNodes)
						{
							if (UReplicationGraphNode_DormancyNode* DormancyNode = Node->GetDormancyNode())
							{
								DormancyNode->GetConnectionNode(Params)->NotifyActorDormancyFlush(Actor);
							}
						}
					}
				}
			}
		}
	}

	Params.ConnectionManager.LastGatherLocation = Params.Viewer.ViewLocation;
}

void UReplicationGraphNode_GridSpatialization2D::NotifyActorCullDistChange(AActor* Actor, FGlobalActorReplicationInfo& GlobalInfo, float OldDistSq)
{
	RG_QUICK_SCOPE_CYCLE_COUNTER(UReplicationGraphNode_GridSpatialization2D_NotifyActorCullDistChange);

	// If this actor is statically spatialized then we need to remove it and readd it (this is a little wasteful but in practice not common/only happens at startup)
	if (FCachedStaticActorInfo* StaticActorInfo = StaticSpatializedActors.Find(Actor))
	{
		// Remove with old distance
		GetGridNodesForActor(Actor, GetCellInfoForActor(Actor, GlobalInfo.WorldLocation, OldDistSq), GatheredNodes);
		for (UReplicationGraphNode_GridCell* Node : GatheredNodes)
		{
			Node->RemoveStaticActor(StaticActorInfo->ActorInfo, GlobalInfo, GlobalInfo.bWantsToBeDormant);
		}

		// Add new distances (there is some waste here but this hopefully doesn't happen much at runtime!)
		GetGridNodesForActor(Actor, GetCellInfoForActor(Actor, GlobalInfo.WorldLocation, GlobalInfo.Settings.CullDistanceSquared), GatheredNodes);
		for (UReplicationGraphNode_GridCell* Node : GatheredNodes)
		{
			Node->AddStaticActor(StaticActorInfo->ActorInfo, GlobalInfo, StaticActorInfo->bDormancyDriven);
		}
	}
	else if (FCachedDynamicActorInfo* DynamicActorInfo = DynamicSpatializedActors.Find(Actor))
	{
		// Pull dynamic actor out of the grid. We will put him back on the next gather
		
		FActorCellInfo& PreviousCellInfo = DynamicActorInfo->CellInfo;
		if (PreviousCellInfo.IsValid())
		{
			GetGridNodesForActor(Actor, PreviousCellInfo, GatheredNodes);
			for (UReplicationGraphNode_GridCell* Node : GatheredNodes)
			{
				Node->RemoveDynamicActor(DynamicActorInfo->ActorInfo);
			}
			PreviousCellInfo.Reset();
		}
	}
	else
	{

#if !UE_BUILD_SHIPPING
		// Might be in the pending init list
		if (PendingStaticSpatializedActors.FindByKey(Actor) == nullptr)
		{
			UE_LOG(LogReplicationGraph, Warning, TEXT("UReplicationGraphNode_GridSpatialization2D::NotifyActorCullDistChange. %s Changed Cull Distance (%.2f -> %.2f) but is not in static or dynamic actor lists. %s"), *Actor->GetPathName(), FMath::Sqrt(OldDistSq), FMath::Sqrt(GlobalInfo.Settings.CullDistanceSquared), *GetPathName() );

			// Search the entire grid. This is slow so only enabled if verify is on.
			if (CVar_RepGraph_Verify)
			{
				bool bFound = false;
				for (auto& InnerArray : Grid)
				{
					for (UReplicationGraphNode_GridCell* CellNode : InnerArray)
					{
						if (CellNode)
						{
							TArray<FActorRepListType> AllActors;
							CellNode->GetAllActorsInNode_Debugging(AllActors);
							if (AllActors.Contains(Actor))
							{
								UE_LOG(LogReplicationGraph, Warning, TEXT("  Its in node %s"), *CellNode->GetPathName());
								bFound = true;
							}
						}
					}
				}
				if (!bFound)
				{
					UE_LOG(LogReplicationGraph, Warning, TEXT("  Not in the grid at all!"));
				}
			}
		}
#endif
	}
}

// -------------------------------------------------------

UReplicationGraphNode_AlwaysRelevant::UReplicationGraphNode_AlwaysRelevant()
{
	bRequiresPrepareForReplicationCall = true;
}

void UReplicationGraphNode_AlwaysRelevant::PrepareForReplication()
{
	RG_QUICK_SCOPE_CYCLE_COUNTER(UReplicationGraphNode_AlwaysRelevant_PrepareForReplication);

	if (ChildNode == nullptr)
	{
		ChildNode = CreateChildNode<UReplicationGraphNode_ActorList>();
	}

	ChildNode->NotifyResetAllNetworkActors();
	for (UClass* ActorClass : AlwaysRelevantClasses)
	{
		for (TActorIterator<AActor> It(GetWorld(), ActorClass); It; ++It)
		{
			AActor* Actor = *It;
			if (IsActorValidForReplicationGather(Actor))
			{			
				ChildNode->NotifyAddNetworkActor( FNewReplicatedActorInfo(*It) );
			}
		}
	}
}

void UReplicationGraphNode_AlwaysRelevant::AddAlwaysRelevantClass(UClass* Class)
{
	// Check that we aren't adding sub classes
	for (UClass* ExistingClass : AlwaysRelevantClasses)
	{
		if (ExistingClass->IsChildOf(Class) || Class->IsChildOf(ExistingClass))
		{
			UE_LOG(LogReplicationGraph, Warning, TEXT("UReplicationGraphNode_AlwaysRelevant::AddAlwaysRelevantClass Adding class %s when %s is already in the list."), *Class->GetName(), *ExistingClass->GetName());
		}
	}


	AlwaysRelevantClasses.AddUnique(Class);
}

void UReplicationGraphNode_AlwaysRelevant::GatherActorListsForConnection(const FConnectionGatherActorListParameters& Params)
{
	ChildNode->GatherActorListsForConnection(Params);
}

// -------------------------------------------------------
		
void UReplicationGraphNode_TearOff_ForConnection::GatherActorListsForConnection(const FConnectionGatherActorListParameters& Params)
{
	if (TearOffActors.Num() > 0)
	{
		ReplicationActorList.Reset();
		FPerConnectionActorInfoMap& ActorInfoMap = Params.ConnectionManager.ActorInfoMap;

		for (int32 idx=TearOffActors.Num()-1; idx >=0; --idx)
		{
			FTearOffActorInfo& TearOffInfo = TearOffActors[idx];

			AActor* Actor = TearOffInfo.Actor;
			const uint32 TearOffFrameNum = TearOffInfo.TearOffFrameNum;

			//UE_LOG(LogReplicationGraph, Display, TEXT("UReplicationGraphNode_TearOff_ForConnection::GatherActorListsForConnection. Actor: %s. GetTearOff: %d. FrameNum: %d. TearOffFrameNum: %d"), *GetNameSafe(Actor), (int32)Actor->GetTearOff(), Params.ReplicationFrameNum, TearOffFrameNum);

			// If actor is still valid (not pending kill etc)
			if (Actor && IsActorValidForReplication(Actor))
			{
				// And has not replicated since becoming torn off
				if (FConnectionReplicationActorInfo* ActorInfo = ActorInfoMap.Find(Actor))
				{
					//UE_LOG(LogReplicationGraph, Display, TEXT("0x%X ActorInfo->LastRepFrameNum: %d  ActorInfo->NextReplicationFrameNum: %d. (%d)"), (int64)ActorInfo, ActorInfo->LastRepFrameNum, ActorInfo->NextReplicationFrameNum, (ActorInfo->NextReplicationFrameNum - Params.ReplicationFrameNum));

					// Keep adding it to the out list until its replicated at least once. Saturation can prevent it from happening on any given frame.
					// But we could also rep, get an ack for the close, clear the actor's ActorInfo (set LastRepFrameNum = 0), and "miss it". So track that here with bHasReppedOnce
					if (ActorInfo->LastRepFrameNum <= TearOffFrameNum && !(ActorInfo->LastRepFrameNum <= 0 && TearOffInfo.bHasReppedOnce))
					{
						// Add it to the rep list
						ReplicationActorList.Add(Actor);
						TearOffInfo.bHasReppedOnce = true;
						continue;
					}
				}
			}

			//UE_LOG(LogReplicationGraph, Display, TEXT("Removing tearOffActor: %s. GetTearOff: %d"), *GetNameSafe(Actor), (int32)Actor->GetTearOff());

			// If we didn't get added to the list, remove this
			TearOffActors.RemoveAtSwap(idx, 1, false);
		}

		if (ReplicationActorList.Num() > 0)
		{
			Params.OutGatheredReplicationLists.AddReplicationActorList(ReplicationActorList);
		}
	}
}

void UReplicationGraphNode_TearOff_ForConnection::NotifyTearOffActor(AActor* Actor, uint32 FrameNum)
{
	TearOffActors.Emplace( Actor, FrameNum);
}

// -------------------------------------------------------

void UReplicationGraphNode_AlwaysRelevant_ForConnection::GatherActorListsForConnection(const FConnectionGatherActorListParameters& Params)
{
	// Call super to add any actors that were explicitly given to use via NotifyAddNetworkActor
	Super::GatherActorListsForConnection(Params);

	auto UpdateActor = [&](AActor* NewActor, AActor*& LastActor)
	{
		if (NewActor != LastActor)
		{
			if (NewActor)
			{
				// Zero out new actor cull distance
				Params.ConnectionManager.ActorInfoMap.FindOrAdd(NewActor).CullDistanceSquared = 0.f;
			}
			if (LastActor)
			{
				// Reset previous actor culldistance
				FConnectionReplicationActorInfo& ActorInfo = Params.ConnectionManager.ActorInfoMap.FindOrAdd(LastActor);
				ActorInfo.CullDistanceSquared = GraphGlobals->GlobalActorReplicationInfoMap->Get(LastActor).Settings.CullDistanceSquared;
			}

			LastActor = NewActor;

		}

		if (NewActor && !ReplicationActorList.Contains(NewActor))
		{
			ReplicationActorList.Add(NewActor);
		}
	};

	// Reset and rebuild another list that will contains our current viewer/viewtarget
	ReplicationActorList.Reset();
	UpdateActor(Params.Viewer.InViewer, LastViewer);
	UpdateActor(Params.Viewer.ViewTarget, LastViewTarget);
	
	if (ReplicationActorList.Num() > 0)
	{
		Params.OutGatheredReplicationLists.AddReplicationActorList(ReplicationActorList);
	}
}


// -------------------------------------------------------

FAutoConsoleCommandWithWorldAndArgs NetRepGraphPrintChannelCounters(TEXT("Net.RepGraph.PrintActorChannelCounters"),TEXT(""),
	FConsoleCommandWithWorldAndArgsDelegate::CreateLambda([](const TArray<FString>& Args, UWorld* World)
	{
		for (auto& MapIt: ActorChannelCreateCounter)
		{
			FActorConnectionPair& Pair = MapIt.Key;
			int32 Count = MapIt.Value;
			UE_LOG(LogReplicationGraph, Display, TEXT("%s : %s ----> %d"), *GetNameSafe(Pair.Actor.Get()), *GetNameSafe(Pair.Connection.Get()), Count );
		}
	})
);<|MERGE_RESOLUTION|>--- conflicted
+++ resolved
@@ -1027,14 +1027,9 @@
 				// -------------------
 				if (GlobalData.Settings.StarvationPriorityScale > 0.f)
 				{
-<<<<<<< HEAD
-					const uint32 FramesSinceLastRep = (FrameNum - ConnectionData.LastRepFrameNum);
-					const float StarvationFactor = 1.f - FMath::Clamp<float>((float)FramesSinceLastRep / (float)MaxFramesSinceLastRep, 0.f, 1.f);
-=======
 					// StarvationPriorityScale = scale "Frames since last rep". E.g, 2.0 means treat every missed frame as if it were 2, etc.
 					const float FramesSinceLastRep = ((float)(FrameNum - ConnectionData.LastRepFrameNum)) * GlobalData.Settings.StarvationPriorityScale;
 					const float StarvationFactor = 1.f - FMath::Clamp<float>(FramesSinceLastRep / (float)MaxFramesSinceLastRep, 0.f, 1.f);
->>>>>>> f96a7c0d
 
 					AccumulatedPriority += StarvationFactor;
 
@@ -1060,21 +1055,6 @@
 				// -------------------
 				//	Game code priority
 				// -------------------
-<<<<<<< HEAD
-							
-				if (GlobalData.ForceNetUpdateFrame > 0)
-				{
-					const int32 ForceNetUpdateDelta = static_cast<int32>(GlobalData.ForceNetUpdateFrame - ConnectionData.LastRepFrameNum);
-					if ( ForceNetUpdateDelta > 0 )
-					{
-						// Note that in legacy ForceNetUpdate did not actually bump priority. This gives us a hard coded bump if we haven't replicated since the last ForceNetUpdate frame.
-						AccumulatedPriority -= 1.f;
-
-						if (DO_REPGRAPH_DETAILS(UNLIKELY(DebugDetails)))
-						{
-							DebugDetails->GameCodeScaling = -1.f;
-						}
-=======
 				
 				if ( GlobalData.ForceNetUpdateFrame > ConnectionData.LastRepFrameNum )
 				{
@@ -1084,7 +1064,6 @@
 					if (DO_REPGRAPH_DETAILS(UNLIKELY(DebugDetails)))
 					{
 						DebugDetails->GameCodeScaling = -1.f;
->>>>>>> f96a7c0d
 					}
 				}
 							
@@ -1288,7 +1267,6 @@
 			{
 				continue;
 			}
-<<<<<<< HEAD
 
 			BitsWritten = (int32)ReplicateSingleActor_FastShared(Actor, ConnectionData, GlobalActorInfo, NetConnection, FrameNum);
 			TotalBitsWritten += BitsWritten;
@@ -1922,9 +1900,13 @@
 	InConnection->SetReplicationConnectionDriver(this);
 
 #if !(UE_BUILD_SHIPPING || UE_BUILD_TEST)
-	DebugActor = GetWorld()->SpawnActor<AReplicationGraphDebugActor>();
-	DebugActor->ConnectionManager = this;
-	DebugActor->ReplicationGraph = Cast<UReplicationGraph>(GetOuter());
+	UReplicationGraph* Graph = Cast<UReplicationGraph>(GetOuter());
+	DebugActor = Graph->CreateDebugActor();
+	if (DebugActor)
+	{
+		DebugActor->ConnectionManager = this;
+		DebugActor->ReplicationGraph = Graph;
+	}
 #endif
 
 #if 0
@@ -2273,6 +2255,10 @@
 		{
 			UE_LOG(LogReplicationGraph, Warning, TEXT("Attempted to remove %s from list %s but it was not found. (StreamingLevelName == NAME_None)"), *GetActorRepListTypeDebugString(ActorInfo.Actor), *GetFullName());
 		}
+		else
+		{
+			bRemovedSomething = true;
+		}
 
 		if (CVar_RepGraph_Verify)
 		{
@@ -2281,7 +2267,7 @@
 	}
 	else
 	{
-		StreamingLevelCollection.RemoveActor(ActorInfo, bWarnIfNotFound, this);
+		bRemovedSomething = StreamingLevelCollection.RemoveActor(ActorInfo, bWarnIfNotFound, this);
 	}
 
 	return bRemovedSomething;
@@ -2410,1137 +2396,6 @@
 					return bRemovedSomething;
 				}
 
-=======
-
-			BitsWritten = (int32)ReplicateSingleActor_FastShared(Actor, ConnectionData, GlobalActorInfo, NetConnection, FrameNum);
-			TotalBitsWritten += BitsWritten;
-
-#if !(UE_BUILD_SHIPPING || UE_BUILD_TEST)
-			static bool SkipCheck = false;
-			if (SkipCheck)
-			{
-				continue;
-			}
-#endif
-			if (TotalBitsWritten > MaxBits)
-			{
-				GNumSaturatedConnections++;
-				return;
-			}
-		}
-	}
-}
-
-
-REPGRAPH_DEVCVAR_SHIPCONST(int32, "Net.RepGraph.FastShared.ForceFull", CVar_RepGraph_FastShared_ForceFull, 0, "Redirects calls to ReplicateSingleActor_FastShared to ReplicateSingleActor");
-
-int64 UReplicationGraph::ReplicateSingleActor_FastShared(AActor* Actor, FConnectionReplicationActorInfo& ConnectionData, FGlobalActorReplicationInfo& GlobalActorInfo, UNetConnection* NetConnection, const uint32 FrameNum)
-{
-	// No matter what we consider this FastShared rep to happen. Even if the actor doesn't produce a bunch or its empty or stale, etc. We still consider this replication to have happened
-	// for high level frequency purposes (E.g, UReplicationGraphNode_DynamicSpatialFrequency). But we want to do the update at the end of this function, not at the top since it can early out
-	// if the actor doesn't produce a new bunch and this connection already got the last bunch produced.
-	ON_SCOPE_EXIT
-	{
-		ConnectionData.FastPath_LastRepFrameNum = FrameNum;
-		ConnectionData.FastPath_NextReplicationFrameNum = FrameNum + ConnectionData.FastPath_ReplicationPeriodFrame;
-	};
-	
-	if (CVar_RepGraph_FastShared_ForceFull > 0)
-	{
-		return ReplicateSingleActor(Actor, ConnectionData, GlobalActorInfo, FindOrAddConnectionManager(NetConnection)->ActorInfoMap, NetConnection, FrameNum);
-	}
-
-	int32 BitsWritten = 0;
-	FScopedFastPathTracker ScopedTracker(Actor->GetClass(), CSVTracker, BitsWritten);	// Track time and bandwidth for this class	
-
-	UActorChannel* ActorChannel = ConnectionData.Channel;
-
-	// Actor channel must already be established to rep fast path
-	if (ActorChannel == nullptr || ActorChannel->Closing)
-	{
-		return 0;
-	}
-
-	// Allocate the shared bunch if it hasn't been already
-	if (GlobalActorInfo.FastSharedReplicationInfo.IsValid() == false)
-	{
-		GlobalActorInfo.FastSharedReplicationInfo = MakeUnique<FFastSharedReplicationInfo>();
-	}
-	FOutBunch& OutBunch = GlobalActorInfo.FastSharedReplicationInfo->Bunch;
-
-	// Update the shared bunch if its out of date
-	if (GlobalActorInfo.FastSharedReplicationInfo->LastAttemptBuildFrameNum < FrameNum)
-	{
-		GlobalActorInfo.FastSharedReplicationInfo->LastAttemptBuildFrameNum = FrameNum;
-
-		if (GlobalActorInfo.Settings.FastSharedReplicationFunc == nullptr)
-		{
-#if !(UE_BUILD_SHIPPING)
-			static TSet<FObjectKey> WarnedClasses;
-			if (WarnedClasses.Contains(FObjectKey(Actor->GetClass())) == false)
-			{
-				WarnedClasses.Add(FObjectKey(Actor->GetClass()));
-				UE_LOG(LogReplicationGraph, Warning, TEXT("::ReplicateSingleActor_FastShared called on %s (%s) when it doesn't have a FastSharedReplicationFunc defined, skipping actor. This is ineffecient."), *GetPathNameSafe(Actor), *Actor->GetClass()->GetName());
-			}
-#endif
-			return 0;
-		}
-
-		// Make shared thing
-		FastSharedReplicationBunch = &OutBunch;
-		FastSharedReplicationChannel = ActorChannel;
-
-		// Calling this function *should* result in an RPC call that we trap and fill out FastSharedReplicationBunch. See UReplicationGraph::ProcessRemoteFunction
-		if (GlobalActorInfo.Settings.FastSharedReplicationFunc(Actor) == false)
-		{
-			// Something failed and we don't want to fast replicate. We wont check again this frame
-			FastSharedReplicationBunch = nullptr;
-			FastSharedReplicationChannel = nullptr;
-			return 0;
-		}
-
-		
-		if (FastSharedReplicationBunch == nullptr)
-		{
-			// A new bunch was produced this frame. (FastSharedReplicationBunch is cleared in ::ProcessRemoteFunction)
-			GlobalActorInfo.FastSharedReplicationInfo->LastBunchBuildFrameNum = FrameNum;
-		}
-		else
-		{
-			// A new bunch was not produced this frame, but there is still valid data (If FastSharedReplicationFunc returns false, there is no valid data)
-			FastSharedReplicationBunch = nullptr;
-			FastSharedReplicationChannel = nullptr;
-		}
-	}
-
-	if (ConnectionData.FastPath_LastRepFrameNum >= GlobalActorInfo.FastSharedReplicationInfo->LastBunchBuildFrameNum)
-	{
-		// We already repped this bunch to this connection. So just return
-		return 0;
-	}
-
-	if (OutBunch.GetNumBits() <= 0)
-	{
-		// Empty bunch - no need to send. This means we aren't fast repping this guy this frame
-		return 0;
-	}
-
-	// Setup the connection specifics on the bunch before calling SendBunch
-	OutBunch.ChName = ActorChannel->ChName;
-	OutBunch.ChIndex = ActorChannel->ChIndex;
-	OutBunch.Channel = ActorChannel;
-	OutBunch.Next = nullptr;
-
-	// SendIt
-	{
-		TGuardValue<bool> Guard(ActorChannel->bHoldQueuedExportBunchesAndGUIDs, true);		// Don't export queued GUIDs in fast path
-
-		ActorChannel->SendBunch(&OutBunch, false);
-		BitsWritten = (int32)OutBunch.GetNumBits();
-	}
-
-	ensureAlwaysMsgf(OutBunch.bHasMustBeMappedGUIDs == 0, TEXT("FastShared bHasMustBeMappedGUIDs! %s"), *Actor->GetPathName());
-
-	return OutBunch.GetNumBits();
-}
-
-int64 UReplicationGraph::ReplicateSingleActor(AActor* Actor, FConnectionReplicationActorInfo& ActorInfo, FGlobalActorReplicationInfo& GlobalActorInfo, FPerConnectionActorInfoMap& ConnectionActorInfoMap, UNetConnection* NetConnection, const uint32 FrameNum)
-{
-	RG_QUICK_SCOPE_CYCLE_COUNTER(NET_ReplicateActors_ReplicateSingleActor);
-
-	if (RepGraphConditionalActorBreakpoint(Actor, NetConnection))
-	{
-		UE_LOG(LogReplicationGraph, Display, TEXT("UReplicationGraph::ReplicateSingleActor: %s. NetConnection: %s"), *Actor->GetName(), *NetConnection->Describe());
-	}
-
-	if (ActorInfo.Channel && ActorInfo.Channel->Closing)
-	{
-		// We are waiting for the client to ack this actor channel's close bunch.
-		return 0;
-	}
-
-	ActorInfo.LastRepFrameNum = FrameNum;
-	ActorInfo.NextReplicationFrameNum = FrameNum + ActorInfo.ReplicationPeriodFrame;
-
-	UClass* const ActorClass = Actor->GetClass();
-
-	/** Call PreReplication if necessary. */
-	if (GlobalActorInfo.LastPreReplicationFrame != FrameNum)
-	{
-		RG_QUICK_SCOPE_CYCLE_COUNTER(NET_ReplicateActors_CallPreReplication);
-		GlobalActorInfo.LastPreReplicationFrame = FrameNum;
-
-		Actor->CallPreReplication(NetDriver);
-	}
-
-	const bool bWantsToGoDormant = GlobalActorInfo.bWantsToBeDormant;
-	TActorRepListViewBase<FActorRepList*> DependentActorList(GlobalActorInfo.DependentActorList.RepList.GetReference());
-
-	if (ActorInfo.Channel == nullptr)
-	{
-		// Create a new channel for this actor.
-		INC_DWORD_STAT_BY( STAT_NetActorChannelsOpened, 1 );
-		ActorInfo.Channel = (UActorChannel*)NetConnection->CreateChannelByName( NAME_Actor, EChannelCreateFlags::OpenedLocally );
-		if ( !ActorInfo.Channel )
-		{
-			return 0;
-		}
-
-		CSVTracker.PostActorChannelCreated(ActorClass);
-
-		//UE_LOG(LogReplicationGraph, Display, TEXT("Created Actor Channel:0x%x 0x%X0x%X, %d"), ActorInfo.Channel, Actor, NetConnection, FrameNum);
-					
-		// This will unfortunately cause a callback to this  UNetReplicationGraphConnection and will relook up the ActorInfoMap and set the channel that we already have set.
-		// This is currently unavoidable because channels are created from different code paths (some outside of this loop)
-		ActorInfo.Channel->SetChannelActor( Actor );
-	}
-
-	if (UNLIKELY(bWantsToGoDormant))
-	{
-		ActorInfo.Channel->StartBecomingDormant();
-	}
-
-	int64 BitsWritten = 0;
-	const double StartingReplicateActorTimeSeconds = GReplicateActorTimeSeconds;
-					
-	if (UNLIKELY(ActorInfo.bTearOff))
-	{
-		// Replicate and immediately close in tear off case
-		BitsWritten = ActorInfo.Channel->ReplicateActor();
-		BitsWritten += ActorInfo.Channel->Close(EChannelCloseReason::TearOff);
-	}
-	else
-	{
-		// Just replicate normally
-		BitsWritten = ActorInfo.Channel->ReplicateActor();
-	}
-
-	const double DeltaReplicateActorTimeSeconds = GReplicateActorTimeSeconds - StartingReplicateActorTimeSeconds;
-
-	if (bTrackClassReplication)
-	{
-		if (BitsWritten > 0)
-		{
-			ChangeClassAccumulator.Increment(ActorClass);
-		}
-		else
-		{
-			NoChangeClassAccumulator.Increment(ActorClass);
-		}
-	}
-
-	CSVTracker.PostReplicateActor(ActorClass, DeltaReplicateActorTimeSeconds, BitsWritten);
-
-	// ----------------------------
-	//	Dependent actors
-	// ----------------------------
-	if (DependentActorList.IsValid())
-	{
-		RG_QUICK_SCOPE_CYCLE_COUNTER(NET_ReplicateActors_DependentActors);
-
-		const int32 CloseFrameNum = ActorInfo.ActorChannelCloseFrameNum;
-
-		for (AActor* DependentActor : DependentActorList)
-		{
-			repCheck(DependentActor);
-
-			FConnectionReplicationActorInfo& DependentActorConnectionInfo = ConnectionActorInfoMap.FindOrAdd(DependentActor);
-			FGlobalActorReplicationInfo& DependentActorGlobalData = GlobalActorReplicationInfoMap.Get(DependentActor);
-
-			UpdateActorChannelCloseFrameNum(DependentActor, DependentActorConnectionInfo, DependentActorGlobalData, FrameNum, NetConnection);
-
-			// Dependent actor channel will stay open as long as the owning actor channel is open
-			DependentActorConnectionInfo.ActorChannelCloseFrameNum = FMath::Max<uint32>(CloseFrameNum, DependentActorConnectionInfo.ActorChannelCloseFrameNum);
-
-			if (!ReadyForNextReplication(DependentActorConnectionInfo, DependentActorGlobalData, FrameNum))
-			{
-				continue;
-			}
-
-			//UE_LOG(LogReplicationGraph, Display, TEXT("DependentActor %s %s. NextReplicationFrameNum: %d. FrameNum: %d. ForceNetUpdateFrame: %d. LastRepFrameNum: %d."), *DependentActor->GetPathName(), *NetConnection->GetName(), DependentActorConnectionInfo.NextReplicationFrameNum, FrameNum, DependentActorGlobalData.ForceNetUpdateFrame, DependentActorConnectionInfo.LastRepFrameNum);
-			BitsWritten += ReplicateSingleActor(DependentActor, DependentActorConnectionInfo, DependentActorGlobalData, ConnectionActorInfoMap, NetConnection, FrameNum);
-		}					
-	}
-
-	return BitsWritten;
-}
-
-void UReplicationGraph::HandleStarvedActorList(const FPrioritizedRepList& List, int32 StartIdx, FPerConnectionActorInfoMap& ConnectionActorInfoMap, uint32 FrameNum)
-{
-	for (int32 ActorIdx=StartIdx; ActorIdx < List.Items.Num(); ++ActorIdx)
-	{
-		const FPrioritizedRepList::FItem& RepItem = List.Items[ActorIdx];
-		FConnectionReplicationActorInfo& ActorInfo = *RepItem.ConnectionData;
-
-		// Update dependent actor's timeout frame
-		FGlobalActorReplicationInfo& GlobalActorInfo = GlobalActorReplicationInfoMap.Get(RepItem.Actor);
-		TActorRepListViewBase<FActorRepList*> DependentActorList(GlobalActorInfo.DependentActorList.RepList.GetReference());
-		
-		if (DependentActorList.IsValid())
-		{
-			const uint32 CloseFrameNum = ActorInfo.ActorChannelCloseFrameNum;
-			for (AActor* DependentActor : DependentActorList)
-			{
-				FConnectionReplicationActorInfo& DependentActorConnectionInfo = ConnectionActorInfoMap.FindOrAdd(DependentActor);
-				DependentActorConnectionInfo.ActorChannelCloseFrameNum = FMath::Max<uint32>(CloseFrameNum, DependentActorConnectionInfo.ActorChannelCloseFrameNum);
-			}
-		}
-	}
-}
-
-void UReplicationGraph::UpdateActorChannelCloseFrameNum(AActor* Actor, FConnectionReplicationActorInfo& ConnectionData, const FGlobalActorReplicationInfo& GlobalData, const uint32 FrameNum, UNetConnection* NetConnection) const
-{
-	if (RepGraphConditionalActorBreakpoint(Actor, NetConnection))
-	{
-		UE_LOG(LogReplicationGraph, Display, TEXT("UReplicationGraph::UpdateActorChannelCloseFrameNum: %s. Channel: %s FrameNum: %d ActorChannelFrameTimeout: %d."), *Actor->GetName(), *(ConnectionData.Channel ? ConnectionData.Channel->Describe() : FString(TEXT("None"))), FrameNum, GlobalData.Settings.ActorChannelFrameTimeout);
-	}
-
-	// Only update if the actor has a timeout set
-	if (GlobalData.Settings.ActorChannelFrameTimeout > 0)
-	{
-		const uint32 NewCloseFrameNum = FrameNum + ConnectionData.ReplicationPeriodFrame + GlobalData.Settings.ActorChannelFrameTimeout + GlobalActorChannelFrameNumTimeout;
-		ConnectionData.ActorChannelCloseFrameNum = FMath::Max<uint32>(ConnectionData.ActorChannelCloseFrameNum, NewCloseFrameNum); // Never go backwards, something else could have bumped it up further intentionally
-	}
-}
-
-bool UReplicationGraph::ProcessRemoteFunction(class AActor* Actor, UFunction* Function, void* Parameters, FOutParmRec* OutParms, FFrame* Stack, class UObject* SubObject )
-{
-	// ----------------------------------
-	// Setup
-	// ----------------------------------
-
-	if (RepGraphConditionalActorBreakpoint(Actor, nullptr))
-	{
-		UE_LOG(LogReplicationGraph, Display, TEXT("UReplicationGraph::ProcessRemoteFunction: %s. Function: %s."), *Actor->GetName(), *GetNameSafe(Function));
-	}
-
-	if (IsActorValidForReplication(Actor) == false || Actor->IsActorBeingDestroyed())
-	{
-		UE_LOG(LogReplicationGraph, Display, TEXT("Destroted or not ready!"));
-		return true;
-	}
-
-	// get the top most function
-	while( Function->GetSuperFunction() )
-	{
-		Function = Function->GetSuperFunction();
-	}
-
-	// If we have a subobject, thats who we are actually calling this on. If no subobject, we are calling on the actor.
-	UObject* TargetObj = SubObject ? SubObject : Actor;
-
-	// Make sure this function exists for both parties.
-	const FClassNetCache* ClassCache = NetDriver->NetCache->GetClassNetCache( TargetObj->GetClass() );
-	if (!ClassCache)
-	{
-		UE_LOG(LogReplicationGraph, Warning, TEXT("ClassNetCache empty, not calling %s::%s"), *Actor->GetName(), *Function->GetName());
-		return true;
-	}
-		
-	const FFieldNetCache* FieldCache = ClassCache->GetFromField( Function );
-	if ( !FieldCache )
-	{
-		UE_LOG(LogReplicationGraph, Warning, TEXT("FieldCache empty, not calling %s::%s"), *Actor->GetName(), *Function->GetName());
-		return true;
-	}
-
-
-	// --------------------------------------------------------------------------------------------------------------------------------------------------------------------------
-	// FastShared Replication. This is ugly but the idea here is to just fill out the bunch parameters and return so that this bunch can be reused by other connections
-	// --------------------------------------------------------------------------------------------------------------------------------------------------------------------------
-	if (FastSharedReplicationBunch)
-	{
-		// We also cache off a channel so we can call some of the serialization functions on it. This isn't really necessary though and we could break those parts off
-		// into a static function.
-		if (ensureMsgf(FastSharedReplicationChannel, TEXT("FastSharedReplicationPath set but FastSharedReplicationChannel is not! %s"), *Actor->GetPathName()))
-		{
-			// Reset the bunch here. It will be reused and we should only reset it right before we actually write to it.
-			FastSharedReplicationBunch->Reset();
-
-			// It sucks we have to a temp writer like this, but we don't know how big the payload will be until we serialize it
-			FNetBitWriter TempWriter(nullptr, 0);
-			TSharedPtr<FRepLayout> RepLayout = NetDriver->GetFunctionRepLayout( Function );
-			RepLayout->SendPropertiesForRPC(Function, FastSharedReplicationChannel, TempWriter, Parameters);
-
-			FNetBitWriter TempBlockWriter(nullptr, 0);
-			FastSharedReplicationChannel->WriteFieldHeaderAndPayload( TempBlockWriter, ClassCache, FieldCache, nullptr, TempWriter, true );
-
-			FastSharedReplicationChannel->WriteContentBlockPayload( TargetObj, *FastSharedReplicationBunch, false, TempBlockWriter );
-			
-			FastSharedReplicationBunch = nullptr;
-			FastSharedReplicationChannel = nullptr;
-		}
-		return true;
-	}
-
-
-	// ----------------------------------
-	// Multicast
-	// ----------------------------------
-
-	if ((Function->FunctionFlags & FUNC_NetMulticast))
-	{
-		TSharedPtr<FRepLayout> RepLayout = NetDriver->GetFunctionRepLayout( Function );
-
-		TOptional<FVector> ActorLocation;
-
-		UNetDriver::ERemoteFunctionSendPolicy SendPolicy = UNetDriver::Default;
-		if (CVar_RepGraph_EnableRPCSendPolicy > 0)
-		{
-			if (FRPCSendPolicyInfo* FuncSendPolicy = RPCSendPolicyMap.Find(FObjectKey(Function)))
-			{
-				if (FuncSendPolicy->bSendImmediately)
-				{
-					SendPolicy = UNetDriver::ForceSend;
-				}
-			}
-		}
-
-		RepLayout->BuildSharedSerializationForRPC(Parameters);
-		FGlobalActorReplicationInfo& GlobalInfo = GlobalActorReplicationInfoMap.Get(Actor);
-		const float CullDistanceSquared = GlobalInfo.Settings.CullDistanceSquared;
-
-		bool ForceFlushNetDormancy = false;
-
-		// Cache streaming level name off
-		FNewReplicatedActorInfo NewActorInfo(Actor);
-		const FName ActorStreamingLevelName = NewActorInfo.StreamingLevelName;
-		
-		for (UNetReplicationGraphConnection* Manager : Connections)
-		{
-			FConnectionReplicationActorInfo& ConnectionActorInfo = Manager->ActorInfoMap.FindOrAdd(Actor);
-			UNetConnection* NetConnection = Manager->NetConnection;
-
-			// This connection isn't ready yet
-			if (NetConnection->ViewTarget == nullptr)
-			{
-				continue;
-			}
-
-			// Streaming level actor that the client doesn't have loaded. Do not send.
-			if (ActorStreamingLevelName != NAME_None && NetConnection->ClientVisibleLevelNames.Contains(ActorStreamingLevelName) == false)
-			{
-				continue;
-			}
-			
-			//UE_CLOG(ConnectionActorInfo.Channel == nullptr, LogReplicationGraph, Display, TEXT("Null channel on %s for %s"), *GetPathNameSafe(Actor), *GetNameSafe(Function));
-			if (ConnectionActorInfo.Channel == nullptr && (RPC_Multicast_OpenChannelForClass.GetChecked(Actor->GetClass()) == true))
-			{
-				// There is no actor channel here. Ideally we would just ignore this but in the case of net dormancy, this may be an actor that will replicate on the next frame.
-				// If the actor is dormant and is a distance culled actor, we can probably safely assume this connection will open a channel for the actor on the next rep frame.
-				// This isn't perfect and we may want a per-function or per-actor policy that allows to dictate what happens in this situation.
-
-				// Actors being destroyed (Building hit with rocket) will wake up before this gets hit. So dormancy really cant be relied on here.
-				// if (Actor->NetDormancy > DORM_Awake)
-				{
-					bool ShouldOpenChannel = true;
-					if (CullDistanceSquared > 0.f)
-					{
-						FNetViewer Viewer(NetConnection, 0.f);
-						if (ActorLocation.IsSet() == false)
-						{
-							ActorLocation = Actor->GetActorLocation();
-						}
-
-						const float DistSq = (ActorLocation.GetValue() - Viewer.ViewLocation).SizeSquared();
-						if (DistSq > CullDistanceSquared)
-						{
-							ShouldOpenChannel = false;
-						}
-					}
-
-					if (ShouldOpenChannel)
-					{
-						// We are within range, we will open a channel now for this actor and call the RPC on it
-						ConnectionActorInfo.Channel = (UActorChannel *)NetConnection->CreateChannelByName( NAME_Actor, EChannelCreateFlags::OpenedLocally );
-						ConnectionActorInfo.Channel->SetChannelActor(Actor);
-
-						// Update timeout frame name. We would run into problems if we open the channel, queue a bunch, and then it timeouts before RepGraph replicates properties.
-						UpdateActorChannelCloseFrameNum(Actor, ConnectionActorInfo, GlobalInfo, ReplicationGraphFrame+1 /** Plus one to error on safe side. RepFrame num will be incremented in the next tick */, NetConnection );
-
-						// If this actor is dormant on the connection, we will force a flushnetdormancy call.
-						ForceFlushNetDormancy |= ConnectionActorInfo.bDormantOnConnection;
-					}
-				}
-			}
-			
-			if (ConnectionActorInfo.Channel)
-			{
-				NetDriver->ProcessRemoteFunctionForChannel(ConnectionActorInfo.Channel, ClassCache, FieldCache, TargetObj, NetConnection, Function, Parameters, OutParms, Stack, true, SendPolicy);
-
-				if (SendPolicy == UNetDriver::ForceSend)
-				{
-					// Queue the send in an array that we consume in PostTickDispatch to avoid force flushing multiple times a frame on the same connection
-					ConnectionsNeedingsPostTickDispatchFlush.AddUnique(NetConnection);
-				}
-
-			}
-		}
-
-		RepLayout->ClearSharedSerializationForRPC();
-
-		if (ForceFlushNetDormancy)
-		{
-			Actor->FlushNetDormancy();
-		}
-		return true;
-	}
-
-	// ----------------------------------
-	// Single Connection
-	// ----------------------------------
-	
-	UNetConnection* Connection = Actor->GetNetConnection();
-	if (Connection)
-	{
-		if (((Function->FunctionFlags & FUNC_NetReliable) == 0) && !IsConnectionReady(Connection))
-		{
-			return true;
-		}
-
-		// Route RPC calls to actual connection
-		if (Connection->GetUChildConnection())
-		{
-			Connection = ((UChildConnection*)Connection)->Parent;
-		}
-	
-		if (Connection->State == USOCK_Closed)
-		{
-			return true;
-		}
-
-		UActorChannel* Ch = Connection->FindActorChannelRef(Actor);
-		if (Ch == nullptr)
-		{
-			if ( Actor->IsPendingKillPending() || !NetDriver->IsLevelInitializedForActor(Actor, Connection) )
-			{
-				// We can't open a channel for this actor here
-				return true;
-			}
-
-			Ch = (UActorChannel *)Connection->CreateChannelByName( NAME_Actor, EChannelCreateFlags::OpenedLocally );
-			Ch->SetChannelActor(Actor);
-		}
-
-		NetDriver->ProcessRemoteFunctionForChannel(Ch, ClassCache, FieldCache, TargetObj, Connection, Function, Parameters, OutParms, Stack, true);
-	}
-	else
-	{
-		UE_LOG(LogNet, Warning, TEXT("UReplicationGraph::ProcessRemoteFunction: No owning connection for actor %s. Function %s will not be processed."), *Actor->GetName(), *Function->GetName());
-	}
-
-	// return true because we don't want the net driver to do anything else
-	return true;
-}
-
-void UReplicationGraph::PostTickDispatch()
-{
-	QUICK_SCOPE_CYCLE_COUNTER(UReplicationGraph_PostTickDispatch);
-
-	for (UNetConnection* NetConnection : ConnectionsNeedingsPostTickDispatchFlush)
-	{
-		if (NetConnection->GetDriver() != nullptr)
-		{
-			NetConnection->FlushNet();
-		}
-	}
-	ConnectionsNeedingsPostTickDispatchFlush.Reset();
-}
-
-bool UReplicationGraph::IsConnectionReady(UNetConnection* Connection)
-{
-	if (CVar_RepGraph_DisableBandwithLimit)
-	{
-		return true;
-	}
-
-	return Connection->QueuedBits + Connection->SendBuffer.GetNumBits() <= 0;
-}
-
-// --------------------------------------------------------------------------------------------------------------------------------------------
-// --------------------------------------------------------------------------------------------------------------------------------------------
-// --------------------------------------------------------------------------------------------------------------------------------------------
-
-
-UNetReplicationGraphConnection::UNetReplicationGraphConnection()
-{
-
-}
-
-void UNetReplicationGraphConnection::TearDown()
-{
-#if !(UE_BUILD_SHIPPING || UE_BUILD_TEST)
-	if (DebugActor)
-	{
-		DebugActor->Destroy();
-	}
-	DebugActor = nullptr;
-#endif
-
-	Super::TearDown();
-
-}
-void UNetReplicationGraphConnection::NotifyActorChannelAdded(AActor* Actor, class UActorChannel* Channel)
-{
-	UpdateActorConnectionCounter(Actor, Channel->Connection, ActorChannelCreateCounter);
-
-	if (RepGraphConditionalActorBreakpoint(Actor, Channel->Connection))
-	{
-		UE_LOG(LogReplicationGraph, Display, TEXT("::NotifyActorChannelAdded. %s. Channel: %s. Connection: %s"), *GetPathNameSafe(Actor), *Channel->Describe(), *Channel->Connection->Describe());
-	}
-
-	FConnectionReplicationActorInfo& ActorInfo = ActorInfoMap.FindOrAdd(Actor);
-	ActorInfo.Channel = Channel;
-
-	ActorInfoMap.AddChannel(Actor, Channel);
-}
-
-void UNetReplicationGraphConnection::NotifyActorChannelRemoved(AActor* Actor)
-{
-	// No need to do anything here. This is called when an actor channel is closed, but
-	// we're still waiting for the close bunch to be acked. Until then, we can't safely replicate
-	// the actor from this channel. See NotifyActorChannelCleanedUp.
-}
-
-void UNetReplicationGraphConnection::NotifyActorChannelCleanedUp(UActorChannel* Channel)
-{
-	if (Channel)
-	{
-		QUICK_SCOPE_CYCLE_COUNTER(UNetReplicationGraphConnection_NotifyActorChannelCleanedUp);
-
-		// No existing way to quickly index from actor channel -> ActorInfo. May want a way to speed this up.
-		// The Actor pointer on the channel would have been set to null previously when the channel was closed,
-		// so we can't use that to look up the actor info by key.
-		// Also, the actor may be destroyed and garbage collected before this point.
-
-		FConnectionReplicationActorInfo* ActorInfo = ActorInfoMap.FindByChannel(Channel);
-		if (ActorInfo)
-		{
-			// Remove reference from channel map
-			ActorInfoMap.RemoveChannel(Channel);
-
-			// Note we can't directly remove the entry from ActorInfoMap.ActorMap since we don't have the AActor* to key into that map
-			// But we don't actually have to remove the entry since we no longer iterate through ActorInfoMap.ActorMap in non debug functions.
-			// So all we need to do is clear the runtime/transient data for this actorinfo map. (We want to preserve the dormancy flag and the 
-			// settings we pulled from the FGlobalActorReplicationInfo, but clear the frame counters, etc).
-			ActorInfo->ResetFrameCounters();
-		}
-	}
-}
-
-void UNetReplicationGraphConnection::InitForGraph(UReplicationGraph* Graph)
-{
-	// The per-connection data needs to know about the global data map so that it can pull defaults from it when we initialize a new actor
-	TSharedPtr<FReplicationGraphGlobalData> Globals = Graph ? Graph->GetGraphGlobals() : nullptr;
-	if (Globals.IsValid())
-	{
-		ActorInfoMap.SetGlobalMap(Globals->GlobalActorReplicationInfoMap);
-	}
-}
-
-void UNetReplicationGraphConnection::InitForConnection(UNetConnection* InConnection)
-{
-	NetConnection = InConnection;
-	InConnection->SetReplicationConnectionDriver(this);
-
-#if !(UE_BUILD_SHIPPING || UE_BUILD_TEST)
-	UReplicationGraph* Graph = Cast<UReplicationGraph>(GetOuter());
-	DebugActor = Graph->CreateDebugActor();
-	if (DebugActor)
-	{
-		DebugActor->ConnectionManager = this;
-		DebugActor->ReplicationGraph = Graph;
-	}
-#endif
-
-#if 0
-	// This does not work because the control channel hasn't been opened yet. Could be moved further down the init path or in ServerReplicateActors.
-	FString TestStr(TEXT("Replication Graph is Enabled!"));	
-	FNetControlMessage<NMT_DebugText>::Send(InConnection,TestStr);
-	InConnection->FlushNet();
-#endif
-}
-
-void UNetReplicationGraphConnection::AddConnectionGraphNode(UReplicationGraphNode* Node)
-{
-	ConnectionGraphNodes.Add(Node);
-}
-
-void UNetReplicationGraphConnection::RemoveConnectionGraphNode(UReplicationGraphNode* Node)
-{
-	ConnectionGraphNodes.Remove(Node);
-}
-
-bool UNetReplicationGraphConnection::PrepareForReplication()
-{
-	NetConnection->ViewTarget = NetConnection->PlayerController ? NetConnection->PlayerController->GetViewTarget() : NetConnection->OwningActor;
-	return (NetConnection->State != USOCK_Closed) && (NetConnection->ViewTarget != nullptr);
-}
-
-void UNetReplicationGraphConnection::NotifyAddDestructionInfo(FActorDestructionInfo* DestructInfo)
-{
-	if (DestructInfo->StreamingLevelName != NAME_None)
-	{
-		if (NetConnection->ClientVisibleLevelNames.Contains(DestructInfo->StreamingLevelName) == false)
-		{
-			// This client does not have this streaming level loaded. We should get notified again via UNetConnection::UpdateLevelVisibility
-			// (This should be enough. Legacy system would add the info and then do the level check in ::ServerReplicateActors, but this should be unnecessary)
-			return;
-		}
-	}
-
-	bool bWasAlreadyTracked = false;
-	TrackedDestructionInfoPtrs.Add(DestructInfo, &bWasAlreadyTracked);
-	if (bWasAlreadyTracked)
-	{
-		return;
-	}
-
-	// TEMP: Disable this completely in Test Builds as well once we verify crash is fixed.
-#if !(UE_BUILD_SHIPPING) 
-	// Should not be happening but lets check in non shipping builds.
-	int32 ExistingIdx = PendingDestructInfoList.IndexOfByKey(DestructInfo);	
-	if (!ensureMsgf(ExistingIdx == INDEX_NONE, TEXT("::NotifyAddDestructionInfo already contains DestructInfo: 0x%X (%s)"), (int64)DestructInfo, *DestructInfo->PathName))
-	{
-		return;
-	}
-#endif
-
-	PendingDestructInfoList.Emplace( FCachedDestructInfo(DestructInfo) );
-	//UE_LOG(LogReplicationGraph, Display, TEXT("::NotifyAddDestructionInfo. Connection: %s. DestructInfo: %s. NewTotal: %d"), *NetConnection->Describe(), *DestructInfo->PathName, PendingDestructInfoList.Num());
-}
-
-void UNetReplicationGraphConnection::NotifyAddDormantDestructionInfo(AActor* Actor)
-{
-	if (NetConnection && NetConnection->Driver && NetConnection->Driver->GuidCache)
-	{
-		FNetworkGUID NetGUID = NetConnection->Driver->GuidCache->GetNetGUID(Actor);
-		if (NetGUID.IsValid() && !NetGUID.IsDefault())
-		{
-			PendingDormantDestructList.RemoveAll([NetGUID](const FCachedDormantDestructInfo& Info) { return (Info.NetGUID == NetGUID); });
-	
-			FCachedDormantDestructInfo& Info = PendingDormantDestructList.AddDefaulted_GetRef();
-
-			Info.NetGUID = NetGUID;
-			Info.Level = Actor->GetLevel();
-			Info.ObjOuter = Actor->GetOuter();
-			Info.PathName = Actor->GetName();
-		}
-	}
-}
-
-void UNetReplicationGraphConnection::NotifyRemoveDestructionInfo(FActorDestructionInfo* DestructInfo)
-{
-	int32 RemoveIdx = PendingDestructInfoList.IndexOfByKey(DestructInfo);
-	if (RemoveIdx != INDEX_NONE)
-	{
-		PendingDestructInfoList.RemoveAtSwap(RemoveIdx, 1, false);
-	}
-
-	TrackedDestructionInfoPtrs.Remove(DestructInfo);
-
-	// TEMP: Disable this completely in Test Builds as well once we verify crash is fixed.
-#if !(UE_BUILD_SHIPPING)
-	// Check that its totally gone. Should not be happening!
-	int32 DuplicateIdx = INDEX_NONE;
-	while(true)
-	{
-		DuplicateIdx = PendingDestructInfoList.IndexOfByKey(DestructInfo);
-		if (!ensureMsgf(DuplicateIdx == INDEX_NONE, TEXT("::NotifyRemoveDestructionInfo list STILL contains DestructInfo: 0x%X (%s)"), (int64)DestructInfo, *DestructInfo->PathName))
-		{
-			PendingDestructInfoList.RemoveAtSwap(DuplicateIdx, 1, false);
-			continue;
-		}
-		break;
-	}
-#endif
-}
-
-void UNetReplicationGraphConnection::NotifyResetDestructionInfo()
-{
-	TrackedDestructionInfoPtrs.Reset();
-	PendingDestructInfoList.Reset();
-}
-
-void UNetReplicationGraphConnection::NotifyClientVisibleLevelNamesAdd(FName LevelName, UWorld* StreamingWorld) 
-{
-	// Undormant every actor in this world for this connection.
-	if (StreamingWorld && StreamingWorld->PersistentLevel)
-	{
-		TArray<AActor*>& Actors = StreamingWorld->PersistentLevel->Actors;
-		for (AActor* Actor : Actors)
-		{
-			if (Actor && Actor->GetIsReplicated() && (Actor->NetDormancy == DORM_DormantAll))
-			{
-				if (FConnectionReplicationActorInfo* ActorInfo = ActorInfoMap.Find(Actor))
-				{
-					ActorInfo->bDormantOnConnection = false;
-				}
-			}
-		}
-	}
-
-	OnClientVisibleLevelNameAdd.Broadcast(LevelName, StreamingWorld);
-	if (FOnClientVisibleLevelNamesAdd* MapDelegate = OnClientVisibleLevelNameAddMap.Find(LevelName))
-	{
-		MapDelegate->Broadcast(LevelName, StreamingWorld);
-	}
-
-}
-
-int64 UNetReplicationGraphConnection::ReplicateDestructionInfos(const FVector& ConnectionViewLocation, const float DestructInfoMaxDistanceSquared)
-{
-	CSV_SCOPED_TIMING_STAT_EXCLUSIVE(ReplicateDestructionInfos);
-
-	const float X = ConnectionViewLocation.X;
-	const float Y = ConnectionViewLocation.Y;
-
-	int64 NumBits = 0;
-	for (int32 idx=PendingDestructInfoList.Num()-1; idx >=0; --idx)
-	{
-		const FCachedDestructInfo& Info = PendingDestructInfoList[idx];
-		FActorDestructionInfo* DestructInfo = Info.DestructionInfo;
-		float DistSquared = FMath::Square(Info.CachedPosition.X-X) + FMath::Square(Info.CachedPosition.Y-Y);
-
-		if (DistSquared < DestructInfoMaxDistanceSquared)
-		{
-			UActorChannel* Channel = (UActorChannel*)NetConnection->CreateChannelByName( NAME_Actor, EChannelCreateFlags::OpenedLocally );
-			if ( Channel )
-			{
-				NumBits += Channel->SetChannelActorForDestroy( DestructInfo );
-			}
-
-			PendingDestructInfoList.RemoveAtSwap(idx, 1, false);
-			TrackedDestructionInfoPtrs.Remove(DestructInfo);
-		}
-	}
-
-	return NumBits;
-}
-
-int64 UNetReplicationGraphConnection::ReplicateDormantDestructionInfos()
-{
-	CSV_SCOPED_TIMING_STAT_EXCLUSIVE(ReplicateDormantDestructionInfos);
-
-	int64 NumBits = 0;
-
-	for (const FCachedDormantDestructInfo& Info : PendingDormantDestructList)
-	{
-		FActorDestructionInfo DestructInfo;
-		DestructInfo.DestroyedPosition = FVector::ZeroVector;
-		DestructInfo.NetGUID = Info.NetGUID;
-		DestructInfo.Level = Info.Level;
-		DestructInfo.ObjOuter = Info.ObjOuter;
-		DestructInfo.PathName = Info.PathName;
-		DestructInfo.StreamingLevelName = NAME_None;			// currently unused by SetChannelActorForDestroy
-		DestructInfo.Reason = EChannelCloseReason::Relevancy;
-
-		UActorChannel* Channel = (UActorChannel*)NetConnection->CreateChannelByName(NAME_Actor, EChannelCreateFlags::OpenedLocally);
-		if (Channel)
-		{
-			NumBits += Channel->SetChannelActorForDestroy(&DestructInfo);
-		}
-	}
-
-	PendingDormantDestructList.Empty();
-
-	return NumBits;
-}
-
-// --------------------------------------------------------------------------------------------------------------------------------------------
-// --------------------------------------------------------------------------------------------------------------------------------------------
-// --------------------------------------------------------------------------------------------------------------------------------------------
-
-UReplicationGraphNode::UReplicationGraphNode()
-{
-
-}
-
-void UReplicationGraphNode::NotifyResetAllNetworkActors()
-{
-	for (UReplicationGraphNode* ChildNode : AllChildNodes)
-	{
-		ChildNode->NotifyResetAllNetworkActors();
-	}
-}
-
-void UReplicationGraphNode::TearDown()
-{
-	for (UReplicationGraphNode* Node : AllChildNodes)
-	{
-		Node->TearDown();
-	}
-
-	MarkPendingKill();
-}
-
-// --------------------------------------------------------------------------------------------------------------------------------------------
-void FStreamingLevelActorListCollection::AddActor(const FNewReplicatedActorInfo& ActorInfo)
-{
-	FStreamingLevelActors* Item = StreamingLevelLists.FindByKey(ActorInfo.StreamingLevelName);
-	if (!Item)
-	{
-		Item = new (StreamingLevelLists) FStreamingLevelActors(ActorInfo.StreamingLevelName);
-	}
-
-	if (CVar_RepGraph_Verify)
-	{
-		ensureMsgf(Item->ReplicationActorList.Contains(ActorInfo.Actor) == false, TEXT("%s being added to %s twice! Streaming level: %s"), *GetActorRepListTypeDebugString(ActorInfo.Actor), *ActorInfo.StreamingLevelName.ToString() );
-	}
-	Item->ReplicationActorList.Add(ActorInfo.Actor);
-}
-
-bool FStreamingLevelActorListCollection::RemoveActor(const FNewReplicatedActorInfo& ActorInfo, bool bWarnIfNotFound, UReplicationGraphNode* Outer)
-{
-	bool bRemovedSomething = false;
-	for (FStreamingLevelActors& StreamingList : StreamingLevelLists)
-	{
-		if (StreamingList.StreamingLevelName == ActorInfo.StreamingLevelName)
-		{
-			bRemovedSomething = StreamingList.ReplicationActorList.Remove(ActorInfo.Actor);
-			if (!bRemovedSomething && bWarnIfNotFound)
-			{
-				UE_LOG(LogReplicationGraph, Warning, TEXT("Attempted to remove %s from list %s but it was not found. (StreamingLevelName == %s)"), *GetActorRepListTypeDebugString(ActorInfo.Actor), *GetPathNameSafe(Outer), *ActorInfo.StreamingLevelName.ToString() );
-			}
-
-			if (CVar_RepGraph_Verify)
-			{
-				ensureMsgf(StreamingList.ReplicationActorList.Contains(ActorInfo.Actor) == false, TEXT("Actor %s is still in %s after removal. Streaming Level: %s"), *GetActorRepListTypeDebugString(ActorInfo.Actor), *GetPathNameSafe(Outer));
-			}
-			break;
-		}
-	}
-	return bRemovedSomething;
-}
-
-void FStreamingLevelActorListCollection::Reset()
-{
-	for (FStreamingLevelActors& StreamingList : StreamingLevelLists)
-	{
-		StreamingList.ReplicationActorList.Reset();
-	}
-}
-
-void FStreamingLevelActorListCollection::Gather(const FConnectionGatherActorListParameters& Params)
-{
-	for (const FStreamingLevelActors& StreamingList : StreamingLevelLists)
-	{
-		if (Params.CheckClientVisibilityForLevel(StreamingList.StreamingLevelName))
-		{
-			Params.OutGatheredReplicationLists.AddReplicationActorList(StreamingList.ReplicationActorList);
-		}
-		else
-		{
-			UE_LOG(LogReplicationGraph, Verbose, TEXT("Level Not Loaded %s. (Client has %d levels loaded)"), *StreamingList.StreamingLevelName.ToString(), Params.ClientVisibleLevelNamesRef.Num());
-		}
-	}
-}
-
-void FStreamingLevelActorListCollection::DeepCopyFrom(const FStreamingLevelActorListCollection& Source)
-{
-	StreamingLevelLists.Reset();
-	for (const FStreamingLevelActors& StreamingLevel : Source.StreamingLevelLists)
-	{
-		if (StreamingLevel.ReplicationActorList.Num() > 0)
-		{
-			FStreamingLevelActors* NewStreamingLevel = new (StreamingLevelLists)FStreamingLevelActors(StreamingLevel.StreamingLevelName);
-			NewStreamingLevel->ReplicationActorList.CopyContentsFrom(StreamingLevel.ReplicationActorList);
-			ensure(NewStreamingLevel->ReplicationActorList.Num() == StreamingLevel.ReplicationActorList.Num());
-		}
-	}
-}
-
-void FStreamingLevelActorListCollection::GetAll_Debug(TArray<FActorRepListType>& OutArray) const
-{
-	for (const FStreamingLevelActors& StreamingLevel : StreamingLevelLists)
-	{
-		StreamingLevel.ReplicationActorList.AppendToTArray(OutArray);
-	}
-}
-
-void FStreamingLevelActorListCollection::Log(FReplicationGraphDebugInfo& DebugInfo) const
-{
-	for (const FStreamingLevelActors& StreamingLevelList : StreamingLevelLists)
-	{
-		LogActorRepList(DebugInfo, StreamingLevelList.StreamingLevelName.ToString(), StreamingLevelList.ReplicationActorList);
-	}
-}
-
-// --------------------------------------------------------------------------------------------------------------------------------------------
-
-void UReplicationGraphNode_ActorList::NotifyAddNetworkActor(const FNewReplicatedActorInfo& ActorInfo)
-{
-	UE_CLOG(CVar_RepGraph_LogActorAdd>0, LogReplicationGraph, Display, TEXT("UReplicationGraphNode_ActorList::NotifyAddNetworkActor %s on %s."), *ActorInfo.Actor->GetFullName(), *GetPathName());
-
-	if (ActorInfo.StreamingLevelName == NAME_None)
-	{
-		if (CVar_RepGraph_Verify)
-		{
-			ensureMsgf(ReplicationActorList.Contains(ActorInfo.Actor) == false, TEXT("%s being added to %s twice!"), *GetActorRepListTypeDebugString(ActorInfo.Actor) );
-		}
-
-		ReplicationActorList.Add(ActorInfo.Actor);
-	}
-	else
-	{
-		StreamingLevelCollection.AddActor(ActorInfo);
-	}
-}
-
-bool UReplicationGraphNode_ActorList::NotifyRemoveNetworkActor(const FNewReplicatedActorInfo& ActorInfo, bool bWarnIfNotFound)
-{
-	UE_CLOG(CVar_RepGraph_LogActorRemove>0, LogReplicationGraph, Display, TEXT("UReplicationGraphNode_ActorList::NotifyRemoveNetworkActor %s on %s."), *ActorInfo.Actor->GetFullName(), *GetPathName());
-
-	bool bRemovedSomething = false;
-
-	if (ActorInfo.StreamingLevelName == NAME_None)
-	{
-		if (!ReplicationActorList.Remove(ActorInfo.Actor) && bWarnIfNotFound)
-		{
-			UE_LOG(LogReplicationGraph, Warning, TEXT("Attempted to remove %s from list %s but it was not found. (StreamingLevelName == NAME_None)"), *GetActorRepListTypeDebugString(ActorInfo.Actor), *GetFullName());
-		}
-		else
-		{
-			bRemovedSomething = true;
-		}
-
-		if (CVar_RepGraph_Verify)
-		{
-			ensureMsgf(ReplicationActorList.Contains(ActorInfo.Actor) == false, TEXT("Actor %s is still in %s after removal"), *GetActorRepListTypeDebugString(ActorInfo.Actor), *GetPathName());
-		}
-	}
-	else
-	{
-		bRemovedSomething = StreamingLevelCollection.RemoveActor(ActorInfo, bWarnIfNotFound, this);
-	}
-
-	return bRemovedSomething;
-}
-	
-void UReplicationGraphNode_ActorList::NotifyResetAllNetworkActors()
-{
-	ReplicationActorList.Reset();
-	StreamingLevelCollection.Reset();
-	for (UReplicationGraphNode* ChildNode : AllChildNodes)
-	{
-		ChildNode->NotifyResetAllNetworkActors();
-	}
-}
-
-void UReplicationGraphNode_ActorList::GatherActorListsForConnection(const FConnectionGatherActorListParameters& Params)
-{
-	Params.OutGatheredReplicationLists.AddReplicationActorList(ReplicationActorList);
-	StreamingLevelCollection.Gather(Params);
-	for (UReplicationGraphNode* ChildNode : AllChildNodes)
-	{
-		ChildNode->GatherActorListsForConnection(Params);
-	}
-}
-
-void UReplicationGraphNode_ActorList::DeepCopyActorListsFrom(const UReplicationGraphNode_ActorList* Source)
-{
-	if (Source->ReplicationActorList.Num() > 0)
-	{
-		ReplicationActorList.CopyContentsFrom(Source->ReplicationActorList);
-	}
-
-	StreamingLevelCollection.DeepCopyFrom(Source->StreamingLevelCollection);
-}
-
-void UReplicationGraphNode_ActorList::GetAllActorsInNode_Debugging(TArray<FActorRepListType>& OutArray) const
-{
-	ReplicationActorList.AppendToTArray(OutArray);
-	StreamingLevelCollection.GetAll_Debug(OutArray);
-	for (UReplicationGraphNode* ChildNode : AllChildNodes)
-	{
-		ChildNode->GetAllActorsInNode_Debugging(OutArray);
-	}
-}
-
-void UReplicationGraphNode_ActorList::LogNode(FReplicationGraphDebugInfo& DebugInfo, const FString& NodeName) const
-{
-	DebugInfo.Log(NodeName);
-	DebugInfo.PushIndent();	
-
-	LogActorList(DebugInfo);
-
-	for (UReplicationGraphNode* ChildNode : AllChildNodes)
-	{
-		DebugInfo.PushIndent();
-		ChildNode->LogNode(DebugInfo, FString::Printf(TEXT("Child: %s"), *ChildNode->GetName()));
-		DebugInfo.PopIndent();
-	}
-	DebugInfo.PopIndent();
-}
-
-void UReplicationGraphNode_ActorList::LogActorList(FReplicationGraphDebugInfo& DebugInfo) const
-{
-	LogActorRepList(DebugInfo, TEXT("World"), ReplicationActorList);
-	StreamingLevelCollection.Log(DebugInfo);
-}
-
-// --------------------------------------------------------------------------------------------------------------------------------------------
-
-
-UReplicationGraphNode_ActorListFrequencyBuckets::FSettings UReplicationGraphNode_ActorListFrequencyBuckets::DefaultSettings;
-
-void UReplicationGraphNode_ActorListFrequencyBuckets::NotifyAddNetworkActor(const FNewReplicatedActorInfo& ActorInfo)
-{
-	UE_CLOG(CVar_RepGraph_LogActorAdd>0, LogReplicationGraph, Display, TEXT("UReplicationGraphNode_ActorListFrequencyBuckets::NotifyAddNetworkActor %s on %s."), *ActorInfo.Actor->GetFullName(), *GetPathName());
-
-	if (ActorInfo.StreamingLevelName == NAME_None)
-	{
-		// Add to smallest bucket
-		FActorRepListRefView* BestList = nullptr;
-		int32 LeastNum = INT_MAX;
-		for (FActorRepListRefView& List : NonStreamingCollection)
-		{
-			if (List.Num() < LeastNum)
-			{
-				BestList = &List;
-				LeastNum = List.Num();
-			}
-
-			if (CVar_RepGraph_Verify)
-			{
-				ensureMsgf(List.Contains(ActorInfo.Actor) == false, TEXT("%s being added to %s twice!"), *GetActorRepListTypeDebugString(ActorInfo.Actor) );
-			}
-		}
-
-		repCheck(BestList != nullptr);
-		BestList->Add(ActorInfo.Actor);
-		TotalNumNonStreamingActors++;
-		CheckRebalance();
-	}
-	else
-	{
-		StreamingLevelCollection.AddActor(ActorInfo);
-	}
-}
-
-bool UReplicationGraphNode_ActorListFrequencyBuckets::NotifyRemoveNetworkActor(const FNewReplicatedActorInfo& ActorInfo, bool bWarnIfNotFound)
-{
-	UE_CLOG(CVar_RepGraph_LogActorRemove>0, LogReplicationGraph, Display, TEXT("UReplicationGraphNode_ActorListFrequencyBuckets::NotifyRemoveNetworkActor %s on %s."), *ActorInfo.Actor->GetFullName(), *GetPathName());
-
-	bool bRemovedSomething = false;
-	if (ActorInfo.StreamingLevelName == NAME_None)
-	{
-		bool bFound = false;
-		for (FActorRepListRefView& List : NonStreamingCollection)
-		{
-			if (List.Remove(ActorInfo.Actor))
-			{
-				bRemovedSomething = true;
-				TotalNumNonStreamingActors--;
-				CheckRebalance();
-
-				if (!CVar_RepGraph_Verify)
-				{
-					// Eary out if we dont have to verify
-					return bRemovedSomething;
-				}
-
->>>>>>> f96a7c0d
 				if (bFound)
 				{
 					// We already removed this actor so this is a dupe!
