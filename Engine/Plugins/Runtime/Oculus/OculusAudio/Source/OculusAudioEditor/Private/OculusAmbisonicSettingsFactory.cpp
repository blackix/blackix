--- conflicted
+++ resolved
@@ -1,9 +1,4 @@
 // Copyright 1998-2018 Epic Games, Inc. All Rights Reserved.
-<<<<<<< HEAD
-
-#pragma once
-=======
->>>>>>> a23640a2
 
 #include "OculusAmbisonicSettingsFactory.h"
 #include "OculusAmbisonicsSettings.h"
