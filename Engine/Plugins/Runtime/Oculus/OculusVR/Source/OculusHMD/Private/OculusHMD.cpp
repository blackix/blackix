// Copyright 1998-2017 Epic Games, Inc. All Rights Reserved.

#include "OculusHMD.h"
#include "OculusHMD_EyeMeshes.h"
#include "OculusHMDPrivateRHI.h"

#include "EngineAnalytics.h"
#include "IAnalyticsProvider.h"
#include "AnalyticsEventAttribute.h"
#include "RendererPrivate.h"
#include "ScenePrivate.h"
#include "SceneViewport.h"
#include "PostProcess/PostProcessHMD.h"
#include "PostProcess/SceneRenderTargets.h"
#include "HardwareInfo.h"
#include "ScreenRendering.h"
#include "GameFramework/PlayerController.h"
#include "Math/UnrealMathUtility.h"
#include "Math/TranslationMatrix.h"
#include "Widgets/SViewport.h"
#include "Layout/WidgetPath.h"
#include "Application/SlateApplication.h"
#include "Engine/Canvas.h"
#include "Engine/GameEngine.h"
#include "Misc/CoreDelegates.h"
#include "GameFramework/WorldSettings.h"
#include "Engine/StaticMesh.h"
#include "Engine/StaticMeshActor.h"
#include "Components/InstancedStaticMeshComponent.h"
#include "Misc/EngineVersion.h"
#if PLATFORM_ANDROID
#include "Android/AndroidJNI.h"
#include "Android/AndroidEGL.h"
#include "AndroidApplication.h"
#endif
#include "Runtime/UtilityShaders/Public/OculusShaders.h"
#include "PipelineStateCache.h"

#if WITH_EDITOR
#include "Editor/UnrealEd/Classes/Editor/EditorEngine.h"
#endif

#if !UE_BUILD_SHIPPING
#include "Debug/DebugDrawService.h"
#endif

#if OCULUS_HMD_SUPPORTED_PLATFORMS

#include "OculusHMDModule.h" // for IsOVRPluginAvailable()

namespace OculusHMD
{

#if !UE_BUILD_SHIPPING
	static void __cdecl OvrpLogCallback(ovrpLogLevel level, const char* message)
	{
		FString tbuf = ANSI_TO_TCHAR(message);
		const TCHAR* levelStr = TEXT("");
		switch (level)
		{
		case ovrpLogLevel_Debug: levelStr = TEXT(" Debug:"); break;
		case ovrpLogLevel_Info:  levelStr = TEXT(" Info:"); break;
		case ovrpLogLevel_Error: levelStr = TEXT(" Error:"); break;
		}

		GLog->Logf(TEXT("OCULUS:%s %s"), levelStr, *tbuf);
	}
#endif // !UE_BUILD_SHIPPING

	//-------------------------------------------------------------------------------------------------
	// FOculusHMD
	//-------------------------------------------------------------------------------------------------

	FName FOculusHMD::GetSystemName() const
	{
		static FName SystemName(TEXT("OculusHMD"));
		return SystemName;
	}


	FString FOculusHMD::GetVersionString() const
	{
		const char* Version;

		if (OVRP_FAILURE(ovrp_GetVersion2(&Version)))
		{
			Version = "Unknown";
		}

		return FString::Printf(TEXT("%s, OVRPlugin: %s"), *FEngineVersion::Current().ToString(), UTF8_TO_TCHAR(Version));
	}


	bool FOculusHMD::DoesSupportPositionalTracking() const
	{
		ovrpBool trackingPositionSupported;
		return OVRP_SUCCESS(ovrp_GetTrackingPositionSupported2(&trackingPositionSupported)) && trackingPositionSupported;
	}


	bool FOculusHMD::HasValidTrackingPosition()
	{
		ovrpBool nodePositionTracked;
		return OVRP_SUCCESS(ovrp_GetNodePositionTracked2(ovrpNode_Head, &nodePositionTracked)) && nodePositionTracked;
	}


	struct TrackedDevice
	{
		ovrpNode Node;
		EXRTrackedDeviceType Type;
	};

	static TrackedDevice TrackedDevices[] =
		{
		{ ovrpNode_Head, EXRTrackedDeviceType::HeadMountedDisplay },
		{ ovrpNode_HandLeft, EXRTrackedDeviceType::Controller },
		{ ovrpNode_HandRight, EXRTrackedDeviceType::Controller },
		{ ovrpNode_TrackerZero, EXRTrackedDeviceType::TrackingReference },
		{ ovrpNode_TrackerOne, EXRTrackedDeviceType::TrackingReference },
		{ ovrpNode_TrackerTwo, EXRTrackedDeviceType::TrackingReference },
		{ ovrpNode_TrackerThree, EXRTrackedDeviceType::TrackingReference },
		{ ovrpNode_DeviceObjectZero, EXRTrackedDeviceType::Other },
	};

	static uint32 TrackedDeviceCount = sizeof(TrackedDevices) / sizeof(TrackedDevices[0]);


	bool FOculusHMD::EnumerateTrackedDevices(TArray<int32>& OutDevices, EXRTrackedDeviceType Type)
	{
		CheckInGameThread();

		for (uint32 TrackedDeviceId = 0; TrackedDeviceId < TrackedDeviceCount; TrackedDeviceId++)
		{
			if (Type == EXRTrackedDeviceType::Any || Type == TrackedDevices[TrackedDeviceId].Type)
			{
				ovrpBool nodePresent;

				if (OVRP_SUCCESS(ovrp_GetNodePresent2(TrackedDevices[TrackedDeviceId].Node, &nodePresent)) && nodePresent)
				{
					OutDevices.Add(TrackedDeviceId);
				}
			}
		}

		return true;
	}


	void FOculusHMD::RefreshPoses()
	{
		// UNDONE Move ovrp_Update here?
	}


	bool FOculusHMD::GetCurrentPose(int32 InDeviceId, FQuat& OutOrientation, FVector& OutPosition)
	{
		OutOrientation = FQuat::Identity;
		OutPosition = FVector::ZeroVector;

		if ((size_t) InDeviceId >= TrackedDeviceCount)
		{
			return false;
		}

		ovrpNode Node = TrackedDevices[InDeviceId].Node;
		ovrpStep Step;
		const FSettings* CurrentSettings;
		FGameFrame* CurrentFrame;

		if (InRenderThread())
		{
			Step = ovrpStep_Render;
			CurrentSettings = GetSettings_RenderThread();
			CurrentFrame = GetFrame_RenderThread();
		}
		else if(InGameThread())
		{
			Step = ovrpStep_Game;
			CurrentSettings = GetSettings();
			CurrentFrame = NextFrameToRender.Get();
		}
		else
		{
			return false;
		}

		if (!CurrentSettings || !CurrentFrame)
		{
			return false;
		}

		ovrpPoseStatef PoseState;
		FPose Pose;

		if (OVRP_FAILURE(ovrp_GetNodePoseState2(Step, Node, &PoseState)) ||
			!ConvertPose_Internal(PoseState.Pose, Pose, CurrentSettings, CurrentFrame->WorldToMetersScale))
		{
			return false;
		}

		OutPosition = Pose.Position;
		OutOrientation = Pose.Orientation;
		return true;
	}


	bool FOculusHMD::GetRelativeEyePose(int32 InDeviceId, EStereoscopicPass InEye, FQuat& OutOrientation, FVector& OutPosition)
	{
		OutOrientation = FQuat::Identity;
		OutPosition = FVector::ZeroVector;

		if (InDeviceId != HMDDeviceId)
		{
			return false;
		}

		ovrpNode Node;

		switch (InEye)
		{
		case eSSP_LEFT_EYE:
			Node = ovrpNode_EyeLeft;
			break;
		case eSSP_RIGHT_EYE:
			Node = ovrpNode_EyeRight;
			break;
		case eSSP_MONOSCOPIC_EYE:
			Node = ovrpNode_EyeCenter;
			break;
		default:
			return false;
		}

		ovrpStep Step;
		const FSettings* CurrentSettings;
		FGameFrame* CurrentFrame;

		if (InRenderThread())
		{
			Step = ovrpStep_Render;
			CurrentSettings = GetSettings_RenderThread();
			CurrentFrame = GetFrame_RenderThread();
		}
		else if(InGameThread())
		{
			Step = ovrpStep_Game;
			CurrentSettings = GetSettings();
			CurrentFrame = NextFrameToRender.Get();
		}
		else
		{
			return false;
		}

		if (!CurrentSettings || !CurrentFrame)
		{
			return false;
		}

		ovrpPoseStatef HmdPoseState, EyePoseState;

		if (OVRP_FAILURE(ovrp_GetNodePoseState2(Step, ovrpNode_Head, &HmdPoseState)) ||
			OVRP_FAILURE(ovrp_GetNodePoseState2(Step, Node, &EyePoseState)))
		{
			return false;
		}

		FPose HmdPose, EyePose;
		HmdPose.Orientation = ToFQuat(HmdPoseState.Pose.Orientation);
		HmdPose.Position = ToFVector(HmdPoseState.Pose.Position) * CurrentFrame->WorldToMetersScale;
		EyePose.Orientation = ToFQuat(EyePoseState.Pose.Orientation);
		EyePose.Position = ToFVector(EyePoseState.Pose.Position) * CurrentFrame->WorldToMetersScale;

		FQuat HmdOrientationInv = HmdPose.Orientation.Inverse();
		OutOrientation = HmdOrientationInv * EyePose.Orientation;
		OutOrientation.Normalize();
		OutPosition = HmdOrientationInv.RotateVector(EyePose.Position - HmdPose.Position);
		return true;
	}


	bool FOculusHMD::GetTrackingSensorProperties(int32 InDeviceId, FQuat& OutOrientation, FVector& OutPosition, FXRSensorProperties& OutSensorProperties)
	{
		CheckInGameThread();

		if ((size_t) InDeviceId >= TrackedDeviceCount)
		{
			return false;
		}

		ovrpNode Node = TrackedDevices[InDeviceId].Node;
		ovrpPoseStatef PoseState;
		FPose Pose;
		ovrpFrustum2f Frustum;

		if (OVRP_FAILURE(ovrp_GetNodePoseState2(ovrpStep_Game, Node, &PoseState)) || !ConvertPose(PoseState.Pose, Pose) ||
			OVRP_FAILURE(ovrp_GetNodeFrustum2(Node, &Frustum)))
		{
			return false;
		}

		OutPosition = Pose.Position;
		OutOrientation = Pose.Orientation;
		OutSensorProperties.LeftFOV = FMath::RadiansToDegrees(FMath::Atan(Frustum.Fov.LeftTan));
		OutSensorProperties.RightFOV = FMath::RadiansToDegrees(FMath::Atan(Frustum.Fov.RightTan));
		OutSensorProperties.TopFOV = FMath::RadiansToDegrees(FMath::Atan(Frustum.Fov.UpTan));
		OutSensorProperties.BottomFOV = FMath::RadiansToDegrees(FMath::Atan(Frustum.Fov.DownTan));
		OutSensorProperties.NearPlane = Frustum.zNear * Frame->WorldToMetersScale;
		OutSensorProperties.FarPlane = Frustum.zFar * Frame->WorldToMetersScale;
		OutSensorProperties.CameraDistance = 1.0f * Frame->WorldToMetersScale;
		return true;
	}


	void FOculusHMD::SetTrackingOrigin(EHMDTrackingOrigin::Type InOrigin)
	{
		switch (InOrigin)
		{
		case EHMDTrackingOrigin::Eye:
			TrackingOrigin = ovrpTrackingOrigin_EyeLevel;
			break;
		case EHMDTrackingOrigin::Floor:
			TrackingOrigin = ovrpTrackingOrigin_FloorLevel;
			break;
		default:
			UE_LOG(LogHMD, Error, TEXT("Unknown tracking origin type %d, defaulting to 'eye level'"), int(InOrigin));
			TrackingOrigin = ovrpTrackingOrigin_EyeLevel;
		}
		if (ovrp_GetInitialized())
		{
			ovrp_SetTrackingOriginType2(TrackingOrigin);
			OCFlags.NeedSetTrackingOrigin = false;
		}
		else
		{
			OCFlags.NeedSetTrackingOrigin = true;
		}
	}


	EHMDTrackingOrigin::Type FOculusHMD::GetTrackingOrigin()
		{
		EHMDTrackingOrigin::Type rv = EHMDTrackingOrigin::Eye;

		if (ovrp_GetInitialized() && OVRP_SUCCESS(ovrp_GetTrackingOriginType2(&TrackingOrigin)))
		{
			switch (TrackingOrigin)
			{
			case ovrpTrackingOrigin_EyeLevel:
				rv = EHMDTrackingOrigin::Eye;
				break;
			case ovrpTrackingOrigin_FloorLevel:
				rv = EHMDTrackingOrigin::Floor;
				break;
			default:
				UE_LOG(LogHMD, Error, TEXT("Unsupported ovr tracking origin type %d"), int(TrackingOrigin));
				break;
			}
		}
		return rv;
	}


	void FOculusHMD::ResetOrientationAndPosition(float yaw)
	{
		CheckInGameThread();

		Settings->Flags.bHeadTrackingEnforced = false;
		Settings->BaseOffset = FVector::ZeroVector;
		if (yaw != 0.0f)
		{
			Settings->BaseOrientation = FRotator(0, -yaw, 0).Quaternion();
		}
		else
		{
			Settings->BaseOrientation = FQuat::Identity;
		}
		ovrp_RecenterTrackingOrigin2(ovrpRecenterFlag_Default);
	}


	void FOculusHMD::ResetOrientation(float yaw)
	{
		CheckInGameThread();

		ovrpPosef pose;

		if (OVRP_SUCCESS(ovrp_RecenterTrackingOrigin2(ovrpRecenterFlag_Default)) &&
			OVRP_SUCCESS(ovrp_GetTrackingCalibratedOrigin2(&pose)))
		{
			// Reset only orientation; keep the same position
			Settings->Flags.bHeadTrackingEnforced = false;
			Settings->BaseOrientation = (yaw != 0.0f) ? FRotator(0, -yaw, 0).Quaternion() : FQuat::Identity;
			Settings->BaseOffset = FVector::ZeroVector;

			UE_LOG(LogHMD, Log, TEXT("ORIGINPOS: %.3f %.3f %.3f"), ToFVector(pose.Position).X, ToFVector(pose.Position).Y, ToFVector(pose.Position).Z);

			// calc base offset to compensate the offset after the ovr_RecenterTrackingOrigin call
			Settings->BaseOffset = ToFVector(pose.Position);
		}
	}


	void FOculusHMD::ResetPosition()
	{
		CheckInGameThread();

		ovrpPosef pose;

		if (OVRP_SUCCESS(ovrp_RecenterTrackingOrigin2(ovrpRecenterFlag_Default)) &&
			OVRP_SUCCESS(ovrp_GetTrackingCalibratedOrigin2(&pose)))
		{
			// Reset only position; keep the same orientation
			Settings->Flags.bHeadTrackingEnforced = false;
			Settings->BaseOffset = FVector::ZeroVector;

			// calc base orientation to compensate the offset after the ovr_RecenterTrackingOrigin call
			Settings->BaseOrientation = ToFQuat(pose.Orientation);
		}
	}


	void FOculusHMD::SetBaseRotation(const FRotator& BaseRot)
	{
		SetBaseOrientation(BaseRot.Quaternion());
	}


	FRotator FOculusHMD::GetBaseRotation() const
	{
		return GetBaseOrientation().Rotator();
	}


	void FOculusHMD::SetBaseOrientation(const FQuat& BaseOrient)
	{
		CheckInGameThread();

		Settings->BaseOrientation = BaseOrient;
	}


	FQuat FOculusHMD::GetBaseOrientation() const
	{
		CheckInGameThread();

		return Settings->BaseOrientation;
	}


	bool FOculusHMD::IsHeadTrackingAllowed() const
	{
		CheckInGameThread();

		if (!ovrp_GetInitialized())
				return false;

#if WITH_EDITOR
		if (GIsEditor)
		{
			// @todo vreditor: We need to do a pass over VREditor code and make sure we are handling the VR modes correctly.  HeadTracking can be enabled without Stereo3D, for example
			UEditorEngine* EdEngine = Cast<UEditorEngine>(GEngine);
			return (!EdEngine || EdEngine->IsHMDTrackingAllowed()) && (Settings->Flags.bHeadTrackingEnforced || GEngine->IsStereoscopic3D());
		}
#endif//WITH_EDITOR

		return Settings.IsValid() && (Settings->Flags.bHeadTrackingEnforced || Settings->IsStereoEnabled());
	}


	void FOculusHMD::OnBeginPlay(FWorldContext& InWorldContext)
	{
		CheckInGameThread();

		CachedViewportWidget.Reset();
		CachedWindow.Reset();

#if WITH_EDITOR
		// @TODO: add more values here.
		// This call make sense when 'Play' is used from the Editor;
		if (GIsEditor && !GEnableVREditorHacks)
		{
			Settings->BaseOrientation = FQuat::Identity;
			Settings->BaseOffset = FVector::ZeroVector;
			//Settings->WorldToMetersScale = InWorldContext.World()->GetWorldSettings()->WorldToMeters;
			//Settings->Flags.bWorldToMetersOverride = false;
			InitDevice();

			FApp::SetUseVRFocus(true);
			FApp::SetHasVRFocus(true);
			OnStartGameFrame(InWorldContext);
		}
#endif
	}


	void FOculusHMD::OnEndPlay(FWorldContext& InWorldContext)
	{
		CheckInGameThread();

		if (GIsEditor && !GEnableVREditorHacks)
		{
			// @todo vreditor: If we add support for starting PIE while in VR Editor, we don't want to kill stereo mode when exiting PIE
			EnableStereo(false);
			ReleaseDevice();

<<<<<<< HEAD
			UE_LOG(LogHMD, Log, TEXT("Allocating Oculus %d x %d rendertarget swapchain"), SizeX, SizeY);

			const FTextureSetProxyPtr& TextureSet = EyeLayer->GetTextureSetProxy();
=======
			FApp::SetUseVRFocus(false);
			FApp::SetHasVRFocus(false);
>>>>>>> 9f6ccf49

			if (Splash.IsValid())
			{
				Splash->ClearSplashes();
			}
		}
	}


	bool FOculusHMD::OnStartGameFrame(FWorldContext& InWorldContext)
	{
		CheckInGameThread();

		if (GIsRequestingExit)
		{
			return false;
		}

		// check if HMD is marked as invalid and needs to be killed.
		ovrpBool appShouldRecreateDistortionWindow;

		if (ovrp_GetInitialized() &&
			OVRP_SUCCESS(ovrp_GetAppShouldRecreateDistortionWindow2(&appShouldRecreateDistortionWindow)) &&
			appShouldRecreateDistortionWindow)
		{
			DoEnableStereo(false);
			ReleaseDevice();

			if (!OCFlags.DisplayLostDetected)
			{
				FCoreDelegates::VRHeadsetLost.Broadcast();
				OCFlags.DisplayLostDetected = true;
			}

			Flags.bNeedEnableStereo = true;
		}
#if PLATFORM_ANDROID
		Flags.bNeedEnableStereo = true; // !!!
#endif

		check(Settings.IsValid());
		if (!Settings->IsStereoEnabled())
		{
			FApp::SetUseVRFocus(false);
			FApp::SetHasVRFocus(false);
		}

#if OCULUS_STRESS_TESTS_ENABLED
		FStressTester::TickCPU_GameThread(this);
#endif

		if (!InWorldContext.World() || (!(GEnableVREditorHacks && InWorldContext.WorldType == EWorldType::Editor) && !InWorldContext.World()->IsGameWorld()))	// @todo vreditor: (Also see OnEndGameFrame()) Kind of a hack here so we can use VR in editor viewports.  We need to consider when running GameWorld viewports inside the editor with VR.
		{
			// ignore all non-game worlds
			return false;
		}

		bool bStereoEnabled = Settings->Flags.bStereoEnabled;
		bool bStereoDesired = bStereoEnabled;

		if (Flags.bNeedEnableStereo)
		{
			bStereoDesired = true;
		}

		if (bStereoDesired && (Flags.bNeedDisableStereo || !Settings->Flags.bHMDEnabled))
		{
			bStereoDesired = false;
		}

		bool bStereoDesiredAndIsConnected = bStereoDesired;

		if (bStereoDesired && !(bStereoEnabled ? IsHMDActive() : IsHMDConnected()))
		{
			bStereoDesiredAndIsConnected = false;
		}

		Flags.bNeedEnableStereo = false;
		Flags.bNeedDisableStereo = false;

		if (bStereoEnabled != bStereoDesiredAndIsConnected)
		{
			bStereoEnabled = DoEnableStereo(bStereoDesiredAndIsConnected);
		}

		// Keep trying to enable stereo until we succeed
		Flags.bNeedEnableStereo = bStereoDesired && !bStereoEnabled;

		if (!Settings->IsStereoEnabled() && !Settings->Flags.bHeadTrackingEnforced)
		{
			return false;
		}

		if (Flags.bApplySystemOverridesOnStereo)
		{
			ApplySystemOverridesOnStereo();
			Flags.bApplySystemOverridesOnStereo = false;
		}

		CachedWorldToMetersScale = InWorldContext.World()->GetWorldSettings()->WorldToMeters;
		CachedMonoCullingDistance = InWorldContext.World()->GetWorldSettings()->MonoCullingDistance;

		StartGameFrame_GameThread();

		bool retval = true;

		if (ovrp_GetInitialized())
		{
			if (OCFlags.DisplayLostDetected)
			{
				FCoreDelegates::VRHeadsetReconnected.Broadcast();
				OCFlags.DisplayLostDetected = false;
			}

			if (OCFlags.NeedSetTrackingOrigin)
			{
				ovrp_SetTrackingOriginType2(TrackingOrigin);
				OCFlags.NeedSetTrackingOrigin = false;
			}

			ovrpBool bAppHasVRFocus = ovrpBool_False;
			ovrp_GetAppHasVrFocus2(&bAppHasVRFocus);

			FApp::SetUseVRFocus(true);
			FApp::SetHasVRFocus(bAppHasVRFocus != ovrpBool_False);

			// Do not pause if Editor is running (otherwise it will become very laggy)
			if (!GIsEditor)
			{
				if (!bAppHasVRFocus)
				{
					// not visible,
					if (!Settings->Flags.bPauseRendering)
					{
						UE_LOG(LogHMD, Log, TEXT("The app went out of VR focus, seizing rendering..."));
					}
				}
				else if (Settings->Flags.bPauseRendering)
				{
					UE_LOG(LogHMD, Log, TEXT("The app got VR focus, restoring rendering..."));
				}
				if (OCFlags.NeedSetFocusToGameViewport)
				{
					if (bAppHasVRFocus)
					{
						UE_LOG(LogHMD, Log, TEXT("Setting user focus to game viewport since session status is visible..."));
						FSlateApplication::Get().SetAllUserFocusToGameViewport();
						OCFlags.NeedSetFocusToGameViewport = false;
					}
				}

				bool bPrevPause = Settings->Flags.bPauseRendering;
				Settings->Flags.bPauseRendering = !bAppHasVRFocus;

				if (bPrevPause != Settings->Flags.bPauseRendering)
				{
					APlayerController* const PC = GEngine->GetFirstLocalPlayerController(InWorldContext.World());
					if (Settings->Flags.bPauseRendering)
					{
						// focus is lost
						GEngine->SetMaxFPS(10);

						if (!FCoreDelegates::ApplicationWillEnterBackgroundDelegate.IsBound())
						{
							OCFlags.AppIsPaused = false;
							// default action: set pause if not already paused
							if (PC && !PC->IsPaused())
							{
								PC->SetPause(true);
								OCFlags.AppIsPaused = true;
							}
						}
						else
						{
							FCoreDelegates::ApplicationWillEnterBackgroundDelegate.Broadcast();
						}
					}
					else
					{
						// focus is gained
						GEngine->SetMaxFPS(0);

						if (!FCoreDelegates::ApplicationHasEnteredForegroundDelegate.IsBound())
						{
							// default action: unpause if was paused by the plugin
							if (PC && OCFlags.AppIsPaused)
							{
								PC->SetPause(false);
							}
							OCFlags.AppIsPaused = false;
						}
						else
						{
							FCoreDelegates::ApplicationHasEnteredForegroundDelegate.Broadcast();
						}
					}
				}
			}

			ovrpBool AppShouldQuit;
			ovrpBool AppShouldRecenter;

			if (OVRP_SUCCESS(ovrp_GetAppShouldQuit2(&AppShouldQuit)) && AppShouldQuit || OCFlags.EnforceExit)
			{
				FPlatformMisc::LowLevelOutputDebugString(TEXT("OculusHMD plugin requested exit (ShouldQuit == 1)\n"));
#if WITH_EDITOR
				if (GIsEditor)
				{
					FSceneViewport* SceneVP = FindSceneViewport();
					if (SceneVP && SceneVP->IsStereoRenderingAllowed())
					{
						TSharedPtr<SWindow> Window = SceneVP->FindWindow();
						Window->RequestDestroyWindow();
					}
				}
				else
#endif//WITH_EDITOR
				{
					// ApplicationWillTerminateDelegate will fire from inside of the RequestExit
					FPlatformMisc::RequestExit(false);
				}
				OCFlags.EnforceExit = false;
				retval = false;
			}
			else if (OVRP_SUCCESS(ovrp_GetAppShouldRecenter2(&AppShouldRecenter)) && AppShouldRecenter)
			{
				FPlatformMisc::LowLevelOutputDebugString(TEXT("OculusHMD plugin was requested to recenter\n"));
				if (FCoreDelegates::VRHeadsetRecenter.IsBound())
				{
					FCoreDelegates::VRHeadsetRecenter.Broadcast();

					// we must call ovr_ClearShouldRecenterFlag, otherwise ShouldRecenter flag won't reset
					ovrp_RecenterTrackingOrigin2(ovrpRecenterFlag_IgnoreAll);
				}
				else
				{
					ResetOrientationAndPosition();
				}
			}

			UpdateHMDWornState();

			// Update tracking
			if (!Splash->IsShown())
			{
				ovrp_Update3(ovrpStep_Game, Frame->FrameNumber, 0.0);
			}
		}

		if (GIsRequestingExit)
		{
			// need to shutdown HMD here, otherwise the whole shutdown process may take forever.
			PreShutdown();
			GEngine->ShutdownHMD();
			// note, 'this' may become invalid after ShutdownHMD
		}
		return retval;
	}


	bool FOculusHMD::OnEndGameFrame(FWorldContext& InWorldContext)
	{
		CheckInGameThread();

		FGameFrame* const CurrentGameFrame = Frame.Get();

		if (!InWorldContext.World() || (!(GEnableVREditorHacks && InWorldContext.WorldType == EWorldType::Editor) && !InWorldContext.World()->IsGameWorld()) || !CurrentGameFrame)
		{
			// ignore all non-game worlds
			return false;
		}

		FinishGameFrame_GameThread();

		return true;
	}


	bool FOculusHMD::IsHMDConnected()
	{
		CheckInGameThread();

		return Settings->Flags.bHMDEnabled && IsOculusHMDConnected();
	}


	bool FOculusHMD::IsHMDEnabled() const
	{
		CheckInGameThread();

		return (Settings->Flags.bHMDEnabled);
	}


	EHMDWornState::Type FOculusHMD::GetHMDWornState()
	{
		ovrpBool userPresent;

		if (ovrp_GetInitialized() && OVRP_SUCCESS(ovrp_GetUserPresent2(&userPresent)) && userPresent)
		{
			return EHMDWornState::Worn;
		}
		else
		{
			return EHMDWornState::NotWorn;
		}
	}


	void FOculusHMD::EnableHMD(bool enable)
	{
		CheckInGameThread();

		Settings->Flags.bHMDEnabled = enable;
		if (!Settings->Flags.bHMDEnabled)
		{
			EnableStereo(false);
		}
	}


	EHMDDeviceType::Type FOculusHMD::GetHMDDeviceType() const
	{
		return EHMDDeviceType::DT_OculusRift;
	}


	bool FOculusHMD::GetHMDMonitorInfo(MonitorInfo& MonitorDesc)
	{
		return false;
	}


	void FOculusHMD::GetFieldOfView(float& InOutHFOVInDegrees, float& InOutVFOVInDegrees) const
	{
		ovrpFrustum2f Frustum;

		if (OVRP_SUCCESS(ovrp_GetNodeFrustum2(ovrpNode_EyeCenter, &Frustum)))
	{
			InOutVFOVInDegrees = FMath::RadiansToDegrees(FMath::Atan(Frustum.Fov.UpTan) + FMath::Atan(Frustum.Fov.DownTan));
			InOutHFOVInDegrees = FMath::RadiansToDegrees(FMath::Atan(Frustum.Fov.LeftTan) + FMath::Atan(Frustum.Fov.RightTan));
		}
	}


	void FOculusHMD::SetInterpupillaryDistance(float NewInterpupillaryDistance)
		{
		CheckInGameThread();

		if (ovrp_GetInitialized())
			{
			ovrp_SetUserIPD2(NewInterpupillaryDistance);
		}
			}


	float FOculusHMD::GetInterpupillaryDistance() const
	{
		CheckInGameThread();

		float UserIPD;

		if (!ovrp_GetInitialized() || OVRP_FAILURE(ovrp_GetUserIPD2(&UserIPD)))
			{
			return 0.0f;
			}

		return UserIPD;
		}


	bool FOculusHMD::GetHMDDistortionEnabled() const
	{
		return false;
	}


	bool FOculusHMD::IsChromaAbCorrectionEnabled() const
	{
		CheckInGameThread();

		return Settings->Flags.bChromaAbCorrectionEnabled;
	}


	bool FOculusHMD::HasHiddenAreaMesh() const
	{
		if (IsInRenderingThread())
		{
			if (ShouldDisableHiddenAndVisibileAreaMeshForSpectatorScreen_RenderThread())
			{
				return false;
			}
		}

		return HiddenAreaMeshes[0].IsValid() && HiddenAreaMeshes[1].IsValid();
	}


	bool FOculusHMD::HasVisibleAreaMesh() const
	{
		if (IsInRenderingThread())
		{
			if (ShouldDisableHiddenAndVisibileAreaMeshForSpectatorScreen_RenderThread())
			{
				return false;
			}
		}

		return VisibleAreaMeshes[0].IsValid() && VisibleAreaMeshes[1].IsValid();
	}


	static void DrawOcclusionMesh_RenderThread(FRHICommandList& RHICmdList, EStereoscopicPass StereoPass, const FHMDViewMesh MeshAssets[])
	{
		CheckInRenderThread();
		check(StereoPass != eSSP_FULL);

		if (StereoPass == eSSP_MONOSCOPIC_EYE)
		{
			return;
		}

		const uint32 MeshIndex = (StereoPass == eSSP_LEFT_EYE) ? 0 : 1;
		const FHMDViewMesh& Mesh = MeshAssets[MeshIndex];
		check(Mesh.IsValid());

		DrawIndexedPrimitiveUP(
			RHICmdList,
			PT_TriangleList,
			0,
			Mesh.NumVertices,
			Mesh.NumTriangles,
			Mesh.pIndices,
			sizeof(Mesh.pIndices[0]),
			Mesh.pVertices,
			sizeof(Mesh.pVertices[0])
		);
	}


	void FOculusHMD::DrawHiddenAreaMesh_RenderThread(FRHICommandList& RHICmdList, EStereoscopicPass StereoPass) const
	{
		CheckInRenderThread();

		DrawOcclusionMesh_RenderThread(RHICmdList, StereoPass, HiddenAreaMeshes);
	}


	void FOculusHMD::DrawVisibleAreaMesh_RenderThread(FRHICommandList& RHICmdList, EStereoscopicPass StereoPass) const
	{
		CheckInRenderThread();

		DrawOcclusionMesh_RenderThread(RHICmdList, StereoPass, VisibleAreaMeshes);
	}


	bool FOculusHMD::IsStereoEnabled() const
	{
		if (IsInGameThread())
		{
			return Settings.IsValid() && Settings->IsStereoEnabled();
		}
		else
		{
			return Settings_RenderThread.IsValid() && Settings_RenderThread->IsStereoEnabled();
		}
	}


	bool FOculusHMD::IsStereoEnabledOnNextFrame() const
	{
		// !!!

		return Settings.IsValid() && Settings->IsStereoEnabled();
	}


	bool FOculusHMD::EnableStereo(bool bStereo)
		{
		CheckInGameThread();

		return DoEnableStereo(bStereo);
		}


	void FOculusHMD::AdjustViewRect(EStereoscopicPass StereoPass, int32& X, int32& Y, uint32& SizeX, uint32& SizeY) const
	{
		if (Settings.IsValid())
		{
			const int32 ViewIndex = ViewIndexFromStereoPass(StereoPass);
			X = Settings->EyeRenderViewport[ViewIndex].Min.X;
			Y = Settings->EyeRenderViewport[ViewIndex].Min.Y;
			SizeX = Settings->EyeRenderViewport[ViewIndex].Size().X;
			SizeY = Settings->EyeRenderViewport[ViewIndex].Size().Y;
		}
		else
		{
			SizeX = SizeX / 2;
			if (StereoPass == eSSP_RIGHT_EYE)
			{
				X += SizeX;
			}
		}
	}


	void FOculusHMD::CalculateStereoViewOffset(const enum EStereoscopicPass StereoPassType, FRotator& ViewRotation, const float WorldToMeters, FVector& ViewLocation)
	{
		// This method is called from GetProjectionData on a game thread.
		if (InGameThread() && StereoPassType == eSSP_LEFT_EYE && NextFrameToRender.IsValid())
		{
			// Inverse out GameHeadPose.Rotation since PlayerOrientation already contains head rotation.
			FQuat HeadOrientation = FQuat::Identity;
			FVector HeadPosition;

			GetCurrentPose(HMDDeviceId, HeadOrientation, HeadPosition);

			NextFrameToRender->PlayerOrientation = LastPlayerOrientation = ViewRotation.Quaternion() * HeadOrientation.Inverse();
			NextFrameToRender->PlayerLocation = LastPlayerLocation = ViewLocation;
		}

		FHeadMountedDisplayBase::CalculateStereoViewOffset(StereoPassType, ViewRotation, WorldToMeters, ViewLocation);
	}

	FMatrix FOculusHMD::GetStereoProjectionMatrix(EStereoscopicPass StereoPassType) const
	{
		CheckInGameThread();

		check(IsStereoEnabled());

		const int32 ViewIndex = ViewIndexFromStereoPass(StereoPassType);

		FMatrix proj = ToFMatrix(Settings->EyeProjectionMatrices[ViewIndex]);

		// correct far and near planes for reversed-Z projection matrix
		const float WorldScale = GetWorldToMetersScale() * (1.0 / 100.0f); // physical scale is 100 UUs/meter
		float InNearZ = (Settings->NearClippingPlane) ? Settings->NearClippingPlane : (GNearClippingPlane * WorldScale);
		float InFarZ = (Settings->FarClippingPlane) ? Settings->FarClippingPlane : (GNearClippingPlane * WorldScale);
		if (StereoPassType == eSSP_MONOSCOPIC_EYE)
		{
			InNearZ = InFarZ = GetMonoCullingDistance() - 50.0f; //50.0f is the hardcoded OverlapDistance in FSceneViewFamily. Should probably be elsewhere.
		}

		proj.M[3][3] = 0.0f;
		proj.M[2][3] = 1.0f;

		proj.M[2][2] = (InNearZ == InFarZ) ? 0.0f : InNearZ / (InNearZ - InFarZ);
		proj.M[3][2] = (InNearZ == InFarZ) ? InNearZ : -InFarZ * InNearZ / (InNearZ - InFarZ);

		return proj;
	}


	void FOculusHMD::InitCanvasFromView(FSceneView* InView, UCanvas* Canvas)
	{
		// This is used for placing small HUDs (with names)
		// over other players (for example, in Capture Flag).
		// HmdOrientation should be initialized by GetCurrentOrientation (or
		// user's own value).
	}



	void FOculusHMD::RenderTexture_RenderThread(class FRHICommandListImmediate& RHICmdList, class FRHITexture2D* BackBuffer, class FRHITexture2D* SrcTexture, FVector2D WindowSize) const
	{
		CheckInRenderThread();
		check(CustomPresent);

#if PLATFORM_ANDROID
		return;
#endif

		if (SpectatorScreenController)
		{
			SpectatorScreenController->RenderSpectatorScreen_RenderThread(RHICmdList, BackBuffer, SrcTexture, WindowSize);
		}

#if OCULUS_STRESS_TESTS_ENABLED
		FStressTester::TickGPU_RenderThread(RHICmdList, BackBuffer, SrcTexture);
#endif
	}


	static ovrpMatrix4f ovrpMatrix4f_OrthoSubProjection(const ovrpMatrix4f& projection, const ovrpVector2f& orthoScale, float orthoDistance, float hmdToEyeOffsetX)
	{
		ovrpMatrix4f ortho;

		// Negative sign is correct!
		// If the eye is offset to the left, then the ortho view needs to be offset to the right relative to the camera.
		float orthoHorizontalOffset = -hmdToEyeOffsetX / orthoDistance;

		/*
		// Current projection maps real-world vector (x,y,1) to the RT.
		// We want to find the projection that maps the range [-FovPixels/2,FovPixels/2] to
		// the physical [-orthoHalfFov,orthoHalfFov]
		// Note moving the offset from M[0][2]+M[1][2] to M[0][3]+M[1][3] - this means
		// we don't have to feed in Z=1 all the time.
		// The horizontal offset math is a little hinky because the destination is
		// actually [-orthoHalfFov+orthoHorizontalOffset,orthoHalfFov+orthoHorizontalOffset]
		// So we need to first map [-FovPixels/2,FovPixels/2] to
		//                         [-orthoHalfFov+orthoHorizontalOffset,orthoHalfFov+orthoHorizontalOffset]:
		// x1 = x0 * orthoHalfFov/(FovPixels/2) + orthoHorizontalOffset;
		//    = x0 * 2*orthoHalfFov/FovPixels + orthoHorizontalOffset;
		// But then we need the same mapping as the existing projection matrix, i.e.
		// x2 = x1 * Projection.M[0][0] + Projection.M[0][2];
		//    = x0 * (2*orthoHalfFov/FovPixels + orthoHorizontalOffset) * Projection.M[0][0] + Projection.M[0][2];
		//    = x0 * Projection.M[0][0]*2*orthoHalfFov/FovPixels +
		//      orthoHorizontalOffset*Projection.M[0][0] + Projection.M[0][2];
		// So in the new projection matrix we need to scale by Projection.M[0][0]*2*orthoHalfFov/FovPixels and
		// offset by orthoHorizontalOffset*Projection.M[0][0] + Projection.M[0][2].
		*/

		ortho.M[0][0] = projection.M[0][0] * orthoScale.x;
		ortho.M[0][1] = 0.0f;
		ortho.M[0][2] = 0.0f;
		ortho.M[0][3] = projection.M[0][2] * projection.M[3][2] + (orthoHorizontalOffset * projection.M[0][0]);

		ortho.M[1][0] = 0.0f;
		ortho.M[1][1] = -projection.M[1][1] * orthoScale.y;       /* Note sign flip (text rendering uses Y=down). */
		ortho.M[1][2] = 0.0f;
		ortho.M[1][3] = projection.M[1][2] * projection.M[3][2];

		ortho.M[2][0] = 0.0f;
		ortho.M[2][1] = 0.0f;
		ortho.M[2][2] = 0.0f;
		ortho.M[2][3] = 0.0f;

		/* No perspective correction for ortho. */
		ortho.M[3][0] = 0.0f;
		ortho.M[3][1] = 0.0f;
		ortho.M[3][2] = 0.0f;
		ortho.M[3][3] = 1.0f;

		return ortho;
	}


	void FOculusHMD::GetOrthoProjection(int32 RTWidth, int32 RTHeight, float OrthoDistance, FMatrix OrthoProjection[2]) const
	{
		CheckInGameThread();

		// We deliberately ignore the world to meters setting and always use 100 here, as canvas distance is hard coded based on an 100 uus per meter assumption.
		float orthoDistance = OrthoDistance / 100.f;

		for (int eyeIndex = 0; eyeIndex < 2; eyeIndex++)
	{
			const FIntRect& eyeRenderViewport = Settings->EyeRenderViewport[eyeIndex];
			const ovrpMatrix4f& PerspectiveProjection = Settings->EyeProjectionMatrices[eyeIndex];

			ovrpVector2f pixelsPerTanAngleAtCenter = ovrpVector2f{ 0.0f, 0.0f };
			ovrp_GetEyePixelsPerTanAngleAtCenter2(eyeIndex, &pixelsPerTanAngleAtCenter);
			ovrpVector2f orthoScale;
			orthoScale.x = 1.0f / pixelsPerTanAngleAtCenter.x;
			orthoScale.y = 1.0f / pixelsPerTanAngleAtCenter.y;
			ovrpVector3f hmdToEyeOffset = ovrpVector3f{ 0.0f, 0.0f, 0.0f };
			ovrp_GetHmdToEyeOffset2(eyeIndex, &hmdToEyeOffset);

			ovrpMatrix4f orthoSubProjection = ovrpMatrix4f_OrthoSubProjection(PerspectiveProjection, orthoScale, orthoDistance, hmdToEyeOffset.x);
			const float WidthDivider = Settings->Flags.bIsUsingDirectMultiview ? 1.0f : 2.0f;

			OrthoProjection[eyeIndex] = FScaleMatrix(FVector(
				WidthDivider / (float)RTWidth,
				1.0f / (float)RTHeight,
				1.0f));

			OrthoProjection[eyeIndex] *= FTranslationMatrix(FVector(
				orthoSubProjection.M[0][3] * 0.5f,
				0.0f,
				0.0f));

			OrthoProjection[eyeIndex] *= FScaleMatrix(FVector(
				(float)eyeRenderViewport.Width(),
				(float)eyeRenderViewport.Height(),
				1.0f));

			OrthoProjection[eyeIndex] *= FTranslationMatrix(FVector(
				(float)eyeRenderViewport.Min.X,
				(float)eyeRenderViewport.Min.Y,
				0.0f));

			OrthoProjection[eyeIndex] *= FScaleMatrix(FVector(
				(float)RTWidth / (float)Settings->RenderTargetSize.X,
				(float)RTHeight / (float)Settings->RenderTargetSize.Y,
				1.0f));
		}
	}


	void FOculusHMD::SetClippingPlanes(float NCP, float FCP)
	{
		CheckInGameThread();

		Settings->NearClippingPlane = NCP;
		Settings->FarClippingPlane = FCP;
		Settings->Flags.bClippingPlanesOverride = false; // prevents from saving in .ini file
	}

	FVector2D FOculusHMD::GetEyeCenterPoint_RenderThread(EStereoscopicPass StereoPassType) const 
	{ 
		CheckInRenderThread();

		check(IsStereoEnabled());

		// Don't use GetStereoProjectionMatrix because it is game thread only on oculus, we also don't need the zplane adjustments for this.
		const int32 ViewIndex = ViewIndexFromStereoPass(StereoPassType);
		const FMatrix StereoProjectionMatrix = ToFMatrix(Settings_RenderThread->EyeProjectionMatrices[ViewIndex]);

		//0,0,1 is the straight ahead point, wherever it maps to is the center of the projection plane in -1..1 coordinates.  -1,-1 is bottom left.
		const FVector4 ScreenCenter = StereoProjectionMatrix.TransformPosition(FVector(0.0f, 0.0f, 1.0f));
		//transform into 0-1 screen coordinates 0,0 is top left.  
		const FVector2D CenterPoint(0.5f + (ScreenCenter.X / 2.0f), 0.5f - (ScreenCenter.Y / 2.0f) );

		return CenterPoint;
	}

	FIntRect FOculusHMD::GetFullFlatEyeRect_RenderThread(FTexture2DRHIRef EyeTexture) const
	{
		check(IsInRenderingThread());
		// Rift does this differently than other platforms, it already has an idea of what rectangle it wants to use stored.
		FIntRect& EyeRect = Settings_RenderThread->EyeRenderViewport[0];

		// But the rectangle rift specifies has corners cut off, so we will crop a little more.
		static FVector2D SrcNormRectMin(0.05f, 0.0f);
		static FVector2D SrcNormRectMax(0.95f, 1.0f);
		const int32 SizeX = EyeRect.Max.X - EyeRect.Min.X;
		const int32 SizeY = EyeRect.Max.Y - EyeRect.Min.Y;
		return FIntRect(EyeRect.Min.X + SizeX * SrcNormRectMin.X, EyeRect.Min.Y + SizeY * SrcNormRectMin.Y, EyeRect.Min.X + SizeX * SrcNormRectMax.X, EyeRect.Min.Y + SizeY * SrcNormRectMax.Y);
	}


	void FOculusHMD::CopyTexture_RenderThread(FRHICommandListImmediate& RHICmdList, FTexture2DRHIParamRef SrcTexture, FIntRect SrcRect, FTexture2DRHIParamRef DstTexture, FIntRect DstRect, bool bClearBlack) const
	{
		if (bClearBlack)
		{
			SetRenderTarget(RHICmdList, DstTexture, FTextureRHIRef());
			const FIntRect ClearRect(0, 0, DstTexture->GetSizeX(), DstTexture->GetSizeY());
			RHICmdList.SetViewport(ClearRect.Min.X, ClearRect.Min.Y, 0, ClearRect.Max.X, ClearRect.Max.Y, 1.0f);
			DrawClearQuad(RHICmdList, FLinearColor::Black);
		}

		check(CustomPresent);
		CustomPresent->CopyTexture_RenderThread(RHICmdList, DstTexture, SrcTexture, DstRect, SrcRect);
	}


	bool FOculusHMD::PopulateAnalyticsAttributes(TArray<FAnalyticsEventAttribute>& EventAttributes)
	{
		if (!FHeadMountedDisplayBase::PopulateAnalyticsAttributes(EventAttributes))
		{
			return false;
		}

		EventAttributes.Add(FAnalyticsEventAttribute(TEXT("HQBuffer"), (bool)Settings->Flags.bHQBuffer));
		EventAttributes.Add(FAnalyticsEventAttribute(TEXT("HQDistortion"), (bool)Settings->Flags.bHQDistortion));
		EventAttributes.Add(FAnalyticsEventAttribute(TEXT("UpdateOnRT"), (bool)Settings->Flags.bUpdateOnRT));

		return true;
	}


	bool FOculusHMD::ShouldUseSeparateRenderTarget() const
	{
		CheckInGameThread();
		return IsStereoEnabled();
	}


	void FOculusHMD::CalculateRenderTargetSize(const FViewport& Viewport, uint32& InOutSizeX, uint32& InOutSizeY)
	{
		CheckInGameThread();

		if (!Settings->IsStereoEnabled())
		{
			return;
		}

		InOutSizeX = Settings->RenderTargetSize.X;
		InOutSizeY = Settings->RenderTargetSize.Y;

		check(InOutSizeX != 0 && InOutSizeY != 0);
	}


	bool FOculusHMD::NeedReAllocateViewportRenderTarget(const FViewport& Viewport)
	{
		CheckInGameThread();

		if (Settings->IsStereoEnabled())
		{
			if (LayerMap[0].IsValid())
			{
				ExecuteOnRenderThread([this](FRHICommandListImmediate& RHICmdList)
				{
					InitializeEyeLayer_RenderThread(RHICmdList);
				});

				const FTextureSetProxyPtr& TextureSet = EyeLayer_RenderThread->GetTextureSetProxy();

				const FTexture2DRHIRef Tex2D = Viewport.GetRenderTargetTexture();
				const FTexture2DRHIRef SwapChain = TextureSet->GetTexture2D();
				return Tex2D != SwapChain;
			}
		}

		return false;
	}


	bool FOculusHMD::NeedReAllocateDepthTexture(const TRefCountPtr<IPooledRenderTarget>& DepthTarget)
	{
		CheckInRenderThread();

		if (Frame_RenderThread.IsValid() && EyeLayer_RenderThread.IsValid())
		{
			const FTextureSetProxyPtr& TextureSet = EyeLayer_RenderThread->GetDepthTextureSetProxy();

			if (TextureSet.IsValid())
			{
				if (DepthTarget->GetRenderTargetItem().ShaderResourceTexture != TextureSet->GetTexture2D())
				{
					return true;
				}
			}
<<<<<<< HEAD

			UpdateHMDWornState();

			// Update tracking
			ovrp_Update3(ovrpStep_Game, Frame->FrameNumber, 0.0);

			// Update poses for frame
			UpdatePose();
=======
>>>>>>> 9f6ccf49
		}

		return false;
	}

	void FOculusHMD::UpdateHMDWornState()
	{
		const EHMDWornState::Type NewHMDWornState = GetHMDWornState();

		if (NewHMDWornState != HMDWornState)
		{
			HMDWornState = NewHMDWornState;
			if (HMDWornState == EHMDWornState::Worn)
			{
				FCoreDelegates::VRHeadsetPutOnHead.Broadcast();
			}
			else if (HMDWornState == EHMDWornState::NotWorn)
			{
				FCoreDelegates::VRHeadsetRemovedFromHead.Broadcast();
			}
		}
	}

	bool FOculusHMD::AllocateRenderTargetTexture(uint32 Index, uint32 SizeX, uint32 SizeY, uint8 Format, uint32 NumMips, uint32 InTexFlags, uint32 InTargetableTextureFlags, FTexture2DRHIRef& OutTargetableTexture, FTexture2DRHIRef& OutShaderResourceTexture, uint32 NumSamples)
	{
		// Only called when RenderThread is suspended.  Both of these checks should pass.
		CheckInGameThread();
		CheckInRenderThread();

		check(Index == 0);

		if (LayerMap[0].IsValid())
		{
			InitializeEyeLayer_RenderThread(GetImmediateCommandList_ForRenderCommand());

			UE_LOG(LogHMD, Log, TEXT("Allocating Oculus %d x %d rendertarget swapchain"), SizeX, SizeY);

			const FTextureSetProxyPtr& TextureSet = EyeLayer_RenderThread->GetTextureSetProxy();

			if (TextureSet.IsValid())
			{
				OutTargetableTexture = TextureSet->GetTexture2D();
				OutShaderResourceTexture = TextureSet->GetTexture2D();
				return true;
			}
		}

		return false;
	}


	bool FOculusHMD::AllocateDepthTexture(uint32 Index, uint32 SizeX, uint32 SizeY, uint8 Format, uint32 NumMips, uint32 FlagsIn, uint32 TargetableTextureFlags, FTexture2DRHIRef& OutTargetableTexture, FTexture2DRHIRef& OutShaderResourceTexture, uint32 NumSamples)
	{
		// Only called when RenderThread is suspended.  Both of these checks should pass.
		CheckInRenderThread();

		check(Index == 0);

		if (EyeLayer_RenderThread.IsValid())
		{
			const FTextureSetProxyPtr& TextureSet = EyeLayer_RenderThread->GetDepthTextureSetProxy();

			if (TextureSet.IsValid())
			{
				UE_LOG(LogHMD, Log, TEXT("Allocating Oculus %d x %d depth rendertarget swapchain"), SizeX, SizeY);
				OutTargetableTexture = TextureSet->GetTexture2D();
				OutShaderResourceTexture = TextureSet->GetTexture2D();
				return true;
			}
		}

		return false;
	}


	void FOculusHMD::UpdateViewportWidget(bool bUseSeparateRenderTarget, const class FViewport& Viewport, class SViewport* ViewportWidget)
	{
		CheckInGameThread();
		check(ViewportWidget);

		TSharedPtr<SWindow> Window = CachedWindow.Pin();
		TSharedPtr<SWidget> CurrentlyCachedWidget = CachedViewportWidget.Pin();
		TSharedRef<SWidget> Widget = ViewportWidget->AsShared();

		if (!Window.IsValid() || Widget != CurrentlyCachedWidget)
		{
			FWidgetPath WidgetPath;
			Window = FSlateApplication::Get().FindWidgetWindow(Widget, WidgetPath);

			CachedViewportWidget = Widget;
			CachedWindow = Window;
		}

		if (!Settings->IsStereoEnabled())
		{
			// Restore AutoResizeViewport mode for the window
			if (Window.IsValid())
			{
				Window->SetMirrorWindow(false);
				Window->SetViewportSizeDrivenByWindow(true);
			}
			return;
		}

		if (bUseSeparateRenderTarget && Frame.IsValid())
		{
			CachedWindowSize = (Window.IsValid()) ? Window->GetSizeInScreen() : Viewport.GetSizeXY();
		}
	}


	void FOculusHMD::UpdateViewportRHIBridge(bool bUseSeparateRenderTarget, const class FViewport& Viewport, FRHIViewport* const ViewportRHI)
	{
		CheckInGameThread();
		check(ViewportRHI);

		if (bUseSeparateRenderTarget && Frame.IsValid())
		{
			CustomPresent->UpdateViewport(ViewportRHI);
		}
	}


	void FOculusHMD::UpdateHMDWornState()
	{
		const EHMDWornState::Type NewHMDWornState = GetHMDWornState();

		if (NewHMDWornState != HMDWornState)
		{
			HMDWornState = NewHMDWornState;
			if (HMDWornState == EHMDWornState::Worn)
			{
				FCoreDelegates::VRHeadsetPutOnHead.Broadcast();
			}
			else if (HMDWornState == EHMDWornState::NotWorn)
			{
				FCoreDelegates::VRHeadsetRemovedFromHead.Broadcast();
			}
		}
	}

	uint32 FOculusHMD::CreateLayer(const IStereoLayers::FLayerDesc& InLayerDesc)
	{
		CheckInGameThread();
#if !PLATFORM_ANDROID
		if (InLayerDesc.ShapeType == IStereoLayers::CubemapLayer)
		{
			return 0;
		}
#endif

		uint32 LayerId = NextLayerId++;
		LayerMap.Add(LayerId, MakeShareable(new FLayer(LayerId, InLayerDesc)));
		return LayerId;
	}

	void FOculusHMD::DestroyLayer(uint32 LayerId)
	{
		CheckInGameThread();
		LayerMap.Remove(LayerId);
	}


	void FOculusHMD::SetLayerDesc(uint32 LayerId, const IStereoLayers::FLayerDesc& InLayerDesc)
	{
		CheckInGameThread();
		FLayerPtr* LayerFound = LayerMap.Find(LayerId);

		if (LayerFound)
		{
			FLayer* Layer = new FLayer(**LayerFound);
			Layer->SetDesc(InLayerDesc);
			*LayerFound = MakeShareable(Layer);
		}
	}


	bool FOculusHMD::GetLayerDesc(uint32 LayerId, IStereoLayers::FLayerDesc& OutLayerDesc)
	{
		CheckInGameThread();
		FLayerPtr* LayerFound = LayerMap.Find(LayerId);

		if (LayerFound)
		{
			OutLayerDesc = (*LayerFound)->GetDesc();
			return true;
		}

		return false;
	}


	void FOculusHMD::MarkTextureForUpdate(uint32 LayerId)
	{
		CheckInGameThread();
		FLayerPtr* LayerFound = LayerMap.Find(LayerId);

		if (LayerFound)
		{
			(*LayerFound)->MarkTextureForUpdate();
		}
	}


	void FOculusHMD::UpdateSplashScreen()
	{
		if (!GetSplash())
		{
			return;
		}

		FTexture2DRHIRef Texture2D = (bSplashShowMovie && SplashMovie.IsValid()) ? SplashMovie : SplashTexture;
		FTextureRHIRef Texture;
		float InvAspectRatio = 1.0;
		if (Texture2D.IsValid())
		{
			Texture = (FRHITexture*)Texture2D.GetReference();
			const FIntPoint TextureSize = Texture2D->GetSizeXY();
			if (TextureSize.X > 0)
			{
				InvAspectRatio = float(TextureSize.Y) / float(TextureSize.X);
			}
		}

		// Disable features incompatible with the generalized VR splash screen
		Splash->SetAutoShow(false);
		Splash->SetLoadingIconMode(false);

		if (bSplashIsShown && Texture.IsValid())
		{
			if (SplashLayerHandle)
			{
				FOculusSplashDesc CurrentDesc;
				Splash->GetSplash(0, CurrentDesc);
				CurrentDesc.LoadedTexture = Texture;
				CurrentDesc.TextureOffset = SplashOffset;
				CurrentDesc.TextureScale = SplashScale;
			}
			else
			{
				Splash->ClearSplashes();

				FOculusSplashDesc NewDesc;
				NewDesc.LoadedTexture = Texture;
				// Set texture size to 8m wide, keeping the aspect ratio.
				NewDesc.QuadSizeInMeters = FVector2D(8.0f, 8.0f * InvAspectRatio);

				FTransform Translation(FVector(5.0f, 0.0f, 0.0f));

<<<<<<< HEAD
				FQuat HeadOrientation = FQuat::Identity;
				// it's possible for the user to call ShowSplash before the first OnStartGameFrame (from BeginPlay for example)
				// in that scenario, we don't have a valid head pose yet, so use the identity (the rot will be updated later anyways)
				if (FGameFrame* CurrentFrame = GetFrame())
				{
					HeadOrientation = CurrentFrame->GameHeadPose.Orientation;
				}
=======
				// it's possible for the user to call ShowSplash before the first OnStartGameFrame (from BeginPlay for example)
				// in that scenario, we don't have a valid head pose yet, so use the identity (the rot will be updated later anyways)
				FQuat HeadOrientation = FQuat::Identity;
				FVector HeadPosition;

				GetCurrentPose(HMDDeviceId, HeadOrientation, HeadPosition);

>>>>>>> 9f6ccf49
				FRotator Rotation(HeadOrientation);
				Rotation.Pitch = 0.0f;
				Rotation.Roll = 0.0f;

				NewDesc.TransformInMeters = Translation * FTransform(Rotation.Quaternion());

				NewDesc.TextureOffset = SplashOffset;
				NewDesc.TextureScale = SplashScale;
				NewDesc.bNoAlphaChannel = true;
				Splash->AddSplash(NewDesc);

				Splash->Show();

				SplashLayerHandle = 1;
			}
		}
		else
		{
			if (SplashLayerHandle)
			{
				Splash->Hide();
				Splash->ClearSplashes();
				SplashLayerHandle = 0;
			}
		}
	}

	IStereoLayers::FLayerDesc FOculusHMD::GetDebugCanvasLayerDesc(FTextureRHIRef Texture)
	{
		IStereoLayers::FLayerDesc StereoLayerDesc;
		StereoLayerDesc.Transform = FTransform(FVector(0.f, 0, 0)); //100/0/0 for quads
		StereoLayerDesc.CylinderHeight = 180.f;
		StereoLayerDesc.CylinderOverlayArc = 628.f/4;
		StereoLayerDesc.CylinderRadius = 100.f;
		StereoLayerDesc.QuadSize = FVector2D(180.f, 180.f);
		StereoLayerDesc.PositionType = IStereoLayers::ELayerType::FaceLocked;
		StereoLayerDesc.ShapeType = IStereoLayers::ELayerShape::CylinderLayer;
		StereoLayerDesc.Texture = Texture;
		StereoLayerDesc.Flags = IStereoLayers::ELayerFlags::LAYER_FLAG_TEX_CONTINUOUS_UPDATE;
		//StereoLayerDesc.Flags |= IStereoLayers::ELayerFlags::LAYER_FLAG_QUAD_PRESERVE_TEX_RATIO;
#if PLATFORM_ANDROID
		StereoLayerDesc.UVRect.Min.Y = 1.0f; //force no Yinvert
#endif
		return StereoLayerDesc;
	}


	void FOculusHMD::SetupViewFamily(FSceneViewFamily& InViewFamily)
	{
		CheckInGameThread();

		if (Settings->Flags.bPauseRendering)
		{
			InViewFamily.EngineShowFlags.Rendering = 0;
		}
	}


	void FOculusHMD::SetupView(FSceneViewFamily& InViewFamily, FSceneView& InView)
	{
		CheckInGameThread();

		if (Settings.IsValid() && Settings->IsStereoEnabled())
		{
			const int32 ViewIndex = ViewIndexFromStereoPass(InView.StereoPass);
			InView.ViewRect = Settings->EyeRenderViewport[ViewIndex];

			if (Settings->bPixelDensityAdaptive)
			{
				InView.ResolutionOverrideRect = Settings->EyeMaxRenderViewport[ViewIndex];
			}
		}
	}


	void FOculusHMD::BeginRenderViewFamily(FSceneViewFamily& InViewFamily)
	{
		CheckInGameThread();

		if (Settings.IsValid() && Settings->IsStereoEnabled())
		{
			if (NextFrameToRender.IsValid())
			{
				NextFrameToRender->ShowFlags = InViewFamily.EngineShowFlags;
			}

			if (SpectatorScreenController != nullptr)
			{
				SpectatorScreenController->BeginRenderViewFamily();
			}
		}

		StartRenderFrame_GameThread();

	}


	void FOculusHMD::PreRenderViewFamily_RenderThread(FRHICommandListImmediate& RHICmdList, FSceneViewFamily& ViewFamily)
	{
		CheckInRenderThread();

		if (!Frame_RenderThread.IsValid())
		{
			return;
		}

		if (!Settings_RenderThread.IsValid() || !Settings_RenderThread->IsStereoEnabled())
		{
			return;
		}

		if (!ViewFamily.RenderTarget->GetRenderTargetTexture())
		{
			return;
		}

		if (SpectatorScreenController)
		{
			SpectatorScreenController->UpdateSpectatorScreenMode_RenderThread();
			Frame_RenderThread->Flags.bSpectatorScreenActive = SpectatorScreenController->GetSpectatorScreenMode() != ESpectatorScreenMode::Disabled;
		}

		// Update mirror texture
		CustomPresent->UpdateMirrorTexture_RenderThread();

#if !PLATFORM_ANDROID
		// Clear the padding between two eyes
		const int32 GapMinX = ViewFamily.Views[0]->ViewRect.Max.X;
		const int32 GapMaxX = ViewFamily.Views[1]->ViewRect.Min.X;

		if (GapMinX < GapMaxX)
		{
			const int32 GapMinY = ViewFamily.Views[0]->ViewRect.Min.Y;
			const int32 GapMaxY = ViewFamily.Views[1]->ViewRect.Max.Y;

			RHICmdList.SetViewport(GapMinX, GapMinY, 0, GapMaxX, GapMaxY, 1.0f);
			DrawClearQuad(RHICmdList, FLinearColor::Black);
		}
#endif

		// Start RHI frame
		StartRHIFrame_RenderThread();

		// Update performance stats
		PerformanceStats.Frames++;
		PerformanceStats.Seconds = FPlatformTime::Seconds();
	}


	void FOculusHMD::PreRenderView_RenderThread(FRHICommandListImmediate& RHICmdList, FSceneView& InView)
	{
	}


	void FOculusHMD::PostRenderViewFamily_RenderThread(FRHICommandListImmediate& RHICmdList, FSceneViewFamily& InViewFamily)
	{
		CheckInRenderThread();

		RenderPokeAHole(RHICmdList, InViewFamily);

		FinishRenderFrame_RenderThread(RHICmdList);
	}


	void FOculusHMD::RenderPokeAHole(FRHICommandListImmediate& RHICmdList, FSceneViewFamily& InViewFamily)
	{
		bool needsPokeAHole = false;
		for (int32 LayerIndex = 0; LayerIndex < Layers_RenderThread.Num(); LayerIndex++)
		{
			needsPokeAHole |= Layers_RenderThread[LayerIndex]->NeedsPokeAHole();
		}

		TArray<FLayerPtr> Layers = Layers_RenderThread;
		Layers.Sort(FLayerPtr_CompareTotal());

		if (!needsPokeAHole)
			return;

		FSceneRenderTargets& SceneContext = FSceneRenderTargets::Get(RHICmdList);

		// Poke-A-Hole not supported yet for direct-multiview.
		static const auto CVarMobileMultiViewDirect = IConsoleManager::Get().FindTConsoleVariableDataInt(TEXT("vr.MobileMultiView.Direct"));
		const bool bIsMobileMultiViewDirectEnabled = (CVarMobileMultiViewDirect && CVarMobileMultiViewDirect->GetValueOnAnyThread() != 0);

		if (!bIsMobileMultiViewDirectEnabled)
		{
			SetRenderTarget(RHICmdList, InViewFamily.RenderTarget->GetRenderTargetTexture(), SceneContext.GetSceneDepthSurface());
		}
		else
		{
			return;
		}

		FGameFrame* CurrentFrame = Frame_RenderThread.Get();
		if (!CurrentFrame)
		{
			return;
		}

		const FViewInfo* LeftView = (FViewInfo*)(InViewFamily.Views[0]);
		const FViewInfo* RightView = (FViewInfo*)(InViewFamily.Views[1]);

		TShaderMapRef<FOculusVertexShader> ScreenVertexShader(LeftView->ShaderMap);
		TShaderMapRef<FOculusAlphaInverseShader> PixelShader(LeftView->ShaderMap);
		TShaderMapRef<FOculusWhiteShader> WhitePixelShader(LeftView->ShaderMap);
		TShaderMapRef<FOculusBlackShader> BlackPixelShader(LeftView->ShaderMap);

		const auto FeatureLevel = GMaxRHIFeatureLevel;

		for (int32 LayerIndex = 0; LayerIndex < Layers.Num(); LayerIndex++)
		{
			FLayerPtr Layer = Layers[LayerIndex];
			if (Layer->NeedsPokeAHole())
			{
				FMatrix LeftMatrix, RightMatrix;
				FMatrix LayerMatrix = Layer->GetDesc().Transform.ToMatrixNoScale();
				bool bIsCubemap = Layer->GetDesc().ShapeType == IStereoLayers::ELayerShape::CubemapLayer;

#if PLATFORM_ANDROID
				bool invertCoords = true;
#else
				bool invertCoords = false;
#endif

				if (Layer->GetDesc().PositionType == IStereoLayers::WorldLocked)
				{
					FMatrix LeftViewMatrix = LeftView->ViewMatrices.GetViewMatrix();
					FMatrix RightViewMatrix = RightView->ViewMatrices.GetViewMatrix();
					LeftMatrix = LayerMatrix * LeftViewMatrix * LeftView->ViewMatrices.ComputeProjectionNoAAMatrix();
					RightMatrix = LayerMatrix * RightViewMatrix  *  RightView->ViewMatrices.ComputeProjectionNoAAMatrix();
				}
				else if (Layer->GetDesc().PositionType == IStereoLayers::TrackerLocked)
				{
					FTransform torsoTransform(CurrentFrame->PlayerOrientation, CurrentFrame->PlayerLocation);
					FMatrix torsoMatrix = torsoTransform.ToMatrixNoScale();
					LeftMatrix = LayerMatrix * torsoMatrix * LeftView->ViewMatrices.GetViewMatrix() * LeftView->ViewMatrices.ComputeProjectionNoAAMatrix();
					RightMatrix = LayerMatrix * torsoMatrix * RightView->ViewMatrices.GetViewMatrix() * RightView->ViewMatrices.ComputeProjectionNoAAMatrix();
				}

				FTextureRHIRef LayerTex = Layer->GetTexture();

				FGraphicsPipelineStateInitializer GraphicsPSOInit;
				RHICmdList.ApplyCachedRenderTargets(GraphicsPSOInit);
				GraphicsPSOInit.PrimitiveType = PT_TriangleList;
				GraphicsPSOInit.BlendState = TStaticBlendState<CW_RGBA, BO_Add, BF_InverseSourceAlpha, BF_SourceAlpha, BO_Add, BF_One, BF_Zero>::GetRHI();
				GraphicsPSOInit.RasterizerState = TStaticRasterizerState<FM_Solid, CM_None>::GetRHI();
				GraphicsPSOInit.DepthStencilState = TStaticDepthStencilState<false, CF_DepthNearOrEqual>::GetRHI();
				GraphicsPSOInit.BoundShaderState.VertexDeclarationRHI = RendererModule->GetFilterVertexDeclaration().VertexDeclarationRHI;
				GraphicsPSOInit.BoundShaderState.VertexShaderRHI = GETSAFERHISHADER_VERTEX(*ScreenVertexShader);

				if (!bIsCubemap)
				{
					GraphicsPSOInit.BoundShaderState.PixelShaderRHI = GETSAFERHISHADER_PIXEL(*PixelShader);
					SetGraphicsPipelineState(RHICmdList, GraphicsPSOInit);

					PixelShader->SetParameters(RHICmdList, TStaticSamplerState<SF_Bilinear>::GetRHI(), LayerTex);

					RHICmdList.SetViewport(LeftView->ViewRect.Min.X, LeftView->ViewRect.Min.Y, 0, LeftView->ViewRect.Max.X, LeftView->ViewRect.Max.Y, 1);
					Layer->DrawPokeAHoleMesh(RHICmdList, LeftMatrix, 0.999, invertCoords);

					RHICmdList.SetViewport(RightView->ViewRect.Min.X, RightView->ViewRect.Min.Y, 0, RightView->ViewRect.Max.X, RightView->ViewRect.Max.Y, 1);

					Layer->DrawPokeAHoleMesh(RHICmdList, RightMatrix, 0.999, invertCoords);
				}

				GraphicsPSOInit.BoundShaderState.PixelShaderRHI = GETSAFERHISHADER_PIXEL(*WhitePixelShader);
				GraphicsPSOInit.DepthStencilState = TStaticDepthStencilState<false, CF_DepthFarther>::GetRHI();
				SetGraphicsPipelineState(RHICmdList, GraphicsPSOInit);
				int farViewport = bIsCubemap ? 0 : 1;

				RHICmdList.SetViewport(LeftView->ViewRect.Min.X, LeftView->ViewRect.Min.Y, 0, LeftView->ViewRect.Max.X, LeftView->ViewRect.Max.Y, farViewport);

				Layer->DrawPokeAHoleMesh(RHICmdList, LeftMatrix, 1.1, invertCoords);

				RHICmdList.SetViewport(RightView->ViewRect.Min.X, RightView->ViewRect.Min.Y, 0, RightView->ViewRect.Max.X, RightView->ViewRect.Max.Y, farViewport);

				Layer->DrawPokeAHoleMesh(RHICmdList, RightMatrix, 1.1, invertCoords);
			}
		}
	}

	bool FOculusHMD::IsActiveThisFrame(class FViewport* InViewport) const
	{
		// We need to use GEngine->IsStereoscopic3D in case the current viewport disallows running in stereo.
		return GEngine && GEngine->IsStereoscopic3D(InViewport);
	}

	FOculusHMD::FOculusHMD(const FAutoRegister& AutoRegister)
		: FSceneViewExtensionBase(AutoRegister)
		, ConsoleCommands(this)
	{
		Flags.Raw = 0;
		OCFlags.Raw = 0;
		TrackingOrigin = ovrpTrackingOrigin_EyeLevel;
		DeltaControlRotation = FRotator::ZeroRotator;  // used from ApplyHmdRotation
		LastPlayerOrientation = FQuat::Identity;
		LastPlayerLocation = FVector::ZeroVector;
		CachedWindowSize = FVector2D::ZeroVector;
		CachedWorldToMetersScale = 100.0f;

		NextFrameNumber = 1;
		NextLayerId = 0;

		Settings = CreateNewSettings();
		RendererModule = nullptr;
	}


	FOculusHMD::~FOculusHMD()
	{
		Shutdown();
	}


	bool FOculusHMD::Startup()
	{
		if (GIsEditor)
		{
			Settings->Flags.bHeadTrackingEnforced = true;
		}


		check(!CustomPresent.IsValid());

		FString RHIString;
		{
			FString HardwareDetails = FHardwareInfo::GetHardwareDetailsString();
			FString RHILookup = NAME_RHI.ToString() + TEXT("=");

			if (!FParse::Value(*HardwareDetails, *RHILookup, RHIString))
			{
				return false;
			}
		}

#if OCULUS_HMD_SUPPORTED_PLATFORMS_D3D11
		if (RHIString == TEXT("D3D11"))
		{
			CustomPresent = CreateCustomPresent_D3D11(this);
		}
		else
#endif
#if OCULUS_HMD_SUPPORTED_PLATFORMS_D3D12
			if (RHIString == TEXT("D3D12"))
			{
				CustomPresent = CreateCustomPresent_D3D12(this);
			}
			else
#endif
#if OCULUS_HMD_SUPPORTED_PLATFORMS_OPENGL
				if (RHIString == TEXT("OpenGL"))
				{
					CustomPresent = CreateCustomPresent_OpenGL(this);
				}
				else
#endif
#if OCULUS_HMD_SUPPORTED_PLATFORMS_VULKAN
					if (RHIString == TEXT("Vulkan"))
					{
						CustomPresent = CreateCustomPresent_Vulkan(this);
					}
					else
#endif
					{
						UE_LOG(LogHMD, Warning, TEXT("%s is not currently supported by OculusHMD plugin"), *RHIString);
						return false;
					}

		// grab a pointer to the renderer module for displaying our mirror window
		static const FName RendererModuleName("Renderer");
		RendererModule = FModuleManager::GetModulePtr<IRendererModule>(RendererModuleName);

#if PLATFORM_ANDROID
		// register our application lifetime delegates
		FCoreDelegates::ApplicationWillEnterBackgroundDelegate.AddRaw(this, &FOculusHMD::ApplicationPauseDelegate);
		FCoreDelegates::ApplicationHasEnteredForegroundDelegate.AddRaw(this, &FOculusHMD::ApplicationResumeDelegate);
#endif

		// Create eye layer
		IStereoLayers::FLayerDesc EyeLayerDesc;
		EyeLayerDesc.Priority = INT_MIN;
		EyeLayerDesc.Flags = LAYER_FLAG_TEX_CONTINUOUS_UPDATE;
		uint32 EyeLayerId = CreateLayer(EyeLayerDesc);
		check(EyeLayerId == 0);

		Splash = MakeShareable(new FSplash(this));
		Splash->Startup();

#if !PLATFORM_ANDROID
		SpectatorScreenController = MakeUnique<FOculusHMD_SpectatorScreenController>(this);
#endif
		UE_LOG(LogHMD, Log, TEXT("Oculus plugin initialized. Version: %s"), *GetVersionString());

		return true;
	}


	void FOculusHMD::PreShutdown()
	{
		if (Splash.IsValid())
		{
			Splash->PreShutdown();
		}
	}


	void FOculusHMD::Shutdown()
	{
		CheckInGameThread();

		if (Splash.IsValid())
		{
			Splash->Shutdown();
			Splash = nullptr;
		}

		if (CustomPresent.IsValid())
		{
			CustomPresent->Shutdown();
			CustomPresent = nullptr;
		}

		ReleaseDevice();

		Settings.Reset();
		Frame.Reset();
		NextFrameToRender.Reset();
		LayerMap.Reset();

		ExecuteOnRenderThread([this]()
		{
			Settings_RenderThread.Reset();
			Frame_RenderThread.Reset();
			Layers_RenderThread.Reset();
			EyeLayer_RenderThread.Reset();

			ExecuteOnRHIThread([this]()
			{
				Settings_RHIThread.Reset();
				Frame_RHIThread.Reset();
				Layers_RHIThread.Reset();
				EyeLayer_RHIThread.Reset();
			});
		});
	}

	void FOculusHMD::ApplicationPauseDelegate()
	{
		ExecuteOnRenderThread([this]()
		{
			ExecuteOnRHIThread([this]()
			{
				ovrp_DestroyDistortionWindow2();
			});
		});
		OCFlags.AppIsPaused = true;
	}

	void FOculusHMD::ApplicationResumeDelegate()
	{
		if (OCFlags.AppIsPaused && !InitializeSession())
		{
			UE_LOG(LogHMD, Log, TEXT("HMD initialization failed"));
		}
		OCFlags.AppIsPaused = false;
	}

	bool FOculusHMD::InitializeSession()
	{
		UE_LOG(LogHMD, Log, TEXT("Initializing OVRPlugin session"));

		if (!ovrp_GetInitialized())
		{
#if !UE_BUILD_SHIPPING
			ovrpLogCallback logCallback = OvrpLogCallback;
#else
			ovrpLogCallback logCallback = nullptr;
#endif

#if PLATFORM_ANDROID
			void* activity = (void*) FAndroidApplication::GetGameActivityThis();
#else
			void* activity = nullptr;
#endif

			if (OVRP_FAILURE(ovrp_Initialize4(
				CustomPresent->GetRenderAPI(),
				logCallback,
				activity,
				CustomPresent->GetOvrpInstance(),
				ovrpInitializeFlag_SupportsVRToggle)))
			{
				return false;
			}
		}

		ovrp_SetAppEngineInfo2(
			"UnrealEngine",
			TCHAR_TO_ANSI(*FEngineVersion::Current().ToString()),
			GIsEditor ? ovrpBool_True : ovrpBool_False);

#if PLATFORM_ANDROID
		ovrp_SetupDisplayObjects2(AndroidEGL::GetInstance()->GetRenderingContext()->eglContext, AndroidEGL::GetInstance()->GetDisplay(), AndroidEGL::GetInstance()->GetNativeWindow());
		ovrpBool mvSupport;
		ovrp_GetSystemMultiViewSupported2(&mvSupport);
		GSupportsMobileMultiView = mvSupport;
		if (GSupportsMobileMultiView)
		{
			UE_LOG(LogHMD, Log, TEXT("OculusHMD plugin supports multiview!"));
		}

		ovrp_SetFunctionPointer(ovrpFunctionEndFrame, (void*)(&vrapi_SubmitFrame));
		ovrp_SetFunctionPointer(ovrpFunctionCreateTexture, (void*)(&vrapi_CreateTextureSwapChain));
#endif

		ovrp_SetupDistortionWindow3(ovrpDistortionWindowFlag_None);
		ovrp_SetSystemCpuLevel2(2);
		ovrp_SetSystemGpuLevel2(3);

		return true;
	}


	void FOculusHMD::ShutdownSession()
	{
		ExecuteOnRenderThread([this]()
		{
			ExecuteOnRHIThread([this]()
			{
				ovrp_DestroyDistortionWindow2();
			});
		});

		ovrp_Shutdown2();
	}

	bool FOculusHMD::InitDevice()
	{
		CheckInGameThread();

		if (ovrp_GetInitialized())
		{
			return true; // already created and present
		}

		if (!IsHMDConnected())
		{
			return false; // don't bother if HMD is not connected
		}

		if (InitializeSession())
		{
			OCFlags.NeedSetFocusToGameViewport = true;

			if (CustomPresent->IsUsingCorrectDisplayAdapter())
			{
				if (OVRP_FAILURE(ovrp_GetSystemHeadsetType2(&Settings->SystemHeadset)))
				{
					Settings->SystemHeadset = ovrpSystemHeadset_None;
				}

				LoadFromIni();
				UpdateHmdRenderInfo();
				UpdateStereoRenderingParams();

				ExecuteOnRenderThread([this](FRHICommandListImmediate& RHICmdList)
				{
					InitializeEyeLayer_RenderThread(RHICmdList);
				});

				ovrp_Update3(ovrpStep_Game, 0, 0.0);

				if (!HiddenAreaMeshes[0].IsValid() || !HiddenAreaMeshes[1].IsValid())
				{
					SetupOcclusionMeshes();
				}

#if !UE_BUILD_SHIPPING
				DrawDebugDelegateHandle = UDebugDrawService::Register(TEXT("Game"), FDebugDrawDelegate::CreateRaw(this, &FOculusHMD::DrawDebug));
#endif

				// Do not set VR focus in Editor by just creating a device; Editor may have it created w/o requiring focus.
				// Instead, set VR focus in OnBeginPlay (VR Preview will run there first).
				if (!GIsEditor)
				{
					FApp::SetUseVRFocus(true);
					FApp::SetHasVRFocus(true);
				}
			}
			else
			{
				// UNDONE Message that you need to restart application to use correct adapter
				ShutdownSession();
			}
		}
		else
		{
			UE_LOG(LogHMD, Log, TEXT("HMD initialization failed"));
		}

		return ovrp_GetInitialized() != ovrpBool_False;
	}


	void FOculusHMD::ReleaseDevice()
	{
		CheckInGameThread();

		if (ovrp_GetInitialized())
		{
			SaveToIni();

			// Release resources
			ExecuteOnRenderThread([this]()
			{
				ExecuteOnRHIThread([this]()
				{
					for (int32 LayerIndex = 0; LayerIndex < Layers_RenderThread.Num(); LayerIndex++)
					{
						Layers_RenderThread[LayerIndex]->ReleaseResources_RHIThread();
					}

					for (int32 LayerIndex = 0; LayerIndex < Layers_RHIThread.Num(); LayerIndex++)
					{
						Layers_RHIThread[LayerIndex]->ReleaseResources_RHIThread();
					}

					if (CustomPresent)
					{
						CustomPresent->ReleaseResources_RHIThread();
					}
				});
			});

#if !UE_BUILD_SHIPPING
			UDebugDrawService::Unregister(DrawDebugDelegateHandle);
#endif

			// The Editor may release VR focus in OnEndPlay
			if (!GIsEditor)
			{
				FApp::SetUseVRFocus(false);
				FApp::SetHasVRFocus(false);
			}

			ShutdownSession();
		}
	}


	void FOculusHMD::SetupOcclusionMeshes()
	{
		CheckInGameThread();

		if (Settings->SystemHeadset == ovrpSystemHeadset_Rift_DK2)
		{
			HiddenAreaMeshes[0].BuildMesh(DK2_LeftEyeHiddenAreaPositions, HiddenAreaVertexCount, FHMDViewMesh::MT_HiddenArea);
			HiddenAreaMeshes[1].BuildMesh(DK2_RightEyeHiddenAreaPositions, HiddenAreaVertexCount, FHMDViewMesh::MT_HiddenArea);
			VisibleAreaMeshes[0].BuildMesh(DK2_LeftEyeVisibleAreaPositions, VisibleAreaVertexCount, FHMDViewMesh::MT_VisibleArea);
			VisibleAreaMeshes[1].BuildMesh(DK2_RightEyeVisibleAreaPositions, VisibleAreaVertexCount, FHMDViewMesh::MT_VisibleArea);
		}
		else if (Settings->SystemHeadset == ovrpSystemHeadset_Rift_CB)
		{
			HiddenAreaMeshes[0].BuildMesh(CB_LeftEyeHiddenAreaPositions, HiddenAreaVertexCount, FHMDViewMesh::MT_HiddenArea);
			HiddenAreaMeshes[1].BuildMesh(CB_RightEyeHiddenAreaPositions, HiddenAreaVertexCount, FHMDViewMesh::MT_HiddenArea);
			VisibleAreaMeshes[0].BuildMesh(CB_LeftEyeVisibleAreaPositions, VisibleAreaVertexCount, FHMDViewMesh::MT_VisibleArea);
			VisibleAreaMeshes[1].BuildMesh(CB_RightEyeVisibleAreaPositions, VisibleAreaVertexCount, FHMDViewMesh::MT_VisibleArea);
		}
		else if (Settings->SystemHeadset >= ovrpSystemHeadset_Rift_CV1)
		{
			HiddenAreaMeshes[0].BuildMesh(EVT_LeftEyeHiddenAreaPositions, HiddenAreaVertexCount, FHMDViewMesh::MT_HiddenArea);
			HiddenAreaMeshes[1].BuildMesh(EVT_RightEyeHiddenAreaPositions, HiddenAreaVertexCount, FHMDViewMesh::MT_HiddenArea);
			VisibleAreaMeshes[0].BuildMesh(EVT_LeftEyeVisibleAreaPositions, VisibleAreaVertexCount, FHMDViewMesh::MT_VisibleArea);
			VisibleAreaMeshes[1].BuildMesh(EVT_RightEyeVisibleAreaPositions, VisibleAreaVertexCount, FHMDViewMesh::MT_VisibleArea);
		}
	}


	static ovrpMatrix4f ovrpMatrix4f_Projection(const ovrpFrustum2f& frustum, bool leftHanded)
	{
		float handednessScale = leftHanded ? 1.0f : -1.0f;

		// A projection matrix is very like a scaling from NDC, so we can start with that.
		float projXScale = 2.0f / (frustum.Fov.LeftTan + frustum.Fov.RightTan);
		float projXOffset = (frustum.Fov.LeftTan - frustum.Fov.RightTan) * projXScale * 0.5f;
		float projYScale = 2.0f / (frustum.Fov.UpTan + frustum.Fov.DownTan);
		float projYOffset = (frustum.Fov.UpTan - frustum.Fov.DownTan) * projYScale * 0.5f;

		ovrpMatrix4f projection;

		// Produces X result, mapping clip edges to [-w,+w]
		projection.M[0][0] = projXScale;
		projection.M[0][1] = 0.0f;
		projection.M[0][2] = handednessScale * projXOffset;
		projection.M[0][3] = 0.0f;

		// Produces Y result, mapping clip edges to [-w,+w]
		// Hey - why is that YOffset negated?
		// It's because a projection matrix transforms from world coords with Y=up,
		// whereas this is derived from an NDC scaling, which is Y=down.
		projection.M[1][0] = 0.0f;
		projection.M[1][1] = projYScale;
		projection.M[1][2] = handednessScale * -projYOffset;
		projection.M[1][3] = 0.0f;

		// Produces Z-buffer result
		projection.M[2][0] = 0.0f;
		projection.M[2][1] = 0.0f;
		projection.M[2][2] = -handednessScale * frustum.zFar / (frustum.zNear - frustum.zFar);
		projection.M[2][3] = (frustum.zFar * frustum.zNear) / (frustum.zNear - frustum.zFar);

		// Produces W result (= Z in)
		projection.M[3][0] = 0.0f;
		projection.M[3][1] = 0.0f;
		projection.M[3][2] = handednessScale;
		projection.M[3][3] = 0.0f;

		return projection;
	}


	void FOculusHMD::UpdateStereoRenderingParams()
	{
		CheckInGameThread();

		// Update PixelDensity
		float PixelDensity = Settings->PixelDensity;

		float AdaptiveGpuPerformanceScale;
		if (Settings->bPixelDensityAdaptive && OVRP_SUCCESS(ovrp_GetAdaptiveGpuPerformanceScale2(&AdaptiveGpuPerformanceScale)))
		{
			PixelDensity *= FMath::Sqrt(AdaptiveGpuPerformanceScale);
		}

		PixelDensity = FMath::Clamp(PixelDensity, Settings->PixelDensityMin, Settings->PixelDensityMax);

		// Update EyeLayer
		FLayerPtr* EyeLayerFound = LayerMap.Find(0);
		FLayer* EyeLayer = new FLayer(**EyeLayerFound);
		*EyeLayerFound = MakeShareable(EyeLayer);

		ovrpLayout Layout = ovrpLayout_DoubleWide;
#if PLATFORM_ANDROID
		static const auto CVarMobileMultiView = IConsoleManager::Get().FindTConsoleVariableDataInt(TEXT("vr.MobileMultiView"));
		static const auto CVarMobileMultiViewDirect = IConsoleManager::Get().FindTConsoleVariableDataInt(TEXT("vr.MobileMultiView.Direct"));
		const bool bIsMobileMultiViewEnabled = (CVarMobileMultiView && CVarMobileMultiView->GetValueOnAnyThread() != 0);
		const bool bIsMobileMultiViewDirectEnabled = (CVarMobileMultiViewDirect && CVarMobileMultiViewDirect->GetValueOnAnyThread() != 0);
		const bool bIsUsingDirectMobileMultiView = GSupportsMobileMultiView && bIsMobileMultiViewEnabled && bIsMobileMultiViewDirectEnabled;
		if (Settings->Flags.bDirectMultiview && bIsUsingDirectMobileMultiView)
		{
			Layout = ovrpLayout_Array;
			Settings->Flags.bIsUsingDirectMultiview = true;
		}
#endif

		ovrpLayerDesc_EyeFov EyeLayerDesc;
		ovrpFrustum2f depthFrustum;
		depthFrustum.zNear = GNearClippingPlane / GetWorldToMetersScale();
		depthFrustum.zFar = 0;
		depthFrustum.Fov.DownTan = depthFrustum.Fov.UpTan = depthFrustum.Fov.RightTan = depthFrustum.Fov.LeftTan = 0;

		if (OVRP_SUCCESS(ovrp_CalculateEyeLayerDesc2(
			Layout,
			Settings->bPixelDensityAdaptive ? Settings->PixelDensityMax : Settings->PixelDensity,
			Settings->Flags.bHQDistortion ? 0 : 1,
			1, // UNDONE
			CustomPresent->GetDefaultOvrpTextureFormat(),
			Settings->Flags.bCompositeDepth ? ovrpTextureFormat_D24_S8 : ovrpTextureFormat_None,
			depthFrustum,
			0,
			&EyeLayerDesc)))
		{
			// Update viewports
			float ViewportScale = Settings->bPixelDensityAdaptive ? PixelDensity / Settings->PixelDensityMax : 1.0f;
			ovrpSizei rtSize = EyeLayerDesc.TextureSize;
			ovrpSizei vpSizeMax = EyeLayerDesc.MaxViewportSize;
			ovrpRecti vpRect[3];
			ovrp_CalculateEyeViewportRect(EyeLayerDesc, ovrpEye_Left, ViewportScale, &vpRect[0]);
			ovrp_CalculateEyeViewportRect(EyeLayerDesc, ovrpEye_Right, ViewportScale, &vpRect[1]);
			ovrp_CalculateEyeViewportRect(EyeLayerDesc, ovrpEye_Center, ViewportScale, &vpRect[2]);

			EyeLayer->SetEyeLayerDesc(EyeLayerDesc, vpRect);

			Settings->RenderTargetSize = FIntPoint(rtSize.w, rtSize.h);
			Settings->EyeRenderViewport[0].Min = FIntPoint(vpRect[0].Pos.x, vpRect[0].Pos.y);
			Settings->EyeRenderViewport[0].Max = Settings->EyeRenderViewport[0].Min + FIntPoint(vpRect[0].Size.w, vpRect[0].Size.h);
			Settings->EyeRenderViewport[1].Min = FIntPoint(vpRect[1].Pos.x, vpRect[1].Pos.y);
			Settings->EyeRenderViewport[1].Max = Settings->EyeRenderViewport[1].Min + FIntPoint(vpRect[1].Size.w, vpRect[1].Size.h);
			Settings->EyeRenderViewport[2].Min = FIntPoint(vpRect[2].Pos.x, vpRect[2].Pos.y);
			Settings->EyeRenderViewport[2].Max = Settings->EyeRenderViewport[2].Min + FIntPoint(vpRect[2].Size.w, vpRect[2].Size.h);
			Settings->EyeMaxRenderViewport[0].Min = FIntPoint(0, 0);
			Settings->EyeMaxRenderViewport[0].Max = Settings->EyeMaxRenderViewport[0].Min + FIntPoint(vpSizeMax.w, vpSizeMax.h);
			Settings->EyeMaxRenderViewport[1].Min = FIntPoint(rtSize.w - vpSizeMax.w, 0);
			Settings->EyeMaxRenderViewport[1].Max = Settings->EyeMaxRenderViewport[1].Min + FIntPoint(vpSizeMax.w, vpSizeMax.h);
			Settings->EyeMaxRenderViewport[2].Min = FIntPoint(0, 0);
			Settings->EyeMaxRenderViewport[2].Max = Settings->EyeMaxRenderViewport[2].Min + FIntPoint(rtSize.w, rtSize.h);

			// Update projection matrices
			ovrpFrustum2f frustumLeft = { 0.001f, 1000.0f, EyeLayerDesc.Fov[0] };
			ovrpFrustum2f frustumRight = { 0.001f, 1000.0f, EyeLayerDesc.Fov[1] };
			ovrpFrustum2f frustumCenter = { 0.001f, 1000.0f,{ EyeLayerDesc.Fov[0].UpTan, EyeLayerDesc.Fov[0].DownTan, EyeLayerDesc.Fov[0].LeftTan, EyeLayerDesc.Fov[1].RightTan } };

			Settings->EyeProjectionMatrices[0] = ovrpMatrix4f_Projection(frustumLeft, true);
			Settings->EyeProjectionMatrices[1] = ovrpMatrix4f_Projection(frustumRight, true);
			Settings->EyeProjectionMatrices[2] = ovrpMatrix4f_Projection(frustumCenter, true);

			Settings->PerspectiveProjection[0] = ovrpMatrix4f_Projection(frustumLeft, false);
			Settings->PerspectiveProjection[1] = ovrpMatrix4f_Projection(frustumRight, false);
			Settings->PerspectiveProjection[2] = ovrpMatrix4f_Projection(frustumCenter, false);

			// Update screen percentage
			if (!FMath::IsNearlyEqual(Settings->PixelDensity, PixelDensity))
			{
				Settings->PixelDensity = PixelDensity;
			}
		}
	}


	void FOculusHMD::UpdateHmdRenderInfo()
	{
		CheckInGameThread();

		static const auto ScreenPercentageCVar = IConsoleManager::Get().FindTConsoleVariableDataFloat(TEXT("r.ScreenPercentage"));
		ovrp_GetSystemDisplayFrequency2(&Settings->VsyncToNextVsync);
	}
<<<<<<< HEAD
=======


	void FOculusHMD::InitializeEyeLayer_RenderThread(FRHICommandListImmediate& RHICmdList)
	{
		CheckInRenderThread();

		if (LayerMap[0].IsValid())
		{
			FLayerPtr EyeLayer = LayerMap[0]->Clone();
			EyeLayer->Initialize_RenderThread(CustomPresent, RHICmdList, EyeLayer_RenderThread.Get());

			if(Layers_RenderThread.Num() > 0)
			{
				Layers_RenderThread[0] = EyeLayer;
			}
			else
			{
				Layers_RenderThread.Add(EyeLayer);
			}

			EyeLayer_RenderThread = EyeLayer;
		}
	}


	void FOculusHMD::ApplySystemOverridesOnStereo(bool force)
	{
		CheckInGameThread();
		// ALWAYS SET r.FinishCurrentFrame to 0! Otherwise the perf might be poor.
		// @TODO: revise the FD3D11DynamicRHI::RHIEndDrawingViewport code (and other renderers)
		// to ignore this var completely.
		static const auto CFinishFrameVar = IConsoleManager::Get().FindConsoleVariable(TEXT("r.FinishCurrentFrame"));
		CFinishFrameVar->Set(0);

#if PLATFORM_ANDROID
		static IConsoleVariable* CVarMobileMSAA = IConsoleManager::Get().FindConsoleVariable(TEXT("r.MobileMSAA"));
		if (CVarMobileMSAA)
		{
			int MSAALevel;
			ovrp_GetSystemRecommendedMSAALevel2(&MSAALevel);
			CVarMobileMSAA->Set(MSAALevel);
		}
#endif
	}


	bool FOculusHMD::OnOculusStateChange(bool bIsEnabledNow)
	{
		if (!bIsEnabledNow)
		{
			// Switching from stereo
			ReleaseDevice();

			ResetControlRotation();
			return true;
		}
		else
		{
			// Switching to stereo
			if (InitDevice())
			{
				Flags.bApplySystemOverridesOnStereo = true;
				return true;
			}
			DeltaControlRotation = FRotator::ZeroRotator;
		}
		return false;
	}


	class FSceneViewport* FOculusHMD::FindSceneViewport()
	{
		if (!GIsEditor)
		{
			UGameEngine* GameEngine = Cast<UGameEngine>(GEngine);
			return GameEngine->SceneViewport.Get();
		}
#if WITH_EDITOR
		else
		{
			UEditorEngine* EditorEngine = CastChecked<UEditorEngine>(GEngine);
			FSceneViewport* PIEViewport = (FSceneViewport*)EditorEngine->GetPIEViewport();
			if (PIEViewport != nullptr && PIEViewport->IsStereoRenderingAllowed())
			{
				// PIE is setup for stereo rendering
				return PIEViewport;
			}
			else
			{
				// Check to see if the active editor viewport is drawing in stereo mode
				// @todo vreditor: Should work with even non-active viewport!
				FSceneViewport* EditorViewport = (FSceneViewport*)EditorEngine->GetActiveViewport();
				if (EditorViewport != nullptr && EditorViewport->IsStereoRenderingAllowed())
				{
					return EditorViewport;
				}
			}
		}
#endif
		return nullptr;
	}


	bool FOculusHMD::ShouldDisableHiddenAndVisibileAreaMeshForSpectatorScreen_RenderThread() const
	{
		CheckInRenderThread();

		// If you really need the eye corners to look nice, and can't just crop more,
		// and are willing to suffer a frametime hit... you could do this:
#if 0
		switch(GetSpectatorScreenMode_RenderThread())
		{
		case ESpectatorScreenMode::SingleEyeLetterboxed:
		case ESpectatorScreenMode::SingleEyeCroppedToFill:
		case ESpectatorScreenMode::TexturePlusEye:
			return true;
		}
#endif

		return false;
	}


	ESpectatorScreenMode FOculusHMD::GetSpectatorScreenMode_RenderThread() const
	{
		CheckInRenderThread();
		return SpectatorScreenController ? SpectatorScreenController->GetSpectatorScreenMode() : ESpectatorScreenMode::Disabled;
	}


#if !UE_BUILD_SHIPPING
	static const char* FormatLatencyReading(char* buff, size_t size, float val)
	{
		if (val < 0.000001f)
		{
			FCStringAnsi::Strcpy(buff, size, "N/A   ");
		}
		else
		{
			FCStringAnsi::Snprintf(buff, size, "%4.2fms", val * 1000.0f);
		}
		return buff;
	}


	void FOculusHMD::DrawDebug(UCanvas* InCanvas, APlayerController* InPlayerController)
	{
		CheckInGameThread();

		if (InCanvas && IsStereoEnabled() && Settings->Flags.bShowStats)
		{
			static const FColor TextColor(0, 255, 0);
			// Pick a larger font on console.
			UFont* const Font = FPlatformProperties::SupportsWindowedMode() ? GEngine->GetSmallFont() : GEngine->GetMediumFont();
			const int32 RowHeight = FMath::TruncToInt(Font->GetMaxCharHeight() * 1.1f);

			float ClipX = InCanvas->ClipX;
			float ClipY = InCanvas->ClipY;
			float LeftPos = 0;

			ClipX -= 100;
			LeftPos = ClipX * 0.3f;
			float TopPos = ClipY * 0.4f;

			int32 X = (int32)LeftPos;
			int32 Y = (int32)TopPos;

			FString Str;

			if (!Settings->bPixelDensityAdaptive)
			{
				Str = FString::Printf(TEXT("PD: %.2f"), Settings->PixelDensity);
			}
			else
			{
				Str = FString::Printf(TEXT("PD: %.2f [%0.2f, %0.2f]"), Settings->PixelDensity,
					Settings->PixelDensityMin, Settings->PixelDensityMax);
			}
			InCanvas->Canvas->DrawShadowedString(X, Y, *Str, Font, TextColor);
			Y += RowHeight;

			Str = FString::Printf(TEXT("W-to-m scale: %.2f uu/m"), GetWorldToMetersScale());
			InCanvas->Canvas->DrawShadowedString(X, Y, *Str, Font, TextColor);
>>>>>>> 9f6ccf49

			ovrpAppLatencyTimings AppLatencyTimings;
			if (OVRP_SUCCESS(ovrp_GetAppLatencyTimings2(&AppLatencyTimings)))
			{
				Y += RowHeight;

				char buf[5][20];
				char destStr[100];

				FCStringAnsi::Snprintf(destStr, sizeof(destStr), "Latency, ren: %s tw: %s pp: %s err: %s %s",
					FormatLatencyReading(buf[0], sizeof(buf[0]), AppLatencyTimings.LatencyRender),
					FormatLatencyReading(buf[1], sizeof(buf[1]), AppLatencyTimings.LatencyTimewarp),
					FormatLatencyReading(buf[2], sizeof(buf[2]), AppLatencyTimings.LatencyPostPresent),
					FormatLatencyReading(buf[3], sizeof(buf[3]), AppLatencyTimings.ErrorRender),
					FormatLatencyReading(buf[4], sizeof(buf[4]), AppLatencyTimings.ErrorTimewarp));

				Str = ANSI_TO_TCHAR(destStr);
				InCanvas->Canvas->DrawShadowedString(X, Y, *Str, Font, TextColor);
			}

			// Second row
			X = (int32)LeftPos + 200;
			Y = (int32)TopPos;

			Str = FString::Printf(TEXT("HQ dist: %s"), (Settings->Flags.bHQDistortion) ? TEXT("ON") : TEXT("OFF"));
			InCanvas->Canvas->DrawShadowedString(X, Y, *Str, Font, TextColor);
			Y += RowHeight;

			float UserIPD;
			if (OVRP_SUCCESS(ovrp_GetUserIPD2(&UserIPD)))
			{
				Str = FString::Printf(TEXT("IPD: %.2f mm"), UserIPD * 1000.f);
				InCanvas->Canvas->DrawShadowedString(X, Y, *Str, Font, TextColor);
				Y += RowHeight;
			}
		}
	}
#endif // #if !UE_BUILD_SHIPPING


	bool FOculusHMD::IsHMDActive() const
	{
		if (FOculusHMDModule::Get().IsOVRPluginAvailable())
		{
			return ovrp_GetInitialized() != ovrpBool_False;
		}
		return false;
	}

<<<<<<< HEAD
	bool FOculusHMD::IsHMDActive() const
	{
		if (FOculusHMDModule::Get().IsOVRPluginAvailable())
		{
			return ovrp_GetInitialized() != ovrpBool_False;
		}
		return false;
	}

=======
>>>>>>> 9f6ccf49
	float FOculusHMD::GetWorldToMetersScale() const
	{
		CheckInGameThread();

		if (NextFrameToRender.IsValid())
		{
			return NextFrameToRender->WorldToMetersScale;
		}

		if (GWorld != nullptr)
		{
#if WITH_EDITOR
			// Workaround to allow WorldToMeters scaling to work correctly for controllers while running inside PIE.
			// The main world will most likely not be pointing at the PIE world while polling input, so if we find a world context
			// of that type, use that world's WorldToMeters instead.
			if (GIsEditor)
			{
				for (const FWorldContext& Context : GEngine->GetWorldContexts())
				{
					if (Context.WorldType == EWorldType::PIE)
					{
						return Context.World()->GetWorldSettings()->WorldToMeters;
					}
				}
			}
#endif //WITH_EDITOR

			// We're not currently rendering a frame, so just use whatever world to meters the main world is using.
			// This can happen when we're polling input in the main engine loop, before ticking any worlds.
			return GWorld->GetWorldSettings()->WorldToMeters;
		}

		return 100.0f;
	}

	float FOculusHMD::GetMonoCullingDistance() const
	{
		CheckInGameThread();

		if (NextFrameToRender.IsValid())
		{
			return NextFrameToRender->MonoCullingDistance;
		}

		if (GWorld != nullptr)
		{
#if WITH_EDITOR
			// Workaround to allow WorldToMeters scaling to work correctly for controllers while running inside PIE.
			// The main world will most likely not be pointing at the PIE world while polling input, so if we find a world context
			// of that type, use that world's WorldToMeters instead.
			if (GIsEditor)
			{
				for (const FWorldContext& Context : GEngine->GetWorldContexts())
				{
					if (Context.WorldType == EWorldType::PIE)
					{
						return Context.World()->GetWorldSettings()->MonoCullingDistance;
					}
				}
			}
#endif //WITH_EDITOR

			// We're not currently rendering a frame, so just use whatever world to meters the main world is using.
			// This can happen when we're polling input in the main engine loop, before ticking any worlds.
			return GWorld->GetWorldSettings()->MonoCullingDistance;
		}

		return 750.0f;
	}


	FVector FOculusHMD::GetNeckPosition(const FQuat& HeadOrientation, const FVector& HeadPosition)
	{
		CheckInGameThread();

		FVector NeckPosition = HeadOrientation.Inverse().RotateVector(HeadPosition);

		ovrpVector2f NeckEyeDistance;
		if (OVRP_SUCCESS(ovrp_GetUserNeckEyeDistance2(&NeckEyeDistance)))
		{
			const float WorldToMetersScale = GetWorldToMetersScale();
			NeckPosition.X -= NeckEyeDistance.x * WorldToMetersScale;
			NeckPosition.Z -= NeckEyeDistance.y * WorldToMetersScale;
		}

		return NeckPosition;
	}


	void FOculusHMD::SetBaseOffsetInMeters(const FVector& BaseOffset)
	{
		CheckInGameThread();

		Settings->BaseOffset = BaseOffset;
	}


	FVector FOculusHMD::GetBaseOffsetInMeters() const
	{
		CheckInGameThread();

		return Settings->BaseOffset;
	}


	bool FOculusHMD::ConvertPose(const ovrpPosef& InPose, FPose& OutPose) const
	{
		CheckInGameThread();

		if (!Frame.IsValid())
		{
			return false;
		}

		return ConvertPose_Internal(InPose, OutPose, Settings.Get(), Frame->WorldToMetersScale);
	}


	bool FOculusHMD::ConvertPose_RenderThread(const ovrpPosef& InPose, FPose& OutPose) const
	{
		CheckInRenderThread();

		if (!Frame_RenderThread.IsValid())
		{
			return false;
		}

		return ConvertPose_Internal(InPose, OutPose, Settings_RenderThread.Get(), Frame_RenderThread->WorldToMetersScale);
	}


	bool FOculusHMD::ConvertPose_Internal(const ovrpPosef& InPose, FPose& OutPose, const FSettings* Settings, float WorldToMetersScale)
	{
		// apply base orientation correction
		OutPose.Orientation = Settings->BaseOrientation.Inverse() * ToFQuat(InPose.Orientation);
		OutPose.Orientation.Normalize();

		// correct position according to BaseOrientation and BaseOffset.
		OutPose.Position = (ToFVector(InPose.Position) - Settings->BaseOffset) * WorldToMetersScale;
		OutPose.Position = Settings->BaseOrientation.Inverse().RotateVector(OutPose.Position);

		return true;
	}


	FVector FOculusHMD::ScaleAndMovePointWithPlayer(ovrpVector3f& OculusHMDPoint) const
	{
		CheckInGameThread();

		FMatrix TranslationMatrix;
		TranslationMatrix.SetIdentity();
		TranslationMatrix = TranslationMatrix.ConcatTranslation(LastPlayerLocation);

		FVector ConvertedPoint = ToFVector(OculusHMDPoint) * GetWorldToMetersScale();
		FRotator RotateWithPlayer = LastPlayerOrientation.Rotator();
		FVector TransformWithPlayer = RotateWithPlayer.RotateVector(ConvertedPoint);
		TransformWithPlayer = FVector(TranslationMatrix.TransformPosition(TransformWithPlayer));

		return TransformWithPlayer;
	}


	float FOculusHMD::ConvertFloat_M2U(float OculusFloat) const
	{
		CheckInGameThread();

		return OculusFloat * GetWorldToMetersScale();
	}


	FVector FOculusHMD::ConvertVector_M2U(ovrpVector3f OculusHMDPoint) const
	{
		CheckInGameThread();

		return ToFVector(OculusHMDPoint) * GetWorldToMetersScale();
	}


	bool FOculusHMD::GetUserProfile(UserProfile& OutProfile)
	{
		float UserIPD;
		ovrpVector2f UserNeckEyeDistance;
		float UserEyeHeight;

		if (ovrp_GetInitialized() &&
			OVRP_SUCCESS(ovrp_GetUserIPD2(&UserIPD)) &&
			OVRP_SUCCESS(ovrp_GetUserNeckEyeDistance2(&UserNeckEyeDistance)) &&
			OVRP_SUCCESS(ovrp_GetUserEyeHeight2(&UserEyeHeight)))
		{
			OutProfile.IPD = UserIPD;
			OutProfile.EyeDepth = UserNeckEyeDistance.x;
			OutProfile.EyeHeight = UserEyeHeight;
			return true;
		}

		return false;
	}


	float FOculusHMD::GetVsyncToNextVsync() const
	{
		CheckInGameThread();

		return Settings->VsyncToNextVsync;
	}


	FPerformanceStats FOculusHMD::GetPerformanceStats() const
	{
		return PerformanceStats;
	}


	void FOculusHMD::SetPixelDensity(float NewPD)
	{
		CheckInGameThread();

		Settings->PixelDensity = FMath::Clamp(NewPD, ClampPixelDensityMin, ClampPixelDensityMax);
		Settings->PixelDensityMin = FMath::Min(Settings->PixelDensity, Settings->PixelDensityMin);
		Settings->PixelDensityMax = FMath::Max(Settings->PixelDensity, Settings->PixelDensityMax);
	}


	bool FOculusHMD::DoEnableStereo(bool bStereo)
	{
		CheckInGameThread();

		FSceneViewport* SceneVP = FindSceneViewport();

		if (!Settings->Flags.bHMDEnabled || (SceneVP && !SceneVP->IsStereoRenderingAllowed()))
		{
			bStereo = false;
		}

		if (Settings->Flags.bStereoEnabled && bStereo || !Settings->Flags.bStereoEnabled && !bStereo)
		{
			// already in the desired mode
			return Settings->Flags.bStereoEnabled;
		}

		TSharedPtr<SWindow> Window;

		if (SceneVP)
		{
			Window = SceneVP->FindWindow();
		}

		if (!Window.IsValid() || !SceneVP || !SceneVP->GetViewportWidget().IsValid())
		{
			// try again next frame
			if (bStereo)
			{
				Flags.bNeedEnableStereo = true;

				// a special case when stereo is enabled while window is not available yet:
				// most likely this is happening from BeginPlay. In this case, if frame exists (created in OnBeginPlay)
				// then we need init device and populate the initial tracking for head/hand poses.
				if (Frame.IsValid())
				{
					InitDevice();
				}
			}
			else
			{
				Flags.bNeedDisableStereo = true;
			}

			return Settings->Flags.bStereoEnabled;
		}

		if (OnOculusStateChange(bStereo))
		{
			Settings->Flags.bStereoEnabled = bStereo;

			// Uncap fps to enable FPS higher than 62
			GEngine->bForceDisableFrameRateSmoothing = bStereo;

			// Set MirrorWindow state on the Window
			Window->SetMirrorWindow(bStereo);

			if (bStereo)
			{
				// Start frame
				StartGameFrame_GameThread();
				StartRenderFrame_GameThread();

				// Set viewport size to Rift resolution
				SceneVP->SetViewportSize(Settings->RenderTargetSize.X, Settings->RenderTargetSize.Y);

				if (Settings->Flags.bPauseRendering)
				{
					GEngine->SetMaxFPS(10);
				}
			}
			else
			{
				if (Settings->Flags.bPauseRendering)
				{
					GEngine->SetMaxFPS(0);
				}

				// Restore viewport size to window size
				FVector2D size = Window->GetSizeInScreen();
				SceneVP->SetViewportSize(size.X, size.Y);
				Window->SetViewportSizeDrivenByWindow(true);
			}
		}

		return Settings->Flags.bStereoEnabled;
	}


	void FOculusHMD::ResetStereoRenderingParams()
	{
		Settings->NearClippingPlane = Settings->FarClippingPlane = 0.f;
		Settings->Flags.bClippingPlanesOverride = true; // forces zeros to be written to ini file to use default values next run
	}


	void FOculusHMD::ResetControlRotation() const
	{
		// Switching back to non-stereo mode: reset player rotation and aim.
		// Should we go through all playercontrollers here?
		APlayerController* pc = GEngine->GetFirstLocalPlayerController(GWorld);
		if (pc)
		{
			// Reset Aim? @todo
			FRotator r = pc->GetControlRotation();
			r.Normalize();
			// Reset roll and pitch of the player
			r.Roll = 0;
			r.Pitch = 0;
			pc->SetControlRotation(r);
		}
	}


	FSettingsPtr FOculusHMD::CreateNewSettings() const
	{
		FSettingsPtr Result(MakeShareable(new FSettings()));
		return Result;
	}


	FGameFramePtr FOculusHMD::CreateNewGameFrame() const
	{
		FGameFramePtr Result(MakeShareable(new FGameFrame()));
		Result->FrameNumber = NextFrameNumber;
		Result->WindowSize = CachedWindowSize;
		Result->WorldToMetersScale = CachedWorldToMetersScale;
		Result->MonoCullingDistance = CachedMonoCullingDistance;
		return Result;
	}


	void FOculusHMD::StartGameFrame_GameThread()
	{
		CheckInGameThread();
		check(Settings.IsValid());

		if (!Frame.IsValid())
		{
			Frame = CreateNewGameFrame();
			NextFrameToRender = Frame;

//			UE_LOG(LogHMD, Log, TEXT("StartGameFrame %u %u"), Frame->FrameNumber, Frame->ShowFlags.Rendering);

			UpdateStereoRenderingParams();
		}
	}


	void FOculusHMD::FinishGameFrame_GameThread()
	{
		CheckInGameThread();

		if (Frame.IsValid())
		{
//			UE_LOG(LogHMD, Log, TEXT("FinishGameFrame %u"), Frame->FrameNumber);
		}

		Frame.Reset();
	}


	void FOculusHMD::StartRenderFrame_GameThread()
	{
		CheckInGameThread();

		if (NextFrameToRender.IsValid() && NextFrameToRender != LastFrameToRender)
		{
//			UE_LOG(LogHMD, Log, TEXT("StartRenderFrame %u"), NextFrameToRender->FrameNumber);

			LastFrameToRender = NextFrameToRender;
			NextFrameToRender->Flags.bSplashIsShown = Splash->IsShown();

			if (NextFrameToRender->ShowFlags.Rendering && !NextFrameToRender->Flags.bSplashIsShown)
			{
//				UE_LOG(LogHMD, Log, TEXT("ovrp_WaitToBeginFrame %u"), NextFrameToRender->FrameNumber);
				ovrp_WaitToBeginFrame(NextFrameToRender->FrameNumber);
				NextFrameNumber++;
			}

			FSettingsPtr XSettings = Settings->Clone();
			FGameFramePtr XFrame = NextFrameToRender->Clone();
			TArray<FLayerPtr> XLayers;

			LayerMap.GenerateValueArray(XLayers);

			for (int32 XLayerIndex = 0; XLayerIndex < XLayers.Num(); XLayerIndex++)
			{
				XLayers[XLayerIndex] = XLayers[XLayerIndex]->Clone();
			}

			XLayers.Sort(FLayerPtr_CompareId());

			if (!XFrame->Flags.bSplashIsShown)
			{
				ovrp_Update3(ovrpStep_Render, NextFrameToRender->FrameNumber, 0.0);
			}

			ExecuteOnRenderThread_DoNotWait([this, XSettings, XFrame, XLayers](FRHICommandListImmediate& RHICmdList)
			{
				if (XFrame.IsValid())
				{
					Settings_RenderThread = XSettings;
					Frame_RenderThread = XFrame;

					int32 XLayerIndex = 0;
					int32 LayerIndex_RenderThread = 0;

					while (XLayerIndex < XLayers.Num() && LayerIndex_RenderThread < Layers_RenderThread.Num())
					{
						uint32 LayerIdA = XLayers[XLayerIndex]->GetId();
						uint32 LayerIdB = Layers_RenderThread[LayerIndex_RenderThread]->GetId();

						if (LayerIdA < LayerIdB)
						{
							XLayers[XLayerIndex++]->Initialize_RenderThread(CustomPresent, RHICmdList);
						}
						else if (LayerIdA > LayerIdB)
						{
							LayerIndex_RenderThread++;
						}
						else
						{
							XLayers[XLayerIndex++]->Initialize_RenderThread(CustomPresent, RHICmdList, Layers_RenderThread[LayerIndex_RenderThread++].Get());
						}
					}

					while (XLayerIndex < XLayers.Num())
					{
						XLayers[XLayerIndex++]->Initialize_RenderThread(CustomPresent, RHICmdList);
					}

					Layers_RenderThread = XLayers;
					check(Layers_RenderThread.Num() > 0 && Layers_RenderThread[0]->GetId() == 0);
					EyeLayer_RenderThread = Layers_RenderThread[0];
				}
			});
		}
	}


	void FOculusHMD::FinishRenderFrame_RenderThread(FRHICommandListImmediate& RHICmdList)
	{
		CheckInRenderThread();

		if (Frame_RenderThread.IsValid())
		{
//			UE_LOG(LogHMD, Log, TEXT("FinishRenderFrame %u"), Frame_RenderThread->FrameNumber);

			if (Frame_RenderThread->ShowFlags.Rendering)
			{
				for (int32 LayerIndex = 0; LayerIndex < Layers_RenderThread.Num(); LayerIndex++)
				{
					Layers_RenderThread[LayerIndex]->UpdateTexture_RenderThread(CustomPresent, RHICmdList);
				}
			}
		}

		Frame_RenderThread.Reset();
	}


	void FOculusHMD::StartRHIFrame_RenderThread()
	{
		CheckInRenderThread();

		if (Frame_RenderThread.IsValid())
		{
//			UE_LOG(LogHMD, Log, TEXT("StartRHIFrame %u"), Frame_RenderThread->FrameNumber);

			FSettingsPtr XSettings = Settings_RenderThread->Clone();
			FGameFramePtr XFrame = Frame_RenderThread->Clone();
			TArray<FLayerPtr> XLayers = Layers_RenderThread;

			for (int32 XLayerIndex = 0; XLayerIndex < XLayers.Num(); XLayerIndex++)
			{
				XLayers[XLayerIndex] = XLayers[XLayerIndex]->Clone();
			}

			ExecuteOnRHIThread_DoNotWait([this, XSettings, XFrame, XLayers]()
			{
				if (XFrame.IsValid())
				{
					Settings_RHIThread = XSettings;
					Frame_RHIThread = XFrame;
					Layers_RHIThread = XLayers;
					check(Layers_RHIThread.Num() > 0 && Layers_RHIThread[0]->GetId() == 0);
					EyeLayer_RHIThread = Layers_RHIThread[0];

					if (Frame_RHIThread->ShowFlags.Rendering && !Frame_RHIThread->Flags.bSplashIsShown)
					{
//						UE_LOG(LogHMD, Log, TEXT("ovrp_BeginFrame4 %u"), Frame_RHIThread->FrameNumber);
						ovrp_BeginFrame4(Frame_RHIThread->FrameNumber, CustomPresent->GetOvrpCommandQueue());
					}
				}
			});
		}
	}


	void FOculusHMD::FinishRHIFrame_RHIThread()
	{
		CheckInRHIThread();

		if (Frame_RHIThread.IsValid())
		{
//			UE_LOG(LogHMD, Log, TEXT("FinishRHIFrame %u"), Frame_RHIThread->FrameNumber);

			if (Frame_RHIThread->ShowFlags.Rendering && !Frame_RHIThread->Flags.bSplashIsShown)
			{
				TArray<FLayerPtr> Layers = Layers_RHIThread;
				Layers.Sort(FLayerPtr_CompareTotal());
				TArray<const ovrpLayerSubmit*> LayerSubmitPtr;

				LayerSubmitPtr.SetNum(Layers.Num());

				for (int32 LayerIndex = 0; LayerIndex < Layers.Num(); LayerIndex++)
				{
					LayerSubmitPtr[LayerIndex] = Layers[LayerIndex]->UpdateLayer_RHIThread(Settings_RHIThread.Get(), Frame_RHIThread.Get());
				}

//				UE_LOG(LogHMD, Log, TEXT("ovrp_EndFrame4 %u"), Frame_RHIThread->FrameNumber);
				ovrp_EndFrame4(Frame_RHIThread->FrameNumber, LayerSubmitPtr.GetData(), LayerSubmitPtr.Num(), CustomPresent->GetOvrpCommandQueue());

				for (int32 LayerIndex = 0; LayerIndex < Layers.Num(); LayerIndex++)
				{
					Layers[LayerIndex]->IncrementSwapChainIndex_RHIThread(CustomPresent);
				}
			}
		}

		Frame_RHIThread.Reset();
	}


	/// @cond DOXYGEN_WARNINGS

#define BOOLEAN_COMMAND_HANDLER_BODY(ConsoleName, FieldExpr)\
	do\
	{\
		if (Args.Num()) \
		{\
			if (Args[0].Equals(TEXT("toggle"), ESearchCase::IgnoreCase))\
			{\
				(FieldExpr) = !(FieldExpr);\
			}\
			else\
			{\
				(FieldExpr) = FCString::ToBool(*Args[0]);\
			}\
		}\
		Ar.Logf(ConsoleName TEXT(" = %s"), (FieldExpr) ? TEXT("On") : TEXT("Off"));\
	}\
	while(false)


	void FOculusHMD::UpdateOnRenderThreadCommandHandler(const TArray<FString>& Args, UWorld* World, FOutputDevice& Ar)
	{
		CheckInGameThread();

		BOOLEAN_COMMAND_HANDLER_BODY(TEXT("vr.oculus.bUpdateOnRenderThread"), Settings->Flags.bUpdateOnRT);
	}


	void FOculusHMD::PixelDensityCommandHandler(const TArray<FString>& Args, UWorld*, FOutputDevice& Ar)
	{
		CheckInGameThread();

		if (Args.Num())
		{
			SetPixelDensity(FCString::Atof(*Args[0]));
		}
		Ar.Logf(TEXT("vr.oculus.PixelDensity = \"%1.2f\""), Settings->PixelDensity);
	}


	void FOculusHMD::PixelDensityMinCommandHandler(const TArray<FString>& Args, UWorld*, FOutputDevice& Ar)
	{
		CheckInGameThread();

		if (Args.Num())
		{
			Settings->PixelDensityMin = FMath::Clamp(FCString::Atof(*Args[0]), ClampPixelDensityMin, ClampPixelDensityMax);
			Settings->PixelDensityMax = FMath::Max(Settings->PixelDensityMin, Settings->PixelDensityMax);
			float NewPixelDensity = FMath::Clamp(Settings->PixelDensity, Settings->PixelDensityMin, Settings->PixelDensityMax);
			if (!FMath::IsNearlyEqual(NewPixelDensity, Settings->PixelDensity))
			{
				Settings->PixelDensity = NewPixelDensity;
			}
		}
		Ar.Logf(TEXT("vr.oculus.PixelDensity.min = \"%1.2f\""), Settings->PixelDensityMin);
	}


	void FOculusHMD::PixelDensityMaxCommandHandler(const TArray<FString>& Args, UWorld*, FOutputDevice& Ar)
	{
		CheckInGameThread();

		if (Args.Num())
		{
			Settings->PixelDensityMax = FMath::Clamp(FCString::Atof(*Args[0]), ClampPixelDensityMin, ClampPixelDensityMax);
			Settings->PixelDensityMin = FMath::Min(Settings->PixelDensityMin, Settings->PixelDensityMax);
			float NewPixelDensity = FMath::Clamp(Settings->PixelDensity, Settings->PixelDensityMin, Settings->PixelDensityMax);
			if (!FMath::IsNearlyEqual(NewPixelDensity, Settings->PixelDensity))
			{
				Settings->PixelDensity = NewPixelDensity;
			}
		}
		Ar.Logf(TEXT("vr.oculus.PixelDensity.max = \"%1.2f\""), Settings->PixelDensityMax);
	}


	void FOculusHMD::PixelDensityAdaptiveCommandHandler(const TArray<FString>& Args, UWorld*, FOutputDevice& Ar)
	{
		CheckInGameThread();

		BOOLEAN_COMMAND_HANDLER_BODY(TEXT("vr.oculus.PixelDensity.adaptive"), Settings->bPixelDensityAdaptive);
	}


	void FOculusHMD::HQBufferCommandHandler(const TArray<FString>& Args, UWorld*, FOutputDevice& Ar)
	{
		CheckInGameThread();

		BOOLEAN_COMMAND_HANDLER_BODY(TEXT("vr.oculus.bHQBuffer"), Settings->Flags.bHQBuffer);
	}


	void FOculusHMD::HQDistortionCommandHandler(const TArray<FString>& Args, UWorld*, FOutputDevice& Ar)
	{
		CheckInGameThread();

		BOOLEAN_COMMAND_HANDLER_BODY(TEXT("vr.oculus.bHQDistortion"), Settings->Flags.bHQDistortion);
	}

	void FOculusHMD::ShowGlobalMenuCommandHandler(const TArray<FString>& Args, UWorld* World, FOutputDevice& Ar)
<<<<<<< HEAD
	{
		CheckInGameThread();

		if (!OVRP_SUCCESS(ovrp_ShowSystemUI2(ovrpUI::ovrpUI_GlobalMenu)))
		{
			Ar.Logf(TEXT("Could not show platform menu"));
		}
	}

	void FOculusHMD::ShowQuitMenuCommandHandler(const TArray<FString>& Args, UWorld* World, FOutputDevice& Ar)
	{
		CheckInGameThread();

		if (!OVRP_SUCCESS(ovrp_ShowSystemUI2(ovrpUI::ovrpUI_ConfirmQuit)))
		{
			Ar.Logf(TEXT("Could not show platform menu"));
		}
	}

#if !UE_BUILD_SHIPPING
	void FOculusHMD::UpdateOnGameThreadCommandHandler(const TArray<FString>& Args, UWorld* World, FOutputDevice& Ar)
=======
>>>>>>> 9f6ccf49
	{
		CheckInGameThread();

		if (!OVRP_SUCCESS(ovrp_ShowSystemUI2(ovrpUI::ovrpUI_GlobalMenu)))
		{
			Ar.Logf(TEXT("Could not show platform menu"));
		}
	}

	void FOculusHMD::ShowQuitMenuCommandHandler(const TArray<FString>& Args, UWorld* World, FOutputDevice& Ar)
	{
		CheckInGameThread();

		if (!OVRP_SUCCESS(ovrp_ShowSystemUI2(ovrpUI::ovrpUI_ConfirmQuit)))
		{
			Ar.Logf(TEXT("Could not show platform menu"));
		}
	}

#if !UE_BUILD_SHIPPING
	void FOculusHMD::EnforceHeadTrackingCommandHandler(const TArray<FString>& Args, UWorld* World, FOutputDevice& Ar)
	{
		CheckInGameThread();

		bool bOldValue = Settings->Flags.bHeadTrackingEnforced;

		if (Args.Num() > 0)
		{
			Settings->Flags.bHeadTrackingEnforced = Args[0].Equals(TEXT("toggle"), ESearchCase::IgnoreCase) ? !Settings->Flags.bHeadTrackingEnforced : FCString::ToBool(*Args[0]);
			if (!Settings->Flags.bHeadTrackingEnforced)
			{
				ResetControlRotation();
			}
		}

		Ar.Logf(TEXT("Enforced head tracking is %s"), Settings->Flags.bHeadTrackingEnforced ? TEXT("on") : TEXT("off"));

		if (!bOldValue && Settings->Flags.bHeadTrackingEnforced)
		{
			InitDevice();
		}
	}


	void FOculusHMD::StatsCommandHandler(const TArray<FString>& Args, UWorld*, FOutputDevice& Ar)
	{
		CheckInGameThread();

		BOOLEAN_COMMAND_HANDLER_BODY(TEXT("vr.oculus.Debug.bShowStats"), Settings->Flags.bShowStats);
	}


	void FOculusHMD::ShowSettingsCommandHandler(const TArray<FString>& Args, UWorld* World, FOutputDevice& Ar)
	{
		Ar.Logf(TEXT("stereo ipd=%.4f\n nearPlane=%.4f farPlane=%.4f"), GetInterpupillaryDistance(),
			(Settings->NearClippingPlane) ? Settings->NearClippingPlane : GNearClippingPlane, Settings->FarClippingPlane);
	}


	void FOculusHMD::IPDCommandHandler(const TArray<FString>& Args, UWorld* World, FOutputDevice& Ar)
	{
		if (Args.Num() > 0)
		{
			SetInterpupillaryDistance(FCString::Atof(*Args[0]));
		}
		Ar.Logf(TEXT("vr.oculus.Debug.IPD = %f"), GetInterpupillaryDistance());
	}


	void FOculusHMD::FCPCommandHandler(const TArray<FString>& Args, UWorld* World, FOutputDevice& Ar)
	{
		if (Args.Num() > 0)
		{
			Settings->FarClippingPlane = FCString::Atof(*Args[0]);
			Settings->Flags.bClippingPlanesOverride = true;
		}
		Ar.Logf(TEXT("vr.oculus.Debug.FCP = %f"), Settings->FarClippingPlane);
	}


	void FOculusHMD::NCPCommandHandler(const TArray<FString>& Args, UWorld* World, FOutputDevice& Ar)
	{
		if (Args.Num() > 0)
		{
			Settings->NearClippingPlane = FCString::Atof(*Args[0]);
			Settings->Flags.bClippingPlanesOverride = true;
		}
		Ar.Logf(TEXT("vr.oculus.Debug.NCP = %f"), (Settings->NearClippingPlane) ? Settings->NearClippingPlane : GNearClippingPlane);
	}
#endif // !UE_BUILD_SHIPPING


	/**
	Clutch to support setting the r.ScreenPercentage and make the equivalent change to PixelDensity

	As we don't want to default to 100%, we ignore the value if the flags indicate the value is set by the constructor or scalability settings.
	*/
	void FOculusHMD::CVarSinkHandler()
	{
		CheckInGameThread();

		if (GEngine && GEngine->XRSystem.IsValid())
		{
			IHeadMountedDisplay* HMDDevice = GEngine->XRSystem->GetHMDDevice();
			if (HMDDevice && HMDDevice->GetHMDDeviceType() == EHMDDeviceType::DT_OculusRift)
			{
				FOculusHMD* OculusHMD = static_cast<FOculusHMD*>(HMDDevice);
				OculusHMD->Settings->UpdatePixelDensityFromScreenPercentage();
			}
		}
	}

	FAutoConsoleVariableSink FOculusHMD::CVarSink(FConsoleCommandDelegate::CreateStatic(&FOculusHMD::CVarSinkHandler));


	void FOculusHMD::LoadFromIni()
	{
		const TCHAR* OculusSettings = TEXT("Oculus.Settings");
		bool v;
		float f;
		FVector vec;

		// Handling of old (deprecated) GearVR settings
		// @TODO: Remove GearVR deprecation handling in 4.18+
		{
			const TCHAR* OldGearVRSettings = TEXT("GearVR.Settings");

			if (GConfig->GetBool(OldGearVRSettings, TEXT("bChromaAbCorrectionEnabled"), v, GEngineIni))
			{
				Settings->Flags.bChromaAbCorrectionEnabled = v;
				UE_LOG(LogHMD, Warning, TEXT("Deprecated config setting: 'bChromaAbCorrectionEnabled' in [GearVR.Settings] has been deprecated. This setting has been merged with its conterpart in [Oculus.Settings] (which will override this value if it's set). Please make sure to acount for this change and then remove all [GearVR.Settings] from your config file."));
			}

			if (GConfig->GetBool(OldGearVRSettings, TEXT("bOverrideIPD"), v, GEngineIni) || GConfig->GetBool(OculusSettings, TEXT("bOverrideIPD"), v, GEngineIni))
			{
				UE_LOG(LogHMD, Warning, TEXT("Removed config setting: 'bOverrideIPD' config variable has been removed completely. Now, only in non-shipping builds, if you set the 'IPD' config variable then the IPD will automatically be overridden."));
			}
<<<<<<< HEAD
			// other GearVR settings that have been removed entirely: 
=======
			// other GearVR settings that have been removed entirely:
>>>>>>> 9f6ccf49
			//    "CpuLevel"
			//    "GpuLevel"
			//    "MinimumVsyncs"
			//    "HeadModelScale"
			//    "bOverrideFOV" + "HFOV" & "VFOV"

			if (GConfig->GetFloat(OldGearVRSettings, TEXT("IPD"), f, GEngineIni))
			{
	#if !UE_BUILD_SHIPPING
				if (ensure(!FMath::IsNaN(f)))
				{
					SetInterpupillaryDistance(FMath::Clamp(f, 0.0f, 1.0f));
				}

				UE_LOG(LogHMD, Warning, TEXT("Deprecated config setting: 'IPD' in [GearVR.Settings] has been deprecated. This setting has been merged with its conterpart in [Oculus.Settings] (which will override this value if it's set). Please make sure to acount for this change and then remove all [GearVR.Settings] from your config file."));
	#endif // #if !UE_BUILD_SHIPPING
			}

			if (GConfig->GetBool(OldGearVRSettings, TEXT("bUpdateOnRT"), v, GEngineIni))
			{
				Settings->Flags.bUpdateOnRT = v;
				UE_LOG(LogHMD, Warning, TEXT("Deprecated config setting: 'bUpdateOnRT' in [GearVR.Settings] has been deprecated. This setting has been merged with its conterpart in [Oculus.Settings] (which will override this value if it's set). Please make sure to acount for this change and then remove all [GearVR.Settings] from your config file."));
			}
			if (GConfig->GetFloat(OldGearVRSettings, TEXT("FarClippingPlane"), f, GEngineIni))
			{
				if (ensure(!FMath::IsNaN(f)))
				{
					Settings->FarClippingPlane = FMath::Max(f, 0.0f);
				}
				UE_LOG(LogHMD, Warning, TEXT("Deprecated config setting: 'FarClippingPlane' in [GearVR.Settings] has been deprecated. This setting has been merged with its conterpart in [Oculus.Settings] (which will override this value if it's set). Please make sure to acount for this change and then remove all [GearVR.Settings] from your config file."));
			}
			if (GConfig->GetFloat(OldGearVRSettings, TEXT("NearClippingPlane"), f, GEngineIni))
			{
				if (ensure(!FMath::IsNaN(f)))
				{
					Settings->NearClippingPlane = FMath::Max(f, 0.0f);
				}
				UE_LOG(LogHMD, Warning, TEXT("Deprecated config setting: 'NearClippingPlane' in [GearVR.Settings] has been deprecated. This setting has been merged with its conterpart in [Oculus.Settings] (which will override this value if it's set). Please make sure to acount for this change and then remove all [GearVR.Settings] from your config file."));
			}
		}

		if (GConfig->GetBool(OculusSettings, TEXT("bChromaAbCorrectionEnabled"), v, GEngineIni))
		{
			Settings->Flags.bChromaAbCorrectionEnabled = v;
		}
#if !UE_BUILD_SHIPPING
		if (GConfig->GetFloat(OculusSettings, TEXT("IPD"), f, GEngineIni))
		{
			check(!FMath::IsNaN(f));
			SetInterpupillaryDistance(FMath::Clamp(f, 0.0f, 1.0f));
		}
#endif // #if !UE_BUILD_SHIPPING
		if (GConfig->GetFloat(OculusSettings, TEXT("PixelDensityMax"), f, GEngineIni))
		{
			check(!FMath::IsNaN(f));
			Settings->PixelDensityMax = FMath::Clamp(f, ClampPixelDensityMin, ClampPixelDensityMax);
		}
		if (GConfig->GetFloat(OculusSettings, TEXT("PixelDensityMin"), f, GEngineIni))
		{
			check(!FMath::IsNaN(f));
			Settings->PixelDensityMin = FMath::Clamp(f, ClampPixelDensityMin, ClampPixelDensityMax);
		}
		if (GConfig->GetFloat(OculusSettings, TEXT("PixelDensity"), f, GEngineIni))
		{
			check(!FMath::IsNaN(f));
			Settings->PixelDensity = FMath::Clamp(f, Settings->PixelDensityMin, Settings->PixelDensityMax);
		}
		if (GConfig->GetBool(OculusSettings, TEXT("bPixelDensityAdaptive"), v, GEngineIni))
		{
			Settings->bPixelDensityAdaptive = v;
		}
		if (GConfig->GetBool(OculusSettings, TEXT("bDirectMultiview"), v, GEngineIni))
		{
			Settings->Flags.bDirectMultiview = v;
		}
		if (GConfig->GetBool(OculusSettings, TEXT("bHQBuffer"), v, GEngineIni))
		{
			Settings->Flags.bHQBuffer = v;
		}
		if (GConfig->GetBool(OculusSettings, TEXT("bHQDistortion"), v, GEngineIni))
		{
			Settings->Flags.bHQDistortion = v;
		}
		if (GConfig->GetBool(OculusSettings, TEXT("bUpdateOnRT"), v, GEngineIni))
		{
			Settings->Flags.bUpdateOnRT = v;
		}
		if (GConfig->GetFloat(OculusSettings, TEXT("FarClippingPlane"), f, GEngineIni))
		{
			check(!FMath::IsNaN(f));
			Settings->FarClippingPlane = FMath::Max(f, 0.0f);
		}
		if (GConfig->GetFloat(OculusSettings, TEXT("NearClippingPlane"), f, GEngineIni))
		{
			check(!FMath::IsNaN(f));
			Settings->NearClippingPlane = FMath::Max(f, 0.0f);
		}
		if (GConfig->GetBool(OculusSettings, TEXT("bCompositeDepth"), v, GEngineIni))
		{
			Settings->Flags.bCompositeDepth = v;
		}
	}

	void FOculusHMD::SaveToIni()
	{
#if !UE_BUILD_SHIPPING
		const TCHAR* OculusSettings = TEXT("Oculus.Settings");
		GConfig->SetBool(OculusSettings, TEXT("bChromaAbCorrectionEnabled"), Settings->Flags.bChromaAbCorrectionEnabled, GEngineIni);

		// Don't save current (dynamically determined) pixel density if adaptive pixel density is currently enabled
		if (!Settings->bPixelDensityAdaptive)
		{
			GConfig->SetFloat(OculusSettings, TEXT("PixelDensity"), Settings->PixelDensity, GEngineIni);
		}
		GConfig->SetFloat(OculusSettings, TEXT("PixelDensityMin"), Settings->PixelDensityMin, GEngineIni);
		GConfig->SetFloat(OculusSettings, TEXT("PixelDensityMax"), Settings->PixelDensityMax, GEngineIni);
		GConfig->SetBool(OculusSettings, TEXT("bPixelDensityAdaptive"), Settings->bPixelDensityAdaptive, GEngineIni);

		GConfig->SetBool(OculusSettings, TEXT("bHQBuffer"), Settings->Flags.bHQBuffer, GEngineIni);
		GConfig->SetBool(OculusSettings, TEXT("bHQDistortion"), Settings->Flags.bHQDistortion, GEngineIni);

		GConfig->SetBool(OculusSettings, TEXT("bUpdateOnRT"), Settings->Flags.bUpdateOnRT, GEngineIni);

		if (Settings->Flags.bClippingPlanesOverride)
		{
			GConfig->SetFloat(OculusSettings, TEXT("FarClippingPlane"), Settings->FarClippingPlane, GEngineIni);
			GConfig->SetFloat(OculusSettings, TEXT("NearClippingPlane"), Settings->NearClippingPlane, GEngineIni);
		}
#endif // !UE_BUILD_SHIPPING
	}

	/// @endcond

} // namespace OculusHMD

#endif //OCULUS_HMD_SUPPORTED_PLATFORMS<|MERGE_RESOLUTION|>--- conflicted
+++ resolved
@@ -505,14 +505,8 @@
 			EnableStereo(false);
 			ReleaseDevice();
 
-<<<<<<< HEAD
-			UE_LOG(LogHMD, Log, TEXT("Allocating Oculus %d x %d rendertarget swapchain"), SizeX, SizeY);
-
-			const FTextureSetProxyPtr& TextureSet = EyeLayer->GetTextureSetProxy();
-=======
 			FApp::SetUseVRFocus(false);
 			FApp::SetHasVRFocus(false);
->>>>>>> 9f6ccf49
 
 			if (Splash.IsValid())
 			{
@@ -1337,39 +1331,11 @@
 					return true;
 				}
 			}
-<<<<<<< HEAD
-
-			UpdateHMDWornState();
-
-			// Update tracking
-			ovrp_Update3(ovrpStep_Game, Frame->FrameNumber, 0.0);
-
-			// Update poses for frame
-			UpdatePose();
-=======
->>>>>>> 9f6ccf49
 		}
 
 		return false;
 	}
 
-	void FOculusHMD::UpdateHMDWornState()
-	{
-		const EHMDWornState::Type NewHMDWornState = GetHMDWornState();
-
-		if (NewHMDWornState != HMDWornState)
-		{
-			HMDWornState = NewHMDWornState;
-			if (HMDWornState == EHMDWornState::Worn)
-			{
-				FCoreDelegates::VRHeadsetPutOnHead.Broadcast();
-			}
-			else if (HMDWornState == EHMDWornState::NotWorn)
-			{
-				FCoreDelegates::VRHeadsetRemovedFromHead.Broadcast();
-			}
-		}
-	}
 
 	bool FOculusHMD::AllocateRenderTargetTexture(uint32 Index, uint32 SizeX, uint32 SizeY, uint8 Format, uint32 NumMips, uint32 InTexFlags, uint32 InTargetableTextureFlags, FTexture2DRHIRef& OutTargetableTexture, FTexture2DRHIRef& OutShaderResourceTexture, uint32 NumSamples)
 	{
@@ -1597,15 +1563,6 @@
 
 				FTransform Translation(FVector(5.0f, 0.0f, 0.0f));
 
-<<<<<<< HEAD
-				FQuat HeadOrientation = FQuat::Identity;
-				// it's possible for the user to call ShowSplash before the first OnStartGameFrame (from BeginPlay for example)
-				// in that scenario, we don't have a valid head pose yet, so use the identity (the rot will be updated later anyways)
-				if (FGameFrame* CurrentFrame = GetFrame())
-				{
-					HeadOrientation = CurrentFrame->GameHeadPose.Orientation;
-				}
-=======
 				// it's possible for the user to call ShowSplash before the first OnStartGameFrame (from BeginPlay for example)
 				// in that scenario, we don't have a valid head pose yet, so use the identity (the rot will be updated later anyways)
 				FQuat HeadOrientation = FQuat::Identity;
@@ -1613,7 +1570,6 @@
 
 				GetCurrentPose(HMDDeviceId, HeadOrientation, HeadPosition);
 
->>>>>>> 9f6ccf49
 				FRotator Rotation(HeadOrientation);
 				Rotation.Pitch = 0.0f;
 				Rotation.Roll = 0.0f;
@@ -2440,8 +2396,6 @@
 		static const auto ScreenPercentageCVar = IConsoleManager::Get().FindTConsoleVariableDataFloat(TEXT("r.ScreenPercentage"));
 		ovrp_GetSystemDisplayFrequency2(&Settings->VsyncToNextVsync);
 	}
-<<<<<<< HEAD
-=======
 
 
 	void FOculusHMD::InitializeEyeLayer_RenderThread(FRHICommandListImmediate& RHICmdList)
@@ -2625,7 +2579,6 @@
 
 			Str = FString::Printf(TEXT("W-to-m scale: %.2f uu/m"), GetWorldToMetersScale());
 			InCanvas->Canvas->DrawShadowedString(X, Y, *Str, Font, TextColor);
->>>>>>> 9f6ccf49
 
 			ovrpAppLatencyTimings AppLatencyTimings;
 			if (OVRP_SUCCESS(ovrp_GetAppLatencyTimings2(&AppLatencyTimings)))
@@ -2675,18 +2628,6 @@
 		return false;
 	}
 
-<<<<<<< HEAD
-	bool FOculusHMD::IsHMDActive() const
-	{
-		if (FOculusHMDModule::Get().IsOVRPluginAvailable())
-		{
-			return ovrp_GetInitialized() != ovrpBool_False;
-		}
-		return false;
-	}
-
-=======
->>>>>>> 9f6ccf49
 	float FOculusHMD::GetWorldToMetersScale() const
 	{
 		CheckInGameThread();
@@ -3346,30 +3287,6 @@
 	}
 
 	void FOculusHMD::ShowGlobalMenuCommandHandler(const TArray<FString>& Args, UWorld* World, FOutputDevice& Ar)
-<<<<<<< HEAD
-	{
-		CheckInGameThread();
-
-		if (!OVRP_SUCCESS(ovrp_ShowSystemUI2(ovrpUI::ovrpUI_GlobalMenu)))
-		{
-			Ar.Logf(TEXT("Could not show platform menu"));
-		}
-	}
-
-	void FOculusHMD::ShowQuitMenuCommandHandler(const TArray<FString>& Args, UWorld* World, FOutputDevice& Ar)
-	{
-		CheckInGameThread();
-
-		if (!OVRP_SUCCESS(ovrp_ShowSystemUI2(ovrpUI::ovrpUI_ConfirmQuit)))
-		{
-			Ar.Logf(TEXT("Could not show platform menu"));
-		}
-	}
-
-#if !UE_BUILD_SHIPPING
-	void FOculusHMD::UpdateOnGameThreadCommandHandler(const TArray<FString>& Args, UWorld* World, FOutputDevice& Ar)
-=======
->>>>>>> 9f6ccf49
 	{
 		CheckInGameThread();
 
@@ -3507,11 +3424,7 @@
 			{
 				UE_LOG(LogHMD, Warning, TEXT("Removed config setting: 'bOverrideIPD' config variable has been removed completely. Now, only in non-shipping builds, if you set the 'IPD' config variable then the IPD will automatically be overridden."));
 			}
-<<<<<<< HEAD
-			// other GearVR settings that have been removed entirely: 
-=======
 			// other GearVR settings that have been removed entirely:
->>>>>>> 9f6ccf49
 			//    "CpuLevel"
 			//    "GpuLevel"
 			//    "MinimumVsyncs"
