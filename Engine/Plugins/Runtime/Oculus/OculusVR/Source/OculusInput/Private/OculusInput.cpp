// Copyright 1998-2018 Epic Games, Inc. All Rights Reserved.

#include "OculusInput.h"

#if OCULUS_INPUT_SUPPORTED_PLATFORMS
#include "OculusHMD.h"
#include "Misc/CoreDelegates.h"
#include "Features/IModularFeatures.h"

#define OVR_DEBUG_LOGGING 0

#define LOCTEXT_NAMESPACE "OculusInput"

namespace OculusInput
{

const FKey FOculusKey::OculusTouch_Left_Thumbstick("OculusTouch_Left_Thumbstick");
const FKey FOculusKey::OculusTouch_Left_Trigger("OculusTouch_Left_Trigger");
const FKey FOculusKey::OculusTouch_Left_FaceButton1("OculusTouch_Left_FaceButton1");
const FKey FOculusKey::OculusTouch_Left_FaceButton2("OculusTouch_Left_FaceButton2");
const FKey FOculusKey::OculusTouch_Left_IndexPointing("OculusTouch_Left_IndexPointing");
const FKey FOculusKey::OculusTouch_Left_ThumbUp("OculusTouch_Left_ThumbUp");

const FKey FOculusKey::OculusTouch_Right_Thumbstick("OculusTouch_Right_Thumbstick");
const FKey FOculusKey::OculusTouch_Right_Trigger("OculusTouch_Right_Trigger");
const FKey FOculusKey::OculusTouch_Right_FaceButton1("OculusTouch_Right_FaceButton1");
const FKey FOculusKey::OculusTouch_Right_FaceButton2("OculusTouch_Right_FaceButton2");
const FKey FOculusKey::OculusTouch_Right_IndexPointing("OculusTouch_Right_IndexPointing");
const FKey FOculusKey::OculusTouch_Right_ThumbUp("OculusTouch_Right_ThumbUp");

const FKey FOculusKey::OculusRemote_DPad_Down("OculusRemote_DPad_Down");
const FKey FOculusKey::OculusRemote_DPad_Up("OculusRemote_DPad_Up");
const FKey FOculusKey::OculusRemote_DPad_Left("OculusRemote_DPad_Left");
const FKey FOculusKey::OculusRemote_DPad_Right("OculusRemote_DPad_Right");
const FKey FOculusKey::OculusRemote_Enter("OculusRemote_Enter");
const FKey FOculusKey::OculusRemote_Back("OculusRemote_Back");
const FKey FOculusKey::OculusRemote_VolumeUp("OculusRemote_VolumeUp");
const FKey FOculusKey::OculusRemote_VolumeDown("OculusRemote_VolumeDown");
const FKey FOculusKey::OculusRemote_Home("OculusRemote_Home");

const FKey FOculusKey::OculusTouchpad_Touchpad("OculusTouchpad_Touchpad");
const FKey FOculusKey::OculusTouchpad_Touchpad_X("OculusTouchpad_Touchpad_X");
const FKey FOculusKey::OculusTouchpad_Touchpad_Y("OculusTouchpad_Touchpad_Y");
const FKey FOculusKey::OculusTouchpad_Back("OculusTouchpad_Back");

const FOculusKeyNames::Type FOculusKeyNames::OculusTouch_Left_Thumbstick("OculusTouch_Left_Thumbstick");
const FOculusKeyNames::Type FOculusKeyNames::OculusTouch_Left_Trigger("OculusTouch_Left_Trigger");
const FOculusKeyNames::Type FOculusKeyNames::OculusTouch_Left_FaceButton1("OculusTouch_Left_FaceButton1");
const FOculusKeyNames::Type FOculusKeyNames::OculusTouch_Left_FaceButton2("OculusTouch_Left_FaceButton2");
const FOculusKeyNames::Type FOculusKeyNames::OculusTouch_Left_IndexPointing("OculusTouch_Left_IndexPointing");
const FOculusKeyNames::Type FOculusKeyNames::OculusTouch_Left_ThumbUp("OculusTouch_Left_ThumbUp");

const FOculusKeyNames::Type FOculusKeyNames::OculusTouch_Right_Thumbstick("OculusTouch_Right_Thumbstick");
const FOculusKeyNames::Type FOculusKeyNames::OculusTouch_Right_Trigger("OculusTouch_Right_Trigger");
const FOculusKeyNames::Type FOculusKeyNames::OculusTouch_Right_FaceButton1("OculusTouch_Right_FaceButton1");
const FOculusKeyNames::Type FOculusKeyNames::OculusTouch_Right_FaceButton2("OculusTouch_Right_FaceButton2");
const FOculusKeyNames::Type FOculusKeyNames::OculusTouch_Right_IndexPointing("OculusTouch_Right_IndexPointing");
const FOculusKeyNames::Type FOculusKeyNames::OculusTouch_Right_ThumbUp("OculusTouch_Right_ThumbUp");

const FOculusKeyNames::Type FOculusKeyNames::OculusRemote_DPad_Down("OculusRemote_DPad_Down");
const FOculusKeyNames::Type FOculusKeyNames::OculusRemote_DPad_Up("OculusRemote_DPad_Up");
const FOculusKeyNames::Type FOculusKeyNames::OculusRemote_DPad_Left("OculusRemote_DPad_Left");
const FOculusKeyNames::Type FOculusKeyNames::OculusRemote_DPad_Right("OculusRemote_DPad_Right");
const FOculusKeyNames::Type FOculusKeyNames::OculusRemote_Enter("OculusRemote_Enter");
const FOculusKeyNames::Type FOculusKeyNames::OculusRemote_Back("OculusRemote_Back");
const FOculusKeyNames::Type FOculusKeyNames::OculusRemote_VolumeUp("OculusRemote_VolumeUp");
const FOculusKeyNames::Type FOculusKeyNames::OculusRemote_VolumeDown("OculusRemote_VolumeDown");
const FOculusKeyNames::Type FOculusKeyNames::OculusRemote_Home("OculusRemote_Home");

const FOculusKeyNames::Type FOculusKeyNames::OculusTouchpad_Touchpad("OculusTouchpad_Touchpad");
const FOculusKeyNames::Type FOculusKeyNames::OculusTouchpad_Touchpad_X("OculusTouchpad_Touchpad_X");
const FOculusKeyNames::Type FOculusKeyNames::OculusTouchpad_Touchpad_Y("OculusTouchpad_Touchpad_Y");
const FOculusKeyNames::Type FOculusKeyNames::OculusTouchpad_Back("OculusTouchpad_Back");

/** Threshold for treating trigger pulls as button presses, from 0.0 to 1.0 */
float FOculusInput::TriggerThreshold = 0.8f;

/** Are Remote keys mapped to gamepad or not. */
bool FOculusInput::bRemoteKeysMappedToGamepad = true;

FOculusInput::FOculusInput( const TSharedRef< FGenericApplicationMessageHandler >& InMessageHandler )
	: OVRPluginHandle(nullptr)
	, MessageHandler( InMessageHandler )
	, ControllerPairs()
{
	// take care of backward compatibility of Remote with Gamepad 
	if (bRemoteKeysMappedToGamepad)
	{
		Remote.ReinitButtonsForGamepadCompat();
	}

	OVRPluginHandle = FOculusHMDModule::GetOVRPluginHandle();

	FOculusTouchControllerPair& ControllerPair = *new(ControllerPairs) FOculusTouchControllerPair();

	// @todo: Unreal controller index should be assigned to us by the engine to ensure we don't contest with other devices
	ControllerPair.UnrealControllerIndex = 0; //???? NextUnrealControllerIndex++;

	IModularFeatures::Get().RegisterModularFeature( GetModularFeatureName(), this );

	UE_LOG(LogOcInput, Log, TEXT("OculusInput is initialized"));
}


FOculusInput::~FOculusInput()
{
	IModularFeatures::Get().UnregisterModularFeature( GetModularFeatureName(), this );

	if (OVRPluginHandle)
	{
		FPlatformProcess::FreeDllHandle(OVRPluginHandle);
		OVRPluginHandle = nullptr;
	}
}

void FOculusInput::PreInit()
{
	// Load the config, even if we failed to initialize a controller
	LoadConfig();

	// Register the FKeys
	EKeys::AddKey(FKeyDetails(FOculusKey::OculusTouch_Left_Thumbstick, LOCTEXT("OculusTouch_Left_Thumbstick", "Oculus Touch (L) Thumbstick CapTouch"), FKeyDetails::GamepadKey | FKeyDetails::FloatAxis));
	EKeys::AddKey(FKeyDetails(FOculusKey::OculusTouch_Left_FaceButton1, LOCTEXT("OculusTouch_Left_FaceButton1", "Oculus Touch (L) X Button CapTouch"), FKeyDetails::GamepadKey | FKeyDetails::FloatAxis));
	EKeys::AddKey(FKeyDetails(FOculusKey::OculusTouch_Left_Trigger, LOCTEXT("OculusTouch_Left_Trigger", "Oculus Touch (L) Trigger CapTouch"), FKeyDetails::GamepadKey | FKeyDetails::FloatAxis));
	EKeys::AddKey(FKeyDetails(FOculusKey::OculusTouch_Left_FaceButton2, LOCTEXT("OculusTouch_Left_FaceButton2", "Oculus Touch (L) Y Button CapTouch"), FKeyDetails::GamepadKey | FKeyDetails::FloatAxis));
	EKeys::AddKey(FKeyDetails(FOculusKey::OculusTouch_Left_IndexPointing, LOCTEXT("OculusTouch_Left_IndexPointing", "Oculus Touch (L) Pointing CapTouch"), FKeyDetails::GamepadKey | FKeyDetails::FloatAxis));
	EKeys::AddKey(FKeyDetails(FOculusKey::OculusTouch_Left_ThumbUp, LOCTEXT("OculusTouch_Left_ThumbUp", "Oculus Touch (L) Thumb Up CapTouch"), FKeyDetails::GamepadKey | FKeyDetails::FloatAxis));

	EKeys::AddKey(FKeyDetails(FOculusKey::OculusTouch_Right_Thumbstick, LOCTEXT("OculusTouch_Right_Thumbstick", "Oculus Touch (R) Thumbstick CapTouch"), FKeyDetails::GamepadKey | FKeyDetails::FloatAxis));
	EKeys::AddKey(FKeyDetails(FOculusKey::OculusTouch_Right_FaceButton1, LOCTEXT("OculusTouch_Right_FaceButton1", "Oculus Touch (R) A Button CapTouch"), FKeyDetails::GamepadKey | FKeyDetails::FloatAxis));
	EKeys::AddKey(FKeyDetails(FOculusKey::OculusTouch_Right_Trigger, LOCTEXT("OculusTouch_Right_Trigger", "Oculus Touch (R) Trigger CapTouch"), FKeyDetails::GamepadKey | FKeyDetails::FloatAxis));
	EKeys::AddKey(FKeyDetails(FOculusKey::OculusTouch_Right_FaceButton2, LOCTEXT("OculusTouch_Right_FaceButton2", "Oculus Touch (R) B Button CapTouch"), FKeyDetails::GamepadKey | FKeyDetails::FloatAxis));
	EKeys::AddKey(FKeyDetails(FOculusKey::OculusTouch_Right_IndexPointing, LOCTEXT("OculusTouch_Right_IndexPointing", "Oculus Touch (R) Pointing CapTouch"), FKeyDetails::GamepadKey | FKeyDetails::FloatAxis));
	EKeys::AddKey(FKeyDetails(FOculusKey::OculusTouch_Right_ThumbUp, LOCTEXT("OculusTouch_Right_ThumbUp", "Oculus Touch (R) Thumb Up CapTouch"), FKeyDetails::GamepadKey | FKeyDetails::FloatAxis));

	EKeys::AddKey(FKeyDetails(FOculusKey::OculusRemote_DPad_Up, LOCTEXT("OculusRemote_DPad_Up", "Oculus Remote D-pad Up"), FKeyDetails::GamepadKey));
	EKeys::AddKey(FKeyDetails(FOculusKey::OculusRemote_DPad_Down, LOCTEXT("OculusRemote_DPad_Down", "Oculus Remote D-pad Down"), FKeyDetails::GamepadKey));
	EKeys::AddKey(FKeyDetails(FOculusKey::OculusRemote_DPad_Left, LOCTEXT("OculusRemote_DPad_Left", "Oculus Remote D-pad Left"), FKeyDetails::GamepadKey));
	EKeys::AddKey(FKeyDetails(FOculusKey::OculusRemote_DPad_Right, LOCTEXT("OculusRemote_DPad_Right", "Oculus Remote D-pad Right"), FKeyDetails::GamepadKey));

	EKeys::AddKey(FKeyDetails(FOculusKey::OculusRemote_Enter, LOCTEXT("OculusRemote_Enter", "Oculus Remote Enter"), FKeyDetails::GamepadKey));
	EKeys::AddKey(FKeyDetails(FOculusKey::OculusRemote_Back, LOCTEXT("OculusRemote_Back", "Oculus Remote Back"), FKeyDetails::GamepadKey));

	EKeys::AddKey(FKeyDetails(FOculusKey::OculusRemote_VolumeUp, LOCTEXT("OculusRemote_VolumeUp", "Oculus Remote Volume Up"), FKeyDetails::GamepadKey));
	EKeys::AddKey(FKeyDetails(FOculusKey::OculusRemote_VolumeDown, LOCTEXT("OculusRemote_VolumeDown", "Oculus Remote Volume Down"), FKeyDetails::GamepadKey));
	EKeys::AddKey(FKeyDetails(FOculusKey::OculusRemote_Home, LOCTEXT("OculusRemote_Home", "Oculus Remote Home"), FKeyDetails::GamepadKey));

	EKeys::AddKey(FKeyDetails(FOculusKey::OculusTouchpad_Touchpad, LOCTEXT("OculusTouchpad_Touchpad", "Oculus Touchpad Button"), FKeyDetails::GamepadKey));
	EKeys::AddKey(FKeyDetails(FOculusKey::OculusTouchpad_Touchpad_X, LOCTEXT("OculusTouchpad_Touchpad_X", "Oculus Touchpad X-Axis"), FKeyDetails::GamepadKey | FKeyDetails::FloatAxis));
	EKeys::AddKey(FKeyDetails(FOculusKey::OculusTouchpad_Touchpad_Y, LOCTEXT("OculusTouchpad_Touchpad_Y", "Oculus Touchpad Y-Axis"), FKeyDetails::GamepadKey | FKeyDetails::FloatAxis));
	EKeys::AddKey(FKeyDetails(FOculusKey::OculusTouchpad_Back, LOCTEXT("OculusTouchpad_Back", "Oculus Touchpad Back"), FKeyDetails::GamepadKey));

	UE_LOG(LogOcInput, Log, TEXT("OculusInput pre-init called"));
}

void FOculusInput::LoadConfig()
{
	const TCHAR* OculusTouchSettings = TEXT("OculusTouch.Settings");
	float ConfigThreshold = TriggerThreshold;

	if (GConfig->GetFloat(OculusTouchSettings, TEXT("TriggerThreshold"), ConfigThreshold, GEngineIni))
	{
		TriggerThreshold = ConfigThreshold;
	}

	const TCHAR* OculusRemoteSettings = TEXT("OculusRemote.Settings");
	bool b;
	if (GConfig->GetBool(OculusRemoteSettings, TEXT("bRemoteKeysMappedToGamepad"), b, GEngineIni))
	{
		bRemoteKeysMappedToGamepad = b;
	}
}

void FOculusInput::Tick( float DeltaTime )
{
	// Nothing to do when ticking, for now.  SendControllerEvents() handles everything.
}


void FOculusInput::SendControllerEvents()
{
	const double CurrentTime = FPlatformTime::Seconds();

	// @todo: Should be made configurable and unified with other controllers handling of repeat
	const float InitialButtonRepeatDelay = 0.2f;
	const float ButtonRepeatDelay = 0.1f;
	const float AnalogButtonPressThreshold = TriggerThreshold;

	if(IOculusHMDModule::IsAvailable() && ovrp_GetInitialized() && FApp::HasVRFocus())
	{
		if (MessageHandler.IsValid())
		{
			OculusHMD::FOculusHMD* OculusHMD = static_cast<OculusHMD::FOculusHMD*>(GEngine->XRSystem->GetHMDDevice());
			ovrp_Update3(ovrpStep_Render, OculusHMD->GetNextFrameNumber(), 0.0);

			ovrpControllerState4 OvrpControllerState;
			
			if (OVRP_SUCCESS(ovrp_GetControllerState4(ovrpController_Remote, &OvrpControllerState)) &&
				OvrpControllerState.ConnectedControllerTypes == ovrpController_Remote)
			{
				for (int32 ButtonIndex = 0; ButtonIndex < (int32)EOculusRemoteControllerButton::TotalButtonCount; ++ButtonIndex)
				{
					FOculusButtonState& ButtonState = Remote.Buttons[ButtonIndex];
					check(!ButtonState.Key.IsNone()); // is button's name initialized?

					// Determine if the button is pressed down
					bool bButtonPressed = false;
					switch ((EOculusRemoteControllerButton)ButtonIndex)
					{
					case EOculusRemoteControllerButton::DPad_Up:
						bButtonPressed = (OvrpControllerState.Buttons & ovrpButton_Up) != 0;
						break;

					case EOculusRemoteControllerButton::DPad_Down:
						bButtonPressed = (OvrpControllerState.Buttons & ovrpButton_Down) != 0;
						break;

					case EOculusRemoteControllerButton::DPad_Left:
						bButtonPressed = (OvrpControllerState.Buttons & ovrpButton_Left) != 0;
						break;

					case EOculusRemoteControllerButton::DPad_Right:
						bButtonPressed = (OvrpControllerState.Buttons & ovrpButton_Right) != 0;
						break;

					case EOculusRemoteControllerButton::Enter:
						bButtonPressed = (OvrpControllerState.Buttons & ovrpButton_Start) != 0;
						break;

					case EOculusRemoteControllerButton::Back:
						bButtonPressed = (OvrpControllerState.Buttons & ovrpButton_Back) != 0;
						break;

					case EOculusRemoteControllerButton::VolumeUp:
						#ifdef SUPPORT_INTERNAL_BUTTONS
						bButtonPressed = (OvrpControllerState.Buttons & ovrpButton_VolUp) != 0;
						#endif
						break;

					case EOculusRemoteControllerButton::VolumeDown:
						#ifdef SUPPORT_INTERNAL_BUTTONS
						bButtonPressed = (OvrpControllerState.Buttons & ovrpButton_VolDown) != 0;
						#endif
						break;

					case EOculusRemoteControllerButton::Home:
						#ifdef SUPPORT_INTERNAL_BUTTONS
						bButtonPressed = (OvrpControllerState.Buttons & ovrpButton_Home) != 0;
						#endif
						break;

					default:
						check(0); // unhandled button, shouldn't happen
						break;
					}

					// Update button state
					if (bButtonPressed != ButtonState.bIsPressed)
					{
						const bool bIsRepeat = false;

						ButtonState.bIsPressed = bButtonPressed;
						if (ButtonState.bIsPressed)
						{
							MessageHandler->OnControllerButtonPressed(ButtonState.Key, 0, bIsRepeat);

							// Set the timer for the first repeat
							ButtonState.NextRepeatTime = CurrentTime + ButtonRepeatDelay;
						}
						else
						{
							MessageHandler->OnControllerButtonReleased(ButtonState.Key, 0, bIsRepeat);
						}
					}

					// Apply key repeat, if its time for that
					if (ButtonState.bIsPressed && ButtonState.NextRepeatTime <= CurrentTime)
					{
						const bool bIsRepeat = true;
						MessageHandler->OnControllerButtonPressed(ButtonState.Key, 0, bIsRepeat);

						// Set the timer for the next repeat
						ButtonState.NextRepeatTime = CurrentTime + ButtonRepeatDelay;
					}
				}
			}

			if (OVRP_SUCCESS(ovrp_GetControllerState4(ovrpController_Touchpad, &OvrpControllerState)) && OvrpControllerState.ConnectedControllerTypes == ovrpController_Touchpad)
			{
				ovrpVector2f ThumbstickValue = OvrpControllerState.Touchpad[0];
<<<<<<< HEAD
=======
				UE_LOG(LogOcInput, Log, TEXT("Get touchpad main with data %f %f"), ThumbstickValue.x, ThumbstickValue.y);
>>>>>>> 0e4c51e1

				if (ThumbstickValue.x != Touchpad.TouchpadPosition.X)
				{
					Touchpad.TouchpadPosition.X = ThumbstickValue.x;
					MessageHandler->OnControllerAnalog(FOculusKeyNames::OculusTouchpad_Touchpad_X, 0, Touchpad.TouchpadPosition.X);
				}

				if (ThumbstickValue.y != Touchpad.TouchpadPosition.Y)
				{
					Touchpad.TouchpadPosition.Y = ThumbstickValue.y;
					// we need to negate Y value to match XBox controllers
					MessageHandler->OnControllerAnalog(FOculusKeyNames::OculusTouchpad_Touchpad_Y, 0, Touchpad.TouchpadPosition.Y);
				}

				for (int32 ButtonIndex = 0; ButtonIndex < (int32)EOculusTouchpadButton::TotalButtonCount; ++ButtonIndex)
				{
					FOculusButtonState& ButtonState = Touchpad.Buttons[ButtonIndex];
					check(!ButtonState.Key.IsNone()); // is button's name initialized?

					bool bButtonPressed = false;
					switch ((EOculusTouchpadButton)ButtonIndex)
					{
					case EOculusTouchpadButton::Back:
						bButtonPressed = (OvrpControllerState.Buttons & ovrpButton_Back) != 0;
						break;

					case EOculusTouchpadButton::Touchpad:
						bButtonPressed = (OvrpControllerState.Touches & ovrpTouch_LTouchpad) != 0;
						break;

					default:
						check(0); // unhandled button, shouldn't happen
						break;
					}

					// Update button state
					if (bButtonPressed != ButtonState.bIsPressed)
					{
						const bool bIsRepeat = false;

						ButtonState.bIsPressed = bButtonPressed;
						if (ButtonState.bIsPressed)
						{
							MessageHandler->OnControllerButtonPressed(ButtonState.Key, 0, bIsRepeat);

							// Set the timer for the first repeat
							ButtonState.NextRepeatTime = CurrentTime + ButtonRepeatDelay;
						}
						else
						{
							MessageHandler->OnControllerButtonReleased(ButtonState.Key, 0, bIsRepeat);
						}
					}

					// Apply key repeat, if its time for that
					if (ButtonState.bIsPressed && ButtonState.NextRepeatTime <= CurrentTime)
					{
						const bool bIsRepeat = true;
						MessageHandler->OnControllerButtonPressed(ButtonState.Key, 0, bIsRepeat);

						// Set the timer for the next repeat
						ButtonState.NextRepeatTime = CurrentTime + ButtonRepeatDelay;
					}
				}
			}

			if (OVRP_SUCCESS(ovrp_GetControllerState4((ovrpController)(ovrpController_LTrackedRemote | ovrpController_RTrackedRemote | ovrpController_Touch), &OvrpControllerState)))
			{
				UE_CLOG(OVR_DEBUG_LOGGING, LogOcInput, Log, TEXT("SendControllerEvents: ButtonState = 0x%X"), OvrpControllerState.Buttons);
				UE_CLOG(OVR_DEBUG_LOGGING, LogOcInput, Log, TEXT("SendControllerEvents: Touches = 0x%X"), OvrpControllerState.Touches);

				for (FOculusTouchControllerPair& ControllerPair : ControllerPairs)
				{
					for( int32 HandIndex = 0; HandIndex < ARRAY_COUNT( ControllerPair.ControllerStates ); ++HandIndex )
					{
						FOculusTouchControllerState& State = ControllerPair.ControllerStates[ HandIndex ];

						bool bIsLeft = (HandIndex == (int32)EControllerHand::Left);

						bool bIsMalibuTracked = bIsLeft ? (OvrpControllerState.ConnectedControllerTypes & ovrpController_LTrackedRemote) != 0 : (OvrpControllerState.ConnectedControllerTypes & ovrpController_RTrackedRemote) != 0;
						bool bIsTouchTracked = bIsLeft ? (OvrpControllerState.ConnectedControllerTypes & ovrpController_LTouch) != 0 : (OvrpControllerState.ConnectedControllerTypes & ovrpController_RTouch) != 0;
						bool bIsCurrentlyTracked = bIsMalibuTracked || bIsTouchTracked;

						if (bIsCurrentlyTracked)
						{
							ovrpNode OvrpNode = (HandIndex == (int32)EControllerHand::Left) ? ovrpNode_HandLeft : ovrpNode_HandRight;

							State.bIsConnected = true;
							ovrpBool NodePositionTracked;
							State.bIsPositionTracked = OVRP_SUCCESS(ovrp_GetNodePositionTracked2(OvrpNode, &NodePositionTracked)) && NodePositionTracked;
							ovrpBool NodeOrientationTracked;
							State.bIsOrientationTracked = OVRP_SUCCESS(ovrp_GetNodeOrientationTracked2(OvrpNode, &NodeOrientationTracked)) && NodeOrientationTracked;

							const float OvrTriggerAxis = OvrpControllerState.IndexTrigger[HandIndex];
							const float OvrGripAxis = OvrpControllerState.HandTrigger[HandIndex];

							UE_CLOG(OVR_DEBUG_LOGGING, LogOcInput, Log, TEXT("SendControllerEvents: IndexTrigger[%d] = %f"), int(HandIndex), OvrTriggerAxis);
							UE_CLOG(OVR_DEBUG_LOGGING, LogOcInput, Log, TEXT("SendControllerEvents: HandTrigger[%d] = %f"), int(HandIndex), OvrGripAxis);
							UE_CLOG(OVR_DEBUG_LOGGING, LogOcInput, Log, TEXT("SendControllerEvents: ThumbStick[%d] = { %f, %f }"), int(HandIndex), OvrpControllerState.Thumbstick[HandIndex].x, OvrpControllerState.Thumbstick[HandIndex].y );

							if (OvrpControllerState.RecenterCount[HandIndex] != State.RecenterCount)
							{
								State.RecenterCount = OvrpControllerState.RecenterCount[HandIndex];
								FCoreDelegates::VRControllerRecentered.Broadcast();
							}
							
							if (OvrTriggerAxis != State.TriggerAxis)
							{
								State.TriggerAxis = OvrTriggerAxis;
								MessageHandler->OnControllerAnalog(bIsLeft ? FGamepadKeyNames::MotionController_Left_TriggerAxis : FGamepadKeyNames::MotionController_Right_TriggerAxis, ControllerPair.UnrealControllerIndex, State.TriggerAxis);
							}

							if (OvrGripAxis != State.GripAxis)
							{
								State.GripAxis = OvrGripAxis;
								MessageHandler->OnControllerAnalog(bIsLeft ? FGamepadKeyNames::MotionController_Left_Grip1Axis : FGamepadKeyNames::MotionController_Right_Grip1Axis, ControllerPair.UnrealControllerIndex, State.GripAxis);
							}

							ovrpVector2f ThumbstickValue = bIsMalibuTracked ? OvrpControllerState.Touchpad[HandIndex] : OvrpControllerState.Thumbstick[HandIndex];

							if (ThumbstickValue.x != State.ThumbstickAxes.X)
							{
								State.ThumbstickAxes.X = ThumbstickValue.x;
								MessageHandler->OnControllerAnalog(bIsLeft ? FGamepadKeyNames::MotionController_Left_Thumbstick_X : FGamepadKeyNames::MotionController_Right_Thumbstick_X, ControllerPair.UnrealControllerIndex, State.ThumbstickAxes.X);
							}

							if (ThumbstickValue.y != State.ThumbstickAxes.Y)
							{
								State.ThumbstickAxes.Y = ThumbstickValue.y;
								// we need to negate Y value to match XBox controllers
								MessageHandler->OnControllerAnalog(bIsLeft ? FGamepadKeyNames::MotionController_Left_Thumbstick_Y : FGamepadKeyNames::MotionController_Right_Thumbstick_Y, ControllerPair.UnrealControllerIndex, -State.ThumbstickAxes.Y);
							}

							for (int32 ButtonIndex = 0; ButtonIndex < (int32)EOculusTouchControllerButton::TotalButtonCount; ++ButtonIndex)
							{
								FOculusButtonState& ButtonState = State.Buttons[ButtonIndex];
								check(!ButtonState.Key.IsNone()); // is button's name initialized?

								// Determine if the button is pressed down
								bool bButtonPressed = false;
								switch ((EOculusTouchControllerButton)ButtonIndex)
								{
								case EOculusTouchControllerButton::Trigger:
									bButtonPressed = State.TriggerAxis >= AnalogButtonPressThreshold;
									break;

								case EOculusTouchControllerButton::Grip:
									bButtonPressed = State.GripAxis >= AnalogButtonPressThreshold;
									break;

								case EOculusTouchControllerButton::XA:
									bButtonPressed =
										bIsMalibuTracked ?
										(OvrpControllerState.Buttons & ovrpButton_Back) != 0 : 
										(bIsLeft ? (OvrpControllerState.Buttons & ovrpButton_X) != 0 : (OvrpControllerState.Buttons & ovrpButton_A) != 0);
									break;

								case EOculusTouchControllerButton::YB:
									bButtonPressed = bIsLeft ? (OvrpControllerState.Buttons & ovrpButton_Y) != 0 : (OvrpControllerState.Buttons & ovrpButton_B) != 0;
									break;

								case EOculusTouchControllerButton::Thumbstick:
									bButtonPressed = 
										bIsMalibuTracked ?
											(bIsLeft ? (OvrpControllerState.Buttons & ovrpButton_LTouchpad) != 0 : (OvrpControllerState.Buttons & ovrpButton_RTouchpad) != 0) :
											(bIsLeft ? (OvrpControllerState.Buttons & ovrpButton_LThumb) != 0 : (OvrpControllerState.Buttons & ovrpButton_RThumb) != 0);
									break;
									
								case EOculusTouchControllerButton::Thumbstick_Up:
									bButtonPressed = State.Buttons[(int)EOculusTouchControllerButton::Thumbstick].bIsPressed && State.ThumbstickAxes.Y > 0.7;
									break;

								case EOculusTouchControllerButton::Thumbstick_Down:
									bButtonPressed = State.Buttons[(int)EOculusTouchControllerButton::Thumbstick].bIsPressed && State.ThumbstickAxes.Y < -0.7;
									break;

								case EOculusTouchControllerButton::Thumbstick_Left:
									bButtonPressed = State.Buttons[(int)EOculusTouchControllerButton::Thumbstick].bIsPressed && State.ThumbstickAxes.X < -0.7;
									break;

								case EOculusTouchControllerButton::Thumbstick_Right:
									bButtonPressed = State.Buttons[(int)EOculusTouchControllerButton::Thumbstick].bIsPressed && State.ThumbstickAxes.X > 0.7;
									break;

								case EOculusTouchControllerButton::Menu:
									bButtonPressed = bIsLeft && (OvrpControllerState.Buttons & ovrpButton_Start);
									break;
								
								default:
									check(0);
									break;
								}

								// Update button state
								if (bButtonPressed != ButtonState.bIsPressed)
								{
									const bool bIsRepeat = false;

									ButtonState.bIsPressed = bButtonPressed;
									if (ButtonState.bIsPressed)
									{
										MessageHandler->OnControllerButtonPressed(ButtonState.Key, ControllerPair.UnrealControllerIndex, bIsRepeat);

										// Set the timer for the first repeat
										ButtonState.NextRepeatTime = CurrentTime + ButtonRepeatDelay;
									}
									else
									{
										MessageHandler->OnControllerButtonReleased(ButtonState.Key, ControllerPair.UnrealControllerIndex, bIsRepeat);
									}
								}

								// Apply key repeat, if its time for that
								if (ButtonState.bIsPressed && ButtonState.NextRepeatTime <= CurrentTime)
								{
									const bool bIsRepeat = true;
									MessageHandler->OnControllerButtonPressed(ButtonState.Key, ControllerPair.UnrealControllerIndex, bIsRepeat);

									// Set the timer for the next repeat
									ButtonState.NextRepeatTime = CurrentTime + ButtonRepeatDelay;
								}
							}

							// Handle Capacitive States
							for (int32 CapTouchIndex = 0; CapTouchIndex < (int32)EOculusTouchCapacitiveAxes::TotalAxisCount; ++CapTouchIndex)
							{
								FOculusTouchCapacitiveState& CapState = State.CapacitiveAxes[CapTouchIndex];

								float CurrentAxisVal = 0.f;
								switch ((EOculusTouchCapacitiveAxes)CapTouchIndex)
								{
								case EOculusTouchCapacitiveAxes::XA:
								{
									const uint32 mask = (bIsLeft) ? ovrpTouch_X : ovrpTouch_A;
									CurrentAxisVal = (OvrpControllerState.Touches & mask) != 0 ? 1.f : 0.f;
									break;
								}
								case EOculusTouchCapacitiveAxes::YB:
								{
									const uint32 mask = (bIsLeft) ? ovrpTouch_Y : ovrpTouch_B;
									CurrentAxisVal = (OvrpControllerState.Touches & mask) != 0 ? 1.f : 0.f;
									break;
								}
								case EOculusTouchCapacitiveAxes::Thumbstick:
								{
									const uint32 mask = bIsMalibuTracked ? ((bIsLeft) ? ovrpTouch_LTouchpad : ovrpTouch_RTouchpad) : ((bIsLeft) ? ovrpTouch_LThumb : ovrpTouch_RThumb);
									CurrentAxisVal = (OvrpControllerState.Touches & mask) != 0 ? 1.f : 0.f;
									break;
								}
								case EOculusTouchCapacitiveAxes::Trigger:
								{
									const uint32 mask = (bIsLeft) ? ovrpTouch_LIndexTrigger : ovrpTouch_RIndexTrigger;
									CurrentAxisVal = (OvrpControllerState.Touches & mask) != 0 ? 1.f : 0.f;
									break;
								}
								case EOculusTouchCapacitiveAxes::IndexPointing:
								{
									const uint32 mask = (bIsLeft) ? ovrpNearTouch_LIndexTrigger : ovrpNearTouch_RIndexTrigger;
									CurrentAxisVal = (OvrpControllerState.NearTouches & mask) != 0 ? 0.f : 1.f;
									break;
								}
								case EOculusTouchCapacitiveAxes::ThumbUp:
								{
									const uint32 mask = (bIsLeft) ? ovrpNearTouch_LThumbButtons : ovrpNearTouch_RThumbButtons;
									CurrentAxisVal = (OvrpControllerState.NearTouches & mask) != 0 ? 0.f : 1.f;
									break;
								}
								default:
									check(0);
								}
							
								if (CurrentAxisVal != CapState.State)
								{
									MessageHandler->OnControllerAnalog(CapState.Axis, ControllerPair.UnrealControllerIndex, CurrentAxisVal);

									CapState.State = CurrentAxisVal;
								}
							}
						}
						else
						{
							// Controller isn't available right now.  Zero out input state, so that if it comes back it will send fresh event deltas
							State = FOculusTouchControllerState((EControllerHand)HandIndex);
							UE_CLOG(OVR_DEBUG_LOGGING, LogOcInput, Log, TEXT("SendControllerEvents: Controller for the hand %d is not tracked"), int(HandIndex));
						}
					}
				}
			}
		}
	}
	UE_CLOG(OVR_DEBUG_LOGGING, LogOcInput, Log, TEXT(""));
}


void FOculusInput::SetMessageHandler( const TSharedRef< FGenericApplicationMessageHandler >& InMessageHandler )
{
	MessageHandler = InMessageHandler;
}


bool FOculusInput::Exec( UWorld* InWorld, const TCHAR* Cmd, FOutputDevice& Ar )
{
	// No exec commands supported, for now.
	return false;
}

void FOculusInput::SetChannelValue( int32 ControllerId, FForceFeedbackChannelType ChannelType, float Value )
{
	const EControllerHand Hand = ( ChannelType == FForceFeedbackChannelType::LEFT_LARGE || ChannelType == FForceFeedbackChannelType::LEFT_SMALL ) ? EControllerHand::Left : EControllerHand::Right;

	for( FOculusTouchControllerPair& ControllerPair : ControllerPairs )
	{
		if( ControllerPair.UnrealControllerIndex == ControllerId )
		{
			FOculusTouchControllerState& ControllerState = ControllerPair.ControllerStates[ (int32)Hand ];

			if (ControllerState.bPlayingHapticEffect)
			{
				continue;
			}

			// @todo: The SMALL channel controls frequency, the LARGE channel controls amplitude.  This is a bit of a weird fit.
			if( ChannelType == FForceFeedbackChannelType::LEFT_SMALL || ChannelType == FForceFeedbackChannelType::RIGHT_SMALL )
			{
				ControllerState.HapticFrequency = Value;
			}
			else
			{
				ControllerState.HapticAmplitude = Value;
			}

			UpdateForceFeedback( ControllerPair, Hand );

			break;
		}
	}
}

void FOculusInput::SetChannelValues( int32 ControllerId, const FForceFeedbackValues& Values )
{
	for( FOculusTouchControllerPair& ControllerPair : ControllerPairs )
	{
		if( ControllerPair.UnrealControllerIndex == ControllerId )
		{
			// @todo: The SMALL channel controls frequency, the LARGE channel controls amplitude.  This is a bit of a weird fit.
			FOculusTouchControllerState& LeftControllerState = ControllerPair.ControllerStates[ (int32)EControllerHand::Left ];
			if (!LeftControllerState.bPlayingHapticEffect)
			{
				LeftControllerState.HapticFrequency = Values.LeftSmall;
				LeftControllerState.HapticAmplitude = Values.LeftLarge;
				UpdateForceFeedback(ControllerPair, EControllerHand::Left);
			}

			FOculusTouchControllerState& RightControllerState = ControllerPair.ControllerStates[(int32)EControllerHand::Right];
			if (!RightControllerState.bPlayingHapticEffect)
			{
				RightControllerState.HapticFrequency = Values.RightSmall;
				RightControllerState.HapticAmplitude = Values.RightLarge;
				UpdateForceFeedback(ControllerPair, EControllerHand::Right);
			}
		}
	}
}

void FOculusInput::UpdateForceFeedback( const FOculusTouchControllerPair& ControllerPair, const EControllerHand Hand )
{
	const FOculusTouchControllerState& ControllerState = ControllerPair.ControllerStates[ (int32)Hand ];

	if( ControllerState.bIsConnected && !ControllerState.bPlayingHapticEffect)
	{
		if(IOculusHMDModule::IsAvailable() && ovrp_GetInitialized() && FApp::HasVRFocus())
		{
			ovrpControllerState4 OvrpControllerState;
			
			if (OVRP_SUCCESS(ovrp_GetControllerState4((ovrpController)(ovrpController_Active | ovrpController_LTrackedRemote | ovrpController_RTrackedRemote), &OvrpControllerState)) &&
				(OvrpControllerState.ConnectedControllerTypes & (ovrpController_Touch | ovrpController_LTrackedRemote | ovrpController_RTrackedRemote)))
			{
				float FreqMin, FreqMax = 0.f;
				GetHapticFrequencyRange(FreqMin, FreqMax);

				// Map the [0.0 - 1.0] range to a useful range of frequencies for the Oculus controllers
				const float ActualFrequency = FMath::Lerp(FreqMin, FreqMax, FMath::Clamp(ControllerState.HapticFrequency, 0.0f, 1.0f));

				// Oculus SDK wants amplitude values between 0.0 and 1.0
				const float ActualAmplitude = ControllerState.HapticAmplitude * GetHapticAmplitudeScale();

				ovrpController OvrController = ovrpController_None;
				if (OvrpControllerState.ConnectedControllerTypes & (ovrpController_Touch))
				{
					OvrController = ( Hand == EControllerHand::Left ) ? ovrpController_LTouch : ovrpController_RTouch;
				}
				else if (OvrpControllerState.ConnectedControllerTypes & (ovrpController_LTrackedRemote | ovrpController_RTrackedRemote))
				{
					OvrController = ( Hand == EControllerHand::Left ) ? ovrpController_LTrackedRemote : ovrpController_RTrackedRemote;
				}

				static float LastAmplitudeSent = -1;
				if (ActualAmplitude != LastAmplitudeSent)
				{
					ovrp_SetControllerVibration2(OvrController, ActualFrequency, ActualAmplitude);
					LastAmplitudeSent = ActualAmplitude;
				}
			}
		}
	}
}

FName FOculusInput::GetMotionControllerDeviceTypeName() const
{
	const static FName DefaultName(TEXT("OculusInputDevice"));
	return DefaultName;
}

bool FOculusInput::GetControllerOrientationAndPosition( const int32 ControllerIndex, const EControllerHand DeviceHand, FRotator& OutOrientation, FVector& OutPosition, float WorldToMetersScale) const
{
	for( const FOculusTouchControllerPair& ControllerPair : ControllerPairs )
	{
		if( ControllerPair.UnrealControllerIndex == ControllerIndex )
		{
			if( (DeviceHand == EControllerHand::Left) || (DeviceHand == EControllerHand::Right) )
			{
				if (IOculusHMDModule::IsAvailable() && ovrp_GetInitialized())
				{
					OculusHMD::FOculusHMD* OculusHMD = static_cast<OculusHMD::FOculusHMD*>(GEngine->XRSystem->GetHMDDevice());
					ovrpNode Node = DeviceHand == EControllerHand::Left ? ovrpNode_HandLeft : ovrpNode_HandRight;
					ovrpBool bOrientationTracked;
					ovrpBool bPositionTracked;

					if (OVRP_SUCCESS(ovrp_GetNodeOrientationTracked2(Node, &bOrientationTracked)) &&
						OVRP_SUCCESS(ovrp_GetNodePositionTracked2(Node, &bPositionTracked)) &&
						(bOrientationTracked || bPositionTracked))
					{
						OculusHMD::FSettings* Settings;
						OculusHMD::FGameFrame* CurrentFrame;

						if (IsInGameThread())
						{
							Settings = OculusHMD->GetSettings();
							CurrentFrame = OculusHMD->GetNextFrameToRender();
						}
						else
						{
							Settings = OculusHMD->GetSettings_RenderThread();
							CurrentFrame = OculusHMD->GetFrame_RenderThread();
						}

						if (Settings && CurrentFrame)
						{
							ovrpPoseStatef InPoseState;
							OculusHMD::FPose OutPose;

							if (OVRP_SUCCESS(ovrp_GetNodePoseState3(ovrpStep_Render, CurrentFrame->FrameNumber, Node, &InPoseState)) &&
								OculusHMD->ConvertPose_Internal(InPoseState.Pose, OutPose, Settings, WorldToMetersScale))
							{
								if (bOrientationTracked)
								{
									OutOrientation = OutPose.Orientation.Rotator();
								}

								OutPosition = OutPose.Position;

								return true;
							}
						}
					}
				}
			}

			break;
		}
	}

	return false;
}

ETrackingStatus FOculusInput::GetControllerTrackingStatus(const int32 ControllerIndex, const EControllerHand DeviceHand) const
{
	ETrackingStatus TrackingStatus = ETrackingStatus::NotTracked;

	if (DeviceHand != EControllerHand::Left && DeviceHand != EControllerHand::Right)
	{
		return TrackingStatus;
	}

	for( const FOculusTouchControllerPair& ControllerPair : ControllerPairs )
	{
		if( ControllerPair.UnrealControllerIndex == ControllerIndex )
		{
			const FOculusTouchControllerState& ControllerState = ControllerPair.ControllerStates[ (int32)DeviceHand ];

			if( ControllerState.bIsOrientationTracked )
			{
				TrackingStatus = ControllerState.bIsPositionTracked ? ETrackingStatus::Tracked : ETrackingStatus::InertialOnly;
			}

			break;
		}
	}

	return TrackingStatus;
}

void FOculusInput::SetHapticFeedbackValues(int32 ControllerId, int32 Hand, const FHapticFeedbackValues& Values)
{
	for (FOculusTouchControllerPair& ControllerPair : ControllerPairs)
	{
		if (ControllerPair.UnrealControllerIndex == ControllerId)
		{
			FOculusTouchControllerState& ControllerState = ControllerPair.ControllerStates[Hand];
			if (ControllerState.bIsConnected)
			{
				if(IOculusHMDModule::IsAvailable() && ovrp_GetInitialized() && FApp::HasVRFocus())
				{
					static bool pulledHapticsDesc = false;
					if (!pulledHapticsDesc)
					{
						// Buffered haptics is currently only supported on Touch
						ovrp_GetControllerHapticsDesc2(ovrpController_RTouch, &OvrpHapticsDesc);
						pulledHapticsDesc = true;
					}

					ovrpControllerState4 OvrpControllerState;
					
					if (OVRP_SUCCESS(ovrp_GetControllerState4((ovrpController)(ovrpController_Active | ovrpController_LTrackedRemote | ovrpController_RTrackedRemote), &OvrpControllerState)) &&
						(OvrpControllerState.ConnectedControllerTypes & (ovrpController_Touch | ovrpController_LTrackedRemote | ovrpController_RTrackedRemote)))
					{
						// Buffered haptics is currently only supported on Touch
						FHapticFeedbackBuffer* HapticBuffer = Values.HapticBuffer;
						if ( (OvrpControllerState.ConnectedControllerTypes & (ovrpController_Touch)) &&
							HapticBuffer && HapticBuffer->SamplingRate == OvrpHapticsDesc.SampleRateHz)
						{
							const ovrpController OvrpController = (EControllerHand(Hand) == EControllerHand::Left) ? ovrpController_LTouch : ovrpController_RTouch;

							ovrpHapticsState OvrpHapticsState;
							if (OVRP_SUCCESS(ovrp_GetControllerHapticsState2(OvrpController, &OvrpHapticsState)))
							{
								int wanttosend = (int)ceil((float)OvrpHapticsDesc.SampleRateHz / 90.f) + 1;
								wanttosend = FMath::Min(wanttosend, OvrpHapticsDesc.MaximumBufferSamplesCount);
								wanttosend = FMath::Max(wanttosend, OvrpHapticsDesc.MinimumBufferSamplesCount);

								if (OvrpHapticsState.SamplesQueued < OvrpHapticsDesc.MinimumSafeSamplesQueued + wanttosend) //trying to minimize latency
								{
									wanttosend = (OvrpHapticsDesc.MinimumSafeSamplesQueued + wanttosend - OvrpHapticsState.SamplesQueued);
									void *bufferToFree = NULL;
									ovrpHapticsBuffer OvrpHapticsBuffer;
									OvrpHapticsBuffer.SamplesCount = FMath::Min(wanttosend, HapticBuffer->BufferLength - HapticBuffer->SamplesSent);

									if (OvrpHapticsBuffer.SamplesCount == 0 && OvrpHapticsState.SamplesQueued == 0)
									{
										HapticBuffer->bFinishedPlaying = true;
										ControllerState.bPlayingHapticEffect = false;
									}
									else
									{
										if (OvrpHapticsDesc.SampleSizeInBytes == 1)
										{
											uint8* samples = (uint8*)FMemory::Malloc(OvrpHapticsBuffer.SamplesCount * sizeof(*samples));
											for (int i = 0; i < OvrpHapticsBuffer.SamplesCount; i++)
											{
												samples[i] = static_cast<uint8>(HapticBuffer->RawData[HapticBuffer->CurrentPtr + i] * HapticBuffer->ScaleFactor);
											}
											OvrpHapticsBuffer.Samples = bufferToFree = samples;
										}
										else if (OvrpHapticsDesc.SampleSizeInBytes == 2)
										{
											uint16* samples = (uint16*)FMemory::Malloc(OvrpHapticsBuffer.SamplesCount * sizeof(*samples));
											for (int i = 0; i < OvrpHapticsBuffer.SamplesCount; i++)
											{
												const uint32 DataIndex = HapticBuffer->CurrentPtr + (i * 2);
												const uint16* const RawData = reinterpret_cast<uint16*>(&HapticBuffer->RawData[DataIndex]);
												samples[i] = static_cast<uint16>(*RawData * HapticBuffer->ScaleFactor);
											}
											OvrpHapticsBuffer.Samples = bufferToFree = samples;
										}
										else if (OvrpHapticsDesc.SampleSizeInBytes == 4)
										{
											uint32* samples = (uint32*)FMemory::Malloc(OvrpHapticsBuffer.SamplesCount * sizeof(*samples));
											for (int i = 0; i < OvrpHapticsBuffer.SamplesCount; i++)
											{
												const uint32 DataIndex = HapticBuffer->CurrentPtr + (i * 4);
												const uint32* const RawData = reinterpret_cast<uint32*>(&HapticBuffer->RawData[DataIndex]);
												samples[i] = static_cast<uint32>(*RawData * HapticBuffer->ScaleFactor);
											}
											OvrpHapticsBuffer.Samples = bufferToFree = samples;
										}

										ovrp_SetControllerHaptics2(OvrpController, OvrpHapticsBuffer);

										if (bufferToFree)
										{
											FMemory::Free(bufferToFree);
										}

										HapticBuffer->CurrentPtr += (OvrpHapticsBuffer.SamplesCount * OvrpHapticsDesc.SampleSizeInBytes);
										HapticBuffer->SamplesSent += OvrpHapticsBuffer.SamplesCount;

										ControllerState.bPlayingHapticEffect = true;
									}
								}
							}
						}
						else
						{
							// Buffered haptics is currently only supported on Touch
							if ( (OvrpControllerState.ConnectedControllerTypes & (ovrpController_Touch)) && (HapticBuffer) )
							{
								UE_CLOG(OVR_DEBUG_LOGGING, LogOcInput, Log, TEXT("Haptic Buffer not sampled at the correct frequency : %d vs %d"), OvrpHapticsDesc.SampleRateHz, HapticBuffer->SamplingRate);
							}
							float FreqMin, FreqMax = 0.f;
							GetHapticFrequencyRange(FreqMin, FreqMax);

							const float Frequency = FMath::Lerp(FreqMin, FreqMax, FMath::Clamp(Values.Frequency, 0.f, 1.f));
							const float Amplitude = Values.Amplitude * GetHapticAmplitudeScale();

							if (ControllerState.HapticAmplitude != Amplitude || ControllerState.HapticFrequency != Frequency)
							{
								ControllerState.HapticAmplitude = Amplitude;
								ControllerState.HapticFrequency = Frequency;

								ovrpController OvrController = ovrpController_None;
								if (OvrpControllerState.ConnectedControllerTypes & (ovrpController_Touch))
								{
									OvrController = (EControllerHand(Hand) == EControllerHand::Left) ? ovrpController_LTouch : ovrpController_RTouch;
								}
								else if (OvrpControllerState.ConnectedControllerTypes & (ovrpController_LTrackedRemote | ovrpController_RTrackedRemote))
								{
									OvrController = (EControllerHand(Hand) == EControllerHand::Left) ? ovrpController_LTrackedRemote : ovrpController_RTrackedRemote;
								}

								ovrp_SetControllerVibration2(OvrController, Frequency, Amplitude);

								ControllerState.bPlayingHapticEffect = (Amplitude != 0.f) && (Frequency != 0.f);
							}
						}
					}
				}
			}

			break;
		}
	}
}

void FOculusInput::GetHapticFrequencyRange(float& MinFrequency, float& MaxFrequency) const
{
	MinFrequency = 0.f;
	MaxFrequency = 1.f;
}

float FOculusInput::GetHapticAmplitudeScale() const
{
	return 1.f;
}

uint32 FOculusInput::GetNumberOfTouchControllers() const
{
	uint32 RetVal = 0;

	for (FOculusTouchControllerPair Pair : ControllerPairs)
	{
		RetVal += (Pair.ControllerStates[0].bIsConnected ? 1 : 0);
		RetVal += (Pair.ControllerStates[1].bIsConnected ? 1 : 0);
	}

	return RetVal;
}

} // namespace OculusInput

#undef LOCTEXT_NAMESPACE
#endif	 // OCULUS_INPUT_SUPPORTED_PLATFORMS<|MERGE_RESOLUTION|>--- conflicted
+++ resolved
@@ -86,7 +86,7 @@
 	// take care of backward compatibility of Remote with Gamepad 
 	if (bRemoteKeysMappedToGamepad)
 	{
-		Remote.ReinitButtonsForGamepadCompat();
+		Remote.MapKeysToGamepad();
 	}
 
 	OVRPluginHandle = FOculusHMDModule::GetOVRPluginHandle();
@@ -196,7 +196,7 @@
 			ovrpControllerState4 OvrpControllerState;
 			
 			if (OVRP_SUCCESS(ovrp_GetControllerState4(ovrpController_Remote, &OvrpControllerState)) &&
-				OvrpControllerState.ConnectedControllerTypes == ovrpController_Remote)
+				(OvrpControllerState.ConnectedControllerTypes & ovrpController_Remote))
 			{
 				for (int32 ButtonIndex = 0; ButtonIndex < (int32)EOculusRemoteControllerButton::TotalButtonCount; ++ButtonIndex)
 				{
@@ -257,27 +257,24 @@
 					// Update button state
 					if (bButtonPressed != ButtonState.bIsPressed)
 					{
-						const bool bIsRepeat = false;
-
 						ButtonState.bIsPressed = bButtonPressed;
 						if (ButtonState.bIsPressed)
 						{
-							MessageHandler->OnControllerButtonPressed(ButtonState.Key, 0, bIsRepeat);
+							OnControllerButtonPressed(ButtonState, 0, false);
 
 							// Set the timer for the first repeat
 							ButtonState.NextRepeatTime = CurrentTime + ButtonRepeatDelay;
 						}
 						else
 						{
-							MessageHandler->OnControllerButtonReleased(ButtonState.Key, 0, bIsRepeat);
+							OnControllerButtonReleased(ButtonState, 0, false);
 						}
 					}
 
 					// Apply key repeat, if its time for that
 					if (ButtonState.bIsPressed && ButtonState.NextRepeatTime <= CurrentTime)
 					{
-						const bool bIsRepeat = true;
-						MessageHandler->OnControllerButtonPressed(ButtonState.Key, 0, bIsRepeat);
+						OnControllerButtonPressed(ButtonState, 0, true);
 
 						// Set the timer for the next repeat
 						ButtonState.NextRepeatTime = CurrentTime + ButtonRepeatDelay;
@@ -285,13 +282,10 @@
 				}
 			}
 
-			if (OVRP_SUCCESS(ovrp_GetControllerState4(ovrpController_Touchpad, &OvrpControllerState)) && OvrpControllerState.ConnectedControllerTypes == ovrpController_Touchpad)
+			if (OVRP_SUCCESS(ovrp_GetControllerState4(ovrpController_Touchpad, &OvrpControllerState)) && 
+				(OvrpControllerState.ConnectedControllerTypes & ovrpController_Touchpad))
 			{
 				ovrpVector2f ThumbstickValue = OvrpControllerState.Touchpad[0];
-<<<<<<< HEAD
-=======
-				UE_LOG(LogOcInput, Log, TEXT("Get touchpad main with data %f %f"), ThumbstickValue.x, ThumbstickValue.y);
->>>>>>> 0e4c51e1
 
 				if (ThumbstickValue.x != Touchpad.TouchpadPosition.X)
 				{
@@ -330,27 +324,24 @@
 					// Update button state
 					if (bButtonPressed != ButtonState.bIsPressed)
 					{
-						const bool bIsRepeat = false;
-
 						ButtonState.bIsPressed = bButtonPressed;
 						if (ButtonState.bIsPressed)
 						{
-							MessageHandler->OnControllerButtonPressed(ButtonState.Key, 0, bIsRepeat);
+							OnControllerButtonPressed(ButtonState, 0, false);
 
 							// Set the timer for the first repeat
 							ButtonState.NextRepeatTime = CurrentTime + ButtonRepeatDelay;
 						}
 						else
 						{
-							MessageHandler->OnControllerButtonReleased(ButtonState.Key, 0, bIsRepeat);
+							OnControllerButtonReleased(ButtonState, 0, false);
 						}
 					}
 
 					// Apply key repeat, if its time for that
 					if (ButtonState.bIsPressed && ButtonState.NextRepeatTime <= CurrentTime)
 					{
-						const bool bIsRepeat = true;
-						MessageHandler->OnControllerButtonPressed(ButtonState.Key, 0, bIsRepeat);
+						OnControllerButtonPressed(ButtonState, 0, true);
 
 						// Set the timer for the next repeat
 						ButtonState.NextRepeatTime = CurrentTime + ButtonRepeatDelay;
@@ -371,9 +362,9 @@
 
 						bool bIsLeft = (HandIndex == (int32)EControllerHand::Left);
 
-						bool bIsMalibuTracked = bIsLeft ? (OvrpControllerState.ConnectedControllerTypes & ovrpController_LTrackedRemote) != 0 : (OvrpControllerState.ConnectedControllerTypes & ovrpController_RTrackedRemote) != 0;
-						bool bIsTouchTracked = bIsLeft ? (OvrpControllerState.ConnectedControllerTypes & ovrpController_LTouch) != 0 : (OvrpControllerState.ConnectedControllerTypes & ovrpController_RTouch) != 0;
-						bool bIsCurrentlyTracked = bIsMalibuTracked || bIsTouchTracked;
+						bool bIsMobileController = bIsLeft ? (OvrpControllerState.ConnectedControllerTypes & ovrpController_LTrackedRemote) != 0 : (OvrpControllerState.ConnectedControllerTypes & ovrpController_RTrackedRemote) != 0;
+						bool bIsTouchController = bIsLeft ? (OvrpControllerState.ConnectedControllerTypes & ovrpController_LTouch) != 0 : (OvrpControllerState.ConnectedControllerTypes & ovrpController_RTouch) != 0;
+						bool bIsCurrentlyTracked = bIsMobileController || bIsTouchController;
 
 						if (bIsCurrentlyTracked)
 						{
@@ -410,7 +401,7 @@
 								MessageHandler->OnControllerAnalog(bIsLeft ? FGamepadKeyNames::MotionController_Left_Grip1Axis : FGamepadKeyNames::MotionController_Right_Grip1Axis, ControllerPair.UnrealControllerIndex, State.GripAxis);
 							}
 
-							ovrpVector2f ThumbstickValue = bIsMalibuTracked ? OvrpControllerState.Touchpad[HandIndex] : OvrpControllerState.Thumbstick[HandIndex];
+							ovrpVector2f ThumbstickValue = bIsMobileController ? OvrpControllerState.Touchpad[HandIndex] : OvrpControllerState.Thumbstick[HandIndex];
 
 							if (ThumbstickValue.x != State.ThumbstickAxes.X)
 							{
@@ -444,7 +435,7 @@
 
 								case EOculusTouchControllerButton::XA:
 									bButtonPressed =
-										bIsMalibuTracked ?
+										bIsMobileController ?
 										(OvrpControllerState.Buttons & ovrpButton_Back) != 0 : 
 										(bIsLeft ? (OvrpControllerState.Buttons & ovrpButton_X) != 0 : (OvrpControllerState.Buttons & ovrpButton_A) != 0);
 									break;
@@ -455,25 +446,45 @@
 
 								case EOculusTouchControllerButton::Thumbstick:
 									bButtonPressed = 
-										bIsMalibuTracked ?
+										bIsMobileController ?
 											(bIsLeft ? (OvrpControllerState.Buttons & ovrpButton_LTouchpad) != 0 : (OvrpControllerState.Buttons & ovrpButton_RTouchpad) != 0) :
 											(bIsLeft ? (OvrpControllerState.Buttons & ovrpButton_LThumb) != 0 : (OvrpControllerState.Buttons & ovrpButton_RThumb) != 0);
 									break;
 									
 								case EOculusTouchControllerButton::Thumbstick_Up:
-									bButtonPressed = State.Buttons[(int)EOculusTouchControllerButton::Thumbstick].bIsPressed && State.ThumbstickAxes.Y > 0.7;
+									if (bIsTouchController && State.ThumbstickAxes.Size() > 0.7f ||
+										bIsMobileController && State.Buttons[(int)EOculusTouchControllerButton::Thumbstick].bIsPressed && State.ThumbstickAxes.Size() > 0.5f)
+									{
+										float Angle = FMath::Atan2(State.ThumbstickAxes.Y, State.ThumbstickAxes.X);
+										bButtonPressed = Angle >= (1.0f / 8.0f) * PI && Angle <= (7.0f / 8.0f) * PI;
+									}
 									break;
 
 								case EOculusTouchControllerButton::Thumbstick_Down:
-									bButtonPressed = State.Buttons[(int)EOculusTouchControllerButton::Thumbstick].bIsPressed && State.ThumbstickAxes.Y < -0.7;
+									if (bIsTouchController && State.ThumbstickAxes.Size() > 0.7f ||
+										bIsMobileController && State.Buttons[(int)EOculusTouchControllerButton::Thumbstick].bIsPressed && State.ThumbstickAxes.Size() > 0.5f)
+									{
+										float Angle = FMath::Atan2(State.ThumbstickAxes.Y, State.ThumbstickAxes.X);
+										bButtonPressed = Angle >= (-7.0f / 8.0f) * PI && Angle <= (-1.0f / 8.0f) * PI;
+									}
 									break;
 
 								case EOculusTouchControllerButton::Thumbstick_Left:
-									bButtonPressed = State.Buttons[(int)EOculusTouchControllerButton::Thumbstick].bIsPressed && State.ThumbstickAxes.X < -0.7;
+									if (bIsTouchController && State.ThumbstickAxes.Size() > 0.7f ||
+										bIsMobileController && State.Buttons[(int)EOculusTouchControllerButton::Thumbstick].bIsPressed && State.ThumbstickAxes.Size() > 0.5f)
+									{
+										float Angle = FMath::Atan2(State.ThumbstickAxes.Y, State.ThumbstickAxes.X);
+										bButtonPressed = Angle <= (-5.0f / 8.0f) * PI || Angle >= (5.0f / 8.0f) * PI;
+									}
 									break;
 
 								case EOculusTouchControllerButton::Thumbstick_Right:
-									bButtonPressed = State.Buttons[(int)EOculusTouchControllerButton::Thumbstick].bIsPressed && State.ThumbstickAxes.X > 0.7;
+									if (bIsTouchController && State.ThumbstickAxes.Size() > 0.7f ||
+										bIsMobileController && State.Buttons[(int)EOculusTouchControllerButton::Thumbstick].bIsPressed && State.ThumbstickAxes.Size() > 0.5f)
+									{
+										float Angle = FMath::Atan2(State.ThumbstickAxes.Y, State.ThumbstickAxes.X);
+										bButtonPressed = Angle >= (-3.0f / 8.0f) * PI && Angle <= (3.0f / 8.0f) * PI;
+									}
 									break;
 
 								case EOculusTouchControllerButton::Menu:
@@ -488,27 +499,24 @@
 								// Update button state
 								if (bButtonPressed != ButtonState.bIsPressed)
 								{
-									const bool bIsRepeat = false;
-
 									ButtonState.bIsPressed = bButtonPressed;
 									if (ButtonState.bIsPressed)
 									{
-										MessageHandler->OnControllerButtonPressed(ButtonState.Key, ControllerPair.UnrealControllerIndex, bIsRepeat);
+										OnControllerButtonPressed(ButtonState, ControllerPair.UnrealControllerIndex, false);
 
 										// Set the timer for the first repeat
 										ButtonState.NextRepeatTime = CurrentTime + ButtonRepeatDelay;
 									}
 									else
 									{
-										MessageHandler->OnControllerButtonReleased(ButtonState.Key, ControllerPair.UnrealControllerIndex, bIsRepeat);
+										OnControllerButtonReleased(ButtonState, ControllerPair.UnrealControllerIndex, false);
 									}
 								}
 
 								// Apply key repeat, if its time for that
 								if (ButtonState.bIsPressed && ButtonState.NextRepeatTime <= CurrentTime)
 								{
-									const bool bIsRepeat = true;
-									MessageHandler->OnControllerButtonPressed(ButtonState.Key, ControllerPair.UnrealControllerIndex, bIsRepeat);
+									OnControllerButtonPressed(ButtonState, ControllerPair.UnrealControllerIndex, true);
 
 									// Set the timer for the next repeat
 									ButtonState.NextRepeatTime = CurrentTime + ButtonRepeatDelay;
@@ -537,7 +545,7 @@
 								}
 								case EOculusTouchCapacitiveAxes::Thumbstick:
 								{
-									const uint32 mask = bIsMalibuTracked ? ((bIsLeft) ? ovrpTouch_LTouchpad : ovrpTouch_RTouchpad) : ((bIsLeft) ? ovrpTouch_LThumb : ovrpTouch_RThumb);
+									const uint32 mask = bIsMobileController ? ((bIsLeft) ? ovrpTouch_LTouchpad : ovrpTouch_RTouchpad) : ((bIsLeft) ? ovrpTouch_LThumb : ovrpTouch_RThumb);
 									CurrentAxisVal = (OvrpControllerState.Touches & mask) != 0 ? 1.f : 0.f;
 									break;
 								}
@@ -697,6 +705,30 @@
 			}
 		}
 	}
+}
+
+bool FOculusInput::OnControllerButtonPressed(const FOculusButtonState& ButtonState, int32 ControllerId, bool IsRepeat)
+{
+	bool result = MessageHandler->OnControllerButtonPressed(ButtonState.Key, ControllerId, IsRepeat);
+
+	if (!ButtonState.EmulatedKey.IsNone())
+	{
+		MessageHandler->OnControllerButtonPressed(ButtonState.EmulatedKey, ControllerId, IsRepeat);
+	}
+
+	return result;
+}
+
+bool FOculusInput::OnControllerButtonReleased(const FOculusButtonState& ButtonState, int32 ControllerId, bool IsRepeat)
+{
+	bool result = MessageHandler->OnControllerButtonReleased(ButtonState.Key, ControllerId, IsRepeat);
+
+	if (!ButtonState.EmulatedKey.IsNone())
+	{
+		MessageHandler->OnControllerButtonReleased(ButtonState.EmulatedKey, ControllerId, IsRepeat);
+	}
+
+	return result;
 }
 
 FName FOculusInput::GetMotionControllerDeviceTypeName() const
@@ -828,7 +860,10 @@
 							ovrpHapticsState OvrpHapticsState;
 							if (OVRP_SUCCESS(ovrp_GetControllerHapticsState2(OvrpController, &OvrpHapticsState)))
 							{
-								int wanttosend = (int)ceil((float)OvrpHapticsDesc.SampleRateHz / 90.f) + 1;
+								float appFrameRate = 90.f;
+								ovrp_GetAppFramerate2(&appFrameRate);
+
+								int wanttosend = (int)ceil((float)OvrpHapticsDesc.SampleRateHz / appFrameRate) + 1;
 								wanttosend = FMath::Min(wanttosend, OvrpHapticsDesc.MaximumBufferSamplesCount);
 								wanttosend = FMath::Max(wanttosend, OvrpHapticsDesc.MinimumBufferSamplesCount);
 
@@ -892,7 +927,7 @@
 									}
 								}
 							}
-						}
+						} 
 						else
 						{
 							// Buffered haptics is currently only supported on Touch
