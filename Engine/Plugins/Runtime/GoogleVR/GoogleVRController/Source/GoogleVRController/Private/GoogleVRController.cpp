// Copyright 2017 Google Inc.

#include "GoogleVRController.h"
#include "GoogleVRControllerPrivate.h"
#include "CoreDelegates.h"
#include "IXRTrackingSystem.h"
#include "Classes/GoogleVRControllerFunctionLibrary.h"
#include "Classes/GoogleVRControllerEventManager.h"
//#include "Engine/Engine.h"
#include "Misc/Paths.h"
#include "HAL/FileManager.h"
#include "GameFramework/WorldSettings.h"
#include "Engine/World.h"
#include "Engine/Engine.h"

#include "GoogleVRAdbUtils.h"

#if GOOGLEVRCONTROLLER_SUPPORTED_ANDROID_PLATFORMS
#include "Android/AndroidJNI.h"
#include "Android/AndroidApplication.h"

extern gvr_context* GVRAPI;
extern gvr_user_prefs* GVRUserPrefs;
#endif // GOOGLEVRCONTROLLER_SUPPORTED_ANDROID_PLATFORMS

DEFINE_LOG_CATEGORY_STATIC(LogGoogleVRController, Log, All);

#if GOOGLEVRCONTROLLER_SUPPORTED_INSTANT_PREVIEW_PLATFORMS
#include "instant_preview_server.h"
#include "GoogleVRInstantPreviewGetServer.h"
#endif  // GOOGLEVRCONTROLLER_SUPPORTED_INSTANT_PREVIEW_PLATFORMS

#if GOOGLEVRCONTROLLER_SUPPORTED_EMULATOR_PLATFORMS
#define CONTROLLER_EVENT_FORWARDED_PORT 7003 //Change this port number if it is already taken.
#define ADB_FORWARD_RETRY_TIME 5.0 //5 seconds
static int EmulatorHandednessPreference = 0; // set to right handed by default;
static bool bKeepConnectingControllerEmulator = false;
static double LastTimeTryAdbForward = 0.0;
static bool bIsLastTickInPlayMode = false;
static bool SetupAdbForward();
static bool ExecuteAdbCommand( const FString& CommandLine, FString* OutStdOut, FString* OutStdErr);
static bool IsPlayInEditor();
#endif

class FGoogleVRControllerPlugin : public IGoogleVRControllerPlugin
{
#if GOOGLEVRCONTROLLER_SUPPORTED_PLATFORMS
	gvr::ControllerApi* CreateAndInitGoogleVRControllerAPI()
	{
		// Get controller API
#if GOOGLEVRCONTROLLER_SUPPORTED_ANDROID_PLATFORMS
		gvr::ControllerApi* pController = new gvr::ControllerApi();
#else
#if GOOGLEVRCONTROLLER_SUPPORTED_EMULATOR_PLATFORMS
		gvr::ControllerApi* pController = new gvr::ControllerEmulatorApi();
#endif
#endif
		check(pController);

		int32_t options = gvr::ControllerApi::DefaultOptions();

		// by default we turn on everything
		options |= GVR_CONTROLLER_ENABLE_GESTURES;
		options |= GVR_CONTROLLER_ENABLE_ACCEL;
		options |= GVR_CONTROLLER_ENABLE_GYRO;
		options |= GVR_CONTROLLER_ENABLE_TOUCH;
		options |= GVR_CONTROLLER_ENABLE_ORIENTATION;

		bool success = false;
#if GOOGLEVRCONTROLLER_SUPPORTED_ANDROID_PLATFORMS
		// Have to get the application context and class loader for initializing the controller Api
		JNIEnv* jenv = FAndroidApplication::GetJavaEnv();
		static jmethodID Method = FJavaWrapper::FindMethod(jenv, FJavaWrapper::GameActivityClassID, "getApplicationContext", "()Landroid/content/Context;", false);
		static jobject ApplicationContext = FJavaWrapper::CallObjectMethod(jenv, FJavaWrapper::GameActivityThis, Method);
		jclass MainClass = FAndroidApplication::FindJavaClass("com/epicgames/ue4/GameActivity");
		jclass classClass = jenv->FindClass("java/lang/Class");
		jmethodID getClassLoaderMethod = jenv->GetMethodID(classClass, "getClassLoader", "()Ljava/lang/ClassLoader;");
		jobject classLoader = jenv->CallObjectMethod(MainClass, getClassLoaderMethod);

		success = pController->Init(jenv, ApplicationContext, classLoader, options, GVRAPI);
#else
#if GOOGLEVRCONTROLLER_SUPPORTED_EMULATOR_PLATFORMS
		success = static_cast<gvr::ControllerEmulatorApi*>(pController)->InitEmulator(options, CONTROLLER_EVENT_FORWARDED_PORT);
#endif
#endif
		if (!success)
		{
			UE_LOG(LogGoogleVRController, Log, TEXT("Failed to initialize GoogleVR Controller."));
			delete pController;
			return nullptr;
		}
		else
		{
			UE_LOG(LogGoogleVRController, Log, TEXT("Successfully initialized GoogleVR Controller."));
			return pController;
		}
	}
#endif //GOOGLEVRCONTROLLER_SUPPORTED_PLATFORMS

	virtual TSharedPtr< class IInputDevice > CreateInputDevice(const TSharedRef< FGenericApplicationMessageHandler >& InMessageHandler) override
	{
#if GOOGLEVRCONTROLLER_SUPPORTED_PLATFORMS
		UE_LOG(LogGoogleVRController, Log, TEXT("Creating Input Device: GoogleVRController -- Supported"));
		gvr::ControllerApi* pControllerAPI = CreateAndInitGoogleVRControllerAPI();
		if(pControllerAPI)
		{
			return TSharedPtr< class IInputDevice >(new FGoogleVRController(pControllerAPI, InMessageHandler));
		}
		else
		{
			return nullptr;
		}
#else
		UE_LOG(LogGoogleVRController, Warning, TEXT("Creating Input Device: GoogleVRController -- Not Supported"));
		return nullptr;
#endif
	}
};

IMPLEMENT_MODULE( FGoogleVRControllerPlugin, GoogleVRController)

FName FGoogleVRController::DeviceTypeName(TEXT("GoogleVRController"));

#if GOOGLEVRCONTROLLER_SUPPORTED_PLATFORMS
FGoogleVRController::FGoogleVRController(gvr::ControllerApi* pControllerAPI, const TSharedRef< FGenericApplicationMessageHandler >& InMessageHandler)
	: pController(pControllerAPI)
	, MessageHandler(InMessageHandler)
#else
FGoogleVRController::FGoogleVRController(const TSharedRef< FGenericApplicationMessageHandler >& InMessageHandler)
	: MessageHandler(InMessageHandler)
#endif
	, bUseArmModel(true)
	, CurrentControllerState(EGoogleVRControllerState::Disconnected)
#if GOOGLEVRCONTROLLER_SUPPORTED_EMULATOR_PLATFORMS
	, BaseEmulatorOrientation(FRotator::ZeroRotator)
#endif
#if GOOGLEVRCONTROLLER_SUPPORTED_INSTANT_PREVIEW_PLATFORMS
	, InstantPreviewControllerState()
#endif
{
	UE_LOG(LogGoogleVRController, Log, TEXT("GoogleVR Controller Created"));

#if GOOGLEVRCONTROLLER_SUPPORTED_PLATFORMS
	// Register motion controller!
	IModularFeatures::Get().RegisterModularFeature( GetModularFeatureName(), this );

#if GOOGLEVRCONTROLLER_SUPPORTED_EMULATOR_PLATFORMS
	static FAutoConsoleCommand ConnectGVRControllerEmulator(
		TEXT("GVRController.Connect"),
		TEXT("Connect GoogleVR Controller Emulatation in Editor"),
		FConsoleCommandDelegate::CreateRaw(this, &FGoogleVRController::ApplicationResumeDelegate)
	);

	static FAutoConsoleCommand DisconnectGVRControllerEmulator(
		TEXT("GVRController.Disconnect"),
		TEXT("Disconnect GoogleVR Controller Emulatation in Editor"),
		FConsoleCommandDelegate::CreateRaw(this, &FGoogleVRController::ApplicationPauseDelegate)
	);

	static FAutoConsoleCommand SetEmulatorToRightHanded(
		TEXT("GVRController.SetToRightHanded"),
		TEXT("Set the controllre emulator handedness to right handed"),
		FConsoleCommandDelegate::CreateLambda([]() { EmulatorHandednessPreference = 0;})
	);

	static FAutoConsoleCommand SetEmulatorToLeftHanded(
		TEXT("GVRController.SetToLeftHanded"),
		TEXT("Set the controllre emulator handedness to left handed"),
		FConsoleCommandDelegate::CreateLambda([]() { EmulatorHandednessPreference = 1;})
	);

#endif

#if GOOGLEVRCONTROLLER_SUPPORTED_INSTANT_PREVIEW_PLATFORMS
	IpServerHandle = InstantPreviewGetServerHandle();
#endif

	// Setup button mappings
	Buttons[(int32)EControllerHand::Left][EGoogleVRControllerButton::ApplicationMenu] = FGamepadKeyNames::MotionController_Left_Shoulder;
	Buttons[(int32)EControllerHand::Right][EGoogleVRControllerButton::ApplicationMenu] = FGamepadKeyNames::MotionController_Right_Shoulder;

	Buttons[(int32)EControllerHand::Left][EGoogleVRControllerButton::TouchPadLeft] = FGamepadKeyNames::MotionController_Left_FaceButton4;
	Buttons[(int32)EControllerHand::Right][EGoogleVRControllerButton::TouchPadLeft] = FGamepadKeyNames::MotionController_Right_FaceButton4;
	Buttons[(int32)EControllerHand::Left][EGoogleVRControllerButton::TouchPadUp] = FGamepadKeyNames::MotionController_Left_FaceButton1;
	Buttons[(int32)EControllerHand::Right][EGoogleVRControllerButton::TouchPadUp] = FGamepadKeyNames::MotionController_Right_FaceButton1;
	Buttons[(int32)EControllerHand::Left][EGoogleVRControllerButton::TouchPadRight] = FGamepadKeyNames::MotionController_Left_FaceButton2;
	Buttons[(int32)EControllerHand::Right][EGoogleVRControllerButton::TouchPadRight] = FGamepadKeyNames::MotionController_Right_FaceButton2;
	Buttons[(int32)EControllerHand::Left][EGoogleVRControllerButton::TouchPadDown] = FGamepadKeyNames::MotionController_Left_FaceButton3;
	Buttons[(int32)EControllerHand::Right][EGoogleVRControllerButton::TouchPadDown] = FGamepadKeyNames::MotionController_Right_FaceButton3;

	Buttons[(int32)EControllerHand::Left][EGoogleVRControllerButton::System] = FGamepadKeyNames::FGamepadKeyNames::SpecialLeft;
	Buttons[(int32)EControllerHand::Right][EGoogleVRControllerButton::System] = FGamepadKeyNames::FGamepadKeyNames::SpecialRight;

	Buttons[(int32)EControllerHand::Left][EGoogleVRControllerButton::TriggerPress] = FGamepadKeyNames::MotionController_Left_Trigger;
	Buttons[(int32)EControllerHand::Right][EGoogleVRControllerButton::TriggerPress] = FGamepadKeyNames::MotionController_Right_Trigger;

	Buttons[(int32)EControllerHand::Left][EGoogleVRControllerButton::Grip] = FGamepadKeyNames::MotionController_Left_Grip1;
	Buttons[(int32)EControllerHand::Right][EGoogleVRControllerButton::Grip] = FGamepadKeyNames::MotionController_Right_Grip1;

	Buttons[(int32)EControllerHand::Left][EGoogleVRControllerButton::TouchPadPress] = FGamepadKeyNames::MotionController_Left_Thumbstick;
	Buttons[(int32)EControllerHand::Right][EGoogleVRControllerButton::TouchPadPress] = FGamepadKeyNames::MotionController_Right_Thumbstick;

	Buttons[(int32)EControllerHand::Left][EGoogleVRControllerButton::TouchPadTouch] = GoogleVRControllerKeyNames::Touch0;
	Buttons[(int32)EControllerHand::Right][EGoogleVRControllerButton::TouchPadTouch] = GoogleVRControllerKeyNames::Touch0;

	// Register callbacks for pause and resume
	FCoreDelegates::ApplicationWillEnterBackgroundDelegate.AddRaw(this, &FGoogleVRController::ApplicationPauseDelegate);
	FCoreDelegates::ApplicationHasEnteredForegroundDelegate.AddRaw(this, &FGoogleVRController::ApplicationResumeDelegate);
#if GOOGLEVRCONTROLLER_SUPPORTED_ANDROID_PLATFORMS
	// Go ahead and resume to be safe
	ApplicationResumeDelegate();
#endif
#endif
}

FGoogleVRController::~FGoogleVRController()
{
#if GOOGLEVRCONTROLLER_SUPPORTED_PLATFORMS
	IModularFeatures::Get().UnregisterModularFeature(GetModularFeatureName(), this);
	delete pController;
	pController = nullptr;
#endif
}

void FGoogleVRController::ApplicationPauseDelegate()
{
#if GOOGLEVRCONTROLLER_SUPPORTED_PLATFORMS
#if GOOGLEVRCONTROLLER_SUPPORTED_EMULATOR_PLATFORMS
	bKeepConnectingControllerEmulator = false;
#endif
	pController->Pause();
#endif
}

void FGoogleVRController::ApplicationResumeDelegate()
{
#if GOOGLEVRCONTROLLER_SUPPORTED_PLATFORMS
#if GOOGLEVRCONTROLLER_SUPPORTED_EMULATOR_PLATFORMS
	bKeepConnectingControllerEmulator = true;
#endif
	pController->Resume();
#endif
}

void FGoogleVRController::PollController(float DeltaTime)
{
#if GOOGLEVRCONTROLLER_SUPPORTED_PLATFORMS
#if GOOGLEVRCONTROLLER_SUPPORTED_INSTANT_PREVIEW_PLATFORMS
	instant_preview::Session *session = ip_static_server_acquire_active_session(IpServerHandle);
	if (NULL != session) {
		session->get_controller_state(&InstantPreviewControllerState);
	}
	ip_static_server_release_active_session(IpServerHandle, session);
#endif
#if GOOGLEVRCONTROLLER_SUPPORTED_EMULATOR_PLATFORMS
	int32_t PreviousConnectionState = CachedControllerState.GetConnectionState();
	// If controller connection is requested but it is not connected, try resetup adb forward.
	if(bKeepConnectingControllerEmulator
	   && PreviousConnectionState != gvr::ControllerConnectionState::GVR_CONTROLLER_CONNECTED)
	{
		double CurrentTime = FPlatformTime::Seconds();
		if(CurrentTime - LastTimeTryAdbForward > ADB_FORWARD_RETRY_TIME)
		{
			UE_LOG(LogGoogleVRController, Log, TEXT("Trying to connect to GoogleVR Controller"));
			SetupAdbForward();
			LastTimeTryAdbForward = CurrentTime;
		}
	}

	CachedControllerState.Update(*pController);

	if(PreviousConnectionState != gvr::ControllerConnectionState::GVR_CONTROLLER_CONNECTED
	   && CachedControllerState.GetConnectionState() == gvr::ControllerConnectionState::GVR_CONTROLLER_CONNECTED)
	{
		UE_LOG(LogGoogleVRController, Log, TEXT("GoogleVR Controller Connected"));
	}

	if(PreviousConnectionState == gvr::ControllerConnectionState::GVR_CONTROLLER_CONNECTED
	   && CachedControllerState.GetConnectionState() != gvr::ControllerConnectionState::GVR_CONTROLLER_CONNECTED)
	{
		UE_LOG(LogGoogleVRController, Log, TEXT("GoogleVR Controller Disconnected"));
	}
#elif GOOGLEVRCONTROLLER_SUPPORTED_ANDROID_PLATFORMS
	CachedControllerState.Update(*pController);
#endif
	if (bUseArmModel)
	{
		// Update the handedness. This could be changed in UserSettings at anytime so we poll for it.
		int GvrHandedness = GetGVRControllerHandedness();
		if (GvrHandedness == 0)
		{
			ArmModelController.SetHandedness(gvr_arm_model::Controller::Right);
		}
		else if (GvrHandedness == 1)
		{
			ArmModelController.SetHandedness(gvr_arm_model::Controller::Left);
		}
		else
		{
			ArmModelController.SetHandedness(gvr_arm_model::Controller::Unknown);
		}

		// Updating the Arm Model requires us to pass in some data in GVR space
		gvr_arm_model::Controller::UpdateData UpdateData;

#if GOOGLEVRCONTROLLER_SUPPORTED_INSTANT_PREVIEW_PLATFORMS
		if (gvr::ControllerConnectionState::GVR_CONTROLLER_CONNECTED == InstantPreviewControllerState.connection_state)
		{
			UpdateData.acceleration = gvr_arm_model::Vector3(InstantPreviewControllerState.accel[0], InstantPreviewControllerState.accel[1], InstantPreviewControllerState.accel[2]);
			UpdateData.orientation = gvr_arm_model::Quaternion(
				InstantPreviewControllerState.orientation[0],
				InstantPreviewControllerState.orientation[1],
				InstantPreviewControllerState.orientation[2],
				InstantPreviewControllerState.orientation[3]);
			UpdateData.gyro = gvr_arm_model::Vector3(InstantPreviewControllerState.gyro[0], InstantPreviewControllerState.gyro[1], InstantPreviewControllerState.gyro[2]);
			UpdateData.connected = true;
		}
		else
#endif  // GOOGLEVRCONTROLLER_SUPPORTED_INSTANT_PREVIEW_PLATFORMS
		{
			// get acceleration data
			gvr_vec3f GvrAccel = CachedControllerState.GetAccel();
			UpdateData.acceleration = gvr_arm_model::Vector3(GvrAccel.x, GvrAccel.y, GvrAccel.z);

			// Get orientation data
			gvr_quatf GvrOrientation = CachedControllerState.GetOrientation();
			UpdateData.orientation = gvr_arm_model::Quaternion(GvrOrientation.qw, GvrOrientation.qx, GvrOrientation.qy, GvrOrientation.qz);

			// Get gyroscope data
			gvr_vec3f GvrGyro = CachedControllerState.GetGyro();
			UpdateData.gyro = gvr_arm_model::Vector3(GvrGyro.x, GvrGyro.y, GvrGyro.z);

			// Get connected status
			UpdateData.connected = CachedControllerState.GetConnectionState() == gvr::ControllerConnectionState::GVR_CONTROLLER_CONNECTED;
		}

		// Get head direction and position of the HMD, used for FollowGaze options
		if (GEngine->XRSystem.IsValid())
		{
			FQuat HmdOrientation;
			FVector HmdPosition;
			GEngine->XRSystem->GetCurrentPose(IXRTrackingSystem::HMDDeviceId, HmdOrientation, HmdPosition);
			FVector HmdDirection = HmdOrientation * FVector::ForwardVector;

			const float WorldToMetersScale = GetWorldToMetersScale();

			// Gvr: Negative Z is Forward, UE: Positive X is Forward.
			UpdateData.headDirection.z(-HmdDirection.X);
			UpdateData.headPosition.z(-HmdPosition.X / WorldToMetersScale);
			// Gvr: Positive X is Right, UE: Positive Y is Right.
			UpdateData.headDirection.x(HmdDirection.Y);
			UpdateData.headPosition.x(HmdPosition.Y / WorldToMetersScale);
			// Gvr: Positive Y is Up, UE: Positive Z is Up
			UpdateData.headDirection.y(HmdDirection.Z);
			UpdateData.headPosition.y(HmdPosition.Z / WorldToMetersScale);
		}

		// Get delta time
		UpdateData.deltaTimeSeconds = DeltaTime;


		// Update the arm model
		ArmModelController.Update(UpdateData);
	}
#endif
}

void FGoogleVRController::ProcessControllerButtons()
{
#if GOOGLEVRCONTROLLER_SUPPORTED_PLATFORMS
	// Capture our current button states
	bool CurrentButtonStates[EGoogleVRControllerButton::TotalButtonCount] = {0};

	FVector2D TranslatedLocation = FVector2D::ZeroVector;

#if GOOGLEVRCONTROLLER_SUPPORTED_INSTANT_PREVIEW_PLATFORMS
	if (gvr::ControllerConnectionState::GVR_CONTROLLER_CONNECTED == InstantPreviewControllerState.connection_state)
	{
		// Process our known set of buttons
		CurrentButtonStates[EGoogleVRControllerButton::TouchPadPress] = InstantPreviewControllerState.click_button_state;
		CurrentButtonStates[EGoogleVRControllerButton::ApplicationMenu] = InstantPreviewControllerState.app_button_state;
		CurrentButtonStates[EGoogleVRControllerButton::TouchPadTouch] = InstantPreviewControllerState.is_touching;
		// The controller's touch positions are in [0,1]^2 coordinate space, we want to be in [-1,1]^2, so translate the touch positions.
		TranslatedLocation = FVector2D((InstantPreviewControllerState.touch_pos[0] * 2) - 1, (InstantPreviewControllerState.touch_pos[1] * 2) - 1);
		// OnHold
		if (InstantPreviewControllerState.is_touching)
		{
			const FVector2D TouchDir = TranslatedLocation.GetSafeNormal();
			const FVector2D UpDir(0.f, 1.f);
			const FVector2D RightDir(1.f, 0.f);
			const float VerticalDot = TouchDir | UpDir;
			const float RightDot = TouchDir | RightDir;
			const bool bPressed = !TouchDir.IsNearlyZero() && CurrentButtonStates[EGoogleVRControllerButton::TouchPadPress];
			CurrentButtonStates[EGoogleVRControllerButton::TouchPadUp] = bPressed && (VerticalDot <= -DOT_45DEG);
			CurrentButtonStates[EGoogleVRControllerButton::TouchPadDown] = bPressed && (VerticalDot >= DOT_45DEG);
			CurrentButtonStates[EGoogleVRControllerButton::TouchPadLeft] = bPressed && (RightDot <= -DOT_45DEG);
			CurrentButtonStates[EGoogleVRControllerButton::TouchPadRight] = bPressed && (RightDot >= DOT_45DEG);
		}
		else {
			TranslatedLocation.X = 0.0f;
			TranslatedLocation.Y = 0.0f;
		}
	}
	else
#endif  // GOOGLEVRCONTROLLER_SUPPORTED_INSTANT_PREVIEW_PLATFORMS
	{
		if (IsAvailable())
		{
			// Process our known set of buttons
			if (CachedControllerState.GetButtonState(gvr::ControllerButton::GVR_CONTROLLER_BUTTON_CLICK))
			{
				CurrentButtonStates[EGoogleVRControllerButton::TouchPadPress] = true;
			}
			else if (CachedControllerState.GetButtonUp(gvr::ControllerButton::GVR_CONTROLLER_BUTTON_CLICK))
			{
				CurrentButtonStates[EGoogleVRControllerButton::TouchPadPress] = false;
			}

			if (CachedControllerState.GetButtonState(gvr::ControllerButton::GVR_CONTROLLER_BUTTON_HOME))
			{
				CurrentButtonStates[EGoogleVRControllerButton::System] = true;
			}
			else if (CachedControllerState.GetButtonUp(gvr::ControllerButton::GVR_CONTROLLER_BUTTON_HOME))
			{
				CurrentButtonStates[EGoogleVRControllerButton::System] = false;
			}

			// Note: VolumeUp and VolumeDown Controller states are also ignored as they are reserved

			if (CachedControllerState.GetButtonState(gvr::ControllerButton::GVR_CONTROLLER_BUTTON_APP))
			{
				CurrentButtonStates[EGoogleVRControllerButton::ApplicationMenu] = true;
			}
			else if (CachedControllerState.GetButtonUp(gvr::ControllerButton::GVR_CONTROLLER_BUTTON_APP))
			{
				CurrentButtonStates[EGoogleVRControllerButton::ApplicationMenu] = false;
			}

			// Note: There is no Grip or Trigger button information from the CachedControllerState; so do nothing
			// EGoogleVRControllerButton::TriggerPress - unhandled
			// EGoogleVRControllerButton::Grip - unhandled

			// Process touches and analog information
			// OnDown
			CurrentButtonStates[EGoogleVRControllerButton::TouchPadTouch] = CachedControllerState.IsTouching();

			// The controller's touch positions are in [0,1]^2 coordinate space, we want to be in [-1,1]^2, so translate the touch positions.
			TranslatedLocation = FVector2D((CachedControllerState.GetTouchPos().x * 2) - 1, (CachedControllerState.GetTouchPos().y * 2) - 1);
			// Clamp the translated location inside the circle with radius = 1 to match the controller touch pad.
			float VectorLength = TranslatedLocation.Size();
			if (VectorLength > 1.0f)
			{
				TranslatedLocation = TranslatedLocation / VectorLength;
			}

			// OnHold
			if( CachedControllerState.IsTouching() || CachedControllerState.GetTouchUp() )
			{
				const FVector2D TouchDir = TranslatedLocation.GetSafeNormal();
				const FVector2D UpDir(0.f, 1.f);
				const FVector2D RightDir(1.f, 0.f);

				const float VerticalDot = TouchDir | UpDir;
				const float RightDot = TouchDir | RightDir;

				const bool bPressed = !TouchDir.IsNearlyZero() && CurrentButtonStates[EGoogleVRControllerButton::TouchPadPress];

				CurrentButtonStates[EGoogleVRControllerButton::TouchPadUp] = bPressed && (VerticalDot <= -DOT_45DEG);
				CurrentButtonStates[EGoogleVRControllerButton::TouchPadDown] = bPressed && (VerticalDot >= DOT_45DEG);
				CurrentButtonStates[EGoogleVRControllerButton::TouchPadLeft] = bPressed && (RightDot <= -DOT_45DEG);
				CurrentButtonStates[EGoogleVRControllerButton::TouchPadRight] = bPressed && (RightDot >= DOT_45DEG);
			}

			else if(!CachedControllerState.IsTouching())
			{
				TranslatedLocation.X = 0.0f;
				TranslatedLocation.Y = 0.0f;
			}
		}
	}

	MessageHandler->OnControllerAnalog( FGamepadKeyNames::MotionController_Left_Thumbstick_X, 0, TranslatedLocation.X);
	MessageHandler->OnControllerAnalog( FGamepadKeyNames::MotionController_Right_Thumbstick_X, 0, TranslatedLocation.X);

	MessageHandler->OnControllerAnalog( FGamepadKeyNames::MotionController_Left_Thumbstick_Y, 0, TranslatedLocation.Y);
	MessageHandler->OnControllerAnalog( FGamepadKeyNames::MotionController_Right_Thumbstick_Y, 0, TranslatedLocation.Y);

	// Process buttons for both hands at the same time
	for(int32 ButtonIndex = 0; ButtonIndex < (int32)EGoogleVRControllerButton::TotalButtonCount; ++ButtonIndex)
	{
		if(CurrentButtonStates[ButtonIndex] != LastButtonStates[ButtonIndex])
		{
			// OnDown
			if(CurrentButtonStates[ButtonIndex])
			{
				MessageHandler->OnControllerButtonPressed( Buttons[(int32)EControllerHand::Left][ButtonIndex], 0, false);
				MessageHandler->OnControllerButtonPressed( Buttons[(int32)EControllerHand::Right][ButtonIndex], 0, false);
			}
			// On Up
			else
			{
				MessageHandler->OnControllerButtonReleased( Buttons[(int32)EControllerHand::Left][ButtonIndex], 0, false);
				MessageHandler->OnControllerButtonReleased( Buttons[(int32)EControllerHand::Right][ButtonIndex], 0, false);
			}
		}

		// update state for next time
		LastButtonStates[ButtonIndex] = CurrentButtonStates[ButtonIndex];
	}
#endif // GOOGLEVRCONTROLLER_SUPPORTED_PLATFORMS
}

void FGoogleVRController::ProcessControllerEvents()
{
#if GOOGLEVRCONTROLLER_SUPPORTED_PLATFORMS
	if (CachedControllerState.GetRecentered())
	{
#if GOOGLEVRCONTROLLER_SUPPORTED_EMULATOR_PLATFORMS
		// Perform recenter when using in editor controller emulation
		if (GEngine->XRSystem.IsValid() && GEngine->XRSystem->GetSystemName() == FName("FGoogleVRHMD"))
		{
			GEngine->XRSystem->ResetOrientation();
		}
		BaseEmulatorOrientation.Yaw += LastOrientation.Yaw;
#endif

		FCoreDelegates::VRControllerRecentered.Broadcast();

		// Deprecate me!
		UGoogleVRControllerFunctionLibrary::GetGoogleVRControllerEventManager()->OnControllerRecenteredDelegate_DEPRECATED.Broadcast();
	}


	EGoogleVRControllerState PreviousControllerState = CurrentControllerState;
#if GOOGLEVRCONTROLLER_SUPPORTED_INSTANT_PREVIEW_PLATFORMS
	if (gvr::ControllerConnectionState::GVR_CONTROLLER_DISCONNECTED != InstantPreviewControllerState.connection_state) {
		CurrentControllerState = (EGoogleVRControllerState)InstantPreviewControllerState.connection_state;
	}
	else
#endif  // GOOGLEVRCONTROLLER_SUPPORTED_INSTANT_PREVIEW_PLATFORMS
	{
		CurrentControllerState = (EGoogleVRControllerState) CachedControllerState.GetConnectionState();
	}
	if (CurrentControllerState != PreviousControllerState)
	{
		UGoogleVRControllerFunctionLibrary::GetGoogleVRControllerEventManager()->OnControllerStateChangedDelegate.Broadcast(CurrentControllerState);
	}
#endif
}

bool FGoogleVRController::IsAvailable() const
{
#if GOOGLEVRCONTROLLER_SUPPORTED_PLATFORMS
#if GOOGLEVRCONTROLLER_SUPPORTED_INSTANT_PREVIEW_PLATFORMS
	if (gvr::ControllerConnectionState::GVR_CONTROLLER_CONNECTED == InstantPreviewControllerState.connection_state) {
		return true;
	}
	else
#endif  // GOOGLEVRCONTROLLER_SUPPORTED_INSTANT_PREVIEW_PLATFORMS
	if(CachedControllerState.GetApiStatus() == gvr::ControllerApiStatus::GVR_CONTROLLER_API_OK &&
		CachedControllerState.GetConnectionState() == gvr::ControllerConnectionState::GVR_CONTROLLER_CONNECTED )
	{
		return true;
	}
#endif
	return false;
}

int FGoogleVRController::GetGVRControllerHandedness() const
{
#if GOOGLEVRCONTROLLER_SUPPORTED_ANDROID_PLATFORMS
	if (GVRUserPrefs)
	{
		return static_cast<int>(gvr_user_prefs_get_controller_handedness(GVRUserPrefs));
	}
	else
	{
		return -1;
	}
// TODO: get handedness preference from instant preview if connected.
#elif GOOGLEVRCONTROLLER_SUPPORTED_EMULATOR_PLATFORMS
	return EmulatorHandednessPreference;
#else
	return -1;
#endif
}

EGoogleVRControllerState FGoogleVRController::GetControllerState() const
{
	return CurrentControllerState;
}

FVector FGoogleVRController::ConvertGvrVectorToUnreal(float x, float y, float z, float WorldToMetersScale) const
{
	FVector Result;

	// Gvr: Negative Z is Forward, UE: Positive X is Forward.
	Result.X = -z * WorldToMetersScale;
	// Gvr: Positive X is Right, UE: Positive Y is Right.
	Result.Y = x * WorldToMetersScale;
	// Gvr: Positive Y is Up, UE: Positive Z is Up
	Result.Z = y * WorldToMetersScale;

	return Result;

}

FQuat FGoogleVRController::ConvertGvrQuaternionToUnreal(float w, float x, float y, float z) const
{
	FQuat Result = FQuat(-z, x, y, -w);
	return Result;
}

bool FGoogleVRController::GetBatteryCharging()
{
#if GOOGLEVRCONTROLLER_SUPPORTED_ANDROID_PLATFORMS
	return CachedControllerState.GetBatteryCharging();
#else
	return 0;
#endif
}

EGoogleVRControllerBatteryLevel FGoogleVRController::GetBatteryLevel()
{
#if GOOGLEVRCONTROLLER_SUPPORTED_ANDROID_PLATFORMS
	switch (CachedControllerState.GetBatteryLevel())
	{
		case kControllerBatteryLevelCriticalLow:
			return EGoogleVRControllerBatteryLevel::CriticalLow;

		case kControllerBatteryLevelLow:
			return EGoogleVRControllerBatteryLevel::Low;

		case kControllerBatteryLevelMedium:
			return EGoogleVRControllerBatteryLevel::Medium;

		case kControllerBatteryLevelAlmostFull:
			return EGoogleVRControllerBatteryLevel::AlmostFull;

		case kControllerBatteryLevelFull:
			return EGoogleVRControllerBatteryLevel::Full;

		default:
			break;
    }
#endif

	return EGoogleVRControllerBatteryLevel::Unknown;
}

int64_t FGoogleVRController::GetLastBatteryTimestamp()
{
#if GOOGLEVRCONTROLLER_SUPPORTED_ANDROID_PLATFORMS
	return CachedControllerState.GetLastBatteryTimestamp();
#else
	return 0;
#endif
}

bool FGoogleVRController::GetUseArmModel() const
{
	return bUseArmModel;
}

void FGoogleVRController::SetUseArmModel(bool bNewUseArmModel)
{
	bUseArmModel = bNewUseArmModel;
}

#if GOOGLEVRCONTROLLER_SUPPORTED_PLATFORMS
gvr_arm_model::Controller& FGoogleVRController::GetArmModelController()
{
	return ArmModelController;
}
#endif

void FGoogleVRController::Tick(float DeltaTime)
{
// TODO: do we need to do anything in tick for instant preview?  Do we need to do something different with the emulator?
#if GOOGLEVRCONTROLLER_SUPPORTED_EMULATOR_PLATFORMS
	bool bIsInPlayMode = IsPlayInEditor();
	if(bIsInPlayMode && !bIsLastTickInPlayMode)
	{
		ApplicationResumeDelegate();
	}
	else if(!bIsInPlayMode && bIsLastTickInPlayMode)
	{
		ApplicationPauseDelegate();
	}
	bIsLastTickInPlayMode = bIsInPlayMode;
#endif
	PollController(DeltaTime);
}

void FGoogleVRController::SendControllerEvents()
{
	ProcessControllerButtons();
	ProcessControllerEvents();
}

void FGoogleVRController::SetMessageHandler(const TSharedRef< FGenericApplicationMessageHandler >& InMessageHandler)
{
	MessageHandler = InMessageHandler;
}

bool FGoogleVRController::Exec(UWorld* InWorld, const TCHAR* Cmd, FOutputDevice& Ar)
{
	return false;
}

void FGoogleVRController::SetChannelValue(int32 ControllerId, FForceFeedbackChannelType ChannelType, float Value)
{
}

void FGoogleVRController::SetChannelValues(int32 ControllerId, const FForceFeedbackValues &values)
{
}

bool FGoogleVRController::GetControllerOrientationAndPosition(const int32 ControllerIndex, const EControllerHand DeviceHand, FRotator& OutOrientation, FVector& OutPosition, float WorldToMetersScale) const
{
	if(IsAvailable())
	{
		OutPosition = FVector::ZeroVector;
		OutOrientation = FRotator::ZeroRotator;

#if GOOGLEVRCONTROLLER_SUPPORTED_PLATFORMS
		if (bUseArmModel)
		{
			const gvr_arm_model::Vector3& ControllerPosition = ArmModelController.GetControllerPosition();
			const gvr_arm_model::Quaternion& ControllerRotation = ArmModelController.GetControllerRotation();
			FVector Position = ConvertGvrVectorToUnreal(ControllerPosition.x(), ControllerPosition.y(), ControllerPosition.z(), WorldToMetersScale);
			FQuat Orientation = ConvertGvrQuaternionToUnreal(ControllerRotation.w(), ControllerRotation.x(), ControllerRotation.y(), ControllerRotation.z());

			FQuat BaseOrientation;
			const bool bUsingGoogleVRHMD =
<<<<<<< HEAD
				GEngine->HMDDevice.IsValid() &&
				(GEngine->HMDDevice->GetDeviceName() == FName(TEXT("FGoogleVRHMD")));
=======
				GEngine->XRSystem.IsValid() &&
				(GEngine->XRSystem->GetSystemName() == FName(TEXT("FGoogleVRHMD")));
>>>>>>> 9f6ccf49

			if (bUsingGoogleVRHMD)
			{
				BaseOrientation = GEngine->XRSystem->GetBaseOrientation();
			}

			OutOrientation = (BaseOrientation * Orientation).Rotator();
			OutPosition = BaseOrientation.RotateVector(Position);
		}
		else
		{
#if GOOGLEVRCONTROLLER_SUPPORTED_INSTANT_PREVIEW_PLATFORMS
			if (gvr::ControllerConnectionState::GVR_CONTROLLER_CONNECTED == InstantPreviewControllerState.connection_state)
			{
				OutOrientation = FQuat(InstantPreviewControllerState.orientation[3],
					-InstantPreviewControllerState.orientation[1],
					-InstantPreviewControllerState.orientation[2],
					InstantPreviewControllerState.orientation[0]).Rotator();
			}
			else
#endif  // GOOGLEVRCONTROLLER_SUPPORTED_INSTANT_PREVIEW_PLATFORMS
			{
				gvr_quatf ControllerOrientation = CachedControllerState.GetOrientation();
				OutOrientation = FQuat(ControllerOrientation.qz, -ControllerOrientation.qx, -ControllerOrientation.qy, ControllerOrientation.qw).Rotator();
			}
		}
#if GOOGLEVRCONTROLLER_SUPPORTED_EMULATOR_PLATFORMS
		OutOrientation.Yaw -= BaseEmulatorOrientation.Yaw;
#endif
#endif

		LastOrientation = OutOrientation;

		return true;
	}

	return false;
}

float FGoogleVRController::GetWorldToMetersScale() const
{
	if (IsInGameThread() && GWorld != nullptr)
	{
		return GWorld->GetWorldSettings()->WorldToMeters;
	}

	// Default value, assume Unreal units are in centimeters
	return 100.0f;
}

ETrackingStatus FGoogleVRController::GetControllerTrackingStatus(const int32 ControllerIndex, const EControllerHand DeviceHand) const
{
#if GOOGLEVRCONTROLLER_SUPPORTED_PLATFORMS
	if(IsAvailable())
	{
		return ETrackingStatus::Tracked;
	}
#endif

	return ETrackingStatus::NotTracked;
}

#if GOOGLEVRCONTROLLER_SUPPORTED_EMULATOR_PLATFORMS
static bool SetupAdbForward()
{
	const FString AdbForwardCmd = FString::Printf(TEXT("forward tcp:%d tcp:%d"), CONTROLLER_EVENT_FORWARDED_PORT, 7003);
	FString StdOut;
	if(!ExecuteAdbCommand(*AdbForwardCmd, &StdOut, nullptr))
	{
		return false;
	}
	return true;
}

// Copied from AndroidDeviceDetectionModule.cpp
// TODO: would be nice if Unreal make that function public so we don't need to make a duplicate.
static bool ExecuteAdbCommand( const FString& CommandLine, FString* OutStdOut, FString* OutStdErr )
{
	// execute the command
	int32 ReturnCode;
	FString DefaultError;

	// make sure there's a place for error output to go if the caller specified nullptr
	if (!OutStdErr)
	{
		OutStdErr = &DefaultError;
	}
	FString AdbPath;
	GetAdbPath(AdbPath);

	FPlatformProcess::ExecProcess(*AdbPath, *CommandLine, &ReturnCode, OutStdOut, OutStdErr);

	if (ReturnCode != 0)
	{
		FPlatformMisc::LowLevelOutputDebugStringf(TEXT("The Android SDK command '%s' failed to run. Return code: %d, Error: %s\n"), *CommandLine, ReturnCode, **OutStdErr);

		return false;
	}

	return true;
}

static bool IsPlayInEditor()
{
	for(const FWorldContext& Context : GEngine->GetWorldContexts())
	{
		if(Context.World()->IsPlayInEditor())
		{
			return true;
		}
	}
	return false;
}
#endif<|MERGE_RESOLUTION|>--- conflicted
+++ resolved
@@ -733,13 +733,8 @@
 
 			FQuat BaseOrientation;
 			const bool bUsingGoogleVRHMD =
-<<<<<<< HEAD
-				GEngine->HMDDevice.IsValid() &&
-				(GEngine->HMDDevice->GetDeviceName() == FName(TEXT("FGoogleVRHMD")));
-=======
 				GEngine->XRSystem.IsValid() &&
 				(GEngine->XRSystem->GetSystemName() == FName(TEXT("FGoogleVRHMD")));
->>>>>>> 9f6ccf49
 
 			if (bUsingGoogleVRHMD)
 			{
