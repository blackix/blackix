/* Copyright 2016 Google Inc.
 *
 * Licensed under the Apache License, Version 2.0 (the "License");
 * you may not use this file except in compliance with the License.
 * You may obtain a copy of the License at
 *
 *   http://www.apache.org/licenses/LICENSE-2.0
 *
 * Unless required by applicable law or agreed to in writing, software
 * distributed under the License is distributed on an "AS IS" BASIS,
 * WITHOUT WARRANTIES OR CONDITIONS OF ANY KIND, either express or implied.
 * See the License for the specific language governing permissions and
 * limitations under the License.
 */

#pragma once

#include "GoogleVRControllerPrivate.h"
#include "IInputDevice.h"
#include "IMotionController.h"
#if GOOGLEVRCONTROLLER_SUPPORTED_PLATFORMS
#include "gvr_arm_model.h"
#endif
#include "Classes/GoogleVRControllerEventManager.h"
<<<<<<< HEAD
=======
#include "Classes/GoogleVRControllerFunctionLibrary.h"
>>>>>>> 50b84fc1

#if GOOGLEVRCONTROLLER_SUPPORTED_PLATFORMS
using namespace gvr;
#endif

DEFINE_LOG_CATEGORY_STATIC(LogGoogleVRController, Log, All);

/** Total number of controllers in a set */
#define CONTROLLERS_PER_PLAYER	2

/** Controller axis mappings. */
#define DOT_45DEG		0.7071f

namespace AndroidControllerKeyNames
{
	const FGamepadKeyNames::Type AndroidMenu("Android_Menu");
	const FGamepadKeyNames::Type AndroidBack("Android_Back");
	const FGamepadKeyNames::Type AndroidVolumeUp("Android_Volume_Up");
	const FGamepadKeyNames::Type AndroidVolumeDown("Android_Volume_Down");
}

namespace GoogleVRControllerKeyNames
{
	const FGamepadKeyNames::Type Touch0("Steam_Touch_0");
}

class FGoogleVRController : public IInputDevice, public IMotionController
{
public:

#if GOOGLEVRCONTROLLER_SUPPORTED_PLATFORMS
	FGoogleVRController(gvr::ControllerApi* pControllerAPI, const TSharedRef< FGenericApplicationMessageHandler >& InMessageHandler);
#else
	FGoogleVRController(const TSharedRef< FGenericApplicationMessageHandler >& InMessageHandler);
#endif
	virtual ~FGoogleVRController();

public:

	struct EGoogleVRControllerButton
	{
		enum Type
		{
			ApplicationMenu,
			TouchPadLeft,
			TouchPadUp,
			TouchPadRight,
			TouchPadDown,
			System,
			TriggerPress,
			Grip,
			TouchPadPress,
			TouchPadTouch,

			/** Max number of controller buttons.  Must be < 256 */
			TotalButtonCount
		};
	};

public: // Helper Functions

	/** Called beforeg application enters background */
	void ApplicationPauseDelegate();

	/** Called after application resumes */
	void ApplicationResumeDelegate();

	/** Polls the controller state */
	void PollController(float DeltaTime);

	/** Processes the controller buttons */
	void ProcessControllerButtons();

	/** Processes the controller events */
	void ProcessControllerEvents();

	/** Checks if the controller is available */
	bool IsAvailable() const;

	int GetGVRControllerHandedness() const;

	EGoogleVRControllerState GetControllerState() const;

<<<<<<< HEAD
	FVector ConvertGvrVectorToUnreal(float x, float y, float z) const;

	FQuat ConvertGvrQuaternionToUnreal(float w, float x, float y, float z) const;

=======
	FVector ConvertGvrVectorToUnreal(float x, float y, float z, float WorldToMetersScale) const;

	FQuat ConvertGvrQuaternionToUnreal(float w, float x, float y, float z) const;

	/** Checks if the controller battery is charging. */
	bool GetBatteryCharging();

	/** Returns an approximate battery level. */
	EGoogleVRControllerBatteryLevel GetBatteryLevel();

	/** Returns the time stamp the battery information was last updated. */
	int64_t GetLastBatteryTimestamp();

>>>>>>> 50b84fc1
public: // Arm Model

	bool GetUseArmModel() const;
	void SetUseArmModel(bool bNewUseArmModel);
#if GOOGLEVRCONTROLLER_SUPPORTED_PLATFORMS
	gvr_arm_model::Controller& GetArmModelController();
#endif

public:	// IInputDevice

	/** Tick the interface (e.g. check for new controllers) */
	virtual void Tick(float DeltaTime);

	/** Poll for controller state and send events if needed */
	virtual void SendControllerEvents();

	/** Set which MessageHandler will get the events from SendControllerEvents. */
	virtual void SetMessageHandler(const TSharedRef< FGenericApplicationMessageHandler >& InMessageHandler);

	/** Exec handler to allow console commands to be passed through for debugging */
	virtual bool Exec(UWorld* InWorld, const TCHAR* Cmd, FOutputDevice& Ar);

	/**
	* IForceFeedbackSystem pass through functions
	*/
	virtual void SetChannelValue(int32 ControllerId, FForceFeedbackChannelType ChannelType, float Value);
	virtual void SetChannelValues(int32 ControllerId, const FForceFeedbackValues &values);

public: // IMotionController
	/**
	* Returns the calibration-space orientation of the requested controller's hand.
	*
	* @param ControllerIndex	The Unreal controller (player) index of the contoller set
	* @param DeviceHand		Which hand, within the controller set for the player, to get the orientation and position for
	* @param OutOrientation	(out) If tracked, the orientation (in calibrated-space) of the controller in the specified hand
	* @param OutPosition		(out) If tracked, the position (in calibrated-space) of the controller in the specified hand
	* @return					True if the device requested is valid and tracked, false otherwise
	*/
	virtual bool GetControllerOrientationAndPosition(const int32 ControllerIndex, const EControllerHand DeviceHand, FRotator& OutOrientation, FVector& OutPosition, float WorldToMetersScale) const;

	/**
	* Returns the tracking status (e.g. not tracked, intertial-only, fully tracked) of the specified controller
	*
	* @return	Tracking status of the specified controller, or ETrackingStatus::NotTracked if the device is not found
	*/
	virtual ETrackingStatus GetControllerTrackingStatus(const int32 ControllerIndex, const EControllerHand DeviceHand) const;

	/** Cached controller info */
#if GOOGLEVRCONTROLLER_SUPPORTED_PLATFORMS
	gvr::ControllerState CachedControllerState;
#endif

	float  GetWorldToMetersScale() const;

private:

<<<<<<< HEAD
	float  GetWorldToMetersScale() const;
=======
>>>>>>> 50b84fc1

#if GOOGLEVRCONTROLLER_SUPPORTED_PLATFORMS
	/** GVR Controller client reference */
	gvr::ControllerApi *pController;

	/** Capture Button Press states */
	bool LastButtonStates[EGoogleVRControllerButton::TotalButtonCount];

	/** Button mappings */
	FGamepadKeyNames::Type Buttons[CONTROLLERS_PER_PLAYER][EGoogleVRControllerButton::TotalButtonCount];
#endif
	bool bControllerReadyToPollState;

	/** handler to send all messages to */
	TSharedRef<FGenericApplicationMessageHandler> MessageHandler;

	// TODO: Set controller handedness based on the value from gvr.
	// When does the gvr value become available? Should we just poll for it?
#if GOOGLEVRCONTROLLER_SUPPORTED_PLATFORMS
	gvr_arm_model::Controller ArmModelController;
#endif
	bool bUseArmModel;
	EGoogleVRControllerState CurrentControllerState;

#if GOOGLEVRCONTROLLER_SUPPORTED_EMULATOR_PLATFORMS
	FRotator BaseEmulatorOrientation;
#endif

	/** Last Orientation used */
	mutable FRotator LastOrientation;
};<|MERGE_RESOLUTION|>--- conflicted
+++ resolved
@@ -22,10 +22,7 @@
 #include "gvr_arm_model.h"
 #endif
 #include "Classes/GoogleVRControllerEventManager.h"
-<<<<<<< HEAD
-=======
 #include "Classes/GoogleVRControllerFunctionLibrary.h"
->>>>>>> 50b84fc1
 
 #if GOOGLEVRCONTROLLER_SUPPORTED_PLATFORMS
 using namespace gvr;
@@ -109,12 +106,6 @@
 
 	EGoogleVRControllerState GetControllerState() const;
 
-<<<<<<< HEAD
-	FVector ConvertGvrVectorToUnreal(float x, float y, float z) const;
-
-	FQuat ConvertGvrQuaternionToUnreal(float w, float x, float y, float z) const;
-
-=======
 	FVector ConvertGvrVectorToUnreal(float x, float y, float z, float WorldToMetersScale) const;
 
 	FQuat ConvertGvrQuaternionToUnreal(float w, float x, float y, float z) const;
@@ -128,7 +119,6 @@
 	/** Returns the time stamp the battery information was last updated. */
 	int64_t GetLastBatteryTimestamp();
 
->>>>>>> 50b84fc1
 public: // Arm Model
 
 	bool GetUseArmModel() const;
@@ -185,10 +175,6 @@
 
 private:
 
-<<<<<<< HEAD
-	float  GetWorldToMetersScale() const;
-=======
->>>>>>> 50b84fc1
 
 #if GOOGLEVRCONTROLLER_SUPPORTED_PLATFORMS
 	/** GVR Controller client reference */
