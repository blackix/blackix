--- conflicted
+++ resolved
@@ -19,11 +19,8 @@
 #include "GoogleVRHMD.h"
 #include "ScreenRendering.h"
 
-<<<<<<< HEAD
-=======
 static const float kVignetteHardness = 25;
 
->>>>>>> f00d6e77
 void FGoogleVRHMD::GenerateDistortionCorrectionIndexBuffer()
 {
 	// Delete existing indices if they exist
@@ -133,18 +130,6 @@
 
 			FDistortionVertex FinalVertex = FDistortionVertex{ ScreenPos, FinalRedUV, FinalGreenUV, FinalBlueUV, Vignette, 0.0f };
 			Verts[VertexIndex++] = FinalVertex;
-<<<<<<< HEAD
-
-#if LOG_VIEWER_DATA_FOR_GENERATION
-			UE_LOG(LogHMD, Log, TEXT("\tFDistortionVertex{ FVector2D(%ff, %ff), FVector2D(%ff, %ff), FVector2D(%ff, %ff), FVector2D(%ff, %ff), 1.0f, 0.0f }%s"),
-				ScreenPos.X, ScreenPos.Y,
-				FinalRedUV.X, FinalRedUV.Y,
-				FinalGreenUV.X, FinalGreenUV.Y,
-				FinalBlueUV.X, FinalBlueUV.Y,
-				VertexIndex != NumVerts ? TEXT(",") : TEXT(""));
-#endif // LOG_VIEWER_DATA_FOR_GENERATION
-=======
->>>>>>> f00d6e77
 		}
 	}
 
@@ -211,11 +196,6 @@
  		}
 	}
 #endif
-<<<<<<< HEAD
-
-
-=======
->>>>>>> f00d6e77
 }
 
 // If bfullResourceResolve is true: A no-op draw call is submitted which resolves all pending states
@@ -464,11 +444,7 @@
 
 	// Note that here we are passing a 0 as the texture resource id which means we are not creating the actually opengl texture resource here.
 	FGoogleVRHMDTexture2DSet* NewTextureSet = new FGoogleVRHMDTexture2DSet(
-<<<<<<< HEAD
-		InGLRHI, 0, Target, Attachment, DesiredSizeX, DesiredSizeY, 0, NumMips, InNumSamples, 1, InFormat, false, bAllocatedStorage, InFlags, TextureRange);
-=======
 		InGLRHI, 0, Target, Attachment, DesiredSizeX, DesiredSizeY, 0, NumMips, InNumSamples, InNumSamplesTileMem, 1, InFormat, false, bAllocatedStorage, InFlags, TextureRange);
->>>>>>> f00d6e77
 
 	UE_LOG(LogHMD, Log, TEXT("Created FGoogleVRHMDTexture2DSet of size (%d, %d), NewTextureSet [%p]"), DesiredSizeX, DesiredSizeY, NewTextureSet);
 
@@ -538,21 +514,12 @@
 		return;
 	}
 
-<<<<<<< HEAD
-	static const auto CVarMobileOnChipMSAA = IConsoleManager::Get().FindTConsoleVariableDataInt(TEXT("r.MobileOnChipMSAA"));
-	static bool bEnableMobileOnChipMSAA = CVarMobileOnChipMSAA->GetValueOnRenderThread();
-
-	// Create resource using GVR Api
-	gvr_buffer_spec* BufferSpec = gvr_buffer_spec_create(GVRAPI);
-	gvr_buffer_spec_set_samples(BufferSpec, bEnableMobileOnChipMSAA ? 2 : 1);
-=======
 	static const auto CVarMobileMSAA = IConsoleManager::Get().FindTConsoleVariableDataInt(TEXT("r.MobileMSAA"));
 	static int32 MobileMSAAValue = CVarMobileMSAA->GetValueOnRenderThread();
 
 	// Create resource using GVR Api
 	gvr_buffer_spec* BufferSpec = gvr_buffer_spec_create(GVRAPI);
 	gvr_buffer_spec_set_samples(BufferSpec, MobileMSAAValue);
->>>>>>> f00d6e77
 	// No need to create the depth buffer in GVR FBO since we are only use the color_buffer from FBO not the entire FBO.
 	gvr_buffer_spec_set_depth_stencil_format(BufferSpec, GVR_DEPTH_STENCIL_FORMAT_NONE);
 	// We are using the default color buffer format in GVRSDK, which is RGBA8, and that is also the format passed in.
@@ -675,11 +642,7 @@
 	}
 	else
 	{
-<<<<<<< HEAD
-		UE_LOG(LogHMD, Log, TEXT("GVR frame present skipped on purpose!"));
-=======
 		//UE_LOG(LogHMD, Log, TEXT("GVR frame present skipped on purpose!"));
->>>>>>> f00d6e77
 	}
 
 	// Note: true causes normal swapbuffers(), false prevents normal swapbuffers()
