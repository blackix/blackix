/* Copyright 2016 Google Inc. All rights reserved.
 *
 * Licensed under the Apache License, Version 2.0 (the "License");
 * you may not use this file except in compliance with the License.
 * You may obtain a copy of the License at
 *
 *   http://www.apache.org/licenses/LICENSE-2.0
 *
 * Unless required by applicable law or agreed to in writing, software
 * distributed under the License is distributed on an "AS IS" BASIS,
 * WITHOUT WARRANTIES OR CONDITIONS OF ANY KIND, either express or implied.
 * See the License for the specific language governing permissions and
 * limitations under the License.
 */

#include "GoogleVRHMDPCH.h"
#include "GoogleVRHMD.h"
#if GOOGLEVRHMD_SUPPORTED_ANDROID_PLATFORMS
#include "Android/AndroidJNI.h"
#include "Android/AndroidApplication.h"
#endif // GOOGLEVRHMD_SUPPORTED_ANDROID_PLATFORMS
#if GOOGLEVRHMD_SUPPORTED_IOS_PLATFORMS
#include "IOS/IOSApplication.h"
#include "IOS/IOSWindow.h"
#include "IOSAppDelegate.h"
#include "IOSView.h"
#endif
#include "EngineAnalytics.h"
#include "Runtime/Analytics/Analytics/Public/Interfaces/IAnalyticsProvider.h"

///////////////////////////////////////////
// Begin GoogleVR Api Console Variables //
///////////////////////////////////////////

static TAutoConsoleVariable<int32> CVarViewerPreview(
	TEXT("googlevr.ViewerPreview"),
	3,
	TEXT("Change which viewer data is used for VR previewing.\n")
	TEXT(" 0: No viewer or distortion\n")
	TEXT(" 1: Google Cardboard 1.0\n")
	TEXT(" 2: Google Cardboard 2.0\n")
	TEXT(" 3: ViewMaster (default)\n")
	TEXT(" 4: SnailVR\n")
	TEXT(" 5: RiTech 2.0\n")
	TEXT(" 6: Go4D C1-Glass")
);

static TAutoConsoleVariable<float> CVarPreviewSensitivity(
	TEXT("googlevr.PreviewSensitivity"),
	1.0f,
	TEXT("Change preview sensitivity of Yaw and Pitch multiplier.\n")
	TEXT("Values are clamped between 0.1 and 10.0\n")
);

///////////////////////////////////
// Begin GoogleVR Api Reference //
///////////////////////////////////

// GoogleVR Api Reference
#if GOOGLEVRHMD_SUPPORTED_PLATFORMS
gvr_context* GVRAPI = nullptr;
const gvr_user_prefs* GVRUserPrefs = nullptr;
static const int64_t kPredictionTime = 50 * 1000000; //50 millisecond
static const float kDefaultRenderTargetScaleFactor = 1.0f;
#endif // GOOGLEVRHMD_SUPPORTED_PLATFORMS

// Only one HMD can be active at a time, so using file static to track this for transferring to game thread
static bool bBackDetected = false;
static bool bTriggerDetected = false;
static double BackbuttonPressTime;
static const double BACK_BUTTON_SHORT_PRESS_TIME = 1.0f;

//static variable for debugging;
static bool bDebugShowGVRSplash = false;

////////////////////////////////////////////////
// Begin Misc Helper Functions Implementation //
////////////////////////////////////////////////

void OnTriggerEvent(void* UserParam)
{
	UE_LOG(LogHMD, Log, TEXT("Trigger event detected"));

	bTriggerDetected = true;
}

////////////////////////////////////////
// Begin Android JNI Helper Functions //
////////////////////////////////////////

#if GOOGLEVRHMD_SUPPORTED_ANDROID_PLATFORMS

// Note: Should probably be moved into AndroidJNI class
int64 CallLongMethod(JNIEnv* Env, jobject Object, jmethodID Method, ...)
{
	if (Method == NULL || Object == NULL)
	{
		return false;
	}

	va_list Args;
	va_start(Args, Method);
	jlong Return = Env->CallLongMethodV(Object, Method, Args);
	va_end(Args);

	return (int64)Return;
}

extern "C" void Java_com_epicgames_ue4_GameActivity_nativeOnUiLayerBack(JNIEnv* jenv, jobject thiz)
{
	// Need to be on game thread to dispatch handler
	bBackDetected = true;
}

void AndroidThunkCpp_UiLayer_SetEnabled(bool bEnable)
{
 	if (JNIEnv* Env = FAndroidApplication::GetJavaEnv())
 	{
		static jmethodID UiLayerMethod = FJavaWrapper::FindMethod(Env, FJavaWrapper::GameActivityClassID, "AndroidThunkJava_UiLayer_SetEnabled", "(Z)V", false);
		FJavaWrapper::CallVoidMethod(Env, FJavaWrapper::GameActivityThis, UiLayerMethod, bEnable);
 	}
}
void AndroidThunkCpp_UiLayer_SetViewerName(const FString& ViewerName)
{
	if(ViewerName.Len() == 0)
	{
		return;
	}

 	if (JNIEnv* Env = FAndroidApplication::GetJavaEnv())
 	{
		static jmethodID UiLayerMethod = FJavaWrapper::FindMethod(Env, FJavaWrapper::GameActivityClassID, "AndroidThunkJava_UiLayer_SetViewerName", "(Ljava/lang/String;)V", false);
		jstring NameJava = Env->NewStringUTF(TCHAR_TO_UTF8(*ViewerName));
		FJavaWrapper::CallVoidMethod(Env, FJavaWrapper::GameActivityThis, UiLayerMethod, NameJava);
 	}
}

gvr_context* AndroidThunkCpp_GetNativeGVRApi()
{
 	if (JNIEnv* Env = FAndroidApplication::GetJavaEnv())
 	{
		static jmethodID Method = FJavaWrapper::FindMethod(Env, FJavaWrapper::GameActivityClassID, "AndroidThunkJava_GetNativeGVRApi", "()J", false);
		return reinterpret_cast<gvr_context*>(CallLongMethod(Env, FJavaWrapper::GameActivityThis, Method));
 	}

	return nullptr;
}

void AndroidThunkCpp_GvrLayout_SetFixedPresentationSurfaceSizeToCurrent()
{
 	if (JNIEnv* Env = FAndroidApplication::GetJavaEnv())
 	{
		static jmethodID Method = FJavaWrapper::FindMethod(Env, FJavaWrapper::GameActivityClassID, "AndroidThunkJava_GvrLayout_SetFixedPresentationSurfaceSizeToCurrent", "()V", false);
		FJavaWrapper::CallVoidMethod(Env, FJavaWrapper::GameActivityThis, Method);
 	}
}

bool AndroidThunkCpp_ProjectWantsCardboardOnlyMode()
{
 	if (JNIEnv* Env = FAndroidApplication::GetJavaEnv())
 	{
		static jmethodID Method = FJavaWrapper::FindMethod(Env, FJavaWrapper::GameActivityClassID, "AndroidThunkJava_ProjectWantsCardboardOnlyMode", "()Z", false);
		return FJavaWrapper::CallBooleanMethod(Env, FJavaWrapper::GameActivityThis, Method);
 	}

	return false;
}

bool AndroidThunkCpp_IsVrLaunch()
{
	if (JNIEnv* Env = FAndroidApplication::GetJavaEnv())
	{
		static jmethodID Method = FJavaWrapper::FindMethod(Env, FJavaWrapper::GameActivityClassID, "AndroidThunkJava_IsVrLaunch", "()Z", false);
		return FJavaWrapper::CallBooleanMethod(Env, FJavaWrapper::GameActivityThis, Method);
	}

	return true;
}

<<<<<<< HEAD
=======
void AndroidThunkCpp_QuitDaydreamApplication()
{
	if (JNIEnv* Env = FAndroidApplication::GetJavaEnv())
	{
		static jmethodID Method = FJavaWrapper::FindMethod(Env, FJavaWrapper::GameActivityClassID, "AndroidThunkJava_QuitDaydreamApplication", "()V", false);
		FJavaWrapper::CallVoidMethod(Env, FJavaWrapper::GameActivityThis, Method);
	}
}

>>>>>>> 92a3597a
FString AndroidThunkCpp_GetDataString()
{
	FString Result = FString("");
	if (JNIEnv* Env = FAndroidApplication::GetJavaEnv())
	{
		static jmethodID Method = FJavaWrapper::FindMethod(Env, FJavaWrapper::GameActivityClassID, "AndroidThunkJava_GetDataString", "()Z", false);
		jstring JavaString = (jstring)FJavaWrapper::CallObjectMethod(Env, FJavaWrapper::GameActivityThis, Method);
		if (JavaString != NULL)
		{
			const char* JavaChars = Env->GetStringUTFChars(JavaString, 0);
			Result = FString(UTF8_TO_TCHAR(JavaChars));
			Env->ReleaseStringUTFChars(JavaString, JavaChars);
			Env->DeleteLocalRef(JavaString);
		}
	}

	return Result;
}

#endif // GOOGLEVRHMD_SUPPORTED_ANDROID_PLATFORMS

/////////////////////////////////////
// Begin IOS Class Implementations //
/////////////////////////////////////

#if GOOGLEVRHMD_SUPPORTED_IOS_PLATFORMS

// Helped function to get global access
FGoogleVRHMD* GetGoogleVRHMD()
{
	if (GEngine->HMDDevice.IsValid() && GEngine->HMDDevice->GetVersionString().Contains(TEXT("GoogleVR")) )
	{
		return static_cast<FGoogleVRHMD*>(GEngine->HMDDevice.Get());
	}

	return nullptr;
}

@implementation FOverlayViewDelegate

- (void)didChangeViewerProfile
{
	FGoogleVRHMD* HMD = GetGoogleVRHMD();
	if(HMD)
	{
		HMD->RefreshViewerProfile();
	}
}

- (void)didTapBackButton
{
	bBackDetected = true;
}

@end

#endif

/////////////////////////////////////////////////
// Begin FGoogleVRHMDPlugin Implementation //
/////////////////////////////////////////////////

class FGoogleVRHMDPlugin : public IGoogleVRHMDPlugin
{
public:

	/** Returns the key into the HMDPluginPriority section of the config file for this module */
	virtual FString GetModuleKeyName() const override
	{
		return TEXT("GoogleVRHMD");
	}

	/**
	 * Attempts to create a new head tracking device interface
	 *
	 * @return	Interface to the new head tracking device, if we were able to successfully create one
	 */
	virtual TSharedPtr< class IHeadMountedDisplay, ESPMode::ThreadSafe > CreateHeadMountedDisplay() override;

	/**
	 * Always return true for GoogleVR, when enabled, to allow HMD Priority to sort it out
	 */
	virtual bool IsHMDConnected() { return true; }
};

IMPLEMENT_MODULE( FGoogleVRHMDPlugin, GoogleVRHMD );

TSharedPtr< class IHeadMountedDisplay, ESPMode::ThreadSafe > FGoogleVRHMDPlugin::CreateHeadMountedDisplay()
{
	TSharedPtr< FGoogleVRHMD, ESPMode::ThreadSafe > HMD(new FGoogleVRHMD());
	if (HMD->IsInitialized())
	{
		return HMD;
	}

	return NULL;
}

/////////////////////////////////////
// Begin FGoogleVRHMD Self API //
/////////////////////////////////////

FGoogleVRHMD::FGoogleVRHMD()
#if GOOGLEVRHMD_SUPPORTED_PLATFORMS
	: CustomPresent(nullptr)
	, bStereoEnabled(false)
#else
	: bStereoEnabled(false)
#endif
	, bHMDEnabled(false)
	, bDistortionCorrectionEnabled(true)
	, bUseGVRApiDistortionCorrection(false)
	, bUseOffscreenFramebuffers(false)
<<<<<<< HEAD
=======
	, bIsInDaydreamMode(false)
	, bForceStopPresentScene(false)
>>>>>>> 92a3597a
	, NeckModelScale(1.0f)
	, CurHmdOrientation(FQuat::Identity)
	, CurHmdPosition(FVector::ZeroVector)
	, DeltaControlRotation(FRotator::ZeroRotator)
	, DeltaControlOrientation(FQuat::Identity)
	, BaseOrientation(FQuat::Identity)
	, RendererModule(nullptr)
	, DistortionMeshIndices(nullptr)
	, DistortionMeshVerticesLeftEye(nullptr)
	, DistortionMeshVerticesRightEye(nullptr)
#if GOOGLEVRHMD_SUPPORTED_IOS_PLATFORMS
	, OverlayView(nil)
#endif
	, LastUpdatedCacheFrame(0)
#if GOOGLEVRHMD_SUPPORTED_PLATFORMS
	, DistortedBufferViewportList(nullptr)
	, NonDistortedBufferViewportList(nullptr)
	, ActiveViewportList(nullptr)
	, ScratchViewport(nullptr)
#endif
	, PosePitch(0.0f)
	, PoseYaw(0.0f)
	, DistortionPointsX(40)
	, DistortionPointsY(40)
	, NumVerts(0)
	, NumTris(0)
	, NumIndices(0)
{
	FPlatformMisc::LowLevelOutputDebugString(TEXT("Initializing FGoogleVRHMD"));

#if GOOGLEVRHMD_SUPPORTED_ANDROID_PLATFORMS

	// Get GVRAPI from java
	GVRAPI = AndroidThunkCpp_GetNativeGVRApi();

#elif GOOGLEVRHMD_SUPPORTED_PLATFORMS

	GVRAPI = gvr_create();

#endif

	if(IsInitialized())
	{
		UE_LOG(LogHMD, Log, TEXT("GoogleVR API created"));

		// Get renderer module
		static const FName RendererModuleName("Renderer");
		RendererModule = FModuleManager::GetModulePtr<IRendererModule>(RendererModuleName);
		check(RendererModule);

#if GOOGLEVRHMD_SUPPORTED_PLATFORMS

		// Initialize OpenGL resources for API
		gvr_initialize_gl(GVRAPI);

		// Log the current viewer
		UE_LOG(LogHMD, Log, TEXT("The current viewer is %s"), UTF8_TO_TCHAR(gvr_get_viewer_model(GVRAPI)));

		// Get gvr user prefs
		GVRUserPrefs = gvr_get_user_prefs(GVRAPI);

#if GOOGLEVRHMD_SUPPORTED_ANDROID_PLATFORMS
		//Set the flag when async reprojection is enabled
		bUseOffscreenFramebuffers = gvr_get_async_reprojection_enabled(GVRAPI);
<<<<<<< HEAD

		// Only use gvr api distortion when async reprojection is enabled
		// And by default we use Unreal's PostProcessing Distortion for Cardboard
		bUseGVRApiDistortionCorrection = bUseOffscreenFramebuffers;
		//bUseGVRApiDistortionCorrection = true;  //Uncomment this line is you want to use GVR distortion when async reprojection is not enabled.

=======
		//We are in Daydream Mode when async reprojection is enabled.
		bIsInDaydreamMode = bUseOffscreenFramebuffers;

		// Only use gvr api distortion when async reprojection is enabled
		// And by default we use Unreal's PostProcessing Distortion for Cardboard
		bUseGVRApiDistortionCorrection = bUseOffscreenFramebuffers;
		//bUseGVRApiDistortionCorrection = true;  //Uncomment this line is you want to use GVR distortion when async reprojection is not enabled.

>>>>>>> 92a3597a
		if(bUseOffscreenFramebuffers)
		{
			// Create custom present class
			CustomPresent = new FGoogleVRHMDCustomPresent(this);
			GVRSplash = MakeShareable(new FGoogleVRSplash(this));
			GVRSplash->Init();
		}

		// Show ui on Android
		AndroidThunkCpp_UiLayer_SetEnabled(true);
		AndroidThunkCpp_UiLayer_SetViewerName(UTF8_TO_TCHAR(gvr_get_viewer_model(GVRAPI)));

		// Set Hardware Scaling in GvrLayout
		AndroidThunkCpp_GvrLayout_SetFixedPresentationSurfaceSizeToCurrent();

#elif GOOGLEVRHMD_SUPPORTED_IOS_PLATFORMS

		// We will use Unreal's PostProcessing Distortion for iOS
		bUseGVRApiDistortionCorrection = false;
		bIsInDaydreamMode = false;

		// Setup and show ui on iOS
		dispatch_async(dispatch_get_main_queue(), ^
		{
			OverlayViewDelegate = [[FOverlayViewDelegate alloc] init];
			OverlayView = [[GVROverlayView alloc] initWithFrame:[IOSAppDelegate GetDelegate].IOSView.bounds];
			OverlayView.autoresizingMask = UIViewAutoresizingFlexibleWidth | UIViewAutoresizingFlexibleHeight;
			OverlayView.delegate = OverlayViewDelegate;
			[[IOSAppDelegate GetDelegate].IOSView addSubview:OverlayView];
		});
#endif // GOOGLEVRHMD_SUPPORTED_ANDROID_PLATFORMS

		// By default, go ahead and disable the screen saver. The user can still change this freely
		FPlatformMisc::ControlScreensaver(FGenericPlatformMisc::Disable);

		// TODO: Get trigger event handler working again
		// Setup GVRAPI delegates
		//gvr_set_trigger_event_handler(GVRAPI, OnTriggerEvent, nullptr);

		// Refresh delegate
		FCoreDelegates::ApplicationHasEnteredForegroundDelegate.AddRaw(this, &FGoogleVRHMD::ApplicationResumeDelegate);

#endif // GOOGLEVRHMD_SUPPORTED_PLATFORMS

		// Set the default rendertarget size to the default size in UE4
		SetRenderTargetSizeToDefault();

		// Enabled by default
		EnableHMD(true);
		EnableStereo(true);

		// Initialize distortion mesh and indices
		SetNumOfDistortionPoints(DistortionPointsX, DistortionPointsY);

		// Register LoadMap Delegate
		FCoreUObjectDelegates::PreLoadMap.AddRaw(this, &FGoogleVRHMD::OnPreLoadMap);
	}
	else
	{
		FPlatformMisc::LowLevelOutputDebugString(TEXT("GoogleVR context failed to create successfully."));
	}
}

FGoogleVRHMD::~FGoogleVRHMD()
{
	delete[] DistortionMeshIndices;
	DistortionMeshIndices = nullptr;
	delete[] DistortionMeshVerticesLeftEye;
	DistortionMeshVerticesLeftEye = nullptr;
	delete[] DistortionMeshVerticesRightEye;
	DistortionMeshVerticesRightEye = nullptr;

#if GOOGLEVRHMD_SUPPORTED_PLATFORMS
	if (DistortedBufferViewportList)
	{
		// gvr destroy function will set the pointer to nullptr
		gvr_buffer_viewport_list_destroy(&DistortedBufferViewportList);
	}
	if (NonDistortedBufferViewportList)
	{
		gvr_buffer_viewport_list_destroy(&NonDistortedBufferViewportList);
	}
	if (ScratchViewport)
	{
		gvr_buffer_viewport_destroy(&ScratchViewport);
	}

	CustomPresent->Shutdown();
    CustomPresent = nullptr;
#endif

	FCoreUObjectDelegates::PreLoadMap.RemoveAll(this);
}

bool FGoogleVRHMD::IsInitialized() const
{
#if GOOGLEVRHMD_SUPPORTED_PLATFORMS

	return GVRAPI != nullptr;

#endif

	// Non-supported platform will be PC editor which will always succeed
	return true;
}

void FGoogleVRHMD::UpdateGVRViewportList() const
{
#if GOOGLEVRHMD_SUPPORTED_PLATFORMS
	// Allocate if necessary!
	if (!DistortedBufferViewportList)
	{
		DistortedBufferViewportList = gvr_buffer_viewport_list_create(GVRAPI);
	}
	if (!NonDistortedBufferViewportList)
	{
		NonDistortedBufferViewportList = gvr_buffer_viewport_list_create(GVRAPI);
	}
	if (!ScratchViewport)
	{
		ScratchViewport = gvr_buffer_viewport_create(GVRAPI);
	}

	gvr_get_recommended_buffer_viewports(GVRAPI, DistortedBufferViewportList);
	gvr_get_screen_buffer_viewports(GVRAPI, NonDistortedBufferViewportList);

	ActiveViewportList = bDistortionCorrectionEnabled ? DistortedBufferViewportList : NonDistortedBufferViewportList;

	// Pass the viewport list used for rendering to CustomPresent for async reprojection
	if(CustomPresent)
	{
		CustomPresent->UpdateRenderingViewportList(ActiveViewportList);
	}

#endif
}

void FGoogleVRHMD::GetCurrentPose(FQuat& CurrentOrientation, FVector& CurrentPosition)
{
#if GOOGLEVRHMD_SUPPORTED_PLATFORMS
	// Update camera pose using cached head pose which we updated at the beginning of a frame.
	CurrentOrientation = BaseOrientation * CachedFinalHeadRotation;
	CurrentPosition = BaseOrientation.RotateVector(CachedFinalHeadPosition);
#else
	// Simulating head rotation using mouse in Editor.
	ULocalPlayer* Player = GEngine->GetDebugLocalPlayer();
	float PreviewSensitivity = FMath::Clamp(CVarPreviewSensitivity.GetValueOnAnyThread(), 0.1f, 10.0f);

	if (Player != NULL && Player->PlayerController != NULL && GWorld)
	{
		float MouseX = 0.0f;
		float MouseY = 0.0f;
		Player->PlayerController->GetInputMouseDelta(MouseX, MouseY);

		double CurrentTime = FApp::GetCurrentTime();
		double DeltaTime = GWorld->GetDeltaSeconds();

		PoseYaw += (FMath::RadiansToDegrees(MouseX * DeltaTime * 4.0f) * PreviewSensitivity);
		PosePitch += (FMath::RadiansToDegrees(MouseY * DeltaTime * 4.0f) * PreviewSensitivity);
		PosePitch = FMath::Clamp(PosePitch, -90.0f + KINDA_SMALL_NUMBER, 90.0f - KINDA_SMALL_NUMBER);

		CurrentOrientation = BaseOrientation * FQuat(FRotator(PosePitch, PoseYaw, 0.0f));
	}
	else
	{
		CurrentOrientation = FQuat(FRotator(0.0f, 0.0f, 0.0f));
	}

	// TODO: add neck model to the editor emulatation.
	CurrentPosition = FVector::ZeroVector;
#endif
}

IRendererModule* FGoogleVRHMD::GetRendererModule()
{
	return RendererModule;
}

void FGoogleVRHMD::RefreshViewerProfile()
{
#if GOOGLEVRHMD_SUPPORTED_PLATFORMS
	gvr_refresh_viewer_profile(GVRAPI);
#endif

	// Re-Initialize distortion meshes, as the viewer may have changed
	SetNumOfDistortionPoints(DistortionPointsX, DistortionPointsY);
}

FIntPoint FGoogleVRHMD::GetUnrealMobileContentSize()
{
	FIntPoint Size = FIntPoint::ZeroValue;
#if GOOGLEVRHMD_SUPPORTED_ANDROID_PLATFORMS
	FPlatformRect Rect = FAndroidWindow::GetScreenRect();
	Size.X = Rect.Right;
	Size.Y = Rect.Bottom;
#elif GOOGLEVRHMD_SUPPORTED_IOS_PLATFORMS
	FPlatformRect Rect = FIOSWindow::GetScreenRect();
	Size.X = Rect.Right;
	Size.Y = Rect.Bottom;
#endif
	return Size;
}

FIntPoint FGoogleVRHMD::GetGVRHMDRenderTargetSize()
{
	return GVRRenderTargetSize;
}

FIntPoint FGoogleVRHMD::GetGVRMaxRenderTargetSize()
{
#if GOOGLEVRHMD_SUPPORTED_PLATFORMS
	gvr_sizei MaxSize = gvr_get_maximum_effective_render_target_size(GVRAPI);
	UE_LOG(LogHMD, Log, TEXT("GVR Recommended RenderTargetSize: %d x %d"), MaxSize.width, MaxSize.height);
	return FIntPoint{ static_cast<int>(MaxSize.width), static_cast<int>(MaxSize.height) };
#else
	return FIntPoint{ 0, 0 };
#endif
}

FIntPoint FGoogleVRHMD::SetRenderTargetSizeToDefault()
{
	GVRRenderTargetSize = FIntPoint::ZeroValue;
#if GOOGLEVRHMD_SUPPORTED_ANDROID_PLATFORMS
	if (bUseGVRApiDistortionCorrection)
	{
		FIntPoint RenderTargetSize = FIntPoint::ZeroValue;
		SetGVRHMDRenderTargetSize(kDefaultRenderTargetScaleFactor, RenderTargetSize);
	}
	else
	{
		FPlatformRect Rect = FAndroidWindow::GetScreenRect();
		GVRRenderTargetSize.X = Rect.Right;
		GVRRenderTargetSize.Y = Rect.Bottom;
	}
#elif GOOGLEVRHMD_SUPPORTED_IOS_PLATFORMS
	FPlatformRect Rect = FIOSWindow::GetScreenRect();
	GVRRenderTargetSize.X = Rect.Right;
	GVRRenderTargetSize.Y = Rect.Bottom;
#endif
	return GVRRenderTargetSize;
}

bool FGoogleVRHMD::SetGVRHMDRenderTargetSize(float ScaleFactor, FIntPoint& OutRenderTargetSize)
{
#if GOOGLEVRHMD_SUPPORTED_PLATFORMS
	if (ScaleFactor < 0.1 || ScaleFactor > 1)
	{
        	ScaleFactor = FMath::Clamp(ScaleFactor, 0.1f, 1.0f);
		UE_LOG(LogHMD, Warning, TEXT("Invalid RenderTexture Scale Factor. The valid value should be within [0.1, 1.0]. Clamping the value to %f"), ScaleFactor);
	}

	// For now, only allow change the render texture size when using gvr distortion.
	// Since when use PPHMD, the render texture size need to match the surface size.
	if (!bUseGVRApiDistortionCorrection)
	{
		return false;
	}
	UE_LOG(LogHMD, Log, TEXT("Setting render target size using scale factor: %f"), ScaleFactor);
	FIntPoint DesiredRenderTargetSize = GetGVRMaxRenderTargetSize();
	DesiredRenderTargetSize.X *= ScaleFactor;
	DesiredRenderTargetSize.Y *= ScaleFactor;
	return SetGVRHMDRenderTargetSize(DesiredRenderTargetSize.X, DesiredRenderTargetSize.Y, OutRenderTargetSize);
#else
	return false;
#endif
}

bool FGoogleVRHMD::SetGVRHMDRenderTargetSize(int DesiredWidth, int DesiredHeight, FIntPoint& OutRenderTargetSize)
{
#if GOOGLEVRHMD_SUPPORTED_PLATFORMS
	// For now, only allow change the render texture size when using gvr distortion.
	// Since when use PPHMD, the render texture size need to match the surface size.
	if (!bUseGVRApiDistortionCorrection)
	{
		return false;
	}
<<<<<<< HEAD

	// Ensure sizes are dividable by DividableBy to get post processing effects with lower resolution working well
	const uint32 DividableBy = 4;

	const uint32 Mask = ~(DividableBy - 1);
	GVRRenderTargetSize.X = (DesiredWidth + DividableBy - 1) & Mask;
	GVRRenderTargetSize.Y = (DesiredHeight + DividableBy - 1) & Mask;

	OutRenderTargetSize = GVRRenderTargetSize;
	UE_LOG(LogHMD, Log, TEXT("Set Render Target Size to %d x %d, the deired size is %d x %d"), GVRRenderTargetSize.X, GVRRenderTargetSize.Y, DesiredWidth, DesiredHeight);
	return true;
#else
	return false;
#endif
=======

	// Ensure sizes are dividable by DividableBy to get post processing effects with lower resolution working well
	const uint32 DividableBy = 4;

	const uint32 Mask = ~(DividableBy - 1);
	GVRRenderTargetSize.X = (DesiredWidth + DividableBy - 1) & Mask;
	GVRRenderTargetSize.Y = (DesiredHeight + DividableBy - 1) & Mask;

	OutRenderTargetSize = GVRRenderTargetSize;
	UE_LOG(LogHMD, Log, TEXT("Set Render Target Size to %d x %d, the deired size is %d x %d"), GVRRenderTargetSize.X, GVRRenderTargetSize.Y, DesiredWidth, DesiredHeight);
	return true;
#else
	return false;
#endif
}

void FGoogleVRHMD::OnPreLoadMap(const FString &)
{
	// Force not to present the scene when start loading a map.
	bForceStopPresentScene = true;
>>>>>>> 92a3597a
}

void FGoogleVRHMD::ApplicationResumeDelegate()
{
	RefreshViewerProfile();
}

void FGoogleVRHMD::HandleGVRBackEvent()
{
	if( GEngine &&
		GEngine->GameViewport &&
		GEngine->GameViewport->Viewport &&
		GEngine->GameViewport->Viewport->GetClient() )
	{
#if GOOGLEVRHMD_SUPPORTED_ANDROID_PLATFORMS
		GEngine->GameViewport->Viewport->GetClient()->InputKey(GEngine->GameViewport->Viewport, 0, EKeys::Android_Back, EInputEvent::IE_Pressed);
		GEngine->GameViewport->Viewport->GetClient()->InputKey(GEngine->GameViewport->Viewport, 0, EKeys::Android_Back, EInputEvent::IE_Released);
#elif GOOGLEVRHMD_SUPPORTED_IOS_PLATFORMS
		// TODO: iOS doesn't have hardware back buttons, so what should be fired?
		GEngine->GameViewport->Viewport->GetClient()->InputKey(GEngine->GameViewport->Viewport, 0, EKeys::Global_Back, EInputEvent::IE_Pressed);
		GEngine->GameViewport->Viewport->GetClient()->InputKey(GEngine->GameViewport->Viewport, 0, EKeys::Global_Back, EInputEvent::IE_Released);
#endif
	}
}

void FGoogleVRHMD::SetDistortionCorrectionEnabled(bool bEnable)
{
	// Can't turn off distortion correction if using async reprojection;
	if(bUseOffscreenFramebuffers)
	{
		bDistortionCorrectionEnabled = true;
	}
	else
	{
		bDistortionCorrectionEnabled = bEnable;
	}
}

void FGoogleVRHMD::SetDistortionCorrectionMethod(bool bInUseGVRApiDistortionCorrection)
{
	//Cannot change distortion method when use async reprojection
	if(bUseOffscreenFramebuffers)
	{
		bUseGVRApiDistortionCorrection = true;
	}
	else
	{
		bUseGVRApiDistortionCorrection = bInUseGVRApiDistortionCorrection;
	}
}

bool FGoogleVRHMD::SetDefaultViewerProfile(const FString& ViewerProfileURL)
{
#if GOOGLEVRHMD_SUPPORTED_PLATFORMS
	if(gvr_set_default_viewer_profile(GVRAPI, TCHAR_TO_ANSI(*ViewerProfileURL)))
	{
		gvr_refresh_viewer_profile(GVRAPI);

		// Re-Initialize distortion meshes, as the viewer may have changed
		SetNumOfDistortionPoints(DistortionPointsX, DistortionPointsY);

		return true;
	}
#endif

	return false;
}

void FGoogleVRHMD::SetNumOfDistortionPoints(int32 XPoints, int32 YPoints)
{
	// Force non supported platform distortion mesh be 40 x 40
#if !GOOGLEVRHMD_SUPPORTED_PLATFORMS
	XPoints = 40;
	YPoints = 40;
#endif

	// clamp values
	if (XPoints < 2)
	{
		XPoints = 2;
	}
	else if (XPoints > 200)
	{
		XPoints = 200;
	}

	if (YPoints < 2)
	{
		YPoints = 2;
	}
	else if (YPoints > 200)
	{
		YPoints = 200;
	}

	// calculate our values
	DistortionPointsX = XPoints;
	DistortionPointsY = YPoints;
	NumVerts = DistortionPointsX * DistortionPointsY;
	NumTris = (DistortionPointsX - 1) * (DistortionPointsY - 1) * 2;
	NumIndices = NumTris * 3;

	// generate the distortion mesh
	GenerateDistortionCorrectionIndexBuffer();
	GenerateDistortionCorrectionVertexBuffer(eSSP_LEFT_EYE);
	GenerateDistortionCorrectionVertexBuffer(eSSP_RIGHT_EYE);
}

void FGoogleVRHMD::SetDistortionMeshSize(EDistortionMeshSizeEnum MeshSize)
{
#if GOOGLEVRHMD_SUPPORTED_PLATFORMS
	switch(MeshSize)
	{
	case EDistortionMeshSizeEnum::DMS_VERYSMALL:
		SetNumOfDistortionPoints(20, 20);
		break;
	case EDistortionMeshSizeEnum::DMS_SMALL:
		SetNumOfDistortionPoints(40, 40);
		break;
	case EDistortionMeshSizeEnum::DMS_MEDIUM:
		SetNumOfDistortionPoints(60, 60);
		break;
	case EDistortionMeshSizeEnum::DMS_LARGE:
		SetNumOfDistortionPoints(80, 80);
		break;
	case EDistortionMeshSizeEnum::DMS_VERYLARGE:
		SetNumOfDistortionPoints(100, 100);
		break;
	}
#endif
}

void FGoogleVRHMD::SetNeckModelScale(float ScaleFactor)
{
	NeckModelScale = FMath::Clamp(ScaleFactor, 0.0f, 1.0f);
}

bool FGoogleVRHMD::GetDistortionCorrectionEnabled() const
{
	return bDistortionCorrectionEnabled;
}

bool FGoogleVRHMD::IsUsingGVRApiDistortionCorrection() const
{
	return bUseGVRApiDistortionCorrection;
}

float FGoogleVRHMD::GetNeckModelScale() const
{
	return NeckModelScale;
}

float FGoogleVRHMD::GetWorldToMetersScale() const
{
	if (GWorld != nullptr)
	{
		return GWorld->GetWorldSettings()->WorldToMeters;
	}

	// Default value, assume Unreal units are in centimeters
	return 100.0f;
}

bool FGoogleVRHMD::IsVrLaunch() const
{
#if GOOGLEVRHMD_SUPPORTED_ANDROID_PLATFORMS
	return AndroidThunkCpp_IsVrLaunch();
#endif
	return false;
}

FString FGoogleVRHMD::GetIntentData() const
{
#if GOOGLEVRHMD_SUPPORTED_ANDROID_PLATFORMS
	return AndroidThunkCpp_GetDataString();
#endif
	return TEXT("");
}

FString FGoogleVRHMD::GetViewerModel()
{
#if GOOGLEVRHMD_SUPPORTED_PLATFORMS
	return UTF8_TO_TCHAR(gvr_get_viewer_model(GVRAPI));
#endif

	return TEXT("");
}

FString FGoogleVRHMD::GetViewerVendor()
{
#if GOOGLEVRHMD_SUPPORTED_PLATFORMS
	return UTF8_TO_TCHAR(gvr_get_viewer_vendor(GVRAPI));
#endif

	return TEXT("");
}

FGoogleVRHMD::EViewerPreview FGoogleVRHMD::GetPreviewViewerType()
{
#if GOOGLEVRHMD_SUPPORTED_PLATFORMS
	return EVP_None;
#else
	int32 Val = FMath::Clamp(CVarViewerPreview.GetValueOnAnyThread(), 0, 6);
	return EViewerPreview(Val);
#endif
}

float FGoogleVRHMD::GetPreviewViewerInterpupillaryDistance()
{
	switch(GetPreviewViewerType())
	{
#if !GOOGLEVRHMD_SUPPORTED_PLATFORMS

	case EVP_GoogleCardboard1:
		return GoogleCardboardViewerPreviews::GoogleCardboard1::InterpupillaryDistance;
	case EVP_GoogleCardboard2:
		return GoogleCardboardViewerPreviews::GoogleCardboard2::InterpupillaryDistance;
	case EVP_ViewMaster:
		return GoogleCardboardViewerPreviews::ViewMaster::InterpupillaryDistance;
	case EVP_SnailVR:
		return GoogleCardboardViewerPreviews::SnailVR::InterpupillaryDistance;
	case EVP_RiTech2:
		return GoogleCardboardViewerPreviews::RiTech2::InterpupillaryDistance;
	case EVP_Go4DC1Glass:
		return GoogleCardboardViewerPreviews::Go4DC1Glass::InterpupillaryDistance;

#endif

	case EVP_None:
	default:
		return 0.064f;
	}
}

FMatrix FGoogleVRHMD::GetPreviewViewerStereoProjectionMatrix(enum EStereoscopicPass StereoPass)
{
	switch(GetPreviewViewerType())
	{
#if !GOOGLEVRHMD_SUPPORTED_PLATFORMS

	case EVP_GoogleCardboard1:
		return StereoPass == eSSP_LEFT_EYE ? GoogleCardboardViewerPreviews::GoogleCardboard1::LeftStereoProjectionMatrix : GoogleCardboardViewerPreviews::GoogleCardboard1::RightStereoProjectionMatrix;
	case EVP_GoogleCardboard2:
		return StereoPass == eSSP_LEFT_EYE ? GoogleCardboardViewerPreviews::GoogleCardboard2::LeftStereoProjectionMatrix : GoogleCardboardViewerPreviews::GoogleCardboard2::RightStereoProjectionMatrix;
	case EVP_ViewMaster:
		return StereoPass == eSSP_LEFT_EYE ? GoogleCardboardViewerPreviews::ViewMaster::LeftStereoProjectionMatrix : GoogleCardboardViewerPreviews::ViewMaster::RightStereoProjectionMatrix;
	case EVP_SnailVR:
		return StereoPass == eSSP_LEFT_EYE ? GoogleCardboardViewerPreviews::SnailVR::LeftStereoProjectionMatrix : GoogleCardboardViewerPreviews::SnailVR::RightStereoProjectionMatrix;
	case EVP_RiTech2:
		return StereoPass == eSSP_LEFT_EYE ? GoogleCardboardViewerPreviews::RiTech2::LeftStereoProjectionMatrix : GoogleCardboardViewerPreviews::RiTech2::RightStereoProjectionMatrix;
	case EVP_Go4DC1Glass:
		return StereoPass == eSSP_LEFT_EYE ? GoogleCardboardViewerPreviews::Go4DC1Glass::LeftStereoProjectionMatrix : GoogleCardboardViewerPreviews::Go4DC1Glass::RightStereoProjectionMatrix;

#endif

	case EVP_None:
	default:
		check(0);
		return FMatrix();
	}
}

uint32 FGoogleVRHMD::GetPreviewViewerNumVertices(enum EStereoscopicPass StereoPass)
{
	switch(GetPreviewViewerType())
	{
#if !GOOGLEVRHMD_SUPPORTED_PLATFORMS

	case EVP_GoogleCardboard1:
		return StereoPass == eSSP_LEFT_EYE ? GoogleCardboardViewerPreviews::GoogleCardboard1::NumLeftVertices : GoogleCardboardViewerPreviews::GoogleCardboard1::NumRightVertices;
	case EVP_GoogleCardboard2:
		return StereoPass == eSSP_LEFT_EYE ? GoogleCardboardViewerPreviews::GoogleCardboard2::NumLeftVertices : GoogleCardboardViewerPreviews::GoogleCardboard2::NumRightVertices;
	case EVP_ViewMaster:
		return StereoPass == eSSP_LEFT_EYE ? GoogleCardboardViewerPreviews::ViewMaster::NumLeftVertices : GoogleCardboardViewerPreviews::ViewMaster::NumRightVertices;
	case EVP_SnailVR:
		return StereoPass == eSSP_LEFT_EYE ? GoogleCardboardViewerPreviews::SnailVR::NumLeftVertices : GoogleCardboardViewerPreviews::SnailVR::NumRightVertices;
	case EVP_RiTech2:
		return StereoPass == eSSP_LEFT_EYE ? GoogleCardboardViewerPreviews::RiTech2::NumLeftVertices : GoogleCardboardViewerPreviews::RiTech2::NumRightVertices;
	case EVP_Go4DC1Glass:
		return StereoPass == eSSP_LEFT_EYE ? GoogleCardboardViewerPreviews::Go4DC1Glass::NumLeftVertices : GoogleCardboardViewerPreviews::Go4DC1Glass::NumRightVertices;

#endif

	case EVP_None:
	default:
		check(0);
		return 0;
	}
}

const FDistortionVertex* FGoogleVRHMD::GetPreviewViewerVertices(enum EStereoscopicPass StereoPass)
{
	switch(GetPreviewViewerType())
	{
#if !GOOGLEVRHMD_SUPPORTED_PLATFORMS

	case EVP_GoogleCardboard1:
		return StereoPass == eSSP_LEFT_EYE ? GoogleCardboardViewerPreviews::GoogleCardboard1::LeftVertices : GoogleCardboardViewerPreviews::GoogleCardboard1::RightVertices;
	case EVP_GoogleCardboard2:
		return StereoPass == eSSP_LEFT_EYE ? GoogleCardboardViewerPreviews::GoogleCardboard2::LeftVertices : GoogleCardboardViewerPreviews::GoogleCardboard2::RightVertices;
	case EVP_ViewMaster:
		return StereoPass == eSSP_LEFT_EYE ? GoogleCardboardViewerPreviews::ViewMaster::LeftVertices : GoogleCardboardViewerPreviews::ViewMaster::RightVertices;
	case EVP_SnailVR:
		return StereoPass == eSSP_LEFT_EYE ? GoogleCardboardViewerPreviews::SnailVR::LeftVertices : GoogleCardboardViewerPreviews::SnailVR::RightVertices;
	case EVP_RiTech2:
		return StereoPass == eSSP_LEFT_EYE ? GoogleCardboardViewerPreviews::RiTech2::LeftVertices : GoogleCardboardViewerPreviews::RiTech2::RightVertices;
	case EVP_Go4DC1Glass:
		return StereoPass == eSSP_LEFT_EYE ? GoogleCardboardViewerPreviews::Go4DC1Glass::LeftVertices : GoogleCardboardViewerPreviews::Go4DC1Glass::RightVertices;

#endif

	case EVP_None:
	default:
		check(0);
		return nullptr;
	}
}

//////////////////////////////////////////////////////
// Begin ISceneViewExtension Pure-Virtual Interface //
//////////////////////////////////////////////////////

// ------  Called on Game Thread ------
void FGoogleVRHMD::SetupViewFamily(FSceneViewFamily& InViewFamily)
{
	InViewFamily.EngineShowFlags.MotionBlur = 0;
#if GOOGLEVRHMD_SUPPORTED_PLATFORMS
	// Enbale Unreal PostProcessing Distortion when not using GVR Distortion.
	InViewFamily.EngineShowFlags.HMDDistortion = bDistortionCorrectionEnabled && !IsUsingGVRApiDistortionCorrection();
#else
	InViewFamily.EngineShowFlags.HMDDistortion = bDistortionCorrectionEnabled && (GetPreviewViewerType() != EVP_None);
#endif
	InViewFamily.EngineShowFlags.ScreenPercentage = false;
	InViewFamily.EngineShowFlags.StereoRendering = IsStereoEnabled();
}

#if GOOGLEVRHMD_SUPPORTED_PLATFORMS
FIntRect FGoogleVRHMD::CalculateGVRViewportRect(int RenderTargetSizeX, int RenderTargetSizeY, EStereoscopicPass StereoPassType)
{
	switch(StereoPassType)
	{
		case EStereoscopicPass::eSSP_LEFT_EYE:
			gvr_buffer_viewport_list_get_item(ActiveViewportList, 0, ScratchViewport);
			break;
		case EStereoscopicPass::eSSP_RIGHT_EYE:
			gvr_buffer_viewport_list_get_item(ActiveViewportList, 1, ScratchViewport);
			break;
		default:
			// We shouldn't got here.
			check(false);
			break;
	}
	gvr_rectf GVRRect = gvr_buffer_viewport_get_source_uv(ScratchViewport);
	int Left = static_cast<int>(GVRRect.left * RenderTargetSizeX);
	int Bottom = static_cast<int>(GVRRect.bottom * RenderTargetSizeY);
	int Right = static_cast<int>(GVRRect.right * RenderTargetSizeX);
	int Top = static_cast<int>(GVRRect.top * RenderTargetSizeY);

	//UE_LOG(LogTemp, Log, TEXT("Set Viewport Rect to %d, %d, %d, %d for render target size %d x %d"), Left, Bottom, Right, Top, RenderTargetSizeX, RenderTargetSizeY);
	return FIntRect(Left, Bottom, Right, Top);
}
#endif

void FGoogleVRHMD::SetupView(FSceneViewFamily& InViewFamily, FSceneView& InView)
{
	InView.BaseHmdOrientation = CurHmdOrientation;
	InView.BaseHmdLocation = CurHmdPosition;

	InViewFamily.bUseSeparateRenderTarget = ShouldUseSeparateRenderTarget();

#if GOOGLEVRHMD_SUPPORTED_PLATFORMS
	// We should have a valid GVRRenderTargetSize here.
	check(GVRRenderTargetSize.X != 0 && GVRRenderTargetSize.Y != 0);
	InView.ViewRect = CalculateGVRViewportRect(GVRRenderTargetSize.X, GVRRenderTargetSize.Y, InView.StereoPass);
#endif
}

void FGoogleVRHMD::BeginRenderViewFamily(FSceneViewFamily& InViewFamily)
{
#if GOOGLEVRHMD_SUPPORTED_PLATFORMS
<<<<<<< HEAD
	if(CustomPresent)
=======
	// Note that we force not enqueue the CachedHeadPose when start loading a map until a new game frame started.
	// This is for solving the one frame flickering issue when load another level due to that there is one frame
	// the scene is rendered before the camera is updated.
	// TODO: We need to investigate a better solution here.
	if(CustomPresent && !bForceStopPresentScene && !bDebugShowGVRSplash)
>>>>>>> 92a3597a
	{
		CustomPresent->UpdateRenderingPose(CachedHeadPose);
	}
#endif
}

// ------  Called on Render Thread ------

void FGoogleVRHMD::PreRenderViewFamily_RenderThread(FRHICommandListImmediate& RHICmdList, FSceneViewFamily& InViewFamily)
{
#if GOOGLEVRHMD_SUPPORTED_PLATFORMS
	if(CustomPresent)
	{
		CustomPresent->BeginRendering();
	}
#endif
}

void FGoogleVRHMD::PreRenderView_RenderThread(FRHICommandListImmediate& RHICmdList, FSceneView& InView)
{
}

////////////////////////////////////////////////////////////////////
// Begin FGoogleVRHMD IStereoRendering Pure-Virtual Interface //
////////////////////////////////////////////////////////////////////

bool FGoogleVRHMD::IsStereoEnabled() const
{
	return bStereoEnabled && bHMDEnabled;
}

bool FGoogleVRHMD::EnableStereo(bool stereo)
{
#if GOOGLEVRHMD_SUPPORTED_ANDROID_PLATFORMS
	// We will not allow stereo rendering to be disabled when using async reprojection
	if(bUseOffscreenFramebuffers && !stereo)
	{
		UE_LOG(LogHMD, Warning, TEXT("Attemp to disable stereo rendering when using async reprojection. This is not support so the operation will be ignored!"));
		return true;
	}
	AndroidThunkCpp_UiLayer_SetEnabled(stereo);
#endif

	bStereoEnabled = stereo;
	GEngine->bForceDisableFrameRateSmoothing = bStereoEnabled;
	return bStereoEnabled;
}

void FGoogleVRHMD::AdjustViewRect(enum EStereoscopicPass StereoPass, int32& X, int32& Y, uint32& SizeX, uint32& SizeY) const
{
	SizeX = SizeX / 2;
	if( StereoPass == eSSP_RIGHT_EYE )
	{
		X += SizeX;
	}
}

void FGoogleVRHMD::CalculateStereoViewOffset(const enum EStereoscopicPass StereoPassType, const FRotator& ViewRotation, const float WorldToMeters, FVector& ViewLocation)
{
#if GOOGLEVRHMD_SUPPORTED_PLATFORMS
	if( StereoPassType != eSSP_FULL)
	{
		const float EyeOffset = (GetInterpupillaryDistance() * 0.5f) * WorldToMeters;
		const float PassOffset = (StereoPassType == eSSP_LEFT_EYE) ? -EyeOffset : EyeOffset;
		ViewLocation += ViewRotation.Quaternion().RotateVector(FVector(0,PassOffset,0));
	}
#else
	if( StereoPassType != eSSP_FULL)
	{
		if(GetPreviewViewerType() != EVP_None)
		{
			const float EyeOffset = (GetPreviewViewerInterpupillaryDistance() * 0.5f) * WorldToMeters;
			const float PassOffset = (StereoPassType == eSSP_LEFT_EYE) ? -EyeOffset : EyeOffset;
			ViewLocation += ViewRotation.Quaternion().RotateVector(FVector(0,PassOffset,0));
		}
		else
		{
			// Copied from SimpleHMD
			float EyeOffset = 3.20000005f;
			const float PassOffset = (StereoPassType == eSSP_LEFT_EYE) ? EyeOffset : -EyeOffset;
			ViewLocation += ViewRotation.Quaternion().RotateVector(FVector(0,PassOffset,0));
		}
	}
#endif
}

FMatrix FGoogleVRHMD::GetStereoProjectionMatrix(const enum EStereoscopicPass StereoPassType, const float FOV) const
{
#if GOOGLEVRHMD_SUPPORTED_PLATFORMS

	switch(StereoPassType)
	{
		case EStereoscopicPass::eSSP_LEFT_EYE:
			gvr_buffer_viewport_list_get_item(ActiveViewportList, 0, ScratchViewport);
			break;
		case EStereoscopicPass::eSSP_RIGHT_EYE:
			gvr_buffer_viewport_list_get_item(ActiveViewportList, 1, ScratchViewport);
			break;
		default:
			// We shouldn't got here.
			check(false);
			break;
	}

	gvr_rectf EyeFov = gvr_buffer_viewport_get_source_fov(ScratchViewport);

	// Have to flip left/right and top/bottom to match UE4 expectations
	float Right = FPlatformMath::Tan(FMath::DegreesToRadians(EyeFov.left));
	float Left = -FPlatformMath::Tan(FMath::DegreesToRadians(EyeFov.right));
	float Bottom = -FPlatformMath::Tan(FMath::DegreesToRadians(EyeFov.top));
	float Top = FPlatformMath::Tan(FMath::DegreesToRadians(EyeFov.bottom));

	float ZNear = GNearClippingPlane;

	float SumRL = (Right + Left);
	float SumTB = (Top + Bottom);
	float InvRL = (1.0f / (Right - Left));
	float InvTB = (1.0f / (Top - Bottom));

#if LOG_VIEWER_DATA_FOR_GENERATION

	FPlane Plane0 = FPlane((2.0f * InvRL), 0.0f, 0.0f, 0.0f);
	FPlane Plane1 = FPlane(0.0f, (2.0f * InvTB), 0.0f, 0.0f);
	FPlane Plane2 = FPlane((SumRL * InvRL), (SumTB * InvTB), 0.0f, 1.0f);
	FPlane Plane3 = FPlane(0.0f, 0.0f, ZNear, 0.0f);

	const TCHAR* EyeString = StereoPassType == eSSP_LEFT_EYE ? TEXT("Left") : TEXT("Right");
	UE_LOG(LogHMD, Log, TEXT("===== Begin Projection Matrix Eye %s"), EyeString);
	UE_LOG(LogHMD, Log, TEXT("const FMatrix %sStereoProjectionMatrix = FMatrix("), EyeString);
	UE_LOG(LogHMD, Log, TEXT("FPlane(%ff,  0.0f, 0.0f, 0.0f),"), Plane0.X);
	UE_LOG(LogHMD, Log, TEXT("FPlane(0.0f, %ff,  0.0f, 0.0f),"), Plane1.Y);
	UE_LOG(LogHMD, Log, TEXT("FPlane(%ff,  %ff,  0.0f, 1.0f),"), Plane2.X, Plane2.Y);
	UE_LOG(LogHMD, Log, TEXT("FPlane(0.0f, 0.0f, %ff,  0.0f)"), Plane3.Z);
	UE_LOG(LogHMD, Log, TEXT(");"));
	UE_LOG(LogHMD, Log, TEXT("===== End Projection Matrix Eye %s"));

	return FMatrix(
		Plane0,
		Plane1,
		Plane2,
		Plane3
		);

#else

	return FMatrix(
		FPlane((2.0f * InvRL), 0.0f, 0.0f, 0.0f),
		FPlane(0.0f, (2.0f * InvTB), 0.0f, 0.0f),
		FPlane((SumRL * InvRL), (SumTB * InvTB), 0.0f, 1.0f),
		FPlane(0.0f, 0.0f, ZNear, 0.0f)
		);

#endif // LOG_VIEWER_DATA_FOR_GENERATION

#else //!GOOGLEVRHMD_SUPPORTED_PLATFORMS

	if(GetPreviewViewerType() == EVP_None)
	{
		// Test data copied from SimpleHMD
		const float ProjectionCenterOffset = 0.151976421f;
		const float PassProjectionOffset = (StereoPassType == eSSP_LEFT_EYE) ? ProjectionCenterOffset : -ProjectionCenterOffset;

		const float HalfFov = 2.19686294f / 2.f;
		const float InWidth = 640.f;
		const float InHeight = 480.f;
		const float XS = 1.0f / tan(HalfFov);
		const float YS = InWidth / tan(HalfFov) / InHeight;

		const float InNearZ = GNearClippingPlane;
		return FMatrix(
			FPlane(XS,                      0.0f,								    0.0f,							0.0f),
			FPlane(0.0f,					YS,	                                    0.0f,							0.0f),
			FPlane(0.0f,	                0.0f,								    0.0f,							1.0f),
			FPlane(0.0f,					0.0f,								    InNearZ,						0.0f))

			* FTranslationMatrix(FVector(PassProjectionOffset,0,0));
	}
	else
	{
		return GetPreviewViewerStereoProjectionMatrix(StereoPassType);
	}

#endif // GOOGLEVRHMD_SUPPORTED_PLATFORMS
}

void FGoogleVRHMD::InitCanvasFromView(class FSceneView* InView, class UCanvas* Canvas)
{
}

///////////////////////////////////////////////////////////////
// Begin FGoogleVRHMD IStereoRendering Virtual Interface //
///////////////////////////////////////////////////////////////

void FGoogleVRHMD::GetEyeRenderParams_RenderThread(const struct FRenderingCompositePassContext& Context, FVector2D& EyeToSrcUVScaleValue, FVector2D& EyeToSrcUVOffsetValue) const
{
	if (Context.View.StereoPass == eSSP_LEFT_EYE)
	{
		EyeToSrcUVOffsetValue.X = 0.0f;
		EyeToSrcUVOffsetValue.Y = 0.0f;

		EyeToSrcUVScaleValue.X = 0.5f;
		EyeToSrcUVScaleValue.Y = 1.0f;
	}
	else
	{
		EyeToSrcUVOffsetValue.X = 0.5f;
		EyeToSrcUVOffsetValue.Y = 0.0f;

		EyeToSrcUVScaleValue.X = 0.5f;
		EyeToSrcUVScaleValue.Y = 1.0f;
	}
}

void FGoogleVRHMD::UpdateViewport(bool bUseSeparateRenderTarget, const class FViewport& InViewport, class SViewport* ViewportWidget)
{
	check(IsInGameThread());

#if GOOGLEVRHMD_SUPPORTED_PLATFORMS

	FRHIViewport* const ViewportRHI = InViewport.GetViewportRHI().GetReference();

	if (!IsStereoEnabled() || !CustomPresent)
	{
		ViewportRHI->SetCustomPresent(nullptr);
		return;
	}

	check(CustomPresent);

	CustomPresent->UpdateViewport(InViewport, ViewportRHI);

#endif // GOOGLEVRHMD_SUPPORTED_PLATFORMS
}

void FGoogleVRHMD::CalculateRenderTargetSize(const class FViewport& Viewport, uint32& InOutSizeX, uint32& InOutSizeY)
{
	check(IsInGameThread());

	// Change the render target size when it is valid
	if (GVRRenderTargetSize.X != 0 && GVRRenderTargetSize.Y != 0)
	{
		InOutSizeX = GVRRenderTargetSize.X;
		InOutSizeY = GVRRenderTargetSize.Y;
	}
}

bool FGoogleVRHMD::NeedReAllocateViewportRenderTarget(const class FViewport& Viewport)
{
	check(IsInGameThread());

	if (IsStereoEnabled())
	{
		const uint32 InSizeX = Viewport.GetSizeXY().X;
		const uint32 InSizeY = Viewport.GetSizeXY().Y;
		FIntPoint RenderTargetSize;
		RenderTargetSize.X = Viewport.GetRenderTargetTexture()->GetSizeX();
		RenderTargetSize.Y = Viewport.GetRenderTargetTexture()->GetSizeY();

		uint32 NewSizeX = InSizeX, NewSizeY = InSizeY;
		CalculateRenderTargetSize(Viewport, NewSizeX, NewSizeY);
		if (NewSizeX != RenderTargetSize.X || NewSizeY != RenderTargetSize.Y)
		{
			UE_LOG(LogHMD, Log, TEXT("NeedReAllocateViewportRenderTarget() Needs realloc to new size: (%d, %d)"), NewSizeX, NewSizeY);
			return true;
		}
	}
	return false;
}

bool FGoogleVRHMD::ShouldUseSeparateRenderTarget() const
{
	check(IsInGameThread());
	return IsStereoEnabled() && bUseGVRApiDistortionCorrection;
}

void FGoogleVRHMD::SetClippingPlanes(float NCP, float FCP)
{
}

///////////////////////////////////////////////////////////////////////
// Begin FGoogleVRHMD IHeadMountedDisplay Pure-Virtual Interface //
///////////////////////////////////////////////////////////////////////

bool FGoogleVRHMD::IsHMDConnected()
{
	// Just uses regular screen, so this is always true!
	return true;
}

bool FGoogleVRHMD::IsHMDEnabled() const
{
	return bHMDEnabled;
}

void FGoogleVRHMD::EnableHMD(bool bEnable)
{
#if GOOGLEVRHMD_SUPPORTED_ANDROID_PLATFORMS
	// We will not allow stereo rendering to be disabled when using async reprojection
	if(bUseOffscreenFramebuffers && !bEnable)
	{
		UE_LOG(LogHMD, Warning, TEXT("Attemp to disable HMD when using async reprojection. This is not support so the operation will be ignored!"));
		return;
	}
#endif
	bHMDEnabled = bEnable;
	if(!bHMDEnabled)
	{
		EnableStereo(false);
	}
}

EHMDDeviceType::Type FGoogleVRHMD::GetHMDDeviceType() const
{
#if GOOGLEVRHMD_SUPPORTED_PLATFORMS
	return EHMDDeviceType::DT_ES2GenericStereoMesh;
#else
	return EHMDDeviceType::DT_GoogleVR; // Workaround needed for non-es2 post processing to call PostProcessHMD
#endif
}

bool FGoogleVRHMD::GetHMDMonitorInfo(MonitorInfo& OutMonitorInfo)
{
#if GOOGLEVRHMD_SUPPORTED_PLATFORMS
	if(!IsStereoEnabled())
	{
		return false;
	}

	OutMonitorInfo.MonitorName = FString::Printf(TEXT("%s - %s"), UTF8_TO_TCHAR(gvr_get_viewer_vendor(GVRAPI)), UTF8_TO_TCHAR(gvr_get_viewer_model(GVRAPI)));
	OutMonitorInfo.MonitorId = 0;
	OutMonitorInfo.DesktopX = OutMonitorInfo.DesktopY = OutMonitorInfo.ResolutionX = OutMonitorInfo.ResolutionY = 0;
	OutMonitorInfo.WindowSizeX = OutMonitorInfo.WindowSizeY = 0;

	// For proper scaling, and since hardware scaling is used, return the calculated size and not the actual device size
	// TODO: We are using the screen resolution to tune the rendering scale. Revisit here if we want to hook up the gvr
	// gvr_get_recommended_render_target_size function.
#if GOOGLEVRHMD_SUPPORTED_ANDROID_PLATFORMS
	FPlatformRect Rect = FAndroidWindow::GetScreenRect();
	OutMonitorInfo.ResolutionX = Rect.Right - Rect.Left;
	OutMonitorInfo.ResolutionY = Rect.Bottom - Rect.Top;
#elif GOOGLEVRHMD_SUPPORTED_IOS_PLATFORMS
	FPlatformRect Rect = FIOSWindow::GetScreenRect();
	OutMonitorInfo.ResolutionX = Rect.Right - Rect.Left;
	OutMonitorInfo.ResolutionY = Rect.Bottom - Rect.Top;
#else
	gvr_recti Bounds = gvr_get_window_bounds(GVRAPI);
	OutMonitorInfo.ResolutionX = Bounds.right - Bounds.left;
	OutMonitorInfo.ResolutionY = Bounds.top - Bounds.bottom;
#endif

	return true;
#else
	OutMonitorInfo.MonitorName = "UnsupportedGoogleVRHMDPlatform";
	OutMonitorInfo.MonitorId = 0;
	OutMonitorInfo.DesktopX = OutMonitorInfo.DesktopY = OutMonitorInfo.ResolutionX = OutMonitorInfo.ResolutionY = 0;
	OutMonitorInfo.WindowSizeX = OutMonitorInfo.WindowSizeY = 0;

	return false;
#endif
}

void FGoogleVRHMD::GetFieldOfView(float& InOutHFOVInDegrees, float& InOutVFOVInDegrees) const
{
	InOutHFOVInDegrees = 0.0f;
	InOutVFOVInDegrees = 0.0f;
}

bool FGoogleVRHMD::DoesSupportPositionalTracking() const
{
	// Does not support position tracking, only pose
	return false;
}

bool FGoogleVRHMD::HasValidTrackingPosition()
{
	// Does not support position tracking, only pose
	return false;
}

void FGoogleVRHMD::GetPositionalTrackingCameraProperties(FVector& OutOrigin, FQuat& OutOrientation, float& OutHFOV, float& OutVFOV, float& OutCameraDistance, float& OutNearPlane, float& OutFarPlane) const
{
	// Does not support position tracking, only pose
}

void FGoogleVRHMD::SetInterpupillaryDistance(float NewInterpupillaryDistance)
{
	// Nothing
}

float FGoogleVRHMD::GetInterpupillaryDistance() const
{
#if GOOGLEVRHMD_SUPPORTED_PLATFORMS
	// For simplicity, the interpupillary distance is the distance to the left eye, doubled.
	gvr_mat4f EyeMat = gvr_get_eye_from_head_matrix(GVRAPI, GVR_LEFT_EYE);
	FVector Offset = FVector(-EyeMat.m[2][3], EyeMat.m[0][3], EyeMat.m[1][3]);
#if LOG_VIEWER_DATA_FOR_GENERATION
	UE_LOG(LogHMD, Log, TEXT("===== Begin Interpupillary Distance"));
	UE_LOG(LogHMD, Log, TEXT("const float InterpupillaryDistance = %ff;"), Offset.Size() * 2.0f);
	UE_LOG(LogHMD, Log, TEXT("===== End Interpupillary Distance"));
#endif

	return Offset.Size() * 2.0f;
#else //!GOOGLEVRHMD_SUPPORTED_PLATFORMS
	return GetPreviewViewerInterpupillaryDistance();
#endif
}

void FGoogleVRHMD::GetCurrentOrientationAndPosition(FQuat& CurrentOrientation, FVector& CurrentPosition)
{
	GetCurrentPose(CurrentOrientation, CurrentPosition);
	CurHmdOrientation = CurrentOrientation;
	CurHmdPosition = CurrentPosition;
}

void FGoogleVRHMD::RebaseObjectOrientationAndPosition(FVector& Position, FQuat& Orientation) const
{
}

TSharedPtr<class ISceneViewExtension, ESPMode::ThreadSafe> FGoogleVRHMD::GetViewExtension()
{
	TSharedPtr<FGoogleVRHMD, ESPMode::ThreadSafe> ptr(AsShared());
	return StaticCastSharedPtr<ISceneViewExtension>(ptr);
}

void FGoogleVRHMD::ApplyHmdRotation(class APlayerController* PC, FRotator& ViewRotation)
{
	ViewRotation.Normalize();

	GetCurrentPose(CurHmdOrientation, CurHmdPosition);

	const FRotator DeltaRot = ViewRotation - PC->GetControlRotation();
	DeltaControlRotation = (DeltaControlRotation + DeltaRot).GetNormalized();

	// Pitch from other sources is never good, because there is an absolute up and down that must be respected to avoid motion sickness.
	// Same with roll.
	DeltaControlRotation.Pitch = 0;
	DeltaControlRotation.Roll = 0;
	DeltaControlOrientation = DeltaControlRotation.Quaternion();

	ViewRotation = FRotator(DeltaControlOrientation * CurHmdOrientation);
}

bool FGoogleVRHMD::UpdatePlayerCamera(FQuat& CurrentOrientation, FVector& CurrentPosition)
{
	GetCurrentPose(CurrentOrientation, CurrentPosition);
	CurHmdOrientation = CurrentOrientation;
	CurHmdPosition = CurrentPosition;

	return true;
}

bool FGoogleVRHMD::IsChromaAbCorrectionEnabled() const
{
	return false;
}

bool FGoogleVRHMD::Exec( UWorld* InWorld, const TCHAR* Cmd, FOutputDevice& Ar )
{
	if (FParse::Command(&Cmd, TEXT("HMD")))
	{
		if (FParse::Command(&Cmd, TEXT("ON")))
		{
			EnableHMD(true);
			return true;
		}
		else if(FParse::Command(&Cmd, TEXT("OFF")))
		{
			EnableHMD(false);
			return true;
		}
	}
	else if (FParse::Command(&Cmd, TEXT("STEREO")))
	{
		if (FParse::Command(&Cmd, TEXT("ON")))
		{
			EnableStereo(true);
			return true;
		}
		else if(FParse::Command(&Cmd, TEXT("OFF")))
		{
			EnableStereo(false);
			return true;
		}
	}
	else if(FParse::Command(&Cmd, TEXT("DISTORT")))
	{
		if (FParse::Command(&Cmd, TEXT("ON")))
		{
			SetDistortionCorrectionEnabled(true);
			return true;
		}
		else if(FParse::Command(&Cmd, TEXT("OFF")))
		{
			SetDistortionCorrectionEnabled(false);
			return true;
		}
		else if(FParse::Command(&Cmd, TEXT("PPHMD")))
		{
			SetDistortionCorrectionMethod(false);
		}
		else if(FParse::Command(&Cmd, TEXT("GVRAPI")))
		{
			SetDistortionCorrectionMethod(true);
		}
	}
	else if (FParse::Command(&Cmd, TEXT("GVRRENDERSIZE")))
	{
		int Width, Height;
		float ScaleFactor;
		FIntPoint ActualSize;
		if (FParse::Value(Cmd, TEXT("W="), Width) && FParse::Value(Cmd, TEXT("H="), Height))
		{
			SetGVRHMDRenderTargetSize(Width, Height, ActualSize);
			return true;
		}
		else if (FParse::Value(Cmd, TEXT("S="), ScaleFactor))
		{
			SetGVRHMDRenderTargetSize(ScaleFactor, ActualSize);
			return true;
		}
		else if (FParse::Command(&Cmd, TEXT("RESET")))
<<<<<<< HEAD
		{
			SetRenderTargetSizeToDefault();
			return true;
		}

		return false;
	}
	else if (FParse::Command(&Cmd, TEXT("GVRNECKMODELSCALE")))
	{
		float ScaleFactor;
		if (FParse::Value(Cmd, TEXT("Factor="), ScaleFactor))
		{
			SetNeckModelScale(ScaleFactor);
=======
		{
			SetRenderTargetSizeToDefault();
>>>>>>> 92a3597a
			return true;
		}

		return false;
<<<<<<< HEAD
=======
	}
	else if (FParse::Command(&Cmd, TEXT("GVRNECKMODELSCALE")))
	{
		float ScaleFactor;
		if (FParse::Value(Cmd, TEXT("Factor="), ScaleFactor))
		{
			SetNeckModelScale(ScaleFactor);
			return true;
		}

		return false;
>>>>>>> 92a3597a
	}
#if GOOGLEVRHMD_SUPPORTED_PLATFORMS
	// Tune the distortion mesh vert count when use Unreal's PostProcessing Distortion
	else if (FParse::Command(&Cmd, TEXT("DISTORTMESH")))
	{
		if (FParse::Command(&Cmd, TEXT("VERYSMALL")))
		{
			SetDistortionMeshSize(EDistortionMeshSizeEnum::DMS_VERYSMALL);
			return true;
		}
		else if (FParse::Command(&Cmd, TEXT("SMALL")))
		{
			SetDistortionMeshSize(EDistortionMeshSizeEnum::DMS_SMALL);
			return true;
		}
		else if (FParse::Command(&Cmd, TEXT("MEDIUM")))
		{
			SetDistortionMeshSize(EDistortionMeshSizeEnum::DMS_MEDIUM);
			return true;
		}
		else if (FParse::Command(&Cmd, TEXT("LARGE")))
		{
			SetDistortionMeshSize(EDistortionMeshSizeEnum::DMS_LARGE);
			return true;
		}
		else if (FParse::Command(&Cmd, TEXT("VERYLARGE")))
		{
			SetDistortionMeshSize(EDistortionMeshSizeEnum::DMS_VERYLARGE);
			return true;
		}
	}
<<<<<<< HEAD
=======
	else if (FParse::Command(&Cmd, TEXT("GVRSPLASH")))
	{
		if (FParse::Command(&Cmd, TEXT("SHOW")))
		{
			if (GVRSplash.IsValid())
			{
				GVRSplash->Show();
				bDebugShowGVRSplash = true;
			}
		}
		else if (FParse::Command(&Cmd, TEXT("HIDE")))
		{
			if (GVRSplash.IsValid())
			{
				GVRSplash->Hide();
				bDebugShowGVRSplash = false;
			}
		}
	}
>>>>>>> 92a3597a
#endif

	return false;
}

bool FGoogleVRHMD::IsPositionalTrackingEnabled() const
{
	// Does not support position tracking, only pose
	return false;
}

bool FGoogleVRHMD::EnablePositionalTracking(bool enable)
{
	// Does not support position tracking, only pose
	return false;
}

bool FGoogleVRHMD::IsHeadTrackingAllowed() const
{
	return true;
}

bool FGoogleVRHMD::IsInLowPersistenceMode() const
{
	return false;
}

void FGoogleVRHMD::EnableLowPersistenceMode(bool Enable)
{
}

void FGoogleVRHMD::ResetOrientationAndPosition(float Yaw)
{
	ResetOrientation(Yaw);
	ResetPosition();
}

//////////////////////////////////////////////////////////////////
// Begin FGoogleVRHMD IHeadMountedDisplay Virtual Interface //
//////////////////////////////////////////////////////////////////

void FGoogleVRHMD::ResetOrientation(float Yaw)
{
#if GOOGLEVRHMD_SUPPORTED_PLATFORMS
	gvr_reset_tracking(GVRAPI);
<<<<<<< HEAD
	SetBaseOrientation(FRotator(0.0f, Yaw, 0.0f).Quaternion());
=======
#else
	PoseYaw = 0;
>>>>>>> 92a3597a
#endif
	SetBaseOrientation(FRotator(0.0f, Yaw, 0.0f).Quaternion());
}

void FGoogleVRHMD::ResetPosition()
{
}

void FGoogleVRHMD::SetBaseRotation(const FRotator& BaseRot)
{
	SetBaseOrientation(FRotator(0.0f, BaseRot.Yaw, 0.0f).Quaternion());
}

FRotator FGoogleVRHMD::GetBaseRotation() const
{
	return GetBaseOrientation().Rotator();
}

void FGoogleVRHMD::SetBaseOrientation(const FQuat& BaseOrient)
{
	BaseOrientation = BaseOrient;
}

FQuat FGoogleVRHMD::GetBaseOrientation() const
{
	return BaseOrientation;
}

bool FGoogleVRHMD::HandleInputKey(UPlayerInput *, const FKey & Key, EInputEvent EventType, float AmountDepressed, bool bGamepad)
{
#if GOOGLEVRHMD_SUPPORTED_ANDROID_PLATFORMS
	if (Key == EKeys::Android_Back)
	{
		if (EventType == IE_Pressed)
		{
			BackbuttonPressTime = FPlatformTime::Seconds();
		}
		else if (EventType == IE_Released)
		{
			if (FPlatformTime::Seconds() - BackbuttonPressTime < BACK_BUTTON_SHORT_PRESS_TIME)
			{
				// Add default back button behavior in Daydream Mode
				if (bIsInDaydreamMode)
				{
					AndroidThunkCpp_QuitDaydreamApplication();
				}
			}
		}
		return true;
	}
#endif
	return false;
}

bool FGoogleVRHMD::HandleInputTouch(uint32 Handle, ETouchType::Type Type, const FVector2D& TouchLocation, FDateTime DeviceTimestamp, uint32 TouchpadIndex)
{
	return false;
}

void FGoogleVRHMD::UpdateHeadPose()
{
#if GOOGLEVRHMD_SUPPORTED_PLATFORMS
	// Update CachedHeadPose
	CachedFuturePoseTime = gvr_get_time_point_now();
	CachedFuturePoseTime.monotonic_system_time_nanos += kPredictionTime;

	CachedHeadPose = gvr_get_head_space_from_start_space_rotation(GVRAPI, CachedFuturePoseTime);

	// Apply the neck model to calculate the final pose
	gvr_mat4f FinalHeadPose = gvr_apply_neck_model(GVRAPI, CachedHeadPose, NeckModelScale);

	// Convert the final pose into Unreal data type
	FMatrix FinalHeadPoseUnreal;
	memcpy(FinalHeadPoseUnreal.M[0], FinalHeadPose.m[0], 4 * 4 * sizeof(float));

	// Inverse the view matrix so we can get the world position of the pose
	FMatrix FinalHeadPoseInverseUnreal = FinalHeadPoseUnreal.Inverse();

	// Number of Unreal Units per meter.
	const float WorldToMetersScale = GetWorldToMetersScale();

	// Gvr is using a openGl Right Handed coordinate system, UE is left handed.
	// The following code is converting the gvr coordinate system to UE coordinates.

	// Gvr: Negative Z is Forward, UE: Positive X is Forward.
	CachedFinalHeadPosition.X = -FinalHeadPoseInverseUnreal.M[2][3] * WorldToMetersScale;

	// Gvr: Positive X is Right, UE: Positive Y is Right.
	CachedFinalHeadPosition.Y = FinalHeadPoseInverseUnreal.M[0][3] * WorldToMetersScale;

	// Gvr: Positive Y is Up, UE: Positive Z is Up
	CachedFinalHeadPosition.Z = FinalHeadPoseInverseUnreal.M[1][3] * WorldToMetersScale;

	// Convert Gvr right handed coordinate system rotation into UE left handed coordinate system.
	CachedFinalHeadRotation = FQuat(FinalHeadPoseUnreal);
	CachedFinalHeadRotation = FQuat(-CachedFinalHeadRotation.Z, CachedFinalHeadRotation.X, CachedFinalHeadRotation.Y, -CachedFinalHeadRotation.W);
#endif
}

bool FGoogleVRHMD::OnStartGameFrame( FWorldContext& WorldContext )
{
	//UE_LOG(LogTemp, Log, TEXT("Start Game Frame!!!"));

	// Handle back coming from viewer magnet clickers or ui layer
	if(bBackDetected)
	{
		HandleGVRBackEvent();
		bBackDetected = false;
	}

	if(bTriggerDetected)
	{
		if( GEngine &&
			GEngine->GameViewport &&
			GEngine->GameViewport->Viewport &&
			GEngine->GameViewport->Viewport->GetClient() )
		{
			GEngine->GameViewport->Viewport->GetClient()->InputTouch(GEngine->GameViewport->Viewport, 0, 0, ETouchType::Began, FVector2D(-1, -1), FDateTime::Now(), 0);
			GEngine->GameViewport->Viewport->GetClient()->InputTouch(GEngine->GameViewport->Viewport, 0, 0, ETouchType::Ended, FVector2D(-1, -1), FDateTime::Now(), 0);
		}
		bTriggerDetected = false;
	}

	//Update the head pose at the begnning of a frame. This headpose will be used for both simulation and rendering.
	UpdateHeadPose();

	// Update ViewportList from GVR API
	UpdateGVRViewportList();

<<<<<<< HEAD
=======
	// Enable scene present after OnStartGameFrame get called.
	bForceStopPresentScene = false;
>>>>>>> 92a3597a
	return false;
}

bool FGoogleVRHMD::OnEndGameFrame( FWorldContext& WorldContext )
{
	return false;
}

void FGoogleVRHMD::RecordAnalytics()
{
#if GOOGLEVRHMD_SUPPORTED_PLATFORMS

	if (FEngineAnalytics::IsAvailable())
	{
		// prepare and send analytics data
		TArray<FAnalyticsEventAttribute> EventAttributes;

		IHeadMountedDisplay::MonitorInfo MonitorInfo;
		GetHMDMonitorInfo(MonitorInfo);

		EventAttributes.Add(FAnalyticsEventAttribute(TEXT("DeviceName"), TEXT("GoogleVRHMD")));
		EventAttributes.Add(FAnalyticsEventAttribute(TEXT("DisplayDeviceName"), *MonitorInfo.MonitorName));
		//EventAttributes.Add(FAnalyticsEventAttribute(TEXT("DisplayId"), MonitorInfo.MonitorId)); // Doesn't compile on iOS for some reason
		FString MonResolution(FString::Printf(TEXT("(%d, %d)"), MonitorInfo.ResolutionX, MonitorInfo.ResolutionY));
		EventAttributes.Add(FAnalyticsEventAttribute(TEXT("Resolution"), MonResolution));
		EventAttributes.Add(FAnalyticsEventAttribute(TEXT("InterpupillaryDistance"), GetInterpupillaryDistance()));
		EventAttributes.Add(FAnalyticsEventAttribute(TEXT("ChromaAbCorrectionEnabled"), IsChromaAbCorrectionEnabled()));

		FString OutStr(TEXT("Editor.VR.DeviceInitialised"));
		FEngineAnalytics::GetProvider().RecordEvent(OutStr, EventAttributes);
	}

#endif // GOOGLEVRHMD_SUPPORTED_PLATFORMS
}

FString FGoogleVRHMD::GetVersionString() const
{
	FString s = FString::Printf(TEXT("GoogleVR - %s, VrLib: %s, built %s, %s"), *FEngineVersion::Current().ToString(), TEXT("GVR"),
		UTF8_TO_TCHAR(__DATE__), UTF8_TO_TCHAR(__TIME__));
	return s;
}<|MERGE_RESOLUTION|>--- conflicted
+++ resolved
@@ -177,8 +177,6 @@
 	return true;
 }
 
-<<<<<<< HEAD
-=======
 void AndroidThunkCpp_QuitDaydreamApplication()
 {
 	if (JNIEnv* Env = FAndroidApplication::GetJavaEnv())
@@ -188,7 +186,6 @@
 	}
 }
 
->>>>>>> 92a3597a
 FString AndroidThunkCpp_GetDataString()
 {
 	FString Result = FString("");
@@ -302,11 +299,8 @@
 	, bDistortionCorrectionEnabled(true)
 	, bUseGVRApiDistortionCorrection(false)
 	, bUseOffscreenFramebuffers(false)
-<<<<<<< HEAD
-=======
 	, bIsInDaydreamMode(false)
 	, bForceStopPresentScene(false)
->>>>>>> 92a3597a
 	, NeckModelScale(1.0f)
 	, CurHmdOrientation(FQuat::Identity)
 	, CurHmdPosition(FVector::ZeroVector)
@@ -371,23 +365,14 @@
 #if GOOGLEVRHMD_SUPPORTED_ANDROID_PLATFORMS
 		//Set the flag when async reprojection is enabled
 		bUseOffscreenFramebuffers = gvr_get_async_reprojection_enabled(GVRAPI);
-<<<<<<< HEAD
+		//We are in Daydream Mode when async reprojection is enabled.
+		bIsInDaydreamMode = bUseOffscreenFramebuffers;
 
 		// Only use gvr api distortion when async reprojection is enabled
 		// And by default we use Unreal's PostProcessing Distortion for Cardboard
 		bUseGVRApiDistortionCorrection = bUseOffscreenFramebuffers;
 		//bUseGVRApiDistortionCorrection = true;  //Uncomment this line is you want to use GVR distortion when async reprojection is not enabled.
 
-=======
-		//We are in Daydream Mode when async reprojection is enabled.
-		bIsInDaydreamMode = bUseOffscreenFramebuffers;
-
-		// Only use gvr api distortion when async reprojection is enabled
-		// And by default we use Unreal's PostProcessing Distortion for Cardboard
-		bUseGVRApiDistortionCorrection = bUseOffscreenFramebuffers;
-		//bUseGVRApiDistortionCorrection = true;  //Uncomment this line is you want to use GVR distortion when async reprojection is not enabled.
-
->>>>>>> 92a3597a
 		if(bUseOffscreenFramebuffers)
 		{
 			// Create custom present class
@@ -664,7 +649,6 @@
 	{
 		return false;
 	}
-<<<<<<< HEAD
 
 	// Ensure sizes are dividable by DividableBy to get post processing effects with lower resolution working well
 	const uint32 DividableBy = 4;
@@ -679,28 +663,12 @@
 #else
 	return false;
 #endif
-=======
-
-	// Ensure sizes are dividable by DividableBy to get post processing effects with lower resolution working well
-	const uint32 DividableBy = 4;
-
-	const uint32 Mask = ~(DividableBy - 1);
-	GVRRenderTargetSize.X = (DesiredWidth + DividableBy - 1) & Mask;
-	GVRRenderTargetSize.Y = (DesiredHeight + DividableBy - 1) & Mask;
-
-	OutRenderTargetSize = GVRRenderTargetSize;
-	UE_LOG(LogHMD, Log, TEXT("Set Render Target Size to %d x %d, the deired size is %d x %d"), GVRRenderTargetSize.X, GVRRenderTargetSize.Y, DesiredWidth, DesiredHeight);
-	return true;
-#else
-	return false;
-#endif
 }
 
 void FGoogleVRHMD::OnPreLoadMap(const FString &)
 {
 	// Force not to present the scene when start loading a map.
 	bForceStopPresentScene = true;
->>>>>>> 92a3597a
 }
 
 void FGoogleVRHMD::ApplicationResumeDelegate()
@@ -1081,15 +1049,11 @@
 void FGoogleVRHMD::BeginRenderViewFamily(FSceneViewFamily& InViewFamily)
 {
 #if GOOGLEVRHMD_SUPPORTED_PLATFORMS
-<<<<<<< HEAD
-	if(CustomPresent)
-=======
 	// Note that we force not enqueue the CachedHeadPose when start loading a map until a new game frame started.
 	// This is for solving the one frame flickering issue when load another level due to that there is one frame
 	// the scene is rendered before the camera is updated.
 	// TODO: We need to investigate a better solution here.
 	if(CustomPresent && !bForceStopPresentScene && !bDebugShowGVRSplash)
->>>>>>> 92a3597a
 	{
 		CustomPresent->UpdateRenderingPose(CachedHeadPose);
 	}
@@ -1611,7 +1575,6 @@
 			return true;
 		}
 		else if (FParse::Command(&Cmd, TEXT("RESET")))
-<<<<<<< HEAD
 		{
 			SetRenderTargetSizeToDefault();
 			return true;
@@ -1625,28 +1588,10 @@
 		if (FParse::Value(Cmd, TEXT("Factor="), ScaleFactor))
 		{
 			SetNeckModelScale(ScaleFactor);
-=======
-		{
-			SetRenderTargetSizeToDefault();
->>>>>>> 92a3597a
 			return true;
 		}
 
 		return false;
-<<<<<<< HEAD
-=======
-	}
-	else if (FParse::Command(&Cmd, TEXT("GVRNECKMODELSCALE")))
-	{
-		float ScaleFactor;
-		if (FParse::Value(Cmd, TEXT("Factor="), ScaleFactor))
-		{
-			SetNeckModelScale(ScaleFactor);
-			return true;
-		}
-
-		return false;
->>>>>>> 92a3597a
 	}
 #if GOOGLEVRHMD_SUPPORTED_PLATFORMS
 	// Tune the distortion mesh vert count when use Unreal's PostProcessing Distortion
@@ -1678,8 +1623,6 @@
 			return true;
 		}
 	}
-<<<<<<< HEAD
-=======
 	else if (FParse::Command(&Cmd, TEXT("GVRSPLASH")))
 	{
 		if (FParse::Command(&Cmd, TEXT("SHOW")))
@@ -1699,7 +1642,6 @@
 			}
 		}
 	}
->>>>>>> 92a3597a
 #endif
 
 	return false;
@@ -1745,12 +1687,8 @@
 {
 #if GOOGLEVRHMD_SUPPORTED_PLATFORMS
 	gvr_reset_tracking(GVRAPI);
-<<<<<<< HEAD
-	SetBaseOrientation(FRotator(0.0f, Yaw, 0.0f).Quaternion());
-=======
 #else
 	PoseYaw = 0;
->>>>>>> 92a3597a
 #endif
 	SetBaseOrientation(FRotator(0.0f, Yaw, 0.0f).Quaternion());
 }
@@ -1880,11 +1818,8 @@
 	// Update ViewportList from GVR API
 	UpdateGVRViewportList();
 
-<<<<<<< HEAD
-=======
 	// Enable scene present after OnStartGameFrame get called.
 	bForceStopPresentScene = false;
->>>>>>> 92a3597a
 	return false;
 }
 
