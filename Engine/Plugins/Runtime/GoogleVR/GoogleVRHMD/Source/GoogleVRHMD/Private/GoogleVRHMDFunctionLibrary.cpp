/* Copyright 2016 Google Inc. All rights reserved.
 *
 * Licensed under the Apache License, Version 2.0 (the "License");
 * you may not use this file except in compliance with the License.
 * You may obtain a copy of the License at
 *
 *   http://www.apache.org/licenses/LICENSE-2.0
 *
 * Unless required by applicable law or agreed to in writing, software
 * distributed under the License is distributed on an "AS IS" BASIS,
 * WITHOUT WARRANTIES OR CONDITIONS OF ANY KIND, either express or implied.
 * See the License for the specific language governing permissions and
 * limitations under the License.
 */

#include "Classes/GoogleVRHMDFunctionLibrary.h"
#include "GoogleVRHMD.h"

UGoogleVRHMDFunctionLibrary::UGoogleVRHMDFunctionLibrary(const FObjectInitializer& ObjectInitializer)
	: Super(ObjectInitializer)
{
}

static FGoogleVRHMD* GetHMD()
{
	if (GEngine->HMDDevice.IsValid() && GEngine->HMDDevice->GetVersionString().Contains(TEXT("GoogleVR")) )
	{
		return static_cast<FGoogleVRHMD*>(GEngine->HMDDevice.Get());
	}

	return nullptr;
}

bool UGoogleVRHMDFunctionLibrary::IsGoogleVRHMDEnabled()
{
	FGoogleVRHMD* HMD = GetHMD();
	if(HMD)
	{
		return HMD->IsHMDEnabled();
<<<<<<< HEAD
=======
	}
	return false;
}

bool UGoogleVRHMDFunctionLibrary::IsGoogleVRStereoRenderingEnabled()
{
	FGoogleVRHMD* HMD = GetHMD();
	if(HMD)
	{
		return HMD->IsStereoEnabled();
	}
	return false;
}

void UGoogleVRHMDFunctionLibrary::SetSustainedPerformanceModeEnabled(bool bEnable)
{
	FGoogleVRHMD* HMD = GetHMD();
	if(HMD)
	{
		return HMD->SetSPMEnable(bEnable);
>>>>>>> f00d6e77
	}
	return false;
}

bool UGoogleVRHMDFunctionLibrary::IsGoogleVRStereoRenderingEnabled()
{
	FGoogleVRHMD* HMD = GetHMD();
	if(HMD)
	{
		return HMD->IsStereoEnabled();
	}
	return false;
}

void UGoogleVRHMDFunctionLibrary::SetDistortionCorrectionEnabled(bool bEnable)
{
	FGoogleVRHMD* HMD = GetHMD();
	if(HMD)
	{
		HMD->SetDistortionCorrectionEnabled(bEnable);
	}
}

bool UGoogleVRHMDFunctionLibrary::SetDefaultViewerProfile(const FString& ViewerProfileURL)
{
	FGoogleVRHMD* HMD = GetHMD();
	if(HMD)
	{
		return HMD->SetDefaultViewerProfile(ViewerProfileURL);
	}

	return false;
}

void UGoogleVRHMDFunctionLibrary::SetDistortionMeshSize(EDistortionMeshSizeEnum MeshSize)
{
	FGoogleVRHMD* HMD = GetHMD();
	if (HMD)
	{
		HMD->SetDistortionMeshSize(MeshSize);
	}
}

bool UGoogleVRHMDFunctionLibrary::GetDistortionCorrectionEnabled()
{
	FGoogleVRHMD* HMD = GetHMD();
	if(HMD)
	{
		return HMD->GetDistortionCorrectionEnabled();
	}

	return false;
}

FString UGoogleVRHMDFunctionLibrary::GetViewerModel()
{
	FGoogleVRHMD* HMD = GetHMD();
	if(HMD)
	{
		return HMD->GetViewerModel();
	}

	return TEXT("");
}

FString UGoogleVRHMDFunctionLibrary::GetViewerVendor()
{
	FGoogleVRHMD* HMD = GetHMD();
	if(HMD)
	{
		return HMD->GetViewerVendor();
	}

	return TEXT("");
}

bool UGoogleVRHMDFunctionLibrary::IsVrLaunch()
{
	FGoogleVRHMD* HMD = GetHMD();
	if(HMD)
	{
		return HMD->IsVrLaunch();
	}

	return false;
}

<<<<<<< HEAD
=======
bool UGoogleVRHMDFunctionLibrary::IsInDaydreamMode()
{
	FGoogleVRHMD* HMD = GetHMD();
	if(HMD)
	{
		return HMD->IsInDaydreamMode();
	}

	return false;
}

>>>>>>> f00d6e77
FIntPoint UGoogleVRHMDFunctionLibrary::GetGVRHMDRenderTargetSize()
{
	FGoogleVRHMD* HMD = GetHMD();
	if(HMD)
	{
		return HMD->GetGVRHMDRenderTargetSize();
	}

	return FIntPoint::ZeroValue;
}

FIntPoint UGoogleVRHMDFunctionLibrary::SetRenderTargetSizeToDefault()
{
	FGoogleVRHMD* HMD = GetHMD();
	if(HMD)
	{
		return HMD->SetRenderTargetSizeToDefault();
	}

	return FIntPoint::ZeroValue;
}

bool UGoogleVRHMDFunctionLibrary::SetGVRHMDRenderTargetScale(float ScaleFactor, FIntPoint& OutRenderTargetSize)
{
	FGoogleVRHMD* HMD = GetHMD();
	if(HMD)
	{
		return HMD->SetGVRHMDRenderTargetSize(ScaleFactor, OutRenderTargetSize);
	}

	return false;
}

bool UGoogleVRHMDFunctionLibrary::SetGVRHMDRenderTargetSize(int DesiredWidth, int DesiredHeight, FIntPoint& OutRenderTargetSize)
{
	FGoogleVRHMD* HMD = GetHMD();
	if(HMD)
	{
		return HMD->SetGVRHMDRenderTargetSize(DesiredWidth, DesiredHeight, OutRenderTargetSize);
	}

	return false;
}

void UGoogleVRHMDFunctionLibrary::SetNeckModelScale(float ScaleFactor)
{
	FGoogleVRHMD* HMD = GetHMD();
	if(HMD)
	{
		return HMD->SetNeckModelScale(ScaleFactor);
	}
}

float UGoogleVRHMDFunctionLibrary::GetNeckModelScale()
{
	FGoogleVRHMD* HMD = GetHMD();
	if (HMD)
	{
		return HMD->GetNeckModelScale();
	}

	return 0.0f;
}

FString UGoogleVRHMDFunctionLibrary::GetIntentData()
{
	FGoogleVRHMD* HMD = GetHMD();
	if (HMD)
	{
		return HMD->GetIntentData();
	}

	return TEXT("");
}

void UGoogleVRHMDFunctionLibrary::SetDaydreamLoadingSplashScreenEnable(bool bEnable)
{
#if GOOGLEVRHMD_SUPPORTED_PLATFORMS
	FGoogleVRHMD* HMD = GetHMD();
	if(HMD && HMD->GVRSplash.IsValid())
	{
		HMD->GVRSplash->bEnableSplashScreen = bEnable;
	}
#endif
}

void UGoogleVRHMDFunctionLibrary::SetDaydreamLoadingSplashScreenTexture(UTexture2D* Texture, FVector2D UVOffset, FVector2D UVSize)
{
#if GOOGLEVRHMD_SUPPORTED_PLATFORMS
	FGoogleVRHMD* HMD = GetHMD();
	if(HMD && HMD->GVRSplash.IsValid() && Texture)
	{
		HMD->GVRSplash->SplashTexture = Texture;
		HMD->GVRSplash->SplashTexturePath = "";
		HMD->GVRSplash->SplashTextureUVOffset = UVOffset;
		HMD->GVRSplash->SplashTextureUVSize = UVSize;
	}
#endif
}

void UGoogleVRHMDFunctionLibrary::ClearDaydreamLoadingSplashScreenTexture()
{
#if GOOGLEVRHMD_SUPPORTED_PLATFORMS
	FGoogleVRHMD* HMD = GetHMD();
	if(HMD && HMD->GVRSplash.IsValid())
	{
		HMD->GVRSplash->SplashTexture = nullptr;
		HMD->GVRSplash->SplashTexturePath = "";
	}
#endif
<<<<<<< HEAD
=======
}

float UGoogleVRHMDFunctionLibrary::GetDaydreamLoadingSplashScreenDistance()
{
#if GOOGLEVRHMD_SUPPORTED_PLATFORMS
	FGoogleVRHMD* HMD = GetHMD();
	if(HMD && HMD->GVRSplash.IsValid())
	{
		return HMD->GVRSplash->RenderDistanceInMeter;
	}
#endif
	return 0.0f;
}

void UGoogleVRHMDFunctionLibrary::SetDaydreamLoadingSplashScreenDistance(float NewDistanceInMeter)
{
#if GOOGLEVRHMD_SUPPORTED_PLATFORMS
	FGoogleVRHMD* HMD = GetHMD();
	if(HMD && HMD->GVRSplash.IsValid())
	{
		HMD->GVRSplash->RenderDistanceInMeter = NewDistanceInMeter;
	}
#endif
}

float UGoogleVRHMDFunctionLibrary::GetDaydreamLoadingSplashScreenScale()
{
#if GOOGLEVRHMD_SUPPORTED_PLATFORMS
	FGoogleVRHMD* HMD = GetHMD();
	if(HMD && HMD->GVRSplash.IsValid())
	{
		return HMD->GVRSplash->RenderScale;
	}
#endif
	return 0.0f;
}

void UGoogleVRHMDFunctionLibrary::SetDaydreamLoadingSplashScreenScale(float NewSize)
{
#if GOOGLEVRHMD_SUPPORTED_PLATFORMS
	FGoogleVRHMD* HMD = GetHMD();
	if(HMD && HMD->GVRSplash.IsValid())
	{
		HMD->GVRSplash->RenderScale = NewSize;
	}
#endif
}

float UGoogleVRHMDFunctionLibrary::GetDaydreamLoadingSplashScreenViewAngle()
{
#if GOOGLEVRHMD_SUPPORTED_PLATFORMS
	FGoogleVRHMD* HMD = GetHMD();
	if(HMD && HMD->GVRSplash.IsValid())
	{
		return HMD->GVRSplash->ViewAngleInDegree;
	}
#endif
	return 0.0f;
}

void UGoogleVRHMDFunctionLibrary::SetDaydreamLoadingSplashScreenViewAngle(float NewViewAngle)
{
#if GOOGLEVRHMD_SUPPORTED_PLATFORMS
	FGoogleVRHMD* HMD = GetHMD();
	if(HMD && HMD->GVRSplash.IsValid())
	{
		HMD->GVRSplash->ViewAngleInDegree = NewViewAngle;
	}
#endif
>>>>>>> f00d6e77
}<|MERGE_RESOLUTION|>--- conflicted
+++ resolved
@@ -37,8 +37,6 @@
 	if(HMD)
 	{
 		return HMD->IsHMDEnabled();
-<<<<<<< HEAD
-=======
 	}
 	return false;
 }
@@ -59,19 +57,7 @@
 	if(HMD)
 	{
 		return HMD->SetSPMEnable(bEnable);
->>>>>>> f00d6e77
-	}
-	return false;
-}
-
-bool UGoogleVRHMDFunctionLibrary::IsGoogleVRStereoRenderingEnabled()
-{
-	FGoogleVRHMD* HMD = GetHMD();
-	if(HMD)
-	{
-		return HMD->IsStereoEnabled();
-	}
-	return false;
+	}
 }
 
 void UGoogleVRHMDFunctionLibrary::SetDistortionCorrectionEnabled(bool bEnable)
@@ -147,8 +133,6 @@
 	return false;
 }
 
-<<<<<<< HEAD
-=======
 bool UGoogleVRHMDFunctionLibrary::IsInDaydreamMode()
 {
 	FGoogleVRHMD* HMD = GetHMD();
@@ -160,7 +144,6 @@
 	return false;
 }
 
->>>>>>> f00d6e77
 FIntPoint UGoogleVRHMDFunctionLibrary::GetGVRHMDRenderTargetSize()
 {
 	FGoogleVRHMD* HMD = GetHMD();
@@ -271,8 +254,6 @@
 		HMD->GVRSplash->SplashTexturePath = "";
 	}
 #endif
-<<<<<<< HEAD
-=======
 }
 
 float UGoogleVRHMDFunctionLibrary::GetDaydreamLoadingSplashScreenDistance()
@@ -342,5 +323,4 @@
 		HMD->GVRSplash->ViewAngleInDegree = NewViewAngle;
 	}
 #endif
->>>>>>> f00d6e77
 }