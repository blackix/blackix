// Copyright 1998-2016 Epic Games, Inc. All Rights Reserved.

#include "HMDPrivatePCH.h"
#include "GearVR.h"
#include "EngineAnalytics.h"
#include "Runtime/Analytics/Analytics/Public/Interfaces/IAnalyticsProvider.h"
#include "Android/AndroidJNI.h"
#include "Android/AndroidApplication.h"
#include "RHIStaticStates.h"
#include "SceneViewport.h"
//#include "Android/AndroidEGL.h"

#if GEARVR_SUPPORTED_PLATFORMS
#include "VrApi_Helpers.h"
#endif

#include <android_native_app_glue.h>

#define DEFAULT_PREDICTION_IN_SECONDS 0.035

#if PLATFORM_ANDROID
// call out to JNI to see if the application was packaged for GearVR
bool AndroidThunkCpp_IsGearVRApplication()
{
	bool bIsGearVRApplication = false;
	if (JNIEnv* Env = FAndroidApplication::GetJavaEnv())
	{
		static jmethodID Method = FJavaWrapper::FindMethod(Env, FJavaWrapper::GameActivityClassID, "AndroidThunkJava_IsGearVRApplication", "()Z", false);
		bIsGearVRApplication = FJavaWrapper::CallBooleanMethod(Env, FJavaWrapper::GameActivityThis, Method);
	}
	return bIsGearVRApplication;
}
#endif

//---------------------------------------------------
// GearVR Plugin Implementation
//---------------------------------------------------

#if GEARVR_SUPPORTED_PLATFORMS
static TAutoConsoleVariable<int32> CVarGearVREnableMSAA(TEXT("gearvr.EnableMSAA"), 1, TEXT("Enable MSAA when rendering on GearVR"));
#endif

class FGearVRPlugin : public IGearVRPlugin
{
	/** IHeadMountedDisplayModule implementation */
	virtual TSharedPtr< class IHeadMountedDisplay, ESPMode::ThreadSafe > CreateHeadMountedDisplay() override;

	// Pre-init the HMD module
	virtual void PreInit() override;

	FString GetModulePriorityKeyName() const
	{
		return FString(TEXT("GearVR"));
	}

	virtual void StartOVRGlobalMenu() const ;

	virtual void StartOVRQuitMenu() const ;

	virtual void SetCPUAndGPULevels(int32 CPULevel, int32 GPULevel) const ;

	virtual bool IsPowerLevelStateMinimum() const;

	virtual bool IsPowerLevelStateThrottled() const;
	
	virtual float GetTemperatureInCelsius() const;

	virtual float GetBatteryLevel() const;

	virtual bool AreHeadPhonesPluggedIn() const;

	virtual void SetLoadingIconTexture(FTextureRHIRef InTexture);

	virtual void SetLoadingIconMode(bool bActiveLoadingIcon);

	virtual void RenderLoadingIcon_RenderThread();

	virtual bool IsInLoadingIconMode() const;
};

IMPLEMENT_MODULE( FGearVRPlugin, GearVR )

TSharedPtr< class IHeadMountedDisplay, ESPMode::ThreadSafe > FGearVRPlugin::CreateHeadMountedDisplay()
{
#if GEARVR_SUPPORTED_PLATFORMS
	if (!AndroidThunkCpp_IsGearVRApplication())
	{
		// don't do anything if we aren't packaged for GearVR
		return NULL;
	}

	TSharedPtr< FGearVR, ESPMode::ThreadSafe > GearVR(new FGearVR());
	if (GearVR->IsInitialized())
	{
		return GearVR;
	}
#endif//GEARVR_SUPPORTED_PLATFORMS
	return NULL;
}

void FGearVRPlugin::PreInit()
{
#if GEARVR_SUPPORTED_PLATFORMS
	if (!AndroidThunkCpp_IsGearVRApplication())
	{
		// don't do anything if we aren't packaged for GearVR
		return;
	}
#endif//GEARVR_SUPPORTED_PLATFORMS
}


#if GEARVR_SUPPORTED_PLATFORMS
FSettings::FSettings()
	: RenderTargetSize(OVR_DEFAULT_EYE_RENDER_TARGET_WIDTH * 2, OVR_DEFAULT_EYE_RENDER_TARGET_HEIGHT)
	, MotionPredictionInSeconds(DEFAULT_PREDICTION_IN_SECONDS)
	, HeadModel(0.12f, 0.0f, 0.17f)
{
	CpuLevel = 2;
	GpuLevel = 3;
	HFOVInRadians = FMath::DegreesToRadians(90.f);
	VFOVInRadians = FMath::DegreesToRadians(90.f);
	HmdToEyeViewOffset[0] = HmdToEyeViewOffset[1] = OVR::Vector3f(0,0,0);
	IdealScreenPercentage = ScreenPercentage = SavedScrPerc = 100.f;
	InterpupillaryDistance = OVR_DEFAULT_IPD;

	Flags.bStereoEnabled = false; Flags.bHMDEnabled = true;
	Flags.bUpdateOnRT = Flags.bTimeWarp = true;
}

TSharedPtr<FHMDSettings, ESPMode::ThreadSafe> FSettings::Clone() const
{
	TSharedPtr<FSettings, ESPMode::ThreadSafe> NewSettings = MakeShareable(new FSettings(*this));
	return NewSettings;
}

//////////////////////////////////////////////////////////////////////////
FGameFrame::FGameFrame()
{
	FMemory::Memzero(CurEyeRenderPose);
	FMemory::Memzero(CurSensorState);
	FMemory::Memzero(EyeRenderPose);
	FMemory::Memzero(HeadPose);
	FMemory::Memzero(TanAngleMatrix);
	GameThreadId = 0;
}

TSharedPtr<FHMDGameFrame, ESPMode::ThreadSafe> FGameFrame::Clone() const
{
	TSharedPtr<FGameFrame, ESPMode::ThreadSafe> NewFrame = MakeShareable(new FGameFrame(*this));
	return NewFrame;
}


//---------------------------------------------------
// GearVR IHeadMountedDisplay Implementation
//---------------------------------------------------

TSharedPtr<FHMDGameFrame, ESPMode::ThreadSafe> FGearVR::CreateNewGameFrame() const
{
	TSharedPtr<FGameFrame, ESPMode::ThreadSafe> Result(MakeShareable(new FGameFrame()));
	return Result;
}

TSharedPtr<FHMDSettings, ESPMode::ThreadSafe> FGearVR::CreateNewSettings() const
{
	TSharedPtr<FSettings, ESPMode::ThreadSafe> Result(MakeShareable(new FSettings()));
	return Result;
}

bool FGearVR::OnStartGameFrame( FWorldContext& WorldContext )
{
	// Temp fix to a bug in ovr_DeviceIsDocked() that can't return
	// actual state of docking. We are switching to stereo at the start
	// (missing the first frame to let it render at least once; otherwise
	// a blurry image may appear on Note4 with Adreno 420).
	if (GFrameNumber > 2 && !Settings->Flags.bStereoEnforced)
	{
		EnableStereo(true);
	}

#if 0 // temporarily out of order. Until ovr_DeviceIsDocked returns the actual state.
	if (ovr_DeviceIsDocked() != Settings->IsStereoEnabled())
	{
		if (!Settings->IsStereoEnabled() || !Settings->Flags.bStereoEnforced)
		{
			UE_LOG(LogHMD, Log, TEXT("Device is docked/undocked, changing stereo mode to %s"), (ovr_DeviceIsDocked()) ? TEXT("ON") : TEXT("OFF"));
			EnableStereo(ovr_DeviceIsDocked());
		}
	}
#endif // if 0

	bool rv = FHeadMountedDisplay::OnStartGameFrame(WorldContext);
	if (!rv)
	{
		return false;
	}

	FGameFrame* CurrentFrame = GetFrame();

	// need to make a copy of settings here, since settings could change.
	CurrentFrame->Settings = Settings->Clone();
	FSettings* CurrentSettings = CurrentFrame->GetSettings();

	if (OCFlags.bResumed && CurrentSettings->IsStereoEnabled() && pGearVRBridge && pGearVRBridge->IsTextureSetCreated())
	{
		if (!HasValidOvrMobile())
		{
			// re-enter VR mode if necessary
			EnterVRMode();
		}
	}
	CurrentFrame->GameThreadId = gettid();

	rv = GetEyePoses(*CurrentFrame, CurrentFrame->CurEyeRenderPose, CurrentFrame->CurSensorState);

#if !UE_BUILD_SHIPPING
	{ // used for debugging, do not remove
		FQuat CurHmdOrientation;
		FVector CurHmdPosition;
		GetCurrentPose(CurHmdOrientation, CurHmdPosition, false, false);
		//UE_LOG(LogHMD, Log, TEXT("BFPOSE: Pos %.3f %.3f %.3f, fr: %d"), CurHmdPosition.X, CurHmdPosition.Y, CurHmdPosition.Y,(int)CurrentFrame->FrameNumber);
		//UE_LOG(LogHMD, Log, TEXT("BFPOSE: Yaw %.3f Pitch %.3f Roll %.3f, fr: %d"), CurHmdOrientation.Rotator().Yaw, CurHmdOrientation.Rotator().Pitch, CurHmdOrientation.Rotator().Roll, (int)CurrentFrame->FrameNumber);
	}
#endif
	return rv;
}

FGameFrame* FGearVR::GetFrame() const
{
	return static_cast<FGameFrame*>(GetCurrentFrame());
}

EHMDDeviceType::Type FGearVR::GetHMDDeviceType() const
{
	return EHMDDeviceType::DT_GearVR;
}

bool FGearVR::GetHMDMonitorInfo(MonitorInfo& MonitorDesc)
{
	if (!GetSettings()->IsStereoEnabled())
	{
		return false;
	}
	MonitorDesc.MonitorName = "";
	MonitorDesc.MonitorId = 0;
	MonitorDesc.DesktopX = MonitorDesc.DesktopY = 0;
	MonitorDesc.ResolutionX = GetSettings()->RenderTargetSize.X;
	MonitorDesc.ResolutionY = GetSettings()->RenderTargetSize.Y;
	return true;
}

bool FGearVR::IsHMDConnected()
{
	//? @todo
	return true;
}

bool FGearVR::IsInLowPersistenceMode() const
{
	return true;
}

bool FGearVR::GetEyePoses(const FGameFrame& InFrame, ovrPosef outEyePoses[2], ovrTracking& outTracking)
{
	FOvrMobileSynced OvrMobile = GetMobileSynced();

	if (!OvrMobile.IsValid())
	{
		FMemory::Memzero(outTracking);
		ovrQuatf identityQ;
		FMemory::Memzero(identityQ);
		identityQ.w = 1;
		outTracking.HeadPose.Pose.Orientation = identityQ;
		const OVR::Vector3f OvrHeadModel = ToOVRVector<OVR::Vector3f>(InFrame.GetSettings()->HeadModel); // HeadModel is already in meters here
		const OVR::Vector3f HmdToEyeViewOffset0 = (OVR::Vector3f)InFrame.GetSettings()->HmdToEyeViewOffset[0];
		const OVR::Vector3f HmdToEyeViewOffset1 = (OVR::Vector3f)InFrame.GetSettings()->HmdToEyeViewOffset[1];
		const OVR::Vector3f transl0 = OvrHeadModel + HmdToEyeViewOffset0;
		const OVR::Vector3f transl1 = OvrHeadModel + HmdToEyeViewOffset1;
		outEyePoses[0].Orientation = outEyePoses[1].Orientation = outTracking.HeadPose.Pose.Orientation;
		outEyePoses[0].Position = transl0;
		outEyePoses[1].Position = transl1;
		return false;
	}

	double predictedTime = 0.0;
	const double now = vrapi_GetTimeInSeconds();
	if (IsInGameThread())
	{
		if (OCFlags.NeedResetOrientationAndPosition)
		{
			ResetOrientationAndPosition(ResetToYaw);
		}

		// Get the latest head tracking state, predicted ahead to the midpoint of the time
		// it will be displayed.  It will always be corrected to the real values by
		// time warp, but the closer we get, the less black will be pulled in at the edges.
		static double prev;
		const double rawDelta = now - prev;
		prev = now;
		const double clampedPrediction = FMath::Min( 0.1, rawDelta * 2 );
		predictedTime = now + clampedPrediction;

		//UE_LOG(LogHMD, Log, TEXT("GT Frame %d, predicted time: %.6f, delta %.6f"), InFrame.FrameNumber, (float)(clampedPrediction), float(rawDelta));
	}
	else if (IsInRenderingThread())
	{
		predictedTime = vrapi_GetPredictedDisplayTime(*OvrMobile, InFrame.FrameNumber);
		//UE_LOG(LogHMD, Log, TEXT("RT Frame %d, predicted time: %.6f"), InFrame.FrameNumber, (float)(predictedTime - now));
	}
	outTracking = vrapi_GetPredictedTracking(*OvrMobile, predictedTime);

	const OVR::Posef hmdPose = (OVR::Posef)outTracking.HeadPose.Pose;
	const OVR::Vector3f OvrHeadModel = ToOVRVector<OVR::Vector3f>(InFrame.GetSettings()->HeadModel); // HeadModel is already in meters here
	const OVR::Vector3f HmdToEyeViewOffset0 = (OVR::Vector3f)InFrame.GetSettings()->HmdToEyeViewOffset[0];
	const OVR::Vector3f HmdToEyeViewOffset1 = (OVR::Vector3f)InFrame.GetSettings()->HmdToEyeViewOffset[1];
	const OVR::Vector3f transl0 = hmdPose.Orientation.Rotate(OvrHeadModel + HmdToEyeViewOffset0);
	const OVR::Vector3f transl1 = hmdPose.Orientation.Rotate(OvrHeadModel + HmdToEyeViewOffset1);

	// Currently HmdToEyeViewOffset is only a 3D vector
	// (Negate HmdToEyeViewOffset because offset is a view matrix offset and not a camera offset)
	outEyePoses[0].Orientation = outEyePoses[1].Orientation = outTracking.HeadPose.Pose.Orientation;
	outEyePoses[0].Position = transl0;
	outEyePoses[1].Position = transl1;
	return true;
}

void FGameFrame::PoseToOrientationAndPosition(const ovrPosef& InPose, FQuat& OutOrientation, FVector& OutPosition) const
{
	OutOrientation = ToFQuat(InPose.Orientation);

	check(WorldToMetersScale >= 0);
	// correct position according to BaseOrientation and BaseOffset. 
	const FVector Pos = (ToFVector_M2U(OVR::Vector3f(InPose.Position), WorldToMetersScale) - (Settings->BaseOffset * WorldToMetersScale)) * CameraScale3D;
	OutPosition = Settings->BaseOrientation.Inverse().RotateVector(Pos);

	// apply base orientation correction to OutOrientation
	OutOrientation = Settings->BaseOrientation.Inverse() * OutOrientation;
	OutOrientation.Normalize();
}

void FGearVR::GetCurrentPose(FQuat& CurrentHmdOrientation, FVector& CurrentHmdPosition, bool bUseOrienationForPlayerCamera, bool bUsePositionForPlayerCamera)
{
	check(IsInGameThread());

	auto frame = GetFrame();
	check(frame);

	if (bUseOrienationForPlayerCamera || bUsePositionForPlayerCamera)
	{
		// if this pose is going to be used for camera update then save it.
		// This matters only if bUpdateOnRT is OFF.
		frame->EyeRenderPose[0] = frame->CurEyeRenderPose[0];
		frame->EyeRenderPose[1] = frame->CurEyeRenderPose[1];
		frame->HeadPose = frame->CurSensorState.HeadPose;
	}

	frame->PoseToOrientationAndPosition(frame->CurSensorState.HeadPose.Pose, CurrentHmdOrientation, CurrentHmdPosition);
	//UE_LOG(LogHMD, Log, TEXT("CRPOSE: Pos %.3f %.3f %.3f"), CurrentHmdPosition.X, CurrentHmdPosition.Y, CurrentHmdPosition.Z);
	//UE_LOG(LogHMD, Log, TEXT("CRPOSE: Yaw %.3f Pitch %.3f Roll %.3f"), CurrentHmdOrientation.Rotator().Yaw, CurrentHmdOrientation.Rotator().Pitch, CurrentHmdOrientation.Rotator().Roll);
}

TSharedPtr<class ISceneViewExtension, ESPMode::ThreadSafe> FGearVR::GetViewExtension()
{
	TSharedPtr<FViewExtension, ESPMode::ThreadSafe> Result(MakeShareable(new FViewExtension(this)));
	return Result;
}

void FGearVR::ResetStereoRenderingParams()
{
	FHeadMountedDisplay::ResetStereoRenderingParams();
	Settings->InterpupillaryDistance = OVR_DEFAULT_IPD;
}

bool FGearVR::Exec( UWorld* InWorld, const TCHAR* Cmd, FOutputDevice& Ar )
{
	if (FHeadMountedDisplay::Exec(InWorld, Cmd, Ar))
	{
		return true;
	}
	else if (FParse::Command(&Cmd, TEXT("OVRGLOBALMENU")))
	{
		// fire off the global menu from the render thread
		ENQUEUE_UNIQUE_RENDER_COMMAND_ONEPARAMETER(OVRGlobalMenu,
			FGearVR*, Plugin, this,
			{
				Plugin->StartOVRGlobalMenu();
			});
		return true;
	}
	else if (FParse::Command(&Cmd, TEXT("OVRQUITMENU")))
	{
		// fire off the global menu from the render thread
		ENQUEUE_UNIQUE_RENDER_COMMAND_ONEPARAMETER(OVRQuitMenu,
			FGearVR*, Plugin, this,
			{
				Plugin->StartOVRQuitMenu();
			});
		return true;
<<<<<<< HEAD
	}
#if !UE_BUILD_SHIPPING
	else if (FParse::Command(&Cmd, TEXT("OVRLD")))
	{
		SetLoadingIconMode(!IsInLoadingIconMode());
		return true;
	}
=======
	}
#if !UE_BUILD_SHIPPING
	else if (FParse::Command(&Cmd, TEXT("OVRLD")))
	{
		SetLoadingIconMode(!IsInLoadingIconMode());
		return true;
	}
>>>>>>> 73f66985
	else if (FParse::Command(&Cmd, TEXT("OVRLDI")))
	{
		if (!IsInLoadingIconMode())
		{
			const TCHAR* iconPath = TEXT("/Game/Loading/LoadingIconTexture.LoadingIconTexture");
			UE_LOG(LogHMD, Log, TEXT("Loading texture for loading icon %s..."), iconPath);
			UTexture2D* LoadingTexture = LoadObject<UTexture2D>(NULL, iconPath, NULL, LOAD_None, NULL);
			UE_LOG(LogHMD, Log, TEXT("...EEE"));
			if (LoadingTexture != nullptr)
			{
				ENQUEUE_UNIQUE_RENDER_COMMAND_TWOPARAMETER(
				SetRenderLoadingTex,
				FGearVR*, pGearVR, this,
				UTexture2D*, LoadingTexture, LoadingTexture,
				{
					UE_LOG(LogHMD, Log, TEXT("...Success. Loading icon format %d"), int(LoadingTexture->Resource->TextureRHI->GetFormat()));
					pGearVR->SetLoadingIconTexture(LoadingTexture->Resource->TextureRHI);
				});
				FlushRenderingCommands();
			}
			else
			{
				UE_LOG(LogHMD, Warning, TEXT("Can't load texture %s for loading icon"), iconPath);
			}
			return true;
		}
		else
		{
			SetLoadingIconTexture(nullptr);
		}
	}
#endif
	return false;
}

FString FGearVR::GetVersionString() const
{
	FString VerStr = ANSI_TO_TCHAR(vrapi_GetVersionString());
<<<<<<< HEAD
	FString s = FString::Printf(TEXT("%s, VrLib: %s, built %s, %s"), *GEngineVersion.ToString(), *VerStr,
=======
	FString s = FString::Printf(TEXT("%s, VrLib: %s, built %s, %s"), *FEngineVersion::Current().ToString(), *VerStr,
>>>>>>> 73f66985
		UTF8_TO_TCHAR(__DATE__), UTF8_TO_TCHAR(__TIME__));
	return s;
}

void FGearVR::OnScreenModeChange(EWindowMode::Type WindowMode)
{
	//EnableStereo(WindowMode != EWindowMode::Windowed);
	//UpdateStereoRenderingParams();
}

bool FGearVR::IsPositionalTrackingEnabled() const
{
	return false;
}

bool FGearVR::EnablePositionalTracking(bool enable)
{
	return false;
}

static class FSceneViewport* FindSceneViewport()
{
	UGameEngine* GameEngine = Cast<UGameEngine>(GEngine);
	return GameEngine->SceneViewport.Get();
}

bool FGearVR::EnableStereo(bool bStereo)
{
	Settings->Flags.bStereoEnforced = false;
	if (bStereo)
	{
		Flags.bNeedEnableStereo = true;
	}
	else
	{
		Flags.bNeedDisableStereo = true;
	}
	return Settings->Flags.bStereoEnabled;
}

bool FGearVR::DoEnableStereo(bool bStereo, bool bApplyToHmd)
{
	check(IsInGameThread());

	FSceneViewport* SceneVP = FindSceneViewport();
	if (bStereo && (!SceneVP || !SceneVP->IsStereoRenderingAllowed()))
	{
		return false;
	}

	// Uncap fps to enable FPS higher than 62
	GEngine->bForceDisableFrameRateSmoothing = bStereo;

	bool stereoToBeEnabled = (Settings->Flags.bHMDEnabled) ? bStereo : false;

	if ((Settings->Flags.bStereoEnabled && stereoToBeEnabled) || (!Settings->Flags.bStereoEnabled && !stereoToBeEnabled))
	{
		// already in the desired mode
		return Settings->Flags.bStereoEnabled;
	}

 	TSharedPtr<SWindow> Window;
 	if (SceneVP)
 	{
 		Window = SceneVP->FindWindow();
 	}

	Settings->Flags.bStereoEnabled = stereoToBeEnabled;

	if (!stereoToBeEnabled)
	{
		LeaveVRMode();
	}
	return Settings->Flags.bStereoEnabled;
}

void FGearVR::ApplySystemOverridesOnStereo(bool bForce)
{
	if (Settings->Flags.bStereoEnabled || bForce)
	{
		// Set the current VSync state
		if (Settings->Flags.bOverrideVSync)
		{
			static IConsoleVariable* CVSyncVar = IConsoleManager::Get().FindConsoleVariable(TEXT("r.VSync"));
			CVSyncVar->Set(Settings->Flags.bVSync);
		}
		else
		{
			static IConsoleVariable* CVSyncVar = IConsoleManager::Get().FindConsoleVariable(TEXT("r.VSync"));
			Settings->Flags.bVSync = CVSyncVar->GetInt() != 0;
		}

		static IConsoleVariable* CFinishFrameVar = IConsoleManager::Get().FindConsoleVariable(TEXT("r.FinishCurrentFrame"));
		CFinishFrameVar->Set(Settings->Flags.bAllowFinishCurrentFrame);
	}
}

void FGearVR::SaveSystemValues()
{
	static IConsoleVariable* CVSyncVar = IConsoleManager::Get().FindConsoleVariable(TEXT("r.VSync"));
	Settings->Flags.bSavedVSync = CVSyncVar->GetInt() != 0;

	static IConsoleVariable* CScrPercVar = IConsoleManager::Get().FindConsoleVariable(TEXT("r.ScreenPercentage"));
	Settings->SavedScrPerc = CScrPercVar->GetFloat();
}

void FGearVR::RestoreSystemValues()
{
	static IConsoleVariable* CVSyncVar = IConsoleManager::Get().FindConsoleVariable(TEXT("r.VSync"));
	CVSyncVar->Set(Settings->Flags.bSavedVSync);

	static IConsoleVariable* CScrPercVar = IConsoleManager::Get().FindConsoleVariable(TEXT("r.ScreenPercentage"));
	CScrPercVar->Set(Settings->SavedScrPerc);

	static IConsoleVariable* CFinishFrameVar = IConsoleManager::Get().FindConsoleVariable(TEXT("r.FinishCurrentFrame"));
	CFinishFrameVar->Set(false);
}

void FGearVR::CalculateStereoViewOffset(const EStereoscopicPass StereoPassType, const FRotator& ViewRotation, const float WorldToMeters, FVector& ViewLocation)
{
	check(WorldToMeters != 0.f);

	const int idx = (StereoPassType == eSSP_LEFT_EYE) ? 0 : 1;

	if (IsInGameThread())
	{
		const auto frame = GetFrame();
		if (!frame)
		{
			return;
		}

		// This method is called from GetProjectionData on a game thread.
		// The modified ViewLocation is used ONLY for ViewMatrix composition, it is not
		// stored modified in the ViewInfo. ViewInfo.ViewLocation remains unmodified.

		if (StereoPassType != eSSP_FULL || frame->Settings->Flags.bHeadTrackingEnforced)
		{
			if (!frame->Flags.bOrientationChanged)
			{
				UE_LOG(LogHMD, Log, TEXT("Orientation wasn't applied to a camera in frame %d"), int(GFrameCounter));
			}

			FVector CurEyePosition;
			FQuat CurEyeOrient;
			frame->PoseToOrientationAndPosition(frame->EyeRenderPose[idx], CurEyeOrient, CurEyePosition);

			FVector HeadPosition = FVector::ZeroVector;
			// If we use PlayerController->bFollowHmd then we must apply full EyePosition (HeadPosition == 0).
			// Otherwise, we will apply only a difference between EyePosition and HeadPosition, since
			// HeadPosition is supposedly already applied.
			if (!frame->Flags.bPlayerControllerFollowsHmd)
			{
				FQuat HeadOrient;
				frame->PoseToOrientationAndPosition(frame->HeadPose.Pose, HeadOrient, HeadPosition);
			}

			// apply stereo disparity to ViewLocation. Note, ViewLocation already contains HeadPose.Position, thus
			// we just need to apply delta between EyeRenderPose.Position and the HeadPose.Position. 
			// EyeRenderPose and HeadPose are captured by the same call to GetEyePoses.
			const FVector HmdToEyeOffset = CurEyePosition - HeadPosition;

			// Calculate the difference between the final ViewRotation and EyeOrientation:
			// we need to rotate the HmdToEyeOffset by this differential quaternion.
			// When bPlayerControllerFollowsHmd == true, the DeltaControlOrientation already contains
			// the proper value (see ApplyHmdRotation)
			//FRotator r = ViewRotation - CurEyeOrient.Rotator();
			const FQuat ViewOrient = ViewRotation.Quaternion();
			const FQuat DeltaControlOrientation =  ViewOrient * CurEyeOrient.Inverse();

			//UE_LOG(LogHMD, Log, TEXT("EYEROT: Yaw %.3f Pitch %.3f Roll %.3f"), CurEyeOrient.Rotator().Yaw, CurEyeOrient.Rotator().Pitch, CurEyeOrient.Rotator().Roll);
			//UE_LOG(LogHMD, Log, TEXT("VIEROT: Yaw %.3f Pitch %.3f Roll %.3f"), ViewRotation.Yaw, ViewRotation.Pitch, ViewRotation.Roll);
			//UE_LOG(LogHMD, Log, TEXT("DLTROT: Yaw %.3f Pitch %.3f Roll %.3f"), DeltaControlOrientation.Rotator().Yaw, DeltaControlOrientation.Rotator().Pitch, DeltaControlOrientation.Rotator().Roll);

			// The HMDPosition already has HMD orientation applied.
			// Apply rotational difference between HMD orientation and ViewRotation
			// to HMDPosition vector. 
			const FVector vEyePosition = DeltaControlOrientation.RotateVector(HmdToEyeOffset);
			ViewLocation += vEyePosition;

			//UE_LOG(LogHMD, Log, TEXT("DLTPOS: %.3f %.3f %.3f"), vEyePosition.X, vEyePosition.Y, vEyePosition.Z);
		}
	}
}

void FGearVR::ResetOrientationAndPosition(float yaw)
{
	check (IsInGameThread());

	auto frame = GetFrame();
	if (!frame)
	{
		OCFlags.NeedResetOrientationAndPosition = true;
		ResetToYaw = yaw;
		return;
	}

	const ovrPosef& pose = frame->CurSensorState.HeadPose.Pose;
	const OVR::Quatf orientation = OVR::Quatf(pose.Orientation);

	// Reset position
	Settings->BaseOffset = FVector::ZeroVector;

	FRotator ViewRotation;
	ViewRotation = FRotator(ToFQuat(orientation));
	ViewRotation.Pitch = 0;
	ViewRotation.Roll = 0;

	if (yaw != 0.f)
	{
		// apply optional yaw offset
		ViewRotation.Yaw -= yaw;
		ViewRotation.Normalize();
	}

	Settings->BaseOrientation = ViewRotation.Quaternion();
	OCFlags.NeedResetOrientationAndPosition = false;
}

void FGearVR::RebaseObjectOrientationAndPosition(FVector& OutPosition, FQuat& OutOrientation) const
{
}

FMatrix FGearVR::GetStereoProjectionMatrix(enum EStereoscopicPass StereoPassType, const float FOV) const
{
	auto frame = GetFrame();
	check(frame);
	check(IsStereoEnabled());

	const FSettings* FrameSettings = frame->GetSettings();

	const float ProjectionCenterOffset = 0.0f;
	const float PassProjectionOffset = (StereoPassType == eSSP_LEFT_EYE) ? ProjectionCenterOffset : -ProjectionCenterOffset;

	const float HalfFov = FrameSettings->HFOVInRadians / 2.0f;
	const float InWidth = FrameSettings->RenderTargetSize.X / 2.0f;
	const float InHeight = FrameSettings->RenderTargetSize.Y;
	const float XS = 1.0f / tan(HalfFov);
	const float YS = InWidth / tan(HalfFov) / InHeight;

	// correct far and near planes for reversed-Z projection matrix
	const float InNearZ = (FrameSettings->NearClippingPlane) ? FrameSettings->NearClippingPlane : GNearClippingPlane;
	const float InFarZ = (FrameSettings->FarClippingPlane) ? FrameSettings->FarClippingPlane : GNearClippingPlane;

	const float M_2_2 = (InNearZ == InFarZ) ? 0.0f    : InNearZ / (InNearZ - InFarZ);
	const float M_3_2 = (InNearZ == InFarZ) ? InNearZ : -InFarZ * InNearZ / (InNearZ - InFarZ);

	FMatrix proj = FMatrix(
		FPlane(XS,                      0.0f,								    0.0f,							0.0f),
		FPlane(0.0f,					YS,	                                    0.0f,							0.0f),
		FPlane(0.0f,	                0.0f,								    M_2_2,							1.0f),
		FPlane(0.0f,					0.0f,								    M_3_2,							0.0f))

		* FTranslationMatrix(FVector(PassProjectionOffset,0,0));
	
	ovrMatrix4f tanAngleMatrix = ToMatrix4f(proj);
	frame->TanAngleMatrix = ovrMatrix4f_TanAngleMatrixFromProjection(&tanAngleMatrix);
	return proj;
}

void FGearVR::InitCanvasFromView(FSceneView* InView, UCanvas* Canvas)
{
	// This is used for placing small HUDs (with names)
	// over other players (for example, in Capture Flag).
	// HmdOrientation should be initialized by GetCurrentOrientation (or
	// user's own value).
}

//---------------------------------------------------
// GearVR ISceneViewExtension Implementation
//---------------------------------------------------

void FGearVR::SetupViewFamily(FSceneViewFamily& InViewFamily)
{
	InViewFamily.EngineShowFlags.MotionBlur = 0;
	InViewFamily.EngineShowFlags.HMDDistortion = false;
	InViewFamily.EngineShowFlags.ScreenPercentage =false;
	InViewFamily.EngineShowFlags.StereoRendering = IsStereoEnabled();
}

void FGearVR::SetupView(FSceneViewFamily& InViewFamily, FSceneView& InView)
{
	auto frame = GetFrame();
	check(frame);

	InView.BaseHmdOrientation = frame->LastHmdOrientation;
	InView.BaseHmdLocation = frame->LastHmdPosition;

	InViewFamily.bUseSeparateRenderTarget = ShouldUseSeparateRenderTarget();

	const int eyeIdx = (InView.StereoPass == eSSP_LEFT_EYE) ? 0 : 1;

	InView.ViewRect = frame->GetSettings()->EyeRenderViewport[eyeIdx];

	frame->CachedViewRotation[eyeIdx] = InView.ViewRotation;
}

FGearVR::FGearVR()
	: DeltaControlRotation(FRotator::ZeroRotator)
{
	OCFlags.Raw = 0;
	DeltaControlRotation = FRotator::ZeroRotator;
	ResetToYaw = 0.f;

	Settings = MakeShareable(new FSettings);

	Startup();
}

FGearVR::~FGearVR()
{
	Shutdown();
}

void FGearVR::Startup()
{
//	Flags.bNeedEnableStereo = true;

	// grab the clock settings out of the ini
	const TCHAR* GearVRSettings = TEXT("GearVR.Settings");
	int CpuLevel = 2;
	int GpuLevel = 3;
	int MinimumVsyncs = 1;
	float HeadModelScale = 1.0f;
	GConfig->GetInt(GearVRSettings, TEXT("CpuLevel"), CpuLevel, GEngineIni);
	GConfig->GetInt(GearVRSettings, TEXT("GpuLevel"), GpuLevel, GEngineIni);
	GConfig->GetInt(GearVRSettings, TEXT("MinimumVsyncs"), MinimumVsyncs, GEngineIni);
	GConfig->GetFloat(GearVRSettings, TEXT("HeadModelScale"), HeadModelScale, GEngineIni);

	UE_LOG(LogHMD, Log, TEXT("GearVR starting with CPU: %d GPU: %d MinimumVsyncs: %d"), CpuLevel, GpuLevel, MinimumVsyncs);

	JavaGT.Vm = GJavaVM;
	JavaGT.Env = FAndroidApplication::GetJavaEnv();
	extern struct android_app* GNativeAndroidApp;
	JavaGT.ActivityObject = GNativeAndroidApp->activity->clazz;

	HmdInfo = vrapi_GetHmdInfo(&JavaGT);

	const ovrInitParms initParms = vrapi_DefaultInitParms(&JavaGT);
	vrapi_Initialize(&initParms);

	GetSettings()->HeadModel *= HeadModelScale;
	GetSettings()->MinimumVsyncs = MinimumVsyncs;
	GetSettings()->CpuLevel = CpuLevel;
	GetSettings()->GpuLevel = GpuLevel;

	FPlatformMisc::MemoryBarrier();

	if (!IsRunningGame() || (Settings->Flags.InitStatus & FSettings::eStartupExecuted) != 0)
	{
		// do not initialize plugin for server or if it was already initialized
		return;
	}
	Settings->Flags.InitStatus |= FSettings::eStartupExecuted;

	// register our application lifetime delegates
	FCoreDelegates::ApplicationWillEnterBackgroundDelegate.AddRaw(this, &FGearVR::ApplicationPauseDelegate);
	FCoreDelegates::ApplicationHasEnteredForegroundDelegate.AddRaw(this, &FGearVR::ApplicationResumeDelegate);

	Settings->Flags.InitStatus |= FSettings::eInitialized;

	UpdateHmdRenderInfo();
	UpdateStereoRenderingParams();

#if !OVR_DEBUG_DRAW
	pGearVRBridge = new FGearVRCustomPresent(GNativeAndroidApp->activity->clazz, MinimumVsyncs);
#endif

	LoadFromIni();
	SaveSystemValues();

	if(CVarGearVREnableMSAA.GetValueOnAnyThread())
	{
		static IConsoleVariable* CVarMobileOnChipMSAA = IConsoleManager::Get().FindConsoleVariable(TEXT("r.MobileOnChipMSAA"));
		if (CVarMobileOnChipMSAA)
		{
			UE_LOG(LogHMD, Log, TEXT("Enabling r.MobileOnChipMSAA, previous value %d"), CVarMobileOnChipMSAA->GetInt());
			CVarMobileOnChipMSAA->Set(1);
		}
	}

	UE_LOG(LogHMD, Log, TEXT("GearVR has started"));
}

void FGearVR::Shutdown()
{
	if (!(Settings->Flags.InitStatus & FSettings::eStartupExecuted))
	{
		return;
	}

	ENQUEUE_UNIQUE_RENDER_COMMAND_ONEPARAMETER(ShutdownRen,
	FGearVR*, Plugin, this,
	{
		Plugin->ShutdownRendering();
		if (Plugin->pGearVRBridge)
		{
			Plugin->pGearVRBridge->Shutdown();
			Plugin->pGearVRBridge = nullptr;
		}

	});

	// Wait for all resources to be released
	FlushRenderingCommands();

	Settings->Flags.InitStatus = 0;

	vrapi_Shutdown();

	UE_LOG(LogHMD, Log, TEXT("GearVR shutdown."));
}

void FGearVR::ApplicationPauseDelegate()
{
	FPlatformMisc::LowLevelOutputDebugString(TEXT("+++++++ GEARVR APP PAUSE ++++++"));
	OCFlags.bResumed = false;

	LeaveVRMode();
}

void FGearVR::ApplicationResumeDelegate()
{
	FPlatformMisc::LowLevelOutputDebugString(TEXT("+++++++ GEARVR APP RESUME ++++++"));
	OCFlags.bResumed = true;
}

void FGearVR::UpdateHmdRenderInfo()
{
}

void FGearVR::UpdateStereoRenderingParams()
{
	FSettings* CurrentSettings = GetSettings();

	if ((!CurrentSettings->IsStereoEnabled() && !CurrentSettings->Flags.bHeadTrackingEnforced))
	{
		return;
	}
	if (IsInitialized())
	{
		CurrentSettings->HmdToEyeViewOffset[0] = CurrentSettings->HmdToEyeViewOffset[1] = OVR::Vector3f(0,0,0);
		CurrentSettings->HmdToEyeViewOffset[0].x = -CurrentSettings->InterpupillaryDistance * 0.5f; // -X <=, +X => (OVR coord sys)
		CurrentSettings->HmdToEyeViewOffset[1].x = CurrentSettings->InterpupillaryDistance * 0.5f;  // -X <=, +X => (OVR coord sys)

		CurrentSettings->RenderTargetSize.X = HmdInfo.SuggestedEyeResolutionWidth * 2;
		CurrentSettings->RenderTargetSize.Y = HmdInfo.SuggestedEyeResolutionHeight;
		//FSceneRenderTargets::QuantizeBufferSize(CurrentSettings->RenderTargetSize.X, CurrentSettings->RenderTargetSize.Y);

		CurrentSettings->HFOVInRadians = FMath::DegreesToRadians(HmdInfo.SuggestedEyeFovDegreesX);
		CurrentSettings->VFOVInRadians = FMath::DegreesToRadians(HmdInfo.SuggestedEyeFovDegreesY);

		const int32 RTSizeX = CurrentSettings->RenderTargetSize.X;
		const int32 RTSizeY = CurrentSettings->RenderTargetSize.Y;
		CurrentSettings->EyeRenderViewport[0] = FIntRect(1, 1, RTSizeX / 2 - 1, RTSizeY - 1);
		CurrentSettings->EyeRenderViewport[1] = FIntRect(RTSizeX / 2 + 1, 1, RTSizeX-1, RTSizeY-1);
	}

	Flags.bNeedUpdateStereoRenderingParams = false;
}

void FGearVR::LoadFromIni()
{
	FSettings* CurrentSettings = GetSettings();
	const TCHAR* GearVRSettings = TEXT("GearVR.Settings");
	bool v;
	float f;
	if (GConfig->GetBool(GearVRSettings, TEXT("bChromaAbCorrectionEnabled"), v, GEngineIni))
	{
		CurrentSettings->Flags.bChromaAbCorrectionEnabled = v;
	}
	if (GConfig->GetBool(GearVRSettings, TEXT("bDevSettingsEnabled"), v, GEngineIni))
	{
		CurrentSettings->Flags.bDevSettingsEnabled = v;
	}
	if (GConfig->GetFloat(GearVRSettings, TEXT("MotionPrediction"), f, GEngineIni))
	{
		CurrentSettings->MotionPredictionInSeconds = f;
	}
	if (GConfig->GetBool(GearVRSettings, TEXT("bOverrideIPD"), v, GEngineIni))
	{
		CurrentSettings->Flags.bOverrideIPD = v;
		if (CurrentSettings->Flags.bOverrideIPD)
		{
			if (GConfig->GetFloat(GearVRSettings, TEXT("IPD"), f, GEngineIni))
			{
				SetInterpupillaryDistance(f);
			}
		}
	}
	if (GConfig->GetBool(GearVRSettings, TEXT("bOverrideStereo"), v, GEngineIni))
	{
		CurrentSettings->Flags.bOverrideStereo = v;
		if (CurrentSettings->Flags.bOverrideStereo)
		{
			if (GConfig->GetFloat(GearVRSettings, TEXT("HFOV"), f, GEngineIni))
			{
				CurrentSettings->HFOVInRadians = f;
			}
			if (GConfig->GetFloat(GearVRSettings, TEXT("VFOV"), f, GEngineIni))
			{
				CurrentSettings->VFOVInRadians = f;
			}
		}
	}
	if (GConfig->GetBool(GearVRSettings, TEXT("bOverrideVSync"), v, GEngineIni))
	{
		CurrentSettings->Flags.bOverrideVSync = v;
		if (GConfig->GetBool(GearVRSettings, TEXT("bVSync"), v, GEngineIni))
		{
			CurrentSettings->Flags.bVSync = v;
		}
	}
	if (GConfig->GetBool(GearVRSettings, TEXT("bOverrideScreenPercentage"), v, GEngineIni))
	{
		CurrentSettings->Flags.bOverrideScreenPercentage = v;
		if (GConfig->GetFloat(GearVRSettings, TEXT("ScreenPercentage"), f, GEngineIni))
		{
			CurrentSettings->ScreenPercentage = f;
		}
	}
	if (GConfig->GetBool(GearVRSettings, TEXT("bAllowFinishCurrentFrame"), v, GEngineIni))
	{
		CurrentSettings->Flags.bAllowFinishCurrentFrame = v;
	}
	if (GConfig->GetBool(GearVRSettings, TEXT("bUpdateOnRT"), v, GEngineIni))
	{
		CurrentSettings->Flags.bUpdateOnRT = v;
	}
	if (GConfig->GetFloat(GearVRSettings, TEXT("FarClippingPlane"), f, GEngineIni))
	{
		CurrentSettings->FarClippingPlane = f;
	}
	if (GConfig->GetFloat(GearVRSettings, TEXT("NearClippingPlane"), f, GEngineIni))
	{
		CurrentSettings->NearClippingPlane = f;
	}
}

void FGearVR::GetOrthoProjection(int32 RTWidth, int32 RTHeight, float OrthoDistance, FMatrix OrthoProjection[2]) const
{
	OrthoProjection[0] = OrthoProjection[1] = FMatrix::Identity;
	
	// note, this is not right way, this is hack. The proper orthoproj matrix should be used. @TODO!
	OrthoProjection[1] = FTranslationMatrix(FVector(OrthoProjection[1].M[0][3] * RTWidth * .25 + RTWidth * .5, 0 , 0));
}

void FGearVR::StartOVRGlobalMenu()
{
	check(IsInRenderingThread());

	if (pGearVRBridge)
	{
		ovr_StartSystemActivity(&pGearVRBridge->JavaRT, PUI_GLOBAL_MENU, NULL);
	}
}

void FGearVR::StartOVRQuitMenu()
{
	check(IsInRenderingThread());

	if (pGearVRBridge)
	{
		ovr_StartSystemActivity(&pGearVRBridge->JavaRT, PUI_CONFIRM_QUIT, NULL);
	}
}

void FGearVR::UpdateViewport(bool bUseSeparateRenderTarget, const FViewport& InViewport, SViewport* ViewportWidget)
{
	check(IsInGameThread());

	FRHIViewport* const ViewportRHI = InViewport.GetViewportRHI().GetReference();

	if (!IsStereoEnabled() || !pGearVRBridge)
	{
		if (!bUseSeparateRenderTarget || !pGearVRBridge)
		{
			ViewportRHI->SetCustomPresent(nullptr);
		}
		return;
	}

	check(pGearVRBridge);

	pGearVRBridge->UpdateViewport(InViewport, ViewportRHI);
}

void FGearVR::DrawDebug(UCanvas* Canvas)
{
#if !UE_BUILD_SHIPPING
	check(IsInGameThread());
	const auto frame = GetCurrentFrame();
	if (frame)
	{
		if (frame->Settings->Flags.bDrawTrackingCameraFrustum)
		{
			DrawDebugTrackingCameraFrustum(GWorld, Canvas->SceneView->ViewRotation, Canvas->SceneView->ViewLocation);
		}
		DrawSeaOfCubes(GWorld, Canvas->SceneView->ViewLocation);
	}

#endif // #if !UE_BUILD_SHIPPING
}

float FGearVR::GetBatteryLevel() const
{
	return FAndroidMisc::GetBatteryState().Level;
}

float FGearVR::GetTemperatureInCelsius() const
{
	return FAndroidMisc::GetBatteryState().Temperature;
}

bool FGearVR::AreHeadPhonesPluggedIn() const
{
	return FAndroidMisc::AreHeadPhonesPluggedIn();
}

bool FGearVR::IsPowerLevelStateThrottled() const
{
	return ovr_GetPowerLevelStateThrottled();
}

bool FGearVR::IsPowerLevelStateMinimum() const
{
	return ovr_GetPowerLevelStateMinimum();
}

void FGearVR::SetCPUAndGPULevels(int32 CPULevel, int32 GPULevel)
{
	check(IsInGameThread());
	UE_LOG(LogHMD, Log, TEXT("SetCPUAndGPULevels: Adjusting levels to CPU=%d - GPU=%d"), CPULevel, GPULevel);

	FSettings* CurrentSettings = GetSettings();
	CurrentSettings->CpuLevel = CPULevel;
	CurrentSettings->GpuLevel = GPULevel;
}

<<<<<<< HEAD
=======
bool FGearVR::HasValidOvrMobile() const
{
	return pGearVRBridge->OvrMobile != nullptr;
}

>>>>>>> 73f66985
//////////////////////////////////////////////////////////////////////////
FViewExtension::FViewExtension(FHeadMountedDisplay* InDelegate)
	: FHMDViewExtension(InDelegate)
	, ShowFlags(ESFIM_All0)
	, bFrameBegun(false)
{
	auto GearVRHMD = static_cast<FGearVR*>(InDelegate);
	pPresentBridge = GearVRHMD->pGearVRBridge;
}
#endif //GEARVR_SUPPORTED_PLATFORMS

void FGearVRPlugin::StartOVRGlobalMenu() const 
{
#if GEARVR_SUPPORTED_PLATFORMS
	check(IsInGameThread());
	IHeadMountedDisplay* HMD = GEngine->HMDDevice.Get();
	if (HMD && HMD->GetHMDDeviceType() == EHMDDeviceType::DT_GearVR)
	{
		FGearVR* OculusHMD = static_cast<FGearVR*>(HMD);

		OculusHMD->StartOVRGlobalMenu();
	}
#endif //GEARVR_SUPPORTED_PLATFORMS
}

<<<<<<< HEAD
=======
//////////////////////////////////////////////////////////////////////////

#endif //GEARVR_SUPPORTED_PLATFORMS

void FGearVRPlugin::StartOVRGlobalMenu() const 
{
#if GEARVR_SUPPORTED_PLATFORMS
	check(IsInGameThread());
	IHeadMountedDisplay* HMD = GEngine->HMDDevice.Get();
	if (HMD && HMD->GetHMDDeviceType() == EHMDDeviceType::DT_GearVR)
	{
		FGearVR* OculusHMD = static_cast<FGearVR*>(HMD);

		OculusHMD->StartOVRGlobalMenu();
	}
#endif //GEARVR_SUPPORTED_PLATFORMS
}

>>>>>>> 73f66985
void FGearVRPlugin::StartOVRQuitMenu() const 
{
#if GEARVR_SUPPORTED_PLATFORMS
	check(IsInGameThread());
	IHeadMountedDisplay* HMD = GEngine->HMDDevice.Get();
	if (HMD && HMD->GetHMDDeviceType() == EHMDDeviceType::DT_GearVR)
	{
		FGearVR* OculusHMD = static_cast<FGearVR*>(HMD);

		OculusHMD->StartOVRQuitMenu();
	}
#endif //GEARVR_SUPPORTED_PLATFORMS
}

void FGearVRPlugin::SetCPUAndGPULevels(int32 CPULevel, int32 GPULevel) const
{
#if GEARVR_SUPPORTED_PLATFORMS
	check(IsInGameThread());
	IHeadMountedDisplay* HMD = GEngine->HMDDevice.Get();
	if (HMD && HMD->GetHMDDeviceType() == EHMDDeviceType::DT_GearVR)
	{
		FGearVR* OculusHMD = static_cast<FGearVR*>(HMD);

		OculusHMD->SetCPUAndGPULevels(CPULevel, GPULevel);
	}
#endif //GEARVR_SUPPORTED_PLATFORMS
}

bool FGearVRPlugin::IsPowerLevelStateMinimum() const
{
#if GEARVR_SUPPORTED_PLATFORMS
	check(IsInGameThread());
	IHeadMountedDisplay* HMD = GEngine->HMDDevice.Get();
	if (HMD && HMD->GetHMDDeviceType() == EHMDDeviceType::DT_GearVR)
	{
		FGearVR* OculusHMD = static_cast<FGearVR*>(HMD);

		return OculusHMD->IsPowerLevelStateMinimum();
	}
#endif //GEARVR_SUPPORTED_PLATFORMS
	return false;
}

bool FGearVRPlugin::IsPowerLevelStateThrottled() const
{
#if GEARVR_SUPPORTED_PLATFORMS
	check(IsInGameThread());
	IHeadMountedDisplay* HMD = GEngine->HMDDevice.Get();
	if (HMD && HMD->GetHMDDeviceType() == EHMDDeviceType::DT_GearVR)
	{
		FGearVR* OculusHMD = static_cast<FGearVR*>(HMD);

		return OculusHMD->IsPowerLevelStateThrottled();
	}
#endif //GEARVR_SUPPORTED_PLATFORMS
	return false;
}

float FGearVRPlugin::GetTemperatureInCelsius() const
{
#if GEARVR_SUPPORTED_PLATFORMS
	check(IsInGameThread());
	IHeadMountedDisplay* HMD = GEngine->HMDDevice.Get();
	if (HMD && HMD->GetHMDDeviceType() == EHMDDeviceType::DT_GearVR)
	{
		FGearVR* OculusHMD = static_cast<FGearVR*>(HMD);

		return OculusHMD->GetTemperatureInCelsius();
	}
<<<<<<< HEAD
=======
#endif //GEARVR_SUPPORTED_PLATFORMS
	return 0.f;
}

float FGearVRPlugin::GetBatteryLevel() const
{
#if GEARVR_SUPPORTED_PLATFORMS
	check(IsInGameThread());
	IHeadMountedDisplay* HMD = GEngine->HMDDevice.Get();
	if (HMD && HMD->GetHMDDeviceType() == EHMDDeviceType::DT_GearVR)
	{
		FGearVR* OculusHMD = static_cast<FGearVR*>(HMD);

		return OculusHMD->GetBatteryLevel();
	}
#endif //GEARVR_SUPPORTED_PLATFORMS
	return 0.f;
}

bool FGearVRPlugin::AreHeadPhonesPluggedIn() const
{
#if GEARVR_SUPPORTED_PLATFORMS
	check(IsInGameThread());
	IHeadMountedDisplay* HMD = GEngine->HMDDevice.Get();
	if (HMD && HMD->GetHMDDeviceType() == EHMDDeviceType::DT_GearVR)
	{
		FGearVR* OculusHMD = static_cast<FGearVR*>(HMD);

		return OculusHMD->AreHeadPhonesPluggedIn();
	}
#endif //GEARVR_SUPPORTED_PLATFORMS
	return false;
}

void FGearVRPlugin::SetLoadingIconTexture(FTextureRHIRef InTexture)
{
#if GEARVR_SUPPORTED_PLATFORMS
	check(IsInGameThread());
	IHeadMountedDisplay* HMD = GEngine->HMDDevice.Get();
	if (HMD && HMD->GetHMDDeviceType() == EHMDDeviceType::DT_GearVR)
	{
		FGearVR* OculusHMD = static_cast<FGearVR*>(HMD);

		OculusHMD->SetLoadingIconTexture(InTexture);
	}
#endif //GEARVR_SUPPORTED_PLATFORMS
}

void FGearVRPlugin::SetLoadingIconMode(bool bActiveLoadingIcon)
{
#if GEARVR_SUPPORTED_PLATFORMS
	check(IsInGameThread());
	IHeadMountedDisplay* HMD = GEngine->HMDDevice.Get();
	if (HMD && HMD->GetHMDDeviceType() == EHMDDeviceType::DT_GearVR)
	{
		FGearVR* OculusHMD = static_cast<FGearVR*>(HMD);

		OculusHMD->SetLoadingIconMode(bActiveLoadingIcon);
	}
#endif //GEARVR_SUPPORTED_PLATFORMS
}

void FGearVRPlugin::RenderLoadingIcon_RenderThread()
{
#if GEARVR_SUPPORTED_PLATFORMS
	check(IsInRenderingThread());
	IHeadMountedDisplay* HMD = GEngine->HMDDevice.Get();
	if (HMD && HMD->GetHMDDeviceType() == EHMDDeviceType::DT_GearVR)
	{
		FGearVR* OculusHMD = static_cast<FGearVR*>(HMD);

		OculusHMD->RenderLoadingIcon_RenderThread();
	}
#endif //GEARVR_SUPPORTED_PLATFORMS
}

bool FGearVRPlugin::IsInLoadingIconMode() const
{
#if GEARVR_SUPPORTED_PLATFORMS
	check(IsInGameThread());
	IHeadMountedDisplay* HMD = GEngine->HMDDevice.Get();
	if (HMD && HMD->GetHMDDeviceType() == EHMDDeviceType::DT_GearVR)
	{
		FGearVR* OculusHMD = static_cast<FGearVR*>(HMD);

		return OculusHMD->IsInLoadingIconMode();
	}
	return false;
#endif //GEARVR_SUPPORTED_PLATFORMS
}

#if GEARVR_SUPPORTED_PLATFORMS

#include <HeadMountedDisplayCommon.cpp>

>>>>>>> 73f66985
#endif //GEARVR_SUPPORTED_PLATFORMS
	return 0.f;
}

float FGearVRPlugin::GetBatteryLevel() const
{
#if GEARVR_SUPPORTED_PLATFORMS
	check(IsInGameThread());
	IHeadMountedDisplay* HMD = GEngine->HMDDevice.Get();
	if (HMD && HMD->GetHMDDeviceType() == EHMDDeviceType::DT_GearVR)
	{
		FGearVR* OculusHMD = static_cast<FGearVR*>(HMD);

		return OculusHMD->GetBatteryLevel();
	}
#endif //GEARVR_SUPPORTED_PLATFORMS
	return 0.f;
}

bool FGearVRPlugin::AreHeadPhonesPluggedIn() const
{
#if GEARVR_SUPPORTED_PLATFORMS
	check(IsInGameThread());
	IHeadMountedDisplay* HMD = GEngine->HMDDevice.Get();
	if (HMD && HMD->GetHMDDeviceType() == EHMDDeviceType::DT_GearVR)
	{
		FGearVR* OculusHMD = static_cast<FGearVR*>(HMD);

		return OculusHMD->AreHeadPhonesPluggedIn();
	}
#endif //GEARVR_SUPPORTED_PLATFORMS
	return false;
}

void FGearVRPlugin::SetLoadingIconTexture(FTextureRHIRef InTexture)
{
#if GEARVR_SUPPORTED_PLATFORMS
	check(IsInGameThread());
	IHeadMountedDisplay* HMD = GEngine->HMDDevice.Get();
	if (HMD && HMD->GetHMDDeviceType() == EHMDDeviceType::DT_GearVR)
	{
		FGearVR* OculusHMD = static_cast<FGearVR*>(HMD);

		OculusHMD->SetLoadingIconTexture(InTexture);
	}
#endif
}

void FGearVRPlugin::SetLoadingIconMode(bool bActiveLoadingIcon)
{
#if GEARVR_SUPPORTED_PLATFORMS
	check(IsInGameThread());
	IHeadMountedDisplay* HMD = GEngine->HMDDevice.Get();
	if (HMD && HMD->GetHMDDeviceType() == EHMDDeviceType::DT_GearVR)
	{
		FGearVR* OculusHMD = static_cast<FGearVR*>(HMD);

		OculusHMD->SetLoadingIconMode(bActiveLoadingIcon);
	}
#endif
}

void FGearVRPlugin::RenderLoadingIcon_RenderThread()
{
#if GEARVR_SUPPORTED_PLATFORMS
	check(IsInRenderingThread());
	IHeadMountedDisplay* HMD = GEngine->HMDDevice.Get();
	if (HMD && HMD->GetHMDDeviceType() == EHMDDeviceType::DT_GearVR)
	{
		FGearVR* OculusHMD = static_cast<FGearVR*>(HMD);

		OculusHMD->RenderLoadingIcon_RenderThread();
	}
#endif
}

bool FGearVRPlugin::IsInLoadingIconMode() const
{
#if GEARVR_SUPPORTED_PLATFORMS
	check(IsInGameThread());
	IHeadMountedDisplay* HMD = GEngine->HMDDevice.Get();
	if (HMD && HMD->GetHMDDeviceType() == EHMDDeviceType::DT_GearVR)
	{
		FGearVR* OculusHMD = static_cast<FGearVR*>(HMD);

		return OculusHMD->IsInLoadingIconMode();
	}
#endif
	return false;
}

#include <HeadMountedDisplayCommon.cpp>

<|MERGE_RESOLUTION|>--- conflicted
+++ resolved
@@ -397,7 +397,6 @@
 				Plugin->StartOVRQuitMenu();
 			});
 		return true;
-<<<<<<< HEAD
 	}
 #if !UE_BUILD_SHIPPING
 	else if (FParse::Command(&Cmd, TEXT("OVRLD")))
@@ -405,15 +404,6 @@
 		SetLoadingIconMode(!IsInLoadingIconMode());
 		return true;
 	}
-=======
-	}
-#if !UE_BUILD_SHIPPING
-	else if (FParse::Command(&Cmd, TEXT("OVRLD")))
-	{
-		SetLoadingIconMode(!IsInLoadingIconMode());
-		return true;
-	}
->>>>>>> 73f66985
 	else if (FParse::Command(&Cmd, TEXT("OVRLDI")))
 	{
 		if (!IsInLoadingIconMode())
@@ -452,11 +442,7 @@
 FString FGearVR::GetVersionString() const
 {
 	FString VerStr = ANSI_TO_TCHAR(vrapi_GetVersionString());
-<<<<<<< HEAD
-	FString s = FString::Printf(TEXT("%s, VrLib: %s, built %s, %s"), *GEngineVersion.ToString(), *VerStr,
-=======
 	FString s = FString::Printf(TEXT("%s, VrLib: %s, built %s, %s"), *FEngineVersion::Current().ToString(), *VerStr,
->>>>>>> 73f66985
 		UTF8_TO_TCHAR(__DATE__), UTF8_TO_TCHAR(__TIME__));
 	return s;
 }
@@ -733,7 +719,7 @@
 {
 	InViewFamily.EngineShowFlags.MotionBlur = 0;
 	InViewFamily.EngineShowFlags.HMDDistortion = false;
-	InViewFamily.EngineShowFlags.ScreenPercentage =false;
+	InViewFamily.EngineShowFlags.ScreenPercentage = false;
 	InViewFamily.EngineShowFlags.StereoRendering = IsStereoEnabled();
 }
 
@@ -1096,14 +1082,11 @@
 	CurrentSettings->GpuLevel = GPULevel;
 }
 
-<<<<<<< HEAD
-=======
 bool FGearVR::HasValidOvrMobile() const
 {
 	return pGearVRBridge->OvrMobile != nullptr;
 }
 
->>>>>>> 73f66985
 //////////////////////////////////////////////////////////////////////////
 FViewExtension::FViewExtension(FHeadMountedDisplay* InDelegate)
 	: FHMDViewExtension(InDelegate)
@@ -1113,6 +1096,9 @@
 	auto GearVRHMD = static_cast<FGearVR*>(InDelegate);
 	pPresentBridge = GearVRHMD->pGearVRBridge;
 }
+
+//////////////////////////////////////////////////////////////////////////
+
 #endif //GEARVR_SUPPORTED_PLATFORMS
 
 void FGearVRPlugin::StartOVRGlobalMenu() const 
@@ -1129,13 +1115,7 @@
 #endif //GEARVR_SUPPORTED_PLATFORMS
 }
 
-<<<<<<< HEAD
-=======
-//////////////////////////////////////////////////////////////////////////
-
-#endif //GEARVR_SUPPORTED_PLATFORMS
-
-void FGearVRPlugin::StartOVRGlobalMenu() const 
+void FGearVRPlugin::StartOVRQuitMenu() const 
 {
 #if GEARVR_SUPPORTED_PLATFORMS
 	check(IsInGameThread());
@@ -1144,13 +1124,12 @@
 	{
 		FGearVR* OculusHMD = static_cast<FGearVR*>(HMD);
 
-		OculusHMD->StartOVRGlobalMenu();
-	}
-#endif //GEARVR_SUPPORTED_PLATFORMS
-}
-
->>>>>>> 73f66985
-void FGearVRPlugin::StartOVRQuitMenu() const 
+		OculusHMD->StartOVRQuitMenu();
+	}
+#endif //GEARVR_SUPPORTED_PLATFORMS
+}
+
+void FGearVRPlugin::SetCPUAndGPULevels(int32 CPULevel, int32 GPULevel) const
 {
 #if GEARVR_SUPPORTED_PLATFORMS
 	check(IsInGameThread());
@@ -1159,12 +1138,12 @@
 	{
 		FGearVR* OculusHMD = static_cast<FGearVR*>(HMD);
 
-		OculusHMD->StartOVRQuitMenu();
-	}
-#endif //GEARVR_SUPPORTED_PLATFORMS
-}
-
-void FGearVRPlugin::SetCPUAndGPULevels(int32 CPULevel, int32 GPULevel) const
+		OculusHMD->SetCPUAndGPULevels(CPULevel, GPULevel);
+	}
+#endif //GEARVR_SUPPORTED_PLATFORMS
+}
+
+bool FGearVRPlugin::IsPowerLevelStateMinimum() const
 {
 #if GEARVR_SUPPORTED_PLATFORMS
 	check(IsInGameThread());
@@ -1173,12 +1152,13 @@
 	{
 		FGearVR* OculusHMD = static_cast<FGearVR*>(HMD);
 
-		OculusHMD->SetCPUAndGPULevels(CPULevel, GPULevel);
-	}
-#endif //GEARVR_SUPPORTED_PLATFORMS
-}
-
-bool FGearVRPlugin::IsPowerLevelStateMinimum() const
+		return OculusHMD->IsPowerLevelStateMinimum();
+	}
+#endif //GEARVR_SUPPORTED_PLATFORMS
+	return false;
+}
+
+bool FGearVRPlugin::IsPowerLevelStateThrottled() const
 {
 #if GEARVR_SUPPORTED_PLATFORMS
 	check(IsInGameThread());
@@ -1187,13 +1167,13 @@
 	{
 		FGearVR* OculusHMD = static_cast<FGearVR*>(HMD);
 
-		return OculusHMD->IsPowerLevelStateMinimum();
+		return OculusHMD->IsPowerLevelStateThrottled();
 	}
 #endif //GEARVR_SUPPORTED_PLATFORMS
 	return false;
 }
 
-bool FGearVRPlugin::IsPowerLevelStateThrottled() const
+float FGearVRPlugin::GetTemperatureInCelsius() const
 {
 #if GEARVR_SUPPORTED_PLATFORMS
 	check(IsInGameThread());
@@ -1202,25 +1182,8 @@
 	{
 		FGearVR* OculusHMD = static_cast<FGearVR*>(HMD);
 
-		return OculusHMD->IsPowerLevelStateThrottled();
-	}
-#endif //GEARVR_SUPPORTED_PLATFORMS
-	return false;
-}
-
-float FGearVRPlugin::GetTemperatureInCelsius() const
-{
-#if GEARVR_SUPPORTED_PLATFORMS
-	check(IsInGameThread());
-	IHeadMountedDisplay* HMD = GEngine->HMDDevice.Get();
-	if (HMD && HMD->GetHMDDeviceType() == EHMDDeviceType::DT_GearVR)
-	{
-		FGearVR* OculusHMD = static_cast<FGearVR*>(HMD);
-
 		return OculusHMD->GetTemperatureInCelsius();
 	}
-<<<<<<< HEAD
-=======
 #endif //GEARVR_SUPPORTED_PLATFORMS
 	return 0.f;
 }
@@ -1316,97 +1279,4 @@
 
 #include <HeadMountedDisplayCommon.cpp>
 
->>>>>>> 73f66985
-#endif //GEARVR_SUPPORTED_PLATFORMS
-	return 0.f;
-}
-
-float FGearVRPlugin::GetBatteryLevel() const
-{
-#if GEARVR_SUPPORTED_PLATFORMS
-	check(IsInGameThread());
-	IHeadMountedDisplay* HMD = GEngine->HMDDevice.Get();
-	if (HMD && HMD->GetHMDDeviceType() == EHMDDeviceType::DT_GearVR)
-	{
-		FGearVR* OculusHMD = static_cast<FGearVR*>(HMD);
-
-		return OculusHMD->GetBatteryLevel();
-	}
-#endif //GEARVR_SUPPORTED_PLATFORMS
-	return 0.f;
-}
-
-bool FGearVRPlugin::AreHeadPhonesPluggedIn() const
-{
-#if GEARVR_SUPPORTED_PLATFORMS
-	check(IsInGameThread());
-	IHeadMountedDisplay* HMD = GEngine->HMDDevice.Get();
-	if (HMD && HMD->GetHMDDeviceType() == EHMDDeviceType::DT_GearVR)
-	{
-		FGearVR* OculusHMD = static_cast<FGearVR*>(HMD);
-
-		return OculusHMD->AreHeadPhonesPluggedIn();
-	}
-#endif //GEARVR_SUPPORTED_PLATFORMS
-	return false;
-}
-
-void FGearVRPlugin::SetLoadingIconTexture(FTextureRHIRef InTexture)
-{
-#if GEARVR_SUPPORTED_PLATFORMS
-	check(IsInGameThread());
-	IHeadMountedDisplay* HMD = GEngine->HMDDevice.Get();
-	if (HMD && HMD->GetHMDDeviceType() == EHMDDeviceType::DT_GearVR)
-	{
-		FGearVR* OculusHMD = static_cast<FGearVR*>(HMD);
-
-		OculusHMD->SetLoadingIconTexture(InTexture);
-	}
-#endif
-}
-
-void FGearVRPlugin::SetLoadingIconMode(bool bActiveLoadingIcon)
-{
-#if GEARVR_SUPPORTED_PLATFORMS
-	check(IsInGameThread());
-	IHeadMountedDisplay* HMD = GEngine->HMDDevice.Get();
-	if (HMD && HMD->GetHMDDeviceType() == EHMDDeviceType::DT_GearVR)
-	{
-		FGearVR* OculusHMD = static_cast<FGearVR*>(HMD);
-
-		OculusHMD->SetLoadingIconMode(bActiveLoadingIcon);
-	}
-#endif
-}
-
-void FGearVRPlugin::RenderLoadingIcon_RenderThread()
-{
-#if GEARVR_SUPPORTED_PLATFORMS
-	check(IsInRenderingThread());
-	IHeadMountedDisplay* HMD = GEngine->HMDDevice.Get();
-	if (HMD && HMD->GetHMDDeviceType() == EHMDDeviceType::DT_GearVR)
-	{
-		FGearVR* OculusHMD = static_cast<FGearVR*>(HMD);
-
-		OculusHMD->RenderLoadingIcon_RenderThread();
-	}
-#endif
-}
-
-bool FGearVRPlugin::IsInLoadingIconMode() const
-{
-#if GEARVR_SUPPORTED_PLATFORMS
-	check(IsInGameThread());
-	IHeadMountedDisplay* HMD = GEngine->HMDDevice.Get();
-	if (HMD && HMD->GetHMDDeviceType() == EHMDDeviceType::DT_GearVR)
-	{
-		FGearVR* OculusHMD = static_cast<FGearVR*>(HMD);
-
-		return OculusHMD->IsInLoadingIconMode();
-	}
-#endif
-	return false;
-}
-
-#include <HeadMountedDisplayCommon.cpp>
-
+#endif //GEARVR_SUPPORTED_PLATFORMS
