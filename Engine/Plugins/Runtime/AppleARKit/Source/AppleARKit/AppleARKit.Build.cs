// Copyright 1998-2018 Epic Games, Inc. All Rights Reserved.

using UnrealBuildTool;

public class AppleARKit : ModuleRules
{
	public AppleARKit(ReadOnlyTargetRules Target) : base(Target)
	{
		PublicIncludePaths.AddRange(
			new string[] {
				"AppleARKit/Public"
				// ... add public include paths required here ...
			}
			);
				
		
		PrivateIncludePaths.AddRange(
			new string[] {
				"AppleARKit/Private",
				"../../../../Source/Runtime/Renderer/Private",
				// ... add other private include paths required here ...
			}
			);
			
		
		PublicDependencyModuleNames.AddRange(
			new string[]
			{
				"Core",
				"Engine",
				// ... add other public dependencies that you statically link with here ...
			}
			);
			
		
		PrivateDependencyModuleNames.AddRange(
			new string[]
			{
				"CoreUObject",
				"Slate",
				"SlateCore",
				"RHI",
                "Renderer",
                "RenderCore",
                "ShaderCore",
                "HeadMountedDisplay",
                "IOSRuntimeSettings",
<<<<<<< HEAD
                "AugmentedReality"
				// ... add private dependencies that you statically link with here ...	
=======
                "AugmentedReality",
                "ProceduralMeshComponent",
                "LiveLink",
                "LiveLinkInterface",
//                "OnlineSubsystem",
                "Sockets"
				// ... add private dependencies that you statically link with here ...
>>>>>>> e3a25b20
			}
			);
		
		
		DynamicallyLoadedModuleNames.AddRange(
			new string[]
			{
				// ... add any modules that your module loads dynamically here ...
			}
			);

		if (Target.Platform == UnrealTargetPlatform.IOS)
		{
			PublicDefinitions.Add("ARKIT_SUPPORT=1");
			PublicFrameworks.Add( "ARKit" );
		}
		else
		{
			PublicDefinitions.Add("ARKIT_SUPPORT=0");
		}
	}
}<|MERGE_RESOLUTION|>--- conflicted
+++ resolved
@@ -45,10 +45,6 @@
                 "ShaderCore",
                 "HeadMountedDisplay",
                 "IOSRuntimeSettings",
-<<<<<<< HEAD
-                "AugmentedReality"
-				// ... add private dependencies that you statically link with here ...	
-=======
                 "AugmentedReality",
                 "ProceduralMeshComponent",
                 "LiveLink",
@@ -56,7 +52,6 @@
 //                "OnlineSubsystem",
                 "Sockets"
 				// ... add private dependencies that you statically link with here ...
->>>>>>> e3a25b20
 			}
 			);
 		
