--- conflicted
+++ resolved
@@ -31,17 +31,6 @@
 	{
 		default:
 		case ARTrackingStateNotAvailable:
-<<<<<<< HEAD
-			TrackingQuality = EARTrackingQuality::NotAvailable;
-			break;
-			
-		case ARTrackingStateLimited:
-			TrackingQuality = EARTrackingQuality::Limited;
-			break;
-		
-		case ARTrackingStateNormal:
-			TrackingQuality = EARTrackingQuality::Normal;
-=======
 			TrackingQuality = EARTrackingQuality::NotTracking;
 			break;
 			
@@ -51,7 +40,6 @@
 		
 		case ARTrackingStateNormal:
 			TrackingQuality = EARTrackingQuality::OrientationAndPosition;
->>>>>>> e3a25b20
 			break;
 	}
 	
