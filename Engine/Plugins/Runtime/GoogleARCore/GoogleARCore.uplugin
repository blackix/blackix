{
    "FileVersion" : 3,

<<<<<<< HEAD
    "Version" : 3,
    "VersionName" : "1.0",
=======
    "Version" : 6,
    "VersionName" : "1.2.1",
>>>>>>> a23640a2
    "FriendlyName" : "Google ARCore",
    "Description" : "Support for Google's AR platform.",
    "Category" : "Augmented Reality",
    "CreatedBy" : "Google",
    "CreatedByURL" : "https://developers.google.com/ar/",
    "CanContainContent": true,
    "IsBetaVersion": false,
    "EnabledByDefault": false,
    "Modules" :
    [
        {
            "Name" : "GoogleARCoreBase",
            "Type" : "Runtime",
            "WhitelistPlatforms": [ "Win64", "Mac", "Android", "Linux" ]
        },
        {
            "Name": "GoogleARCoreRendering",
            "Type": "Runtime",
            "LoadingPhase" : "PostConfigInit",
            "WhitelistPlatforms": [ "Win64", "Mac", "Android", "Linux" ]
        },
    ],
    "Plugins": [
        {
            "Name": "AndroidPermission",
            "Enabled": true
        }
    ]
}<|MERGE_RESOLUTION|>--- conflicted
+++ resolved
@@ -1,13 +1,8 @@
 {
     "FileVersion" : 3,
 
-<<<<<<< HEAD
-    "Version" : 3,
-    "VersionName" : "1.0",
-=======
     "Version" : 6,
     "VersionName" : "1.2.1",
->>>>>>> a23640a2
     "FriendlyName" : "Google ARCore",
     "Description" : "Support for Google's AR platform.",
     "Category" : "Augmented Reality",
