--- conflicted
+++ resolved
@@ -1,13 +1,8 @@
 {
     "FileVersion" : 3,
 
-<<<<<<< HEAD
-    "Version" : 6,
-    "VersionName" : "1.2.1",
-=======
     "Version" : 8,
     "VersionName" : "1.4.0",
->>>>>>> cf6d231e
     "FriendlyName" : "Google ARCore",
     "Description" : "Support for Google's AR platform.",
     "Category" : "Augmented Reality",
