<?xml version="1.0" encoding="utf-8"?>
<!--GoogleARCore plugin additions-->
<root xmlns:android="http://schemas.android.com/apk/res/android">
  <!-- init section is always evaluated once per architecture -->
  <init>
    <log text="GoogleARCorePlugin APL init"/>
    <setBoolFromProperty result="bGradle" ini="Engine" section="/Script/AndroidRuntimeSettings.AndroidRuntimeSettings" property="bEnableGradle" default="false"/>
		<!-- Get the bARCoreRequiredApp setting from the Engine ini. -->
		<setBoolFromProperty result="bARCoreRequiredApp" ini="Engine" section="/Script/GoogleARCoreBase.GoogleARCoreEditorSettings" property="bARCoreRequiredApp" default="true" />
	</init>

  <!-- optional files or directories to copy to Intermediate/Android/APK -->
  <resourceCopies>
    <log text="Copying GoogleARCore plugin files to staging"/>
    <copyDir src="$S(PluginDir)/Java" dst="$S(BuildDir)/src/com/google/arcore/unreal" />
  </resourceCopies>

  <!-- optional updates applied to AndroidManifest.xml -->
  <androidManifestUpdates>
    <addPermission android:name="android.permission.CAMERA"/>
    <if condition="bARCoreRequiredApp">
      <true>
        <addFeature android:name="android.hardware.camera.ar" android:required="true"/>
        <addElements tag="application">
          <meta-data android:name="com.google.ar.core" android:value="required" />
        </addElements>
      </true>
      <false>
        <addElements tag="application">
          <meta-data android:name="com.google.ar.core" android:value="optional" />
        </addElements>
      </false>
    </if>
  </androidManifestUpdates>


  <gameActivityImportAdditions>
    <insert>
			import com.google.arcore.unreal.GoogleARCoreJavaHelper;
		</insert>
  </gameActivityImportAdditions>

  <gameActivityClassAdditions>
    <insert>

      private GoogleARCoreJavaHelper arCoreJavaHelper = null;

      public GoogleARCoreJavaHelper GetGoogleARCoreJavaHelper()
      {
        if (arCoreJavaHelper == null)
        {
          arCoreJavaHelper = new GoogleARCoreJavaHelper(this);
        }

        return arCoreJavaHelper;
      }

      // Methods for calling via JNI:

      public int AndroidThunkJava_GetDisplayRotation()
      {
        return GetGoogleARCoreJavaHelper().getDisplayRotation();
      }

      public void AndroidThunkJava_QueueStartSessionOnUiThread()
      {
        GetGoogleARCoreJavaHelper().queueSessionStartOnUiThread();
      }
    </insert>
  </gameActivityClassAdditions>

  <gameActivityOnPauseAdditions>
    <insert>
      GoogleARCoreJavaHelper.onApplicationPause();
    </insert>
  </gameActivityOnPauseAdditions>

  <gameActivityOnResumeAdditions>
    <insert>
       GoogleARCoreJavaHelper.onApplicationResume();
    </insert>
  </gameActivityOnResumeAdditions>

  <gameActivityOnStartAdditions>
    <insert>
       GoogleARCoreJavaHelper.onApplicationStart();
     </insert>
  </gameActivityOnStartAdditions>

  <gameActivityOnStopAdditions>
    <insert>
       GoogleARCoreJavaHelper.onApplicationStop();
     </insert>
  </gameActivityOnStopAdditions>
  <gameActivityOnActivityResultAdditions>
    <insert>
    </insert>
  </gameActivityOnActivityResultAdditions>

  <gameActivityOnCreateAdditions>
    <insert>
      GoogleARCoreJavaHelper.onApplicationCreated();
      GetGoogleARCoreJavaHelper().initDisplayManager();
    </insert>
  </gameActivityOnCreateAdditions>

  <gameActivityOnDestroyAdditions>
    <insert>
      GoogleARCoreJavaHelper.onApplicationDestroyed();
    </insert>
  </gameActivityOnDestroyAdditions>

  <buildGradleAdditions>
      <insert>
        dependencies {
<<<<<<< HEAD
          compile('com.google.ar:core:1.2.1')
=======
          compile('com.google.ar:core:1.4.0')
>>>>>>> cf6d231e
        }
      </insert>
  </buildGradleAdditions>

  <AARImports>
    <insert>repository $(ENGINEDIR)/Source/ThirdParty/GoogleARCore/lib/android-aar</insert>
    <insertNewline/>
    <if condition="bGradle">
      <false>
<<<<<<< HEAD
        <insert>com.google.ar, core, 1.2.1</insert>
=======
        <insert>com.google.ar, core, 1.4.0</insert>
>>>>>>> cf6d231e
        <insertNewline/>
      </false>
    </if>
  </AARImports>

</root><|MERGE_RESOLUTION|>--- conflicted
+++ resolved
@@ -113,11 +113,7 @@
   <buildGradleAdditions>
       <insert>
         dependencies {
-<<<<<<< HEAD
-          compile('com.google.ar:core:1.2.1')
-=======
           compile('com.google.ar:core:1.4.0')
->>>>>>> cf6d231e
         }
       </insert>
   </buildGradleAdditions>
@@ -127,11 +123,7 @@
     <insertNewline/>
     <if condition="bGradle">
       <false>
-<<<<<<< HEAD
-        <insert>com.google.ar, core, 1.2.1</insert>
-=======
         <insert>com.google.ar, core, 1.4.0</insert>
->>>>>>> cf6d231e
         <insertNewline/>
       </false>
     </if>
