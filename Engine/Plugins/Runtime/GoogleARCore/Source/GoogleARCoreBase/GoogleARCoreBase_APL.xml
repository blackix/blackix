<?xml version="1.0" encoding="utf-8"?>
<!--GoogleARCore plugin additions-->
<root xmlns:android="http://schemas.android.com/apk/res/android">
  <!-- init section is always evaluated once per architecture -->
  <init>
    <log text="GoogleARCorePlugin APL init"/>
    <setBoolFromProperty result="bGradle" ini="Engine" section="/Script/AndroidRuntimeSettings.AndroidRuntimeSettings" property="bEnableGradle" default="false"/>
<<<<<<< HEAD
		<!-- Get the bARCoreRequiredApp setting from the Engine ini. -->
=======
  <!-- Get the bARCoreRequiredApp setting from the Engine ini. -->
>>>>>>> a23640a2
		<setBoolFromProperty result="bARCoreRequiredApp" ini="Engine" section="/Script/GoogleARCoreBase.GoogleARCoreEditorSettings" property="bARCoreRequiredApp" default="true" />
	</init>

  <!-- optional files or directories to copy to Intermediate/Android/APK -->
  <resourceCopies>
    <log text="Copying GoogleARCore plugin files to staging"/>
    <copyDir src="$S(PluginDir)/Java" dst="$S(BuildDir)/src/com/google/arcore/unreal" />
    <isArch arch="armeabi-v7a">
<<<<<<< HEAD
      <copyFile src="$S(EngineDir)/Source/ThirdParty/GoogleARCore/lib/armeabi-v7a/libarcore_sdk.so"
          dst="$S(BuildDir)/libs/armeabi-v7a/libarcore_sdk.so" />
    </isArch>
    <isArch arch="arm64-v8a">
      <copyFile src="$S(EngineDir)/Source/ThirdParty/GoogleARCore/lib/arm64-v8a/libarcore_sdk.so"
                dst="$S(BuildDir)/libs/arm64-v8a/libarcore_sdk.so" />
=======
      <copyFile src="$S(EngineDir)/Source/ThirdParty/GoogleARCore/lib/armeabi-v7a/libarcore_sdk_c.so"
          dst="$S(BuildDir)/libs/armeabi-v7a/libarcore_sdk_c.so" />
    </isArch>
    <isArch arch="arm64-v8a">
      <copyFile src="$S(EngineDir)/Source/ThirdParty/GoogleARCore/lib/arm64-v8a/libarcore_sdk_c.so"
                dst="$S(BuildDir)/libs/arm64-v8a/libarcore_sdk_c.so" />
>>>>>>> a23640a2
    </isArch>

  </resourceCopies>

  <!-- optional updates applied to AndroidManifest.xml -->
  <androidManifestUpdates>
    <addPermission android:name="android.permission.CAMERA"/>
    <if condition="bARCoreRequiredApp">
      <true>
        <addFeature android:name="android.hardware.camera.ar" android:required="true"/>
        <addElements tag="application">
          <meta-data android:name="com.google.ar.core" android:value="required" />
        </addElements>
      </true>
      <false>
        <addElements tag="application">
          <meta-data android:name="com.google.ar.core" android:value="optional" />
<<<<<<< HEAD
        </addElements>
=======
  </addElements>
>>>>>>> a23640a2
      </false>
    </if>
  </androidManifestUpdates>


  <gameActivityImportAdditions>
    <insert>
			import com.google.arcore.unreal.GoogleARCoreJavaHelper;
		</insert>
  </gameActivityImportAdditions>

  <gameActivityClassAdditions>
    <insert>

      private GoogleARCoreJavaHelper arCoreJavaHelper = null;

      public GoogleARCoreJavaHelper GetGoogleARCoreJavaHelper()
      {
        if (arCoreJavaHelper == null)
        {
          arCoreJavaHelper = new GoogleARCoreJavaHelper(this);
        }

        return arCoreJavaHelper;
      }

      // Methods for calling via JNI:

      public int AndroidThunkJava_GetDisplayRotation()
      {
        return GetGoogleARCoreJavaHelper().getDisplayRotation();
      }

      public void AndroidThunkJava_QueueStartSessionOnUiThread()
      {
        GetGoogleARCoreJavaHelper().queueSessionStartOnUiThread();
      }
    </insert>
  </gameActivityClassAdditions>

  <gameActivityOnPauseAdditions>
    <insert>
      GoogleARCoreJavaHelper.onApplicationPause();
    </insert>
  </gameActivityOnPauseAdditions>

  <gameActivityOnResumeAdditions>
    <insert>
       GoogleARCoreJavaHelper.onApplicationResume();
    </insert>
  </gameActivityOnResumeAdditions>

  <gameActivityOnStartAdditions>
    <insert>
       GoogleARCoreJavaHelper.onApplicationStart();
     </insert>
  </gameActivityOnStartAdditions>

  <gameActivityOnStopAdditions>
    <insert>
       GoogleARCoreJavaHelper.onApplicationStop();
     </insert>
  </gameActivityOnStopAdditions>
  <gameActivityOnActivityResultAdditions>
    <insert>
    </insert>
  </gameActivityOnActivityResultAdditions>

  <gameActivityOnCreateAdditions>
    <insert>
      GoogleARCoreJavaHelper.onApplicationCreated();
      GetGoogleARCoreJavaHelper().initDisplayManager();
    </insert>
  </gameActivityOnCreateAdditions>

  <gameActivityOnDestroyAdditions>
    <insert>
      GoogleARCoreJavaHelper.onApplicationDestroyed();
    </insert>
  </gameActivityOnDestroyAdditions>

  <buildGradleAdditions>
      <insert>
        dependencies {
<<<<<<< HEAD
          compile('com.google.ar:core:1.0.0')
=======
          compile('com.google.ar:core:1.2.1')
>>>>>>> a23640a2
        }
      </insert>
  </buildGradleAdditions>

  <AARImports>
    <insert>repository $(ENGINEDIR)/Source/ThirdParty/GoogleARCore/lib/android-aar</insert>
    <insertNewline/>
    <if condition="bGradle">
      <false>
<<<<<<< HEAD
        <insert>com.google.ar, core, 1.0.0</insert>
=======
        <insert>com.google.ar, core, 1.2.1</insert>
>>>>>>> a23640a2
        <insertNewline/>
      </false>
    </if>
  </AARImports>

</root><|MERGE_RESOLUTION|>--- conflicted
+++ resolved
@@ -5,11 +5,7 @@
   <init>
     <log text="GoogleARCorePlugin APL init"/>
     <setBoolFromProperty result="bGradle" ini="Engine" section="/Script/AndroidRuntimeSettings.AndroidRuntimeSettings" property="bEnableGradle" default="false"/>
-<<<<<<< HEAD
-		<!-- Get the bARCoreRequiredApp setting from the Engine ini. -->
-=======
   <!-- Get the bARCoreRequiredApp setting from the Engine ini. -->
->>>>>>> a23640a2
 		<setBoolFromProperty result="bARCoreRequiredApp" ini="Engine" section="/Script/GoogleARCoreBase.GoogleARCoreEditorSettings" property="bARCoreRequiredApp" default="true" />
 	</init>
 
@@ -18,21 +14,12 @@
     <log text="Copying GoogleARCore plugin files to staging"/>
     <copyDir src="$S(PluginDir)/Java" dst="$S(BuildDir)/src/com/google/arcore/unreal" />
     <isArch arch="armeabi-v7a">
-<<<<<<< HEAD
-      <copyFile src="$S(EngineDir)/Source/ThirdParty/GoogleARCore/lib/armeabi-v7a/libarcore_sdk.so"
-          dst="$S(BuildDir)/libs/armeabi-v7a/libarcore_sdk.so" />
-    </isArch>
-    <isArch arch="arm64-v8a">
-      <copyFile src="$S(EngineDir)/Source/ThirdParty/GoogleARCore/lib/arm64-v8a/libarcore_sdk.so"
-                dst="$S(BuildDir)/libs/arm64-v8a/libarcore_sdk.so" />
-=======
       <copyFile src="$S(EngineDir)/Source/ThirdParty/GoogleARCore/lib/armeabi-v7a/libarcore_sdk_c.so"
           dst="$S(BuildDir)/libs/armeabi-v7a/libarcore_sdk_c.so" />
     </isArch>
     <isArch arch="arm64-v8a">
       <copyFile src="$S(EngineDir)/Source/ThirdParty/GoogleARCore/lib/arm64-v8a/libarcore_sdk_c.so"
                 dst="$S(BuildDir)/libs/arm64-v8a/libarcore_sdk_c.so" />
->>>>>>> a23640a2
     </isArch>
 
   </resourceCopies>
@@ -50,11 +37,7 @@
       <false>
         <addElements tag="application">
           <meta-data android:name="com.google.ar.core" android:value="optional" />
-<<<<<<< HEAD
-        </addElements>
-=======
   </addElements>
->>>>>>> a23640a2
       </false>
     </if>
   </androidManifestUpdates>
@@ -139,11 +122,7 @@
   <buildGradleAdditions>
       <insert>
         dependencies {
-<<<<<<< HEAD
-          compile('com.google.ar:core:1.0.0')
-=======
           compile('com.google.ar:core:1.2.1')
->>>>>>> a23640a2
         }
       </insert>
   </buildGradleAdditions>
@@ -153,11 +132,7 @@
     <insertNewline/>
     <if condition="bGradle">
       <false>
-<<<<<<< HEAD
-        <insert>com.google.ar, core, 1.0.0</insert>
-=======
         <insert>com.google.ar, core, 1.2.1</insert>
->>>>>>> a23640a2
         <insertNewline/>
       </false>
     </if>
