--- conflicted
+++ resolved
@@ -63,10 +63,7 @@
 		RetVal = SteamVRHMD->GetControllerHandPositionAndOrientation(ControllerIndex, Hand, OutPosition, DeviceOrientation);
 		OutOrientation = DeviceOrientation.Rotator();
 	}
-<<<<<<< HEAD
-=======
 #endif // STEAMVR_SUPPORTED_PLATFORMS
->>>>>>> e58dcb1b
 
 	return RetVal;
 }