// Copyright 1998-2016 Epic Games, Inc. All Rights Reserved.

namespace UnrealBuildTool.Rules
{
	public class OculusRift : ModuleRules
	{
		public OculusRift(TargetInfo Target)
		{
			PrivateIncludePaths.AddRange(
				new string[] {
					"OculusRift/Private",
 					"../../../../Source/Runtime/Renderer/Private",
 					"../../../../Source/ThirdParty/Oculus/Common",
					// ... add other private include paths required here ...
				});

			PrivateDependencyModuleNames.AddRange(
				new string[]
				{
					"Core",
					"CoreUObject",
					"Engine",
					"InputCore",
					"RHI",
					"RenderCore",
					"Renderer",
					"ShaderCore",
					"HeadMountedDisplay",
					"Slate",
					"SlateCore",
<<<<<<< HEAD
                    "MediaAssets"
=======
					"ImageWrapper",
                    "MediaAssets",
					"Analytics",
>>>>>>> aaefee4c
				});

			if (UEBuildConfiguration.bBuildEditor == true)
			{
				PrivateDependencyModuleNames.Add("UnrealEd");
			}

            // Currently, the Rift is only supported on windows and mac platforms
            if (Target.Platform == UnrealTargetPlatform.Win32 || Target.Platform == UnrealTargetPlatform.Win64)
            {
				PrivateDependencyModuleNames.AddRange(
					new string[] 
					{ 
						"LibOVR", 
						"D3D11RHI",
						"D3D12RHI",
						"OpenGLDrv",
					});

                PrivateIncludePaths.AddRange(
                    new string[] 
                    {
				        "OculusRift/Private",
				        "../../../../Source/Runtime/Windows/D3D11RHI/Private",
				        "../../../../Source/Runtime/Windows/D3D11RHI/Private/Windows",
				        "../../../../Source/Runtime/Windows/D3D12RHI/Private",
				        "../../../../Source/Runtime/Windows/D3D12RHI/Private/Windows",
			        	"../../../../Source/Runtime/OpenGLDrv/Private",
						// ... add other private include paths required here ...
				    });

				AddEngineThirdPartyPrivateStaticDependencies(Target, "DX11");
				AddEngineThirdPartyPrivateStaticDependencies(Target, "DX12");
				AddEngineThirdPartyPrivateStaticDependencies(Target, "OpenGL");
				AddEngineThirdPartyPrivateStaticDependencies(Target, "NVAPI");
				AddEngineThirdPartyPrivateStaticDependencies(Target, "DX11Audio");
				AddEngineThirdPartyPrivateStaticDependencies(Target, "DirectSound");
				
				// Disable Unity, where all source files are merged into a single CPP, because
				// there are symbols declared in D3D11Util.h and D3D12Util.h which conflict if
				// both headers are included in the same CPP.
				bFasterWithoutUnity = true;
            }
		}
	}
}<|MERGE_RESOLUTION|>--- conflicted
+++ resolved
@@ -28,13 +28,9 @@
 					"HeadMountedDisplay",
 					"Slate",
 					"SlateCore",
-<<<<<<< HEAD
-                    "MediaAssets"
-=======
 					"ImageWrapper",
                     "MediaAssets",
 					"Analytics",
->>>>>>> aaefee4c
 				});
 
 			if (UEBuildConfiguration.bBuildEditor == true)
