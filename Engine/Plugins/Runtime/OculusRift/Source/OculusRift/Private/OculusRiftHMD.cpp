--- conflicted
+++ resolved
@@ -1990,25 +1990,7 @@
 
 	if (GIsEditor)
 	{
-<<<<<<< HEAD
 		Settings.Flags.bHeadTrackingEnforced = true;
-	}
-
-	bool forced = true;
-	bool bInitialized = false;
-	if (!FParse::Param(FCommandLine::Get(), TEXT("forcedrift")))
-	{
-		bInitialized = InitDevice();
-		forced = false;
-	}
-
-	if (!forced && !bInitialized)
-	{
-		ovr_Shutdown();
-		Settings.Flags.InitStatus = 0;
-=======
-		Flags.bHeadTrackingEnforced = true;
-		//AlternateFrameRateDivider = 2;
 	}
 
 	bool bForced = FParse::Param(FCommandLine::Get(), TEXT("forcedrift"));
@@ -2021,8 +2003,7 @@
 	if (!bInitialized && !bForced)
 	{
 		ovr_Shutdown();
-		Flags.InitStatus = 0;
->>>>>>> 0c7f2a0d
+		Settings.Flags.InitStatus = 0;
 		return;
 	}
 
@@ -2046,11 +2027,7 @@
 #endif
 #endif // #ifdef OVR_SDK_RENDERING
 
-<<<<<<< HEAD
-	if (forced || Hmd)
-=======
 	if (bForced || Hmd)
->>>>>>> 0c7f2a0d
 	{
 		Settings.Flags.InitStatus |= FSettings::eInitialized;
 
@@ -2060,11 +2037,7 @@
 
 void FOculusRiftHMD::Shutdown()
 {
-<<<<<<< HEAD
 	if (!(Settings.Flags.InitStatus & FSettings::eInitialized))
-=======
-	if (!(Flags.InitStatus & eInitialized))
->>>>>>> 0c7f2a0d
 	{
 		return;
 	}
