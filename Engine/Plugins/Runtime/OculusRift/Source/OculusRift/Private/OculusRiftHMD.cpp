// Copyright 1998-2016 Epic Games, Inc. All Rights Reserved.

#include "HMDPrivatePCH.h"
#include "OculusRiftHMD.h"
#include "OculusRiftMeshAssets.h"

#if !PLATFORM_MAC // Mac uses 0.5/OculusRiftHMD_05.cpp

#include "EngineAnalytics.h"
#include "Runtime/Analytics/Analytics/Public/Interfaces/IAnalyticsProvider.h"
#include "SceneViewport.h"
#include "PostProcess/SceneRenderTargets.h"
#include "HardwareInfo.h"

#if WITH_EDITOR
#include "Editor/UnrealEd/Classes/Editor/EditorEngine.h"
#endif

static TAutoConsoleVariable<int32> CStartInVRVar(TEXT("vr.bStartInVR"), 0, TEXT("Start in VR flag"));
static TAutoConsoleVariable<int32> CGracefulExitVar(TEXT("vr.bExitGracefully"), 0, TEXT("Exit gracefully when forced by Universal Menu."));

//---------------------------------------------------
// Oculus Rift Plugin Implementation
//---------------------------------------------------

#if OCULUS_RIFT_SUPPORTED_PLATFORMS
#if !UE_BUILD_SHIPPING
static void OVR_CDECL OvrLogCallback(uintptr_t userData, int level, const char* message)
{
	FString tbuf = ANSI_TO_TCHAR(message);
	const TCHAR* levelStr = TEXT("");
	switch (level)
	{
	case ovrLogLevel_Debug: levelStr = TEXT(" Debug:"); break;
	case ovrLogLevel_Info:  levelStr = TEXT(" Info:"); break;
	case ovrLogLevel_Error: levelStr = TEXT(" Error:"); break;
	}

	GLog->Logf(TEXT("OCULUS:%s %s"), levelStr, *tbuf);
}
#endif // !UE_BUILD_SHIPPING
#endif // OCULUS_RIFT_SUPPORTED_PLATFORMS

FOculusRiftPlugin::FOculusRiftPlugin()
{
	bInitialized = false;
	bInitializeCalled = false;
}

bool FOculusRiftPlugin::Initialize()
{
	if(!bInitializeCalled)
	{
		bInitialized = false;
		bInitializeCalled = true;

#if OCULUS_RIFT_SUPPORTED_PLATFORMS
		// Only init module when running Game or Editor, and Oculus service is running
		if (!IsRunningDedicatedServer() && ovr_Detect(0).IsOculusServiceRunning)
		{
			ovrInitParams initParams;
			FMemory::Memset(initParams, 0);
			initParams.Flags = ovrInit_RequestVersion;
			initParams.RequestedMinorVersion = OVR_MINOR_VERSION;
#if !UE_BUILD_SHIPPING
			initParams.LogCallback = OvrLogCallback;
#endif
			ovrResult result = ovr_Initialize(&initParams);

			if (OVR_SUCCESS(result))
			{
				bInitialized = true;
			}
			else if (ovrError_LibLoad == result)
			{
				// Can't load library!
				UE_LOG(LogHMD, Log, TEXT("Can't find Oculus library %s: is proper Runtime installed? Version: %s"), 
					TEXT(OVR_FILE_DESCRIPTION_STRING), TEXT(OVR_VERSION_STRING));
			}
		}
#endif // OCULUS_RIFT_SUPPORTED_PLATFORMS
	}

	return bInitialized;
}

#if OCULUS_RIFT_SUPPORTED_PLATFORMS
ovrResult FOculusRiftPlugin::CreateSession(ovrSession* session, ovrGraphicsLuid* luid)
{
	ovrResult result;

	// Try creating session
	result = ovr_Create(session, luid);
	if (!OVR_SUCCESS(result))
	{
		if (result == ovrError_ServiceConnection || result == ovrError_ServiceError || result == ovrError_NotInitialized)
		{
			// Shutdown connection to service
			FlushRenderingCommands();
			ShutdownModule();
			bInitializeCalled = false;

			// Reinitialize connection to service
			if(Initialize())
			{
				// Retry creating session
				result = ovr_Create(session, luid);
			}
		}
	}

	// Remember which devices are connected to the HMD
	if (OVR_SUCCESS(result))
	{
#ifdef OVR_D3D
		SetGraphicsAdapter(*luid);
#endif

		WCHAR AudioInputDevice[OVR_AUDIO_MAX_DEVICE_STR_SIZE];
		if (OVR_SUCCESS(ovr_GetAudioDeviceInGuidStr(AudioInputDevice)))
		{
			GConfig->SetString(TEXT("Oculus.Settings"), TEXT("AudioInputDevice"), AudioInputDevice, GEngineIni);
		}

		WCHAR AudioOutputDevice[OVR_AUDIO_MAX_DEVICE_STR_SIZE];
		if (OVR_SUCCESS(ovr_GetAudioDeviceOutGuidStr(AudioOutputDevice)))
		{
			GConfig->SetString(TEXT("Oculus.Settings"), TEXT("AudioOutputDevice"), AudioOutputDevice, GEngineIni);
		}
	}

	return result;
}

void FOculusRiftPlugin::DestroySession(ovrSession session)
{
	ovr_Destroy(session);
}
#endif //OCULUS_RIFT_SUPPORTED_PLATFORMS

void FOculusRiftPlugin::ShutdownModule()
{
#if OCULUS_RIFT_SUPPORTED_PLATFORMS
	if (bInitialized)
	{
		ovr_Shutdown();
		UE_LOG(LogHMD, Log, TEXT("Oculus shutdown."));

		bInitialized = false;
		bInitializeCalled = false;
	}
#endif // OCULUS_RIFT_SUPPORTED_PLATFORMS
}

FString FOculusRiftPlugin::GetModulePriorityKeyName() const
{
	return FString(TEXT("OculusRift"));
}

bool FOculusRiftPlugin::PreInit()
{
#if OCULUS_RIFT_SUPPORTED_PLATFORMS
	if (Initialize())
	{
#ifdef OVR_D3D
		DisableSLI();
#endif

		// Create (and destroy) a session to record which devices are connected to the HMD
		ovrSession session;
		ovrGraphicsLuid luid;
		if (OVR_SUCCESS(CreateSession(&session, &luid)))
		{
			DestroySession(session);
		}

		return true;
	}
#endif // OCULUS_RIFT_SUPPORTED_PLATFORMS
	return false;
}

bool FOculusRiftPlugin::IsHMDConnected()
{
#if OCULUS_RIFT_SUPPORTED_PLATFORMS
	if(!IsRunningDedicatedServer() && ovr_Detect(0).IsOculusHMDConnected)
	{
		return true;
	}
#endif // OCULUS_RIFT_SUPPORTED_PLATFORMS
	return false;
}

int FOculusRiftPlugin::GetGraphicsAdapter()
{
	int GraphicsAdapter = -1;
	GConfig->GetInt(TEXT("Oculus.Settings"), TEXT("GraphicsAdapter"), GraphicsAdapter, GEngineIni);
	return GraphicsAdapter;
}

FString FOculusRiftPlugin::GetAudioInputDevice()
{
	FString AudioInputDevice;
	GConfig->GetString(TEXT("Oculus.Settings"), TEXT("AudioInputDevice"), AudioInputDevice, GEngineIni);
	return AudioInputDevice;
}

FString FOculusRiftPlugin::GetAudioOutputDevice()
{
	FString AudioOutputDevice;
	GConfig->GetString(TEXT("Oculus.Settings"), TEXT("AudioOutputDevice"), AudioOutputDevice, GEngineIni);
	return AudioOutputDevice;
}

TSharedPtr< class IHeadMountedDisplay, ESPMode::ThreadSafe > FOculusRiftPlugin::CreateHeadMountedDisplay()
{
#if OCULUS_RIFT_SUPPORTED_PLATFORMS
	if (Initialize())
	{
		TSharedPtr< FOculusRiftHMD, ESPMode::ThreadSafe > OculusRiftHMD(new FOculusRiftHMD());
		if (OculusRiftHMD->IsInitialized())
		{
			HeadMountedDisplay = OculusRiftHMD;
			return OculusRiftHMD;
		}
	}
#endif//OCULUS_RIFT_SUPPORTED_PLATFORMS
	HeadMountedDisplay = nullptr;
	return NULL;
}

#if OCULUS_RIFT_SUPPORTED_PLATFORMS
bool FOculusRiftPlugin::PoseToOrientationAndPosition(const ovrPosef& Pose, FQuat& OutOrientation, FVector& OutPosition) const
{
	check(IsInGameThread());
	bool bRetVal = false;

	IHeadMountedDisplay* HMD = HeadMountedDisplay.Pin().Get();
	if (HMD && HMD->GetHMDDeviceType() == EHMDDeviceType::DT_OculusRift)
	{
		FOculusRiftHMD* OculusHMD = static_cast<FOculusRiftHMD*>(HMD);

		auto Frame = OculusHMD->GetFrame();
		if (Frame != nullptr)
		{
			Frame->PoseToOrientationAndPosition(Pose, /* Out */ OutOrientation, /* Out */ OutPosition);
			bRetVal = true;
		}
	}

	return bRetVal;
}

class FOvrSessionShared* FOculusRiftPlugin::GetSession()
{
	check(IsInGameThread());

	IHeadMountedDisplay* HMD = HeadMountedDisplay.Pin().Get();
	if (HMD && HMD->GetHMDDeviceType() == EHMDDeviceType::DT_OculusRift)
	{
		FOculusRiftHMD* OculusHMD = static_cast<FOculusRiftHMD*>(HMD);
		return OculusHMD->Session.Get();
	}

	return nullptr;
}

bool FOculusRiftPlugin::GetCurrentTrackingState(ovrTrackingState* TrackingState)
{
	check(IsInGameThread());
	bool bRetVal = false;

	IHeadMountedDisplay* HMD = HeadMountedDisplay.Pin().Get();
	if (TrackingState && HMD && HMD->GetHMDDeviceType() == EHMDDeviceType::DT_OculusRift)
	{
		FOculusRiftHMD* OculusHMD = static_cast<FOculusRiftHMD*>(HMD);
		auto Frame = OculusHMD->GetFrame();
		if (Frame != nullptr)
		{
			*TrackingState = Frame->InitialTrackingState;
			bRetVal = true;
		}
	}

	return bRetVal;
}
#endif //OCULUS_RIFT_SUPPORTED_PLATFORMS

IMPLEMENT_MODULE( FOculusRiftPlugin, OculusRift )


//---------------------------------------------------
// Oculus Rift IHeadMountedDisplay Implementation
//---------------------------------------------------

#if OCULUS_RIFT_SUPPORTED_PLATFORMS

//////////////////////////////////////////////////////////////////////////
FSettings::FSettings()
{
	FMemory::Memset(EyeRenderDesc, 0);
	FMemory::Memset(EyeProjectionMatrices, 0);
	FMemory::Memset(EyeFov, 0);

	SupportedTrackingCaps = SupportedHmdCaps = 0;
	TrackingCaps = HmdCaps = 0;

	MirrorWindowMode = eMirrorWindow_Distorted;

	PixelDensity = 1.0f;

	RenderTargetSize = FIntPoint(0, 0);
	QueueAheadStatus = EQA_Default;
}

TSharedPtr<FHMDSettings, ESPMode::ThreadSafe> FSettings::Clone() const
{
	TSharedPtr<FSettings, ESPMode::ThreadSafe> NewSettings = MakeShareable(new FSettings(*this));
	return NewSettings;
}

//////////////////////////////////////////////////////////////////////////
FGameFrame::FGameFrame()
{
	FMemory::Memset(InitialTrackingState, 0);
	FMemory::Memset(CurEyeRenderPose, 0);
	FMemory::Memset(CurHeadPose, 0);
	FMemory::Memset(EyeRenderPose, 0);
	FMemory::Memset(HeadPose, 0);
	FMemory::Memset(SessionStatus, 0);
}

TSharedPtr<FHMDGameFrame, ESPMode::ThreadSafe> FGameFrame::Clone() const
{
	TSharedPtr<FGameFrame, ESPMode::ThreadSafe> NewFrame = MakeShareable(new FGameFrame(*this));
	return NewFrame;
}

//////////////////////////////////////////////////////////////////////////
TSharedPtr<FHMDGameFrame, ESPMode::ThreadSafe> FOculusRiftHMD::CreateNewGameFrame() const
{
	TSharedPtr<FGameFrame, ESPMode::ThreadSafe> Result(MakeShareable(new FGameFrame()));
	return Result;
}

TSharedPtr<FHMDSettings, ESPMode::ThreadSafe> FOculusRiftHMD::CreateNewSettings() const
{
	TSharedPtr<FSettings, ESPMode::ThreadSafe> Result(MakeShareable(new FSettings()));
	return Result;
}

bool FOculusRiftHMD::OnStartGameFrame( FWorldContext& WorldContext )
{
	if (GIsRequestingExit)
	{
		return false;
	}

	// check if HMD is marked as invalid and needs to be killed.
	if (pCustomPresent && pCustomPresent->NeedsToKillHmd())
	{
		Settings->Flags.bStereoEnforced = false;
		DoEnableStereo(false, true);
		ReleaseDevice();
	}

	check(Settings.IsValid());
	if (!Settings->IsStereoEnabled())
<<<<<<< HEAD
	{
		FApp::SetUseVRFocus(false);
		FApp::SetHasVRFocus(false);
	}

	if (pCustomPresent)
	{
=======
	{
		FApp::SetUseVRFocus(false);
		FApp::SetHasVRFocus(false);
	}

	if (pCustomPresent)
	{
>>>>>>> e1398df1
		ovrResult SubmitFrameResult = pCustomPresent->GetLastSubmitFrameResult();
		if (SubmitFrameResult != LastSubmitFrameResult)
		{
			if (SubmitFrameResult == ovrError_DisplayLost && !OCFlags.DisplayLostDetected)
			{
				FCoreDelegates::VRHeadsetLost.Broadcast();
				OCFlags.DisplayLostDetected = true;
			}
			else if (OVR_SUCCESS(SubmitFrameResult))
			{
				if (OCFlags.DisplayLostDetected)
				{
					FCoreDelegates::VRHeadsetReconnected.Broadcast();
				}
				OCFlags.DisplayLostDetected = false;
			}
			LastSubmitFrameResult = SubmitFrameResult;
		}
	}

	if (!FHeadMountedDisplay::OnStartGameFrame( WorldContext ))
	{
		return false;
	}

	FApp::SetUseVRFocus(Settings->IsStereoEnabled());
	// check the current state of VR focus and propagate it to the Engine
	if (pCustomPresent)
	{
		FApp::SetHasVRFocus(FApp::UseVRFocus() && pCustomPresent->GetLastVisibilityState());
	}

	FGameFrame* CurrentFrame = GetFrame();
	FSettings*  MasterSettings = GetSettings();

	// need to make a copy of settings here, since settings could change.
	CurrentFrame->Settings = MasterSettings->Clone();
	FSettings* CurrentSettings = CurrentFrame->GetSettings();

	bool retval = true;

	do { // to perform 'break' from inside
	FOvrSessionShared::AutoSession OvrSession(Session);
	if (OvrSession)
	{
		if (OCFlags.NeedSetTrackingOrigin)
		{
			ovr_SetTrackingOriginType(OvrSession, OvrOrigin);
			OCFlags.NeedSetTrackingOrigin = false;
		}

		ovr_GetSessionStatus(OvrSession, &CurrentFrame->SessionStatus);
		// Do not pause if Editor is running (otherwise it will become very lagy)
		if (!GIsEditor)
		{
			if (!CurrentFrame->SessionStatus.IsVisible)
			{
				// not visible, 
				if (!Settings->Flags.bPauseRendering)
				{
					UE_LOG(LogHMD, Log, TEXT("The app went out of VR focus, seizing rendering..."));
				}
			}
			else if (Settings->Flags.bPauseRendering)
			{
				UE_LOG(LogHMD, Log, TEXT("The app got VR focus, restoring rendering..."));
			}
			if (OCFlags.NeedSetFocusToGameViewport)
			{
				if (CurrentFrame->SessionStatus.IsVisible)
				{
					UE_LOG(LogHMD, Log, TEXT("Setting user focus to game viewport since session status is visible..."));
					FSlateApplication::Get().SetAllUserFocusToGameViewport();
					OCFlags.NeedSetFocusToGameViewport = false;
				}
			}

			bool bPrevPause = Settings->Flags.bPauseRendering;
			Settings->Flags.bPauseRendering = CurrentFrame->Settings->Flags.bPauseRendering = !CurrentFrame->SessionStatus.IsVisible;

			if (bPrevPause != Settings->Flags.bPauseRendering)
			{
				APlayerController* const PC = GEngine->GetFirstLocalPlayerController(WorldContext.World());
				if (Settings->Flags.bPauseRendering)
				{
					// focus is lost
					GEngine->SetMaxFPS(10);

					if (!FCoreDelegates::ApplicationWillEnterBackgroundDelegate.IsBound())
					{
						OCFlags.AppIsPaused = false;
						// default action: set pause if not already paused
						if (PC && !PC->IsPaused())
						{
							PC->SetPause(true);
							OCFlags.AppIsPaused = true;
						}
					}
					else
					{
						FCoreDelegates::ApplicationWillEnterBackgroundDelegate.Broadcast();
					}
				}
				else
				{
					// focus is gained
					GEngine->SetMaxFPS(0);

					if (!FCoreDelegates::ApplicationHasEnteredForegroundDelegate.IsBound())
					{
						// default action: unpause if was paused by the plugin
						if (PC && OCFlags.AppIsPaused)
						{
							PC->SetPause(false);
						}
						OCFlags.AppIsPaused = false;
					}
					else
					{
						FCoreDelegates::ApplicationHasEnteredForegroundDelegate.Broadcast();
					}
				}
			}
		}

		if (CurrentFrame->SessionStatus.ShouldQuit || OCFlags.EnforceExit)
		{
			FPlatformMisc::LowLevelOutputDebugString(TEXT("OculusRift plugin requested exit (ShouldQuit == 1)\n"));
#if WITH_EDITOR
			if (GIsEditor)
			{
				FSceneViewport* SceneVP = FindSceneViewport();
				if (SceneVP && SceneVP->IsStereoRenderingAllowed())
				{
					TSharedPtr<SWindow> Window = SceneVP->FindWindow();
					Window->RequestDestroyWindow();
				}
			}
			else
#endif//WITH_EDITOR
			{
				const bool bForcedExit = CGracefulExitVar.GetValueOnAnyThread() == 0;
				// ApplicationWillTerminateDelegate will fire from inside of the RequestExit
				FPlatformMisc::RequestExit(bForcedExit);
			}
			OCFlags.EnforceExit = false;
			retval = false;
			break; // goto end
		}

		if (CurrentFrame->SessionStatus.ShouldRecenter)
		{
			FPlatformMisc::LowLevelOutputDebugString(TEXT("OculusRift plugin was requested to recenter\n"));
			if (FCoreDelegates::VRHeadsetRecenter.IsBound())
			{
				FCoreDelegates::VRHeadsetRecenter.Broadcast();

				// we must call ovr_ClearShouldRecenterFlag, otherwise ShouldRecenter flag won't reset
				FOvrSessionShared::AutoSession OvrSession(Session);
				if (OvrSession)
				{
					ovr_ClearShouldRecenterFlag(OvrSession);
				}
			}
			else
			{
				ResetOrientationAndPosition();
			}
		}

		CurrentSettings->EyeRenderDesc[0] = ovr_GetRenderDesc(OvrSession, ovrEye_Left, CurrentSettings->EyeFov[0]);
		CurrentSettings->EyeRenderDesc[1] = ovr_GetRenderDesc(OvrSession, ovrEye_Right, CurrentSettings->EyeFov[1]);
#if !UE_BUILD_SHIPPING
		const OVR::Vector3f newLeft(CurrentSettings->EyeRenderDesc[0].HmdToEyeOffset);
		const OVR::Vector3f newRight(CurrentSettings->EyeRenderDesc[1].HmdToEyeOffset);
		const OVR::Vector3f prevLeft(MasterSettings->EyeRenderDesc[0].HmdToEyeOffset);
		const OVR::Vector3f prevRight(MasterSettings->EyeRenderDesc[1].HmdToEyeOffset);
		if (newLeft != prevLeft || newRight != prevRight)
		{
			const float newIAD = newRight.Distance(newLeft);
			UE_LOG(LogHMD, Log, TEXT("IAD has changed, new IAD is %.4f meters"), newIAD);
		}
		// for debugging purposes only: overriding IPD
		if (CurrentSettings->Flags.bOverrideIPD)
		{
			check(CurrentSettings->InterpupillaryDistance >= 0);
			CurrentSettings->EyeRenderDesc[0].HmdToEyeOffset.x = -CurrentSettings->InterpupillaryDistance * 0.5f;
			CurrentSettings->EyeRenderDesc[1].HmdToEyeOffset.x = CurrentSettings->InterpupillaryDistance * 0.5f;
		}
#endif // #if !UE_BUILD_SHIPPING
		// Save EyeRenderDesc in main settings.
		MasterSettings->EyeRenderDesc[0] = CurrentSettings->EyeRenderDesc[0];
		MasterSettings->EyeRenderDesc[1] = CurrentSettings->EyeRenderDesc[1];

		// Save eye and head poses
		CurrentFrame->InitialTrackingState = CurrentFrame->GetTrackingState(OvrSession);
		CurrentFrame->GetHeadAndEyePoses(CurrentFrame->InitialTrackingState, CurrentFrame->CurHeadPose, CurrentFrame->CurEyeRenderPose);
		if (CurrentSettings->Flags.bHmdPosTracking)
		{
			CurrentFrame->Flags.bHaveVisionTracking = (CurrentFrame->InitialTrackingState.StatusFlags & ovrStatus_PositionTracked) != 0;
			if (CurrentFrame->Flags.bHaveVisionTracking && !Flags.bHadVisionTracking)
			{
				UE_LOG(LogHMD, Log, TEXT("Vision Tracking Acquired"));
			}
			if (!CurrentFrame->Flags.bHaveVisionTracking && Flags.bHadVisionTracking)
			{
				UE_LOG(LogHMD, Log, TEXT("Lost Vision Tracking"));
			}
			Flags.bHadVisionTracking = CurrentFrame->Flags.bHaveVisionTracking;
		}
#if !UE_BUILD_SHIPPING
		{ // used for debugging, do not remove
			FQuat CurHmdOrientation;
			FVector CurHmdPosition;
			GetCurrentPose(CurHmdOrientation, CurHmdPosition, false, false);
			//UE_LOG(LogHMD, Log, TEXT("BFPOSE: Pos %.3f %.3f %.3f, fr: %d"), CurHmdPosition.X, CurHmdPosition.Y, CurHmdPosition.Y,(int)CurrentFrame->FrameNumber);
			//UE_LOG(LogHMD, Log, TEXT("BFPOSE: Yaw %.3f Pitch %.3f Roll %.3f, fr: %d"), CurHmdOrientation.Rotator().Yaw, CurHmdOrientation.Rotator().Pitch, CurHmdOrientation.Rotator().Roll,(int)CurrentFrame->FrameNumber);
		}
#endif
	}
	} while (0);
	if (GIsRequestingExit)
	{
		// need to shutdown HMD here, otherwise the whole shutdown process may take forever.
		PreShutdown();
		GEngine->ShutdownHMD();
		// note, 'this' may become invalid after ShutdownHMD
	}
	return retval;
}

bool FOculusRiftHMD::IsHMDConnected()
{
	return Settings->Flags.bHMDEnabled && ovr_Detect(0).IsOculusHMDConnected;
}

FGameFrame* FOculusRiftHMD::GetFrame()
{
	return static_cast<FGameFrame*>(GetCurrentFrame());
}

const FGameFrame* FOculusRiftHMD::GetFrame() const
{
	return static_cast<FGameFrame*>(GetCurrentFrame());
}

EHMDDeviceType::Type FOculusRiftHMD::GetHMDDeviceType() const
{
	return EHMDDeviceType::DT_OculusRift;
}

bool FOculusRiftHMD::GetHMDMonitorInfo(MonitorInfo& MonitorDesc)
{
	MonitorDesc.MonitorName = "";
	MonitorDesc.MonitorId = 0;
	MonitorDesc.DesktopX = MonitorDesc.DesktopY = MonitorDesc.ResolutionX = MonitorDesc.ResolutionY = 0;
	MonitorDesc.WindowSizeX = MonitorDesc.WindowSizeY = 0;
	
	ovrHmdDesc Desc = (Session->IsActive()) ? HmdDesc : ovr_GetHmdDesc(nullptr);
	if (Desc.Type != ovrHmd_None)
	{
		MonitorDesc.ResolutionX = Desc.Resolution.w;
		MonitorDesc.ResolutionY = Desc.Resolution.h;
		MonitorDesc.WindowSizeX = Settings->MirrorWindowSize.X;
		MonitorDesc.WindowSizeY = Settings->MirrorWindowSize.Y;
		return true;
	}
	return false;
}

bool FOculusRiftHMD::IsFullscreenAllowed()
{
	return false;
}

bool FOculusRiftHMD::DoesSupportPositionalTracking() const
{
	const FGameFrame* frame = GetFrame();
	if (frame)
	{
		const FSettings* OculusSettings = frame->GetSettings();
		return (OculusSettings->Flags.bHmdPosTracking && (OculusSettings->SupportedTrackingCaps & ovrTrackingCap_Position) != 0);
	}
	return false;
}

bool FOculusRiftHMD::HasValidTrackingPosition()
{
	const auto frame = GetFrame();
	return (frame && frame->Settings->Flags.bHmdPosTracking && frame->Flags.bHaveVisionTracking);
}

#define SENSOR_FOCAL_DISTANCE			1.00f // meters (focal point to origin for position)

void FOculusRiftHMD::GetPositionalTrackingCameraProperties(FVector& OutOrigin, FQuat& OutOrientation, float& OutHFOV, float& OutVFOV, float& OutCameraDistance, float& OutNearPlane, float& OutFarPlane) const
{
	OutOrigin = FVector::ZeroVector;
	OutOrientation = FQuat::Identity;
	OutHFOV = OutVFOV = OutCameraDistance = OutNearPlane = OutFarPlane = 0;

	const auto frame = GetFrame();
	if (!Session->IsActive() || !frame)
	{
		return;
	}

	FOvrSessionShared::AutoSession OvrSession(Session);
	const ovrTrackerDesc TrackerDesc = ovr_GetTrackerDesc(OvrSession, 0);
	const ovrTrackerPose TrackerPose = ovr_GetTrackerPose(OvrSession, 0);
<<<<<<< HEAD

	check(frame->WorldToMetersScale >= 0);
	OutCameraDistance = SENSOR_FOCAL_DISTANCE * frame->WorldToMetersScale;
	OutHFOV = FMath::RadiansToDegrees(TrackerDesc.FrustumHFovInRadians);
	OutVFOV = FMath::RadiansToDegrees(TrackerDesc.FrustumVFovInRadians);
	OutNearPlane = TrackerDesc.FrustumNearZInMeters * frame->WorldToMetersScale;
	OutFarPlane = TrackerDesc.FrustumFarZInMeters * frame->WorldToMetersScale;

=======

	const float WorldToMetersScale = frame->GetWorldToMetersScale();
	check(WorldToMetersScale >= 0);

	OutCameraDistance = SENSOR_FOCAL_DISTANCE * WorldToMetersScale;
	OutHFOV = FMath::RadiansToDegrees(TrackerDesc.FrustumHFovInRadians);
	OutVFOV = FMath::RadiansToDegrees(TrackerDesc.FrustumVFovInRadians);
	OutNearPlane = TrackerDesc.FrustumNearZInMeters * WorldToMetersScale;
	OutFarPlane = TrackerDesc.FrustumFarZInMeters * WorldToMetersScale;

>>>>>>> e1398df1
	// Check if the sensor pose is available
	if (TrackerPose.TrackerFlags & (ovrTracker_Connected | ovrTracker_PoseTracked))
	{
		FQuat Orient;
		FVector Pos;
		frame->PoseToOrientationAndPosition(TrackerPose.Pose, Orient, Pos);

		OutOrientation = Orient;
		OutOrigin = Pos + frame->Settings->PositionOffset;
	}
}

void FOculusRiftHMD::RebaseObjectOrientationAndPosition(FVector& OutPosition, FQuat& OutOrientation) const
{
}

bool FOculusRiftHMD::IsInLowPersistenceMode() const
{
	return true;
}

void FOculusRiftHMD::EnableLowPersistenceMode(bool Enable)
{
	Settings->Flags.bLowPersistenceMode = Enable;
	Flags.bNeedUpdateHmdCaps = true;
}

// Returns tracking state for current frame
ovrTrackingState FGameFrame::GetTrackingState(ovrSession InOvrSession) const
{
	const FSettings* CurrentSettings = GetSettings();
	const double DisplayTime = ovr_GetPredictedDisplayTime(InOvrSession, FrameNumber);
	const bool LatencyMarker = (IsInRenderingThread() || !CurrentSettings->Flags.bUpdateOnRT);
	return ovr_GetTrackingState(InOvrSession, DisplayTime, LatencyMarker);
}

// Returns HeadPose and EyePoses calculated from TrackingState
void FGameFrame::GetHeadAndEyePoses(const ovrTrackingState& TrackingState, ovrPosef& outHeadPose, ovrPosef outEyePoses[2]) const
{
	const FSettings* CurrentSettings = GetSettings();
	const ovrVector3f hmdToEyeViewOffset[2] = { CurrentSettings->EyeRenderDesc[0].HmdToEyeOffset, CurrentSettings->EyeRenderDesc[1].HmdToEyeOffset };

	outHeadPose = TrackingState.HeadPose.ThePose;
	ovr_CalcEyePoses(TrackingState.HeadPose.ThePose, hmdToEyeViewOffset, outEyePoses);
}

void FGameFrame::PoseToOrientationAndPosition(const ovrPosef& InPose, FQuat& OutOrientation, FVector& OutPosition) const
{
	OutOrientation = ToFQuat(InPose.Orientation);

	const float FinalWorldToMetersScale = GetWorldToMetersScale();
	check( FinalWorldToMetersScale >= 0);

	// correct position according to BaseOrientation and BaseOffset. 
	const FVector Pos = (ToFVector_M2U(OVR::Vector3f(InPose.Position), FinalWorldToMetersScale) - (Settings->BaseOffset * FinalWorldToMetersScale)) * CameraScale3D;
	OutPosition = Settings->BaseOrientation.Inverse().RotateVector(Pos);

	// apply base orientation correction to OutOrientation
	OutOrientation = Settings->BaseOrientation.Inverse() * OutOrientation;
	OutOrientation.Normalize();
}

void FOculusRiftHMD::GetCurrentPose(FQuat& CurrentHmdOrientation, FVector& CurrentHmdPosition, bool bUseOrienationForPlayerCamera, bool bUsePositionForPlayerCamera)
{
	check(IsInGameThread());

	auto frame = GetFrame();
	check(frame);

	if (bUseOrienationForPlayerCamera || bUsePositionForPlayerCamera)
	{
		// if this pose is going to be used for camera update then save it.
		// This matters only if bUpdateOnRT is OFF.
		frame->EyeRenderPose[0] = frame->CurEyeRenderPose[0];
		frame->EyeRenderPose[1] = frame->CurEyeRenderPose[1];
		frame->HeadPose = frame->CurHeadPose;
	}

	frame->PoseToOrientationAndPosition(frame->CurHeadPose, CurrentHmdOrientation, CurrentHmdPosition);
	//UE_LOG(LogHMD, Log, TEXT("CRHDPS: Pos %.3f %.3f %.3f"), frame->CurTrackingState.HeadPose.ThePose.Position.x, frame->CurTrackingState.HeadPose.ThePose.Position.y, frame->CurTrackingState.HeadPose.ThePose.Position.z);
	//UE_LOG(LogHMD, Log, TEXT("CRPOSE: Pos %.3f %.3f %.3f"), CurrentHmdPosition.X, CurrentHmdPosition.Y, CurrentHmdPosition.Z);
	//UE_LOG(LogHMD, Log, TEXT("CRPOSE: Yaw %.3f Pitch %.3f Roll %.3f"), CurrentHmdOrientation.Rotator().Yaw, CurrentHmdOrientation.Rotator().Pitch, CurrentHmdOrientation.Rotator().Roll);
}

TSharedPtr<ISceneViewExtension, ESPMode::ThreadSafe> FOculusRiftHMD::GetViewExtension()
{
 	TSharedPtr<FViewExtension, ESPMode::ThreadSafe> Result(MakeShareable(new FViewExtension(this)));
 	return Result;
}

void FOculusRiftHMD::ResetStereoRenderingParams()
{
	FHeadMountedDisplay::ResetStereoRenderingParams();
	Settings->InterpupillaryDistance = -1.f;
	Settings->Flags.bOverrideIPD = false;
}

bool FOculusRiftHMD::Exec( UWorld* InWorld, const TCHAR* Cmd, FOutputDevice& Ar )
{
	if (FHeadMountedDisplay::Exec(InWorld, Cmd, Ar))
	{
		if (FParse::Command(&Cmd, TEXT("HMD")))
		{
			if (FParse::Command(&Cmd, TEXT("SP")) ||              // screen percentage is deprecated 
				FParse::Command(&Cmd, TEXT("SCREENPERCENTAGE")))  // use pd - pixel density
			{
				// need to convert screenpercentage to pixel density. Set PixelDensity to 0 to indicate that.
				if (Settings->Flags.bOverrideScreenPercentage)
				{
					GetSettings()->PixelDensity = 0.f;
				}
				else
				{
					GetSettings()->PixelDensity = 1.f; // SP RESET. Set PD to 1.f
				}
				Flags.bNeedUpdateStereoRenderingParams = true;
			}
		}
#if !UE_BUILD_SHIPPING
		else if (FParse::Command(&Cmd, TEXT("HMDPOS")))
		{
			if (FParse::Command(&Cmd, TEXT("ENFORCE")))
			{
				// need to init device
				if (Settings->Flags.bHeadTrackingEnforced)
				{
					InitDevice();
				}
			}
		}
#endif // !shipping
		return true;
	}

	if (FParse::Command(&Cmd, TEXT("HMD")))
	{
		if (FParse::Command(&Cmd, TEXT("PD"))) // pixel density
		{
			FString CmdName = FParse::Token(Cmd, 0);
			if (CmdName.IsEmpty())
				return false;

			float pd = FCString::Atof(*CmdName);
			if (pd > 0 && pd <= 3)
			{
				GetSettings()->PixelDensity = pd;
				Flags.bNeedUpdateStereoRenderingParams = true;
			}
			else
			{
				Ar.Logf(TEXT("Value is out of range (0.0..3.0f]"));
			}
			return true;
		}
		else if (FParse::Command(&Cmd, TEXT("HQDISTORTION")))
		{
			FString CmdName = FParse::Token(Cmd, 0);
			if (!FCString::Stricmp(*CmdName, TEXT("ON")))
			{
				GetSettings()->Flags.bHQDistortion = true;
				Ar.Log(TEXT("HQ Distortion is ON."));
			}
			else if (!FCString::Stricmp(*CmdName, TEXT("OFF")))
			{
				GetSettings()->Flags.bHQDistortion = false;
				Ar.Log(TEXT("HQ Distortion is OFF."));
			}
			else
			{
				GetSettings()->Flags.bHQDistortion = !GetSettings()->Flags.bHQDistortion;
				Ar.Logf(TEXT("HQ Distortion is %s."), (GetSettings()->Flags.bHQDistortion)?TEXT("ON"):TEXT("OFF"));
			}
			if (pCustomPresent)
			{
				pCustomPresent->MarkTexturesInvalid();
			}
			return true;
		}
		else if (FParse::Command(&Cmd, TEXT("QAHEAD"))) // pixel density
		{
			FString CmdName = FParse::Token(Cmd, 0);

			FSettings::EQueueAheadStatus qaPrev = GetSettings()->QueueAheadStatus;
			if (!FCString::Stricmp(*CmdName, TEXT("ON")))
			{
				GetSettings()->QueueAheadStatus = FSettings::EQA_Enabled;
			}
			else if (!FCString::Stricmp(*CmdName, TEXT("OFF")))
			{
				GetSettings()->QueueAheadStatus = FSettings::EQA_Disabled;
			}
			else if (!FCString::Stricmp(*CmdName, TEXT("RESET")))
			{
				GetSettings()->QueueAheadStatus = FSettings::EQA_Default;
			}
			else
			{
				GetSettings()->QueueAheadStatus = (GetSettings()->QueueAheadStatus == FSettings::EQA_Enabled) ? FSettings::EQA_Disabled : FSettings::EQA_Enabled;
			}

			if (GetSettings()->QueueAheadStatus != qaPrev)
			{
				FOvrSessionShared::AutoSession OvrSession(Session);
				ovr_SetBool(OvrSession, "QueueAheadEnabled", (GetSettings()->QueueAheadStatus == FSettings::EQA_Disabled) ? ovrFalse : ovrTrue);
			}
			return true;
		}
		else if (FParse::Command(&Cmd, TEXT("MIRROR"))) // to mirror or not to mirror?...
		{
			FString CmdName = FParse::Token(Cmd, 0);
			if (!CmdName.IsEmpty())
			{
				if (!FCString::Stricmp(*CmdName, TEXT("ON")))
				{
					Settings->Flags.bMirrorToWindow = true;
				}
				else if (!FCString::Stricmp(*CmdName, TEXT("OFF")))
				{
					Settings->Flags.bMirrorToWindow = false;
				}
				else if (!FCString::Stricmp(*CmdName, TEXT("MODE"))) 
				{
					FString ModeName = FParse::Token(Cmd, 0);
					int32 i = FCString::Atoi(*ModeName);
					GetSettings()->MirrorWindowMode = FSettings::MirrorWindowModeType(FMath::Clamp(i, 0, (int32)FSettings::eMirrorWindow_Total_));
				}
				else if (!FCString::Stricmp(*CmdName, TEXT("RESET")))
				{
					Settings->Flags.bMirrorToWindow = true;
					Settings->MirrorWindowSize.X = Settings->MirrorWindowSize.Y = 0;
				}
				else
				{
					int32 X = FCString::Atoi(*CmdName);
					const TCHAR* CmdTemp = FCString::Strchr(*CmdName, 'x') ? FCString::Strchr(*CmdName, 'x') + 1 : FCString::Strchr(*CmdName, 'X') ? FCString::Strchr(*CmdName, 'X') + 1 : TEXT("");
					int32 Y = FCString::Atoi(CmdTemp);

					Settings->MirrorWindowSize.X = X;
					Settings->MirrorWindowSize.Y = Y;
				}
			}
			else
			{
				Settings->Flags.bMirrorToWindow = !Settings->Flags.bMirrorToWindow;
			}
			Flags.bNeedUpdateHmdCaps = true;
			Ar.Logf(TEXT("Mirroring is currently %s"), (Settings->Flags.bMirrorToWindow) ? TEXT("ON") : TEXT("OFF"));
			if (Settings->Flags.bMirrorToWindow && (Settings->MirrorWindowSize.X != 0 || Settings->MirrorWindowSize.Y != 0))
			{
				Ar.Logf(TEXT("Mirror window size is %d x %d"), Settings->MirrorWindowSize.X, Settings->MirrorWindowSize.Y);
			}
			return true;
		}
#if !UE_BUILD_SHIPPING
		else if (FParse::Command(&Cmd, TEXT("STATS"))) // status / statistics
		{
			Settings->Flags.bShowStats = !Settings->Flags.bShowStats;
			return true;
		}
		else if (FParse::Command(&Cmd, TEXT("GRID"))) // grid
		{
			Settings->Flags.bDrawGrid = !Settings->Flags.bDrawGrid;
			return true;
		}
#endif //UE_BUILD_SHIPPING
		else
		{
			FString CmdName = FParse::Token(Cmd, 0);
			if (CmdName.StartsWith(TEXT("SET")))
			{
				FString ValueNameStr = FParse::Token(Cmd, 0);
				FString ValueStr = FParse::Token(Cmd, 0);

				ovrBool res = ovrTrue;
				CmdName = CmdName.Replace(TEXT("SET"), TEXT(""));
				if (CmdName.Equals(TEXT("INT"), ESearchCase::IgnoreCase))
				{
					int v = FCString::Atoi(*ValueStr);
					FOvrSessionShared::AutoSession OvrSession(Session);
					res = ovr_SetInt(OvrSession, TCHAR_TO_ANSI(*ValueNameStr), v);
				}
				else if (CmdName.Equals(TEXT("FLOAT"), ESearchCase::IgnoreCase))
				{
					float v = FCString::Atof(*ValueStr);
					FOvrSessionShared::AutoSession OvrSession(Session);
					res = ovr_SetFloat(OvrSession, TCHAR_TO_ANSI(*ValueNameStr), v);
				}
				else if (CmdName.Equals(TEXT("BOOL"), ESearchCase::IgnoreCase))
				{
					ovrBool v;
					if (ValueStr == TEXT("0") || ValueStr.Equals(TEXT("false"), ESearchCase::IgnoreCase))
					{
						v = ovrFalse;
					}
					else
					{
						v = ovrTrue;
					}
					FOvrSessionShared::AutoSession OvrSession(Session);
					res = ovr_SetBool(OvrSession, TCHAR_TO_ANSI(*ValueNameStr), v);
				}
				else if (CmdName.Equals(TEXT("STRING"), ESearchCase::IgnoreCase))
				{
					FOvrSessionShared::AutoSession OvrSession(Session);
					res = ovr_SetString(OvrSession, TCHAR_TO_ANSI(*ValueNameStr), TCHAR_TO_ANSI(*ValueStr));
				}
#if !UE_BUILD_SHIPPING
				if (!res)
				{
					Ar.Logf(TEXT("HMD parameter %s was not set to value %s"), *ValueNameStr, *ValueStr);
				}
#endif // #if !UE_BUILD_SHIPPING
				return true;
			}
#if !UE_BUILD_SHIPPING
			else if (CmdName.StartsWith(TEXT("GET")))
			{
				FString ValueNameStr = FParse::Token(Cmd, 0);

				CmdName = CmdName.Replace(TEXT("GET"), TEXT(""));
				FString ValueStr;
				if (CmdName.Equals(TEXT("INT"), ESearchCase::IgnoreCase))
				{
					FOvrSessionShared::AutoSession OvrSession(Session);
					int v = ovr_GetInt(OvrSession, TCHAR_TO_ANSI(*ValueNameStr), 0);
					TCHAR buf[32];
					FCString::Snprintf(buf, sizeof(buf) / sizeof(buf[0]), TEXT("%d"), v);
					ValueStr = buf;
				}
				else if (CmdName.Equals(TEXT("FLOAT"), ESearchCase::IgnoreCase))
				{
					FOvrSessionShared::AutoSession OvrSession(Session);
					float v = ovr_GetFloat(OvrSession, TCHAR_TO_ANSI(*ValueNameStr), 0);
					TCHAR buf[32];
					FCString::Snprintf(buf, sizeof(buf)/sizeof(buf[0]), TEXT("%f"), v);
					ValueStr = buf;
				}
				else if (CmdName.Equals(TEXT("BOOL"), ESearchCase::IgnoreCase))
				{
					FOvrSessionShared::AutoSession OvrSession(Session);
					ovrBool v = ovr_GetBool(OvrSession, TCHAR_TO_ANSI(*ValueNameStr), ovrFalse);
					ValueStr = (v == ovrFalse) ? TEXT("false") : TEXT("true");
				}
				else if (CmdName.Equals(TEXT("STRING"), ESearchCase::IgnoreCase))
				{
					FOvrSessionShared::AutoSession OvrSession(Session);
					ValueStr = ANSI_TO_TCHAR(ovr_GetString(OvrSession, TCHAR_TO_ANSI(*ValueNameStr), ""));
				}
				Ar.Logf(TEXT("HMD parameter %s is set to value %s"), *ValueNameStr, *ValueStr);

				return true;
			}
#endif // #if !UE_BUILD_SHIPPING
		}
	}
	else if (FParse::Command(&Cmd, TEXT("HMDPOS")))
	{
		if (FParse::Command(&Cmd, TEXT("FLOOR")))
		{
			SetTrackingOrigin(EHMDTrackingOrigin::Floor);
			return true;
		}
		else if (FParse::Command(&Cmd, TEXT("EYE")))
		{
			SetTrackingOrigin(EHMDTrackingOrigin::Eye);
			return true;
		}
	}
	else if (FParse::Command(&Cmd, TEXT("OVRVERSION")))
	{
		// deprecated. Use 'hmdversion' instead
		Ar.Logf(*GetVersionString());
		return true;
	}
#if !UE_BUILD_SHIPPING
	else if (FParse::Command(&Cmd, TEXT("TESTEXIT")))
	{
		OCFlags.EnforceExit = true;
	}
	else if (FParse::Command(&Cmd, TEXT("TESTL")))
	{
		static uint32 LID1 = 0, LID2 = 0;
		IStereoLayers* StereoL = this;
		check(StereoL);
		if (FParse::Command(&Cmd, TEXT("OFF")))
		{
			if (FParse::Command(&Cmd, TEXT("1")))
			{
				StereoL->DestroyLayer(LID1);
				LID1 = 0;
			}
			else if (FParse::Command(&Cmd, TEXT("2")))
			{
				StereoL->DestroyLayer(LID2);
				LID2 = 0;
			}
			else
			{
				StereoL->DestroyLayer(LID1);
				StereoL->DestroyLayer(LID2);
				LID1 = LID2 = 0;
			}
			return true;
		}
		else if (FParse::Command(&Cmd, TEXT("MOD")))
		{
			if (LID2)
			{
				FTransform tr(FRotator(0, -30, 0), FVector(100, 0, 0));
				
				IStereoLayers::FLayerDesc LayerDesc;
				StereoL->GetLayerDesc(LID2, LayerDesc);

				LayerDesc.Transform = tr;
				LayerDesc.QuadSize = FVector2D(25, 25);
				StereoL->SetLayerDesc(LID2, LayerDesc);
			}
			return true;
		}
		else if (FParse::Command(&Cmd, TEXT("VP")))
		{
			if (LID1)
			{
				IStereoLayers::FLayerDesc LayerDesc;
				StereoL->GetLayerDesc(LID1, LayerDesc);

				LayerDesc.UVRect = FBox2D(FVector2D(0.25, 0.25), FVector2D(0.75, 0.75));
				StereoL->SetLayerDesc(LID1, LayerDesc);
			}
			return true;
		}
		const TCHAR* iconPath = TEXT("/Game/Tuscany_OculusCube.Tuscany_OculusCube");
		UE_LOG(LogHMD, Log, TEXT("Loading texture for loading icon %s..."), iconPath);
		UTexture2D* LoadingTexture = LoadObject<UTexture2D>(NULL, iconPath, NULL, LOAD_None, NULL);
		UE_LOG(LogHMD, Log, TEXT("...EEE"));
		if (LoadingTexture != nullptr)
		{
			LoadingTexture->AddToRoot();
			UE_LOG(LogHMD, Log, TEXT("...Success. "));

			if (LID1 == 0)
			{
				IStereoLayers::FLayerDesc LayerDesc;
				LayerDesc.Texture = LoadingTexture;
				LayerDesc.Priority = 10;
				LayerDesc.Transform = FTransform(FVector(400, 30, 130));
				LayerDesc.QuadSize = FVector2D(200, 200);
				LayerDesc.Type = IStereoLayers::ELayerType::WorldLocked;
				LID1 = StereoL->CreateLayer(LayerDesc);
			}

			if (LID2 == 0)
			{
				IStereoLayers::FLayerDesc LayerDesc;
				LayerDesc.Texture = LoadingTexture;
				LayerDesc.Priority = 11;
				LayerDesc.Transform = FTransform(FRotator(0, 30, 0), FVector(300, 0, 0));
				LayerDesc.QuadSize = FVector2D(100, 100);
				LayerDesc.Type = IStereoLayers::FaceLocked;
				LID2 = StereoL->CreateLayer(LayerDesc);
			}
		}
		return true;
	}
#endif // !UE_BUILD_SHIPPING
	return false;
}

FString FOculusRiftHMD::GetVersionString() const
{
	const char* Results = ovr_GetVersionString();
	FString s = FString::Printf(TEXT("%s, LibOVR: %s, SDK: %s, built %s, %s"), *FEngineVersion::Current().ToString(), UTF8_TO_TCHAR(Results),
		UTF8_TO_TCHAR(OVR_VERSION_STRING), UTF8_TO_TCHAR(__DATE__), UTF8_TO_TCHAR(__TIME__));
	return s;
}


void FOculusRiftHMD::UseImplicitHmdPosition( bool bInImplicitHmdPosition ) 
{ 
	if( GEnableVREditorHacks )
	{
		const auto frame = GetFrame();
		if( frame )
		{
			frame->Flags.bPlayerControllerFollowsHmd = bInImplicitHmdPosition;
		}
	}
}


void FOculusRiftHMD::RecordAnalytics()
{
	if (FEngineAnalytics::IsAvailable())
	{
		// prepare and send analytics data
		TArray<FAnalyticsEventAttribute> EventAttributes;

		FHeadMountedDisplay::MonitorInfo MonitorInfo;
		GetHMDMonitorInfo(MonitorInfo);
		FOvrSessionShared::AutoSession OvrSession(Session);
		if (OvrSession)
		{
			EventAttributes.Add(FAnalyticsEventAttribute(TEXT("DeviceName"), FString::Printf(TEXT("%s - %s"), ANSI_TO_TCHAR(HmdDesc.Manufacturer), ANSI_TO_TCHAR(HmdDesc.ProductName))));
		}
		EventAttributes.Add(FAnalyticsEventAttribute(TEXT("DisplayDeviceName"), MonitorInfo.MonitorName));
#if PLATFORM_MAC // On OS X MonitorId is the CGDirectDisplayID aka uint64, not a string
		FString DisplayId(FString::Printf(TEXT("%llu"), MonitorInfo.MonitorId));
		EventAttributes.Add(FAnalyticsEventAttribute(TEXT("DisplayId"), DisplayId));
#else
		EventAttributes.Add(FAnalyticsEventAttribute(TEXT("DisplayId"), MonitorInfo.MonitorId));
#endif
		FString MonResolution(FString::Printf(TEXT("(%d, %d)"), MonitorInfo.ResolutionX, MonitorInfo.ResolutionY));
		EventAttributes.Add(FAnalyticsEventAttribute(TEXT("Resolution"), MonResolution));

		EventAttributes.Add(FAnalyticsEventAttribute(TEXT("ChromaAbCorrectionEnabled"), Settings->Flags.bChromaAbCorrectionEnabled));
		EventAttributes.Add(FAnalyticsEventAttribute(TEXT("MagEnabled"), Settings->Flags.bYawDriftCorrectionEnabled));
		EventAttributes.Add(FAnalyticsEventAttribute(TEXT("DevSettingsEnabled"), Settings->Flags.bDevSettingsEnabled));
		EventAttributes.Add(FAnalyticsEventAttribute(TEXT("OverrideInterpupillaryDistance"), Settings->Flags.bOverrideIPD));
		if (Settings->Flags.bOverrideIPD)
		{
			EventAttributes.Add(FAnalyticsEventAttribute(TEXT("InterpupillaryDistance"), GetInterpupillaryDistance()));
		}
		EventAttributes.Add(FAnalyticsEventAttribute(TEXT("OverrideStereo"), Settings->Flags.bOverrideStereo));
		if (Settings->Flags.bOverrideStereo)
		{
			EventAttributes.Add(FAnalyticsEventAttribute(TEXT("HFOV"), Settings->HFOVInRadians));
			EventAttributes.Add(FAnalyticsEventAttribute(TEXT("VFOV"), Settings->VFOVInRadians));
		}
		EventAttributes.Add(FAnalyticsEventAttribute(TEXT("OverrideVSync"), Settings->Flags.bOverrideVSync));
		if (Settings->Flags.bOverrideVSync)
		{
			EventAttributes.Add(FAnalyticsEventAttribute(TEXT("VSync"), Settings->Flags.bVSync));
		}
		EventAttributes.Add(FAnalyticsEventAttribute(TEXT("OverrideScreenPercentage"), Settings->Flags.bOverrideScreenPercentage));
		if (Settings->Flags.bOverrideScreenPercentage)
		{
			EventAttributes.Add(FAnalyticsEventAttribute(TEXT("ScreenPercentage"), Settings->ScreenPercentage));
		}
		if (Settings->Flags.bWorldToMetersOverride)
		{
			EventAttributes.Add(FAnalyticsEventAttribute(TEXT("WorldToMetersScale"), Settings->WorldToMetersScale));
		}
		EventAttributes.Add(FAnalyticsEventAttribute(TEXT("InterpupillaryDistance"), Settings->InterpupillaryDistance));
		EventAttributes.Add(FAnalyticsEventAttribute(TEXT("TimeWarp"), Settings->Flags.bTimeWarp));
		EventAttributes.Add(FAnalyticsEventAttribute(TEXT("HmdPosTracking"), Settings->Flags.bHmdPosTracking));
		EventAttributes.Add(FAnalyticsEventAttribute(TEXT("HQDistortion"), Settings->Flags.bHQDistortion));
		EventAttributes.Add(FAnalyticsEventAttribute(TEXT("UpdateOnRT"), Settings->Flags.bUpdateOnRT));
		EventAttributes.Add(FAnalyticsEventAttribute(TEXT("MirrorToWindow"), Settings->Flags.bMirrorToWindow));

		FString OutStr(TEXT("Editor.VR.DeviceInitialised"));
		FEngineAnalytics::GetProvider().RecordEvent(OutStr, EventAttributes);
	}
}

class FSceneViewport* FOculusRiftHMD::FindSceneViewport()
{
	if (!GIsEditor)
	{
		UGameEngine* GameEngine = Cast<UGameEngine>(GEngine);
		return GameEngine->SceneViewport.Get();
	}
#if WITH_EDITOR
	else
	{
		UEditorEngine* EditorEngine = CastChecked<UEditorEngine>(GEngine);
		FSceneViewport* PIEViewport = (FSceneViewport*)EditorEngine->GetPIEViewport();
		if( PIEViewport != nullptr && PIEViewport->IsStereoRenderingAllowed() )
		{
			// PIE is setup for stereo rendering
			return PIEViewport;
		}
		else
		{
			// Check to see if the active editor viewport is drawing in stereo mode
			// @todo vreditor: Should work with even non-active viewport!
			FSceneViewport* EditorViewport = (FSceneViewport*)EditorEngine->GetActiveViewport();
			if( EditorViewport != nullptr && EditorViewport->IsStereoRenderingAllowed() )
			{
				return EditorViewport;
			}
		}
	}
#endif
	return nullptr;
}

//---------------------------------------------------
// Oculus Rift IStereoRendering Implementation
//---------------------------------------------------
bool FOculusRiftHMD::DoEnableStereo(bool bStereo, bool bApplyToHmd)
{
	check(IsInGameThread());

	FSceneViewport* SceneVP = FindSceneViewport();
	if (bStereo && (!SceneVP || !SceneVP->IsStereoRenderingAllowed()))
	{
		return false;
	}

	bool stereoToBeEnabled = (Settings->Flags.bHMDEnabled) ? bStereo : false;

	if ((Settings->Flags.bStereoEnabled && stereoToBeEnabled) || (!Settings->Flags.bStereoEnabled && !stereoToBeEnabled))
	{
		// already in the desired mode
		return Settings->Flags.bStereoEnabled;
	}

	TSharedPtr<SWindow> Window;
	if (SceneVP)
	{
		Window = SceneVP->FindWindow();
	}

	if (stereoToBeEnabled)
	{
		// check if we already have a window; if not, queue enable stereo to the next frames and exit
		if (!Window.IsValid())
		{
			Flags.bNeedEnableStereo = true;
			Flags.bEnableStereoToHmd = bApplyToHmd || !IsFullscreenAllowed();
			return Settings->Flags.bStereoEnabled;
		}
	}

	// Uncap fps to enable FPS higher than 62
	GEngine->bForceDisableFrameRateSmoothing = bStereo;

	bool wasFullscreenAllowed = IsFullscreenAllowed();
	if (OnOculusStateChange(stereoToBeEnabled))
	{
		Settings->Flags.bStereoEnabled = stereoToBeEnabled;

		if (SceneVP && SceneVP->GetViewportWidget().IsValid())
		{
			if (!IsFullscreenAllowed() && stereoToBeEnabled)
			{
				FOvrSessionShared::AutoSession OvrSession(Session);
				if (OvrSession)
				{
					// keep window size, but set viewport size to Rift resolution
					SceneVP->SetViewportSize(HmdDesc.Resolution.w, HmdDesc.Resolution.h);
				}
			}
			else if (!wasFullscreenAllowed && !stereoToBeEnabled)
			{
				// restoring original viewport size (to be equal to window size).
				if (Window.IsValid())
				{
					FVector2D size = Window->GetSizeInScreen();
					SceneVP->SetViewportSize(size.X, size.Y);
					Window->SetViewportSizeDrivenByWindow(true);
				}
			}

			if (SceneVP)
			{
				if (Window.IsValid())
				{
					if (bApplyToHmd && IsFullscreenAllowed())
					{
						{
							FVector2D size = Window->GetSizeInScreen();
							SceneVP->SetViewportSize(size.X, size.Y);
							Window->SetViewportSizeDrivenByWindow(true);
						}

						if (stereoToBeEnabled)
						{
							EWindowMode::Type wm = (!GIsEditor) ? EWindowMode::Fullscreen : EWindowMode::WindowedFullscreen;
							FVector2D size = Window->GetSizeInScreen();
							SceneVP->ResizeFrame(size.X, size.Y, wm, 0, 0);
						}
						else
						{
							// In Editor we cannot use ResizeFrame trick since it is called too late and App::IsGame
							// returns false.
							if (GIsEditor)
							{
								FSlateRect LocalPreFullScreenRect;
								PopPreFullScreenRect(LocalPreFullScreenRect);
								if (LocalPreFullScreenRect.GetSize().X > 0 && LocalPreFullScreenRect.GetSize().Y > 0 && IsFullscreenAllowed())
								{
									Window->MoveWindowTo(FVector2D(LocalPreFullScreenRect.Left, LocalPreFullScreenRect.Top));
								}
							}
							else
							{
								FVector2D size = Window->GetSizeInScreen();
								SceneVP->ResizeFrame(size.X, size.Y, EWindowMode::Windowed, 0, 0);
							}
						}
					}
					else if (!IsFullscreenAllowed())
					{
						// a special case when 'stereo on' or 'stereo hmd' is used in Direct mode. We must set proper window mode, otherwise
						// it will be lost once window loses and regains the focus.
						FVector2D size = Window->GetSizeInScreen();
						if (stereoToBeEnabled)
						{
							size.X = Settings->MirrorWindowSize.X;
							size.Y = Settings->MirrorWindowSize.Y;
						}
						FSystemResolution::RequestResolutionChange(size.X, size.Y, (stereoToBeEnabled) ? EWindowMode::WindowedMirror : EWindowMode::Windowed);
					}
				}
			}
		}
	}
	return Settings->Flags.bStereoEnabled;
}

bool FOculusRiftHMD::OnOculusStateChange(bool bIsEnabledNow)
{
	Settings->Flags.bHmdDistortion = bIsEnabledNow;
	if (!bIsEnabledNow)
	{
		// Switching from stereo
		ReleaseDevice();

		ResetControlRotation();
		return true;
	}
	else
	{
		// Switching to stereo
		InitDevice();

		if (Session->IsActive())
		{
			Flags.bApplySystemOverridesOnStereo = true;
			UpdateStereoRenderingParams();
			return true;
		}
		DeltaControlRotation = FRotator::ZeroRotator;
	}
	return false;
}

float FOculusRiftHMD::GetVsyncToNextVsync() const
{
	return GetSettings()->VsyncToNextVsync;
}

FPerformanceStats FOculusRiftHMD::GetPerformanceStats() const
{
	return PerformanceStats;
}

void FOculusRiftHMD::CalculateStereoViewOffset(const EStereoscopicPass StereoPassType, const FRotator& ViewRotation, const float WorldToMeters, FVector& ViewLocation)
{
	check(WorldToMeters != 0.f);

	const int idx = (StereoPassType == eSSP_LEFT_EYE) ? 0 : 1;

	if (IsInGameThread())
	{
		const auto frame = GetFrame();
		if (!frame)
		{
			return;
		}

		// This method is called from GetProjectionData on a game thread.
		// The modified ViewLocation is used ONLY for ViewMatrix composition, it is not
		// stored modified in the ViewInfo. ViewInfo.ViewLocation remains unmodified.

		if (StereoPassType != eSSP_FULL || frame->Settings->Flags.bHeadTrackingEnforced)
		{
			frame->PlayerLocation = ViewLocation;

			if (!frame->Flags.bOrientationChanged)
			{
				UE_LOG(LogHMD, Log, TEXT("Orientation wasn't applied to a camera in frame %d"), int(CurrentFrameNumber.GetValue()));
			}

			FVector CurEyePosition;
			FQuat CurEyeOrient;
			frame->PoseToOrientationAndPosition(frame->EyeRenderPose[idx], CurEyeOrient, CurEyePosition);

			FVector HeadPosition = FVector::ZeroVector;
			// If we use PlayerController->bFollowHmd then we must apply full EyePosition (HeadPosition == 0).
			// Otherwise, we will apply only a difference between EyePosition and HeadPosition, since
			// HeadPosition is supposedly already applied.
			if (!frame->Flags.bPlayerControllerFollowsHmd)
			{
				FQuat HeadOrient;
				frame->PoseToOrientationAndPosition(frame->HeadPose, HeadOrient, HeadPosition);
			}

			// apply stereo disparity to ViewLocation. Note, ViewLocation already contains HeadPose.Position, thus
			// we just need to apply delta between EyeRenderPose.Position and the HeadPose.Position. 
			// EyeRenderPose and HeadPose are captured by the same call to GetEyePoses.
			const FVector HmdToEyeOffset = CurEyePosition - HeadPosition;

			// Calculate the difference between the final ViewRotation and EyeOrientation:
			// we need to rotate the HmdToEyeOffset by this differential quaternion.
			// When bPlayerControllerFollowsHmd == true, the DeltaControlOrientation already contains
			// the proper value (see ApplyHmdRotation)
			//FRotator r = ViewRotation - CurEyeOrient.Rotator();
			const FQuat ViewOrient = ViewRotation.Quaternion();
			const FQuat DeltaControlOrientation =  ViewOrient * CurEyeOrient.Inverse();

			//UE_LOG(LogHMD, Log, TEXT("EYEROT: Yaw %.3f Pitch %.3f Roll %.3f"), CurEyeOrient.Rotator().Yaw, CurEyeOrient.Rotator().Pitch, CurEyeOrient.Rotator().Roll);
			//UE_LOG(LogHMD, Log, TEXT("VIEROT: Yaw %.3f Pitch %.3f Roll %.3f"), ViewRotation.Yaw, ViewRotation.Pitch, ViewRotation.Roll);
			//UE_LOG(LogHMD, Log, TEXT("DLTROT: Yaw %.3f Pitch %.3f Roll %.3f"), DeltaControlOrientation.Rotator().Yaw, DeltaControlOrientation.Rotator().Pitch, DeltaControlOrientation.Rotator().Roll);

			// The HMDPosition already has HMD orientation applied.
			// Apply rotational difference between HMD orientation and ViewRotation
			// to HMDPosition vector. 
			const FVector vEyePosition = DeltaControlOrientation.RotateVector(HmdToEyeOffset) + frame->Settings->PositionOffset;
			ViewLocation += vEyePosition;
			
			//UE_LOG(LogHMD, Log, TEXT("DLTPOS: %.3f %.3f %.3f"), vEyePosition.X, vEyePosition.Y, vEyePosition.Z);
		}
	}
}

void FOculusRiftHMD::ResetOrientationAndPosition(float yaw)
{
	Settings->BaseOffset = FVector::ZeroVector;
	if (yaw != 0.0f)
	{
		Settings->BaseOrientation = FRotator(0, -yaw, 0).Quaternion();
	}
	else
	{
		Settings->BaseOrientation = FQuat::Identity;
	}
	FOvrSessionShared::AutoSession OvrSession(Session);
	if (OvrSession)
	{
		ovr_RecenterTrackingOrigin(OvrSession);
	}
}

void FOculusRiftHMD::ResetOrientation(float yaw)
{
	// Reset only orientation; keep the same position
	if (yaw != 0.0f)
	{
		Settings->BaseOrientation = FRotator(0, -yaw, 0).Quaternion();
	}
	else
	{
		Settings->BaseOrientation = FQuat::Identity;
	}
	Settings->BaseOffset = FVector::ZeroVector;
	FOvrSessionShared::AutoSession OvrSession(Session);
	if (OvrSession)
	{
		ovr_RecenterTrackingOrigin(OvrSession);
		const ovrTrackingState post = ovr_GetTrackingState(OvrSession, ovr_GetTimeInSeconds(), false);

		UE_LOG(LogHMD, Log, TEXT("ORIGINPOS: %.3f %.3f %.3f"), ToFVector(post.CalibratedOrigin.Position).X, ToFVector(post.CalibratedOrigin.Position).Y, ToFVector(post.CalibratedOrigin.Position).Z);

		// calc base offset to compensate the offset after the ovr_RecenterTrackingOrigin call
		Settings->BaseOffset		= ToFVector(post.CalibratedOrigin.Position);
		
		//@DBG: if the following line is uncommented then orientation and position in UE coords should stay the same.
		//Settings->BaseOrientation	= ToFQuat(post.CalibratedOrigin.Orientation);
	}
}

void FOculusRiftHMD::ResetPosition()
{
	// Reset only position; keep the same orientation
	Settings->BaseOffset = FVector::ZeroVector;
	FOvrSessionShared::AutoSession OvrSession(Session);
	if (OvrSession)
	{
		ovr_RecenterTrackingOrigin(OvrSession);
		const ovrTrackingState post = ovr_GetTrackingState(OvrSession, ovr_GetTimeInSeconds(), false);

		// calc base orientation to compensate the offset after the ovr_RecenterTrackingOrigin call
		Settings->BaseOrientation = ToFQuat(post.CalibratedOrigin.Orientation);
	}
}

FMatrix FOculusRiftHMD::GetStereoProjectionMatrix(EStereoscopicPass StereoPassType, const float FOV) const
{
	auto frame = GetFrame();
	check(frame);
	check(IsStereoEnabled());

	const FSettings* FrameSettings = frame->GetSettings();

	const int idx = (StereoPassType == eSSP_LEFT_EYE) ? 0 : 1;

	FMatrix proj = ToFMatrix(FrameSettings->EyeProjectionMatrices[idx]);

	// correct far and near planes for reversed-Z projection matrix
	const float InNearZ = (FrameSettings->NearClippingPlane) ? FrameSettings->NearClippingPlane : GNearClippingPlane;
	const float InFarZ = (FrameSettings->FarClippingPlane) ? FrameSettings->FarClippingPlane : GNearClippingPlane;
	proj.M[3][3] = 0.0f;
	proj.M[2][3] = 1.0f;

	proj.M[2][2] = (InNearZ == InFarZ) ? 0.0f    : InNearZ / (InNearZ - InFarZ);
	proj.M[3][2] = (InNearZ == InFarZ) ? InNearZ : -InFarZ * InNearZ / (InNearZ - InFarZ);

	return proj;
}

void FOculusRiftHMD::GetOrthoProjection(int32 RTWidth, int32 RTHeight, float OrthoDistance, FMatrix OrthoProjection[2]) const
{
	const auto frame = GetFrame();
	check(frame);

	const FSettings* FrameSettings = frame->GetSettings();

	OrthoDistance /= frame->GetWorldToMetersScale(); // This is meters from the camera (viewer) that we place the ortho plane.

    const OVR::Vector2f orthoScale[2] = 
	{
		OVR::Vector2f(1.f) / OVR::Vector2f(FrameSettings->EyeRenderDesc[0].PixelsPerTanAngleAtCenter),
		OVR::Vector2f(1.f) / OVR::Vector2f(FrameSettings->EyeRenderDesc[1].PixelsPerTanAngleAtCenter)
    };

	OVR::Matrix4f SubProjection[2];
	SubProjection[0] = ovrMatrix4f_OrthoSubProjection(FrameSettings->PerspectiveProjection[0], orthoScale[0], OrthoDistance, FrameSettings->EyeRenderDesc[0].HmdToEyeOffset.x);
	SubProjection[1] = ovrMatrix4f_OrthoSubProjection(FrameSettings->PerspectiveProjection[1], orthoScale[1], OrthoDistance, FrameSettings->EyeRenderDesc[1].HmdToEyeOffset.x);

    //Translate the subprojection for half of the screen . map it from [0,1] to [-1,1] . The total translation is translated * 0.25.
	OrthoProjection[0] = FTranslationMatrix(FVector(SubProjection[0].M[0][3] * RTWidth * .25 , 0 , 0));
    //Right eye gets translated to right half of screen
	OrthoProjection[1] = FTranslationMatrix(FVector(SubProjection[1].M[0][3] * RTWidth * .25 + RTWidth * .5 + FrameSettings->TexturePaddingPerEye*2, 0 , 0));

	if (FrameSettings->TexturePaddingPerEye > 0)
	{
		// Apply scale to compensate the texture padding between two views.
		FMatrix ScaleMatrix(
			FPlane(1, 0, 0, 0),
			FPlane(0, 0, 0, 0),
			FPlane(0, 0, 0, 0),
			FPlane(0, 0, 0, 0));

		ScaleMatrix = ScaleMatrix.ApplyScale(float(RTWidth) / (RTWidth + FrameSettings->TexturePaddingPerEye*2));
		ScaleMatrix.M[1][1] = 1.0f;
		ScaleMatrix.M[2][2] = 1.0f;
		ScaleMatrix.M[3][3] = 1.0f;

		OrthoProjection[0] *= ScaleMatrix;
		OrthoProjection[1] *= ScaleMatrix;
	}
}

void FOculusRiftHMD::InitCanvasFromView(FSceneView* InView, UCanvas* Canvas)
{
	// This is used for placing small HUDs (with names)
	// over other players (for example, in Capture Flag).
	// HmdOrientation should be initialized by GetCurrentOrientation (or
	// user's own value).
}

//---------------------------------------------------
// Oculus Rift ISceneViewExtension Implementation
//---------------------------------------------------
void FOculusRiftHMD::SetupViewFamily(FSceneViewFamily& InViewFamily)
{
	auto frame = GetFrame();
	check(frame);

	InViewFamily.EngineShowFlags.MotionBlur = 0;
	InViewFamily.EngineShowFlags.HMDDistortion = false;
	InViewFamily.EngineShowFlags.StereoRendering = IsStereoEnabled();
	if (frame->Settings->Flags.bPauseRendering)
	{
		InViewFamily.EngineShowFlags.Rendering = 0;
	}
}

void FOculusRiftHMD::SetupView(FSceneViewFamily& InViewFamily, FSceneView& InView)
{
	auto frame = GetFrame();
	check(frame);

	InView.BaseHmdOrientation = frame->LastHmdOrientation;
	InView.BaseHmdLocation = frame->LastHmdPosition;

	InViewFamily.bUseSeparateRenderTarget = ShouldUseSeparateRenderTarget();

	const int eyeIdx = (InView.StereoPass == eSSP_LEFT_EYE) ? 0 : 1;

	InView.ViewRect = frame->GetSettings()->EyeRenderViewport[eyeIdx];

	frame->CachedViewRotation[eyeIdx] = InView.ViewRotation;
}

bool FOculusRiftHMD::IsHeadTrackingAllowed() const
{
#if WITH_EDITOR
	if (GIsEditor)
	{
		// @todo vreditor: We need to do a pass over VREditor code and make sure we are handling the VR modes correctly.  HeadTracking can be enabled without Stereo3D, for example
		// @todo vreditor: Added GEnableVREditorHacks check below to allow head movement in non-PIE editor; needs revisit
		UEditorEngine* EdEngine = Cast<UEditorEngine>(GEngine);
<<<<<<< HEAD
		return Session->IsActive() && (!EdEngine || EdEngine->bUseVRPreviewForPlayWorld || GetDefault<ULevelEditorPlaySettings>()->ViewportGetsHMDControl) &&	(Settings->Flags.bHeadTrackingEnforced || GEngine->IsStereoscopic3D());
=======
		return Session->IsActive() && (!EdEngine || ( GEnableVREditorHacks || EdEngine->bUseVRPreviewForPlayWorld ) || GetDefault<ULevelEditorPlaySettings>()->ViewportGetsHMDControl) &&	(Settings->Flags.bHeadTrackingEnforced || GEngine->IsStereoscopic3D());
>>>>>>> e1398df1
	}
#endif//WITH_EDITOR
	return Session->IsActive() && FHeadMountedDisplay::IsHeadTrackingAllowed();
}

//---------------------------------------------------
// Oculus Rift Specific
//---------------------------------------------------

FOculusRiftHMD::FOculusRiftHMD()
	:
	Session(nullptr)
	, OvrOrigin(ovrTrackingOrigin_EyeLevel)
	, LastSubmitFrameResult(ovrSuccess)
{
	OCFlags.Raw = 0;
	DeltaControlRotation = FRotator::ZeroRotator;
	HmdDesc.Type = ovrHmd_None;
	Session = MakeShareable(new FOvrSessionShared());

	Settings = MakeShareable(new FSettings);

	RendererModule = nullptr;
	Startup();
}

FOculusRiftHMD::~FOculusRiftHMD()
{
	Shutdown();
}


void FOculusRiftHMD::Startup()
{
#if PLATFORM_MAC
	if (GIsEditor)
	{
		// no editor support for Mac yet
		return;
	}
#endif 
	LastSubmitFrameResult = ovrSuccess;
	HmdDesc.Type = ovrHmd_None;

	Settings->Flags.InitStatus |= FSettings::eStartupExecuted;

	if (GIsEditor)
	{
		Settings->Flags.bHeadTrackingEnforced = true;
	}

	check(!pCustomPresent.GetReference())

	FString RHIString;
	{
		FString HardwareDetails = FHardwareInfo::GetHardwareDetailsString();
		FString RHILookup = NAME_RHI.ToString() + TEXT( "=" );

		if (!FParse::Value(*HardwareDetails, *RHILookup, RHIString))
		{
			return;
		}
	}

#ifdef OVR_D3D
	if (RHIString == TEXT("D3D11"))
<<<<<<< HEAD
	{
		pCustomPresent = new D3D11Bridge(Session);
	}
	else if (RHIString == TEXT("D3D12"))
	{
		pCustomPresent = new D3D12Bridge(Session);
	}
=======
	{
		pCustomPresent = new D3D11Bridge(Session);
	}
	else if (RHIString == TEXT("D3D12"))
	{
		pCustomPresent = new D3D12Bridge(Session);
	}
>>>>>>> e1398df1
	else
#endif
#ifdef OVR_GL
	if (RHIString == TEXT("OpenGL"))
	{
		pCustomPresent = new OGLBridge(Session);
	}
	else
#endif
	{
		UE_LOG(LogHMD, Warning, TEXT("%s is not currently supported by OculusRiftHMD plugin"), *RHIString);
		return;
	}

	Settings->Flags.InitStatus |= FSettings::eInitialized;

	UE_LOG(LogHMD, Log, TEXT("Oculus plugin initialized. Version: %s"), *GetVersionString());

	// grab a pointer to the renderer module for displaying our mirror window
	static const FName RendererModuleName("Renderer");
	RendererModule = FModuleManager::GetModulePtr<IRendererModule>(RendererModuleName);

	const bool bForcedVR = FParse::Param(FCommandLine::Get(), TEXT("vr")) || (CStartInVRVar.GetValueOnAnyThread() != 0);
	if (bForcedVR)
	{
		Flags.bNeedEnableStereo = true;
	}
	Splash = MakeShareable(new FOculusRiftSplash(this));
	Splash->Startup();
}

void FOculusRiftHMD::Shutdown()
{
	if (!Settings.IsValid() || !(Settings->Flags.InitStatus & FSettings::eInitialized))
	{
		return;
	}

	if (Splash.IsValid())
	{
		Splash->Shutdown();
		Splash = nullptr;
	}

	ENQUEUE_UNIQUE_RENDER_COMMAND_ONEPARAMETER(ShutdownRen,
	FOculusRiftHMD*, Plugin, this,
	{
		Plugin->ShutdownRendering();
	});
	FlushRenderingCommands();

	ReleaseDevice();
	
	Settings = nullptr;
	Frame = nullptr;
	RenderFrame = nullptr;
}

void FOculusRiftHMD::PreShutdown()
{
	if (Splash.IsValid())
	{
		Splash->PreShutdown();
	}
}

bool FOculusRiftHMD::InitDevice()
{
	check(pCustomPresent);

	FOvrSessionShared::AutoSession OvrSession(Session);
	if (OvrSession && !pCustomPresent->NeedsToKillHmd())
	{
		ovrSessionStatus sessionStatus;
		ovr_GetSessionStatus(OvrSession, &sessionStatus);

		if (sessionStatus.HmdPresent)
		{
			return true; // already created and present
		}
	}

	ReleaseDevice();
	FSettings* CurrentSettings = GetSettings();
	HmdDesc.Type = ovrHmd_None;

	if(!IsHMDConnected())
<<<<<<< HEAD
	{
		// don't bother with ovr_Create if HMD is not connected
		return false; 
	}

 	ovrGraphicsLuid luid;
	ovrResult result = Session->Create(luid);
	if (OVR_SUCCESS(result) && Session->IsActive())
	{
		OCFlags.NeedSetFocusToGameViewport = true;

=======
	{
		// don't bother with ovr_Create if HMD is not connected
		return false; 
	}

 	ovrGraphicsLuid luid;
	ovrResult result = Session->Create(luid);
	if (OVR_SUCCESS(result) && Session->IsActive())
	{
		OCFlags.NeedSetFocusToGameViewport = true;

>>>>>>> e1398df1
		if(pCustomPresent->IsUsingGraphicsAdapter(luid))
		{
			HmdDesc = ovr_GetHmdDesc(OvrSession);

			CurrentSettings->SupportedHmdCaps = HmdDesc.AvailableHmdCaps;
			CurrentSettings->SupportedTrackingCaps = HmdDesc.AvailableTrackingCaps;
			CurrentSettings->TrackingCaps = HmdDesc.DefaultTrackingCaps;
			CurrentSettings->HmdCaps = HmdDesc.DefaultHmdCaps;
			CurrentSettings->Flags.bHmdPosTracking = (CurrentSettings->SupportedTrackingCaps & ovrTrackingCap_Position) != 0;

			LoadFromIni();

			UpdateDistortionCaps();
			UpdateHmdRenderInfo();
			UpdateStereoRenderingParams();
			UpdateHmdCaps();

			if (!HasHiddenAreaMesh())
			{
				SetupOcclusionMeshes();
			}

			if (CurrentSettings->QueueAheadStatus != FSettings::EQA_Default)
			{
				ovr_SetBool(OvrSession, "QueueAheadEnabled", (GetSettings()->QueueAheadStatus == FSettings::EQA_Disabled) ? ovrFalse : ovrTrue);
			}

			// Do not set VR focus in Editor by just creating a device; Editor may have it created w/o requiring focus.
			// Instead, set VR focus in OnBeginPlay (VR Preview will run there first).
			if (!GIsEditor)
			{
				FApp::SetUseVRFocus(true);
				FApp::SetHasVRFocus(true);
			}
		}
		else
		{
			// UNDONE Message that you need to restart application to use correct adapter
			Session->Destroy();
		}
	}
	else
	{
		UE_LOG(LogHMD, Log, TEXT("HMD can't be initialized, err = %d"), int(result));
	}

	return Session->IsActive();
}

void FOculusRiftHMD::ReleaseDevice()
{
	if (Session->IsActive())
	{
		SaveToIni();


		// Wait for all resources to be released

		ENQUEUE_UNIQUE_RENDER_COMMAND_ONEPARAMETER(ResetRen,
		FOculusRiftHMD*, Plugin, this,
		{
			if (Plugin->pCustomPresent)
			{
				Plugin->pCustomPresent->Reset();
			}
		});

		// Wait for all resources to be released
		FlushRenderingCommands();

		// The Editor may release VR focus in OnEndPlay
		if (!GIsEditor)
		{
			FApp::SetUseVRFocus(false);
			FApp::SetHasVRFocus(false);
		}

		Session->Destroy();
		FMemory::Memzero(HmdDesc);
	}
	if (pCustomPresent)
	{
		pCustomPresent->ResetNeedsToKillHmd();
	}
}

void FOculusRiftHMD::SetupOcclusionMeshes()
{
	if (HmdDesc.Type == ovrHmdType::ovrHmd_DK2)
	{
		HiddenAreaMeshes[0].BuildMesh(DK2_LeftEyeHiddenAreaPositions, HiddenAreaVertexCount, FHMDViewMesh::MT_HiddenArea);
		HiddenAreaMeshes[1].BuildMesh(DK2_RightEyeHiddenAreaPositions, HiddenAreaVertexCount, FHMDViewMesh::MT_HiddenArea);
		VisibleAreaMeshes[0].BuildMesh(DK2_LeftEyeVisibleAreaPositions, VisibleAreaVertexCount, FHMDViewMesh::MT_VisibleArea);
		VisibleAreaMeshes[1].BuildMesh(DK2_RightEyeVisibleAreaPositions, VisibleAreaVertexCount, FHMDViewMesh::MT_VisibleArea);
	}
	else if (HmdDesc.Type == ovrHmdType::ovrHmd_CB)
	{
		HiddenAreaMeshes[0].BuildMesh(CB_LeftEyeHiddenAreaPositions, HiddenAreaVertexCount, FHMDViewMesh::MT_HiddenArea);
		HiddenAreaMeshes[1].BuildMesh(CB_RightEyeHiddenAreaPositions, HiddenAreaVertexCount, FHMDViewMesh::MT_HiddenArea);
		VisibleAreaMeshes[0].BuildMesh(CB_LeftEyeVisibleAreaPositions, VisibleAreaVertexCount, FHMDViewMesh::MT_VisibleArea);
		VisibleAreaMeshes[1].BuildMesh(CB_RightEyeVisibleAreaPositions, VisibleAreaVertexCount, FHMDViewMesh::MT_VisibleArea);
	}
	else if (HmdDesc.Type == ovrHmdType::ovrHmd_E3_2015 || HmdDesc.Type == ovrHmdType::ovrHmd_ES06)
	{
		HiddenAreaMeshes[0].BuildMesh(EVT_LeftEyeHiddenAreaPositions, HiddenAreaVertexCount, FHMDViewMesh::MT_HiddenArea);
		HiddenAreaMeshes[1].BuildMesh(EVT_RightEyeHiddenAreaPositions, HiddenAreaVertexCount, FHMDViewMesh::MT_HiddenArea);
		VisibleAreaMeshes[0].BuildMesh(EVT_LeftEyeVisibleAreaPositions, VisibleAreaVertexCount, FHMDViewMesh::MT_VisibleArea);
		VisibleAreaMeshes[1].BuildMesh(EVT_RightEyeVisibleAreaPositions, VisibleAreaVertexCount, FHMDViewMesh::MT_VisibleArea);
	}
}

void FOculusRiftHMD::UpdateHmdCaps()
{
	//if (OvrSession) //??
	{
		FSettings* CurrentSettings = GetSettings();

		CurrentSettings->TrackingCaps = ovrTrackingCap_Orientation;
		if (CurrentSettings->Flags.bYawDriftCorrectionEnabled)
		{
			CurrentSettings->TrackingCaps |= ovrTrackingCap_MagYawCorrection;
		}
		else
		{
			CurrentSettings->TrackingCaps &= ~ovrTrackingCap_MagYawCorrection;
		}
		if (CurrentSettings->Flags.bHmdPosTracking)
		{
			CurrentSettings->TrackingCaps |= ovrTrackingCap_Position;
		}
		else
		{
			CurrentSettings->TrackingCaps &= ~ovrTrackingCap_Position;
		}

		//ovr_SetEnabledCaps(OvrSession, CurrentSettings->HmdCaps);

		//ovr_ConfigureTracking(OvrSession, CurrentSettings->TrackingCaps, 0);
		Flags.bNeedUpdateHmdCaps = false;
	}
}

FORCEINLINE static float GetVerticalFovRadians(const ovrFovPort& fovUp, const ovrFovPort& fovDown)
{
	return FMath::Atan(FMath::Max(fovUp.UpTan, fovDown.UpTan)) + FMath::Atan(FMath::Max(fovUp.DownTan, fovDown.DownTan));
}

FORCEINLINE static float GetHorizontalFovRadians(const ovrFovPort& fovLeft, const ovrFovPort& fovRight)
{
	return FMath::Atan(fovLeft.LeftTan) + FMath::Atan(fovRight.RightTan);
}

void FOculusRiftHMD::UpdateHmdRenderInfo()
{
	FOvrSessionShared::AutoSession OvrSession(Session);
	check(OvrSession);

	UE_LOG(LogHMD, Log, TEXT("HMD %s, res = %d x %d"), ANSI_TO_TCHAR(HmdDesc.ProductName), 
		HmdDesc.Resolution.w, HmdDesc.Resolution.h); 

	FSettings* CurrentSettings = GetSettings();

	// Calc FOV
	if (!CurrentSettings->Flags.bOverrideFOV)
	{
		// Calc FOV, symmetrical, for each eye. 
		CurrentSettings->EyeFov[0] = HmdDesc.DefaultEyeFov[0];
		CurrentSettings->EyeFov[1] = HmdDesc.DefaultEyeFov[1];

		// Calc FOV in radians
		CurrentSettings->VFOVInRadians = GetVerticalFovRadians(CurrentSettings->EyeFov[0], CurrentSettings->EyeFov[1]);
		CurrentSettings->HFOVInRadians = GetHorizontalFovRadians(CurrentSettings->EyeFov[0], CurrentSettings->EyeFov[1]);
	}

	const ovrSizei recommenedTex0Size = ovr_GetFovTextureSize(OvrSession, ovrEye_Left, CurrentSettings->EyeFov[0], 1.0f);
	const ovrSizei recommenedTex1Size = ovr_GetFovTextureSize(OvrSession, ovrEye_Right, CurrentSettings->EyeFov[1], 1.0f);

	ovrSizei idealRenderTargetSize;
	idealRenderTargetSize.w = recommenedTex0Size.w + recommenedTex1Size.w;
	idealRenderTargetSize.h = FMath::Max(recommenedTex0Size.h, recommenedTex1Size.h);

	CurrentSettings->IdealScreenPercentage = FMath::Max(float(idealRenderTargetSize.w) / float(HmdDesc.Resolution.w) * 100.f,
														float(idealRenderTargetSize.h) / float(HmdDesc.Resolution.h) * 100.f);

	// Override eye distance by the value from HMDInfo (stored in Profile).
	if (!CurrentSettings->Flags.bOverrideIPD)
	{
		CurrentSettings->InterpupillaryDistance = -1.f;
	}

	// cache eye to neck distance.
	float neck2eye[2] = { OVR_DEFAULT_NECK_TO_EYE_HORIZONTAL, OVR_DEFAULT_NECK_TO_EYE_VERTICAL };
	ovr_GetFloatArray(OvrSession, OVR_KEY_NECK_TO_EYE_DISTANCE, neck2eye, 2);
	CurrentSettings->NeckToEyeInMeters = FVector2D(neck2eye[0], neck2eye[1]);

	// cache VsyncToNextVsync value
	CurrentSettings->VsyncToNextVsync = ovr_GetFloat(OvrSession, "VsyncToNextVsync", 0.0f);

	// Default texture size (per eye) is equal to half of W x H resolution. Will be overridden in SetupView.
	//CurrentSettings->SetViewportSize(HmdDesc.Resolution.w / 2, HmdDesc.Resolution.h);

	Flags.bNeedUpdateStereoRenderingParams = true;
}

void FOculusRiftHMD::UpdateStereoRenderingParams()
{
	check(IsInGameThread());

	FSettings* CurrentSettings = GetSettings();

	if ((!CurrentSettings->IsStereoEnabled() && !CurrentSettings->Flags.bHeadTrackingEnforced))
	{
		return;
	}
	FOvrSessionShared::AutoSession OvrSession(Session);
	if (IsInitialized() && Session->IsActive())
	{
		CurrentSettings->EyeRenderDesc[0] = ovr_GetRenderDesc(OvrSession, ovrEye_Left, CurrentSettings->EyeFov[0]);
		CurrentSettings->EyeRenderDesc[1] = ovr_GetRenderDesc(OvrSession, ovrEye_Right, CurrentSettings->EyeFov[1]);
#if !UE_BUILD_SHIPPING
		if (CurrentSettings->Flags.bOverrideIPD)
		{
			check(CurrentSettings->InterpupillaryDistance >= 0);
			CurrentSettings->EyeRenderDesc[0].HmdToEyeOffset.x = -CurrentSettings->InterpupillaryDistance * 0.5f;
			CurrentSettings->EyeRenderDesc[1].HmdToEyeOffset.x = CurrentSettings->InterpupillaryDistance * 0.5f;
		}
#endif // #if !UE_BUILD_SHIPPING

		const unsigned int ProjModifiers = ovrProjection_None; //@TODO revise to use ovrProjection_FarClipAtInfinity and/or ovrProjection_FarLessThanNear
		// Far and Near clipping planes will be modified in GetStereoProjectionMatrix()
		CurrentSettings->EyeProjectionMatrices[0] = ovrMatrix4f_Projection(CurrentSettings->EyeFov[0], 0.01f, 10000.0f, ProjModifiers | ovrProjection_LeftHanded);
		CurrentSettings->EyeProjectionMatrices[1] = ovrMatrix4f_Projection(CurrentSettings->EyeFov[1], 0.01f, 10000.0f, ProjModifiers | ovrProjection_LeftHanded);

		CurrentSettings->PerspectiveProjection[0] = ovrMatrix4f_Projection(CurrentSettings->EyeFov[0], 0.01f, 10000.f, ProjModifiers & ~ovrProjection_LeftHanded);
		CurrentSettings->PerspectiveProjection[1] = ovrMatrix4f_Projection(CurrentSettings->EyeFov[1], 0.01f, 10000.f, ProjModifiers & ~ovrProjection_LeftHanded);

		if (CurrentSettings->PixelDensity == 0.f)
		{
			check(CurrentSettings->IdealScreenPercentage > 0 && CurrentSettings->ScreenPercentage > 0);
			// calculate PixelDensity using ScreenPercentage and IdealScreenPercentage
			float pd = CurrentSettings->ScreenPercentage / CurrentSettings->IdealScreenPercentage;
			CurrentSettings->PixelDensity = pd;
		}

		const ovrSizei recommenedTex0Size = ovr_GetFovTextureSize(OvrSession, ovrEye_Left, CurrentSettings->EyeFov[0], CurrentSettings->PixelDensity);
		const ovrSizei recommenedTex1Size = ovr_GetFovTextureSize(OvrSession, ovrEye_Right, CurrentSettings->EyeFov[1], CurrentSettings->PixelDensity);
		const float texturePadding = CurrentSettings->GetTexturePaddingPerEye();
		CurrentSettings->RenderTargetSize.X = recommenedTex0Size.w + recommenedTex1Size.w + texturePadding*2;
		CurrentSettings->RenderTargetSize.Y = FMath::Max(recommenedTex0Size.h, recommenedTex1Size.h);
		
		FHeadMountedDisplay::QuantizeBufferSize(CurrentSettings->RenderTargetSize.X, CurrentSettings->RenderTargetSize.Y, 16);

		UE_CLOG(CurrentSettings->RenderTargetSize.X < 200 || CurrentSettings->RenderTargetSize.X > 10000 || CurrentSettings->RenderTargetSize.Y < 200 || CurrentSettings->RenderTargetSize.Y > 10000,
			LogHMD, Warning, 
			TEXT("The calculated render target size (%d x %d) looks strange. Are PixelDensity (%f) and EyeFov[0] (%f x %f) and EyeFov[1] (%f x %f) correct?"), 
			CurrentSettings->RenderTargetSize.X, CurrentSettings->RenderTargetSize.Y, float(CurrentSettings->PixelDensity), float(CurrentSettings->EyeFov[0].LeftTan + CurrentSettings->EyeFov[0].RightTan), float(CurrentSettings->EyeFov[0].UpTan + CurrentSettings->EyeFov[0].DownTan), 
			float(CurrentSettings->EyeFov[1].LeftTan + CurrentSettings->EyeFov[1].RightTan), float(CurrentSettings->EyeFov[1].UpTan + CurrentSettings->EyeFov[1].DownTan));

		const int32 RTSizeX = CurrentSettings->RenderTargetSize.X;
		const int32 RTSizeY = CurrentSettings->RenderTargetSize.Y;
		CurrentSettings->EyeRenderViewport[0] = FIntRect(0, 0, RTSizeX/2 - texturePadding, RTSizeY);
		CurrentSettings->EyeRenderViewport[1] = FIntRect(RTSizeX/2 + texturePadding, 0, RTSizeX, RTSizeY);

		Flags.bNeedUpdateStereoRenderingParams = false;
	}
}

void FOculusRiftHMD::LoadFromIni()
{
	const TCHAR* OculusSettings = TEXT("Oculus.Settings");
	bool v;
	float f;
	int i;
	FVector vec;
	if (GConfig->GetBool(OculusSettings, TEXT("bChromaAbCorrectionEnabled"), v, GEngineIni))
	{
		Settings->Flags.bChromaAbCorrectionEnabled = v;
	}
	if (GConfig->GetBool(OculusSettings, TEXT("bYawDriftCorrectionEnabled"), v, GEngineIni))
	{
		Settings->Flags.bYawDriftCorrectionEnabled = v;
	}
	if (GConfig->GetBool(OculusSettings, TEXT("bDevSettingsEnabled"), v, GEngineIni))
	{
		Settings->Flags.bDevSettingsEnabled = v;
	}
#if !UE_BUILD_SHIPPING
	if (GConfig->GetBool(OculusSettings, TEXT("bOverrideIPD"), v, GEngineIni))
	{
		Settings->Flags.bOverrideIPD = v;
		if (Settings->Flags.bOverrideIPD)
		{
			if (GConfig->GetFloat(OculusSettings, TEXT("IPD"), f, GEngineIni))
			{
				check(!FMath::IsNaN(f));
				SetInterpupillaryDistance(FMath::Clamp(f, 0.0f, 1.0f));
			}
		}
	}
#endif // #if !UE_BUILD_SHIPPING
	if (GConfig->GetBool(OculusSettings, TEXT("bOverrideStereo"), v, GEngineIni))
	{
		Settings->Flags.bOverrideStereo = v;
		if (Settings->Flags.bOverrideStereo)
		{
			if (GConfig->GetFloat(OculusSettings, TEXT("HFOV"), f, GEngineIni))
			{
				check(!FMath::IsNaN(f));
				Settings->HFOVInRadians = FMath::Clamp(f, FMath::DegreesToRadians(45), FMath::DegreesToRadians(200));
			}
			if (GConfig->GetFloat(OculusSettings, TEXT("VFOV"), f, GEngineIni))
			{
				check(!FMath::IsNaN(f));
				Settings->VFOVInRadians = FMath::Clamp(f, FMath::DegreesToRadians(45), FMath::DegreesToRadians(200));
			}
		}
	}
	if (GConfig->GetBool(OculusSettings, TEXT("bOverrideVSync"), v, GEngineIni))
	{
		Settings->Flags.bOverrideVSync = v;
		if (GConfig->GetBool(OculusSettings, TEXT("bVSync"), v, GEngineIni))
		{
			Settings->Flags.bVSync = v;
		}
	}
	if (GConfig->GetFloat(OculusSettings, TEXT("PixelDensity"), f, GEngineIni))
	{
		check(!FMath::IsNaN(f));
		GetSettings()->PixelDensity = FMath::Clamp(f, 0.3f, 2.0f);
	}
	if (GConfig->GetInt(OculusSettings, TEXT("QueueAheadEnabled2"), i, GEngineIni))
	{
		if (i < FSettings::EQueueAheadStatus::EQA_Default || i > FSettings::EQueueAheadStatus::EQA_Disabled)
		{
			i = FSettings::EQueueAheadStatus::EQA_Default;
		}
		GetSettings()->QueueAheadStatus = FSettings::EQueueAheadStatus(i);
	}
	if (GConfig->GetBool(OculusSettings, TEXT("bHQDistortion"), v, GEngineIni))
	{
		Settings->Flags.bHQDistortion = v;
	}
	if (GConfig->GetBool(OculusSettings, TEXT("bUpdateOnRT"), v, GEngineIni))
	{
		Settings->Flags.bUpdateOnRT = v;
	}
	if (GConfig->GetFloat(OculusSettings, TEXT("FarClippingPlane"), f, GEngineIni))
	{
		check(!FMath::IsNaN(f));
		if (f < 0)
		{
			f = 0;
		}
		Settings->FarClippingPlane = f;
	}
	if (GConfig->GetFloat(OculusSettings, TEXT("NearClippingPlane"), f, GEngineIni))
	{
		check(!FMath::IsNaN(f));
		if (f < 0)
		{
			f = 0;
		}
		Settings->NearClippingPlane = f;
	}
	if (GConfig->GetVector(OculusSettings, TEXT("MirrorWindowSize"), vec, GEngineIni))
	{
		Settings->MirrorWindowSize = FIntPoint(FMath::Clamp(int(vec.X), 0, 5000), FMath::Clamp(int(vec.Y), 0, 5000));
	}
	if (GConfig->GetInt(OculusSettings, TEXT("MirrorWindowMode"), i, GEngineIni))
	{
		if (i < 0)
		{
			GetSettings()->MirrorWindowMode = FSettings::MirrorWindowModeType(FMath::Clamp(-i, 0, (int)FSettings::eMirrorWindow_Total_));
			GetSettings()->Flags.bMirrorToWindow = false;
		}
		else
		{
			GetSettings()->MirrorWindowMode = FSettings::MirrorWindowModeType(FMath::Clamp(i, 0, (int)FSettings::eMirrorWindow_Total_));
			GetSettings()->Flags.bMirrorToWindow = true;
		}
	}
#if !UE_BUILD_SHIPPING
	FString s;
	if (GConfig->GetString(OculusSettings, TEXT("CubeMeshName"), s, GEngineIni))
	{
		CubeMeshName = s;
	}
	if (GConfig->GetString(OculusSettings, TEXT("CubeMaterialName"), s, GEngineIni))
	{
		CubeMaterialName = s;
	}
	if (GConfig->GetFloat(OculusSettings, TEXT("SideOfSingleCubeInMeters"), f, GEngineIni))
	{
		check(!FMath::IsNaN(f));
		SideOfSingleCubeInMeters = f;
	}
	if (GConfig->GetFloat(OculusSettings, TEXT("SeaOfCubesVolumeSizeInMeters"), f, GEngineIni))
	{
		check(!FMath::IsNaN(f));
		SeaOfCubesVolumeSizeInMeters = f;
	}
	if (GConfig->GetInt(OculusSettings, TEXT("NumberOfCubesInOneSide"), i, GEngineIni))
	{
		NumberOfCubesInOneSide = i;
	}
	if (GConfig->GetVector(OculusSettings, TEXT("CenterOffsetInMeters"), vec, GEngineIni))
	{
		check(!FMath::IsNaN(vec.X) && !FMath::IsNaN(vec.Y));
		CenterOffsetInMeters = vec;
	}
#endif
}

void FOculusRiftHMD::SaveToIni()
{
#if !UE_BUILD_SHIPPING
	const TCHAR* OculusSettings = TEXT("Oculus.Settings");
	GConfig->SetBool(OculusSettings, TEXT("bChromaAbCorrectionEnabled"), Settings->Flags.bChromaAbCorrectionEnabled, GEngineIni);
	GConfig->SetBool(OculusSettings, TEXT("bYawDriftCorrectionEnabled"), Settings->Flags.bYawDriftCorrectionEnabled, GEngineIni);
	GConfig->SetBool(OculusSettings, TEXT("bDevSettingsEnabled"), Settings->Flags.bDevSettingsEnabled, GEngineIni);

	GConfig->SetBool(OculusSettings, TEXT("bOverrideIPD"), Settings->Flags.bOverrideIPD, GEngineIni);
	if (Settings->Flags.bOverrideIPD)
	{
		GConfig->SetFloat(OculusSettings, TEXT("IPD"), GetInterpupillaryDistance(), GEngineIni);
	}

	GConfig->SetBool(OculusSettings, TEXT("bOverrideStereo"), Settings->Flags.bOverrideStereo, GEngineIni);
	if (Settings->Flags.bOverrideStereo)
	{
		GConfig->SetFloat(OculusSettings, TEXT("HFOV"), Settings->HFOVInRadians, GEngineIni);
		GConfig->SetFloat(OculusSettings, TEXT("VFOV"), Settings->VFOVInRadians, GEngineIni);
	}

	GConfig->SetBool(OculusSettings, TEXT("bOverrideVSync"), Settings->Flags.bOverrideVSync, GEngineIni);
	if (Settings->Flags.bOverrideVSync)
	{
		GConfig->SetBool(OculusSettings, TEXT("VSync"), Settings->Flags.bVSync, GEngineIni);
	}

	GConfig->SetFloat(OculusSettings, TEXT("PixelDensity"), GetSettings()->PixelDensity, GEngineIni);

	GConfig->SetInt(OculusSettings, TEXT("QueueAheadEnabled2"), GetSettings()->QueueAheadStatus, GEngineIni);

	GConfig->SetBool(OculusSettings, TEXT("bHQDistortion"), Settings->Flags.bHQDistortion, GEngineIni);

	GConfig->SetBool(OculusSettings, TEXT("bUpdateOnRT"), Settings->Flags.bUpdateOnRT, GEngineIni);

	if (Settings->Flags.bClippingPlanesOverride)
	{
		GConfig->SetFloat(OculusSettings, TEXT("FarClippingPlane"), Settings->FarClippingPlane, GEngineIni);
		GConfig->SetFloat(OculusSettings, TEXT("NearClippingPlane"), Settings->NearClippingPlane, GEngineIni);
	}

	if (Settings->Flags.bMirrorToWindow)
	{
		GConfig->SetInt(OculusSettings, TEXT("MirrorWindowMode"), GetSettings()->MirrorWindowMode, GEngineIni);
	}
	else
	{
		GConfig->SetInt(OculusSettings, TEXT("MirrorWindowMode"), -GetSettings()->MirrorWindowMode, GEngineIni);
	}
	GConfig->SetVector(OculusSettings, TEXT("MirrorWindowSize"), FVector(Settings->MirrorWindowSize.X, Settings->MirrorWindowSize.Y, 0), GEngineIni);
#endif // #if !UE_BUILD_SHIPPING
}

bool FOculusRiftHMD::HandleInputKey(UPlayerInput* pPlayerInput,
	const FKey& Key, EInputEvent EventType, float AmountDepressed, bool bGamepad)
{
	return false;
}

void FOculusRiftHMD::OnBeginPlay()
{
	CachedViewportWidget.Reset();
	CachedWindow.Reset();

	// @TODO: add more values here.
	// This call make sense when 'Play' is used from the Editor;
	if (GIsEditor)
	{
<<<<<<< HEAD
=======
		// @todo vreditor: Ideally only do this if we're going into a Stereo PIE session (or we're already in one)
		// if( FindSceneViewport() != nullptr && FindSceneViewport()->IsStereoRenderingAllowed() )
>>>>>>> e1398df1
		if (Splash.IsValid())
		{
			Splash->Hide(FAsyncLoadingSplash::ShowManually);
		}
		Settings->PositionOffset = FVector::ZeroVector;
		Settings->BaseOrientation = FQuat::Identity;
		Settings->BaseOffset = FVector::ZeroVector;
		Settings->WorldToMetersScale = 100.f;
		Settings->Flags.bWorldToMetersOverride = false;
		InitDevice();

		FApp::SetUseVRFocus(true);
		FApp::SetHasVRFocus(true);
	}
}

void FOculusRiftHMD::OnEndPlay()
{
	if (GIsEditor)
	{
		// @todo vreditor: If we add support for starting PIE while in VR Editor, we don't want to kill stereo mode when exiting PIE
		EnableStereo(false);
		ReleaseDevice();

		FApp::SetUseVRFocus(false);
		FApp::SetHasVRFocus(false);

		if (Splash.IsValid())
		{
			Splash->ClearSplashes();
		}
	}
}

void FOculusRiftHMD::GetRawSensorData(SensorData& OutData)
{
	FMemory::Memset(OutData, 0);
	InitDevice();
	FOvrSessionShared::AutoSession OvrSession(Session);
	if (Session->IsActive())
	{
		const ovrTrackingState ss = ovr_GetTrackingState(OvrSession, ovr_GetTimeInSeconds(), false);
		OutData.AngularAcceleration = ToFVector(ss.HeadPose.AngularAcceleration);
		OutData.LinearAcceleration	= ToFVector(ss.HeadPose.LinearAcceleration);
		OutData.AngularVelocity = ToFVector(ss.HeadPose.AngularVelocity);
		OutData.LinearVelocity = ToFVector(ss.HeadPose.LinearVelocity);
		OutData.TimeInSeconds  = ss.HeadPose.TimeInSeconds;
	}
}

bool FOculusRiftHMD::GetUserProfile(UserProfile& OutProfile) 
{
	InitDevice();
	FOvrSessionShared::AutoSession OvrSession(Session);
	if (Session->IsActive())
	{
		OutProfile.Name = ovr_GetString(OvrSession, OVR_KEY_USER, "");
		OutProfile.Gender = ovr_GetString(OvrSession, OVR_KEY_GENDER, OVR_DEFAULT_GENDER);
		OutProfile.PlayerHeight = ovr_GetFloat(OvrSession, OVR_KEY_PLAYER_HEIGHT, OVR_DEFAULT_PLAYER_HEIGHT);
		OutProfile.EyeHeight = ovr_GetFloat(OvrSession, OVR_KEY_EYE_HEIGHT, OVR_DEFAULT_EYE_HEIGHT);

		const FSettings* CurrentSettings = GetSettings();
		check(CurrentSettings)
		if (CurrentSettings->Flags.bOverrideIPD)
		{
			OutProfile.IPD = CurrentSettings->InterpupillaryDistance;
		}
		else
		{
			OutProfile.IPD = FMath::Abs(CurrentSettings->EyeRenderDesc[0].HmdToEyeOffset.x) + FMath::Abs(CurrentSettings->EyeRenderDesc[1].HmdToEyeOffset.x);
		}

		float neck2eye[2] = {OVR_DEFAULT_NECK_TO_EYE_HORIZONTAL, OVR_DEFAULT_NECK_TO_EYE_VERTICAL};
		ovr_GetFloatArray(OvrSession, OVR_KEY_NECK_TO_EYE_DISTANCE, neck2eye, 2);
		OutProfile.NeckToEyeDistance = FVector2D(neck2eye[0], neck2eye[1]);
		OutProfile.ExtraFields.Reset();
#if 0
		int EyeRelief = ovr_GetInt(OvrSession, OVR_KEY_EYE_RELIEF_DIAL, OVR_DEFAULT_EYE_RELIEF_DIAL);
		OutProfile.ExtraFields.Add(FString(OVR_KEY_EYE_RELIEF_DIAL)) = FString::FromInt(EyeRelief);
		
		float eye2nose[2] = { 0.f, 0.f };
		ovr_GetFloatArray(OvrSession, OVR_KEY_EYE_TO_NOSE_DISTANCE, eye2nose, 2);
		OutProfile.ExtraFields.Add(FString(OVR_KEY_EYE_RELIEF_DIAL"Horizontal")) = FString::SanitizeFloat(eye2nose[0]);
		OutProfile.ExtraFields.Add(FString(OVR_KEY_EYE_RELIEF_DIAL"Vertical")) = FString::SanitizeFloat(eye2nose[1]);

		float maxEye2Plate[2] = { 0.f, 0.f };
		ovr_GetFloatArray(OvrSession, OVR_KEY_MAX_EYE_TO_PLATE_DISTANCE, maxEye2Plate, 2);
		OutProfile.ExtraFields.Add(FString(OVR_KEY_MAX_EYE_TO_PLATE_DISTANCE"Horizontal")) = FString::SanitizeFloat(maxEye2Plate[0]);
		OutProfile.ExtraFields.Add(FString(OVR_KEY_MAX_EYE_TO_PLATE_DISTANCE"Vertical")) = FString::SanitizeFloat(maxEye2Plate[1]);

		OutProfile.ExtraFields.Add(FString(ovr_GetString(OvrSession, OVR_KEY_EYE_CUP, "")));
#endif
		return true;
	}
	return false; 
}

void FOculusRiftHMD::ApplySystemOverridesOnStereo(bool force)
{
	check(IsInGameThread());
	// ALWAYS SET r.FinishCurrentFrame to 0! Otherwise the perf might be poor.
	// @TODO: revise the FD3D11DynamicRHI::RHIEndDrawingViewport code (and other renderers)
	// to ignore this var completely.
 	static const auto CFinishFrameVar = IConsoleManager::Get().FindConsoleVariable(TEXT("r.FinishCurrentFrame"));
 	CFinishFrameVar->Set(0);
}

void FOculusRiftHMD::SetTrackingOrigin(EHMDTrackingOrigin::Type InOrigin)
{
	switch (InOrigin)
	{
	case EHMDTrackingOrigin::Eye:
		OvrOrigin = ovrTrackingOrigin_EyeLevel;
		break;
	case EHMDTrackingOrigin::Floor:
		OvrOrigin = ovrTrackingOrigin_FloorLevel;
		break;
	default:
		UE_LOG(LogHMD, Error, TEXT("Unknown tracking origin type %d, defaulting to 'eye level'"), int(InOrigin));
		OvrOrigin = ovrTrackingOrigin_EyeLevel;
	}
	FOvrSessionShared::AutoSession OvrSession(Session);
	if (Session->IsActive())
	{
		ovr_SetTrackingOriginType(OvrSession, OvrOrigin);
		OCFlags.NeedSetTrackingOrigin = false;
	}
	else
	{
		OCFlags.NeedSetTrackingOrigin = true;
	}
}

EHMDTrackingOrigin::Type FOculusRiftHMD::GetTrackingOrigin()
{
	FOvrSessionShared::AutoSession OvrSession(Session);
	if (Session->IsActive())
	{
		OvrOrigin = ovr_GetTrackingOriginType(OvrSession);
	}
	EHMDTrackingOrigin::Type rv = EHMDTrackingOrigin::Eye;
	switch (OvrOrigin)
	{
	case ovrTrackingOrigin_EyeLevel:
		rv = EHMDTrackingOrigin::Eye;
		break;
	case ovrTrackingOrigin_FloorLevel:
		rv = EHMDTrackingOrigin::Floor;
		break;
	default:
		UE_LOG(LogHMD, Error, TEXT("Unsupported ovr tracking origin type %d"), int(OvrOrigin));
		break;
	}
	return rv;
}

//////////////////////////////////////////////////////////////////////////
FViewExtension::FViewExtension(FHeadMountedDisplay* InDelegate) 
	: FHMDViewExtension(InDelegate)
	, ShowFlags(ESFIM_All0)
	, bFrameBegun(false)
{
	auto OculusHMD = static_cast<FOculusRiftHMD*>(InDelegate);
	Session = OculusHMD->Session;

	pPresentBridge = OculusHMD->pCustomPresent;
}

#endif //OCULUS_RIFT_SUPPORTED_PLATFORMS
#endif //#if !PLATFORM_MAC
<|MERGE_RESOLUTION|>--- conflicted
+++ resolved
@@ -366,7 +366,6 @@
 
 	check(Settings.IsValid());
 	if (!Settings->IsStereoEnabled())
-<<<<<<< HEAD
 	{
 		FApp::SetUseVRFocus(false);
 		FApp::SetHasVRFocus(false);
@@ -374,15 +373,6 @@
 
 	if (pCustomPresent)
 	{
-=======
-	{
-		FApp::SetUseVRFocus(false);
-		FApp::SetHasVRFocus(false);
-	}
-
-	if (pCustomPresent)
-	{
->>>>>>> e1398df1
 		ovrResult SubmitFrameResult = pCustomPresent->GetLastSubmitFrameResult();
 		if (SubmitFrameResult != LastSubmitFrameResult)
 		{
@@ -692,16 +682,6 @@
 	FOvrSessionShared::AutoSession OvrSession(Session);
 	const ovrTrackerDesc TrackerDesc = ovr_GetTrackerDesc(OvrSession, 0);
 	const ovrTrackerPose TrackerPose = ovr_GetTrackerPose(OvrSession, 0);
-<<<<<<< HEAD
-
-	check(frame->WorldToMetersScale >= 0);
-	OutCameraDistance = SENSOR_FOCAL_DISTANCE * frame->WorldToMetersScale;
-	OutHFOV = FMath::RadiansToDegrees(TrackerDesc.FrustumHFovInRadians);
-	OutVFOV = FMath::RadiansToDegrees(TrackerDesc.FrustumVFovInRadians);
-	OutNearPlane = TrackerDesc.FrustumNearZInMeters * frame->WorldToMetersScale;
-	OutFarPlane = TrackerDesc.FrustumFarZInMeters * frame->WorldToMetersScale;
-
-=======
 
 	const float WorldToMetersScale = frame->GetWorldToMetersScale();
 	check(WorldToMetersScale >= 0);
@@ -712,7 +692,6 @@
 	OutNearPlane = TrackerDesc.FrustumNearZInMeters * WorldToMetersScale;
 	OutFarPlane = TrackerDesc.FrustumFarZInMeters * WorldToMetersScale;
 
->>>>>>> e1398df1
 	// Check if the sensor pose is available
 	if (TrackerPose.TrackerFlags & (ovrTracker_Connected | ovrTracker_PoseTracked))
 	{
@@ -1708,11 +1687,7 @@
 		// @todo vreditor: We need to do a pass over VREditor code and make sure we are handling the VR modes correctly.  HeadTracking can be enabled without Stereo3D, for example
 		// @todo vreditor: Added GEnableVREditorHacks check below to allow head movement in non-PIE editor; needs revisit
 		UEditorEngine* EdEngine = Cast<UEditorEngine>(GEngine);
-<<<<<<< HEAD
-		return Session->IsActive() && (!EdEngine || EdEngine->bUseVRPreviewForPlayWorld || GetDefault<ULevelEditorPlaySettings>()->ViewportGetsHMDControl) &&	(Settings->Flags.bHeadTrackingEnforced || GEngine->IsStereoscopic3D());
-=======
 		return Session->IsActive() && (!EdEngine || ( GEnableVREditorHacks || EdEngine->bUseVRPreviewForPlayWorld ) || GetDefault<ULevelEditorPlaySettings>()->ViewportGetsHMDControl) &&	(Settings->Flags.bHeadTrackingEnforced || GEngine->IsStereoscopic3D());
->>>>>>> e1398df1
 	}
 #endif//WITH_EDITOR
 	return Session->IsActive() && FHeadMountedDisplay::IsHeadTrackingAllowed();
@@ -1779,7 +1754,6 @@
 
 #ifdef OVR_D3D
 	if (RHIString == TEXT("D3D11"))
-<<<<<<< HEAD
 	{
 		pCustomPresent = new D3D11Bridge(Session);
 	}
@@ -1787,15 +1761,6 @@
 	{
 		pCustomPresent = new D3D12Bridge(Session);
 	}
-=======
-	{
-		pCustomPresent = new D3D11Bridge(Session);
-	}
-	else if (RHIString == TEXT("D3D12"))
-	{
-		pCustomPresent = new D3D12Bridge(Session);
-	}
->>>>>>> e1398df1
 	else
 #endif
 #ifdef OVR_GL
@@ -1883,7 +1848,6 @@
 	HmdDesc.Type = ovrHmd_None;
 
 	if(!IsHMDConnected())
-<<<<<<< HEAD
 	{
 		// don't bother with ovr_Create if HMD is not connected
 		return false; 
@@ -1895,19 +1859,6 @@
 	{
 		OCFlags.NeedSetFocusToGameViewport = true;
 
-=======
-	{
-		// don't bother with ovr_Create if HMD is not connected
-		return false; 
-	}
-
- 	ovrGraphicsLuid luid;
-	ovrResult result = Session->Create(luid);
-	if (OVR_SUCCESS(result) && Session->IsActive())
-	{
-		OCFlags.NeedSetFocusToGameViewport = true;
-
->>>>>>> e1398df1
 		if(pCustomPresent->IsUsingGraphicsAdapter(luid))
 		{
 			HmdDesc = ovr_GetHmdDesc(OvrSession);
@@ -2389,11 +2340,8 @@
 	// This call make sense when 'Play' is used from the Editor;
 	if (GIsEditor)
 	{
-<<<<<<< HEAD
-=======
 		// @todo vreditor: Ideally only do this if we're going into a Stereo PIE session (or we're already in one)
 		// if( FindSceneViewport() != nullptr && FindSceneViewport()->IsStereoRenderingAllowed() )
->>>>>>> e1398df1
 		if (Splash.IsValid())
 		{
 			Splash->Hide(FAsyncLoadingSplash::ShowManually);
