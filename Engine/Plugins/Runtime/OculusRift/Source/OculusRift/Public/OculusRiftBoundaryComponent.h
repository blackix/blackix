// Copyright 1998-2017 Epic Games, Inc. All Rights Reserved.

#pragma once

#include "CoreMinimal.h"
#include "ActorComponent.h"
#include "IOculusRiftPlugin.h"

#include "OculusRiftHMD.h" // For OVR_CAPI.h (-->OculusRiftCommon.h)
#include "OculusRiftBoundaryComponent.generated.h"

/* Boundary types corresponding to ovrBoundaryType enum*/
UENUM(BlueprintType)
enum class EBoundaryType : uint8
{
	Boundary_Outer	UMETA(DisplayName = "Outer Boundary"),
	Boundary_PlayArea	UMETA(DisplayName = "Play Area"),
};

/* Tracked device types corresponding to ovrTrackedDeviceType enum*/
UENUM(BlueprintType)
enum class ETrackedDeviceType : uint8
{
	None UMETA(DisplayName="No Devices"),
	HMD	UMETA(DisplayName="HMD"),
	LTouch	UMETA(DisplayName = "Left Touch"),
	RTouch	UMETA(DisplayName = "Right Touch"),
	Touch		UMETA(DisplayName = "Both Touch"),
	All	UMETA(DisplayName = "All Devices"),
};

/* 
 * Information about relationships between a triggered boundary (EBoundaryType::Boundary_Outer or 
 * EBoundaryType::Boundary_PlayArea) and a device or point in the world. 
 * All dimensions, points, and vectors are returned in Unreal world coordinate space. 
 */
USTRUCT(BlueprintType)
struct FBoundaryTestResult
{
	GENERATED_BODY()

	/** Is there a triggering interaction between the device/point and specified boundary? */
	UPROPERTY(EditAnywhere, BlueprintReadOnly, Category = "Boundary Test Result")
	bool IsTriggering;

	/** Device type triggering boundary (ETrackedDeviceType::None if BoundaryTestResult corresponds to a point rather than a device) */
	UPROPERTY(EditAnywhere, BlueprintReadOnly, Category = "Boundary Test Result")
	ETrackedDeviceType DeviceType;

	/** Distance of device/point to surface of boundary specified by BoundaryType */
	UPROPERTY(EditAnywhere, BlueprintReadOnly, Category = "Boundary Test Result")
	float ClosestDistance;

	/** Closest point on surface corresponding to specified boundary */
	UPROPERTY(EditAnywhere, BlueprintReadOnly, Category = "Boundary Test Result")
	FVector ClosestPoint;

	/** Normal of closest point */
	UPROPERTY(EditAnywhere, BlueprintReadOnly, Category = "Boundary Test Result")
	FVector ClosestPointNormal;
};

UCLASS(MinimalAPI, meta = (BlueprintSpawnableComponent), ClassGroup = OculusRift)
class UOculusRiftBoundaryComponent : public UActorComponent
{
	GENERATED_UCLASS_BODY()

	void BeginPlay() override;

	void TickComponent(float DeltaTime, enum ELevelTick TickType, FActorComponentTickFunction *ThisTickFunction) override;

	/** @return true if outer boundary is currently displayed, i.e., Boundary System is triggered, application has sucessfully requested visible boundaries, or user has forced boundaries on */
	UFUNCTION(BlueprintPure, Category = "Oculus Boundary System")
	bool IsOuterBoundaryDisplayed();

	/** @return true only if Boundary System (outer boundary) is actually being triggered by a tracked device */
	UFUNCTION(BlueprintPure, Category = "Oculus Boundary System")
	bool IsOuterBoundaryTriggered();

	/**
	 * Sets the RGB color of the outer boundary walls that are displayed automatically when HMD or
	 * Touch controllers near edges of tracking space or when RequestBoundaryVisible(true) is called.
	 * @param InBoundaryColor is desired boundary color. Alpha value is ignored by LibOVR
	 * @return true if setting color succeeded
	 */
	UFUNCTION(BlueprintCallable, Category = "Oculus Boundary System")
	bool SetOuterBoundaryColor(const FColor InBoundaryColor);

	/** 
	 * Restores the default color of the outer boundary walls 
	 * @return true on success, false on failure
	 */
	UFUNCTION(BlueprintCallable, Category = "Oculus Boundary System")
	bool ResetOuterBoundaryColor();

	/** 
	 * @return Array of 3D points (clockwise order) defining play area at floor height 
	 * Points are returned in Unreal world coordinate space.
	 */
	UFUNCTION(BlueprintPure, Category = "Oculus Boundary System")
	TArray<FVector> GetPlayAreaPoints();

	/** 
	 * @return Array of 3D points (clockwise order) defining outer boundary at floor height. 
	 * Points are returned in Unreal world coordinate space.
	 */
	UFUNCTION(BlueprintPure, Category = "Oculus Boundary System")
	TArray<FVector> GetOuterBoundaryPoints();

	/** @return Vector of play area's axis aligned dimensions (width, height, length) in Unreal world coordinate space */
	UFUNCTION(BlueprintPure, Category = "Oculus Boundary System")
	FVector GetPlayAreaDimensions();

	/** @return Vector of outer boundary's axis aligned dimensions (width, height, length) in Unreal world coordinate space */
	UFUNCTION(BlueprintPure, Category = "Oculus Boundary System")
	FVector GetOuterBoundaryDimensions();

	/**
	* @param Point is 3D point in Unreal world coordinate space
	* @return Information about distance from play area boundary, whether the boundary is triggered, etc.
	*/
	UFUNCTION(BlueprintPure, Category = "Oculus Boundary System")
	FBoundaryTestResult CheckIfPointWithinPlayArea(const FVector Point);

	/**
	 * @param Point is 3D point in Unreal world coordinate space
	 * @return Information about distance from outer boundary, whether the boundary is triggered, etc.
	 */
	UFUNCTION(BlueprintPure, Category = "Oculus Boundary System")
	FBoundaryTestResult CheckIfPointWithinOuterBounds(const FVector Point);

	/**
	* Request that boundary system (outer boundary) become visible or cancel a previous request. Can be overridden by boundary
	* system or by user. Application cannot force outer boundaries to be invisible.
	* @param BoundaryVisible: true to request outer boundaries be visible, false to cancel such a request
	* @return true on success, false otherwise
	*/
	UFUNCTION(BlueprintCallable, Category = "Oculus Boundary System")
	bool RequestOuterBoundaryVisible(bool BoundaryVisible);

	/**
	* Tests for interaction between DeviceType and EBoundaryType::PlayArea
	* @return BoundaryTestResult struct containing information about device/play area interaction
	*/
	UFUNCTION(BlueprintPure, Category = "Oculus Boundary System")
	FBoundaryTestResult GetTriggeredPlayAreaInfo(ETrackedDeviceType DeviceType);

	/**
	* Getter for OuterBoundsInteractionList, an array of FBoundaryTestResults with info about interactions between outer boundary and devices triggering it.
	* Should only be called when outer boundary is being triggered. Otherwise, will return empty TArray.
	* @return TArray of structs containing information about device/outer boundary interactions for each device triggering outer boundary
	*/
	UFUNCTION(BlueprintPure, Category = "Oculus Boundary System")
	TArray<FBoundaryTestResult> GetTriggeredOuterBoundaryInfo();

	/** @param Array of structs containing information about device/outer boundary interactions for each device triggering outer boundary */
	DECLARE_DYNAMIC_MULTICAST_DELEGATE_OneParam(FOculusOuterBoundaryTriggeredEvent, const TArray<FBoundaryTestResult>&, OuterBoundsInteractionList);

	/** When player returns within outer bounds */
	DECLARE_DYNAMIC_MULTICAST_DELEGATE(FOculusOuterBoundaryReturnedEvent);

	/** 
	 * For outer boundary only. Devs can bind delegates via something like: BoundaryComponent->OnOuterBoundaryTriggered.AddDynamic(this, &UCameraActor::PauseGameForBoundarySystem) where
	 * PauseGameForBoundarySystem() takes a TArray<FBoundaryTestResult> parameter.
	 */
	UPROPERTY(BlueprintAssignable, Category = "Oculus Boundary System")
	FOculusOuterBoundaryTriggeredEvent OnOuterBoundaryTriggered;

	/** For outer boundary only. Devs can bind delegates via something like: BoundaryComponent->OnOuterBoundaryReturned.AddDynamic(this, &UCameraActor::ResumeGameForBoundarySystem) */
	UPROPERTY(BlueprintAssignable, Category = "Oculus Boundary System")
	FOculusOuterBoundaryReturnedEvent OnOuterBoundaryReturned; 

private:
#if OCULUS_RIFT_SUPPORTED_PLATFORMS
	/** Reference to current ovrSession to use in OVR_CAPI calls */
	ovrSession Session;

	/** True only if player is triggering Boundary System (outer boundary) */
	bool bIsOuterBoundaryTriggered;

	/**  Stores a list of FBoundaryTestResults passed to OnOuterBoundaryTriggered delegate functions and by GetTriggeredOuterBoundaryInfo() */
	TArray<FBoundaryTestResult> OuterBoundsInteractionList;
<<<<<<< HEAD

	/** Maximum number of boundary points returned for outer boundaries or play area */
	static const int MaxNumBoundaryPoints = 256;

	/** Used to store list of outer boundary or play area points */
	ovrVector3f BoundaryPoints[MaxNumBoundaryPoints];
=======
>>>>>>> f00d6e77
#endif
};<|MERGE_RESOLUTION|>--- conflicted
+++ resolved
@@ -180,14 +180,5 @@
 
 	/**  Stores a list of FBoundaryTestResults passed to OnOuterBoundaryTriggered delegate functions and by GetTriggeredOuterBoundaryInfo() */
 	TArray<FBoundaryTestResult> OuterBoundsInteractionList;
-<<<<<<< HEAD
-
-	/** Maximum number of boundary points returned for outer boundaries or play area */
-	static const int MaxNumBoundaryPoints = 256;
-
-	/** Used to store list of outer boundary or play area points */
-	ovrVector3f BoundaryPoints[MaxNumBoundaryPoints];
-=======
->>>>>>> f00d6e77
 #endif
 };