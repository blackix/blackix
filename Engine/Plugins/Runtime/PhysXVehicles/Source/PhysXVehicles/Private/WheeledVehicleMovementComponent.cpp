// Copyright 1998-2018 Epic Games, Inc. All Rights Reserved.

#include "WheeledVehicleMovementComponent.h"
#include "EngineGlobals.h"
#include "GameFramework/Pawn.h"
#include "GameFramework/PlayerController.h"
#include "PhysxUserData.h"
#include "Engine/Engine.h"
#include "CanvasItem.h"
#include "Engine/Canvas.h"
#include "Components/SkinnedMeshComponent.h"
#include "Components/SkeletalMeshComponent.h"
#include "Engine/StaticMesh.h"
#include "DrawDebugHelpers.h"
#include "UObject/FrameworkObjectVersion.h"
#include "Net/UnrealNetwork.h"
#include "VehicleAnimInstance.h"
#include "PhysicsEngine/PhysicsAsset.h"
#include "Physics/PhysicsFiltering.h"
#include "Physics/PhysicsInterfaceUtils.h"
#include "GameFramework/PawnMovementComponent.h"
#include "Logging/MessageLog.h"
#include "TireConfig.h"
#include "DisplayDebugHelpers.h"

#include "PhysXPublic.h"
#include "PhysXVehicleManager.h"

#include "AI/Navigation/AvoidanceManager.h"
#include "PhysicalMaterials/PhysicalMaterial.h"
#include "GameFramework/HUD.h"

#define LOCTEXT_NAMESPACE "UWheeledVehicleMovementComponent"


#if WITH_PHYSX

/**
 * PhysX shader for tire friction forces
 * tireFriction - friction value of the tire contact.
 * longSlip - longitudinal slip of the tire.
 * latSlip - lateral slip of the tire.
 * camber - camber angle of the tire
 * wheelOmega - rotational speed of the wheel.
 * wheelRadius - the distance from the tire surface and the center of the wheel.
 * recipWheelRadius - the reciprocal of wheelRadius.
 * restTireLoad - the load force experienced by the tire when the vehicle is at rest.
 * normalisedTireLoad - a value equal to the load force on the tire divided by the restTireLoad.
 * tireLoad - the load force currently experienced by the tire.
 * gravity - magnitude of gravitational acceleration.
 * recipGravity - the reciprocal of the magnitude of gravitational acceleration.
 * wheelTorque - the torque to be applied to the wheel around the wheel axle.
 * tireLongForceMag - the magnitude of the longitudinal tire force to be applied to the vehicle's rigid body.
 * tireLatForceMag - the magnitude of the lateral tire force to be applied to the vehicle's rigid body.
 * tireAlignMoment - the aligning moment of the tire that is to be applied to the vehicle's rigid body (not currently used). 
 */
void PTireShader(const void* shaderData, const PxF32 tireFriction,
	const PxF32 longSlip, const PxF32 latSlip,
	const PxF32 camber, const PxF32 wheelOmega, const PxF32 wheelRadius, const PxF32 recipWheelRadius,
	const PxF32 restTireLoad, const PxF32 normalisedTireLoad, const PxF32 tireLoad,
	const PxF32 gravity, const PxF32 recipGravity,
	PxF32& wheelTorque, PxF32& tireLongForceMag, PxF32& tireLatForceMag, PxF32& tireAlignMoment)
{
	UVehicleWheel* Wheel = (UVehicleWheel*)shaderData;

	FTireShaderInput Input;

	Input.TireFriction = tireFriction;
	Input.LongSlip = longSlip;
	Input.LatSlip = latSlip;
	Input.WheelOmega = wheelOmega;
	Input.WheelRadius = wheelRadius;
	Input.RecipWheelRadius = recipWheelRadius;
	Input.NormalizedTireLoad = normalisedTireLoad;
	Input.RestTireLoad = restTireLoad;
	Input.TireLoad = tireLoad;
	Input.Gravity = gravity;
	Input.RecipGravity = recipGravity;

	FTireShaderOutput Output(0.0f);

	Wheel->VehicleSim->GenerateTireForces( Wheel, Input, Output );

	wheelTorque = Output.WheelTorque;
	tireLongForceMag = Output.LongForce;
	tireLatForceMag = Output.LatForce;
	
	Wheel->DebugLongSlip = longSlip;
	Wheel->DebugLatSlip = latSlip;
	Wheel->DebugNormalizedTireLoad = normalisedTireLoad;
	Wheel->DebugTireLoad = tireLoad;
	Wheel->DebugWheelTorque = wheelTorque;
	Wheel->DebugLongForce = tireLongForceMag;
	Wheel->DebugLatForce = tireLatForceMag;
}

#endif // WITH_PHYSX

UWheeledVehicleMovementComponent::UWheeledVehicleMovementComponent(const FObjectInitializer& ObjectInitializer)
	: Super(ObjectInitializer)
{
	Mass = 1500.0f;
	DragCoefficient = 0.3f;
	ChassisWidth = 180.f;
	ChassisHeight = 140.f;
	InertiaTensorScale = FVector( 1.0f, 1.0f, 1.0f );
	AngErrorAccumulator = 0.0f;
	MinNormalizedTireLoad = 0.0f;
	MaxNormalizedTireLoad = 10.0f;
	
	IdleBrakeInput = 0.0f;
	StopThreshold = 10.0f; 
	WrongDirectionThreshold = 100.f;
	ThrottleInputRate.RiseRate = 6.0f;
	ThrottleInputRate.FallRate = 10.0f;
	BrakeInputRate.RiseRate = 6.0f;
	BrakeInputRate.FallRate = 10.0f;
	HandbrakeInputRate.RiseRate = 12.0f;
	HandbrakeInputRate.FallRate = 12.0f;
	SteeringInputRate.RiseRate = 2.5f;
	SteeringInputRate.FallRate = 5.0f;

	bDeprecatedSpringOffsetMode = false;	//This is just for backwards compat. Newly tuned content should never need to use this

	bUseRVOAvoidance = false;
	AvoidanceVelocity = FVector::ZeroVector;
	AvoidanceLockVelocity = FVector::ZeroVector;
	AvoidanceLockTimer = 0.0f;
	AvoidanceGroup.bGroup0 = true;
	GroupsToAvoid.Packed = 0xFFFFFFFF;
	GroupsToIgnore.Packed = 0;
	RVOAvoidanceRadius = 400.0f;
	RVOAvoidanceHeight = 200.0f;
	AvoidanceConsiderationRadius = 2000.0f;
	RVOSteeringStep = 0.5f;
	RVOThrottleStep = 0.25f;
    
    ThresholdLongitudinalSpeed = 5.f;
    LowForwardSpeedSubStepCount = 3;
    HighForwardSpeedSubStepCount = 1;
	
	bReverseAsBrake = true;	//Treats reverse button as break for a more arcade feel (also automatically goes into reverse)

#if WITH_PHYSX
	// tire load filtering
	PxVehicleTireLoadFilterData PTireLoadFilterDef;
	MinNormalizedTireLoad = PTireLoadFilterDef.mMinNormalisedLoad;
	MinNormalizedTireLoadFiltered = PTireLoadFilterDef.mMinFilteredNormalisedLoad;
	MaxNormalizedTireLoad = PTireLoadFilterDef.mMaxNormalisedLoad;
	MaxNormalizedTireLoadFiltered = PTireLoadFilterDef.mMaxFilteredNormalisedLoad;
#endif // WITH_PHYSX

	SetIsReplicated(true);

#if WITH_PHYSX_VEHICLES
	AHUD::OnShowDebugInfo.AddUObject(this, &UWheeledVehicleMovementComponent::ShowDebugInfo);
#endif
}

void UWheeledVehicleMovementComponent::SetUpdatedComponent(USceneComponent* NewUpdatedComponent)
{
	//Skip PawnMovementComponent and simply set PawnOwner to null if we don't have a PawnActor as owner
	UNavMovementComponent::SetUpdatedComponent(NewUpdatedComponent);
	PawnOwner = NewUpdatedComponent ? Cast<APawn>(NewUpdatedComponent->GetOwner()) : nullptr;

	if(USkeletalMeshComponent* SKC = Cast<USkeletalMeshComponent>(NewUpdatedComponent))
	{
		//TODO: this is a hack until we get proper local space kinematic support
		SKC->bLocalSpaceKinematics = true;
	}
}

#if WITH_PHYSX_VEHICLES

void UWheeledVehicleMovementComponent::ShowDebugInfo(AHUD* HUD, UCanvas* Canvas, const FDebugDisplayInfo& DisplayInfo, float& YL, float& YPos)
{
	static FName NAME_Vehicle = FName(TEXT("Vehicle"));

	if(Canvas && HUD->ShouldDisplayDebug(NAME_Vehicle))
	{
		if(APlayerController* Controller = Cast<APlayerController>(GetController()))
		{
			if(Controller->IsLocalController())
			{
				DrawDebug(Canvas, YL, YPos);

			}
		}
	}
}

bool UWheeledVehicleMovementComponent::CanCreateVehicle() const
{
	if ( UpdatedComponent == NULL )
	{
		UE_LOG( LogVehicles, Warning, TEXT("Cannot create vehicle for %s. UpdatedComponent is not set."),
			*GetPathName() );
		return false;
	}

	if (UpdatedPrimitive == NULL)
	{
		UE_LOG(LogVehicles, Warning, TEXT("Cannot create vehicle for %s. UpdatedComponent is not a PrimitiveComponent."),
			*GetPathName());
		return false;
	}

	if (UpdatedPrimitive->GetBodyInstance() == NULL)
	{
		UE_LOG( LogVehicles, Warning, TEXT("Cannot create vehicle for %s. UpdatedComponent has not initialized its rigid body actor."),
			*GetPathName() );
		return false;
	}

	for ( int32 WheelIdx = 0; WheelIdx < WheelSetups.Num(); ++WheelIdx )
	{
		if ( WheelSetups[WheelIdx].WheelClass == NULL )
		{
			UE_LOG( LogVehicles, Warning, TEXT("Cannot create vehicle for %s. Wheel %d is not set."),
				*GetPathName(), WheelIdx );
			return false;
		}
	}

	return true;
}

void UWheeledVehicleMovementComponent::CreateVehicle()
{
	ComputeConstants();

#if WITH_PHYSX_VEHICLES
	if ( PVehicle == NULL )
	{
		if ( CanCreateVehicle() )
		{
			check(UpdatedComponent);
			if (ensure(UpdatedPrimitive != nullptr))
			{
				check(UpdatedPrimitive->GetBodyInstance()->IsDynamic());
				
				SetupVehicle();

				if ( PVehicle != NULL )
				{
					PostSetupVehicle();
				}
			}
		}
	}
#endif
}

#if WITH_PHYSX_VEHICLES

void UWheeledVehicleMovementComponent::SetupVehicleShapes()
{
	if (!UpdatedPrimitive)
	{
		return;
	}

	static PxMaterial* WheelMaterial = GPhysXSDK->createMaterial(0.0f, 0.0f, 0.0f);
	FBodyInstance* TargetInstance = UpdatedPrimitive->GetBodyInstance();

	FPhysicsCommand::ExecuteWrite(TargetInstance->ActorHandle, [&](const FPhysicsActorHandle& Actor)
	{
		PxRigidActor* PActor = FPhysicsInterface::GetPxRigidActor_AssumesLocked(Actor);
		if(!PActor)
		{
			return;
		}

		if(PxRigidDynamic* PVehicleActor = PActor->is<PxRigidDynamic>())
		{
			// Add wheel shapes to actor
			for(int32 WheelIdx = 0; WheelIdx < WheelSetups.Num(); ++WheelIdx)
			{
				FWheelSetup& WheelSetup = WheelSetups[WheelIdx];
				UVehicleWheel* Wheel = WheelSetup.WheelClass.GetDefaultObject();
				check(Wheel);

				const FVector WheelOffset = GetWheelRestingPosition(WheelSetup);
				const PxTransform PLocalPose = PxTransform(U2PVector(WheelOffset));
				PxShape* PWheelShape = NULL;

				// Prepare shape
				const UBodySetup* WheelBodySetup = nullptr;
				FVector MeshScaleV(1.f, 1.f, 1.f);
				if(Wheel->bDontCreateShape)
				{
					//don't create shape so grab it directly from the bodies associated with the vehicle
					if(USkinnedMeshComponent* SkinnedMesh = GetMesh())
					{
						if(const FBodyInstance* WheelBI = SkinnedMesh->GetBodyInstance(WheelSetup.BoneName))
						{
							WheelBodySetup = WheelBI->BodySetup.Get();
						}
					}

				}
				else if(Wheel->CollisionMesh && Wheel->CollisionMesh->BodySetup)
				{
					WheelBodySetup = Wheel->CollisionMesh->BodySetup;

					FBoxSphereBounds MeshBounds = Wheel->CollisionMesh->GetBounds();
					if(Wheel->bAutoAdjustCollisionSize)
					{
						MeshScaleV.X = Wheel->ShapeRadius / MeshBounds.BoxExtent.X;
						MeshScaleV.Y = Wheel->ShapeWidth / MeshBounds.BoxExtent.Y;
						MeshScaleV.Z = Wheel->ShapeRadius / MeshBounds.BoxExtent.Z;
					}
				}

				if(WheelBodySetup)
				{
					PxMeshScale MeshScale(U2PVector(UpdatedComponent->RelativeScale3D * MeshScaleV), PxQuat(physx::PxIdentity));

					if(WheelBodySetup->AggGeom.ConvexElems.Num() == 1)
					{
						PxConvexMesh* ConvexMesh = WheelBodySetup->AggGeom.ConvexElems[0].GetConvexMesh();
						PWheelShape = GPhysXSDK->createShape(PxConvexMeshGeometry(ConvexMesh, MeshScale), *WheelMaterial, /*bIsExclusive=*/true);
						PVehicleActor->attachShape(*PWheelShape);
						PWheelShape->release();
					}
					else if(WheelBodySetup->TriMeshes.Num())
					{
						PxTriangleMesh* TriMesh = WheelBodySetup->TriMeshes[0];

						// No eSIMULATION_SHAPE flag for wheels
						PWheelShape = GPhysXSDK->createShape(PxTriangleMeshGeometry(TriMesh, MeshScale), *WheelMaterial, /*bIsExclusive=*/true, PxShapeFlag::eSCENE_QUERY_SHAPE | PxShapeFlag::eVISUALIZATION);
						PWheelShape->setLocalPose(PLocalPose);
						PVehicleActor->attachShape(*PWheelShape);
						PWheelShape->release();
					}
				}

				if(!PWheelShape)
				{
					//fallback onto simple spheres
					PWheelShape = GPhysXSDK->createShape(PxSphereGeometry(Wheel->ShapeRadius), *WheelMaterial, /*bIsExclusive=*/true);
					PWheelShape->setLocalPose(PLocalPose);
					PVehicleActor->attachShape(*PWheelShape);
					PWheelShape->release();
				}

				// Init filter data
				FCollisionResponseContainer CollisionResponse;
				CollisionResponse.SetAllChannels(ECR_Ignore);

				FCollisionFilterData WheelQueryFilterData, DummySimData;
				CreateShapeFilterData(ECC_Vehicle, FMaskFilter(0), UpdatedComponent->GetOwner()->GetUniqueID(), CollisionResponse, UpdatedComponent->GetUniqueID(), 0, WheelQueryFilterData, DummySimData, false, false, false);

				if(Wheel->SweepType != EWheelSweepType::Complex)
				{
					WheelQueryFilterData.Word3 |= EPDF_SimpleCollision;
				}

				if(Wheel->SweepType != EWheelSweepType::Simple)
				{
					WheelQueryFilterData.Word3 |= EPDF_ComplexCollision;
				}

				//// Give suspension raycasts the same group ID as the chassis so that they don't hit each other
				PWheelShape->setQueryFilterData(U2PFilterData(WheelQueryFilterData));
			}
		}
	});
}
#endif

#if WITH_PHYSX_VEHICLES
void UWheeledVehicleMovementComponent::UpdateMassProperties(FBodyInstance* BI)
{
	FPhysicsCommand::ExecuteWrite(BI->ActorHandle, [&](const FPhysicsActorHandle& Actor)
	{
		PxRigidActor* PActor = FPhysicsInterface::GetPxRigidActor_AssumesLocked(Actor);
		if(!PActor)
		{
			return;
		}
<<<<<<< HEAD

		if(PxRigidDynamic* PVehicleActor = PActor->is<PxRigidDynamic>())
		{
			// Override mass
			const float MassRatio = Mass > 0.0f ? Mass / PVehicleActor->getMass() : 1.0f;

			PxVec3 PInertiaTensor = PVehicleActor->getMassSpaceInertiaTensor();

			PInertiaTensor.x *= InertiaTensorScale.X * MassRatio;
			PInertiaTensor.y *= InertiaTensorScale.Y * MassRatio;
			PInertiaTensor.z *= InertiaTensorScale.Z * MassRatio;

			PVehicleActor->setMassSpaceInertiaTensor(PInertiaTensor);
			PVehicleActor->setMass(Mass);

			const PxVec3 PCOMOffset = U2PVector(GetLocalCOM());
			PVehicleActor->setCMassLocalPose(PxTransform(PCOMOffset, PxQuat(physx::PxIdentity)));	//ignore the mass reference frame. TODO: expose this to the user

=======

		if(PxRigidDynamic* PVehicleActor = PActor->is<PxRigidDynamic>())
		{
			// Override mass
			const float MassRatio = Mass > 0.0f ? Mass / PVehicleActor->getMass() : 1.0f;

			PxVec3 PInertiaTensor = PVehicleActor->getMassSpaceInertiaTensor();

			PInertiaTensor.x *= InertiaTensorScale.X * MassRatio;
			PInertiaTensor.y *= InertiaTensorScale.Y * MassRatio;
			PInertiaTensor.z *= InertiaTensorScale.Z * MassRatio;

			PVehicleActor->setMassSpaceInertiaTensor(PInertiaTensor);
			PVehicleActor->setMass(Mass);

			const PxVec3 PCOMOffset = U2PVector(GetLocalCOM());
			PVehicleActor->setCMassLocalPose(PxTransform(PCOMOffset, PxQuat(physx::PxIdentity)));	//ignore the mass reference frame. TODO: expose this to the user

>>>>>>> deb91151
			if(PVehicle)
			{
				PxVehicleWheelsSimData& WheelData = PVehicle->mWheelsSimData;
				SetupWheelMassProperties_AssumesLocked(WheelData.getNbWheels(), &WheelData, PVehicleActor);
			}
		}
	});
}
#endif


#if WITH_PHYSX_VEHICLES
void UWheeledVehicleMovementComponent::SetupVehicleMass()
{
	if (!UpdatedPrimitive)
	{
		return;
	}

	//Ensure that if mass properties ever change we set them back to our override
	UpdatedPrimitive->GetBodyInstance()->OnRecalculatedMassProperties.AddUObject(this, &UWheeledVehicleMovementComponent::UpdateMassProperties);

	UpdateMassProperties(UpdatedPrimitive->GetBodyInstance());
}

void UWheeledVehicleMovementComponent::SetupWheelMassProperties_AssumesLocked(const uint32 NumWheels, PxVehicleWheelsSimData* PWheelsSimData, PxRigidBody* PVehicleActor)
{
	if (!ensure(PWheelsSimData) ||
		!ensure(PVehicleActor) ||
		!ensure(NumWheels > 0 && NumWheels <= 32))
	{
		return;
	}

	// Prealloc data for the sprung masses
	TArray<PxVec3> WheelOffsets;
	WheelOffsets.Init(PxVec3(), NumWheels);

	TArray<float> SprungMasses;
	SprungMasses.Init(0.f, NumWheels);

	// Calculate wheel offsets first, necessary for sprung masses
	for (uint32 WheelIdx = 0; WheelIdx < NumWheels; ++WheelIdx)
	{
		WheelOffsets[WheelIdx] = U2PVector(GetWheelRestingPosition(WheelSetups[WheelIdx]));
	}

	// Now that we have all the wheel offsets, calculate the sprung masses
	const PxTransform PLocalCOM = PVehicleActor->getCMassLocalPose();
	PxVehicleComputeSprungMasses(NumWheels, WheelOffsets.GetData(), PLocalCOM.p, PVehicleActor->getMass(), /*gravityDirection=*/2, SprungMasses.GetData());

	for (uint32 WheelIdx = 0; WheelIdx < NumWheels; WheelIdx++)
	{
		UVehicleWheel* Wheel = WheelSetups[WheelIdx].WheelClass.GetDefaultObject();

		// init suspension data
		PxVehicleSuspensionData PSuspensionData;
		PSuspensionData.mSprungMass = SprungMasses[WheelIdx];
		PSuspensionData.mMaxCompression = Wheel->SuspensionMaxRaise;
		PSuspensionData.mMaxDroop = Wheel->SuspensionMaxDrop;
		PSuspensionData.mSpringStrength = FMath::Square(Wheel->SuspensionNaturalFrequency) * PSuspensionData.mSprungMass;
		PSuspensionData.mSpringDamperRate = Wheel->SuspensionDampingRatio * 2.0f * FMath::Sqrt(PSuspensionData.mSpringStrength * PSuspensionData.mSprungMass);

		const PxVec3 PWheelOffset = WheelOffsets[WheelIdx];

		PxVec3 PSuspTravelDirection = PLocalCOM.rotate(PxVec3(0.0f, 0.0f, -1.0f));
		PxVec3 PWheelCentreCMOffset = PLocalCOM.transformInv(PWheelOffset);
		PxVec3 PSuspForceAppCMOffset = !bDeprecatedSpringOffsetMode ? PxVec3(PWheelCentreCMOffset.x, PWheelCentreCMOffset.y, Wheel->SuspensionForceOffset + PWheelCentreCMOffset.z)
			: PxVec3(PWheelCentreCMOffset.x, PWheelCentreCMOffset.y, Wheel->SuspensionForceOffset);
		PxVec3 PTireForceAppCMOffset = PSuspForceAppCMOffset;

		PWheelsSimData->setSuspensionData(WheelIdx, PSuspensionData);
		PWheelsSimData->setSuspTravelDirection(WheelIdx, PSuspTravelDirection);
		PWheelsSimData->setWheelCentreOffset(WheelIdx, PWheelCentreCMOffset);
		PWheelsSimData->setSuspForceAppPointOffset(WheelIdx, PSuspForceAppCMOffset);
		PWheelsSimData->setTireForceAppPointOffset(WheelIdx, PTireForceAppCMOffset);
	}
}
#endif

#if WITH_PHYSX_VEHICLES
void UWheeledVehicleMovementComponent::SetupWheels(PxVehicleWheelsSimData* PWheelsSimData)
{
	if (!UpdatedPrimitive)
	{
		return;
	}

	FBodyInstance* TargetInstance = UpdatedPrimitive->GetBodyInstance();

	FPhysicsCommand::ExecuteWrite(TargetInstance->ActorHandle, [&](const FPhysicsActorHandle& Actor)
	{
		PxRigidActor* PActor = FPhysicsInterface::GetPxRigidActor_AssumesLocked(Actor);
		if(!PActor)
		{
			return;
		}

		if(PxRigidDynamic* PVehicleActor = PActor->is<PxRigidDynamic>())
		{
			const PxReal LengthScale = 100.f; // Convert default from m to cm

			// Control substepping
			PWheelsSimData->setSubStepCount(ThresholdLongitudinalSpeed * LengthScale, LowForwardSpeedSubStepCount, HighForwardSpeedSubStepCount);
			PWheelsSimData->setMinLongSlipDenominator(4.f * LengthScale);

			const int32 NumWheels = FMath::Min(32, WheelSetups.Num());

			for(int32 WheelIdx = 0; WheelIdx < NumWheels; ++WheelIdx)
			{
				UVehicleWheel* Wheel = WheelSetups[WheelIdx].WheelClass.GetDefaultObject();

				// init wheel data
				PxVehicleWheelData PWheelData;
				PWheelData.mRadius = Wheel->ShapeRadius;
				PWheelData.mWidth = Wheel->ShapeWidth;
				PWheelData.mMaxSteer = WheelSetups[WheelIdx].bDisableSteering ? 0.f : FMath::DegreesToRadians(Wheel->SteerAngle);
				PWheelData.mMaxBrakeTorque = M2ToCm2(Wheel->MaxBrakeTorque);
				PWheelData.mMaxHandBrakeTorque = Wheel->bAffectedByHandbrake ? M2ToCm2(Wheel->MaxHandBrakeTorque) : 0.0f;

				PWheelData.mDampingRate = M2ToCm2(Wheel->DampingRate);
				PWheelData.mMass = Wheel->Mass;
				PWheelData.mMOI = 0.5f * PWheelData.mMass * FMath::Square(PWheelData.mRadius);

				// init tire data
				PxVehicleTireData PTireData;
				PTireData.mType = Wheel->TireConfig ? Wheel->TireConfig->GetTireConfigID() : FPhysXVehicleManager::GetDefaultTireConfig()->GetTireConfigID();
				//PTireData.mCamberStiffnessPerUnitGravity = 0.0f;
				PTireData.mLatStiffX = Wheel->LatStiffMaxLoad;
				PTireData.mLatStiffY = Wheel->LatStiffValue;
				PTireData.mLongitudinalStiffnessPerUnitGravity = Wheel->LongStiffValue;

				// finalize sim data
				PWheelsSimData->setWheelData(WheelIdx, PWheelData);
				PWheelsSimData->setTireData(WheelIdx, PTireData);
			}

			SetupWheelMassProperties_AssumesLocked(NumWheels, PWheelsSimData, PVehicleActor);

			const int32 NumShapes = PVehicleActor->getNbShapes();
			const int32 NumChassisShapes = NumShapes - NumWheels;
			if(NumChassisShapes >= 1)
			{
				TArray<PxShape*> Shapes;
				Shapes.AddZeroed(NumShapes);

				PVehicleActor->getShapes(Shapes.GetData(), NumShapes);

				for(int32 WheelIdx = 0; WheelIdx < NumWheels; ++WheelIdx)
				{
					const int32 WheelShapeIndex = NumChassisShapes + WheelIdx;

					PWheelsSimData->setWheelShapeMapping(WheelIdx, WheelShapeIndex);
					PWheelsSimData->setSceneQueryFilterData(WheelIdx, Shapes[WheelShapeIndex]->getQueryFilterData());
				}
			}
			else
			{
#if !(UE_BUILD_SHIPPING || UE_BUILD_TEST)
				UE_LOG(LogPhysics, Warning, TEXT("Missing wheel shapes. Please ensure there's a body associated with each wheel, or deselect Don'tCreateShape in your wheel class for vehicle''%s''"), *GetPathNameSafe(this));
#endif
			}
<<<<<<< HEAD



=======



>>>>>>> deb91151
			// tire load filtering
			PxVehicleTireLoadFilterData PTireLoadFilter;
			PTireLoadFilter.mMinNormalisedLoad = MinNormalizedTireLoad;
			PTireLoadFilter.mMinFilteredNormalisedLoad = MinNormalizedTireLoadFiltered;
			PTireLoadFilter.mMaxNormalisedLoad = MaxNormalizedTireLoad;
			PTireLoadFilter.mMaxFilteredNormalisedLoad = MaxNormalizedTireLoadFiltered;
			PWheelsSimData->setTireLoadFilterData(PTireLoadFilter);
		}
	});
}
#endif // WITH_PHYSX_VEHICLES
#endif // WITH_PHYSX

 ////////////////////////////////////////////////////////////////////////////
//Default tire force shader function.
//Taken from Michigan tire model.
//Computes tire long and lat forces plus the aligning moment arising from 
//the lat force and the torque to apply back to the wheel arising from the 
//long force (application of Newton's 3rd law).
////////////////////////////////////////////////////////////////////////////


#define ONE_TWENTYSEVENTH 0.037037f
#define ONE_THIRD 0.33333f

#if WITH_PHYSX
PX_FORCE_INLINE PxF32 smoothingFunction1(const PxF32 K)
{
	//Equation 20 in CarSimEd manual Appendix F.
	//Looks a bit like a curve of sqrt(x) for 0<x<1 but reaching 1.0 on y-axis at K=3. 
	PX_ASSERT(K>=0.0f);
	return PxMin(1.0f, K - ONE_THIRD*K*K + ONE_TWENTYSEVENTH*K*K*K);
}
PX_FORCE_INLINE PxF32 smoothingFunction2(const PxF32 K)
{
	//Equation 21 in CarSimEd manual Appendix F.
	//Rises to a peak at K=0.75 and falls back to zero by K=3
	PX_ASSERT(K>=0.0f);
	return (K - K*K + ONE_THIRD*K*K*K - ONE_TWENTYSEVENTH*K*K*K*K);
}

void PxVehicleComputeTireForceDefault
(const void* tireShaderData, 
 const PxF32 tireFriction,
 const PxF32 longSlip, const PxF32 latSlip, const PxF32 camber,
 const PxF32 wheelOmega, const PxF32 wheelRadius, const PxF32 recipWheelRadius,
 const PxF32 restTireLoad, const PxF32 normalisedTireLoad, const PxF32 tireLoad,
 const PxF32 gravity, const PxF32 recipGravity,
 PxF32& wheelTorque, PxF32& tireLongForceMag, PxF32& tireLatForceMag, PxF32& tireAlignMoment)
{
	PX_UNUSED(wheelOmega);
	PX_UNUSED(recipWheelRadius);

	const PxVehicleTireData& tireData=*((PxVehicleTireData*)tireShaderData);

	PX_ASSERT(tireFriction>0);
	PX_ASSERT(tireLoad>0);

	wheelTorque=0.0f;
	tireLongForceMag=0.0f;
	tireLatForceMag=0.0f;
	tireAlignMoment=0.0f;

	//If long slip/lat slip/camber are all zero than there will be zero tire force.
	if (FMath::IsNearlyZero(latSlip) && FMath::IsNearlyZero(longSlip) && FMath::IsNearlyZero(camber))
	{
		return;
	}

	//Compute the lateral stiffness
	const PxF32 latStiff=restTireLoad*tireData.mLatStiffY*smoothingFunction1(normalisedTireLoad*3.0f/tireData.mLatStiffX);

	//Get the longitudinal stiffness
	const PxF32 longStiff=tireData.mLongitudinalStiffnessPerUnitGravity*gravity;
	const PxF32 recipLongStiff=tireData.getRecipLongitudinalStiffnessPerUnitGravity()*recipGravity;

	//Get the camber stiffness.
	const PxF32 camberStiff=tireData.mCamberStiffnessPerUnitGravity*gravity;

	//Carry on and compute the forces.
	const PxF32 TEff = PxTan(latSlip - camber*camberStiff/latStiff);
	const PxF32 K = PxSqrt(latStiff*TEff*latStiff*TEff + longStiff*longSlip*longStiff*longSlip) /(tireFriction*tireLoad);
	//const PxF32 KAbs=PxAbs(K);
	PxF32 FBar = smoothingFunction1(K);//K - ONE_THIRD*PxAbs(K)*K + ONE_TWENTYSEVENTH*K*K*K;
	PxF32 MBar = smoothingFunction2(K); //K - KAbs*K + ONE_THIRD*K*K*K - ONE_TWENTYSEVENTH*KAbs*K*K*K;
	//Mbar = PxMin(Mbar, 1.0f);
	PxF32 nu=1;
	if(K <= 2.0f*PxPi)
	{
		const PxF32 latOverlLong=latStiff*recipLongStiff;
		nu = 0.5f*(1.0f + latOverlLong - (1.0f - latOverlLong)*PxCos(K*0.5f));
	}
	const PxF32 FZero = tireFriction*tireLoad / (PxSqrt(longSlip*longSlip + nu*TEff*nu*TEff));
	const PxF32 fz = longSlip*FBar*FZero;
	const PxF32 fx = -nu*TEff*FBar*FZero;
	//TODO: pneumatic trail.
	const PxF32 pneumaticTrail=1.0f;
	const PxF32	fMy= nu * pneumaticTrail * TEff * MBar * FZero;

	//We can add the torque to the wheel.
	wheelTorque=-fz*wheelRadius;
	tireLongForceMag=fz;
	tireLatForceMag=fx;
	tireAlignMoment=fMy;
}
#endif // WITH_PHYSX

void UWheeledVehicleMovementComponent::GenerateTireForces( UVehicleWheel* Wheel, const FTireShaderInput& Input, FTireShaderOutput& Output )
{
#if WITH_PHYSX_VEHICLES
	const void* realShaderData = &PVehicle->mWheelsSimData.getTireData(Wheel->WheelIndex);

	float Dummy;

	PxVehicleComputeTireForceDefault(
		realShaderData, Input.TireFriction,
		Input.LongSlip, Input.LatSlip,
		0.0f, Input.WheelOmega, Input.WheelRadius, Input.RecipWheelRadius,
		Input.RestTireLoad, Input.NormalizedTireLoad, Input.TireLoad,
		Input.Gravity, Input.RecipGravity,
		Output.WheelTorque, Output.LongForce, Output.LatForce, Dummy
		);
	
	ensureMsgf(Output.WheelTorque == Output.WheelTorque, TEXT("Output.WheelTorque is bad: %f"), Output.WheelTorque);
	ensureMsgf(Output.LongForce == Output.LongForce, TEXT("Output.LongForce is bad: %f"), Output.LongForce);
	ensureMsgf(Output.LatForce == Output.LatForce, TEXT("Output.LatForce is bad: %f"), Output.LatForce);

	//UE_LOG( LogVehicles, Warning, TEXT("Friction = %f	LongSlip = %f	LatSlip = %f"), Input.TireFriction, Input.LongSlip, Input.LatSlip );	
	//UE_LOG( LogVehicles, Warning, TEXT("WheelTorque= %f	LongForce = %f	LatForce = %f"), Output.WheelTorque, Output.LongForce, Output.LatForce );
	//UE_LOG( LogVehicles, Warning, TEXT("RestLoad= %f	NormLoad = %f	TireLoad = %f"),Input.RestTireLoad, Input.NormalizedTireLoad, Input.TireLoad );
#endif // WITH_PHYSX_VEHICLES
}

#if WITH_PHYSX_VEHICLES

void UWheeledVehicleMovementComponent::PostSetupVehicle()
{
	if (bUseRVOAvoidance)
	{
		UAvoidanceManager* AvoidanceManager = GetWorld()->GetAvoidanceManager();
		if (AvoidanceManager)
		{
			AvoidanceManager->RegisterMovementComponent(this, AvoidanceWeight);
		}
	}
}

FVector UWheeledVehicleMovementComponent::GetWheelRestingPosition( const FWheelSetup& WheelSetup )
{
	FVector Offset = WheelSetup.WheelClass.GetDefaultObject()->Offset + WheelSetup.AdditionalOffset;

	if ( WheelSetup.BoneName != NAME_None )
	{
		USkinnedMeshComponent* Mesh = GetMesh();
		if ( Mesh && Mesh->SkeletalMesh )
		{
			const FVector BonePosition = Mesh->SkeletalMesh->GetComposedRefPoseMatrix( WheelSetup.BoneName ).GetOrigin() * Mesh->RelativeScale3D;
			//BonePosition is local for the root BONE of the skeletal mesh - however, we are using the Root BODY which may have its own transform, so we need to return the position local to the root BODY
			const FMatrix RootBodyMTX = Mesh->SkeletalMesh->GetComposedRefPoseMatrix(Mesh->GetBodyInstance()->BodySetup->BoneName);
			const FVector LocalBonePosition = RootBodyMTX.InverseTransformPosition(BonePosition);
			Offset += LocalBonePosition;

		}
	}

	return Offset;
}

FVector UWheeledVehicleMovementComponent::GetLocalCOM() const
{
	FVector LocalCOM = FVector::ZeroVector;
	if (UpdatedPrimitive)
	{
		if (const FBodyInstance* BodyInst = UpdatedPrimitive->GetBodyInstance())
		{
			FPhysicsCommand::ExecuteRead(BodyInst->ActorHandle, [&](const FPhysicsActorHandle& Actor)
			{
				PxRigidActor* PActor = FPhysicsInterface::GetPxRigidActor_AssumesLocked(Actor);
				if(!PActor)
				{
					return;
				}

				if(PxRigidDynamic* PVehicleActor = PActor->is<PxRigidDynamic>())
				{
					PxTransform PCOMTransform = PVehicleActor->getCMassLocalPose();
					LocalCOM = P2UVector(PCOMTransform.p);
				}
			});
		}
	}

	return LocalCOM;
}

USkinnedMeshComponent* UWheeledVehicleMovementComponent::GetMesh()
{
	return Cast<USkinnedMeshComponent>(UpdatedComponent);
}

void LogVehicleSettings( PxVehicleWheels* Vehicle )
{
	const float VehicleMass = Vehicle->getRigidDynamicActor()->getMass();
	const FVector VehicleMOI = P2UVector( Vehicle->getRigidDynamicActor()->getMassSpaceInertiaTensor() );

	UE_LOG( LogPhysics, Warning, TEXT("Vehicle Mass: %f"), VehicleMass );
	UE_LOG( LogPhysics, Warning, TEXT("Vehicle MOI: %s"), *VehicleMOI.ToString() );

	const PxVehicleWheelsSimData& SimData = Vehicle->mWheelsSimData;
	for ( int32 WheelIdx = 0; WheelIdx < 4; ++WheelIdx )
	{
		const  PxVec3& suspTravelDir = SimData.getSuspTravelDirection(WheelIdx);
		const PxVec3& suspAppPointOffset = SimData.getSuspForceAppPointOffset(WheelIdx);
		const PxVec3& tireForceAppPointOffset = SimData.getTireForceAppPointOffset(WheelIdx);
		const PxVec3& wheelCenterOffset = SimData.getWheelCentreOffset(WheelIdx);			
		const PxVehicleSuspensionData& SuspensionData = SimData.getSuspensionData( WheelIdx );
		const PxVehicleWheelData& WheelData = SimData.getWheelData( WheelIdx );
		const PxVehicleTireData& TireData = SimData.getTireData( WheelIdx );

		UE_LOG( LogPhysics, Warning, TEXT("Wheel %d suspension: travelDir ={%f, %f, %f} "), WheelIdx, suspTravelDir.x, suspTravelDir.y, suspTravelDir.z );
		UE_LOG( LogPhysics, Warning, TEXT("Wheel %d suspension: suspAppPointOffset ={%f, %f, %f} "), WheelIdx, suspAppPointOffset.x, suspAppPointOffset.y, suspAppPointOffset.z );
		UE_LOG( LogPhysics, Warning, TEXT("Wheel %d suspension: tireForceAppPointOffset ={%f, %f, %f} "), WheelIdx, tireForceAppPointOffset.x, tireForceAppPointOffset.y, tireForceAppPointOffset.z );
		UE_LOG( LogPhysics, Warning, TEXT("Wheel %d suspension: wheelCenterOffset ={%f, %f, %f} "), WheelIdx, wheelCenterOffset.x, wheelCenterOffset.y, wheelCenterOffset.z );
		UE_LOG( LogPhysics, Warning, TEXT("Wheel %d suspension: MaxCompress=%f, MaxDroop=%f, Damper=%f, Strength=%f, SprungMass=%f"),
			WheelIdx, SuspensionData.mMaxCompression, SuspensionData.mMaxDroop, SuspensionData.mSpringDamperRate, SuspensionData.mSpringStrength, SuspensionData.mSprungMass );

		UE_LOG( LogPhysics, Warning, TEXT("Wheel %d wheel: Damping=%f, Mass=%f, MOI=%f, Radius=%f"),
			WheelIdx, WheelData.mDampingRate, WheelData.mMass, WheelData.mMOI, WheelData.mRadius );

		UE_LOG( LogPhysics, Warning, TEXT("Wheel %d tire: LatStiffX=%f, LatStiffY=%f, LongStiff=%f"),
			WheelIdx, TireData.mLatStiffX, TireData.mLatStiffY, TireData.mLongitudinalStiffnessPerUnitGravity );
	}
}

void UWheeledVehicleMovementComponent::OnCreatePhysicsState()
{
	Super::OnCreatePhysicsState();

	VehicleSetupTag = FPhysXVehicleManager::VehicleSetupTag;

	// only create physx vehicle in game
	UWorld* World = GetWorld();
	if ( World->IsGameWorld() )
	{
		FPhysScene* PhysScene = World->GetPhysicsScene();

		if ( PhysScene && FPhysXVehicleManager::GetVehicleManagerFromScene(PhysScene) )
		{
			FixupSkeletalMesh();
			CreateVehicle();

			if ( PVehicle )
			{
				FPhysXVehicleManager* VehicleManager = FPhysXVehicleManager::GetVehicleManagerFromScene(PhysScene);
				VehicleManager->AddVehicle( this );

				CreateWheels();

				//LogVehicleSettings( PVehicle );
				SCOPED_SCENE_WRITE_LOCK(VehicleManager->GetScene());
				PVehicle->getRigidDynamicActor()->wakeUp();

				// Need to bind to the notify delegate on the mesh incase physics state is changed
				if(USkeletalMeshComponent* MeshComp = Cast<USkeletalMeshComponent>(GetMesh()))
				{
					MeshOnPhysicsStateChangeHandle = MeshComp->RegisterOnPhysicsCreatedDelegate(FOnSkelMeshPhysicsCreated::CreateUObject(this, &UWheeledVehicleMovementComponent::RecreatePhysicsState));
					if(UVehicleAnimInstance* VehicleAnimInstance = Cast<UVehicleAnimInstance>(MeshComp->GetAnimInstance()))
					{
						VehicleAnimInstance->SetWheeledVehicleMovementComponent(this);
					}
				}
			}
		}
	}
}

void UWheeledVehicleMovementComponent::OnDestroyPhysicsState()
{
	Super::OnDestroyPhysicsState();

	if ( PVehicle )
	{
		DestroyWheels();

		FPhysXVehicleManager* VehicleManager = FPhysXVehicleManager::GetVehicleManagerFromScene(GetWorld()->GetPhysicsScene());
		VehicleManager->RemoveVehicle( this );
		PVehicle = NULL;

		if(MeshOnPhysicsStateChangeHandle.IsValid())
		{
			if(USkeletalMeshComponent* MeshComp = Cast<USkeletalMeshComponent>(GetMesh()))
			{
				MeshComp->UnregisterOnPhysicsCreatedDelegate(MeshOnPhysicsStateChangeHandle);
			}
		}

		if ( UpdatedComponent )
		{
			UpdatedComponent->RecreatePhysicsState();
		}
	}
}

bool UWheeledVehicleMovementComponent::ShouldCreatePhysicsState() const
{
	if (!IsRegistered() || IsBeingDestroyed())
	{
		return false;
	}

	// only create physx vehicle in game
	UWorld* World = GetWorld();
	if (World->IsGameWorld())
	{
		FPhysScene* PhysScene = World->GetPhysicsScene();

		if (PhysScene && FPhysXVehicleManager::GetVehicleManagerFromScene(PhysScene))
		{
			if (CanCreateVehicle())
			{
				return true;
			}
		}
	}

	return false;
}

bool UWheeledVehicleMovementComponent::HasValidPhysicsState() const
{
	return PVehicle != NULL;
}

void UWheeledVehicleMovementComponent::CreateWheels()
{
	// Wheels num is getting copied when blueprint recompiles, so we have to manually reset here
	Wheels.Reset();

	PVehicle->mWheelsDynData.setTireForceShaderFunction( PTireShader );

	// Instantiate the wheels
	for ( int32 WheelIdx = 0; WheelIdx < WheelSetups.Num(); ++WheelIdx )
	{
		UVehicleWheel* Wheel = NewObject<UVehicleWheel>( this, WheelSetups[WheelIdx].WheelClass );
		check(Wheel);

		Wheels.Add( Wheel );
	}

	// Initialize the wheels
	for ( int32 WheelIdx = 0; WheelIdx < Wheels.Num(); ++WheelIdx )
	{
		PVehicle->mWheelsDynData.setTireForceShaderData( WheelIdx, Wheels[WheelIdx] );

		Wheels[WheelIdx]->Init( this, WheelIdx );
	}
}

void UWheeledVehicleMovementComponent::DestroyWheels()
{
	for ( int32 i = 0; i < Wheels.Num(); ++i )
	{
		Wheels[i]->Shutdown();
	}

	Wheels.Reset();
}

void UWheeledVehicleMovementComponent::TickVehicle( float DeltaTime )
{
	if (AvoidanceLockTimer > 0.0f)
	{
		AvoidanceLockTimer -= DeltaTime;
	}

	// movement updates and replication
	if (PVehicle && UpdatedComponent)
	{
		APawn* MyOwner = Cast<APawn>(UpdatedComponent->GetOwner());
		if (MyOwner)
		{
			UpdateSimulation(DeltaTime);
		}
	}

	// update wheels
	for (int32 i = 0; i < Wheels.Num(); i++)
	{
		Wheels[i]->Tick(DeltaTime);
	}

	UpdateDrag(DeltaTime);
}

void UWheeledVehicleMovementComponent::UpdateDrag(float DeltaTime)
{
	if (PVehicle && UpdatedPrimitive)
	{
		float ForwardSpeed = GetForwardSpeed();
		if (FMath::Abs(ForwardSpeed) > 1.f)
		{
			FVector GlobalForwardVector = UpdatedComponent->GetForwardVector();
			FVector DragVector = -GlobalForwardVector;
			float SpeedSquared = ForwardSpeed > 0.f ? ForwardSpeed * ForwardSpeed : -ForwardSpeed * ForwardSpeed;
			float ChassisDragArea = ChassisHeight * ChassisWidth;
			float AirDensity = 1.25 / (100 * 100 * 100); //kg/cm^3
			float DragMag = 0.5f * AirDensity * SpeedSquared * DragCoefficient * ChassisDragArea;
			DebugDragMagnitude = DragMag;
			DragVector *= DragMag;
			FBodyInstance* BodyInstance = UpdatedPrimitive->GetBodyInstance();
			BodyInstance->AddForce(DragVector, false);
		}
		
	}
}

void UWheeledVehicleMovementComponent::PreTick(float DeltaTime)
{
	// movement updates and replication
	if (PVehicle && UpdatedComponent)
	{
		APawn* MyOwner = Cast<APawn>(UpdatedComponent->GetOwner());
		if (MyOwner)
		{
			UpdateState(DeltaTime);
		}
	}

	if (VehicleSetupTag != FPhysXVehicleManager::VehicleSetupTag)
	{
		RecreatePhysicsState();
	}
}

void UWheeledVehicleMovementComponent::SetupVehicle()
{
	if (!UpdatedPrimitive)
	{
		return;
	}

	if (WheelSetups.Num() == 0)
	{
		PVehicle = nullptr;
		PVehicleDrive = nullptr;
		return;
	}

	for (int32 WheelIdx = 0; WheelIdx < WheelSetups.Num(); ++WheelIdx)
	{
		const FWheelSetup& WheelSetup = WheelSetups[WheelIdx];
		if (WheelSetup.BoneName == NAME_None)
		{
			return;
		}
	}

	// Setup the chassis and wheel shapes
	SetupVehicleShapes();

	// Setup mass properties
	SetupVehicleMass();

	// Setup the wheels
	PxVehicleWheelsSimData* PWheelsSimData = PxVehicleWheelsSimData::allocate(WheelSetups.Num());
	SetupWheels(PWheelsSimData);

	SetupVehicleDrive(PWheelsSimData);
}

void UWheeledVehicleMovementComponent::SetupVehicleDrive(PxVehicleWheelsSimData* PWheelsSimData)
{	
}

void UWheeledVehicleMovementComponent::UpdateSimulation( float DeltaTime )
{
}

#endif // WITH_PHYSX

void UWheeledVehicleMovementComponent::UpdateAvoidance(float DeltaTime)
{
	UpdateDefaultAvoidance();
}

void UWheeledVehicleMovementComponent::UpdateDefaultAvoidance()
{
	if (!bUseRVOAvoidance)
	{
		return;
	}

	UAvoidanceManager* AvoidanceManager = GetWorld()->GetAvoidanceManager();
	if (AvoidanceManager && !bWasAvoidanceUpdated)
	{
		AvoidanceManager->UpdateRVO(this);
		
		//Consider this a clean move because we didn't even try to avoid.
		SetAvoidanceVelocityLock(AvoidanceManager, AvoidanceManager->LockTimeAfterClean);
	}

	bWasAvoidanceUpdated = false;		//Reset for next frame
}

void UWheeledVehicleMovementComponent::SetAvoidanceVelocityLock(class UAvoidanceManager* Avoidance, float Duration)
{
	Avoidance->OverrideToMaxWeight(AvoidanceUID, Duration);
	AvoidanceLockVelocity = AvoidanceVelocity;
	AvoidanceLockTimer = Duration;
}

void UWheeledVehicleMovementComponent::UpdateState( float DeltaTime )
{
	// update input values
	AController* Controller = GetController();

	// TODO: IsLocallyControlled will fail if the owner is unpossessed (i.e. Controller == nullptr);
	// Should we remove input instead of relying on replicated state in that case?
	if (Controller && Controller->IsLocalController())
	{
		if(bReverseAsBrake)
		{
			//for reverse as state we want to automatically shift between reverse and first gear
			if (FMath::Abs(GetForwardSpeed()) < WrongDirectionThreshold)	//we only shift between reverse and first if the car is slow enough. This isn't 100% correct since we really only care about engine speed, but good enough
			{
				if (RawThrottleInput < -KINDA_SMALL_NUMBER && GetCurrentGear() >= 0 && GetTargetGear() >= 0)
				{
					SetTargetGear(-1, true);
				}
				else if (RawThrottleInput > KINDA_SMALL_NUMBER && GetCurrentGear() <= 0 && GetTargetGear() <= 0)
				{
					SetTargetGear(1, true);
				}
			}
		}
		
		
		if (bUseRVOAvoidance)
		{
			CalculateAvoidanceVelocity(DeltaTime);
			UpdateAvoidance(DeltaTime);
		}

		SteeringInput = SteeringInputRate.InterpInputValue(DeltaTime, SteeringInput, CalcSteeringInput());
		ThrottleInput = ThrottleInputRate.InterpInputValue( DeltaTime, ThrottleInput, CalcThrottleInput() );
		BrakeInput = BrakeInputRate.InterpInputValue(DeltaTime, BrakeInput, CalcBrakeInput());
		HandbrakeInput = HandbrakeInputRate.InterpInputValue(DeltaTime, HandbrakeInput, CalcHandbrakeInput());

		// and send to server
		ServerUpdateState(SteeringInput, ThrottleInput, BrakeInput, HandbrakeInput, GetCurrentGear());

		if (PawnOwner && PawnOwner->IsNetMode(NM_Client))
		{
			MarkForClientCameraUpdate();
		}
	}
	else
	{
		// use replicated values for remote pawns
		SteeringInput = ReplicatedState.SteeringInput;
		ThrottleInput = ReplicatedState.ThrottleInput;
		BrakeInput = ReplicatedState.BrakeInput;
		HandbrakeInput = ReplicatedState.HandbrakeInput;
		SetTargetGear(ReplicatedState.CurrentGear, true);
	}
}

/// @cond DOXYGEN_WARNINGS

bool UWheeledVehicleMovementComponent::ServerUpdateState_Validate(float InSteeringInput, float InThrottleInput, float InBrakeInput, float InHandbrakeInput, int32 InCurrentGear)
{
	return true;
}

void UWheeledVehicleMovementComponent::ServerUpdateState_Implementation(float InSteeringInput, float InThrottleInput, float InBrakeInput, float InHandbrakeInput, int32 InCurrentGear)
{
	SteeringInput = InSteeringInput;
	ThrottleInput = InThrottleInput;
	BrakeInput = InBrakeInput;
	HandbrakeInput = InHandbrakeInput;

	if (!GetUseAutoGears())
	{
		SetTargetGear(InCurrentGear, true);
	}

	// update state of inputs
	ReplicatedState.SteeringInput = InSteeringInput;
	ReplicatedState.ThrottleInput = InThrottleInput;
	ReplicatedState.BrakeInput = InBrakeInput;
	ReplicatedState.HandbrakeInput = InHandbrakeInput;
	ReplicatedState.CurrentGear = InCurrentGear;
}

/// @endcond

float UWheeledVehicleMovementComponent::CalcSteeringInput()
{
	if (bUseRVOAvoidance)
	{
		const float AngleDiff = AvoidanceVelocity.HeadingAngle() - GetVelocityForRVOConsideration().HeadingAngle();
		if (AngleDiff > 0.0f)
		{
			RawSteeringInput = FMath::Clamp(RawSteeringInput + RVOSteeringStep, 0.0f, 1.0f);
		}
		else if (AngleDiff < 0.0f)
		{
			RawSteeringInput = FMath::Clamp(RawSteeringInput - RVOSteeringStep, -1.0f, 0.0f);
		}
	}

	return RawSteeringInput;
}

float UWheeledVehicleMovementComponent::CalcBrakeInput()
{	
	if(bReverseAsBrake)
	{
	const float ForwardSpeed = GetForwardSpeed();

	float NewBrakeInput = 0.0f;

	// if player wants to move forwards...
		if (RawThrottleInput > 0.f)
	{
		// if vehicle is moving backwards, then press brake
			if (ForwardSpeed < -WrongDirectionThreshold)
		{
				NewBrakeInput = 1.0f;
		}

	}

	// if player wants to move backwards...
		else if (RawThrottleInput < 0.f)
	{
		// if vehicle is moving forwards, then press brake
		if (ForwardSpeed > WrongDirectionThreshold)
		{
			NewBrakeInput = 1.0f;			// Seems a bit severe to have 0 or 1 braking. Better control can be had by allowing continuous brake input values
			}
	}

	// if player isn't pressing forward or backwards...
	else
	{
		if (ForwardSpeed < StopThreshold && ForwardSpeed > -StopThreshold)	//auto break 
		{
			NewBrakeInput = 1.f;
		}
		else
		{
			NewBrakeInput = IdleBrakeInput;
		}
	}

	return FMath::Clamp<float>(NewBrakeInput, 0.0, 1.0);
	}
	else
	{
		return FMath::Abs(RawBrakeInput);
	}
	
}

float UWheeledVehicleMovementComponent::CalcHandbrakeInput()
{
	return (bRawHandbrakeInput == true) ? 1.0f : 0.0f;
}

float UWheeledVehicleMovementComponent::CalcThrottleInput()
{
	if (bUseRVOAvoidance)
	{
		const float AvoidanceSpeedSq = AvoidanceVelocity.SizeSquared();
		const float DesiredSpeedSq = GetVelocityForRVOConsideration().SizeSquared();

		if (AvoidanceSpeedSq > DesiredSpeedSq)
		{
			RawThrottleInput = FMath::Clamp(RawThrottleInput + RVOThrottleStep, -1.0f, 1.0f);
		}
		else if (AvoidanceSpeedSq < DesiredSpeedSq)
		{
			RawThrottleInput = FMath::Clamp(RawThrottleInput - RVOThrottleStep, -1.0f, 1.0f);
		}		
	}

	if(bReverseAsBrake)
	{
	//If the user is changing direction we should really be braking first and not applying any gas, so wait until they've changed gears
		if ((RawThrottleInput > 0.f && GetTargetGear() < 0) || (RawThrottleInput < 0.f && GetTargetGear() > 0))
		{
			return 0.f;
		}
	}

	return FMath::Abs(RawThrottleInput);
}

#if WITH_PHYSX_VEHICLES
void UWheeledVehicleMovementComponent::StopMovementImmediately()
{
	Super::StopMovementImmediately();
	ClearAllInput();
}
#endif // WITH_PHYSX

void UWheeledVehicleMovementComponent::ClearInput()
{
	SteeringInput = 0.0f;
	ThrottleInput = 0.0f;
	BrakeInput = 0.0f;
	HandbrakeInput = 0.0f;

	// Send this immediately.
	ServerUpdateState(SteeringInput, ThrottleInput, BrakeInput, HandbrakeInput, GetCurrentGear());
}

void UWheeledVehicleMovementComponent::ClearRawInput()
{
	RawBrakeInput = 0.0f;
	RawSteeringInput = 0.0f;
	RawThrottleInput = 0.0f;
	bRawGearDownInput = false;
	bRawGearUpInput = false;
	bRawHandbrakeInput = false;
}

void UWheeledVehicleMovementComponent::SetThrottleInput( float Throttle )
{	
	RawThrottleInput = FMath::Clamp( Throttle, -1.0f, 1.0f );
}

void UWheeledVehicleMovementComponent::SetBrakeInput(float Brake)
{
	RawBrakeInput = FMath::Clamp(Brake, -1.0f, 1.0f);
}


void UWheeledVehicleMovementComponent::SetSteeringInput( float Steering )
{
	RawSteeringInput = FMath::Clamp( Steering, -1.0f, 1.0f );
}

void UWheeledVehicleMovementComponent::SetHandbrakeInput( bool bNewHandbrake )
{
	bRawHandbrakeInput = bNewHandbrake;
}

void UWheeledVehicleMovementComponent::SetGearUp(bool bNewGearUp)
{
	bRawGearUpInput = bNewGearUp;
}

void UWheeledVehicleMovementComponent::SetGearDown(bool bNewGearDown)
{
	bRawGearDownInput = bNewGearDown;
}

void UWheeledVehicleMovementComponent::SetTargetGear(int32 GearNum, bool bImmediate)
{
#if WITH_PHYSX_VEHICLES
	//UE_LOG( LogVehicles, Warning, TEXT(" UWheeledVehicleMovementComponent::SetTargetGear::GearNum = %d, bImmediate = %d"), GearNum, bImmediate);
	const uint32 TargetGearNum = GearToPhysXGear(GearNum);
	if (PVehicleDrive && PVehicleDrive->mDriveDynData.getTargetGear() != TargetGearNum)
	{
		if (bImmediate)
		{
			PVehicleDrive->mDriveDynData.forceGearChange(TargetGearNum);			
		}
		else
		{
			PVehicleDrive->mDriveDynData.startGearChange(TargetGearNum);
		}
	}
#endif // WITH_PHYSX
}

void UWheeledVehicleMovementComponent::SetUseAutoGears(bool bUseAuto)
{
#if WITH_PHYSX_VEHICLES
	if (PVehicleDrive)
	{
		PVehicleDrive->mDriveDynData.setUseAutoGears(bUseAuto);
	}
#endif // WITH_PHYSX
}

float UWheeledVehicleMovementComponent::GetForwardSpeed() const
{
	float ForwardSpeed = 0.f;
#if WITH_PHYSX_VEHICLES
	if ( PVehicle )
	{
		FBodyInstance* Instance = UpdatedPrimitive->GetBodyInstance();

		FPhysicsCommand::ExecuteRead(Instance->GetActorReferenceWithWelding(), [&](const FPhysicsActorHandle& Actor)
		{
			ForwardSpeed = PVehicle->computeForwardSpeed();
		});
	}
#endif // WITH_PHYSX

	return ForwardSpeed;
}

float UWheeledVehicleMovementComponent::GetEngineRotationSpeed() const
{
#if WITH_PHYSX_VEHICLES
	if (PVehicleDrive)
	{		
		return 9.5493 *  PVehicleDrive->mDriveDynData.getEngineRotationSpeed(); // 9.5493 = 60sec/min * (Motor Omega)/(2 * Pi); Motor Omega is in radians/sec, not RPM.
	}
	else if (PVehicle && WheelSetups.Num())
	{
		float TotalWheelSpeed = 0.0f;

		for (int32 i = 0; i < WheelSetups.Num(); i++)
		{
			const PxReal WheelSpeed = PVehicle->mWheelsDynData.getWheelRotationSpeed(i);
			TotalWheelSpeed += WheelSpeed;
		}

		const float CurrentRPM = TotalWheelSpeed / WheelSetups.Num();
		return CurrentRPM;
	}
#endif // WITH_PHYSX

	return 0.0f;
}

float UWheeledVehicleMovementComponent::GetEngineMaxRotationSpeed() const
{
	return MaxEngineRPM;
}

#if WITH_PHYSX_VEHICLES

int32 UWheeledVehicleMovementComponent::GearToPhysXGear(const int32 Gear) const
{
	if (Gear < 0)
	{
		return PxVehicleGearsData::eREVERSE;
	}
	else if (Gear == 0)
	{
		return PxVehicleGearsData::eNEUTRAL;
	}

	return FMath::Min(PxVehicleGearsData::eNEUTRAL + Gear, PxVehicleGearsData::eGEARSRATIO_COUNT - 1);
}

int32 UWheeledVehicleMovementComponent::PhysXGearToGear(const int32 PhysXGear) const
{
	if (PhysXGear == PxVehicleGearsData::eREVERSE)
	{
		return -1;
	}
	else if (PhysXGear == PxVehicleGearsData::eNEUTRAL)
	{
		return 0;
	}

	return (PhysXGear - PxVehicleGearsData::eNEUTRAL);

}

#endif // WITH_PHYSX

int32 UWheeledVehicleMovementComponent::GetCurrentGear() const
{
#if WITH_PHYSX_VEHICLES
	if (PVehicleDrive)
	{
		const int32 PhysXGearNum = PVehicleDrive->mDriveDynData.getCurrentGear();
		return PhysXGearToGear(PhysXGearNum);
	}
#endif // WITH_PHYSX

	return 0;
}

int32 UWheeledVehicleMovementComponent::GetTargetGear() const
{
#if WITH_PHYSX_VEHICLES
	if (PVehicleDrive)
	{
		const int32 PhysXGearNum = PVehicleDrive->mDriveDynData.getTargetGear();
		return PhysXGearToGear(PhysXGearNum);
	}
#endif // WITH_PHYSX

	return 0;
}

bool UWheeledVehicleMovementComponent::GetUseAutoGears() const
{
#if WITH_PHYSX_VEHICLES
	if (PVehicleDrive)
	{
		return PVehicleDrive->mDriveDynData.getUseAutoGears();
	}
#endif // WITH_PHYSX

	return false;
}

void UWheeledVehicleMovementComponent::Serialize(FArchive& Ar)
{
	Super::Serialize(Ar);

	Ar.UsingCustomVersion(FFrameworkObjectVersion::GUID);

	if (Ar.CustomVer(FFrameworkObjectVersion::GUID) < FFrameworkObjectVersion::WheelOffsetIsFromWheel)
	{
		bDeprecatedSpringOffsetMode = true;	//Existing content is tuned with the old way of applying spring force offset. There's no easy way to re-compute this at the wheel level since it's a shared asset
	}
}


#if WITH_PHYSX_VEHICLES
void DrawTelemetryGraph( uint32 Channel, const PxVehicleGraph& PGraph, UCanvas* Canvas, float GraphX, float GraphY, float GraphWidth, float GraphHeight, float& OutX )
{

	//This is very hacky and we should really access this data from physx instead of copying their default values
	//Copied in order of enum 
	/*	eJOUNCE = 0,
	eSUSPFORCE,
	eTIRELOAD,
	eNORMALIZED_TIRELOAD,
	eWHEEL_OMEGA,
	eTIRE_FRICTION,
	eTIRE_LONG_SLIP,
	eNORM_TIRE_LONG_FORCE,
	eTIRE_LAT_SLIP,
	eNORM_TIRE_LAT_FORCE,
	eNORM_TIRE_ALIGNING_MOMENT,
	eMAX_NB_WHEEL_CHANNELS
	*/

	float GraphMinY[] = { -2.f, 0.f, 0.f, 0.f, -50.f, 0.f, -0.2f, 0.f, -1.f, 0.f, 0.f };
	float GraphMaxY[] = { 0.f, 20000.0f, 20000.0f, 3.f, 250.f, 1.1f, 0.2f, 2.f, 1.f, 2.f, 2.f };
	static_assert(sizeof(GraphMinY) == sizeof(GraphMaxY), "GraphMinY must be the same size as GraphMaxY");
	static_assert(sizeof(GraphMinY) / sizeof(GraphMinY[0]) == PxVehicleWheelGraphChannel::eMAX_NB_WHEEL_CHANNELS, "Must have same number of entries as enum");

	const float MinY = GraphMinY[Channel];
	const float MaxY = GraphMaxY[Channel];

	PxF32 PGraphXY[2*PxVehicleGraph::eMAX_NB_SAMPLES];
	PxVec3 PGraphColor[PxVehicleGraph::eMAX_NB_SAMPLES];
	char PGraphTitle[PxVehicleGraph::eMAX_NB_TITLE_CHARS];

	PGraph.computeGraphChannel( Channel, PGraphXY, PGraphColor, PGraphTitle );

	FString Label = ANSI_TO_TCHAR(PGraphTitle) + FString::Printf(TEXT("[%.2f,%.2f]"), MinY, MaxY);
	Canvas->SetDrawColor( FColor( 255, 255, 0 ) );
	UFont* Font = GEngine->GetSmallFont();
	Canvas->DrawText( Font, Label, GraphX, GraphY );

	float XL, YL;
	Canvas->TextSize( Font, Label, XL, YL );

	float LineGraphHeight = GraphHeight - YL - 4.0f;
	float LineGraphY = GraphY + YL + 4.0f;

	FCanvasTileItem TileItem( FVector2D(GraphX, LineGraphY), GWhiteTexture, FVector2D( GraphWidth, GraphWidth ), FLinearColor( 0.0f, 0.125f, 0.0f, 0.25f ) );
	TileItem.BlendMode = SE_BLEND_Translucent;
	Canvas->DrawItem( TileItem );
	
	Canvas->SetDrawColor( FColor( 0, 32, 0, 128 ) );	
	for ( uint32 i = 2; i < 2 * PxVehicleGraph::eMAX_NB_SAMPLES; i += 2 )
	{
		float x1 = PGraphXY[i-2];
		float y1 = PGraphXY[i-1];
		float x2 = PGraphXY[i];
		float y2 = PGraphXY[i+1];

		x1 = FMath::Clamp( x1 + 0.50f, 0.0f, 1.0f );
		x2 = FMath::Clamp( x2 + 0.50f, 0.0f, 1.0f );
		y1 = 1.0f - FMath::Clamp( y1 + 0.50f, 0.0f, 1.0f );
		y2 = 1.0f - FMath::Clamp( y2 + 0.50f, 0.0f, 1.0f );

		FCanvasLineItem LineItem( FVector2D( GraphX + x1 * GraphWidth, LineGraphY + y1 * LineGraphHeight ), FVector2D( GraphX + x2 * GraphWidth, LineGraphY + y2 * LineGraphHeight ) );
		LineItem.SetColor( FLinearColor( 1.0f, 0.5f, 0.0f, 1.0f ) );
		LineItem.Draw( Canvas->Canvas );
	}

	OutX = FMath::Max(XL,GraphWidth);
}
#endif // WITH_PHYSX

bool UWheeledVehicleMovementComponent::CheckSlipThreshold(float AbsLongSlipThreshold, float AbsLatSlipThreshold) const
{
#if WITH_PHYSX_VEHICLES
	if (PVehicle == NULL)
	{
		return false;
	}

	FPhysXVehicleManager* MyVehicleManager = FPhysXVehicleManager::GetVehicleManagerFromScene(GetWorld()->GetPhysicsScene());
	SCOPED_SCENE_READ_LOCK(MyVehicleManager->GetScene());

	PxWheelQueryResult * WheelsStates = MyVehicleManager->GetWheelsStates_AssumesLocked(this);
	check(WheelsStates);

	PxReal MaxLongSlip = 0.f;
	PxReal MaxLatSlip = 0.f;

	// draw wheel data
	for (uint32 w = 0; w < PVehicle->mWheelsSimData.getNbWheels(); ++w)
	{
		const PxReal AbsLongSlip = FMath::Abs(WheelsStates[w].longitudinalSlip);
		const PxReal AbsLatSlip = FMath::Abs(WheelsStates[w].lateralSlip);

		if (AbsLongSlip > AbsLongSlipThreshold)
		{
			return true;
		}

		if (AbsLatSlip > AbsLatSlipThreshold)
		{
			return true;
		}
	}
#endif // WITH_PHYSX

	return false;
}

float UWheeledVehicleMovementComponent::GetMaxSpringForce() const
{
#if WITH_PHYSX_VEHICLES
	if (PVehicle == NULL)
	{
		return false;
	}

	FPhysXVehicleManager* MyVehicleManager = FPhysXVehicleManager::GetVehicleManagerFromScene(GetWorld()->GetPhysicsScene());
	SCOPED_SCENE_READ_LOCK(MyVehicleManager->GetScene());

	PxWheelQueryResult * WheelsStates = MyVehicleManager->GetWheelsStates_AssumesLocked(this);
	check(WheelsStates);

	PxReal MaxSpringCompression = 0.f;

	// draw wheel data
	for (uint32 w = 0; w < PVehicle->mWheelsSimData.getNbWheels(); ++w)
	{
		MaxSpringCompression = WheelsStates[w].suspSpringForce > MaxSpringCompression ? WheelsStates[w].suspSpringForce : MaxSpringCompression;
	}

	return MaxSpringCompression;
#else
	return 0.0f;
#endif // WITH_PHYSX
}

AController* UWheeledVehicleMovementComponent::GetController() const
{
	if(OverrideController)
	{
		return OverrideController;
	}

	if(UpdatedComponent)
	{
		if(APawn* Pawn = Cast<APawn>(UpdatedComponent->GetOwner()))
		{
			return Pawn->Controller;
		}
	}

	return nullptr;
}

#if WITH_PHYSX_VEHICLES

void UWheeledVehicleMovementComponent::DrawDebug(UCanvas* Canvas, float& YL, float& YPos)
{
	if (PVehicle == NULL)
	{
		return;
	}

	FPhysXVehicleManager* MyVehicleManager = FPhysXVehicleManager::GetVehicleManagerFromScene(GetWorld()->GetPhysicsScene());

	MyVehicleManager->SetRecordTelemetry(this, true);

	UFont* RenderFont = GEngine->GetSmallFont();
	// draw drive data
	{
		Canvas->SetDrawColor(FColor::White);
		float forwardSpeedKmH = CmSToKmH(GetForwardSpeed());
		YPos += Canvas->DrawText(RenderFont, FString::Printf(TEXT("Speed (km/h): %d"), (int32)forwardSpeedKmH), 4, YPos);
		YPos += Canvas->DrawText(RenderFont, FString::Printf(TEXT("Steering: %.1f"), SteeringInput), 4, YPos);
		YPos += Canvas->DrawText(RenderFont, FString::Printf(TEXT("Throttle: %.1f"), ThrottleInput), 4, YPos);
		YPos += Canvas->DrawText(RenderFont, FString::Printf(TEXT("Brake: %.1f"), BrakeInput), 4, YPos);
		YPos += Canvas->DrawText(RenderFont, FString::Printf(TEXT("RPM: %.1f"), GetEngineRotationSpeed()), 4, YPos);
		YPos += Canvas->DrawText(RenderFont, FString::Printf(TEXT("Gear: %d"), GetCurrentGear()), 4, YPos);
		YPos += Canvas->DrawText(RenderFont, FString::Printf(TEXT("Drag: %.1f"), DebugDragMagnitude), 4, YPos);

	}

	SCOPED_SCENE_READ_LOCK(MyVehicleManager->GetScene());
	PxWheelQueryResult* WheelsStates = MyVehicleManager->GetWheelsStates_AssumesLocked(this);
	check(WheelsStates);

	float XPos = 4.f;
	auto GetXPos = [&XPos](float Amount) -> float
	{
		float Ret = XPos;
		XPos += Amount;
		return Ret;
	};

	// draw wheel data
	for (uint32 w = 0; w < PVehicle->mWheelsSimData.getNbWheels(); ++w)
	{
		XPos = 4.f;
		const PxMaterial* ContactSurface = WheelsStates[w].tireSurfaceMaterial;
		const PxReal TireFriction = WheelsStates[w].tireFriction;
		const PxReal LatSlip = WheelsStates[w].lateralSlip;
		const PxReal LongSlip = WheelsStates[w].longitudinalSlip;
		const PxReal WheelRPM = OmegaToRPM(PVehicle->mWheelsDynData.getWheelRotationSpeed(w));

		UPhysicalMaterial* ContactSurfaceMaterial = ContactSurface ? FPhysxUserData::Get<UPhysicalMaterial>(ContactSurface->userData) : NULL;
		const FString ContactSurfaceString = ContactSurfaceMaterial ? ContactSurfaceMaterial->GetName() : FString(TEXT("NONE"));

		Canvas->SetDrawColor(FColor::White);

		Canvas->DrawText(RenderFont, FString::Printf(TEXT("[%d]"), w), GetXPos(20.f), YPos);
		Canvas->DrawText(RenderFont, FString::Printf(TEXT("RPM: %.1f"), WheelRPM), GetXPos(80.f), YPos);
		Canvas->DrawText(RenderFont, FString::Printf(TEXT("Slip Ratio: %.2f"), LongSlip), GetXPos(100.f), YPos);
		Canvas->DrawText(RenderFont, FString::Printf(TEXT("Slip Angle (degrees): %.1f"), FMath::RadiansToDegrees(LatSlip)), GetXPos(180.f), YPos);
		Canvas->DrawText(RenderFont, FString::Printf(TEXT("Contact Surface: %s"), *ContactSurfaceString), GetXPos(200.f), YPos);

		YPos += YL;
		XPos = 24.f;
		if ((int32)w < Wheels.Num())
		{
			UVehicleWheel* Wheel = Wheels[w];
			Canvas->DrawText(RenderFont, FString::Printf(TEXT("Normalized Load: %.1f"), Wheel->DebugNormalizedTireLoad), GetXPos(150.f), YPos);
			Canvas->DrawText(RenderFont, FString::Printf(TEXT("Torque (Nm): %.1f"), Cm2ToM2(Wheel->DebugWheelTorque)), GetXPos(150.f), YPos);
			Canvas->DrawText(RenderFont, FString::Printf(TEXT("Long Force: %.1fN (%.1f%%)"), Wheel->DebugLongForce / 100.f, 100.f * Wheel->DebugLongForce / Wheel->DebugTireLoad), GetXPos(200.f), YPos);
			Canvas->DrawText(RenderFont, FString::Printf(TEXT("Lat Force: %.1fN (%.1f%%)"), Wheel->DebugLatForce / 100.f, 100.f * Wheel->DebugLatForce / Wheel->DebugTireLoad), GetXPos(200.f), YPos);
		}
		else
		{
			Canvas->DrawText(RenderFont, TEXT("Wheels array insufficiently sized!"), YL * 50, YPos);
		}

		YPos += YL * 1.2f;
	}

	// draw wheel graphs
	PxVehicleTelemetryData* TelemetryData = MyVehicleManager->GetTelemetryData_AssumesLocked();

	if (TelemetryData)
	{
		const float GraphWidth(100.0f), GraphHeight(100.0f);

		int GraphChannels[] = {
			PxVehicleWheelGraphChannel::eWHEEL_OMEGA,
			PxVehicleWheelGraphChannel::eSUSPFORCE,
			PxVehicleWheelGraphChannel::eTIRE_LONG_SLIP,
			PxVehicleWheelGraphChannel::eNORM_TIRE_LONG_FORCE,
			PxVehicleWheelGraphChannel::eTIRE_LAT_SLIP,
			PxVehicleWheelGraphChannel::eNORM_TIRE_LAT_FORCE,
			PxVehicleWheelGraphChannel::eNORMALIZED_TIRELOAD,
			PxVehicleWheelGraphChannel::eTIRE_FRICTION
		};

		for (uint32 w = 0; w < PVehicle->mWheelsSimData.getNbWheels(); ++w)
		{
			float CurX = 4;
			for (uint32 i = 0; i < ARRAY_COUNT(GraphChannels); ++i)
			{
				float OutX = GraphWidth;
				DrawTelemetryGraph(GraphChannels[i], TelemetryData->getWheelGraph(w), Canvas, CurX, YPos, GraphWidth, GraphHeight, OutX);
				CurX += OutX + 10.f;
			}

			YPos += GraphHeight + 10.f;
			YPos += YL;
		}
	}

	DrawDebugLines();
}

void UWheeledVehicleMovementComponent::SetOverrideController(AController* InOverrideController)
{
	OverrideController = InOverrideController;
}

void UWheeledVehicleMovementComponent::FixupSkeletalMesh()
{
	if (USkeletalMeshComponent * Mesh = Cast<USkeletalMeshComponent>(GetMesh()))
	{

					//in skeletal mesh case we must set the offset on the PrimitiveComponent's BodyInstance, which will later update the actual root body
					//this is needed for UI

		if (UPhysicsAsset * PhysicsAsset = Mesh->GetPhysicsAsset())
		{
			for (int32 WheelIdx = 0; WheelIdx < WheelSetups.Num(); ++WheelIdx)
			{
				FWheelSetup& WheelSetup = WheelSetups[WheelIdx];
				if (WheelSetup.BoneName != NAME_None)
				{
					int32 BodySetupIdx = PhysicsAsset->FindBodyIndex(WheelSetup.BoneName);
					
					if (BodySetupIdx >= 0)
					{
						FBodyInstance* BodyInstance = Mesh->Bodies[BodySetupIdx];
						BodyInstance->SetResponseToAllChannels(ECR_Ignore);	//turn off collision for wheel automatically

						if (UBodySetup * BodySetup = PhysicsAsset->SkeletalBodySetups[BodySetupIdx])
						{

							if (BodySetup->PhysicsType == PhysType_Default) 	//if they set it to unfixed we don't fixup because they are explicitely saying Unfixed
							{
								BodyInstance->SetInstanceSimulatePhysics(false);
							}

							//and get rid of constraints on the wheels. TODO: right now we remove all wheel constraints, we probably only want to remove parent constraints
							TArray<int32> WheelConstraints;
							PhysicsAsset->BodyFindConstraints(BodySetupIdx, WheelConstraints);
							for (int32 ConstraintIdx = 0; ConstraintIdx < WheelConstraints.Num(); ++ConstraintIdx)
							{
								FConstraintInstance * ConstraintInstance = Mesh->Constraints[WheelConstraints[ConstraintIdx]];
								ConstraintInstance->TermConstraint();
							}
						}
					}
				}
			}
		}

		Mesh->KinematicBonesUpdateType = EKinematicBonesUpdateToPhysics::SkipSimulatingBones;
		
	}


}

void UWheeledVehicleMovementComponent::DrawDebugLines()
{
#if ENABLE_DRAW_DEBUG

	if ( PVehicle == NULL )
	{
		return;
	}

	UWorld* World = GetWorld();

	FPhysXVehicleManager* MyVehicleManager = FPhysXVehicleManager::GetVehicleManagerFromScene(World->GetPhysicsScene());

	MyVehicleManager->SetRecordTelemetry( this, true );

	PxRigidDynamic* PActor = PVehicle->getRigidDynamicActor();

	// gather wheel shapes
	PxShape* PShapeBuffer[32];
	PActor->getShapes( PShapeBuffer, 32 );
	const uint32 PNumWheels = PVehicle->mWheelsSimData.getNbWheels();

	// draw chassis orientation
	const PxTransform GlobalT = PActor->getGlobalPose();
	const PxTransform T = GlobalT.transform( PActor->getCMassLocalPose() );
	const PxVec3 ChassisExtent = PActor->getWorldBounds().getExtents();
	const float ChassisSize = ChassisExtent.magnitude();
	DrawDebugLine(World, P2UVector(T.p), P2UVector(T.p + T.rotate(PxVec3(ChassisSize, 0, 0))), FColor::Red);
	DrawDebugLine(World, P2UVector(T.p), P2UVector(T.p + T.rotate(PxVec3(0, ChassisSize, 0))), FColor::Green);
	DrawDebugLine(World, P2UVector(T.p), P2UVector(T.p + T.rotate(PxVec3(0, 0, ChassisSize))), FColor::Blue);

	SCOPED_SCENE_READ_LOCK(MyVehicleManager->GetScene());
	PxVehicleTelemetryData* TelemetryData = MyVehicleManager->GetTelemetryData_AssumesLocked();
	
	PxWheelQueryResult* WheelsStates = MyVehicleManager->GetWheelsStates_AssumesLocked(this);
	check(WheelsStates);

	for ( uint32 w = 0; w < PNumWheels; ++w )
	{
		// render suspension raycast
	
		const FVector SuspensionStart = P2UVector( WheelsStates[w].suspLineStart );
		const FVector SuspensionEnd = P2UVector( WheelsStates[w].suspLineStart + WheelsStates[w].suspLineDir * WheelsStates[w].suspLineLength );
		const FColor SuspensionColor = WheelsStates[w].tireSurfaceMaterial == NULL ? FColor(255,64,64) : FColor(64,255,64);
		DrawDebugLine(World, SuspensionStart, SuspensionEnd, SuspensionColor );

		// render wheel radii
		const int32 ShapeIndex = PVehicle->mWheelsSimData.getWheelShapeMapping( w );
		const PxF32 WheelRadius = PVehicle->mWheelsSimData.getWheelData(w).mRadius;
		const PxF32 WheelWidth = PVehicle->mWheelsSimData.getWheelData(w).mWidth;
		const FTransform WheelTransform = P2UTransform( PActor->getGlobalPose().transform( PShapeBuffer[ShapeIndex]->getLocalPose() ) );
		const FVector WheelLocation = WheelTransform.GetLocation();
		const FVector WheelLatDir = WheelTransform.TransformVector( FVector( 0.0f, 1.0f, 0.0f ) );
		const FVector WheelLatOffset = WheelLatDir * WheelWidth * 0.50f;
		//const FVector WheelRotDir = FQuat( WheelLatDir, PVehicle->mWheelsDynData.getWheelRotationAngle(w) ) * FVector( 1.0f, 0.0f, 0.0f );
		const FVector WheelRotDir = WheelTransform.TransformVector( FVector( 1.0f, 0.0f, 0.0f ) );
		const FVector WheelRotOffset = WheelRotDir * WheelRadius;

		const FVector CylinderStart = WheelLocation + WheelLatOffset;
		const FVector CylinderEnd = WheelLocation - WheelLatOffset;

		DrawDebugCylinder( World, CylinderStart, CylinderEnd, WheelRadius, 16, SuspensionColor );
		DrawDebugLine( World, WheelLocation, WheelLocation + WheelRotOffset, SuspensionColor );

		const FVector ContactPoint = P2UVector( WheelsStates[w].tireContactPoint );
		DrawDebugBox( World, ContactPoint, FVector(4.0f), FQuat::Identity, SuspensionColor );

		if ( TelemetryData )
		{
			// Draw all tire force app points.
			const PxVec3& PAppPoint = TelemetryData->getTireforceAppPoints()[w];
			const FVector AppPoint = P2UVector( PAppPoint );
			DrawDebugBox( World, AppPoint, FVector(5.0f), FQuat::Identity, FColor( 255, 0, 255 ) );

			// Draw all susp force app points.
			const PxVec3& PAppPoint2 = TelemetryData->getSuspforceAppPoints()[w];
			const FVector AppPoint2 = P2UVector( PAppPoint2 );
			DrawDebugBox( World, AppPoint2, FVector(5.0f), FQuat::Identity, FColor( 0, 255, 255 ) );
		}
	}
#endif // ENABLE_DRAW_DEBUG
}

#endif // WITH_PHYSX

#if WITH_EDITOR && WITH_PHYSX_VEHICLES

void UWheeledVehicleMovementComponent::PostEditChangeProperty( FPropertyChangedEvent& PropertyChangedEvent )
{
	Super::PostEditChangeProperty( PropertyChangedEvent );

	// Trigger a runtime rebuild of the PhysX vehicle
	FPhysXVehicleManager::VehicleSetupTag++;
}

#endif // WITH_EDITOR && WITH_PHYSX

/// @cond DOXYGEN_WARNINGS

void UWheeledVehicleMovementComponent::GetLifetimeReplicatedProps( TArray< FLifetimeProperty > & OutLifetimeProps ) const
{
	Super::GetLifetimeReplicatedProps( OutLifetimeProps );

	DOREPLIFETIME( UWheeledVehicleMovementComponent, ReplicatedState );
	DOREPLIFETIME(UWheeledVehicleMovementComponent, OverrideController);
}

/// @endcond

void UWheeledVehicleMovementComponent::ComputeConstants()
{
	DragArea = ChassisWidth * ChassisHeight;
	MaxEngineRPM = 5000.f;
}

void UWheeledVehicleMovementComponent::CalculateAvoidanceVelocity(float DeltaTime)
{
	if (!bUseRVOAvoidance)
	{
		return;
	}
	
	UAvoidanceManager* AvoidanceManager = GetWorld()->GetAvoidanceManager();
	APawn* MyOwner = UpdatedComponent ? Cast<APawn>(UpdatedComponent->GetOwner()) : NULL;

	// since we don't assign the avoidance velocity but instead use it to adjust steering and throttle,
	// always reset the avoidance velocity to the current velocity
	AvoidanceVelocity = GetVelocityForRVOConsideration();

	if (AvoidanceWeight >= 1.0f || AvoidanceManager == NULL || MyOwner == NULL)
	{
		return;
	}
	
	if (MyOwner->Role != ROLE_Authority)
	{	
		return;
	}

#if !(UE_BUILD_SHIPPING || UE_BUILD_TEST)
	const bool bShowDebug = AvoidanceManager->IsDebugEnabled(AvoidanceUID);
#endif

	if (!AvoidanceVelocity.IsZero())
	{
		//See if we're doing a locked avoidance move already, and if so, skip the testing and just do the move.
		if (AvoidanceLockTimer > 0.0f)
		{
			AvoidanceVelocity = AvoidanceLockVelocity;
#if !(UE_BUILD_SHIPPING || UE_BUILD_TEST)
			if (bShowDebug)
			{
				DrawDebugLine(GetWorld(), GetRVOAvoidanceOrigin(), GetRVOAvoidanceOrigin() + AvoidanceVelocity, FColor::Blue, true, 0.5f, SDPG_MAX);
			}
#endif
		}
		else
		{
			FVector NewVelocity = AvoidanceManager->GetAvoidanceVelocityForComponent(this);
			if (!NewVelocity.Equals(AvoidanceVelocity))		//Really want to branch hint that this will probably not pass
			{
				//Had to divert course, lock this avoidance move in for a short time. This will make us a VO, so unlocked others will know to avoid us.
				AvoidanceVelocity = NewVelocity;
				SetAvoidanceVelocityLock(AvoidanceManager, AvoidanceManager->LockTimeAfterAvoid);
#if !(UE_BUILD_SHIPPING || UE_BUILD_TEST)
				if (bShowDebug)
				{
					DrawDebugLine(GetWorld(), GetRVOAvoidanceOrigin(), GetRVOAvoidanceOrigin() + AvoidanceVelocity, FColor::Red, true, 20.0f, SDPG_MAX, 10.0f);
				}
#endif
			}
			else
			{
				//Although we didn't divert course, our velocity for this frame is decided. We will not reciprocate anything further, so treat as a VO for the remainder of this frame.
				SetAvoidanceVelocityLock(AvoidanceManager, AvoidanceManager->LockTimeAfterClean);	//10 ms of lock time should be adequate.
			}
		}

		AvoidanceManager->UpdateRVO(this);
		bWasAvoidanceUpdated = true;
	}
#if !(UE_BUILD_SHIPPING || UE_BUILD_TEST)
	else if (bShowDebug)
	{
		DrawDebugLine(GetWorld(), GetRVOAvoidanceOrigin(), GetRVOAvoidanceOrigin() + GetVelocityForRVOConsideration(), FColor::Yellow, true, 0.05f, SDPG_MAX);
	}

	if (bShowDebug)
	{
		FVector UpLine(0, 0, 500);
		DrawDebugLine(GetWorld(), GetRVOAvoidanceOrigin(), GetRVOAvoidanceOrigin() + UpLine, (AvoidanceLockTimer > 0.01f) ? FColor::Red : FColor::Blue, true, 0.05f, SDPG_MAX, 5.0f);
	}
#endif
}

void UWheeledVehicleMovementComponent::SetAvoidanceGroup(int32 GroupFlags)
{
	AvoidanceGroup.SetFlagsDirectly(GroupFlags);
}

void UWheeledVehicleMovementComponent::SetAvoidanceGroupMask(const FNavAvoidanceMask& GroupMask)
{
	AvoidanceGroup.SetFlagsDirectly(GroupMask.Packed);
}

void UWheeledVehicleMovementComponent::SetGroupsToAvoid(int32 GroupFlags)
{
	GroupsToAvoid.SetFlagsDirectly(GroupFlags);
}

void UWheeledVehicleMovementComponent::SetGroupsToAvoidMask(const FNavAvoidanceMask& GroupMask)
{
	GroupsToAvoid.SetFlagsDirectly(GroupMask.Packed);
}

void UWheeledVehicleMovementComponent::SetGroupsToIgnore(int32 GroupFlags)
{
	GroupsToIgnore.SetFlagsDirectly(GroupFlags);
}

void UWheeledVehicleMovementComponent::SetGroupsToIgnoreMask(const FNavAvoidanceMask& GroupMask)
{
	GroupsToIgnore.SetFlagsDirectly(GroupMask.Packed);
}

void UWheeledVehicleMovementComponent::SetAvoidanceEnabled(bool bEnable)
{
	if (bUseRVOAvoidance != bEnable)
	{
		bUseRVOAvoidance = bEnable;
		
		// reset id, RegisterMovementComponent call is required to initialize update timers in avoidance manager
		AvoidanceUID = 0;

		UAvoidanceManager* AvoidanceManager = GetWorld()->GetAvoidanceManager();
		if (AvoidanceManager && bEnable)
		{
			AvoidanceManager->RegisterMovementComponent(this, AvoidanceWeight);
		}
	}
}


void UWheeledVehicleMovementComponent::SetRVOAvoidanceUID(int32 UID)
{
	AvoidanceUID = UID;
}

int32 UWheeledVehicleMovementComponent::GetRVOAvoidanceUID()
{
	return AvoidanceUID;
}

void UWheeledVehicleMovementComponent::SetRVOAvoidanceWeight(float Weight)
{
	AvoidanceWeight = Weight;
}

float UWheeledVehicleMovementComponent::GetRVOAvoidanceWeight()
{
	return AvoidanceWeight;
}

FVector UWheeledVehicleMovementComponent::GetRVOAvoidanceOrigin()
{
	return UpdatedComponent->GetComponentLocation();
}

float UWheeledVehicleMovementComponent::GetRVOAvoidanceRadius()
{
	return RVOAvoidanceRadius;
}

float UWheeledVehicleMovementComponent::GetRVOAvoidanceHeight()
{
	return RVOAvoidanceHeight;
}

float UWheeledVehicleMovementComponent::GetRVOAvoidanceConsiderationRadius()
{
	return AvoidanceConsiderationRadius;
}

FVector UWheeledVehicleMovementComponent::GetVelocityForRVOConsideration()
{
	FVector Velocity2D = UpdatedComponent->GetComponentVelocity();
	Velocity2D.Z = 0.f;

	return Velocity2D;
}

int32 UWheeledVehicleMovementComponent::GetAvoidanceGroupMask()
{
	return AvoidanceGroup.Packed;
}

int32 UWheeledVehicleMovementComponent::GetGroupsToAvoidMask()
{
	return GroupsToAvoid.Packed;
}

int32 UWheeledVehicleMovementComponent::GetGroupsToIgnoreMask()
{
	return GroupsToIgnore.Packed;
}

#undef LOCTEXT_NAMESPACE

FWheelSetup::FWheelSetup()
: WheelClass(UVehicleWheel::StaticClass())
, BoneName(NAME_None)
, AdditionalOffset(0.0f)
, bDisableSteering(false)
{

}<|MERGE_RESOLUTION|>--- conflicted
+++ resolved
@@ -379,7 +379,6 @@
 		{
 			return;
 		}
-<<<<<<< HEAD
 
 		if(PxRigidDynamic* PVehicleActor = PActor->is<PxRigidDynamic>())
 		{
@@ -398,26 +397,6 @@
 			const PxVec3 PCOMOffset = U2PVector(GetLocalCOM());
 			PVehicleActor->setCMassLocalPose(PxTransform(PCOMOffset, PxQuat(physx::PxIdentity)));	//ignore the mass reference frame. TODO: expose this to the user
 
-=======
-
-		if(PxRigidDynamic* PVehicleActor = PActor->is<PxRigidDynamic>())
-		{
-			// Override mass
-			const float MassRatio = Mass > 0.0f ? Mass / PVehicleActor->getMass() : 1.0f;
-
-			PxVec3 PInertiaTensor = PVehicleActor->getMassSpaceInertiaTensor();
-
-			PInertiaTensor.x *= InertiaTensorScale.X * MassRatio;
-			PInertiaTensor.y *= InertiaTensorScale.Y * MassRatio;
-			PInertiaTensor.z *= InertiaTensorScale.Z * MassRatio;
-
-			PVehicleActor->setMassSpaceInertiaTensor(PInertiaTensor);
-			PVehicleActor->setMass(Mass);
-
-			const PxVec3 PCOMOffset = U2PVector(GetLocalCOM());
-			PVehicleActor->setCMassLocalPose(PxTransform(PCOMOffset, PxQuat(physx::PxIdentity)));	//ignore the mass reference frame. TODO: expose this to the user
-
->>>>>>> deb91151
 			if(PVehicle)
 			{
 				PxVehicleWheelsSimData& WheelData = PVehicle->mWheelsSimData;
@@ -580,15 +559,9 @@
 				UE_LOG(LogPhysics, Warning, TEXT("Missing wheel shapes. Please ensure there's a body associated with each wheel, or deselect Don'tCreateShape in your wheel class for vehicle''%s''"), *GetPathNameSafe(this));
 #endif
 			}
-<<<<<<< HEAD
-
-
-
-=======
-
-
-
->>>>>>> deb91151
+
+
+
 			// tire load filtering
 			PxVehicleTireLoadFilterData PTireLoadFilter;
 			PTireLoadFilter.mMinNormalisedLoad = MinNormalizedTireLoad;
