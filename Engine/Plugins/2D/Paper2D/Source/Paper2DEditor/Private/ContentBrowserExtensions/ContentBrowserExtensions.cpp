// Copyright 1998-2015 Epic Games, Inc. All Rights Reserved.

#include "Paper2DEditorPrivatePCH.h"
#include "ContentBrowserModule.h"
#include "ContentBrowserExtensions.h"
#include "PaperSprite.h"
#include "PaperFlipbook.h"
#include "PaperTileSet.h"
#include "PaperSpriteFactory.h"
#include "PaperTileSetFactory.h"
#include "PaperImporterSettings.h"
#include "PaperStyle.h"

#include "ExtractSprites/SPaperExtractSpritesDialog.h"

#define LOCTEXT_NAMESPACE "Paper2D"

DECLARE_LOG_CATEGORY_EXTERN(LogPaperCBExtensions, Log, All);
DEFINE_LOG_CATEGORY(LogPaperCBExtensions);

//////////////////////////////////////////////////////////////////////////

FContentBrowserMenuExtender_SelectedAssets ContentBrowserExtenderDelegate;
FDelegateHandle ContentBrowserExtenderDelegateHandle;

//////////////////////////////////////////////////////////////////////////
// FContentBrowserSelectedAssetExtensionBase

struct FContentBrowserSelectedAssetExtensionBase
{
public:
	TArray<class FAssetData> SelectedAssets;

public:
	virtual void Execute() {}
	virtual ~FContentBrowserSelectedAssetExtensionBase() {}
};

//////////////////////////////////////////////////////////////////////////
// FCreateSpriteFromTextureExtension

#include "AssetToolsModule.h"
#include "AssetRegistryModule.h"


struct FCreateSpriteFromTextureExtension : public FContentBrowserSelectedAssetExtensionBase
{
	bool bExtractSprites;

	FCreateSpriteFromTextureExtension()
		: bExtractSprites(false)
	{
	}

	void CreateSpritesFromTextures(TArray<UTexture2D*>& Textures)
	{
		FAssetToolsModule& AssetToolsModule = FModuleManager::Get().LoadModuleChecked<FAssetToolsModule>("AssetTools");
		FContentBrowserModule& ContentBrowserModule = FModuleManager::LoadModuleChecked<FContentBrowserModule>("ContentBrowser");

		TArray<UObject*> ObjectsToSync;

		for (auto TextureIt = Textures.CreateConstIterator(); TextureIt; ++TextureIt)
		{
			UTexture2D* Texture = *TextureIt;

			// Create the factory used to generate the sprite
			UPaperSpriteFactory* SpriteFactory = NewObject<UPaperSpriteFactory>();
			SpriteFactory->InitialTexture = Texture;

			// Create the sprite
			FString Name;
			FString PackageName;

			if (!bExtractSprites)
			{
				// Get a unique name for the sprite
<<<<<<< HEAD
=======
				const FString DefaultSuffix = TEXT("_Sprite");
>>>>>>> cce8678d
				AssetToolsModule.Get().CreateUniqueAssetName(Texture->GetOutermost()->GetName(), DefaultSuffix, /*out*/ PackageName, /*out*/ Name);
				const FString PackagePath = FPackageName::GetLongPackagePath(PackageName);

				if (UObject* NewAsset = AssetToolsModule.Get().CreateAsset(Name, PackagePath, UPaperSprite::StaticClass(), SpriteFactory))
				{
					ObjectsToSync.Add(NewAsset);
				}
			}
			else
			{
				SPaperExtractSpritesDialog::ShowWindow(Texture);
			}
		}

		if (ObjectsToSync.Num() > 0)
		{
			ContentBrowserModule.Get().SyncBrowserToAssets(ObjectsToSync);
		}
	}

	virtual void Execute() override
	{
		// Create sprites for any selected textures
		TArray<UTexture2D*> Textures;
		for (auto AssetIt = SelectedAssets.CreateConstIterator(); AssetIt; ++AssetIt)
		{
			const FAssetData& AssetData = *AssetIt;
			if (UTexture2D* Texture = Cast<UTexture2D>(AssetData.GetAsset()))
			{
				Textures.Add(Texture);
			}
		}

		CreateSpritesFromTextures(Textures);
	}
};

struct FConfigureTexturesForSpriteUsageExtension : public FContentBrowserSelectedAssetExtensionBase
{
	virtual void Execute() override
	{
		// Change the compression settings and trigger a recompress
		for (auto AssetIt = SelectedAssets.CreateConstIterator(); AssetIt; ++AssetIt)
		{
			const FAssetData& AssetData = *AssetIt;
			if (UTexture2D* Texture = Cast<UTexture2D>(AssetData.GetAsset()))
			{
				GetDefault<UPaperImporterSettings>()->ApplyTextureSettings(Texture);
			}
		}
	}
};

struct FCreateTileSetFromTextureExtension : public FContentBrowserSelectedAssetExtensionBase
{
	void CreateTileSetsFromTextures(TArray<UTexture2D*>& Textures)
	{
		const FString DefaultSuffix = TEXT("_TileSet");

		FAssetToolsModule& AssetToolsModule = FModuleManager::Get().LoadModuleChecked<FAssetToolsModule>("AssetTools");
		FContentBrowserModule& ContentBrowserModule = FModuleManager::LoadModuleChecked<FContentBrowserModule>("ContentBrowser");

		TArray<UObject*> ObjectsToSync;

		for (auto TextureIt = Textures.CreateConstIterator(); TextureIt; ++TextureIt)
		{
			UTexture2D* Texture = *TextureIt;

			// Create the factory used to generate the tile set
			UPaperTileSetFactory* TileSetFactory = NewObject<UPaperTileSetFactory>();
			TileSetFactory->InitialTexture = Texture;

			// Get a unique name for the tile set
			FString Name;
			FString PackageName;
			AssetToolsModule.Get().CreateUniqueAssetName(Texture->GetOutermost()->GetName(), DefaultSuffix, /*out*/ PackageName, /*out*/ Name);
			const FString PackagePath = FPackageName::GetLongPackagePath(PackageName);

			if (UObject* NewAsset = AssetToolsModule.Get().CreateAsset(Name, PackagePath, UPaperTileSet::StaticClass(), TileSetFactory))
			{
				ObjectsToSync.Add(NewAsset);
			}
		}

		if (ObjectsToSync.Num() > 0)
		{
			ContentBrowserModule.Get().SyncBrowserToAssets(ObjectsToSync);
		}
	}

	virtual void Execute() override
	{
		// Create sprites for any selected textures
		TArray<UTexture2D*> Textures;
		for (auto AssetIt = SelectedAssets.CreateConstIterator(); AssetIt; ++AssetIt)
		{
			const FAssetData& AssetData = *AssetIt;
			if (UTexture2D* Texture = Cast<UTexture2D>(AssetData.GetAsset()))
			{
				Textures.Add(Texture);
			}
		}

		CreateTileSetsFromTextures(Textures);
	}
};

struct FCreateTileSetFromTextureExtension : public FContentBrowserSelectedAssetExtensionBase
{
	void CreateTileSetsFromTextures(TArray<UTexture2D*>& Textures)
	{
		const FString DefaultSuffix = TEXT("_TileSet");

		FAssetToolsModule& AssetToolsModule = FModuleManager::Get().LoadModuleChecked<FAssetToolsModule>("AssetTools");
		FContentBrowserModule& ContentBrowserModule = FModuleManager::LoadModuleChecked<FContentBrowserModule>("ContentBrowser");

		TArray<UObject*> ObjectsToSync;

		for (auto TextureIt = Textures.CreateConstIterator(); TextureIt; ++TextureIt)
		{
			UTexture2D* Texture = *TextureIt;

			// Create the factory used to generate the tile set
			UPaperTileSetFactory* TileSetFactory = ConstructObject<UPaperTileSetFactory>(UPaperTileSetFactory::StaticClass());
			TileSetFactory->InitialTexture = Texture;

			// Get a unique name for the tile set
			FString Name;
			FString PackageName;
			AssetToolsModule.Get().CreateUniqueAssetName(Texture->GetOutermost()->GetName(), DefaultSuffix, /*out*/ PackageName, /*out*/ Name);
			const FString PackagePath = FPackageName::GetLongPackagePath(PackageName);

			if (UObject* NewAsset = AssetToolsModule.Get().CreateAsset(Name, PackagePath, UPaperTileSet::StaticClass(), TileSetFactory))
			{
				ObjectsToSync.Add(NewAsset);
			}
		}

		if (ObjectsToSync.Num() > 0)
		{
			ContentBrowserModule.Get().SyncBrowserToAssets(ObjectsToSync);
		}
	}

	virtual void Execute() override
	{
		// Create sprites for any selected textures
		TArray<UTexture2D*> Textures;
		for (auto AssetIt = SelectedAssets.CreateConstIterator(); AssetIt; ++AssetIt)
		{
			const FAssetData& AssetData = *AssetIt;
			if (UTexture2D* Texture = Cast<UTexture2D>(AssetData.GetAsset()))
			{
				Textures.Add(Texture);
			}
		}

		CreateTileSetsFromTextures(Textures);
	}
};

//////////////////////////////////////////////////////////////////////////
// FPaperContentBrowserExtensions_Impl

class FPaperContentBrowserExtensions_Impl
{
public:
	static void ExecuteSelectedContentFunctor(TSharedPtr<FContentBrowserSelectedAssetExtensionBase> SelectedAssetFunctor)
	{
		SelectedAssetFunctor->Execute();
	}

	static void CreateSpriteActionsSubMenu(FMenuBuilder& MenuBuilder, TArray<FAssetData> SelectedAssets)
	{
		MenuBuilder.AddSubMenu(
			LOCTEXT("SpriteActionsSubMenuLabel", "Sprite Actions"),
			LOCTEXT("SpriteActionsSubMenuToolTip", "Sprite-related actions for this texture."),
			FNewMenuDelegate::CreateStatic(&FPaperContentBrowserExtensions_Impl::PopulateSpriteActionsMenu, SelectedAssets),
			false,
			FSlateIcon(FEditorStyle::GetStyleSetName(), "ClassIcon.PaperSprite")
		);
	}

	static void PopulateSpriteActionsMenu(FMenuBuilder& MenuBuilder, TArray<FAssetData> SelectedAssets)
	{
		// Create sprites
		TSharedPtr<FCreateSpriteFromTextureExtension> SpriteCreatorFunctor = MakeShareable(new FCreateSpriteFromTextureExtension());
		SpriteCreatorFunctor->SelectedAssets = SelectedAssets;

		FUIAction Action_CreateSpritesFromTextures(
			FExecuteAction::CreateStatic(&FPaperContentBrowserExtensions_Impl::ExecuteSelectedContentFunctor, StaticCastSharedPtr<FContentBrowserSelectedAssetExtensionBase>(SpriteCreatorFunctor)));
		
		const FName PaperStyleSetName = FPaperStyle::Get()->GetStyleSetName();

		MenuBuilder.AddMenuEntry(
			LOCTEXT("CB_Extension_Texture_CreateSprite", "Create Sprite"),
			LOCTEXT("CB_Extension_Texture_CreateSprite_Tooltip", "Create sprites from selected textures"),
			FSlateIcon(PaperStyleSetName, "AssetActions.CreateSprite"),
			Action_CreateSpritesFromTextures,
			NAME_None,
			EUserInterfaceActionType::Button);

		// Extract Sprites
		TSharedPtr<FCreateSpriteFromTextureExtension> SpriteExtractorFunctor = MakeShareable(new FCreateSpriteFromTextureExtension());
		SpriteExtractorFunctor->SelectedAssets = SelectedAssets;
		SpriteExtractorFunctor->bExtractSprites = true;

		FUIAction Action_ExtractSpritesFromTextures(
			FExecuteAction::CreateStatic(&FPaperContentBrowserExtensions_Impl::ExecuteSelectedContentFunctor, StaticCastSharedPtr<FContentBrowserSelectedAssetExtensionBase>(SpriteExtractorFunctor)));

		MenuBuilder.AddMenuEntry(
			LOCTEXT("CB_Extension_Texture_ExtractSprites", "Extract Sprites"),
			LOCTEXT("CB_Extension_Texture_ExtractSprites_Tooltip", "Extract sprites from selected textures"),
			FSlateIcon(PaperStyleSetName, "AssetActions.ExtractSprites"),
			Action_ExtractSpritesFromTextures,
			NAME_None,
			EUserInterfaceActionType::Button);

<<<<<<< HEAD
		// Configure for retro sprites
=======
		// Configure the selected textures according to the project settings (same as if it got imported from a sprite sheet)
>>>>>>> cce8678d
		TSharedPtr<FConfigureTexturesForSpriteUsageExtension> TextureConfigFunctor = MakeShareable(new FConfigureTexturesForSpriteUsageExtension());
		TextureConfigFunctor->SelectedAssets = SelectedAssets;

		FUIAction Action_ConfigureTexturesForSprites(
			FExecuteAction::CreateStatic(&FPaperContentBrowserExtensions_Impl::ExecuteSelectedContentFunctor, StaticCastSharedPtr<FContentBrowserSelectedAssetExtensionBase>(TextureConfigFunctor)));

		MenuBuilder.AddMenuEntry(
			LOCTEXT("CB_Extension_Texture_ConfigureTextureForSprites", "Apply Paper2D Texture Settings"),
			LOCTEXT("CB_Extension_Texture_ConfigureTextureForSprites_Tooltip", "Sets compression settings and sampling modes to the defaults specified in the 'Paper2D - Import' project settings"),
			FSlateIcon(PaperStyleSetName, "AssetActions.ConfigureForRetroSprites"),
			Action_ConfigureTexturesForSprites,
			NAME_None,
			EUserInterfaceActionType::Button);

		// Create sprites
		TSharedPtr<FCreateTileSetFromTextureExtension> TileSetCreatorFunctor = MakeShareable(new FCreateTileSetFromTextureExtension());
		TileSetCreatorFunctor->SelectedAssets = SelectedAssets;

		FUIAction Action_CreateTileSetFromTextures(
			FExecuteAction::CreateStatic(&FPaperContentBrowserExtensions_Impl::ExecuteSelectedContentFunctor, StaticCastSharedPtr<FContentBrowserSelectedAssetExtensionBase>(TileSetCreatorFunctor)));

		MenuBuilder.AddMenuEntry(
			LOCTEXT("CB_Extension_Texture_CreateTileSet", "Create Tile Set"),
			LOCTEXT("CB_Extension_Texture_CreateTileSet_Tooltip", "Create tile set from selected texture"),
<<<<<<< HEAD
			FSlateIcon(FEditorStyle::GetStyleSetName(), "ClassIcon.PaperTileSet"),
=======
			FSlateIcon(PaperStyleSetName, "AssetActions.CreateTileSet"),
>>>>>>> cce8678d
			Action_CreateTileSetFromTextures,
			NAME_None,
			EUserInterfaceActionType::Button);
	}

	static TSharedRef<FExtender> OnExtendContentBrowserAssetSelectionMenu(const TArray<FAssetData>& SelectedAssets)
	{
		TSharedRef<FExtender> Extender(new FExtender());

		// Run thru the assets to determine if any meet our criteria
		bool bAnyTextures = false;
		for (auto AssetIt = SelectedAssets.CreateConstIterator(); AssetIt; ++AssetIt)
		{
			const FAssetData& Asset = *AssetIt;
			bAnyTextures = bAnyTextures || (Asset.AssetClass == UTexture2D::StaticClass()->GetFName());
		}

		if (bAnyTextures)
		{
			// Add the sprite actions sub-menu extender
			Extender->AddMenuExtension(
				"GetAssetActions",
				EExtensionHook::After,
				nullptr,
				FMenuExtensionDelegate::CreateStatic(&FPaperContentBrowserExtensions_Impl::CreateSpriteActionsSubMenu, SelectedAssets));
		}

		return Extender;
	}

	static TArray<FContentBrowserMenuExtender_SelectedAssets>& GetExtenderDelegates()
	{
		FContentBrowserModule& ContentBrowserModule = FModuleManager::LoadModuleChecked<FContentBrowserModule>(TEXT("ContentBrowser"));
		return ContentBrowserModule.GetAllAssetViewContextMenuExtenders();
	}
};

//////////////////////////////////////////////////////////////////////////
// FPaperContentBrowserExtensions

void FPaperContentBrowserExtensions::InstallHooks()
{
	ContentBrowserExtenderDelegate = FContentBrowserMenuExtender_SelectedAssets::CreateStatic(&FPaperContentBrowserExtensions_Impl::OnExtendContentBrowserAssetSelectionMenu);

	TArray<FContentBrowserMenuExtender_SelectedAssets>& CBMenuExtenderDelegates = FPaperContentBrowserExtensions_Impl::GetExtenderDelegates();
	CBMenuExtenderDelegates.Add(ContentBrowserExtenderDelegate);
	ContentBrowserExtenderDelegateHandle = CBMenuExtenderDelegates.Last().GetHandle();
}

void FPaperContentBrowserExtensions::RemoveHooks()
{
	TArray<FContentBrowserMenuExtender_SelectedAssets>& CBMenuExtenderDelegates = FPaperContentBrowserExtensions_Impl::GetExtenderDelegates();
	CBMenuExtenderDelegates.RemoveAll([](const FContentBrowserMenuExtender_SelectedAssets& Delegate){ return Delegate.GetHandle() == ContentBrowserExtenderDelegateHandle; });
}

//////////////////////////////////////////////////////////////////////////

#undef LOCTEXT_NAMESPACE<|MERGE_RESOLUTION|>--- conflicted
+++ resolved
@@ -74,10 +74,7 @@
 			if (!bExtractSprites)
 			{
 				// Get a unique name for the sprite
-<<<<<<< HEAD
-=======
 				const FString DefaultSuffix = TEXT("_Sprite");
->>>>>>> cce8678d
 				AssetToolsModule.Get().CreateUniqueAssetName(Texture->GetOutermost()->GetName(), DefaultSuffix, /*out*/ PackageName, /*out*/ Name);
 				const FString PackagePath = FPackageName::GetLongPackagePath(PackageName);
 
@@ -148,60 +145,6 @@
 
 			// Create the factory used to generate the tile set
 			UPaperTileSetFactory* TileSetFactory = NewObject<UPaperTileSetFactory>();
-			TileSetFactory->InitialTexture = Texture;
-
-			// Get a unique name for the tile set
-			FString Name;
-			FString PackageName;
-			AssetToolsModule.Get().CreateUniqueAssetName(Texture->GetOutermost()->GetName(), DefaultSuffix, /*out*/ PackageName, /*out*/ Name);
-			const FString PackagePath = FPackageName::GetLongPackagePath(PackageName);
-
-			if (UObject* NewAsset = AssetToolsModule.Get().CreateAsset(Name, PackagePath, UPaperTileSet::StaticClass(), TileSetFactory))
-			{
-				ObjectsToSync.Add(NewAsset);
-			}
-		}
-
-		if (ObjectsToSync.Num() > 0)
-		{
-			ContentBrowserModule.Get().SyncBrowserToAssets(ObjectsToSync);
-		}
-	}
-
-	virtual void Execute() override
-	{
-		// Create sprites for any selected textures
-		TArray<UTexture2D*> Textures;
-		for (auto AssetIt = SelectedAssets.CreateConstIterator(); AssetIt; ++AssetIt)
-		{
-			const FAssetData& AssetData = *AssetIt;
-			if (UTexture2D* Texture = Cast<UTexture2D>(AssetData.GetAsset()))
-			{
-				Textures.Add(Texture);
-			}
-		}
-
-		CreateTileSetsFromTextures(Textures);
-	}
-};
-
-struct FCreateTileSetFromTextureExtension : public FContentBrowserSelectedAssetExtensionBase
-{
-	void CreateTileSetsFromTextures(TArray<UTexture2D*>& Textures)
-	{
-		const FString DefaultSuffix = TEXT("_TileSet");
-
-		FAssetToolsModule& AssetToolsModule = FModuleManager::Get().LoadModuleChecked<FAssetToolsModule>("AssetTools");
-		FContentBrowserModule& ContentBrowserModule = FModuleManager::LoadModuleChecked<FContentBrowserModule>("ContentBrowser");
-
-		TArray<UObject*> ObjectsToSync;
-
-		for (auto TextureIt = Textures.CreateConstIterator(); TextureIt; ++TextureIt)
-		{
-			UTexture2D* Texture = *TextureIt;
-
-			// Create the factory used to generate the tile set
-			UPaperTileSetFactory* TileSetFactory = ConstructObject<UPaperTileSetFactory>(UPaperTileSetFactory::StaticClass());
 			TileSetFactory->InitialTexture = Texture;
 
 			// Get a unique name for the tile set
@@ -296,11 +239,7 @@
 			NAME_None,
 			EUserInterfaceActionType::Button);
 
-<<<<<<< HEAD
-		// Configure for retro sprites
-=======
 		// Configure the selected textures according to the project settings (same as if it got imported from a sprite sheet)
->>>>>>> cce8678d
 		TSharedPtr<FConfigureTexturesForSpriteUsageExtension> TextureConfigFunctor = MakeShareable(new FConfigureTexturesForSpriteUsageExtension());
 		TextureConfigFunctor->SelectedAssets = SelectedAssets;
 
@@ -325,11 +264,7 @@
 		MenuBuilder.AddMenuEntry(
 			LOCTEXT("CB_Extension_Texture_CreateTileSet", "Create Tile Set"),
 			LOCTEXT("CB_Extension_Texture_CreateTileSet_Tooltip", "Create tile set from selected texture"),
-<<<<<<< HEAD
-			FSlateIcon(FEditorStyle::GetStyleSetName(), "ClassIcon.PaperTileSet"),
-=======
 			FSlateIcon(PaperStyleSetName, "AssetActions.CreateTileSet"),
->>>>>>> cce8678d
 			Action_CreateTileSetFromTextures,
 			NAME_None,
 			EUserInterfaceActionType::Button);
