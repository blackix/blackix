--- conflicted
+++ resolved
@@ -50,17 +50,8 @@
 class STileSetPropertiesTabBody : public SSingleObjectDetailsPanel
 {
 public:
-<<<<<<< HEAD
-	FTileSetEditorViewportClient(UPaperTileSet* InTileSet)
-		: TileSetBeingEdited(InTileSet)
-		, bHasValidPaintRectangle(false)
-		, TileIndex(INDEX_NONE)
-	{
-	}
-=======
 	SLATE_BEGIN_ARGS(STileSetPropertiesTabBody) {}
 	SLATE_END_ARGS()
->>>>>>> cce8678d
 
 private:
 	TSharedRef<IDetailCustomization> MakeEmbeddedInstance()
@@ -68,20 +59,6 @@
 		TSharedRef<FTileSetDetailsCustomization> Customization = FTileSetDetailsCustomization::MakeEmbeddedInstance();
 		CurrentCustomizationPtr = Customization;
 
-<<<<<<< HEAD
-	// FEditorViewportClient interface
-	virtual FLinearColor GetBackgroundColor() const override;
-	// End of FEditorViewportClient interface
-
-public:
-	// Tile set
-	TWeakObjectPtr<UPaperTileSet> TileSetBeingEdited;
-
-	bool bHasValidPaintRectangle;
-	FViewportSelectionRectangle ValidPaintRectangle;
-	int32 TileIndex;
-};
-=======
 		// Make sure the customization starts off looking at the right tile index
 		TSharedPtr<FSingleTileEditorViewportClient> SingleTileEditor = TileSetEditorPtr.Pin()->GetSingleTileEditor();
 
@@ -90,7 +67,6 @@
 		{
 			Customization->OnTileIndexChanged(TileIndex, INDEX_NONE);
 		}
->>>>>>> cce8678d
 
 		return Customization;
 	}
@@ -126,39 +102,10 @@
 		PropertyView->RegisterInstancedCustomPropertyLayout(UPaperTileSet::StaticClass(), LayoutTileSetDetails);
 	}
 
-<<<<<<< HEAD
-		FCanvasBoxItem BoxItem(FVector2D(X, Y), FVector2D(W, H));
-		BoxItem.SetColor(Rect.Color);
-		Canvas->DrawItem(BoxItem);
-
-	}
-
-	if (TileIndex != INDEX_NONE)
-	{
-		const FString TileIndexString = FString::Printf(TEXT("Tile# %d"), TileIndex);
-
-		int32 XL;
-		int32 YL;
-		StringSize(GEngine->GetLargeFont(), XL, YL, *TileIndexString);
-		Canvas->DrawShadowedString(4, Viewport->GetSizeXY().Y - YL - 4, *TileIndexString, GEngine->GetLargeFont(), FLinearColor::White);
-	}
-}
-
-FLinearColor FTileSetEditorViewportClient::GetBackgroundColor() const
-{
-	if (UPaperTileSet* TileSet = TileSetBeingEdited.Get())
-	{
-		return TileSet->BackgroundColor;
-	}
-	else
-	{
-		return FEditorViewportClient::GetBackgroundColor();
-=======
 	// SSingleObjectDetailsPanel interface
 	virtual UObject* GetObjectToObserve() const override
 	{
 		return TileSetEditorPtr.Pin()->GetTileSetBeingEdited();
->>>>>>> cce8678d
 	}
 
 	virtual TSharedRef<SWidget> PopulateSlot(TSharedRef<SWidget> PropertyEditorWidget) override
@@ -255,31 +202,11 @@
 
 TSharedRef<SDockTab> FTileSetEditor::SpawnTab_TextureView(const FSpawnTabArgs& Args)
 {
-<<<<<<< HEAD
-	if (FTileSetEditorViewportClient* Client = TypedViewportClient.Get())
-	{
-		UPaperTileSet* TileSetBeingEdited = TileSetPtr.Get();
-
-		const bool bHasSelection = (SelectionDimensions.X * SelectionDimensions.Y) > 0;
-		Client->bHasValidPaintRectangle = bHasSelection && (TileSetBeingEdited != nullptr);
-
-		const int32 TileIndex = (bHasSelection && (TileSetBeingEdited != nullptr)) ? (SelectionTopLeft.X + SelectionTopLeft.Y * TileSetBeingEdited->GetTileCountX()) : INDEX_NONE;
-		Client->TileIndex = TileIndex;
-
-		if (bHasSelection)
-		{
-			Client->ValidPaintRectangle.Color = FLinearColor::White;
-			Client->ValidPaintRectangle.Dimensions = FVector2D(SelectionDimensions.X * TileSetBeingEdited->TileWidth, SelectionDimensions.Y * TileSetBeingEdited->TileHeight);
-			Client->ValidPaintRectangle.TopLeft = FVector2D(SelectionTopLeft.X * TileSetBeingEdited->TileWidth, SelectionTopLeft.Y * TileSetBeingEdited->TileHeight);
-		}
-	}
-=======
 	return SNew(SDockTab)
 		.Label(LOCTEXT("TextureViewTabLabel", "Tile Set View"))
 		[
 			TileSetViewport.ToSharedRef()
 		];
->>>>>>> cce8678d
 }
 
 TSharedRef<SDockTab> FTileSetEditor::SpawnTab_Details(const FSpawnTabArgs& Args)
