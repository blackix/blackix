--- conflicted
+++ resolved
@@ -1243,19 +1243,11 @@
 		COPY_PARAM(m_asLeaf[LeafIndex].m_fTwitchSharpness);
 		COPY_PARAM(m_asLeaf[LeafIndex].m_fLeewardScalar);
 	}
-<<<<<<< HEAD
 
 	COPY_CURVE(m_afFrondRippleDistance);
 	COPY_PARAM(m_fFrondRippleTile);
 	COPY_PARAM(m_fFrondRippleLightingScalar);
 
-=======
-
-	COPY_CURVE(m_afFrondRippleDistance);
-	COPY_PARAM(m_fFrondRippleTile);
-	COPY_PARAM(m_fFrondRippleLightingScalar);
-
->>>>>>> 28020755
 	COPY_PARAM(m_fGustFrequency);
 	COPY_PARAM(m_fGustStrengthMin);
 	COPY_PARAM(m_fGustStrengthMax);
@@ -1791,17 +1783,6 @@
 							}							
 						}
 
-<<<<<<< HEAD
-						FStaticMeshSourceModel* LODModel = new (StaticMesh->SourceModels) FStaticMeshSourceModel();
-						LODModel->BuildSettings.bRecomputeNormals = false;
-						LODModel->BuildSettings.bRecomputeTangents = false;
-						LODModel->BuildSettings.bRemoveDegenerates = true;
-						LODModel->BuildSettings.bUseHighPrecisionTangentBasis = false;
-						LODModel->BuildSettings.bUseFullPrecisionUVs = false;
-						LODModel->BuildSettings.bGenerateLightmapUVs = false;
-						LODModel->ScreenSize.Default = 0.1f / FMath::Pow(2.0f, StaticMesh->SourceModels.Num() - 1);
-						LODModel->RawMeshBulkData->SaveRawMesh(RawMesh);
-=======
 						FStaticMeshSourceModel& LODModel = StaticMesh->AddSourceModel();
 						LODModel.BuildSettings.bRecomputeNormals = false;
 						LODModel.BuildSettings.bRecomputeTangents = false;
@@ -1811,7 +1792,6 @@
 						LODModel.BuildSettings.bGenerateLightmapUVs = false;
 						LODModel.ScreenSize.Default = 0.1f / FMath::Pow(2.0f, StaticMesh->SourceModels.Num() - 1);
 						LODModel.SaveRawMesh(RawMesh);
->>>>>>> 28020755
 
 						for (int32 MaterialIndex = 0; MaterialIndex < StaticMesh->StaticMaterials.Num(); ++MaterialIndex)
 						{
@@ -1826,12 +1806,8 @@
 				// make billboard LOD
 				if (Options->SpeedTreeImportData->ImportGeometryType != EImportGeometryType::IGT_3D && SpeedTreeGeometry->m_sVertBBs.m_nNumBillboards > 0)
 				{
-<<<<<<< HEAD
-					UMaterialInterface* Material = CreateSpeedTreeMaterial7(InParent, MeshName + "_Billboard", &SpeedTreeGeometry->m_aBillboardRenderStates[SpeedTree::RENDER_PASS_MAIN], Options, WindType, SpeedTreeGeometry->m_sVertBBs.m_nNumBillboards, LoadedPackages);
-=======
 					FString MaterialName = MeshName + "_Billboard";
 					UMaterialInterface* Material = CreateSpeedTreeMaterial7(InParent, MaterialName, &SpeedTreeGeometry->m_aBillboardRenderStates[SpeedTree::RENDER_PASS_MAIN], Options, WindType, SpeedTreeGeometry->m_sVertBBs.m_nNumBillboards, LoadedPackages);
->>>>>>> 28020755
 					int32 MaterialIndex = StaticMesh->StaticMaterials.Num();
 					StaticMesh->StaticMaterials.Add(FStaticMaterial(Material, FName(*MaterialName), FName(*MaterialName)));
 
@@ -1922,17 +1898,6 @@
 						}
 					}
 
-<<<<<<< HEAD
-					FStaticMeshSourceModel* LODModel = new (StaticMesh->SourceModels) FStaticMeshSourceModel();
-					LODModel->BuildSettings.bRecomputeNormals = false;
-					LODModel->BuildSettings.bRecomputeTangents = false;
-					LODModel->BuildSettings.bRemoveDegenerates = true;
-					LODModel->BuildSettings.bUseHighPrecisionTangentBasis = false;
-					LODModel->BuildSettings.bUseFullPrecisionUVs = false;
-					LODModel->BuildSettings.bGenerateLightmapUVs = false;
-					LODModel->ScreenSize.Default = 0.1f / FMath::Pow(2.0f, StaticMesh->SourceModels.Num() - 1);
-					LODModel->RawMeshBulkData->SaveRawMesh(RawMesh);
-=======
 					FStaticMeshSourceModel& LODModel = StaticMesh->AddSourceModel();
 					LODModel.BuildSettings.bRecomputeNormals = false;
 					LODModel.BuildSettings.bRecomputeTangents = false;
@@ -1942,7 +1907,6 @@
 					LODModel.BuildSettings.bGenerateLightmapUVs = false;
 					LODModel.ScreenSize.Default = 0.1f / FMath::Pow(2.0f, StaticMesh->SourceModels.Num() - 1);
 					LODModel.SaveRawMesh(RawMesh);
->>>>>>> 28020755
 					// Add mesh section info entry for billboard LOD (only one section/material index)
 					const int32 LODIndex = StaticMesh->SourceModels.Num() - 1;
 					FMeshSectionInfo Info = StaticMesh->SectionInfoMap.Get(LODIndex, 0);
@@ -2086,25 +2050,6 @@
 
 			for (uint32 LODIndex = 0; LODIndex < SpeedTree.Lods().Count(); ++LODIndex)
 			{
-<<<<<<< HEAD
-				FStaticMeshSourceModel* LODModel = new (StaticMesh->SourceModels) FStaticMeshSourceModel();
-				LODModel->BuildSettings.SrcLightmapIndex = 1;
-				LODModel->BuildSettings.DstLightmapIndex = 1;
-				LODModel->BuildSettings.bRecomputeNormals = false;
-				LODModel->BuildSettings.bRecomputeTangents = false;
-				LODModel->BuildSettings.bRemoveDegenerates = true;
-				LODModel->BuildSettings.bUseHighPrecisionTangentBasis = false;
-				LODModel->BuildSettings.bUseFullPrecisionUVs = false;
-				LODModel->BuildSettings.bGenerateLightmapUVs = false;
-
-				if (Options->SpeedTreeImportData->LODType == ILT_IndividualActors)
-				{
-					LODModel->ScreenSize = FMath::Lerp(1.0f, 0.1f, FMath::Square(LODIndex * Denominator));
-				}
-				else
-				{
-					LODModel->ScreenSize = FMath::Lerp(1.0f, 0.25f, LODIndex * Denominator);
-=======
 				FStaticMeshSourceModel& LODModel = StaticMesh->AddSourceModel();
 				LODModel.BuildSettings.SrcLightmapIndex = 1;
 				LODModel.BuildSettings.DstLightmapIndex = 1;
@@ -2122,7 +2067,6 @@
 				else
 				{
 					LODModel.ScreenSize = FMath::Lerp(1.0f, 0.25f, LODIndex * Denominator);
->>>>>>> 28020755
 				}
 			}
 		}
@@ -2197,11 +2141,7 @@
 					MaterialName.InsertAt(MaterialName.Len() - 4, GeomString);
 					UMaterialInterface* Material = CreateSpeedTreeMaterial8(InParent, MaterialName, SpeedTreeMaterial, Options, WindType, GeomType, LoadedPackages, bCrossfadeLOD);
 					MaterialMap.Add(MaterialKey, StaticMesh->StaticMaterials.Num());
-<<<<<<< HEAD
-					StaticMesh->StaticMaterials.Add(FStaticMaterial(Material));
-=======
 					StaticMesh->StaticMaterials.Add(FStaticMaterial(Material, FName(*MaterialName), FName(*MaterialName)));
->>>>>>> 28020755
 				}
 				uint32 MaterialIndex = MaterialMap[MaterialKey];
 
@@ -2310,17 +2250,10 @@
 			if (!StaticMesh->SourceModels[LODIndex].RawMeshBulkData->IsEmpty( ))
 			{
 				FRawMesh EmptyRawMesh;
-<<<<<<< HEAD
-				StaticMesh->SourceModels[LODIndex].RawMeshBulkData->SaveRawMesh(EmptyRawMesh);
-			}
-
-			StaticMesh->SourceModels[LODIndex].RawMeshBulkData->SaveRawMesh(RawMesh);
-=======
 				StaticMesh->SourceModels[LODIndex].SaveRawMesh(EmptyRawMesh);
 			}
 
 			StaticMesh->SourceModels[LODIndex].SaveRawMesh(RawMesh);
->>>>>>> 28020755
 		}
 
 		// replace materials if they've been switched out
