--- conflicted
+++ resolved
@@ -693,34 +693,6 @@
 
 	const bool bHasModules = PluginWizardDefinition->HasModules();
 
-<<<<<<< HEAD
-	FString PluginSourcePath = PluginWizardDefinition->GetFolderForSelection() / TEXT("Source");
-	if (FPaths::DirectoryExists(PluginSourcePath))
-	{
-		bHasModules = true;
-	}
-	
-	EHostType::Type ModuleDescriptorType;
-	ELoadingPhase::Type LoadingPhase;
-
-	TArray<TSharedPtr<FPluginTemplateDescription>> SelectedTemplates = PluginWizardDefinition->GetSelectedTemplates();
-	// @todo For now assume there is one module type and all templates share it
-	if(SelectedTemplates.Num() > 0 )
-	{
-		ModuleDescriptorType = SelectedTemplates[0]->ModuleDescriptorType;
-		LoadingPhase = SelectedTemplates[0]->LoadingPhase;
-	}
-	else
-	{
-		// Default to runtime
-		ModuleDescriptorType = EHostType::Runtime;
-		LoadingPhase = ELoadingPhase::Default;
-	}
-
-	// Save descriptor file as .uplugin file
-	const FString UPluginFilePath = GetPluginFilenameWithPath();
-	bSucceeded = bSucceeded && WritePluginDescriptor(AutoPluginName, UPluginFilePath, PluginWizardDefinition->CanContainContent(), bHasModules, ModuleDescriptorType, LoadingPhase);
-=======
 	// Save descriptor file as .uplugin file
 	const FString UPluginFilePath = GetPluginFilenameWithPath();
 
@@ -736,7 +708,6 @@
 
 	const FString PluginModuleName = AutoPluginName;
 	bSucceeded = bSucceeded && WritePluginDescriptor(PluginModuleName, UPluginFilePath, DescriptorParams);
->>>>>>> 50b84fc1
 
 	// Main plugin dir
 	const FString BasePluginFolder = GetPluginDestinationPath().ToString();
@@ -895,11 +866,7 @@
 	}
 }
 
-<<<<<<< HEAD
-bool SNewPluginWizard::WritePluginDescriptor(const FString& PluginModuleName, const FString& UPluginFilePath, bool bCanContainContent, bool bHasModules, EHostType::Type ModuleDescriptorType, ELoadingPhase::Type LoadingPhase)
-=======
 bool SNewPluginWizard::WritePluginDescriptor(const FString& PluginModuleName, const FString& UPluginFilePath, const FWriteDescriptorParams& Params)
->>>>>>> 50b84fc1
 {
 	FPluginDescriptor Descriptor;
 
@@ -910,14 +877,10 @@
 
 	if (DescriptorData.IsValid())
 	{
-<<<<<<< HEAD
-		Descriptor.Modules.Add(FModuleDescriptor(*PluginModuleName, ModuleDescriptorType, LoadingPhase));
-=======
 		Descriptor.CreatedBy = DescriptorData->CreatedBy;
 		Descriptor.CreatedByURL = DescriptorData->CreatedByURL;
 		Descriptor.Description = DescriptorData->Description;
 		Descriptor.bIsBetaVersion = DescriptorData->bIsBetaVersion;
->>>>>>> 50b84fc1
 	}
 
 	if (Params.bHasModules)
