// Copyright 1998-2019 Epic Games, Inc. All Rights Reserved.

#include "GameplayTagsEditorModule.h"
#include "Misc/Paths.h"
#include "PropertyEditorModule.h"
#include "Factories/Factory.h"
#include "EdGraphUtilities.h"
#include "GameplayTagContainer.h"
#include "Engine/DataTable.h"
#include "GameplayTagsManager.h"
#include "AssetData.h"
#include "Misc/ConfigCacheIni.h"
#include "GameplayTagsGraphPanelPinFactory.h"
#include "GameplayTagsGraphPanelNodeFactory.h"
#include "GameplayTagContainerCustomization.h"
#include "GameplayTagQueryCustomization.h"
#include "GameplayTagCustomization.h"
#include "GameplayTagsSettings.h"
#include "GameplayTagsSettingsCustomization.h"
#include "GameplayTagsModule.h"
#include "ISettingsModule.h"
#include "Widgets/Notifications/SNotificationList.h"
#include "Framework/Notifications/NotificationManager.h"
#include "AssetRegistryModule.h"
#include "Editor.h"
#include "ISourceControlModule.h"
#include "SourceControlHelpers.h"
#include "HAL/PlatformFile.h"
#include "HAL/PlatformFilemanager.h"
#include "Stats/StatsMisc.h"
#include "GameplayTagReferenceHelperDetails.h"
#include "UObject/UObjectHash.h"
#include "GameplayTagReferenceHelperDetails.h"
#include "HAL/IConsoleManager.h"
#include "Misc/FileHelper.h"

#define LOCTEXT_NAMESPACE "GameplayTagEditor"


class FGameplayTagsEditorModule
	: public IGameplayTagsEditorModule
{
public:

	// IModuleInterface

	virtual void StartupModule() override
	{
		FCoreDelegates::OnPostEngineInit.AddRaw(this, &FGameplayTagsEditorModule::OnPostEngineInit);
	}
	
	void OnPostEngineInit()
	{
		// Register the details customizer
		{
			FPropertyEditorModule& PropertyModule = FModuleManager::LoadModuleChecked<FPropertyEditorModule>("PropertyEditor");
			PropertyModule.RegisterCustomPropertyTypeLayout("GameplayTagContainer", FOnGetPropertyTypeCustomizationInstance::CreateStatic(&FGameplayTagContainerCustomization::MakeInstance));
			PropertyModule.RegisterCustomPropertyTypeLayout("GameplayTag", FOnGetPropertyTypeCustomizationInstance::CreateStatic(&FGameplayTagCustomizationPublic::MakeInstance));
			PropertyModule.RegisterCustomPropertyTypeLayout("GameplayTagQuery", FOnGetPropertyTypeCustomizationInstance::CreateStatic(&FGameplayTagQueryCustomization::MakeInstance));

			PropertyModule.RegisterCustomClassLayout(UGameplayTagsSettings::StaticClass()->GetFName(), FOnGetDetailCustomizationInstance::CreateStatic(&FGameplayTagsSettingsCustomization::MakeInstance));

			PropertyModule.RegisterCustomPropertyTypeLayout("GameplayTagReferenceHelper", FOnGetPropertyTypeCustomizationInstance::CreateStatic(&FGameplayTagReferenceHelperDetails::MakeInstance));
			PropertyModule.RegisterCustomPropertyTypeLayout("GameplayTagCreationWidgetHelper", FOnGetPropertyTypeCustomizationInstance::CreateStatic(&FGameplayTagCreationWidgetHelperDetails::MakeInstance));

			PropertyModule.NotifyCustomizationModuleChanged();
		}

		TSharedPtr<FGameplayTagsGraphPanelPinFactory> GameplayTagsGraphPanelPinFactory = MakeShareable(new FGameplayTagsGraphPanelPinFactory());
		FEdGraphUtilities::RegisterVisualPinFactory(GameplayTagsGraphPanelPinFactory);

		TSharedPtr<FGameplayTagsGraphPanelNodeFactory> GameplayTagsGraphPanelNodeFactory = MakeShareable(new FGameplayTagsGraphPanelNodeFactory());
		FEdGraphUtilities::RegisterVisualNodeFactory(GameplayTagsGraphPanelNodeFactory);

		// These objects are not UDeveloperSettings because we only want them to register if the editor plugin is enabled

		if (ISettingsModule* SettingsModule = FModuleManager::GetModulePtr<ISettingsModule>("Settings"))
		{
			SettingsModule->RegisterSettings("Project", "Project", "GameplayTags",
				LOCTEXT("GameplayTagSettingsName", "GameplayTags"),
				LOCTEXT("GameplayTagSettingsNameDesc", "GameplayTag Settings"),
				GetMutableDefault<UGameplayTagsSettings>()
			);
		}

		GameplayTagPackageName = FGameplayTag::StaticStruct()->GetOutermost()->GetFName();
		GameplayTagStructName = FGameplayTag::StaticStruct()->GetFName();

		// Hook into notifications for object re-imports so that the gameplay tag tree can be reconstructed if the table changes
		if (GIsEditor)
		{
			GEditor->GetEditorSubsystem<UImportSubsystem>()->OnAssetPostImport.AddRaw(this, &FGameplayTagsEditorModule::OnObjectReimported);
			FEditorDelegates::OnEditAssetIdentifiers.AddRaw(this, &FGameplayTagsEditorModule::OnEditGameplayTag);
			IGameplayTagsModule::OnTagSettingsChanged.AddRaw(this, &FGameplayTagsEditorModule::OnEditorSettingsChanged);
			UPackage::PackageSavedEvent.AddRaw(this, &FGameplayTagsEditorModule::OnPackageSaved);
		}
	}

	void OnObjectReimported(UFactory* ImportFactory, UObject* InObject)
	{
		UGameplayTagsManager& Manager = UGameplayTagsManager::Get();

		// Re-construct the gameplay tag tree if the base table is re-imported
		if (GIsEditor && !IsRunningCommandlet() && InObject && Manager.GameplayTagTables.Contains(Cast<UDataTable>(InObject)))
		{
			Manager.EditorRefreshGameplayTagTree();
		}
	}

	virtual void ShutdownModule() override
	{
		FCoreDelegates::OnPostEngineInit.RemoveAll(this);

		// This function may be called during shutdown to clean up your module.  For modules that support dynamic reloading,
		// we call this function before unloading the module.

		if (ISettingsModule* SettingsModule = FModuleManager::GetModulePtr<ISettingsModule>("Settings"))
		{
			SettingsModule->UnregisterSettings("Project", "Project", "GameplayTags");
			SettingsModule->UnregisterSettings("Project", "Project", "GameplayTags Developer");
		}

		if (GEditor)
		{
			GEditor->GetEditorSubsystem<UImportSubsystem>()->OnAssetPostImport.RemoveAll(this);
		}
		FEditorDelegates::OnEditAssetIdentifiers.RemoveAll(this);
		IGameplayTagsModule::OnTagSettingsChanged.RemoveAll(this);
		UPackage::PackageSavedEvent.RemoveAll(this);
	}

	void OnEditorSettingsChanged()
	{
		// This is needed to make networking changes as well, so let's always refresh
		UGameplayTagsManager::Get().EditorRefreshGameplayTagTree();

		// Attempt to migrate the settings if needed
		MigrateSettings();
	}

	void OnPackageSaved(const FString& PackageFileName, UObject* PackageObj)
	{
		if (GIsEditor && !IsRunningCommandlet())
		{
			UGameplayTagsManager& Manager = UGameplayTagsManager::Get();

			bool bRefreshGameplayTagTree = false;

			TArray<UObject*> Objects;
			const bool bIncludeNestedObjects = false;
			GetObjectsWithOuter(PackageObj, Objects, bIncludeNestedObjects);
			for (UObject* Entry : Objects)
			{
				if (UDataTable* DataTable = Cast<UDataTable>(Entry))
				{
					if (Manager.GameplayTagTables.Contains(DataTable))
					{
						bRefreshGameplayTagTree = true;
						break;
					}
				}
			}

			// Re-construct the gameplay tag tree if a data table is saved (presumably with modifications).
			if (bRefreshGameplayTagTree)
			{
				Manager.EditorRefreshGameplayTagTree();
			}
		}
	}

	void OnEditGameplayTag(TArray<FAssetIdentifier> AssetIdentifierList)
	{
		// If any of these are gameplay tags, open up tag viewer
		for (FAssetIdentifier Identifier : AssetIdentifierList)
		{
			if (Identifier.IsValue() && Identifier.PackageName == GameplayTagPackageName && Identifier.ObjectName == GameplayTagStructName)
			{
				if (ISettingsModule* SettingsModule = FModuleManager::GetModulePtr<ISettingsModule>("Settings"))
				{
					// TODO: Select tag maybe?
					SettingsModule->ShowViewer("Project", "Project", "GameplayTags");
				}
				return;
			}
		}
	}

	void ShowNotification(const FText& TextToDisplay, float TimeToDisplay, bool bLogError = false)
	{
		FNotificationInfo Info(TextToDisplay);
		Info.ExpireDuration = TimeToDisplay;

		FSlateNotificationManager::Get().AddNotification(Info);

		// Also log if error
		if (bLogError)
		{
			UE_LOG(LogGameplayTags, Error, TEXT("%s"), *TextToDisplay.ToString())
		}
	}

	void MigrateSettings()
	{
		UGameplayTagsManager& Manager = UGameplayTagsManager::Get();

		FString DefaultEnginePath = FString::Printf(TEXT("%sDefaultEngine.ini"), *FPaths::SourceConfigDir());

		UGameplayTagsSettings* Settings = GetMutableDefault<UGameplayTagsSettings>();
		
		// The refresh has already set the in memory version of this to be correct, just need to save it out now
		if (!GConfig->GetSectionPrivate(TEXT("GameplayTags"), false, true, DefaultEnginePath))
		{
			// Already migrated or no data
			return;
		}

		// Check out defaultengine
		GameplayTagsUpdateSourceControl(DefaultEnginePath);

		// Delete gameplay tags section entirely. This modifies the disk version
		GConfig->EmptySection(TEXT("GameplayTags"), DefaultEnginePath);

		FConfigSection* PackageRedirects = GConfig->GetSectionPrivate(TEXT("/Script/Engine.Engine"), false, false, DefaultEnginePath);

		if (PackageRedirects)
		{
			for (FConfigSection::TIterator It(*PackageRedirects); It; ++It)
			{
				if (It.Key() == TEXT("+GameplayTagRedirects"))
				{
					It.RemoveCurrent();
				}
			}
		}

		// This will remove comments, etc. It is expected for someone to diff this before checking in to manually fix it
		GConfig->Flush(false, DefaultEnginePath);

		// Write out gameplaytags.ini
		GameplayTagsUpdateSourceControl(Settings->GetDefaultConfigFilename());
		Settings->UpdateDefaultConfigFile();

		GConfig->LoadFile(Settings->GetDefaultConfigFilename());
		
		// Write out all other tag lists
		TArray<const FGameplayTagSource*> Sources;

		Manager.FindTagSourcesWithType(EGameplayTagSourceType::TagList, Sources);
		Manager.FindTagSourcesWithType(EGameplayTagSourceType::RestrictedTagList, Sources);

		for (const FGameplayTagSource* Source : Sources)
		{
			UGameplayTagsList* TagList = Source->SourceTagList;
			if (TagList)
			{
				GameplayTagsUpdateSourceControl(TagList->ConfigFileName);
				TagList->UpdateDefaultConfigFile(TagList->ConfigFileName);

				// Reload off disk
				GConfig->LoadFile(TagList->ConfigFileName);
				//FString DestFileName;
				//FConfigCacheIni::LoadGlobalIniFile(DestFileName, *FString::Printf(TEXT("Tags/%s"), *Source->SourceName.ToString()), nullptr, true);

				// Explicitly remove user tags section
				GConfig->EmptySection(TEXT("UserTags"), TagList->ConfigFileName);
			}
		}

		ShowNotification(LOCTEXT("MigrationText", "Migrated Tag Settings, check DefaultEngine.ini before checking in!"), 10.0f);
	}

	void GameplayTagsUpdateSourceControl(const FString& RelativeConfigFilePath)
	{
		FString ConfigPath = FPaths::ConvertRelativePathToFull(RelativeConfigFilePath);

		if (!FPlatformFileManager::Get().GetPlatformFile().FileExists(*ConfigPath))
		{
			return;
		}

		if (ISourceControlModule::Get().IsEnabled())
		{
			FText ErrorMessage;

			if (!SourceControlHelpers::CheckoutOrMarkForAdd(ConfigPath, FText::FromString(ConfigPath), NULL, ErrorMessage))
			{
				ShowNotification(ErrorMessage, 3.0f);
			}
		}
		else
		{
			if (!FPlatformFileManager::Get().GetPlatformFile().SetReadOnly(*ConfigPath, false))
			{
				ShowNotification(FText::Format(LOCTEXT("FailedToMakeWritable", "Could not make {0} writable."), FText::FromString(ConfigPath)), 3.0f);
			}
		}
	}

	bool DeleteTagRedirector(const FName& TagToDelete)
	{
		UGameplayTagsSettings* Settings = GetMutableDefault<UGameplayTagsSettings>();
		UGameplayTagsManager& Manager = UGameplayTagsManager::Get();

		for (int32 i = 0; i < Settings->GameplayTagRedirects.Num(); i++)
		{
			if (Settings->GameplayTagRedirects[i].OldTagName == TagToDelete)
			{
				Settings->GameplayTagRedirects.RemoveAt(i);

				GameplayTagsUpdateSourceControl(Settings->GetDefaultConfigFilename());
				Settings->UpdateDefaultConfigFile();
				GConfig->LoadFile(Settings->GetDefaultConfigFilename());

				Manager.EditorRefreshGameplayTagTree();

				ShowNotification(FText::Format(LOCTEXT("RemoveTagRedirect", "Deleted tag redirect {0}"), FText::FromName(TagToDelete)), 5.0f);

				return true;
			}
		}

		return false;
	}

	virtual bool AddNewGameplayTagToINI(const FString& NewTag, const FString& Comment, FName TagSourceName, bool bIsRestrictedTag, bool bAllowNonRestrictedChildren) override
	{
		UGameplayTagsManager& Manager = UGameplayTagsManager::Get();

		if (NewTag.IsEmpty())
		{
			return false;
		}

		if (Manager.ShouldImportTagsFromINI() == false)
		{
			return false;
		}

		UGameplayTagsSettings*			Settings = GetMutableDefault<UGameplayTagsSettings>();
		UGameplayTagsDeveloperSettings* DevSettings = GetMutableDefault<UGameplayTagsDeveloperSettings>();

		FText ErrorText;
		FString FixedString;
		if (!Manager.IsValidGameplayTagString(NewTag, &ErrorText, &FixedString))
		{
			ShowNotification(FText::Format(LOCTEXT("AddTagFailure_BadString", "Failed to add gameplay tag {0}: {1}, try {2} instead!"), FText::FromString(NewTag), ErrorText, FText::FromString(FixedString)), 10.0f, true);
			return false;
		}

		FName NewTagName = FName(*NewTag);

		// Delete existing redirector
		DeleteTagRedirector(NewTagName);

		// Already in the list as an explicit tag, ignore. Note we want to add if it is in implicit tag. (E.g, someone added A.B.C then someone tries to add A.B)
		if (Manager.IsDictionaryTag(NewTagName))
		{
			ShowNotification(FText::Format(LOCTEXT("AddTagFailure_AlreadyExists", "Failed to add gameplay tag {0}, already exists!"), FText::FromString(NewTag)), 10.0f, true);

			return false;
		}

		if (bIsRestrictedTag)
		{
			// restricted tags can't be children of non-restricted tags
			FString AncestorTag = NewTag;
			bool bWasSplit = NewTag.Split(TEXT("."), &AncestorTag, nullptr, ESearchCase::IgnoreCase, ESearchDir::FromEnd);
			while (bWasSplit)
			{
				if (Manager.IsDictionaryTag(FName(*AncestorTag)))
				{
					FString TagComment;
					FName Source;
					bool bIsExplicit;
					bool bIsRestricted;
					bool bAllowsNonRestrictedChildren;

					Manager.GetTagEditorData(*AncestorTag, TagComment, Source, bIsExplicit, bIsRestricted, bAllowsNonRestrictedChildren);
					if (bIsRestricted)
					{
						break;
					}
					ShowNotification(FText::Format(LOCTEXT("AddRestrictedTagFailure", "Failed to add restricted gameplay tag {0}, {1} is not a restricted tag"), FText::FromString(NewTag), FText::FromString(AncestorTag)), 10.0f, true);

					return false;
				}

				bWasSplit = AncestorTag.Split(TEXT("."), &AncestorTag, nullptr, ESearchCase::IgnoreCase, ESearchDir::FromEnd);
			}
		}
		else
		{
			// non-restricted tags can only be children of restricted tags if the restricted tag allows it
			FString AncestorTag = NewTag;
			bool bWasSplit = NewTag.Split(TEXT("."), &AncestorTag, nullptr, ESearchCase::IgnoreCase, ESearchDir::FromEnd);
			while (bWasSplit)
			{
				if (Manager.IsDictionaryTag(FName(*AncestorTag)))
				{
					FString TagComment;
					FName Source;
					bool bIsExplicit;
					bool bIsRestricted;
					bool bAllowsNonRestrictedChildren;

					Manager.GetTagEditorData(*AncestorTag, TagComment, Source, bIsExplicit, bIsRestricted, bAllowsNonRestrictedChildren);
					if (bIsRestricted)
					{
						if (bAllowsNonRestrictedChildren)
						{
							break;
						}

<<<<<<< HEAD
						ShowNotification(FText::Format(LOCTEXT("AddTagFailure_RestrictedTag", "Failed to add gameplay tag {0}, {1} is a restricted tag and does not allow non-restricted children"), FText::FromString(NewTag), FText::FromString(AncestorTag)), 10.0f);
=======
						ShowNotification(FText::Format(LOCTEXT("AddTagFailure_RestrictedTag", "Failed to add gameplay tag {0}, {1} is a restricted tag and does not allow non-restricted children"), FText::FromString(NewTag), FText::FromString(AncestorTag)), 10.0f, true);
>>>>>>> 5edfa17c

						return false;
					}
				}

				bWasSplit = AncestorTag.Split(TEXT("."), &AncestorTag, nullptr, ESearchCase::IgnoreCase, ESearchDir::FromEnd);
			}
		}

		if ((TagSourceName == NAME_None || TagSourceName == FGameplayTagSource::GetDefaultName()) && DevSettings && !DevSettings->DeveloperConfigName.IsEmpty())
		{
			// Try to use developer config file
			TagSourceName = FName(*FString::Printf(TEXT("%s.ini"), *DevSettings->DeveloperConfigName));
		}

		if (TagSourceName == NAME_None)
		{
			// If not set yet, set to default
			TagSourceName = FGameplayTagSource::GetDefaultName();
		}

		const FGameplayTagSource* TagSource = Manager.FindTagSource(TagSourceName);

		if (!TagSource)
		{
			// Create a new one
			TagSource = Manager.FindOrAddTagSource(TagSourceName, EGameplayTagSourceType::TagList);
		}

		bool bSuccess = false;
		if (TagSource)
		{
			UObject* TagListObj = nullptr;
			FString ConfigFileName;

			if (bIsRestrictedTag && TagSource->SourceRestrictedTagList)
			{
				URestrictedGameplayTagsList* RestrictedTagList = TagSource->SourceRestrictedTagList;
				TagListObj = RestrictedTagList;
				RestrictedTagList->RestrictedGameplayTagList.AddUnique(FRestrictedGameplayTagTableRow(FName(*NewTag), Comment, bAllowNonRestrictedChildren));
				RestrictedTagList->SortTags();
				ConfigFileName = RestrictedTagList->ConfigFileName;
				bSuccess = true;
			}
			else if (TagSource->SourceTagList)
			{
				UGameplayTagsList* TagList = TagSource->SourceTagList;
				TagListObj = TagList;
				TagList->GameplayTagList.AddUnique(FGameplayTagTableRow(FName(*NewTag), Comment));
				TagList->SortTags();
				ConfigFileName = TagList->ConfigFileName;
				bSuccess = true;
			}

			GameplayTagsUpdateSourceControl(ConfigFileName);

			// Check source control before and after writing, to make sure it gets created or checked out

			TagListObj->UpdateDefaultConfigFile(ConfigFileName);
			GameplayTagsUpdateSourceControl(ConfigFileName);
			GConfig->LoadFile(ConfigFileName);
		}
		
		if (!bSuccess)
		{
			ShowNotification(FText::Format(LOCTEXT("AddTagFailure", "Failed to add gameplay tag {0} to dictionary {1}!"), FText::FromString(NewTag), FText::FromName(TagSourceName)), 10.0f, true);

			return false;
		}

		{
			FString PerfMessage = FString::Printf(TEXT("ConstructGameplayTagTree GameplayTag tables after adding new tag"));
			SCOPE_LOG_TIME_IN_SECONDS(*PerfMessage, nullptr)

			Manager.EditorRefreshGameplayTagTree();
		}

		return true;
	}

	virtual bool DeleteTagFromINI(TSharedPtr<FGameplayTagNode> TagNodeToDelete) override
	{
		FName TagName = TagNodeToDelete->GetCompleteTagName();

		UGameplayTagsManager& Manager = UGameplayTagsManager::Get();
		UGameplayTagsSettings* Settings = GetMutableDefault<UGameplayTagsSettings>();

		FString Comment;
		FName TagSourceName;
		bool bTagIsExplicit;
		bool bTagIsRestricted;
		bool bTagAllowsNonRestrictedChildren;

		if (DeleteTagRedirector(TagName))
		{
			return true;
		}
		
		if (!Manager.GetTagEditorData(TagName, Comment, TagSourceName, bTagIsExplicit, bTagIsRestricted, bTagAllowsNonRestrictedChildren))
		{
			ShowNotification(FText::Format(LOCTEXT("RemoveTagFailureNoTag", "Cannot delete tag {0}, does not exist!"), FText::FromName(TagName)), 10.0f, true);
			return false;
		}

		ensure(bTagIsRestricted == TagNodeToDelete->IsRestrictedGameplayTag());

		const FGameplayTagSource* TagSource = Manager.FindTagSource(TagSourceName);

		// Check if the tag is implicitly defined
		if (!bTagIsExplicit || !TagSource)
		{
			ShowNotification(FText::Format(LOCTEXT("RemoveTagFailureNoSource", "Cannot delete tag {0} as it is implicit, remove children manually"), FText::FromName(TagName)), 10.0f, true);
			return false;
		}
		
		if (bTagIsRestricted && !TagSource->SourceRestrictedTagList)
		{
			ShowNotification(FText::Format(LOCTEXT("RemoveTagFailureBadSource", "Cannot delete tag {0} from source {1}, remove manually"), FText::FromName(TagName), FText::FromName(TagSourceName)), 10.0f, true);
			return false;
		}

		if (!bTagIsRestricted && !TagSource->SourceTagList)
		{
			ShowNotification(FText::Format(LOCTEXT("RemoveTagFailureBadSource", "Cannot delete tag {0} from source {1}, remove manually"), FText::FromName(TagName), FText::FromName(TagSourceName)), 10.0f, true);
			return false;
		}

		FGameplayTag ActualTag = Manager.RequestGameplayTag(TagName);
		FGameplayTagContainer ChildTags = Manager.RequestGameplayTagChildrenInDictionary(ActualTag);

		TArray<FName> TagsThatWillBeDeleted;

		TagsThatWillBeDeleted.Add(TagName);

		FGameplayTag ParentTag = ActualTag.RequestDirectParent();
		while (ParentTag.IsValid() && !Manager.FindTagNode(ParentTag)->IsExplicitTag())
		{
			// See if there are more children than the one we are about to delete
			FGameplayTagContainer ParentChildTags = Manager.RequestGameplayTagChildrenInDictionary(ParentTag);

			ensure(ParentChildTags.HasTagExact(ActualTag));
			if (ParentChildTags.Num() == 1)
			{
				// This is the only tag, add to deleted list
				TagsThatWillBeDeleted.Add(ParentTag.GetTagName());
				ParentTag = ParentTag.RequestDirectParent();
			}
			else
			{
				break;
			}
		}

		for (FName TagNameToDelete : TagsThatWillBeDeleted)
		{
			// Verify references
			FAssetIdentifier TagId = FAssetIdentifier(FGameplayTag::StaticStruct(), TagName);
			TArray<FAssetIdentifier> Referencers;

			FAssetRegistryModule& AssetRegistryModule = FModuleManager::LoadModuleChecked<FAssetRegistryModule>("AssetRegistry");
			AssetRegistryModule.Get().GetReferencers(TagId, Referencers, EAssetRegistryDependencyType::SearchableName);

			if (Referencers.Num() > 0)
			{
				ShowNotification(FText::Format(LOCTEXT("RemoveTagFailureBadSource_Referenced", "Cannot delete tag {0}, still referenced by {1} and possibly others"), FText::FromName(TagNameToDelete), FText::FromString(Referencers[0].ToString())), 10.0f, true);

				return false;
			}
		}

		// Passed, delete and save
		const FString& ConfigFileName = bTagIsRestricted ? TagSource->SourceRestrictedTagList->ConfigFileName : TagSource->SourceTagList->ConfigFileName;
		int32 TagListSize = bTagIsRestricted ? TagSource->SourceRestrictedTagList->RestrictedGameplayTagList.Num() : TagSource->SourceTagList->GameplayTagList.Num();

		for (int32 i = 0; i < TagListSize; i++)
		{
			bool bRemoved = false;
			if (bTagIsRestricted)
			{
				if (TagSource->SourceRestrictedTagList->RestrictedGameplayTagList[i].Tag == TagName)
				{
					TagSource->SourceRestrictedTagList->RestrictedGameplayTagList.RemoveAt(i);
					TagSource->SourceRestrictedTagList->UpdateDefaultConfigFile(ConfigFileName);
					bRemoved = true;
				}
			}
			else
			{
				if (TagSource->SourceTagList->GameplayTagList[i].Tag == TagName)
				{
					TagSource->SourceTagList->GameplayTagList.RemoveAt(i);
					TagSource->SourceTagList->UpdateDefaultConfigFile(ConfigFileName);
					bRemoved = true;
				}
			}

			if (bRemoved)
			{
				GameplayTagsUpdateSourceControl(ConfigFileName);
				GConfig->LoadFile(ConfigFileName);

				// See if we still live due to child tags

				if (ChildTags.Num() > 0)
				{
					ShowNotification(FText::Format(LOCTEXT("RemoveTagChildrenExist", "Deleted explicit tag {0}, still exists implicitly due to children"), FText::FromName(TagName)), 5.0f);
				}
				else
				{
					ShowNotification(FText::Format(LOCTEXT("RemoveTag", "Deleted tag {0}"), FText::FromName(TagName)), 5.0f);
				}

				// This invalidates all local variables, need to return right away
				Manager.EditorRefreshGameplayTagTree();

				return true;
			}
		}

		ShowNotification(FText::Format(LOCTEXT("RemoveTagFailureNoTag", "Cannot delete tag {0}, does not exist!"), FText::FromName(TagName)), 10.0f, true);
		
		return false;
	}

	virtual bool UpdateTagInINI(const FString& TagToUpdate, const FString& Comment, bool bIsRestrictedTag, bool bAllowNonRestrictedChildren) override
	{
		FName TagName = FName(*TagToUpdate);

		UGameplayTagsManager& Manager = UGameplayTagsManager::Get();
		UGameplayTagsSettings* Settings = GetMutableDefault<UGameplayTagsSettings>();

		FString OldComment;
		FName TagSourceName;
		bool bTagIsExplicit;
		bool bTagWasRestricted;
		bool bTagDidAllowNonRestrictedChildren;

		bool bSuccess = false;

		if (Manager.GetTagEditorData(TagName, OldComment, TagSourceName, bTagIsExplicit, bTagWasRestricted, bTagDidAllowNonRestrictedChildren))
		{
			if (const FGameplayTagSource* TagSource = Manager.FindTagSource(TagSourceName))
			{
				// if we're disallowing non-restricted children make sure we don't already have some
				if (bTagDidAllowNonRestrictedChildren && !bAllowNonRestrictedChildren)
				{
					FGameplayTag ActualTag = Manager.RequestGameplayTag(TagName);
					FGameplayTagContainer ChildTags = Manager.RequestGameplayTagDirectDescendantsInDictionary(ActualTag, EGameplayTagSelectionType::NonRestrictedOnly);
					if (!ChildTags.IsEmpty())
					{
						ShowNotification(LOCTEXT("ToggleAllowNonRestrictedChildrenFailure", "Cannot prevent non-restricted children since some already exist! Delete them first."), 10.0f, true);
						return false;
					}
				}

				UObject* TagListObj = nullptr;
				FString ConfigFileName;

				if (bIsRestrictedTag && TagSource->SourceRestrictedTagList)
				{
					URestrictedGameplayTagsList* RestrictedTagList = TagSource->SourceRestrictedTagList;
					TagListObj = RestrictedTagList;
					ConfigFileName = RestrictedTagList->ConfigFileName;

					for (int32 i = 0; i < RestrictedTagList->RestrictedGameplayTagList.Num(); i++)
					{
						if (RestrictedTagList->RestrictedGameplayTagList[i].Tag == TagName)
						{
							RestrictedTagList->RestrictedGameplayTagList[i].bAllowNonRestrictedChildren = bAllowNonRestrictedChildren;
							bSuccess = true;
							break;
						}
					}
				}

				if (bSuccess)
				{
					// Check source control before and after writing, to make sure it gets created or checked out
					GameplayTagsUpdateSourceControl(ConfigFileName);
					TagListObj->UpdateDefaultConfigFile(ConfigFileName);
					GameplayTagsUpdateSourceControl(ConfigFileName);

					GConfig->LoadFile(ConfigFileName);
				}

			}
		}

		return bSuccess;
	}

	virtual bool RenameTagInINI(const FString& TagToRename, const FString& TagToRenameTo) override
	{
		FName OldTagName = FName(*TagToRename);
		FName NewTagName = FName(*TagToRenameTo);

		UGameplayTagsManager& Manager = UGameplayTagsManager::Get();
		UGameplayTagsSettings* Settings = GetMutableDefault<UGameplayTagsSettings>();

		FString OldComment, NewComment;
		FName OldTagSourceName, NewTagSourceName;
		bool bTagIsExplicit;
		bool bTagIsRestricted;
		bool bTagAllowsNonRestrictedChildren;

		// Delete existing redirector
		DeleteTagRedirector(NewTagName);
		DeleteTagRedirector(OldTagName);

		if (Manager.GetTagEditorData(OldTagName, OldComment, OldTagSourceName, bTagIsExplicit, bTagIsRestricted, bTagAllowsNonRestrictedChildren))
		{
			// Add new tag if needed
			if (!Manager.GetTagEditorData(NewTagName, NewComment, NewTagSourceName, bTagIsExplicit, bTagIsRestricted, bTagAllowsNonRestrictedChildren))
			{
				if (!AddNewGameplayTagToINI(TagToRenameTo, OldComment, OldTagSourceName, bTagIsRestricted, bTagAllowsNonRestrictedChildren))
				{
					// Failed to add new tag, so fail
					return false;
				}
			}

			// Delete old tag if possible, still make redirector if this fails
			const FGameplayTagSource* OldTagSource = Manager.FindTagSource(OldTagSourceName);

			if (OldTagSource && OldTagSource->SourceTagList)
			{
				UGameplayTagsList* TagList = OldTagSource->SourceTagList;

				for (int32 i = 0; i < TagList->GameplayTagList.Num(); i++)
				{
					if (TagList->GameplayTagList[i].Tag == OldTagName)
					{
						TagList->GameplayTagList.RemoveAt(i);

						TagList->UpdateDefaultConfigFile(TagList->ConfigFileName);
						GameplayTagsUpdateSourceControl(TagList->ConfigFileName);
						GConfig->LoadFile(TagList->ConfigFileName);

						break;
					}
				}
			}
			else
			{
				ShowNotification(FText::Format(LOCTEXT("RenameFailure", "Tag {0} redirector was created but original tag was not destroyed as it has children"), FText::FromString(TagToRename)), 10.0f, true);
			}
		}

		// Add redirector no matter what
		FGameplayTagRedirect Redirect;
		Redirect.OldTagName = OldTagName;
		Redirect.NewTagName = NewTagName;

		Settings->GameplayTagRedirects.AddUnique(Redirect);

		GameplayTagsUpdateSourceControl(Settings->GetDefaultConfigFilename());
		Settings->UpdateDefaultConfigFile();
		GConfig->LoadFile(Settings->GetDefaultConfigFilename());

		ShowNotification(FText::Format(LOCTEXT("AddTagRedirect", "Renamed tag {0} to {1}"), FText::FromString(TagToRename), FText::FromString(TagToRenameTo)), 3.0f);

		Manager.EditorRefreshGameplayTagTree();

		return true;
	}

	virtual bool AddTransientEditorGameplayTag(const FString& NewTransientTag) override
	{
		UGameplayTagsManager& Manager = UGameplayTagsManager::Get();

		if (NewTransientTag.IsEmpty())
		{
			return false;
		}

		Manager.TransientEditorTags.Add(*NewTransientTag);

		{
			FString PerfMessage = FString::Printf(TEXT("ConstructGameplayTagTree GameplayTag tables after adding new transient tag"));
			SCOPE_LOG_TIME_IN_SECONDS(*PerfMessage, nullptr)

			Manager.EditorRefreshGameplayTagTree();
		}

		return true;
	}

	static bool WriteCustomReport(FString FileName, TArray<FString>& FileLines)
	{
		// Has a report been generated
		bool ReportGenerated = false;

		// Ensure we have a log to write
		if (FileLines.Num())
		{
			// Create the file name		
			FString FileLocation = FPaths::ConvertRelativePathToFull(FPaths::ProjectSavedDir() + TEXT("Reports/"));
			FString FullPath = FString::Printf(TEXT("%s%s"), *FileLocation, *FileName);

			// save file
			FArchive* LogFile = IFileManager::Get().CreateFileWriter(*FullPath);

			if (LogFile != NULL)
			{
				for (int32 Index = 0; Index < FileLines.Num(); ++Index)
				{
					FString LogEntry = FString::Printf(TEXT("%s"), *FileLines[Index]) + LINE_TERMINATOR;
					LogFile->Serialize(TCHAR_TO_ANSI(*LogEntry), LogEntry.Len());
				}

				LogFile->Close();
				delete LogFile;

				// A report has been generated
				ReportGenerated = true;
			}
		}

		return ReportGenerated;
	}

	static void DumpTagList()
	{
		UGameplayTagsManager& Manager = UGameplayTagsManager::Get();

		TArray<FString> ReportLines;

		ReportLines.Add(TEXT("Tag,Reference Count,Source,Comment"));

		FGameplayTagContainer AllTags;
		Manager.RequestAllGameplayTags(AllTags, true);

		TArray<FGameplayTag> ExplicitList;
		AllTags.GetGameplayTagArray(ExplicitList);

		ExplicitList.Sort();

		FAssetRegistryModule& AssetRegistryModule = FModuleManager::LoadModuleChecked<FAssetRegistryModule>("AssetRegistry");
		
		for (const FGameplayTag& Tag : ExplicitList)
		{
			TArray<FAssetIdentifier> Referencers;
			FAssetIdentifier TagId = FAssetIdentifier(FGameplayTag::StaticStruct(), Tag.GetTagName());
			AssetRegistryModule.Get().GetReferencers(TagId, Referencers, EAssetRegistryDependencyType::SearchableName);

			FString Comment;
			FName TagSource;
			bool bExplicit, bRestricted, bAllowNonRestrictedChildren;

			Manager.GetTagEditorData(Tag.GetTagName(), Comment, TagSource, bExplicit, bRestricted, bAllowNonRestrictedChildren);

			ReportLines.Add(FString::Printf(TEXT("%s,%d,%s,%s"), *Tag.ToString(), Referencers.Num(), *TagSource.ToString(), *Comment));
		}

		WriteCustomReport(TEXT("TagList.csv"), ReportLines);
	}

	FDelegateHandle AssetImportHandle;
	FDelegateHandle SettingsChangedHandle;

	FName GameplayTagPackageName;
	FName GameplayTagStructName;
};

static FAutoConsoleCommand CVarDumpTagList(
	TEXT("GameplayTags.DumpTagList"),
	TEXT("Writes out a csv with all tags to Reports/TagList.csv"),
	FConsoleCommandDelegate::CreateStatic(FGameplayTagsEditorModule::DumpTagList),
	ECVF_Cheat);

IMPLEMENT_MODULE(FGameplayTagsEditorModule, GameplayTagsEditor)

#undef LOCTEXT_NAMESPACE<|MERGE_RESOLUTION|>--- conflicted
+++ resolved
@@ -412,11 +412,7 @@
 							break;
 						}
 
-<<<<<<< HEAD
-						ShowNotification(FText::Format(LOCTEXT("AddTagFailure_RestrictedTag", "Failed to add gameplay tag {0}, {1} is a restricted tag and does not allow non-restricted children"), FText::FromString(NewTag), FText::FromString(AncestorTag)), 10.0f);
-=======
 						ShowNotification(FText::Format(LOCTEXT("AddTagFailure_RestrictedTag", "Failed to add gameplay tag {0}, {1} is a restricted tag and does not allow non-restricted children"), FText::FromString(NewTag), FText::FromString(AncestorTag)), 10.0f, true);
->>>>>>> 5edfa17c
 
 						return false;
 					}
