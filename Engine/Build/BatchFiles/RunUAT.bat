@echo off
setlocal 

echo Running AutomationTool...

rem ## Unreal Engine 4 AutomationTool setup script
rem ## Copyright 1998-2016 Epic Games, Inc. All Rights Reserved.

rem ## This script is expecting to exist in the UE4/Engine/Build/BatchFiles directory.  It will not work correctly
rem ## if you copy it to a different location and run it.

set UATExecutable=AutomationToolLauncher.exe
set UATDirectory=Binaries\DotNET\
set UATCompileArg=-compile

rem ## Change the CWD to /Engine. 
pushd %~dp0..\..\
if not exist Build\BatchFiles\RunUAT.bat goto Error_BatchFileInWrongLocation

rem ## Use the pre-compiled UAT scripts if -nocompile is specified in the command line
for %%P in (%*) do if /I "%%P" == "-nocompile" goto RunPrecompiled

rem ## check for force precompiled
if not "%ForcePrecompiledUAT%"=="" goto RunPrecompiled

if not exist Source\Programs\AutomationTool\AutomationTool.csproj goto RunPrecompiled
if not exist Source\Programs\AutomationToolLauncher\AutomationToolLauncher.csproj goto RunPrecompiled

rem ## Check to see if we're already running under a Visual Studio environment shell
if not "%INCLUDE%" == "" if not "%LIB%" == "" goto ReadyToCompile

rem ## Check for Visual Studio 2015
for %%P in (%*) do if "%%P" == "-2013" goto NoVisualStudio2015Environment

pushd %~dp0
call GetVSComnToolsPath 14
popd

if "%VsComnToolsPath%" == "" goto NoVisualStudio2015Environment
rem ## Check if the C++ toolchain is not installed
if not exist "%VsComnToolsPath%/../../VC/bin/x86_amd64/vcvarsx86_amd64.bat" goto NoVisualStudio2015Environment
call "%VsComnToolsPath%/../../VC/bin/x86_amd64/vcvarsx86_amd64.bat" >NUL
goto ReadyToCompile


rem ## Check for Visual Studio 2013
:NoVisualStudio2015Environment

pushd %~dp0
call GetVSComnToolsPath 12
popd

if "%VsComnToolsPath%" == "" goto NoVisualStudio2013Environment
call "%VsComnToolsPath%/../../VC/bin/x86_amd64/vcvarsx86_amd64.bat" >NUL
goto ReadyToCompile


<<<<<<< HEAD
rem ## Check for Visual Studio 2012
:NoVisualStudio2013Environment
=======

rem ## Check for Visual Studio 2013
>>>>>>> e58dcb1b

pushd %~dp0
call GetVSComnToolsPath 12
popd

if "%VsComnToolsPath%" == "" goto NoVisualStudio2013Environment
call "%VsComnToolsPath%/../../VC/bin/x86_amd64/vcvarsx86_amd64.bat" >NUL
goto ReadyToCompile

:NoVisualStudio2013Environment

rem ## ok, well it doesn't look like visual studio is installed, let's try running the precompiled one.
:RunPrecompiled

if not exist Binaries\DotNET\AutomationTool.exe goto Error_NoFallbackExecutable

set UATCompileArg=

if not exist Binaries\DotNET\AutomationToolLauncher.exe set UATExecutable=AutomationTool.exe
goto DoRunUAT


:ReadyToCompile
msbuild /nologo /verbosity:quiet Source\Programs\AutomationToolLauncher\AutomationToolLauncher.csproj /property:Configuration=Development /property:Platform=AnyCPU
if not %ERRORLEVEL% == 0 goto Error_UATCompileFailed
msbuild /nologo /verbosity:quiet Source\Programs\AutomationTool\AutomationTool.csproj /property:Configuration=Development /property:Platform=AnyCPU /property:AutomationToolProjectOnly=true
if not %ERRORLEVEL% == 0 goto Error_UATCompileFailed


rem ## Run AutomationTool
:DoRunUAT
pushd %UATDirectory%
%UATExecutable% %* %UATCompileArg%
if not %ERRORLEVEL% == 0 goto Error_UATFailed
popd

rem ## Success!
goto Exit


:Error_BatchFileInWrongLocation
echo RunUAT.bat ERROR: The batch file does not appear to be located in the /Engine/Build/BatchFiles directory.  This script must be run from within that directory.
set RUNUAT_EXITCODE=1
goto Exit_Failure

:Error_NoVisualStudioEnvironment
echo RunUAT.bat ERROR: A valid version of Visual Studio 2015 does not appear to be installed.
set RUNUAT_EXITCODE=1
goto Exit_Failure

:Error_NoFallbackExecutable
echo RunUAT.bat ERROR: Visual studio and/or AutomationTool.csproj was not found, nor was Engine\Binaries\DotNET\AutomationTool.exe. Can't run the automation tool.
set RUNUAT_EXITCODE=1
goto Exit_Failure

:Error_UATCompileFailed
echo RunUAT.bat ERROR: AutomationTool failed to compile.
set RUNUAT_EXITCODE=1
goto Exit_Failure


:Error_UATFailed
set RUNUAT_EXITCODE=%ERRORLEVEL%
echo copying UAT log files...
if not "%uebp_LogFolder%" == "" copy log*.txt %uebp_LogFolder%\UAT_*.*
rem if "%uebp_LogFolder%" == "" copy log*.txt c:\LocalBuildLogs\UAT_*.*
popd
goto Exit_Failure

:Exit_Failure
echo BUILD FAILED
popd
exit /B %RUNUAT_EXITCODE%

:Exit
rem ## Restore original CWD in case we change it
popd
exit /B 0

<|MERGE_RESOLUTION|>--- conflicted
+++ resolved
@@ -55,13 +55,8 @@
 goto ReadyToCompile
 
 
-<<<<<<< HEAD
-rem ## Check for Visual Studio 2012
-:NoVisualStudio2013Environment
-=======
 
 rem ## Check for Visual Studio 2013
->>>>>>> e58dcb1b
 
 pushd %~dp0
 call GetVSComnToolsPath 12
