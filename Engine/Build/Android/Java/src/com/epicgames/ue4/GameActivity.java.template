// Copyright 1998-2018 Epic Games, Inc. All Rights Reserved.
//This file needs to be here so the "ant" build step doesnt fail when looking for a /src folder.

package com.epicgames.ue4;

import android.opengl.EGL14;
import android.opengl.EGLConfig;
import android.opengl.EGLContext;
import android.opengl.EGLDisplay;
import android.opengl.EGLSurface;
import android.opengl.GLES20;

import java.util.regex.Pattern;
import java.util.regex.Matcher;

import org.json.JSONObject;
import org.json.JSONArray;
import org.json.JSONException;

import javax.crypto.Cipher;
import javax.crypto.SecretKey;
import javax.crypto.SecretKeyFactory;
import javax.crypto.spec.PBEKeySpec;
import javax.crypto.spec.SecretKeySpec;

import java.io.File;
import java.nio.Buffer;
import java.nio.ByteBuffer;
import android.hardware.SensorManager;
import android.hardware.Sensor;
import android.hardware.SensorEvent;
import android.hardware.SensorEventListener;
import java.lang.Override;
import java.util.Arrays;
import java.util.List;
import java.util.Map;
import java.util.HashMap;
import java.util.ArrayList;
import java.text.DecimalFormat;
import java.text.DecimalFormatSymbols;
import java.util.zip.Inflater;
import java.util.Timer;
import java.util.TimerTask;

import java.io.BufferedReader;
import java.io.BufferedWriter;
import java.io.BufferedInputStream;
import java.io.BufferedOutputStream;
import java.io.ByteArrayInputStream;
import java.io.Reader;
import java.io.Writer;
import java.io.File;
import java.io.FileInputStream;
import java.io.FileNotFoundException;
import java.io.FileOutputStream;
import java.io.FileReader;
import java.io.FileWriter;
import java.io.IOException;
import java.io.InputStream;
import java.io.InputStreamReader;
import java.io.InputStream;
import java.io.InputStreamReader;
import java.io.OutputStream;
import java.io.OutputStreamWriter;
import java.io.StringWriter;

import android.annotation.TargetApi;

import android.app.Activity;
import android.app.NativeActivity;
import android.app.ActivityManager;
import android.app.ProgressDialog;
import android.os.Bundle;
import android.util.Log;

import android.os.Vibrator;
import android.os.SystemClock;
import android.os.Handler;
import android.os.HandlerThread;

import android.app.AlertDialog;
import android.app.Dialog;
import android.app.PendingIntent;
import android.app.AlarmManager;
import android.widget.AdapterView;
import android.widget.ArrayAdapter;
import android.widget.EditText;
import android.widget.Spinner;
import android.text.Editable;
import android.text.InputFilter;
import android.text.InputType;
import android.text.Spanned;
import android.text.method.PasswordTransformationMethod;
import android.text.TextWatcher;
import android.view.inputmethod.EditorInfo;
import android.content.ClipboardManager;
import android.content.ClipData;
import android.content.ComponentCallbacks2;
import android.content.Context;
import android.content.DialogInterface;
import android.content.Intent;
import android.content.IntentFilter;
import android.content.res.AssetManager;
import android.content.res.Configuration;
import android.content.IntentSender.SendIntentException;
import android.content.pm.ApplicationInfo;
import android.content.pm.PackageManager;
import android.content.pm.PackageManager.NameNotFoundException;
import android.content.pm.FeatureInfo;
import android.content.SharedPreferences;
import android.content.SharedPreferences.Editor;
import android.provider.Settings;
import android.provider.Settings.Secure;
import android.content.pm.PackageInfo;


import android.media.AudioManager;
import android.util.DisplayMetrics;

import android.view.InputDevice;
import android.view.KeyEvent;
import android.view.Gravity;
import android.view.MotionEvent;
import android.view.View;
import android.view.View.OnTouchListener;
import android.view.ViewConfiguration;
import android.view.ViewGroup.LayoutParams;
import android.view.ViewGroup.MarginLayoutParams;
import android.view.Surface;
import android.view.SurfaceHolder;
import android.view.SurfaceView;
import android.view.WindowManager;
import android.view.Window;
import android.widget.LinearLayout;
import android.widget.PopupWindow;

import android.media.AudioManager;

import android.net.ConnectivityManager;
import android.net.NetworkInfo;

import com.google.android.gms.auth.GoogleAuthUtil;
import com.google.android.gms.common.api.GoogleApiClient;
import com.google.android.gms.common.GooglePlayServicesUtil;
import com.google.android.gms.common.ConnectionResult;
import com.google.android.gms.games.Games;

import com.google.android.gms.plus.Plus;

import com.google.vr.sdk.samples.permission.PermissionHelper;

import java.nio.charset.StandardCharsets;
import java.net.URL;
import java.net.URLEncoder;
import java.net.HttpURLConnection;
import java.net.MalformedURLException;

import java.text.DateFormat;
import java.text.ParseException;
import java.text.SimpleDateFormat;
import java.util.Date;
import java.util.TimeZone;
import java.util.UUID;

import com.epicgames.ue4.GooglePlayStoreHelper;
import com.epicgames.ue4.GooglePlayLicensing;

// Console commands listener, only for debug builds
import com.epicgames.ue4.ConsoleCmdReceiver;

import android.os.Build;

// TODO: use the resources from the UE4 lib project once we've got the packager up and running
//import com.epicgames.ue4.R;

import com.epicgames.ue4.DownloadShim;

// used in new virtual keyboard
import android.view.inputmethod.InputMethodManager;

import android.graphics.Rect;
import android.view.ViewTreeObserver;

import java.lang.reflect.Method;
import java.lang.reflect.Field;

import android.widget.FrameLayout;
import android.widget.RelativeLayout;
import android.view.inputmethod.InputConnection;
import android.view.inputmethod.InputConnectionWrapper;
import android.util.AttributeSet;
import android.graphics.Color;
import android.widget.TextView;
import android.widget.TextView.OnEditorActionListener;
import android.content.BroadcastReceiver;
//$${gameActivityImportAdditions}$$

//$${gameActivityPostImportAdditions}$$

//Extending NativeActivity so that this Java class is instantiated
//from the beginning of the program.  This will allow the user
//to instantiate other Java libraries from here, that the user
//can then use the functions from C++
//NOTE -- This class is not necessary for the UnrealEngine C++ code
//  to startup, as this is handled through the base NativeActivity class.
//  This class's functionality is to provide a way to instantiate other
//  Java libraries at the startup of the program and store references 
//  to them in this class.

public class GameActivity extends NativeActivity implements SurfaceHolder.Callback2,
															GoogleApiClient.ConnectionCallbacks,
															GoogleApiClient.OnConnectionFailedListener,
															SensorEventListener,
															Logger.ILoggerCallback,
//$${gameActivityImplementsAdditions}$$
															ComponentCallbacks2
{
	private boolean bAllowIMU = true;
	private SensorManager sensorManager;
	private Sensor accelerometer;
	private Sensor magnetometer;
	private Sensor gyroscope;
	static boolean first_acceleration_sample = true;
	static final float SampleDecayRate = 0.85f;
	
	private final float[] rotationMatrix = new float[9];
	private final float[] orientationAngles = new float[3];

	static float[] current_accelerometer = new float[]{0, 0, 0};
	static float[] current_gyroscope = new float[]{0, 0, 0};
	static float[] current_magnetometer = new float[]{0, 0, 0};

	static float[] filtered_gravity = new float[]{0, 0, 0};
	static float[] last_gravity = new float[]{0, 0, 0};
	static float[] last_tilt = new float[]{0, 0, 0};

	// active motion state to return to application on request
	boolean bSensorDataUpdated = false;
	float[] current_tilt = new float[]{0, 0, 0};
	static float[] current_rotation_rate = new float[]{0, 0, 0};
	static float[] current_gravity = new float[]{0, 0, 0};
	static float[] current_acceleration = new float[]{0, 0, 0};

	public static Logger Log = new Logger("UE4");

	// From cpufeatures.h AndroidCpuFamily enum
	private static final int ANDROID_CPU_FAMILY_UNKNOWN = 0;
	private static final int ANDROID_CPU_FAMILY_ARM = 1;
	private static final int ANDROID_CPU_FAMILY_X86 = 2;
	private static final int ANDROID_CPU_FAMILY_MIPS = 3;
	private static final int ANDROID_CPU_FAMILY_ARM64 = 4;
	private static final int ANDROID_CPU_FAMILY_X86_64 = 5;
	private static final int ANDROID_CPU_FAMILY_MIPS64 = 6;

	// For GetNetworkConnectionType
	private static final int CONNECTION_TYPE_NONE = 0;
	private static final int CONNECTION_TYPE_AIRPLANEMODE = 1;
	private static final int CONNECTION_TYPE_ETHERNET = 2;
	private static final int CONNECTION_TYPE_CELL = 3;
	private static final int CONNECTION_TYPE_WIFI = 4;
	private static final int CONNECTION_TYPE_WIMAX = 5;
	private static final int CONNECTION_TYPE_BLUETOOTH = 6;
	
	public static final int DOWNLOAD_ACTIVITY_ID = 80001; // so we can identify the activity later
	public static final int DOWNLOAD_NO_RETURN_CODE = 0; // we didn't get a return code - will need to log and debug as this shouldn't happen
	public static final int DOWNLOAD_FILES_PRESENT = 1;  // we already had the files we needed
	public static final int DOWNLOAD_COMPLETED_OK = 2; // downloaded ok (practically the same as above)
	public static final int DOWNLOAD_USER_QUIT = 3;    // user aborted the download
	public static final int DOWNLOAD_FAILED = 4;
	public static final int DOWNLOAD_INVALID = 5;
	public static final int DOWNLOAD_NO_PLAY_KEY = 6;
	public static final String DOWNLOAD_RETURN_NAME = "Result";

	public static enum VirtualKeyboardCommand { VK_CMD_NONE, VK_CMD_SHOW, VK_CMD_HIDE };
	public static VirtualKeyboardCommand lastVirtualKeyboardCommand = VirtualKeyboardCommand.VK_CMD_NONE;
	public static final int lastVirtualKeyboardCommandDelay = 200;
	public static final int checkLastVirtualKeyboardCommandDelay = 500;
	public static final boolean bSamsungDevice = android.os.Build.MANUFACTURER.equals("samsung");
	
	static GameActivity _activity;
	static Bundle _bundle;
	static Bundle _extrasBundle;

	private Timer memoryTimer;
	private TimerTask memoryTask;
	public int UsedMemory;

	public String InternalFilesDir;
	public String ExternalFilesDir;

	protected Dialog mSplashDialog;
	private int noActionAnimID = -1;

	protected ProgressDialog mProgressDialog;

	// Commandline arguments and flags
	String CommandLineFull = "";
	ArrayList<String> CommandLineArguments = new ArrayList<String>();
	HashMap<String, String> CommandLineFlags = new HashMap<String, String>();

	// Engine branch from manifest
	String EngineBranch = "UE4";

	// Project versiom from manifest
	String ProjectVersion = "1.0.0";

	// Console
	private static final String CONSOLE_SPINNER_ITEMS[] = {"Common Console Commands", "stat FPS", "stat Anim","stat OpenGLRHI","stat VulkanRHI","stat DumpEvents","stat DumpFrame",
		"stat DumpHitches","stat Engine","stat Game","stat Grouped","stat Hitches","stat InitViews","stat LightRendering",
		"stat Memory","stat Particles","stat SceneRendering","stat SceneUpdate","stat ShadowRendering","stat Slow",
		"stat Streaming","stat StreamingDetails","stat Unit","stat UnitGraph", "stat StartFile", "stat StopFile", "GameVer", "show PostProcessing", "stat AndroidCPU"};

	AlertDialog consoleAlert;
	LinearLayout consoleAlertLayout;
	Spinner consoleSpinner;
	EditText consoleInputBox;
	ArrayList<String> consoleHistoryList;
	int consoleHistoryIndex;
	float consoleDistance;
	float consoleVelocity;

	// remember screensaver state to restore
	private boolean bKeepScreenOn = false;
	
	// Virtual keyboard
	AlertDialog virtualKeyboardAlert;
	EditText virtualKeyboardInputBox;
	String virtualKeyboardPreviousContents;

	//virtual keyboard input - custom EditText
	VirtualKeyboardInput newVirtualKeyboardInput;

	//layout for displaying virtual keyboard input
	private LinearLayout virtualKeyboardLayout;

	//container for SurfaceView and virtual keyboard input
	private FrameLayout containerFrameLayout;

	//handler for virtual keyboard show/hide events
	private Handler virtualKeyboardHandler;

	// Keep a reference to the main content view so we can bring up the virtual keyboard without an editbox
	private View mainView;
	private boolean bKeyboardShowing;

	private View mainDecorView;
	private Rect mainDecorViewRect;

	// Console commands receiver
	ConsoleCmdReceiver consoleCmdReceiver;

	// default the PackageDataInsideApk to an invalid value to make sure we don't get it too early
	private static int PackageDataInsideApkValue = -1;
	private static int HasOBBFiles = -1;
	
	// depthbuffer preference from manifest
	int DepthBufferPreference = 0;
	
	/** AssetManger reference - populated on start up and used when the OBB is packed into the APK */
	private AssetManager			AssetManagerReference;
	
	private GoogleApiClient googleClient;

	// layout required by popups, e.g ads, native controls
	LinearLayout activityLayout;

	/** Request code to use when launching the Google Services resolution activity */
    private static final int GOOGLE_SERVICES_REQUEST_RESOLVE_ERROR = 1001;

	/** Unique tag for the error dialog fragment */
    private static final String DIALOG_ERROR = "dialog_error";

	/** Unique ID to identify Google Play Services error dialog */
	private static final int PLAY_SERVICES_DIALOG_ID = 1;
	
	private static String appPackageName = "";

	/** Check to see if we have all the files */
	private boolean HasAllFiles = false;
	
	/** Check to see if we should be verifying the files once we have them */
	public boolean VerifyOBBOnStartUp = false;

	/** Use ExternalFilesDir for UE4Game files */
    private boolean UseExternalFilesDir = false;

	/** Flag to ensure we have finished startup before allowing nativeOnActivityResult to get called */
	private boolean InitCompletedOK = false;

	private boolean bConfigRulesError = false;

	/** Dialog for force game dialog */
	private AlertDialog ForceGameDialog = null;

	/** Flag to force game to end with error on resume */
	private boolean bForceGameEndWithError = false;

	/** Flag to force game to show warning on resume */
	private boolean bForceGameEndWithWarning = false;

	/** Text to show the error state for bForceGameEndWithError */
	private String ForceExitCaption = "";
	private String ForceExitMessage = "";
	private String ForceExitQuitButtonText = "";
	private String ForceExitHelpButtonText = "";
	private String ForceExitContinueButtonText = "";
	private String ForceExitUpdateButtonText = "";
	private String ForceExitLink = "";
	
	private boolean ShouldHideUI = false;

	/** Whether this application is for distribution */
	private boolean IsForDistribution = false;
	

	/** Application build configuration */
	private String BuildConfiguration = "";

	/** Whether we are in VRMode */
	private boolean IsInVRMode = false;

	/** Implement this if app wants to handle IAB activity launch. For e.g use DaydreamApi for transitions **/
	GooglePlayStoreHelper.PurchaseLaunchCallback purchaseLaunchCallback = null;

	/** Used for SurfaceHolder.setFixedSize buffer scaling workaround on early Amazon devices and some others */
	private boolean bUseSurfaceView = false;
	private SurfaceView MySurfaceView;
	private int DesiredHolderWidth = 0;
	private int DesiredHolderHeight = 0;

	/** Discovered Vulkan Version and Level from getSystemAvailableFeatures() */
	private int VulkanVersion = 0;
	private int VulkanLevel = 0;
	private String VulkanVersionString = "0.0.0";
	private boolean bSupportsVulkan = false;

	/** OpenGL information */
	public String OpenGLVendor = "";
	public String OpenGLDevice = "";
	public String OpenGLVersion = "";
	public String OpenGLDriver = "";
	public String TextureFormats = "ETC1";
	public boolean bSupportsFloatingPointRenderTargets = false;

	/** Used for LocalNotification support*/
	private boolean localNotificationAppLaunched = false;
	private String	localNotificationLaunchActivationEvent = "";
	private int		localNotificationLaunchFireDate = 0;
	
	public int DeviceRotation = -1;

	enum EAlertDialogType
	{
		None,
		Console,
		Keyboard
	}
	private EAlertDialogType CurrentDialogType = EAlertDialogType.None;
	
	public boolean IsInVRMode()
	{
		return IsInVRMode;
	}

	public GooglePlayStoreHelper.PurchaseLaunchCallback getPurchaseLaunchCallback()
	{
		return purchaseLaunchCallback;
	}

	/** Access singleton activity for game. **/
	public static GameActivity Get()
	{
		return _activity;
	}
	
	/**
	Get the SDK level of the OS we are running in.
	We do this instead of accessing the SDK_INT
	with JNI from C++ as the new ART runtime seems to have
	problems dynamically finding/loading static inner classes.
	*/
	public static final int ANDROID_BUILD_VERSION = android.os.Build.VERSION.SDK_INT;
	
	private StoreHelper IapStoreHelper;

//$${gameActivityClassAdditions}$$

	@Override
	public void onStart()
	{
		super.onStart();
		
		if (!BuildConfiguration.equals("Shipping"))
		{
			// Create console command broadcast listener
			Log.debug( "Creating console command broadcast listener");
			consoleCmdReceiver = new ConsoleCmdReceiver(this);
			registerReceiver(consoleCmdReceiver, new IntentFilter(Intent.ACTION_RUN));
		}
//$${gameActivityOnStartAdditions}$$
		Log.debug("==================================> Inside onStart function in GameActivity");
	}

	public int getDeviceDefaultOrientation() 
	{
		// WindowManager windowManager =  (WindowManager) getSystemService(WINDOW_SERVICE);
		WindowManager windowManager =  getWindowManager();

		Configuration config = getResources().getConfiguration();

		int rotation = windowManager.getDefaultDisplay().getRotation();
		switch (rotation)
		{
			case Surface.ROTATION_0:	DeviceRotation = 0;		break;
			case Surface.ROTATION_90:	DeviceRotation = 90;	break;
			case Surface.ROTATION_180:	DeviceRotation = 180;	break;
			case Surface.ROTATION_270:	DeviceRotation = 270;	break;
		}

		if ( ((rotation == android.view.Surface.ROTATION_0 || rotation == android.view.Surface.ROTATION_180) &&
				config.orientation == Configuration.ORIENTATION_LANDSCAPE)
			|| ((rotation == android.view.Surface.ROTATION_90 || rotation == android.view.Surface.ROTATION_270) &&    
				config.orientation == Configuration.ORIENTATION_PORTRAIT)) 
		{
			return Configuration.ORIENTATION_LANDSCAPE;
		}
		else 
		{
			return Configuration.ORIENTATION_PORTRAIT;
		}
	}

	private int getResourceId(String VariableName, String ResourceName, String PackageName)
	{
		try {
			return getResources().getIdentifier(VariableName, ResourceName, PackageName);
		}
		catch (Exception e) {
			e.printStackTrace();
			return -1;
		} 
	}

	private String getResourceStringOrDefault(String PackageName, String ResourceName, String DefaultString)
	{
		int resourceId = getResourceId(ResourceName, "string", PackageName);
		return (resourceId < 1) ? DefaultString : getString(resourceId);
	}

    public static List<String> getInstalledPackages(final Context context)
    {
        List<String> result = new ArrayList<>();
        final PackageManager pm = context.getPackageManager();
        try
		{
            List<PackageInfo> apps = pm.getInstalledPackages(0);
            for (PackageInfo packageInfo : apps) {
                result.add(packageInfo.packageName);
            }
            return result;
        }
		catch (Exception ignored)
		{
            // could have failed depending on bugs in Android version
        }

        // use fallback
        BufferedReader bufferedReader = null;
        try
		{
            Process process = Runtime.getRuntime().exec("pm list packages");
            bufferedReader = new BufferedReader(new InputStreamReader(process.getInputStream()));
            String line;
            while ((line = bufferedReader.readLine()) != null) {
                final String packageName = line.substring(line.indexOf(':') + 1);
                result.add(packageName);
            }
            bufferedReader.close();
            process.waitFor();
        }
		catch (Exception e)
		{
            e.printStackTrace();
        }
        if (bufferedReader != null)
        {
            try
			{
                bufferedReader.close();
            }
            catch (Exception e) {
            }
        }
        return result;
    }

    public boolean AndroidThunkJava_IsPackageInstalled(String packagename)
	{
        List<String> packages = getInstalledPackages(getApplicationContext());
        return packages.contains(packagename);
    }

	private void ParseCommandline(String ProjectName)
	{
		File file;
		InputStream stream = null;
		BufferedReader reader = null;

		// first look for an override in the project directory
		file = new File(android.os.Environment.getExternalStorageDirectory().getAbsolutePath() + "/UE4Game/" + ProjectName + "/UE4CommandLine.txt");
		if (file.exists())
		{
			try
			{
				reader = new BufferedReader(new FileReader(file));
			}
			catch (IOException ie)
			{
				reader = null;
			}
		}

		// then look in assets in APK
		if (reader == null)
		{
			try
			{
				stream = AssetManagerReference.open("UE4CommandLine.txt");
				reader = new BufferedReader(new InputStreamReader(stream));
			}
			catch (FileNotFoundException fe)
			{
			}
			catch (IOException ie)
			{
			}
		}

		// parse the commandline
		if (reader != null)
		{
			try
			{
				String line = reader.readLine();
				if (line != null)
				{
					line = line.trim();
					if (line.length() > 0)
					{
						// remember full commandline for regex checks by configrules
						CommandLineFull = line;

						// parse the line
						ArrayList<String> sets = ParseSegments(line, " ", "\"", "\"");
						for (String set : sets)
						{
							String argument = set.trim();

							if (argument.startsWith("-"))
							{
								argument = argument.substring(1);
								ArrayList<String> keyvalues = ParseSegments(argument, "=", "\"", "\"");
								if (keyvalues.size() == 2)
								{
									CommandLineFlags.put(keyvalues.get(0).toLowerCase(), RemoveSurrounds(keyvalues.get(1), "\"", "\""));
								}
								else
								{
									CommandLineFlags.put(argument.toLowerCase(), "");
								}
							}
							else
							{
								CommandLineArguments.add(RemoveSurrounds(argument, "\"", "\""));
							}
						}
					}
				}
			}
			catch (IOException ie)
			{
				Log.debug("failed to read commandline: " + ie);
			}
			if (reader != null)
			{
				try
				{
					reader.close();
				}
				catch (IOException ie)
				{
				}
			}
		}
	}

	private byte[] getByteArrayFromFile(String filename)
	{
		try
		{
			File file = new File(filename);
			if (file.exists())
			{
				long fileLength = file.length();
				byte[] buffer = new byte[(int)fileLength];
				InputStream inStream = new FileInputStream(file);
				inStream.read(buffer);
				inStream.close();
				return buffer;
			}
		}
		catch (IOException e)
		{
		}
		return null;
	}

	private byte[] getByteArrayFromAssets(String filename)
	{
		InputStream stream = null;
		try
		{
			stream = AssetManagerReference.open("configrules.bin.png");
			byte[] fileBytes = new byte[stream.available()];
			stream.read(fileBytes);
			stream.close();
			return fileBytes;
		}
		catch (FileNotFoundException fe)
		{
		}
		catch (IOException ie)
		{
		}
		return null;
	}

	private int getConfigRulesVersion(byte[] bytesToDecompress)
	{
		if (bytesToDecompress == null)
		{
			return -1;
		}

		int headerSize = 2 + 4 + 4;
		int sizeCompressed = bytesToDecompress.length - headerSize;
		if (sizeCompressed < 0)
		{
			return -1;
		}

		ByteBuffer buffer = ByteBuffer.wrap(bytesToDecompress);
		int signature = buffer.getShort();
		if (signature != 0x39d8)
		{
			return -1;
		}
		return buffer.getInt();
	}

	private SecretKey generateAESKey(String password)
	{
		byte[] salt = new byte[] { 0x23, 0x71, (byte)0xd3, (byte)0xa3, 0x30, 0x71, 0x63, (byte)0xe3 };
		try
		{
			SecretKey secret = SecretKeyFactory.getInstance("PBKDF2WithHmacSHA1").generateSecret(new PBEKeySpec(password.toCharArray(), salt, 1000, 128));
			return new SecretKeySpec(secret.getEncoded(), "AES");
		}
		catch (Exception e)
		{
		}
		return new SecretKeySpec(salt, "AES");
	}

	private InputStream getConfigRulesDecompressed(byte[] bytesToDecompress)
	{
		if (bytesToDecompress == null)
		{
			return null;
		}

		int headerSize = 2 + 4 + 4;
		int sizeCompressed = bytesToDecompress.length - headerSize;
		if (sizeCompressed < 0)
		{
			return null;
		}

		ByteBuffer buffer = ByteBuffer.wrap(bytesToDecompress);

		// validate signature
		int signature = buffer.getShort();
		if (signature != 0x39d8)
		{
			return null;
		}
		int version = buffer.getInt();
		int sizeUncompressed = buffer.getInt();
		byte[] bytesDecompressed = new byte[sizeUncompressed];

		// decrypt if key provided
		try
		{
			Field keyField = this.getClass().getDeclaredField("CONFIGRULES_KEY");
			String key = (String)keyField.get(this);

			Cipher cipher = Cipher.getInstance("AES");
			cipher.init(Cipher.DECRYPT_MODE, generateAESKey(key));
			byte[] decrypted = cipher.doFinal(bytesToDecompress, headerSize, sizeCompressed);
			sizeCompressed = decrypted.length;

			// decompress it
			Inflater inflater = new Inflater();
			inflater.setInput(decrypted, 0, sizeCompressed);
			int resultLength = inflater.inflate(bytesDecompressed);
			inflater.end();
			if (resultLength != sizeUncompressed)
			{
				return null;
			}
		}
		catch (Exception e)
		{
			// decompress it without decrypting
			try
			{
				Inflater inflater = new Inflater();
				inflater.setInput(bytesToDecompress, headerSize, sizeCompressed);
				int resultLength = inflater.inflate(bytesDecompressed);
				inflater.end();
				if (resultLength != sizeUncompressed)
				{
					return null;
				}
			}
			catch (Exception ee)
			{
				return null;
			}
		}

		// now provide a BufferedReader for final buffer
		InputStream inputStream = null;
		try
		{
			inputStream = new ByteArrayInputStream(bytesDecompressed);
			return inputStream;
		}
		catch (Exception e)
		{
        }
		return null;
	}

	// returns InputStream to most up to date version of configrules
	private InputStream getConfigRulesStream(String ProjectName)
	{
		byte[] configBytesAssets = getByteArrayFromAssets("configrules.bin.png");
		byte[] configBytesInternal = getByteArrayFromFile(InternalFilesDir + "configrules.bin.png");
		byte[] configBytesExternal = getByteArrayFromFile(android.os.Environment.getExternalStorageDirectory().getAbsolutePath() + "/UE4Game/" + ProjectName + "/configrules.bin.png");

		int assetsVersion = getConfigRulesVersion(configBytesAssets);
		int internalVersion = getConfigRulesVersion(configBytesInternal);
		int externalVersion = getConfigRulesVersion(configBytesExternal);

		// is there one at all?
		if (assetsVersion == -1 && internalVersion == -1 && externalVersion == -1)
		{
			return null;
		}

		InputStream result = null;
		if (assetsVersion >= internalVersion && assetsVersion >= externalVersion)
		{
			result = getConfigRulesDecompressed(configBytesAssets);
		}
		else if (internalVersion >= assetsVersion && internalVersion >= externalVersion)
		{
			result = getConfigRulesDecompressed(configBytesInternal);
			if (result == null && assetsVersion != -1)
			{
				result = getConfigRulesDecompressed(configBytesAssets);
			}
		}
		else
		{
			result = getConfigRulesDecompressed(configBytesExternal);
			if (result == null && internalVersion != -1)
			{
				result = getConfigRulesDecompressed(configBytesInternal);
			}
			if (result == null && assetsVersion != -1)
			{
				result = getConfigRulesDecompressed(configBytesAssets);
			}
		}
		if (result == null)
		{
			bConfigRulesError = true;
		}
		return result;
	}

	// returns parsed /proc/cpuinfo with per processor fields prefix with id: (ex. 3:Features is Features for 4th CPU).
	// processorCount returns the total processor count found referenced.
	private Map<String, String> getCpuInfo()
	{
		Map<String, String> cpuInfo = new HashMap<String, String>();
		File file = new File("/proc/cpuinfo");
		if (file.exists())
		{
			BufferedReader reader = null;
			try
			{
				reader = new BufferedReader(new FileReader(file));
				String line;
				int processorId = -1;
				int processorCount = 0;
				while ((line = reader.readLine()) != null)
				{
					if (line.length() > 1)
					{
						String[] keyvalue = line.split(": ");
						if (keyvalue.length > 1)
						{
							keyvalue[0] = keyvalue[0].trim();
							keyvalue[1] = keyvalue[1].trim();

							if (keyvalue[0].equals("processor"))
							{
								try
								{
									processorId = Integer.parseInt(keyvalue[1]);
									processorCount = processorId > processorCount ? processorId : processorCount;
								}
								catch (NumberFormatException ne)
								{
									processorId = -1;
								}
							}
							else
							{
								cpuInfo.put((processorId == -1 ? "" : processorId + ":") + keyvalue[0], keyvalue[1]);
							}
						}
					}
					else
					{
						processorId = -1;
					}
				}
				processorCount++;
				cpuInfo.put("processorCount", Integer.toString(processorCount));
			}
			catch (IOException ie)
			{
				Log.debug("failed to read /proc/cpuinfo: " + ie);
			}
			if (reader != null)
			{
				try
				{
					reader.close();
				}
				catch (IOException ie)
				{
				}
			}
		}
		else
		{
			Log.debug("failed to open /proc/cpuinfo!");
		}
		return cpuInfo;
	}

	private String getProp(String property)
	{
		// first try SystemProperties reflection
		try
		{
			java.lang.reflect.Method get = Class.forName("android.os.SystemProperties").getMethod("get", new Class[]{String.class});
			String propValue = (String)get.invoke(null, property);
			if (propValue != null)
			{
				return propValue;
			}
			return "";
		}
		catch (Exception e)
		{
		}

		// fall back to getprop command
		Process process = null;
		BufferedReader reader = null;
		String result = "";

		try
		{
			process = new ProcessBuilder().command("/system/bin/getprop", property).redirectErrorStream(true).start();
			reader = new BufferedReader(new InputStreamReader(process.getInputStream()));
			String line = reader.readLine();
			result = (line == null) ? "" : line;
		}
		catch (Exception e)
		{
			Log.debug("Unable to use getprop: " + e);
		}
		if (reader != null)
		{
			try
			{
				reader.close();
			}
			catch (IOException e)
			{
			}
		}
		if (process != null)
		{
			process.destroy();
		}
		return result;
	}

	private void getGraphicsInformation()
    {
		EGLDisplay display = EGL14.eglGetDisplay(EGL14.EGL_DEFAULT_DISPLAY);
		int[] version = new int[2];
		EGL14.eglInitialize(display, version, 0, version, 1);

		// find a config from EGL
		int[] configAttr = {EGL14.EGL_COLOR_BUFFER_TYPE, EGL14.EGL_RGB_BUFFER,
			EGL14.EGL_LEVEL, 0,
			EGL14.EGL_RENDERABLE_TYPE, EGL14.EGL_OPENGL_ES2_BIT,
			EGL14.EGL_SURFACE_TYPE, EGL14.EGL_PBUFFER_BIT,
			EGL14.EGL_NONE};
		EGLConfig[] configs = new EGLConfig[1];
		int[] numConfig = new int[1];
		EGL14.eglChooseConfig(display, configAttr, 0, configs, 0, 1, numConfig, 0);
		if (numConfig[0] == 0)
		{
			Log.debug("Did not find an EGL config");
			return;
		}
		EGLConfig config = configs[0];

		// small surface just to make a context
		int[] surfAttr = {EGL14.EGL_WIDTH, 8, EGL14.EGL_HEIGHT, 8, EGL14.EGL_NONE};
		EGLSurface surface = EGL14.eglCreatePbufferSurface(display, config, surfAttr, 0);

		// create the context (ES 2)
		int[] contextAttr = {EGL14.EGL_CONTEXT_CLIENT_VERSION, 2, EGL14.EGL_NONE};
		EGLContext context = EGL14.eglCreateContext(display, config, EGL14.EGL_NO_CONTEXT, contextAttr, 0);

		// make context to gather information
		EGL14.eglMakeCurrent(display, surface, surface, context);

		// grab info now
		String Extensions = GLES20.glGetString(GLES20.GL_EXTENSIONS);
		OpenGLVendor = GLES20.glGetString(GLES20.GL_VENDOR);
		OpenGLDevice = GLES20.glGetString(GLES20.GL_RENDERER);
		OpenGLDriver = GLES20.glGetString(GLES20.GL_VERSION);
		boolean bES30Support = OpenGLDriver.contains("OpenGL ES 3.");

		// tear it down
		EGL14.eglMakeCurrent(display, EGL14.EGL_NO_SURFACE, EGL14.EGL_NO_SURFACE, EGL14.EGL_NO_CONTEXT);
		EGL14.eglDestroySurface(display, surface);
		EGL14.eglDestroyContext(display, context);
		EGL14.eglTerminate(display);

		// Common GPU types
		boolean bIsNvidiaBased = OpenGLDevice.contains("NVIDIA");
		boolean bIsPowerVRBased = OpenGLDevice.contains("PowerVR");
		boolean bIsAdrenoBased = OpenGLDevice.contains("Adreno");
		boolean bIsMaliBased = OpenGLDevice.contains("Mali");
		boolean bIsVideoCoreBased = OpenGLDevice.contains("VideoCore");

		// match up vendors
		//if (bIsNvidiaBased) OpenGLVendor = "Nvidia";
		//else if (bIsPowerVRBased) OpenGLVendor = "ImageTec";
		//else if (bIsAdrenoBased) OpenGLVendor = "Qualcomm";
		//else if (bIsMaliBased) OpenGLVendor = "ARM";
		//else if (bIsVideoCoreBased) OpenGLVendor = "Broadcom";
		//else OpenGLVendor = "Unknown";

		// extract the OpenGL version
		OpenGLVersion = "";
		int index = OpenGLDriver.indexOf("OpenGL ES ");
		if (index >= 0)
		{
			OpenGLVersion = OpenGLDriver.substring(index + 10);
			index = OpenGLVersion.indexOf(" ");
			if (index > 0)
			{
				OpenGLVersion = OpenGLVersion.substring(0, index);
			}
		}

		bSupportsFloatingPointRenderTargets = Extensions.contains("GL_EXT_color_buffer_half_float")
				|| (bES30Support && Extensions.contains("GL_EXT_color_buffer_float"));

		// figure out supported texture formats from extensions
		TextureFormats = "";
		if (Extensions.contains("GL_KHR_texture_compression_astc_ldr"))
		{
			TextureFormats += "ASTC,";
		}
		if (Extensions.contains("GL_IMG_texture_compression_pvrtc"))
		{
			TextureFormats += ",PVRTC";
		}
		if (Extensions.contains("GL_NV_texture_compression_s3tc") || Extensions.contains("GL_EXT_texture_compression_s3tc"))
		{
			TextureFormats += "DXT,";
		}
		if (Extensions.contains("GL_ATI_texture_compression_atitc") || Extensions.contains("GL_AMD_compressed_ATC_texture"))
		{
			TextureFormats += "ATC,";
		}
		if (OpenGLVersion.charAt(0) >= '3')
		{
			TextureFormats += "ETC2,";
		}
		TextureFormats += "ETC1";
    }

	// removes the entry and exit from ends of the string if present and paired
	private String RemoveSurrounds(String input, String entry, String exit)
	{
		int entryLength = entry.length();
		int exitLength = exit.length();
		int inputLength = input.length();

		if (inputLength >=2 && entryLength > 0 && entryLength == exitLength)
		{
			String start = input.substring(0,1);
			String end = input.substring(inputLength-1);

			for (int index=0; index < entryLength; index++)
			{
				if (entry.substring(index, index+1).equals(start) && exit.substring(index, index+1).equals(end))
				{
					return input.substring(1, inputLength-1);
				}
			}
		}
		return input;
	}

	// returns list of strings separated by split using entry/exit as pairing sets (ex. "(" and ")").  The entry and exit characters need to be in same order
	private ArrayList<String> ParseSegments(String input, String split, String entry, String exit)
	{
		ArrayList<String> output = new ArrayList<String>();
		ArrayList<Integer> entryStack = new ArrayList<Integer>();

		int startIndex = 0;
		int scanIndex = 0;
		int exitIndex = -1;
		int inputLength = input.length();
		while (scanIndex < inputLength)
		{
			String scan = input.substring(scanIndex, scanIndex+1);

			if (scan.equals(split) && entryStack.size() == 0)
			{
				output.add(input.substring(startIndex, scanIndex).trim());
				scanIndex++;
				startIndex = scanIndex;
				continue;
			}
			scanIndex++;

			if (scan.equals("\\"))
			{
				scanIndex++;
				continue;
			}

			if (entryStack.size() > 0 && exit.indexOf(scan) == exitIndex)
			{
				int stackLength = entryStack.size() - 1;
				entryStack.remove(stackLength);
				exitIndex = stackLength > 0 ? entryStack.get(stackLength - 1) : -1;
				continue;
			}

			int entryIndex = entry.indexOf(scan);
			if (entryIndex >= 0)
			{
				entryStack.add(entryIndex);
				exitIndex = entryIndex;
				continue;
			}
		}
		if (startIndex < inputLength)
		{
			output.add(input.substring(startIndex).trim());
		}

		return output;
	}

	private String ExpandVariables(Map<String, String> variables, String input)
	{
		String Result = input;
		int Idx;
		for (Idx = Result.indexOf("$("); Idx != -1; Idx = Result.indexOf("$(", Idx))
		{
			// Find the end of the variable name
			int EndIdx = Result.indexOf(')', Idx + 2);
			if (EndIdx == -1)
			{
				break;
			}

			// Extract the variable name from the string
			String Name = Result.substring(Idx + 2, EndIdx);

			// Find the value for it if it exists
			if (!variables.containsKey(Name))
			{
				Idx = EndIdx + 1;
				continue;
			}

			// Replace the variable, or skip past it
			Result = Result.substring(0, Idx) + variables.get(Name) + Result.substring(EndIdx + 1);
		}
		return Result;
	}

	private boolean processSystemInfo(String ProjectName, String PackageName)
	{
		// check OpenGL information
		getGraphicsInformation();

		// get CPU / chipset information
		Map<String, String> cpuInfo = getCpuInfo();
		int processorCount = 1;
		if (cpuInfo.containsKey("processorCount"))
		{
			processorCount = Integer.parseInt(cpuInfo.get("processorCount"));
		}

		// check for libhoudini.so to identify Intel Atom
		File houdiniFile = new File("/system/lib/libhoudini.so");
		boolean bHasHoudini = houdiniFile.exists();

		// check for a processor id
		boolean bIsARM64 = false;
		boolean bHasNEON = false;
		String processor = "";
		if (cpuInfo.containsKey("Processor"))
		{
			processor = cpuInfo.get("Processor");
		}
		if (processor.contains("aarch64"))
		{
			bIsARM64 = true;
			bHasNEON = true;
		}

		// check each processor featureset
		for (int id=0; id < processorCount; id++)
		{
			String key = id + ":Features";
			if (cpuInfo.containsKey(key))
			{
				String features = cpuInfo.get(key);

				if (features.contains("neon"))
				{
					bHasNEON = true;
				}
				if (features.contains("asimd"))
				{
					// advanced SIMD is ARM64-v8a
					bHasNEON = true;
					bIsARM64 = true;
				}
			}
		}

		// try to get chip info
		// use getprop ro.hardware as fallback (not useful on Qualcomm, just returns qcom)
		String roHardware = getProp("ro.hardware");
		String hardware = roHardware;
		if (cpuInfo.containsKey("Hardware"))
		{
			hardware = cpuInfo.get("Hardware");
		}
		Log.debug("Hardware: " + hardware);
		Log.debug("ro.hardware: " + roHardware);

		// register variables for the program to access
		Map<String, String> variables = new HashMap<String, String>();

		ActivityManager activityManager = (ActivityManager)getSystemService(Context.ACTIVITY_SERVICE);
		ActivityManager.MemoryInfo memoryInfo = new ActivityManager.MemoryInfo();
		activityManager.getMemoryInfo(memoryInfo);

		int totalMemory = (int)(memoryInfo.totalMem / 1024 / 1024);
		Log.debug("Memory: " + totalMemory + " MB");
		variables.put("memory", Integer.toString(totalMemory));

		//variables.put("Profile", "Android");
		variables.put("hardware", hardware);
		variables.put("ro.hardware", roHardware);
		variables.put("processor", processor);
		variables.put("processorCount", Integer.toString(processorCount));
		variables.put("useAffinity", "false");
		variables.put("hasNEON", bHasNEON ? "true" : "false");
		variables.put("isARM64", bIsARM64 ? "true" : "false");
		variables.put("littleCoreMask", "0x0");
		variables.put("bigCoreMask", "0xffff");

		variables.put("SRC_GpuFamily", OpenGLDevice);
		variables.put("SRC_GlVersion", OpenGLDriver);
		variables.put("SRC_AndroidVersion", android.os.Build.VERSION.RELEASE);
		variables.put("SRC_DeviceMake", android.os.Build.MANUFACTURER);
		variables.put("SRC_DeviceModel", android.os.Build.MODEL);
		variables.put("SRC_DeviceBuildNumber", android.os.Build.DISPLAY);
		variables.put("SRC_VulkanVersion", VulkanVersionString);
		variables.put("SRC_VulkanAvailable", (bSupportsVulkan && VulkanVersionString != "0.0.0") ? "true" : "false");  // commandline could still disable!
		variables.put("SRC_UsingHoudini", bHasHoudini ? "true" : "false");

		variables.put("SRC_GpuVendor", OpenGLVendor);
		variables.put("SRC_SDKLevel", Integer.toString(android.os.Build.VERSION.SDK_INT));
		variables.put("supportsFloatingPointRenderTargets", bSupportsFloatingPointRenderTargets ? "true" : "false");
		variables.put("TextureFormats", TextureFormats);

		// get the status bar and navigation bar heights (only works for 5.0+)
		int statusBarHeight = 0;
		int navigationBarHeight = 0;
		if (Build.VERSION.SDK_INT >= 21)
		{
			android.content.res.Resources resources = getApplicationContext().getResources();
			int resourceId = resources.getIdentifier("status_bar_height", "dimen", "android");
			if (resourceId > 0) {
				statusBarHeight += resources.getDimensionPixelSize(resourceId);
			}
			resourceId = resources.getIdentifier("navigation_bar_height", "dimen", "android");
			if (resourceId > 0) {
				navigationBarHeight += resources.getDimensionPixelSize(resourceId);
			}
		}
		variables.put("statusBarHeight", Integer.toString(statusBarHeight));
		variables.put("navigationBarHeight", Integer.toString(navigationBarHeight));

		// store the screen resolution (adjusted for immersive mode)
		android.view.Display display = getWindowManager().getDefaultDisplay();
		android.graphics.Point displaySize = new android.graphics.Point();
		if (ShouldHideUI)
		{
			display.getRealSize(displaySize);
		}
		else
		{
			display.getSize(displaySize);
		}
		variables.put("screenWidth", Integer.toString(displaySize.x));
		variables.put("screenHeight", Integer.toString(displaySize.y));

		// set early restart if -noearlyrestart not on commandline (configrules can clear this to disable or set to false)
		if (!CommandLineFlags.containsKey("noearlyrestart"))
		{
			variables.put("earlyrestart", "true");
		}

		String SaveError = "";
		String SaveWarning = "";

		// commandline flag may be used to skip dialog if not a shipping build
		boolean bIgnoreDialog = !nativeIsShippingBuild() && CommandLineFlags.containsKey("noconfigrulesdialog");

		// read the configuration file (configrules.bin.png)
		int configRulesVersion = 0;
		BufferedReader reader = null;
		InputStream stream = getConfigRulesStream(ProjectName);
		if (stream != null)
		{
			try
			{
				reader = new BufferedReader(new InputStreamReader(stream));
			}
			catch (Exception e)
			{
				reader = null;
			}
		}

		// process the rules
		if (reader != null)
		{
			try
			{
				String line;
				while ((line = reader.readLine()) != null)
				{
					line = line.trim();
					if (line.length() < 1)
					{
						continue;
					}
					if (line.startsWith("//") || line.startsWith(";"))
					{
						if (line.startsWith("// version:"))
						{
							configRulesVersion = Integer.parseInt(line.substring(11));
						}
						continue;
					}

					// look for command
					int index = line.indexOf(":");
					if (index == -1)
					{
						continue;
					}
					String command = line.substring(0, index).trim();
					line = line.substring(index + 1).trim();

					// handle commands
					if (command.equals("set"))
					{
						// set:(a=b[,c=d,...])
						ArrayList<String> sets = ParseSegments(RemoveSurrounds(line, "(", ")"), ",", "(\"", ")\"");
						for (String assignment : sets)
						{
							ArrayList<String> keyvalue = ParseSegments(assignment, "=", "\"", "\"");
							if (keyvalue.size() == 2)
							{
								String key = RemoveSurrounds(keyvalue.get(0), "\"", "\"");
								String value = ExpandVariables(variables, RemoveSurrounds(keyvalue.get(1), "\"", "\""));
								if (key.startsWith("APPEND_"))
								{
									key = key.substring(7);
									if (variables.containsKey(key))
									{
										value = variables.get(key) + value;
									}
									variables.put(key, value);
								}
								else
								{
									variables.put(key, value);
								}
							}
						}
					}
					else if (command.equals("clear"))
					{
						// clear:(a[,b,...])
						ArrayList<String> sets = ParseSegments(RemoveSurrounds(line, "(", ")"), ",", "(\"", ")\"");
						for (String key : sets)
						{
							variables.remove(RemoveSurrounds(key, "\"", "\""));
						}
					}
					else if (command.equals("chipset"))
					{
						// chipset:"hardware",useAffinity,"chipset","cpu",processorCount,bigCoreMask,littleCoreMask

						// only check if haven't already set chipset
						if (!variables.containsKey("chipset"))
						{
							ArrayList<String> values = ParseSegments(line, ",", "\"", "\"");
							if (values.size() == 7)
							{
								String key = RemoveSurrounds(values.get(0), "\"", "\"");
								if (hardware.contains(key))
								{
									variables.put("useAffinity", RemoveSurrounds(values.get(1), "\"", "\""));
									variables.put("chipset", RemoveSurrounds(values.get(2), "\"", "\""));
									variables.put("gpu", RemoveSurrounds(values.get(3), "\"", "\""));
									variables.put("processorCount", RemoveSurrounds(values.get(4), "\"", "\""));
									variables.put("bigCoreMask", RemoveSurrounds(values.get(5), "\"", "\""));
									variables.put("littleCoreMask", RemoveSurrounds(values.get(6), "\"", "\""));

									Log.debug("Chipset: " + variables.get("chipset"));
									Log.debug("GPU: " + variables.get("gpu"));
								}
							}
						}
					}
					else if (command.equals("condition"))
					{
						// condition:((SourceType=SRC_DeviceMake,CompareType=CMP_Equal,MatchString="samsung")),(SourceType=,CompareType=,MatchString=),...]),(a=b[,c=d,...]),(a[,b,...])
						// if all the conditions are true, execute the optional sets and/or clears
						ArrayList<String> conditionAndSets = ParseSegments(line, ",", "(\"", ")\"");
						int setsize = conditionAndSets.size();
						if (setsize == 2 || setsize == 3)
						{
							ArrayList<String> conditions = ParseSegments(RemoveSurrounds(conditionAndSets.get(0), "(", ")"), ",", "(\"", ")\"");
							ArrayList<String> sets = ParseSegments(RemoveSurrounds(conditionAndSets.get(1), "(", ")"), ",", "(\"", ")\"");
							ArrayList<String> clears = (setsize == 3) ? ParseSegments(RemoveSurrounds(conditionAndSets.get(2), "(", ")"), ",", "(\"", ")\"") : new ArrayList<String>();

							String PreviousRegexMatch = "";
							boolean bConditionTrue = true;
							for (String condition : conditions)
							{
								String SourceType = "";
								String CompareType = "";
								String MatchString = "";

								// deal with condition group (src,cmp,match)
								ArrayList<String> groups = ParseSegments(RemoveSurrounds(condition, "(", ")"), ",", "\"", "\"");
								for (String group : groups)
								{
									ArrayList<String> keyvalue = ParseSegments(group, "=", "\"", "\"");
									if (keyvalue.size() == 2)
									{
										String key = RemoveSurrounds(keyvalue.get(0), "\"", "\"");
										String value = RemoveSurrounds(keyvalue.get(1), "\"", "\"");

										if (key.equals("SourceType"))
										{
											SourceType = value;
										}
										else if (key.equals("CompareType"))
										{
											CompareType = value;
										}
										else if (key.equals("MatchString"))
										{
											MatchString = value;
										}
									}
								}

								String Source = "";
								boolean bSourceIsCommandLine = false;
								if (SourceType.equals("SRC_PreviousRegexMatch"))
								{
									Source = PreviousRegexMatch;
								}
								else if (SourceType.equals("SRC_CommandLine"))
								{
									bSourceIsCommandLine = true;
									Source = CommandLineFull;;
								}
								else if (variables.containsKey(SourceType))
								{
									Source = variables.get(SourceType);
								}
								else if (SourceType.equals("[EXIST]"))
								{
									Source = MatchString;
								}
								else
								{
									bConditionTrue = false;
									break;
								}

								// apply operation
								if (CompareType.equals("CMP_Exist"))
								{
									if (!variables.containsKey(Source))
									{
										bConditionTrue = false;
										break;
									}
								}
								else if (CompareType.equals("CMP_NotExist"))
								{
									if (variables.containsKey(Source))
									{
										bConditionTrue = false;
										break;
									}
								}
								else if (CompareType.equals("CMP_Equal"))
								{
									if (bSourceIsCommandLine)
									{
										if (!CommandLineFlags.containsKey(MatchString))
										{
											bConditionTrue = false;
											break;
										}
									}
									else if (!Source.equals(MatchString))
									{
										bConditionTrue = false;
										break;
									}
								}
								else if (CompareType.equals("CMP_NotEqual"))
								{
									if (bSourceIsCommandLine)
									{
										if (CommandLineFlags.containsKey(MatchString))
										{
											bConditionTrue = false;
											break;
										}
									}
									else if (Source.equals(MatchString))
									{
										bConditionTrue = false;
										break;
									}
								}
								else if (CompareType.equals("CMP_EqualIgnore"))
								{
									if (!Source.toLowerCase().equals(MatchString.toLowerCase()))
									{
										bConditionTrue = false;
										break;
									}
								}
								else if (CompareType.equals("CMP_NotEqualIgnore"))
								{
									if (Source.toLowerCase().equals(MatchString.toLowerCase()))
									{
										bConditionTrue = false;
										break;
									}
								}
								else if (CompareType.equals("CMP_Regex"))
								{
									Pattern pattern = Pattern.compile(MatchString);
									Matcher matcher = pattern.matcher(Source);
									if (matcher.find())
									{
										int groupCount = matcher.groupCount();
										PreviousRegexMatch = matcher.group(groupCount >= 1 ? 1 : 0);
									}
									else
									{
										bConditionTrue = false;
										break;
									}
								}
								else
								{
									boolean bNumericOperands = true;
									float SourceFloat = 0.0f;
									float MatchFloat = 0.0f;

									// convert source and match to float if numeric
									try
									{
										SourceFloat = Float.parseFloat(Source);
									}
									catch (NumberFormatException ne)
									{
										bNumericOperands = false;
									}
									try
									{
										MatchFloat = Float.parseFloat(MatchString);
									}
									catch (NumberFormatException ne)
									{
										bNumericOperands = false;
									}

									// if comparison ends with Ignore, do case-insensitive compare by converting both to lowercase
									if (CompareType.endsWith("Ignore"))
									{
										bNumericOperands = false;
										CompareType = CompareType.substring(0, CompareType.length() - 6);

										Source = Source.toLowerCase();
										MatchString = MatchString.toLowerCase();
									}

									if (CompareType.equals("CMP_Less"))
									{
										if ((bNumericOperands && (SourceFloat >= MatchFloat)) || (!bNumericOperands && (Source.compareTo(MatchString) >= 0)))
										{
											bConditionTrue = false;
											break;
										}
									}
									else if (CompareType.equals("CMP_LessEqual"))
									{
										if ((bNumericOperands && (SourceFloat > MatchFloat)) || (!bNumericOperands && (Source.compareTo(MatchString) > 0)))
										{
											bConditionTrue = false;
											break;
										}
									}
									else if (CompareType.equals("CMP_Greater"))
									{
										if ((bNumericOperands && (SourceFloat <= MatchFloat)) || (!bNumericOperands && (Source.compareTo(MatchString) <= 0)))
										{
											bConditionTrue = false;
											break;
										}
									}
									else if (CompareType.equals("CMP_GreaterEqual"))
									{
										if ((bNumericOperands && (SourceFloat <= MatchFloat)) || (!bNumericOperands && (Source.compareTo(MatchString) < 0)))
										{
											bConditionTrue = false;
											break;
										}
									}
									else
									{
										bConditionTrue = false;
										break;
									}
								}
							}

<<<<<<< HEAD
							if (bConditionTrue)
							{
								// run the sets
								for (String assignment : sets)
								{
									ArrayList<String> keyvalue = ParseSegments(assignment, "=", "\"", "\"");
									if (keyvalue.size() == 2)
									{
										String key = RemoveSurrounds(keyvalue.get(0), "\"", "\"");
										String value = ExpandVariables(variables, RemoveSurrounds(keyvalue.get(1), "\"", "\""));
										if (key.startsWith("APPEND_"))
										{
											key = key.substring(7);
											if (variables.containsKey(key))
											{
												value = variables.get(key) + value;
											}
											variables.put(key, value);
										}
										else
										{
											variables.put(key, value);
										}
									}
								}

								// run the clears
								for (String key : clears)
								{
									variables.remove(RemoveSurrounds(key, "\"", "\""));
								}
							}
						}
					}

					// see if log message requested
					if (variables.containsKey("log"))
					{
						Log.debug(variables.get("log"));
						variables.remove("log");
					}

					// check if requested to dump cpu info to the log
					if (variables.containsKey("dumpcpuinfo"))
					{
						variables.remove("dumpcpuinfo");
						Log.debug("cpuInfo:");
						for (Map.Entry<String, String> entry : cpuInfo.entrySet())
						{
							Log.debug("  " + entry.getKey() + " = " + entry.getValue());
						}
					}

					// check if requested to dump variables to the log
					if (variables.containsKey("dumpvars"))
					{
						variables.remove("dumpvars");
						Log.debug("variables:");
						for (Map.Entry<String, String> entry : variables.entrySet())
						{
							Log.debug("  " + entry.getKey() + " = " + entry.getValue());
						}
					}

					// if there was a raised error, stop
					boolean hasError = variables.containsKey("error");
					boolean hasWarning = variables.containsKey("warning");
					if (hasError || hasWarning)
					{
						ForceExitLink = "";
						if (variables.containsKey("link"))
						{
							ForceExitLink = variables.get("link");
						}

						ForceExitUpdateButtonText = "";
						if (variables.containsKey("updatebutton"))
						{
							ForceExitUpdateButtonText = getResourceStringOrDefault(PackageName, variables.get("updatebutton"), ForceExitUpdateButtonText);
						}

						ForceExitHelpButtonText = "Help";
						if (variables.containsKey("helpbutton"))
						{
							ForceExitHelpButtonText = getResourceStringOrDefault(PackageName, variables.get("helpbutton"), ForceExitHelpButtonText);
						}

						ForceExitQuitButtonText = "Quit";
						if (variables.containsKey("exitbutton"))
						{
							ForceExitQuitButtonText = getResourceStringOrDefault(PackageName, variables.get("exitbutton"), ForceExitQuitButtonText);
						}

						ForceExitContinueButtonText = "Continue";
						if (variables.containsKey("continuebutton"))
						{
							ForceExitContinueButtonText = getResourceStringOrDefault(PackageName, variables.get("continuebutton"), ForceExitContinueButtonText);
						}

						// localize caption string from string table
						ForceExitCaption = "Device not supported";
						if (variables.containsKey("caption"))
						{
							ForceExitCaption = getResourceStringOrDefault(PackageName, variables.get("caption"), ForceExitCaption);
						}

						// check if ignoring the warnings and errors
						if (bIgnoreDialog)
						{
							if (hasWarning)
							{
								hasWarning = false;
								variables.remove("warning");
							}
							if (hasError)
							{
								hasError = false;
								variables.remove("error");
							}
						}

						if (hasWarning)
						{
							SaveWarning = variables.get("warning");

							// localize error string from string table
							ForceExitMessage = getResourceStringOrDefault(PackageName, SaveWarning, "This device may not run this game.");
							variables.remove("warning");
							bForceGameEndWithWarning = true;
						}

						if (hasError)
						{
							SaveError = variables.get("error");

							// localize error string from string table
							ForceExitMessage = getResourceStringOrDefault(PackageName, SaveError, "This device cannot run this game.");
							bForceGameEndWithError = true;
							break;
						}
					}

=======
	/** Use ExternalFilesDir for UE4Game files */
    private boolean UseExternalFilesDir = false;

	/** Flag to ensure we have finished startup before allowing nativeOnActivityResult to get called */
	private boolean InitCompletedOK = false;

	private boolean bConfigRulesError = false;

	/** Dialog for force game dialog */
	private AlertDialog ForceGameDialog = null;

	/** Flag to force game to end with error on resume */
	private boolean bForceGameEndWithError = false;

	/** Flag to force game to show warning on resume */
	private boolean bForceGameEndWithWarning = false;

	/** Text to show the error state for bForceGameEndWithError */
	private String ForceExitCaption = "";
	private String ForceExitMessage = "";
	private String ForceExitQuitButtonText = "";
	private String ForceExitHelpButtonText = "";
	private String ForceExitContinueButtonText = "";
	private String ForceExitUpdateButtonText = "";
	private String ForceExitLink = "";
	
	private boolean ShouldHideUI = false;

	/** Whether this application is for distribution */
	private boolean IsForDistribution = false;
	

	/** Application build configuration */
	private String BuildConfiguration = "";

	/** Whether we are in VRMode */
	private boolean IsInVRMode = false;

	/** Implement this if app wants to handle IAB activity launch. For e.g use DaydreamApi for transitions **/
	GooglePlayStoreHelper.PurchaseLaunchCallback purchaseLaunchCallback = null;

	/** Used for SurfaceHolder.setFixedSize buffer scaling workaround on early Amazon devices and some others */
	private boolean bUseSurfaceView = false;
	private SurfaceView MySurfaceView;
	private int DesiredHolderWidth = 0;
	private int DesiredHolderHeight = 0;

	/** Discovered Vulkan Version and Level from getSystemAvailableFeatures() */
	private int VulkanVersion = 0;
	private int VulkanLevel = 0;
	private String VulkanVersionString = "0.0.0";
	private boolean bSupportsVulkan = false;

	/** OpenGL information */
	public String OpenGLVendor = "";
	public String OpenGLDevice = "";
	public String OpenGLVersion = "";
	public String OpenGLDriver = "";
	public String TextureFormats = "ETC1";
	public boolean bSupportsFloatingPointRenderTargets = false;

	/** Used for LocalNotification support*/
	private boolean localNotificationAppLaunched = false;
	private String	localNotificationLaunchActivationEvent = "";
	private int		localNotificationLaunchFireDate = 0;
	
	public int DeviceRotation = -1;

	enum EAlertDialogType
	{
		None,
		Console,
		Keyboard
	}
	private EAlertDialogType CurrentDialogType = EAlertDialogType.None;
	
	public boolean IsInVRMode()
	{
		return IsInVRMode;
	}

	public GooglePlayStoreHelper.PurchaseLaunchCallback getPurchaseLaunchCallback()
	{
		return purchaseLaunchCallback;
	}

	/** Access singleton activity for game. **/
	public static GameActivity Get()
	{
		return _activity;
	}
	
	/**
	Get the SDK level of the OS we are running in.
	We do this instead of accessing the SDK_INT
	with JNI from C++ as the new ART runtime seems to have
	problems dynamically finding/loading static inner classes.
	*/
	public static final int ANDROID_BUILD_VERSION = android.os.Build.VERSION.SDK_INT;
	
	private StoreHelper IapStoreHelper;

//$${gameActivityClassAdditions}$$

	@Override
	public void onStart()
	{
		super.onStart();
		
		if (!BuildConfiguration.equals("Shipping"))
		{
			// Create console command broadcast listener
			Log.debug( "Creating console command broadcast listener");
			consoleCmdReceiver = new ConsoleCmdReceiver(this);
			registerReceiver(consoleCmdReceiver, new IntentFilter(Intent.ACTION_RUN));
		}
//$${gameActivityOnStartAdditions}$$
		Log.debug("==================================> Inside onStart function in GameActivity");
	}

	public int getDeviceDefaultOrientation() 
	{
		// WindowManager windowManager =  (WindowManager) getSystemService(WINDOW_SERVICE);
		WindowManager windowManager =  getWindowManager();

		Configuration config = getResources().getConfiguration();

		int rotation = windowManager.getDefaultDisplay().getRotation();
		switch (rotation)
		{
			case Surface.ROTATION_0:	DeviceRotation = 0;		break;
			case Surface.ROTATION_90:	DeviceRotation = 90;	break;
			case Surface.ROTATION_180:	DeviceRotation = 180;	break;
			case Surface.ROTATION_270:	DeviceRotation = 270;	break;
		}

		if ( ((rotation == android.view.Surface.ROTATION_0 || rotation == android.view.Surface.ROTATION_180) &&
				config.orientation == Configuration.ORIENTATION_LANDSCAPE)
			|| ((rotation == android.view.Surface.ROTATION_90 || rotation == android.view.Surface.ROTATION_270) &&    
				config.orientation == Configuration.ORIENTATION_PORTRAIT)) 
		{
			return Configuration.ORIENTATION_LANDSCAPE;
		}
		else 
		{
			return Configuration.ORIENTATION_PORTRAIT;
		}
	}

	private int getResourceId(String VariableName, String ResourceName, String PackageName)
	{
		try {
			return getResources().getIdentifier(VariableName, ResourceName, PackageName);
		}
		catch (Exception e) {
			e.printStackTrace();
			return -1;
		} 
	}

	private String getResourceStringOrDefault(String PackageName, String ResourceName, String DefaultString)
	{
		int resourceId = getResourceId(ResourceName, "string", PackageName);
		return (resourceId < 1) ? DefaultString : getString(resourceId);
	}

    public static List<String> getInstalledPackages(final Context context)
    {
        List<String> result = new ArrayList<>();
        final PackageManager pm = context.getPackageManager();
        try
		{
            List<PackageInfo> apps = pm.getInstalledPackages(0);
            for (PackageInfo packageInfo : apps) {
                result.add(packageInfo.packageName);
            }
            return result;
        }
		catch (Exception ignored)
		{
            // could have failed depending on bugs in Android version
        }

        // use fallback
        BufferedReader bufferedReader = null;
        try
		{
            Process process = Runtime.getRuntime().exec("pm list packages");
            bufferedReader = new BufferedReader(new InputStreamReader(process.getInputStream()));
            String line;
            while ((line = bufferedReader.readLine()) != null) {
                final String packageName = line.substring(line.indexOf(':') + 1);
                result.add(packageName);
            }
            bufferedReader.close();
            process.waitFor();
        }
		catch (Exception e)
		{
            e.printStackTrace();
        }
        if (bufferedReader != null)
        {
            try
			{
                bufferedReader.close();
            }
            catch (Exception e) {
            }
        }
        return result;
    }

    public boolean AndroidThunkJava_IsPackageInstalled(String packagename)
	{
        List<String> packages = getInstalledPackages(getApplicationContext());
        return packages.contains(packagename);
    }

	private void ParseCommandline(String ProjectName)
	{
		File file;
		InputStream stream = null;
		BufferedReader reader = null;

		// first look for an override in the project directory
		file = new File(android.os.Environment.getExternalStorageDirectory().getAbsolutePath() + "/UE4Game/" + ProjectName + "/UE4CommandLine.txt");
		if (file.exists())
		{
			try
			{
				reader = new BufferedReader(new FileReader(file));
			}
			catch (IOException ie)
			{
				reader = null;
			}
		}

		// then look in assets in APK
		if (reader == null)
		{
			try
			{
				stream = AssetManagerReference.open("UE4CommandLine.txt");
				reader = new BufferedReader(new InputStreamReader(stream));
			}
			catch (FileNotFoundException fe)
			{
			}
			catch (IOException ie)
			{
			}
		}

		// parse the commandline
		if (reader != null)
		{
			try
			{
				String line = reader.readLine();
				if (line != null)
				{
					line = line.trim();
					if (line.length() > 0)
					{
						// remember full commandline for regex checks by configrules
						CommandLineFull = line;

						// parse the line
						ArrayList<String> sets = ParseSegments(line, " ", "\"", "\"");
						for (String set : sets)
						{
							String argument = set.trim();

							if (argument.startsWith("-"))
							{
								argument = argument.substring(1);
								ArrayList<String> keyvalues = ParseSegments(argument, "=", "\"", "\"");
								if (keyvalues.size() == 2)
								{
									CommandLineFlags.put(keyvalues.get(0).toLowerCase(), RemoveSurrounds(keyvalues.get(1), "\"", "\""));
								}
								else
								{
									CommandLineFlags.put(argument.toLowerCase(), "");
								}
							}
							else
							{
								CommandLineArguments.add(RemoveSurrounds(argument, "\"", "\""));
							}
						}
					}
				}
			}
			catch (IOException ie)
			{
				Log.debug("failed to read commandline: " + ie);
			}
			if (reader != null)
			{
				try
				{
					reader.close();
				}
				catch (IOException ie)
				{
				}
			}
		}
	}

	private byte[] getByteArrayFromFile(String filename)
	{
		try
		{
			File file = new File(filename);
			if (file.exists())
			{
				long fileLength = file.length();
				byte[] buffer = new byte[(int)fileLength];
				InputStream inStream = new FileInputStream(file);
				inStream.read(buffer);
				inStream.close();
				return buffer;
			}
		}
		catch (IOException e)
		{
		}
		return null;
	}

	private byte[] getByteArrayFromAssets(String filename)
	{
		InputStream stream = null;
		try
		{
			stream = AssetManagerReference.open("configrules.bin.png");
			byte[] fileBytes = new byte[stream.available()];
			stream.read(fileBytes);
			stream.close();
			return fileBytes;
		}
		catch (FileNotFoundException fe)
		{
		}
		catch (IOException ie)
		{
		}
		return null;
	}

	private int getConfigRulesVersion(byte[] bytesToDecompress)
	{
		if (bytesToDecompress == null)
		{
			return -1;
		}

		int headerSize = 2 + 4 + 4;
		int sizeCompressed = bytesToDecompress.length - headerSize;
		if (sizeCompressed < 0)
		{
			return -1;
		}

		ByteBuffer buffer = ByteBuffer.wrap(bytesToDecompress);
		int signature = buffer.getShort();
		if (signature != 0x39d8)
		{
			return -1;
		}
		return buffer.getInt();
	}

	private SecretKey generateAESKey(String password)
	{
		byte[] salt = new byte[] { 0x23, 0x71, (byte)0xd3, (byte)0xa3, 0x30, 0x71, 0x63, (byte)0xe3 };
		try
		{
			SecretKey secret = SecretKeyFactory.getInstance("PBKDF2WithHmacSHA1").generateSecret(new PBEKeySpec(password.toCharArray(), salt, 1000, 128));
			return new SecretKeySpec(secret.getEncoded(), "AES");
		}
		catch (Exception e)
		{
		}
		return new SecretKeySpec(salt, "AES");
	}

	private InputStream getConfigRulesDecompressed(byte[] bytesToDecompress)
	{
		if (bytesToDecompress == null)
		{
			return null;
		}

		int headerSize = 2 + 4 + 4;
		int sizeCompressed = bytesToDecompress.length - headerSize;
		if (sizeCompressed < 0)
		{
			return null;
		}

		ByteBuffer buffer = ByteBuffer.wrap(bytesToDecompress);

		// validate signature
		int signature = buffer.getShort();
		if (signature != 0x39d8)
		{
			return null;
		}
		int version = buffer.getInt();
		int sizeUncompressed = buffer.getInt();
		byte[] bytesDecompressed = new byte[sizeUncompressed];

		// decrypt if key provided
		try
		{
			Field keyField = this.getClass().getDeclaredField("CONFIGRULES_KEY");
			String key = (String)keyField.get(this);

			Cipher cipher = Cipher.getInstance("AES");
			cipher.init(Cipher.DECRYPT_MODE, generateAESKey(key));
			byte[] decrypted = cipher.doFinal(bytesToDecompress, headerSize, sizeCompressed);
			sizeCompressed = decrypted.length;

			// decompress it
			Inflater inflater = new Inflater();
			inflater.setInput(decrypted, 0, sizeCompressed);
			int resultLength = inflater.inflate(bytesDecompressed);
			inflater.end();
			if (resultLength != sizeUncompressed)
			{
				return null;
			}
		}
		catch (Exception e)
		{
			// decompress it without decrypting
			try
			{
				Inflater inflater = new Inflater();
				inflater.setInput(bytesToDecompress, headerSize, sizeCompressed);
				int resultLength = inflater.inflate(bytesDecompressed);
				inflater.end();
				if (resultLength != sizeUncompressed)
				{
					return null;
				}
			}
			catch (Exception ee)
			{
				return null;
			}
		}

		// now provide a BufferedReader for final buffer
		InputStream inputStream = null;
		try
		{
			inputStream = new ByteArrayInputStream(bytesDecompressed);
			return inputStream;
		}
		catch (Exception e)
		{
        }
		return null;
	}

	// returns InputStream to most up to date version of configrules
	private InputStream getConfigRulesStream(String ProjectName)
	{
		byte[] configBytesAssets = getByteArrayFromAssets("configrules.bin.png");
		byte[] configBytesInternal = getByteArrayFromFile(InternalFilesDir + "configrules.bin.png");
		byte[] configBytesExternal = getByteArrayFromFile(android.os.Environment.getExternalStorageDirectory().getAbsolutePath() + "/UE4Game/" + ProjectName + "/configrules.bin.png");

		int assetsVersion = getConfigRulesVersion(configBytesAssets);
		int internalVersion = getConfigRulesVersion(configBytesInternal);
		int externalVersion = getConfigRulesVersion(configBytesExternal);

		// is there one at all?
		if (assetsVersion == -1 && internalVersion == -1 && externalVersion == -1)
		{
			return null;
		}

		InputStream result = null;
		if (assetsVersion >= internalVersion && assetsVersion >= externalVersion)
		{
			result = getConfigRulesDecompressed(configBytesAssets);
		}
		else if (internalVersion >= assetsVersion && internalVersion >= externalVersion)
		{
			result = getConfigRulesDecompressed(configBytesInternal);
			if (result == null && assetsVersion != -1)
			{
				result = getConfigRulesDecompressed(configBytesAssets);
			}
		}
		else
		{
			result = getConfigRulesDecompressed(configBytesExternal);
			if (result == null && internalVersion != -1)
			{
				result = getConfigRulesDecompressed(configBytesInternal);
			}
			if (result == null && assetsVersion != -1)
			{
				result = getConfigRulesDecompressed(configBytesAssets);
			}
		}
		if (result == null)
		{
			bConfigRulesError = true;
		}
		return result;
	}

	// returns parsed /proc/cpuinfo with per processor fields prefix with id: (ex. 3:Features is Features for 4th CPU).
	// processorCount returns the total processor count found referenced.
	private Map<String, String> getCpuInfo()
	{
		Map<String, String> cpuInfo = new HashMap<String, String>();
		File file = new File("/proc/cpuinfo");
		if (file.exists())
		{
			BufferedReader reader = null;
			try
			{
				reader = new BufferedReader(new FileReader(file));
				String line;
				int processorId = -1;
				int processorCount = 0;
				while ((line = reader.readLine()) != null)
				{
					if (line.length() > 1)
					{
						String[] keyvalue = line.split(": ");
						if (keyvalue.length > 1)
						{
							keyvalue[0] = keyvalue[0].trim();
							keyvalue[1] = keyvalue[1].trim();

							if (keyvalue[0].equals("processor"))
							{
								try
								{
									processorId = Integer.parseInt(keyvalue[1]);
									processorCount = processorId > processorCount ? processorId : processorCount;
								}
								catch (NumberFormatException ne)
								{
									processorId = -1;
								}
							}
							else
							{
								cpuInfo.put((processorId == -1 ? "" : processorId + ":") + keyvalue[0], keyvalue[1]);
							}
						}
					}
					else
					{
						processorId = -1;
					}
				}
				processorCount++;
				cpuInfo.put("processorCount", Integer.toString(processorCount));
			}
			catch (IOException ie)
			{
				Log.debug("failed to read /proc/cpuinfo: " + ie);
			}
			if (reader != null)
			{
				try
				{
					reader.close();
				}
				catch (IOException ie)
				{
				}
			}
		}
		else
		{
			Log.debug("failed to open /proc/cpuinfo!");
		}
		return cpuInfo;
	}

	private String getProp(String property)
	{
		// first try SystemProperties reflection
		try
		{
			java.lang.reflect.Method get = Class.forName("android.os.SystemProperties").getMethod("get", new Class[]{String.class});
			String propValue = (String)get.invoke(null, property);
			if (propValue != null)
			{
				return propValue;
			}
			return "";
		}
		catch (Exception e)
		{
		}

		// fall back to getprop command
		Process process = null;
		BufferedReader reader = null;
		String result = "";

		try
		{
			process = new ProcessBuilder().command("/system/bin/getprop", property).redirectErrorStream(true).start();
			reader = new BufferedReader(new InputStreamReader(process.getInputStream()));
			String line = reader.readLine();
			result = (line == null) ? "" : line;
		}
		catch (Exception e)
		{
			Log.debug("Unable to use getprop: " + e);
		}
		if (reader != null)
		{
			try
			{
				reader.close();
			}
			catch (IOException e)
			{
			}
		}
		if (process != null)
		{
			process.destroy();
		}
		return result;
	}

	private void getGraphicsInformation()
    {
		EGLDisplay display = EGL14.eglGetDisplay(EGL14.EGL_DEFAULT_DISPLAY);
		int[] version = new int[2];
		EGL14.eglInitialize(display, version, 0, version, 1);

		// find a config from EGL
		int[] configAttr = {EGL14.EGL_COLOR_BUFFER_TYPE, EGL14.EGL_RGB_BUFFER,
			EGL14.EGL_LEVEL, 0,
			EGL14.EGL_RENDERABLE_TYPE, EGL14.EGL_OPENGL_ES2_BIT,
			EGL14.EGL_SURFACE_TYPE, EGL14.EGL_PBUFFER_BIT,
			EGL14.EGL_NONE};
		EGLConfig[] configs = new EGLConfig[1];
		int[] numConfig = new int[1];
		EGL14.eglChooseConfig(display, configAttr, 0, configs, 0, 1, numConfig, 0);
		if (numConfig[0] == 0)
		{
			Log.debug("Did not find an EGL config");
			return;
		}
		EGLConfig config = configs[0];

		// small surface just to make a context
		int[] surfAttr = {EGL14.EGL_WIDTH, 8, EGL14.EGL_HEIGHT, 8, EGL14.EGL_NONE};
		EGLSurface surface = EGL14.eglCreatePbufferSurface(display, config, surfAttr, 0);

		// create the context (ES 2)
		int[] contextAttr = {EGL14.EGL_CONTEXT_CLIENT_VERSION, 2, EGL14.EGL_NONE};
		EGLContext context = EGL14.eglCreateContext(display, config, EGL14.EGL_NO_CONTEXT, contextAttr, 0);

		// make context to gather information
		EGL14.eglMakeCurrent(display, surface, surface, context);

		// grab info now
		String Extensions = GLES20.glGetString(GLES20.GL_EXTENSIONS);
		OpenGLVendor = GLES20.glGetString(GLES20.GL_VENDOR);
		OpenGLDevice = GLES20.glGetString(GLES20.GL_RENDERER);
		OpenGLDriver = GLES20.glGetString(GLES20.GL_VERSION);
		boolean bES30Support = OpenGLDriver.contains("OpenGL ES 3.");

		// tear it down
		EGL14.eglMakeCurrent(display, EGL14.EGL_NO_SURFACE, EGL14.EGL_NO_SURFACE, EGL14.EGL_NO_CONTEXT);
		EGL14.eglDestroySurface(display, surface);
		EGL14.eglDestroyContext(display, context);
		EGL14.eglTerminate(display);

		// Common GPU types
		boolean bIsNvidiaBased = OpenGLDevice.contains("NVIDIA");
		boolean bIsPowerVRBased = OpenGLDevice.contains("PowerVR");
		boolean bIsAdrenoBased = OpenGLDevice.contains("Adreno");
		boolean bIsMaliBased = OpenGLDevice.contains("Mali");
		boolean bIsVideoCoreBased = OpenGLDevice.contains("VideoCore");

		// match up vendors
		//if (bIsNvidiaBased) OpenGLVendor = "Nvidia";
		//else if (bIsPowerVRBased) OpenGLVendor = "ImageTec";
		//else if (bIsAdrenoBased) OpenGLVendor = "Qualcomm";
		//else if (bIsMaliBased) OpenGLVendor = "ARM";
		//else if (bIsVideoCoreBased) OpenGLVendor = "Broadcom";
		//else OpenGLVendor = "Unknown";

		// extract the OpenGL version
		OpenGLVersion = "";
		int index = OpenGLDriver.indexOf("OpenGL ES ");
		if (index >= 0)
		{
			OpenGLVersion = OpenGLDriver.substring(index + 10);
			index = OpenGLVersion.indexOf(" ");
			if (index > 0)
			{
				OpenGLVersion = OpenGLVersion.substring(0, index);
			}
		}

		bSupportsFloatingPointRenderTargets = Extensions.contains("GL_EXT_color_buffer_half_float")
				|| (bES30Support && Extensions.contains("GL_EXT_color_buffer_float"));

		// figure out supported texture formats from extensions
		TextureFormats = "";
		if (Extensions.contains("GL_KHR_texture_compression_astc_ldr"))
		{
			TextureFormats += "ASTC,";
		}
		if (Extensions.contains("GL_IMG_texture_compression_pvrtc"))
		{
			TextureFormats += "PVRTC,";
		}
		if (Extensions.contains("GL_NV_texture_compression_s3tc") || Extensions.contains("GL_EXT_texture_compression_s3tc"))
		{
			TextureFormats += "DXT,";
		}
		if (Extensions.contains("GL_ATI_texture_compression_atitc") || Extensions.contains("GL_AMD_compressed_ATC_texture"))
		{
			TextureFormats += "ATC,";
		}
		if (OpenGLVersion.charAt(0) >= '3')
		{
			TextureFormats += "ETC2,";
		}
		TextureFormats += "ETC1";
    }

	// removes the entry and exit from ends of the string if present and paired
	private String RemoveSurrounds(String input, String entry, String exit)
	{
		int entryLength = entry.length();
		int exitLength = exit.length();
		int inputLength = input.length();

		if (inputLength >=2 && entryLength > 0 && entryLength == exitLength)
		{
			String start = input.substring(0,1);
			String end = input.substring(inputLength-1);

			for (int index=0; index < entryLength; index++)
			{
				if (entry.substring(index, index+1).equals(start) && exit.substring(index, index+1).equals(end))
				{
					return input.substring(1, inputLength-1);
				}
			}
		}
		return input;
	}

	// returns list of strings separated by split using entry/exit as pairing sets (ex. "(" and ")").  The entry and exit characters need to be in same order
	private ArrayList<String> ParseSegments(String input, String split, String entry, String exit)
	{
		ArrayList<String> output = new ArrayList<String>();
		ArrayList<Integer> entryStack = new ArrayList<Integer>();

		int startIndex = 0;
		int scanIndex = 0;
		int exitIndex = -1;
		int inputLength = input.length();
		while (scanIndex < inputLength)
		{
			String scan = input.substring(scanIndex, scanIndex+1);

			if (scan.equals(split) && entryStack.size() == 0)
			{
				output.add(input.substring(startIndex, scanIndex).trim());
				scanIndex++;
				startIndex = scanIndex;
				continue;
			}
			scanIndex++;

			if (scan.equals("\\"))
			{
				scanIndex++;
				continue;
			}

			if (entryStack.size() > 0 && exit.indexOf(scan) == exitIndex)
			{
				int stackLength = entryStack.size() - 1;
				entryStack.remove(stackLength);
				exitIndex = stackLength > 0 ? entryStack.get(stackLength - 1) : -1;
				continue;
			}

			int entryIndex = entry.indexOf(scan);
			if (entryIndex >= 0)
			{
				entryStack.add(entryIndex);
				exitIndex = entryIndex;
				continue;
			}
		}
		if (startIndex < inputLength)
		{
			output.add(input.substring(startIndex).trim());
		}

		return output;
	}

	private String ExpandVariables(Map<String, String> variables, String input)
	{
		String Result = input;
		int Idx;
		for (Idx = Result.indexOf("$("); Idx != -1; Idx = Result.indexOf("$(", Idx))
		{
			// Find the end of the variable name
			int EndIdx = Result.indexOf(')', Idx + 2);
			if (EndIdx == -1)
			{
				break;
			}

			// Extract the variable name from the string
			String Name = Result.substring(Idx + 2, EndIdx);

			// Find the value for it if it exists
			if (!variables.containsKey(Name))
			{
				Idx = EndIdx + 1;
				continue;
			}

			// Replace the variable, or skip past it
			Result = Result.substring(0, Idx) + variables.get(Name) + Result.substring(EndIdx + 1);
		}
		return Result;
	}

	private boolean processSystemInfo(String ProjectName, String PackageName)
	{
		// check OpenGL information
		getGraphicsInformation();

		// get CPU / chipset information
		Map<String, String> cpuInfo = getCpuInfo();
		int processorCount = 1;
		if (cpuInfo.containsKey("processorCount"))
		{
			processorCount = Integer.parseInt(cpuInfo.get("processorCount"));
		}

		// check for libhoudini.so to identify Intel Atom
		File houdiniFile = new File("/system/lib/libhoudini.so");
		boolean bHasHoudini = houdiniFile.exists();

		// check for a processor id
		boolean bIsARM64 = false;
		boolean bHasNEON = false;
		String processor = "";
		if (cpuInfo.containsKey("Processor"))
		{
			processor = cpuInfo.get("Processor");
		}
		if (processor.contains("aarch64"))
		{
			bIsARM64 = true;
			bHasNEON = true;
		}

		// check each processor featureset
		for (int id=0; id < processorCount; id++)
		{
			String key = id + ":Features";
			if (cpuInfo.containsKey(key))
			{
				String features = cpuInfo.get(key);

				if (features.contains("neon"))
				{
					bHasNEON = true;
				}
				if (features.contains("asimd"))
				{
					// advanced SIMD is ARM64-v8a
					bHasNEON = true;
					bIsARM64 = true;
				}
			}
		}

		// try to get chip info
		// use getprop ro.hardware as fallback (not useful on Qualcomm, just returns qcom)
		String roHardware = getProp("ro.hardware");
		String hardware = roHardware;
		if (cpuInfo.containsKey("Hardware"))
		{
			hardware = cpuInfo.get("Hardware");
		}
		Log.debug("Hardware: " + hardware);
		Log.debug("ro.hardware: " + roHardware);

		// register variables for the program to access
		Map<String, String> variables = new HashMap<String, String>();

		ActivityManager activityManager = (ActivityManager)getSystemService(Context.ACTIVITY_SERVICE);
		ActivityManager.MemoryInfo memoryInfo = new ActivityManager.MemoryInfo();
		activityManager.getMemoryInfo(memoryInfo);

		int totalMemory = (int)(memoryInfo.totalMem / 1024 / 1024);
		Log.debug("Memory: " + totalMemory + " MB");
		variables.put("memory", Integer.toString(totalMemory));

		//variables.put("Profile", "Android");
		variables.put("hardware", hardware);
		variables.put("ro.hardware", roHardware);
		variables.put("processor", processor);
		variables.put("processorCount", Integer.toString(processorCount));
		variables.put("useAffinity", "false");
		variables.put("hasNEON", bHasNEON ? "true" : "false");
		variables.put("isARM64", bIsARM64 ? "true" : "false");
		variables.put("littleCoreMask", "0x0");
		variables.put("bigCoreMask", "0xffff");

		variables.put("SRC_GpuFamily", OpenGLDevice);
		variables.put("SRC_GlVersion", OpenGLDriver);
		variables.put("SRC_AndroidVersion", android.os.Build.VERSION.RELEASE);
		variables.put("SRC_DeviceMake", android.os.Build.MANUFACTURER);
		variables.put("SRC_DeviceModel", android.os.Build.MODEL);
		variables.put("SRC_DeviceBuildNumber", android.os.Build.DISPLAY);
		variables.put("SRC_VulkanVersion", VulkanVersionString);
		variables.put("SRC_VulkanAvailable", (bSupportsVulkan && VulkanVersionString != "0.0.0") ? "true" : "false");  // commandline could still disable!
		variables.put("SRC_UsingHoudini", bHasHoudini ? "true" : "false");

		variables.put("SRC_GpuVendor", OpenGLVendor);
		variables.put("SRC_SDKLevel", Integer.toString(android.os.Build.VERSION.SDK_INT));
		variables.put("supportsFloatingPointRenderTargets", bSupportsFloatingPointRenderTargets ? "true" : "false");
		variables.put("TextureFormats", TextureFormats);

		// get the status bar and navigation bar heights (only works for 5.0+)
		int statusBarHeight = 0;
		int navigationBarHeight = 0;
		if (Build.VERSION.SDK_INT >= 21)
		{
			android.content.res.Resources resources = getApplicationContext().getResources();
			int resourceId = resources.getIdentifier("status_bar_height", "dimen", "android");
			if (resourceId > 0) {
				statusBarHeight += resources.getDimensionPixelSize(resourceId);
			}
			resourceId = resources.getIdentifier("navigation_bar_height", "dimen", "android");
			if (resourceId > 0) {
				navigationBarHeight += resources.getDimensionPixelSize(resourceId);
			}
		}
		variables.put("statusBarHeight", Integer.toString(statusBarHeight));
		variables.put("navigationBarHeight", Integer.toString(navigationBarHeight));

		// store the screen resolution (adjusted for immersive mode)
		android.view.Display display = getWindowManager().getDefaultDisplay();
		android.graphics.Point displaySize = new android.graphics.Point();
		if (ShouldHideUI)
		{
			display.getRealSize(displaySize);
		}
		else
		{
			display.getSize(displaySize);
		}
		variables.put("screenWidth", Integer.toString(displaySize.x));
		variables.put("screenHeight", Integer.toString(displaySize.y));

		// set early restart if -noearlyrestart not on commandline (configrules can clear this to disable or set to false)
		if (!CommandLineFlags.containsKey("noearlyrestart"))
		{
			variables.put("earlyrestart", "true");
		}

		String SaveError = "";
		String SaveWarning = "";

		// commandline flag may be used to skip dialog if not a shipping build
		boolean bIgnoreDialog = !nativeIsShippingBuild() && CommandLineFlags.containsKey("noconfigrulesdialog");

		// read the configuration file (configrules.bin.png)
		int configRulesVersion = 0;
		BufferedReader reader = null;
		InputStream stream = getConfigRulesStream(ProjectName);
		if (stream != null)
		{
			try
			{
				reader = new BufferedReader(new InputStreamReader(stream));
			}
			catch (Exception e)
			{
				reader = null;
			}
		}

		// process the rules
		if (reader != null)
		{
			try
			{
				String line;
				while ((line = reader.readLine()) != null)
				{
					line = line.trim();
					if (line.length() < 1)
					{
						continue;
					}
					if (line.startsWith("//") || line.startsWith(";"))
					{
						if (line.startsWith("// version:"))
						{
							configRulesVersion = Integer.parseInt(line.substring(11));
						}
						continue;
					}

					// look for command
					int index = line.indexOf(":");
					if (index == -1)
					{
						continue;
					}
					String command = line.substring(0, index).trim();
					line = line.substring(index + 1).trim();

					// handle commands
					if (command.equals("set"))
					{
						// set:(a=b[,c=d,...])
						ArrayList<String> sets = ParseSegments(RemoveSurrounds(line, "(", ")"), ",", "(\"", ")\"");
						for (String assignment : sets)
						{
							ArrayList<String> keyvalue = ParseSegments(assignment, "=", "\"", "\"");
							if (keyvalue.size() == 2)
							{
								String key = RemoveSurrounds(keyvalue.get(0), "\"", "\"");
								String value = ExpandVariables(variables, RemoveSurrounds(keyvalue.get(1), "\"", "\""));
								if (key.startsWith("APPEND_"))
								{
									key = key.substring(7);
									if (variables.containsKey(key))
									{
										value = variables.get(key) + value;
									}
									variables.put(key, value);
								}
								else
								{
									variables.put(key, value);
								}
							}
						}
					}
					else if (command.equals("clear"))
					{
						// clear:(a[,b,...])
						ArrayList<String> sets = ParseSegments(RemoveSurrounds(line, "(", ")"), ",", "(\"", ")\"");
						for (String key : sets)
						{
							variables.remove(RemoveSurrounds(key, "\"", "\""));
						}
					}
					else if (command.equals("chipset"))
					{
						// chipset:"hardware",useAffinity,"chipset","cpu",processorCount,bigCoreMask,littleCoreMask

						// only check if haven't already set chipset
						if (!variables.containsKey("chipset"))
						{
							ArrayList<String> values = ParseSegments(line, ",", "\"", "\"");
							if (values.size() == 7)
							{
								String key = RemoveSurrounds(values.get(0), "\"", "\"");
								if (hardware.contains(key))
								{
									variables.put("useAffinity", RemoveSurrounds(values.get(1), "\"", "\""));
									variables.put("chipset", RemoveSurrounds(values.get(2), "\"", "\""));
									variables.put("gpu", RemoveSurrounds(values.get(3), "\"", "\""));
									variables.put("processorCount", RemoveSurrounds(values.get(4), "\"", "\""));
									variables.put("bigCoreMask", RemoveSurrounds(values.get(5), "\"", "\""));
									variables.put("littleCoreMask", RemoveSurrounds(values.get(6), "\"", "\""));

									Log.debug("Chipset: " + variables.get("chipset"));
									Log.debug("GPU: " + variables.get("gpu"));
								}
							}
						}
					}
					else if (command.equals("condition"))
					{
						// condition:((SourceType=SRC_DeviceMake,CompareType=CMP_Equal,MatchString="samsung")),(SourceType=,CompareType=,MatchString=),...]),(a=b[,c=d,...]),(a[,b,...])
						// if all the conditions are true, execute the optional sets and/or clears
						ArrayList<String> conditionAndSets = ParseSegments(line, ",", "(\"", ")\"");
						int setsize = conditionAndSets.size();
						if (setsize == 2 || setsize == 3)
						{
							ArrayList<String> conditions = ParseSegments(RemoveSurrounds(conditionAndSets.get(0), "(", ")"), ",", "(\"", ")\"");
							ArrayList<String> sets = ParseSegments(RemoveSurrounds(conditionAndSets.get(1), "(", ")"), ",", "(\"", ")\"");
							ArrayList<String> clears = (setsize == 3) ? ParseSegments(RemoveSurrounds(conditionAndSets.get(2), "(", ")"), ",", "(\"", ")\"") : new ArrayList<String>();

							String PreviousRegexMatch = "";
							boolean bConditionTrue = true;
							for (String condition : conditions)
							{
								String SourceType = "";
								String CompareType = "";
								String MatchString = "";

								// deal with condition group (src,cmp,match)
								ArrayList<String> groups = ParseSegments(RemoveSurrounds(condition, "(", ")"), ",", "\"", "\"");
								for (String group : groups)
								{
									ArrayList<String> keyvalue = ParseSegments(group, "=", "\"", "\"");
									if (keyvalue.size() == 2)
									{
										String key = RemoveSurrounds(keyvalue.get(0), "\"", "\"");
										String value = RemoveSurrounds(keyvalue.get(1), "\"", "\"");

										if (key.equals("SourceType"))
										{
											SourceType = value;
										}
										else if (key.equals("CompareType"))
										{
											CompareType = value;
										}
										else if (key.equals("MatchString"))
										{
											MatchString = value;
										}
									}
								}

								String Source = "";
								boolean bSourceIsCommandLine = false;
								if (SourceType.equals("SRC_PreviousRegexMatch"))
								{
									Source = PreviousRegexMatch;
								}
								else if (SourceType.equals("SRC_CommandLine"))
								{
									bSourceIsCommandLine = true;
									Source = CommandLineFull;;
								}
								else if (variables.containsKey(SourceType))
								{
									Source = variables.get(SourceType);
								}
								else if (SourceType.equals("[EXIST]"))
								{
									Source = MatchString;
								}
								else
								{
									bConditionTrue = false;
									break;
								}

								// apply operation
								if (CompareType.equals("CMP_Exist"))
								{
									if (!variables.containsKey(Source))
									{
										bConditionTrue = false;
										break;
									}
								}
								else if (CompareType.equals("CMP_NotExist"))
								{
									if (variables.containsKey(Source))
									{
										bConditionTrue = false;
										break;
									}
								}
								else if (CompareType.equals("CMP_Equal"))
								{
									if (bSourceIsCommandLine)
									{
										if (!CommandLineFlags.containsKey(MatchString))
										{
											bConditionTrue = false;
											break;
										}
									}
									else if (!Source.equals(MatchString))
									{
										bConditionTrue = false;
										break;
									}
								}
								else if (CompareType.equals("CMP_NotEqual"))
								{
									if (bSourceIsCommandLine)
									{
										if (CommandLineFlags.containsKey(MatchString))
										{
											bConditionTrue = false;
											break;
										}
									}
									else if (Source.equals(MatchString))
									{
										bConditionTrue = false;
										break;
									}
								}
								else if (CompareType.equals("CMP_EqualIgnore"))
								{
									if (!Source.toLowerCase().equals(MatchString.toLowerCase()))
									{
										bConditionTrue = false;
										break;
									}
								}
								else if (CompareType.equals("CMP_NotEqualIgnore"))
								{
									if (Source.toLowerCase().equals(MatchString.toLowerCase()))
									{
										bConditionTrue = false;
										break;
									}
								}
								else if (CompareType.equals("CMP_Regex"))
								{
									Pattern pattern = Pattern.compile(MatchString);
									Matcher matcher = pattern.matcher(Source);
									if (matcher.find())
									{
										int groupCount = matcher.groupCount();
										PreviousRegexMatch = matcher.group(groupCount >= 1 ? 1 : 0);
									}
									else
									{
										bConditionTrue = false;
										break;
									}
								}
								else
								{
									boolean bNumericOperands = true;
									float SourceFloat = 0.0f;
									float MatchFloat = 0.0f;

									// convert source and match to float if numeric
									try
									{
										SourceFloat = Float.parseFloat(Source);
									}
									catch (NumberFormatException ne)
									{
										bNumericOperands = false;
									}
									try
									{
										MatchFloat = Float.parseFloat(MatchString);
									}
									catch (NumberFormatException ne)
									{
										bNumericOperands = false;
									}

									// if comparison ends with Ignore, do case-insensitive compare by converting both to lowercase
									if (CompareType.endsWith("Ignore"))
									{
										bNumericOperands = false;
										CompareType = CompareType.substring(0, CompareType.length() - 6);

										Source = Source.toLowerCase();
										MatchString = MatchString.toLowerCase();
									}

									if (CompareType.equals("CMP_Less"))
									{
										if ((bNumericOperands && (SourceFloat >= MatchFloat)) || (!bNumericOperands && (Source.compareTo(MatchString) >= 0)))
										{
											bConditionTrue = false;
											break;
										}
									}
									else if (CompareType.equals("CMP_LessEqual"))
									{
										if ((bNumericOperands && (SourceFloat > MatchFloat)) || (!bNumericOperands && (Source.compareTo(MatchString) > 0)))
										{
											bConditionTrue = false;
											break;
										}
									}
									else if (CompareType.equals("CMP_Greater"))
									{
										if ((bNumericOperands && (SourceFloat <= MatchFloat)) || (!bNumericOperands && (Source.compareTo(MatchString) <= 0)))
										{
											bConditionTrue = false;
											break;
										}
									}
									else if (CompareType.equals("CMP_GreaterEqual"))
									{
										if ((bNumericOperands && (SourceFloat <= MatchFloat)) || (!bNumericOperands && (Source.compareTo(MatchString) < 0)))
										{
											bConditionTrue = false;
											break;
										}
									}
									else
									{
										bConditionTrue = false;
										break;
									}
								}
							}

							if (bConditionTrue)
							{
								// run the sets
								for (String assignment : sets)
								{
									ArrayList<String> keyvalue = ParseSegments(assignment, "=", "\"", "\"");
									if (keyvalue.size() == 2)
									{
										String key = RemoveSurrounds(keyvalue.get(0), "\"", "\"");
										String value = ExpandVariables(variables, RemoveSurrounds(keyvalue.get(1), "\"", "\""));
										if (key.startsWith("APPEND_"))
										{
											key = key.substring(7);
											if (variables.containsKey(key))
											{
												value = variables.get(key) + value;
											}
											variables.put(key, value);
										}
										else
										{
											variables.put(key, value);
										}
									}
								}

								// run the clears
								for (String key : clears)
								{
									variables.remove(RemoveSurrounds(key, "\"", "\""));
								}
							}
						}
					}

					// see if log message requested
					if (variables.containsKey("log"))
					{
						Log.debug(variables.get("log"));
						variables.remove("log");
					}

					// check if requested to dump cpu info to the log
					if (variables.containsKey("dumpcpuinfo"))
					{
						variables.remove("dumpcpuinfo");
						Log.debug("cpuInfo:");
						for (Map.Entry<String, String> entry : cpuInfo.entrySet())
						{
							Log.debug("  " + entry.getKey() + " = " + entry.getValue());
						}
					}

					// check if requested to dump variables to the log
					if (variables.containsKey("dumpvars"))
					{
						variables.remove("dumpvars");
						Log.debug("variables:");
						for (Map.Entry<String, String> entry : variables.entrySet())
						{
							Log.debug("  " + entry.getKey() + " = " + entry.getValue());
						}
					}

					// if there was a raised error, stop
					boolean hasError = variables.containsKey("error");
					boolean hasWarning = variables.containsKey("warning");
					if (hasError || hasWarning)
					{
						ForceExitLink = "";
						if (variables.containsKey("link"))
						{
							ForceExitLink = variables.get("link");
						}

						ForceExitUpdateButtonText = "";
						if (variables.containsKey("updatebutton"))
						{
							ForceExitUpdateButtonText = getResourceStringOrDefault(PackageName, variables.get("updatebutton"), ForceExitUpdateButtonText);
						}

						ForceExitHelpButtonText = "Help";
						if (variables.containsKey("helpbutton"))
						{
							ForceExitHelpButtonText = getResourceStringOrDefault(PackageName, variables.get("helpbutton"), ForceExitHelpButtonText);
						}

						ForceExitQuitButtonText = "Quit";
						if (variables.containsKey("exitbutton"))
						{
							ForceExitQuitButtonText = getResourceStringOrDefault(PackageName, variables.get("exitbutton"), ForceExitQuitButtonText);
						}

						ForceExitContinueButtonText = "Continue";
						if (variables.containsKey("continuebutton"))
						{
							ForceExitContinueButtonText = getResourceStringOrDefault(PackageName, variables.get("continuebutton"), ForceExitContinueButtonText);
						}

						// localize caption string from string table
						ForceExitCaption = "Device not supported";
						if (variables.containsKey("caption"))
						{
							ForceExitCaption = getResourceStringOrDefault(PackageName, variables.get("caption"), ForceExitCaption);
						}

						// check if ignoring the warnings and errors
						if (bIgnoreDialog)
						{
							if (hasWarning)
							{
								hasWarning = false;
								variables.remove("warning");
							}
							if (hasError)
							{
								hasError = false;
								variables.remove("error");
							}
						}

						if (hasWarning)
						{
							SaveWarning = variables.get("warning");

							// localize error string from string table
							ForceExitMessage = getResourceStringOrDefault(PackageName, SaveWarning, "This device may not run this game.");
							variables.remove("warning");
							bForceGameEndWithWarning = true;
						}

						if (hasError)
						{
							SaveError = variables.get("error");

							// localize error string from string table
							ForceExitMessage = getResourceStringOrDefault(PackageName, SaveError, "This device cannot run this game.");
							bForceGameEndWithError = true;
							break;
						}
					}

>>>>>>> 15f50b57
					// stop if user wants to break
					if (variables.containsKey("break"))
					{
						break;
					}
				}
			}
			catch (IOException ie)
			{
				Log.debug("failed to read configuration rules: " + ie);
			}
			if (reader != null)
			{
				try
				{
					reader.close();
				}
				catch (IOException ie)
				{
				}
			}
		}
		else if (bConfigRulesError)
		{
			// there was an issue with the configrules so can't continue
			ForceExitCaption = getResourceStringOrDefault(PackageName, "CR_Caption_DeviceNotSupported", "Device Not Supported");
			ForceExitQuitButtonText = getResourceStringOrDefault(PackageName, "CR_Button_Quit", "Quit");
			ForceExitMessage = getResourceStringOrDefault(PackageName, "CR_Info_DeviceNotSupportedYet", "This device is in supported yet.");
			SaveError = "ConfigRules_Problem";
			bForceGameEndWithError = true;
		}
		if (stream != null)
		{
			try
			{
				stream.close();
			}
			catch (Exception e)
			{
			}
		}

		// notify AndroidProcess of the core masks and affinity enable state
		boolean bUseAffinity = variables.get("useAffinity").equals("true");
		int littleCoreMask = Integer.decode(variables.get("littleCoreMask"));
		int bigCoreMask = Integer.decode(variables.get("bigCoreMask"));
		Log.debug("UseAffinity: " + (bUseAffinity ? "true" : "false"));
		Log.debug("BigCoreMask: 0x" + Integer.toHexString(bigCoreMask));
		Log.debug("LittleCoreMask: 0x" + Integer.toHexString(littleCoreMask));
		nativeSetAffinityInfo(bUseAffinity, bigCoreMask, littleCoreMask);

		// send the variables to the engine
		String[] keyValues = new String[variables.size() * 2];
		int keyValueIndex = 0;
		for (Map.Entry<String, String> entry : variables.entrySet())
		{
			keyValues[keyValueIndex++] = entry.getKey();
			keyValues[keyValueIndex++] = entry.getValue();
		}
		nativeSetConfigRulesVariables(keyValues);

//$${gameActivityPostConfigRulesAdditions}$$

		return !bForceGameEndWithError;
	}

	public void LoggerCallback(String Level, String Tag, String Message)
	{
//$${gameActivityLoggerCallbackAdditions}$$
	}

	@Override
	public void onCreate(Bundle savedInstanceState)
	{
		super.onCreate(savedInstanceState);
		sensorManager = (SensorManager) getSystemService(Context.SENSOR_SERVICE);
		accelerometer = sensorManager.getDefaultSensor(Sensor.TYPE_ACCELEROMETER);
		magnetometer = sensorManager.getDefaultSensor(Sensor.TYPE_MAGNETIC_FIELD);
		gyroscope = sensorManager.getDefaultSensor(Sensor.TYPE_GYROSCOPE);

		InternalFilesDir = getFilesDir().getAbsolutePath() + "/";
		ExternalFilesDir = getExternalFilesDir(null).getAbsolutePath() + "/";

		// create splashscreen dialog (if launched by SplashActivity)
		_extrasBundle = getIntent().getExtras();
		if (_extrasBundle != null)
		{
			ShouldHideUI = _extrasBundle.getString("ShouldHideUI") != null;
			if (_extrasBundle.getString("UseSplashScreen") != null)
			{
				try {
					// try to get the splash theme (can't use R.style.UE4SplashTheme since we don't know the package name until runtime)
					int SplashThemeId = getResources().getIdentifier("UE4SplashTheme", "style", getPackageName());
					mSplashDialog = new Dialog(this, SplashThemeId);
					mSplashDialog.setCancelable(false);

					// Setting NOT_FOCUSABLE prevents the splash dialog from kicking some devices out of immersive mode.
					mSplashDialog.getWindow().setFlags(WindowManager.LayoutParams.FLAG_NOT_FOCUSABLE, WindowManager.LayoutParams.FLAG_NOT_FOCUSABLE);
					
					if (ShouldHideUI)
					{
						View decorView = mSplashDialog.getWindow().getDecorView(); 
						// only do this on KitKat and above
						if(android.os.Build.VERSION.SDK_INT >= 19) {
							decorView.setSystemUiVisibility(View.SYSTEM_UI_FLAG_LAYOUT_STABLE
														| View.SYSTEM_UI_FLAG_LAYOUT_HIDE_NAVIGATION
														| View.SYSTEM_UI_FLAG_LAYOUT_FULLSCREEN
														| View.SYSTEM_UI_FLAG_HIDE_NAVIGATION
														| View.SYSTEM_UI_FLAG_FULLSCREEN
														| View.SYSTEM_UI_FLAG_IMMERSIVE);  // NOT sticky.. will be set to sticky later! 
						}
					}
					mSplashDialog.show();
				}
				catch (Exception e) {
					e.printStackTrace();
				}
				try {
					noActionAnimID = getResources().getIdentifier("noaction", "anim", getPackageName());
				}
				catch (Exception e) {
					e.printStackTrace();
				}
			}
			try {
				noActionAnimID = getResources().getIdentifier("noaction", "anim", getPackageName());
			}
			catch (Exception e) {
				e.printStackTrace();
			}
		}

		//Check for target sdk.  If 23 or higher then warn that permission handling may mean features don't work if user denies them.
		int targetSdkVersion = 0;
		try 
		{
			PackageInfo packageInfo = getPackageManager().getPackageInfo(getPackageName(), 0);
			targetSdkVersion = packageInfo.applicationInfo.targetSdkVersion;
		}
		catch (PackageManager.NameNotFoundException e) 
		{
			Log.debug(e.getMessage());
		}

		if (ANDROID_BUILD_VERSION >= 23 && targetSdkVersion >= 23) //23 is the API level (Marshmallow) where runtime permission handling is available
		{
			Log.debug("Target SDK is " + targetSdkVersion + ".  This may cause issues if permissions are denied by the user." );				
		}


		
		// Suppress java logs in Shipping builds
		if (nativeIsShippingBuild())
		{
			Logger.SuppressLogs();
		}
		else
		{
			//For non-shipping builds we need to request this permission bc we write to the sdcard for logs
			PermissionHelper.acquirePermissions(new String[] {"android.permission.WRITE_EXTERNAL_STORAGE"}, this);
		}

		_activity = this;

		// update memory stats every 10 seconds
		memoryTask = new TimerTask() {
			@Override
			public void run()
			{
				int ProcessMemory = 0;

				ActivityManager activityManager = (ActivityManager)_activity.getSystemService(Context.ACTIVITY_SERVICE);
				int pid = android.os.Process.myPid();
				int pids[] = new int[] { pid };
				android.os.Debug.MemoryInfo[] memoryInfo = activityManager.getProcessMemoryInfo(pids);
				if (memoryInfo.length > 0)
				{
					ProcessMemory = memoryInfo[0].dalvikPss + memoryInfo[0].nativePss + memoryInfo[0].otherPss;

					if (Build.VERSION.SDK_INT >= 23)
					{
						Map<String, String> memstats = memoryInfo[0].getMemoryStats();
						if (memstats.containsKey("summary.total-pss") && memstats.containsKey("summary.total-swap") && memstats.containsKey("summary.system"))
						{
							ProcessMemory = Integer.parseInt(memstats.get("summary.total-pss")) + Integer.parseInt(memstats.get("summary.total-swap")) - Integer.parseInt(memstats.get("summary.system"));
						}
					}
				}
				Log.debug("Used memory: " + ProcessMemory);

				synchronized(_activity)
				{
					_activity.UsedMemory = ProcessMemory;
				}
			}
		};
		memoryTimer = new Timer();
		memoryTimer.schedule(memoryTask, 0, 10000);

		// layout required by popups, e.g ads, native controls
		MarginLayoutParams params = new MarginLayoutParams(LayoutParams.WRAP_CONTENT, LayoutParams.WRAP_CONTENT);
		params.setMargins(0, 0, 0, 0);
		activityLayout = new LinearLayout(_activity);
		_activity.setContentView(activityLayout, params);

/*
		// Turn on and unlock screen.. Assumption is that this
		// will only really have an effect when for debug launching
		// as otherwise the screen is already unlocked.
		this.getWindow().addFlags(
			WindowManager.LayoutParams.FLAG_TURN_SCREEN_ON |
//			WindowManager.LayoutParams.FLAG_SHOW_WHEN_LOCKED |
			WindowManager.LayoutParams.FLAG_DISMISS_KEYGUARD);
		// On some devices we can also unlock a key-locked screen by disabling the
		// keylock guard. To be safe we only do this on < Android 3.2. As the API
		// is deprecated from 3.2 onward.
		if (ANDROID_BUILD_VERSION < 13)
		{
			android.app.KeyguardManager keyman = (android.app.KeyguardManager)getSystemService(KEYGUARD_SERVICE);
			android.app.KeyguardManager.KeyguardLock keylock = keyman.newKeyguardLock("Unlock");
			keylock.disableKeyguard();
		}
*/

/*
		// log a list of input devices for debugging
		{
			int[] deviceIds = InputDevice.getDeviceIds();
			for (int deviceIndex=0; deviceIndex < deviceIds.length; deviceIndex++)
			{
				InputDevice inputDevice = InputDevice.getDevice(deviceIds[deviceIndex]);
				Log.debug("Device index " + deviceIndex + ": (deviceId=" + inputDevice.getId() + 
				", controllerNumber=" + inputDevice.getControllerNumber() + ", sources=" + String.format("%08x", inputDevice.getSources()) +
				", vendorId=" + String.format("%04x", inputDevice.getVendorId()) + ", productId=" + String.format("%04x", inputDevice.getProductId()) + 
				", descriptor=" + inputDevice.getDescriptor() +	", deviceName=" + inputDevice.getName() + ")");

				// is it a joystick?
				if ((inputDevice.getSources() & InputDevice.SOURCE_JOYSTICK) != 0)
				{
					Log.debug("Gamepad detected: (deviceIndex=" + deviceIndex + ", deviceId=" + inputDevice.getId() + ", deviceName=" + inputDevice.getName() + ")");
				}
			}
		}
*/

		// tell Android that we want volume controls to change the media volume, aka music
		setVolumeControlStream(AudioManager.STREAM_MUSIC);

		// Look for Vulkan support if Nougat or later
		if (ANDROID_BUILD_VERSION >= 24)
		{
			FeatureInfo[] features = getPackageManager().getSystemAvailableFeatures();
			for (FeatureInfo feature : features) {
				if (feature.name != null)
				{
					if (feature.name.equals("android.hardware.vulkan.level"))
					{
						// since we may not be compiled against android-24 or higher, use .toString to get the version field
						String dump = feature.toString();
						int index = dump.indexOf("v=");
						if (index >= 0)
						{
							dump = dump.substring(index+2);
							index = dump.indexOf(" ");
							if (index >= 0)
							{
								VulkanLevel = Integer.parseInt(dump.substring(0, index));
								Log.debug("Vulkan level: " + VulkanLevel);
							}
						}
					}
					else
					if (feature.name.equals("android.hardware.vulkan.version"))
					{
						// since we may not be compiled against android-24 or higher, use .toString to get the version field
						String dump = feature.toString();
						int index = dump.indexOf("v=");
						if (index >= 0)
						{
							dump = dump.substring(index+2);
							index = dump.indexOf(" ");
							if (index >= 0)
							{
								VulkanVersion = Integer.parseInt(dump.substring(0, index));
								int VersionMajor = (VulkanVersion >> 22) & 0x03ff;
								int VersionMinor = (VulkanVersion >> 12) & 0x03ff;
								int VersionPatch = VulkanVersion & 0x0fff;
								VulkanVersionString = VersionMajor + "." + VersionMinor + "." + VersionPatch;
								Log.debug("Vulkan version: " + VersionMajor + "." + VersionMinor + "." + VersionPatch);
							}
						}
					}
				}
			}
		}

		// is this a native landscape device (tablet, tv)?
		if ( getDeviceDefaultOrientation() == Configuration.ORIENTATION_LANDSCAPE )
		{
			boolean bForceLandscape = false;

			// check for a Google TV by checking system feature support
			if (getPackageManager().hasSystemFeature("com.google.android.tv"))
			{
				Log.debug( "Detected Google TV, will default to landscape" );
				bForceLandscape = true;
			} else

			// check NVidia devices
			if (android.os.Build.MANUFACTURER.equals("NVIDIA"))
			{
				// is it a Shield? (checking exact model)
				if (android.os.Build.MODEL.equals("SHIELD"))
				{
					Log.debug( "Detected NVidia Shield, will default to landscape" );
					bForceLandscape = true;
				}
			} else

			// check Ouya
			if (android.os.Build.MANUFACTURER.equals("OUYA"))
			{
				// only one so far (ouya_1_1) but check prefix anyway
				if (android.os.Build.MODEL.toLowerCase().startsWith("ouya_"))
				{
					Log.debug( "Detected Ouya console (" + android.os.Build.MODEL + "), will default to landscape" );
					bForceLandscape = true;
				}
			} else

			// check Amazon devices
			if (android.os.Build.MANUFACTURER.equals("Amazon"))
			{
				// is it a Kindle Fire TV? (Fire TV FAQ says AFTB, but to check for AFT)
				if (android.os.Build.MODEL.startsWith("AFT"))
				{
					Log.debug( "Detected Kindle Fire TV (" + android.os.Build.MODEL + "), will default to landscape" );
					bForceLandscape = true;
				}
			}

			// apply the force request if we found a device above
			if (bForceLandscape)
			{
				Log.debug( "Setting screen orientation to landscape because we have detected landscape device" );
				_activity.setRequestedOrientation( android.content.pm.ActivityInfo.SCREEN_ORIENTATION_LANDSCAPE );
			}
		}
		
		// Grab a reference to the asset manager
		AssetManagerReference = this.getAssets();

		// Read metadata from AndroidManifest.xml
		appPackageName = getPackageName();
		String ProjectName = getPackageName();
		ProjectName = ProjectName.substring(ProjectName.lastIndexOf('.') + 1);
		String AppType = "";
		try {
			ApplicationInfo ai = getPackageManager().getApplicationInfo(getPackageName(), PackageManager.GET_META_DATA);
			Bundle bundle = ai.metaData;
			_bundle = bundle;

			if ((ai.flags & ApplicationInfo.FLAG_DEBUGGABLE) == 0) 
			{
				IsForDistribution = true;
			}

			// Get the preferred depth buffer size from AndroidManifest.xml
			if (bundle.containsKey("com.epicgames.ue4.GameActivity.DepthBufferPreference"))
			{
				DepthBufferPreference = bundle.getInt("com.epicgames.ue4.GameActivity.DepthBufferPreference");
				Log.debug( "Found DepthBufferPreference = " + DepthBufferPreference);
			}
			else
			{
				Log.debug( "Did not find DepthBufferPreference, using default.");
			}

			// Determine if data is embedded in APK from AndroidManifest.xml
			if (bundle.containsKey("com.epicgames.ue4.GameActivity.bPackageDataInsideApk"))
			{
				PackageDataInsideApkValue = bundle.getBoolean("com.epicgames.ue4.GameActivity.bPackageDataInsideApk") ? 1 : 0;
				Log.debug( "Found bPackageDataInsideApk = " + PackageDataInsideApkValue);
			}
			else
			{
				PackageDataInsideApkValue = 0;
				Log.debug( "Did not find bPackageDataInsideApk, using default.");
			}

			// Get the project name from AndroidManifest.xml
			if (bundle.containsKey("com.epicgames.ue4.GameActivity.ProjectName"))
			{
				ProjectName = bundle.getString("com.epicgames.ue4.GameActivity.ProjectName");
				Log.debug( "Found ProjectName = " + ProjectName);
			}
			else
			{
				Log.debug( "Did not find ProjectName, using package name = " + ProjectName);
			}
			
			// Get the application type from AndroidManifest.xml
			if (bundle.containsKey("com.epicgames.ue4.GameActivity.AppType"))
			{
				AppType = bundle.getString("com.epicgames.ue4.GameActivity.AppType");
				Log.debug( "Found AppType = " + AppType);
			}
			else
			{
				Log.debug( "Did not find AppType, using default application type");
			}
			
			if (bundle.containsKey("com.epicgames.ue4.GameActivity.bHasOBBFiles"))
			{
				HasOBBFiles = bundle.getBoolean("com.epicgames.ue4.GameActivity.bHasOBBFiles") ? 1 : 0;
				Log.debug( "Found bHasOBBFiles = " + HasOBBFiles);
			}
			else
			{
				HasOBBFiles = 0;
				Log.debug( "Did not find bHasOBBFiles, using default.");
			}
			
			if (bundle.containsKey("com.epicgames.ue4.GameActivity.bVerifyOBBOnStartUp"))
			{
				VerifyOBBOnStartUp = bundle.getBoolean("com.epicgames.ue4.GameActivity.bVerifyOBBOnStartUp");
				Log.debug( "Found bVerifyOBBOnStartUp = " + VerifyOBBOnStartUp);
			}
			else
			{
				VerifyOBBOnStartUp = false;
				Log.debug( "Did not find bVerifyOBBOnStartUp, using default.");
			}
				
			if(bundle.containsKey("com.epicgames.ue4.GameActivity.bShouldHideUI"))
			{
				ShouldHideUI = bundle.getBoolean("com.epicgames.ue4.GameActivity.bShouldHideUI");
				Log.debug( "UI hiding set to " + ShouldHideUI);
			}
			else
			{
				Log.debug( "UI hiding not found. Leaving as " + ShouldHideUI);
			}
			if(bundle.containsKey("com.epicgames.ue4.GameActivity.BuildConfiguration"))
			{
				BuildConfiguration = bundle.getString("com.epicgames.ue4.GameActivity.BuildConfiguration");
				Log.debug( "BuildConfiguration set to " + BuildConfiguration);
			}
			else
			{
				Log.debug( "BuildConfiguration not found" );
			}

			if (bundle.containsKey("com.epicgames.ue4.GameActivity.bUseExternalFilesDir"))
            {
                UseExternalFilesDir = bundle.getBoolean("com.epicgames.ue4.GameActivity.bUseExternalFilesDir");
                Log.debug( "UseExternalFilesDir set to " + UseExternalFilesDir);
            }
            else
            {
                Log.debug( "bUseExternalFilesDir not found. Leaving as " + UseExternalFilesDir);
            }

			if(bundle.containsKey("com.epicgames.ue4.GameActivity.bAllowIMU"))
			{
				bAllowIMU = bundle.getBoolean("com.epicgames.ue4.GameActivity.bAllowIMU");
				Log.debug( "AllowIMU set to " + bAllowIMU);
			}

			if(bundle.containsKey("com.epicgames.ue4.GameActivity.bSupportsVulkan"))
			{
				bSupportsVulkan = bundle.getBoolean("com.epicgames.ue4.GameActivity.bSupportsVulkan");
				Log.debug( "SupportsVulkan set to " + bSupportsVulkan);
			}

			if(bundle.containsKey("com.epicgames.ue4.GameActivity.EngineBranch"))
			{
				EngineBranch = bundle.getString("com.epicgames.ue4.GameActivity.EngineBranch");
			}

			if(bundle.containsKey("com.epicgames.ue4.GameActivity.ProjectVersion"))
			{
				ProjectVersion = bundle.getString("com.epicgames.ue4.GameActivity.ProjectVersion");
			}

//$${gameActivityReadMetadataAdditions}$$
		}
		catch (NameNotFoundException e)
		{
			Log.debug( "Failed to load meta-data: NameNotFound: " + e.getMessage());
		}
		catch (NullPointerException e)
		{
			Log.debug( "Failed to load meta-data: NullPointer: " + e.getMessage());
		}

		// parse the commandline
		ParseCommandline(ProjectName);

//$${gameActivityBeforeConfigRulesAppliedAdditions}$$

		// run configuration rules
		if (!processSystemInfo(ProjectName, appPackageName))
		{
			// configuration failed (show error)
			return;
		}

		Log.debug("APK path: " + getPackageResourcePath());
		Log.debug("OBB in APK: " + (PackageDataInsideApkValue==1));
		nativeSetGlobalActivity(UseExternalFilesDir, getFilesDir().getPath(), getExternalFilesDir(null).getPath(), PackageDataInsideApkValue==1, getPackageResourcePath());

		// tell the engine if this is a portrait app
		nativeSetWindowInfo(getResources().getConfiguration().orientation == Configuration.ORIENTATION_PORTRAIT, DepthBufferPreference);

		// get the full language code, like en-US
		// note: this may need to be Locale.getDefault().getLanguage()
		String Language = java.util.Locale.getDefault().toString();

		boolean bDebuggerAttached = android.os.Debug.isDebuggerConnected();
		nativeSetAndroidStartupState(bDebuggerAttached);

		Log.debug( "Android version is " + android.os.Build.VERSION.RELEASE );
		Log.debug( "Android manufacturer is " + android.os.Build.MANUFACTURER );
		Log.debug( "Android model is " + android.os.Build.MODEL );
		Log.debug( "Android build number is " + android.os.Build.DISPLAY );
		Log.debug( "OS language is set to " + Language );
		Log.debug( "Debugger attached is " + bDebuggerAttached );

		nativeSetAndroidVersionInformation( android.os.Build.VERSION.RELEASE, android.os.Build.MANUFACTURER, android.os.Build.MODEL, android.os.Build.DISPLAY, Language );

		try
		{
			int Version = getPackageManager().getPackageInfo(getPackageName(), 0).versionCode;
			int PatchVersion = 0;
			nativeSetObbInfo(ProjectName, getApplicationContext().getPackageName(), Version, PatchVersion, AppType);
		}
		catch (Exception e)
		{
			// if the above failed, then, we can't use obbs
			Log.debug("==================================> PackageInfo failure getting .obb info: " + e.getMessage());
		}
		
		// enable the physical volume controls to the game
		this.setVolumeControlStream(AudioManager.STREAM_MUSIC);

		AlertDialog.Builder builder;

		consoleInputBox = new EditText(this);
		consoleInputBox.setInputType(0x00080001); // TYPE_CLASS_TEXT | TYPE_TEXT_FLAG_NO_SUGGESTIONS);
		consoleHistoryList = new ArrayList<String>();
		consoleHistoryIndex = 0;

		final ViewConfiguration vc = ViewConfiguration.get(this);
        DisplayMetrics dm = getResources().getDisplayMetrics();
        consoleDistance = vc.getScaledPagingTouchSlop() * dm.density;
        consoleVelocity = vc.getScaledMinimumFlingVelocity() / 1000.0f;

		consoleInputBox.setOnTouchListener(new OnTouchListener() {
			private long downTime;
			private float downX;

			public void swipeLeft() {
				if (!consoleHistoryList.isEmpty() && consoleHistoryIndex + 1 < consoleHistoryList.size()) {
					consoleInputBox.setText(consoleHistoryList.get(++consoleHistoryIndex));
				}
			}

			public void swipeRight() {
				if (!consoleHistoryList.isEmpty() && consoleHistoryIndex > 0) {
					consoleInputBox.setText(consoleHistoryList.get(--consoleHistoryIndex));
				}
			}

			public boolean onTouch(View v, MotionEvent event) {
				switch (event.getAction()) {
					case MotionEvent.ACTION_DOWN: {
						// remember down time and position
						downTime = System.currentTimeMillis();
						downX = event.getX();
						return true;
					}
					case MotionEvent.ACTION_UP: {
						long deltaTime = System.currentTimeMillis() - downTime;
						float delta = event.getX() - downX;
						float absDelta = Math.abs(delta);

						if (absDelta > consoleDistance && absDelta > deltaTime * consoleVelocity)
						{
							if (delta < 0)
								this.swipeLeft();
							else
								this.swipeRight();
							return true;
						}
						return false;
					}
				}
				return false;
			}
		});

		// Spinner with Quick Stat Commands
		consoleSpinner = new Spinner(this);
		ArrayAdapter<String> adapter = new ArrayAdapter<String>(this, android.R.layout.simple_spinner_item, CONSOLE_SPINNER_ITEMS);
		adapter.setDropDownViewResource(android.R.layout.simple_spinner_dropdown_item);
		consoleSpinner.setAdapter(adapter);
		consoleSpinner.setOnItemSelectedListener(new AdapterView.OnItemSelectedListener() {
			@Override
			public void onItemSelected(AdapterView<?> adapterView, View view, int pos, long id) {
				if (pos > 0)
					consoleInputBox.setText(adapterView.getItemAtPosition(pos).toString());
			}

			@Override
			public void onNothingSelected(AdapterView<?> adapterView) {
				consoleInputBox.setText("");
				consoleSpinner.setSelection(0);
			}
		});

		// Layout for Quick Commands and Console Input
		consoleAlertLayout = new LinearLayout(this);
		consoleAlertLayout.setOrientation(LinearLayout.VERTICAL);
		consoleAlertLayout.addView(consoleSpinner);
		consoleAlertLayout.addView(consoleInputBox);

		builder = new AlertDialog.Builder(this);
		builder.setTitle("Console Window - Enter Command")
		.setMessage("")
		.setView(consoleAlertLayout)
		.setPositiveButton("Ok", new DialogInterface.OnClickListener() {
			public void onClick(DialogInterface dialog, int id) {
				String message = consoleInputBox.getText().toString().trim();

				// remove it if already in history
				int index = consoleHistoryList.indexOf(message);
				if (index >= 0)
					consoleHistoryList.remove(index);

				// add it to the end
				consoleHistoryList.add(message);

				nativeConsoleCommand(message);
				consoleInputBox.setText(" ");
				consoleSpinner.setSelection(0);
				dialog.dismiss();
				CurrentDialogType = EAlertDialogType.None;
			}
		})
		.setNegativeButton("Cancel", new DialogInterface.OnClickListener() {
			public void onClick(DialogInterface dialog, int id) {
				consoleInputBox.setText(" ");
				consoleSpinner.setSelection(0);
				dialog.dismiss();
				CurrentDialogType = EAlertDialogType.None;
			}
		});
		consoleAlert = builder.create();

		virtualKeyboardInputBox = new EditText(this);
		virtualKeyboardInputBox.addTextChangedListener(new TextWatcher() {
			@Override
			public void beforeTextChanged(CharSequence charSequence, int start, int count, int after) {
			}

			@Override
			public void afterTextChanged(Editable s) {
				String message = virtualKeyboardInputBox.getText().toString();
				nativeVirtualKeyboardChanged(message);
			}

			@Override
			public void onTextChanged(CharSequence charSequence, int start, int before, int count) {
			}
		});

		builder = new AlertDialog.Builder(this);
		builder.setTitle("")
		.setView(virtualKeyboardInputBox)
		.setPositiveButton("Ok", new DialogInterface.OnClickListener() {
			public void onClick(DialogInterface dialog, int id) {
				String message = virtualKeyboardInputBox.getText().toString();
				nativeVirtualKeyboardResult(true, message);
				virtualKeyboardInputBox.setText(" ");
				dialog.dismiss();
				CurrentDialogType = EAlertDialogType.None;
			}
		})
		.setNegativeButton("Cancel", new DialogInterface.OnClickListener() {
			public void onClick(DialogInterface dialog, int id) {
				nativeVirtualKeyboardChanged(virtualKeyboardPreviousContents);
				nativeVirtualKeyboardResult(false, " ");
				virtualKeyboardInputBox.setText(" ");
				dialog.dismiss();
				CurrentDialogType = EAlertDialogType.None;
			}
		});
		virtualKeyboardAlert = builder.create();

		GooglePlayLicensing.GoogleLicensing = new GooglePlayLicensing();
		GooglePlayLicensing.GoogleLicensing.Init(this, Log);

		// Now okay for event handler to be set up on native side
		//	nativeResumeMainInit();
				
		// Try to establish a connection to Google Play
		// AndroidThunkJava_GooglePlayConnect();

		// If we have data in the apk or just loose then carry on init as normal
		/*Log.debug(this.getObbDir().getAbsolutePath());
		String path = this.getObbDir().getAbsolutePath() + "/main.1.com.epicgames.StrategyGame.obb";
		File obb = new File(path);
		Log.debug("=+=+=+=+=+=+=> File exists: " + (obb.exists() ? "True" : "False"));
		*/
		if(PackageDataInsideApkValue == 1 || HasOBBFiles == 0)
		{
			HasAllFiles = true;
		}

		// check for OBB file present if we don't have all the files and don't need to verify
		if (!HasAllFiles && !VerifyOBBOnStartUp)
		{
			HasAllFiles = DownloadShim.expansionFilesDelivered(this);
		}

		containerFrameLayout = new FrameLayout(_activity);
		virtualKeyboardLayout = new LinearLayout(_activity);

		// Need to create our surface view here regardless of if we are going to end up using it
		getWindow().takeSurface(null);
		MySurfaceView = new SurfaceView(this);
		MySurfaceView.setBackgroundColor(Color.TRANSPARENT);
		MySurfaceView.getHolder().addCallback(this);
		containerFrameLayout.addView(MySurfaceView);
		containerFrameLayout.addView(virtualKeyboardLayout);
		setContentView(containerFrameLayout);

		// cache a reference to the main content view and set it so it can be focused on
        mainView = findViewById( android.R.id.content );
        mainView.setFocusable( true );
        mainView.setFocusableInTouchMode( true );

        mainDecorView = getWindow().getDecorView();
		mainDecorViewRect = new Rect();

		createVirtualKeyboardInput();
		
		mainView.getViewTreeObserver().addOnGlobalLayoutListener( new ViewTreeObserver.OnGlobalLayoutListener()
        {
        	@Override
        	public void onGlobalLayout()
        	{
				//Log.debug("VK: onGlobalLayout " + bKeyboardShowing);
        		if( bKeyboardShowing )
        		{
        			Rect visibleRect = new Rect();
        			View visibleView = mainView.getRootView();

        			visibleView.getWindowVisibleDisplayFrame( visibleRect );

					mainDecorView.getDrawingRect( mainDecorViewRect );

					//Log.debug("VK: onGlobalLayout visibleRect:(" +  visibleRect.left + ", " + visibleRect.top +", " + visibleRect.right +", " + visibleRect.bottom +")"+
        			//", mainDecorViewRect:" +  mainDecorViewRect.left + ", " + mainDecorViewRect.top +", " + mainDecorViewRect.right +", " + mainDecorViewRect.bottom + ")" );

        			// determine which side of the screen the keyboard is covering
        			int leftDiff = Math.abs( mainDecorViewRect.left - visibleRect.left );
        			int topDiff = Math.abs( mainDecorViewRect.top - visibleRect.top );
        			int rightDiff = Math.abs( mainDecorViewRect.right - visibleRect.right );
        			int bottomDiff = Math.abs( mainDecorViewRect.bottom - visibleRect.bottom );

        			// Rect covered by the virtual keyboard
        			Rect keyboardRect = new Rect();
    				keyboardRect.left = ( rightDiff > 0 ) ? visibleRect.right : mainDecorViewRect.left; // keyboard is on the right
    				keyboardRect.top = ( bottomDiff > 0 ) ? visibleRect.bottom : mainDecorViewRect.top; // keyboard is on the bottom
    				keyboardRect.right = ( leftDiff > 0 ) ? visibleRect.left : mainDecorViewRect.right; // keyboard is on the left
    				keyboardRect.bottom = ( topDiff > 0 ) ? visibleRect.top : mainDecorViewRect.bottom; // keyboard is on the top

					//keyboard Y coord
					int keyboardYPos = visibleRect.bottom - newVirtualKeyboardInput.getHeight();

					//avoid negative coords if the keyboard is shown on top of the screen
					if(keyboardYPos < 0)
						keyboardYPos = visibleRect.top + newVirtualKeyboardInput.getHeight();

                    int visibleScreenYOffset = Math.max(bottomDiff, topDiff);

        			nativeVirtualKeyboardShown( keyboardRect.left, keyboardRect.top, keyboardRect.right, keyboardRect.bottom );
					//Log.debug("VK: show?" + visibleScreenYOffset + "," + newVirtualKeyboardInput.getY());

					// Samsung Game Tools floating keyboard is only 1 pixel tall
					if(visibleScreenYOffset > 200 || (bSamsungDevice && visibleScreenYOffset > 0))
                    {
						//Log.debug("VK: show");
						//#jira UE-55117 Android virtual keyboard can have text input hidden by software buttons
						newVirtualKeyboardInput.getLayoutParams().width = Math.abs(visibleRect.right - visibleRect.left );
						newVirtualKeyboardInput.setX(leftDiff);
                    	newVirtualKeyboardInput.setY(keyboardYPos);
                    	newVirtualKeyboardInput.setVisibility(View.VISIBLE);
						newVirtualKeyboardInput.requestFocus();
                    }
                    else if(newVirtualKeyboardInput.getY() > 0)
                    {
						//Log.debug("VK: hide");
						newVirtualKeyboardInput.setVisibility(View.GONE);
						//set offscreen
        				newVirtualKeyboardInput.setY(-1000); 
                    }
        		}
        	}
        });

		clipboardManager = (ClipboardManager) getSystemService(CLIPBOARD_SERVICE);

//$${gameActivityOnCreateAdditions}$$
		
		Log.debug("==============> GameActive.onCreate complete!");
	}

	@Override
	public void onAccuracyChanged(Sensor sensor, int accuracy)
	{
	}
	
	private Handler mRestoreImmersiveModeHandler = new Handler();
	private Runnable restoreImmersiveModeRunnable = new Runnable()
	{
		public void run() 
		{
			restoreTransparentBars();
		}
	};

	public void restoreTranslucentBarsDelayed()
	{
		// we restore it now and after 500 ms!
		restoreTransparentBars();
		mRestoreImmersiveModeHandler.postDelayed(restoreImmersiveModeRunnable, 500);
	}

	public void restoreTransparentBars()
	{
		if(android.os.Build.VERSION.SDK_INT >= 19) {
			try {
				View decorView = getWindow().getDecorView(); 

				Log.debug("=== Restoring Transparent Bars ===");
				// Clear the flag and then restore it
				decorView.setSystemUiVisibility(
								View.SYSTEM_UI_FLAG_LAYOUT_STABLE
							| View.SYSTEM_UI_FLAG_LAYOUT_HIDE_NAVIGATION
							| View.SYSTEM_UI_FLAG_LAYOUT_FULLSCREEN
							| View.SYSTEM_UI_FLAG_HIDE_NAVIGATION
							| View.SYSTEM_UI_FLAG_FULLSCREEN
							/*| View.SYSTEM_UI_FLAG_IMMERSIVE_STICKY*/);
				
				decorView.setSystemUiVisibility(
								View.SYSTEM_UI_FLAG_LAYOUT_STABLE
							| View.SYSTEM_UI_FLAG_LAYOUT_HIDE_NAVIGATION
							| View.SYSTEM_UI_FLAG_LAYOUT_FULLSCREEN
							| View.SYSTEM_UI_FLAG_HIDE_NAVIGATION
							| View.SYSTEM_UI_FLAG_FULLSCREEN
							| View.SYSTEM_UI_FLAG_IMMERSIVE_STICKY);
				
			} catch (Exception e) {}
		}
	}

	@Override 
	public boolean onKeyDown(int keyCode, KeyEvent event) 
	{
		if(keyCode == KeyEvent.KEYCODE_BACK ||keyCode == KeyEvent.KEYCODE_VOLUME_DOWN || keyCode == KeyEvent.KEYCODE_VOLUME_UP)
		{
			if (ShouldHideUI)
			{
				Log.debug("=== Restoring Transparent Bars due to KeyCode ===");
				restoreTranslucentBarsDelayed();
			}
		}

		return super.onKeyDown(keyCode, event);
	}
	
	private void onResumeBody()
	{
		if (bAllowIMU)
		{
			Log.debug("Registering sensor listeners");
			if (accelerometer != null)
			{
				sensorManager.registerListener(this, accelerometer, SensorManager.SENSOR_DELAY_GAME);
			}
			if (magnetometer != null)
			{
				sensorManager.registerListener(this, magnetometer, SensorManager.SENSOR_DELAY_GAME);
			}
			if (gyroscope != null)
			{
				sensorManager.registerListener(this, gyroscope, SensorManager.SENSOR_DELAY_GAME);
			}
		}

		// invalidate window cache
		nativeSetWindowInfo(getResources().getConfiguration().orientation == Configuration.ORIENTATION_PORTRAIT, DepthBufferPreference);

		// only do this on KitKat and above
		if (ShouldHideUI)
		{ 
			restoreTransparentBars();
			View decorView = getWindow().getDecorView(); 

			decorView.setOnSystemUiVisibilityChangeListener(new View.OnSystemUiVisibilityChangeListener() {
				@Override 
				public void onSystemUiVisibilityChange(int visibility) 
				{
					Log.debug("=== Restoring Transparent Bars due to Visibility Change ===");
					restoreTransparentBars();
				}
			});

			decorView.setOnFocusChangeListener(new View.OnFocusChangeListener() {
				@Override
				public void onFocusChange(View v, boolean hasFocus) 
				{
					Log.debug("=== Restoring Transparent Bars due to Focus Change ===");
					restoreTransparentBars();
				}
			});
		}

		if(HasAllFiles)
		{
			Log.debug("==============> Resuming main init");
			nativeResumeMainInit();
			InitCompletedOK = true;
		}
		else
		{
			nativeOnInitialDownloadStarted();

			// Post the check activity handler here to run after onResume completes
			Log.debug("==============> Posting request for downloader activity");
			final Handler downloadHandler = new Handler();
			downloadHandler.post(new Runnable() {
				@Override
				public void run() {
					Log.debug("==============> Starting activity to check files and download if required");
					Intent intent = new Intent(_activity, DownloadShim.GetDownloaderType());
					intent.addFlags(Intent.FLAG_ACTIVITY_NO_ANIMATION);
					startActivityForResult(intent, DOWNLOAD_ACTIVITY_ID);
					if (noActionAnimID != -1) {
						overridePendingTransition(noActionAnimID, noActionAnimID);
					}
				}
			});
		}

		LocalNotificationCheckAppOpen();

		// Forcing this to false so the virtual keyboard can be shown again after resuming
		// since calls to showSoftInput are ignored on resume so have to make sure state is reset
		bKeyboardShowing = false;

//$${gameActivityOnResumeAdditions}$$
		Log.debug("==============> GameActive.onResume complete!");
	}

	@Override
	public void onResume()
	{
		super.onResume();

		// only do this on KitKat and above
		if (ShouldHideUI)
		{ 
			restoreTransparentBars();
			View decorView = getWindow().getDecorView(); 

			decorView.setOnSystemUiVisibilityChangeListener(new View.OnSystemUiVisibilityChangeListener() {
				@Override 
				public void onSystemUiVisibilityChange(int visibility) 
				{
					Log.debug("=== Restoring Transparent Bars due to Visibility Change ===");
					restoreTransparentBars();
				}
			});

			decorView.setOnFocusChangeListener(new View.OnFocusChangeListener() {
				@Override
				public void onFocusChange(View v, boolean hasFocus) 
				{
					Log.debug("=== Restoring Transparent Bars due to Focus Change ===");
					restoreTransparentBars();
				}
			});
		}

		// restore screensaver state
		AndroidThunkJava_KeepScreenOn(bKeepScreenOn);
		
		if (bForceGameEndWithError || bForceGameEndWithWarning)
		{
			final boolean bWarning = bForceGameEndWithWarning;

			_activity.runOnUiThread(new Runnable()
			{
				@Override
				public void run()
				{
					if (ForceGameDialog != null)
					{
						return;
					}

					AlertDialog.Builder dialog = new AlertDialog.Builder(_activity);
					dialog.setCancelable(false);
					dialog.setTitle(ForceExitCaption);
					dialog.setMessage(ForceExitMessage);
					if (!ForceExitLink.equals(""))
					{
						dialog.setNeutralButton(ForceExitHelpButtonText, new DialogInterface.OnClickListener() {
							@Override
							public void onClick(DialogInterface dialog, int id) {
								dialog.dismiss();
								AndroidThunkJava_LaunchURL(ForceExitLink);
								System.exit(0);
							}
						});
					}
					if (bForceGameEndWithWarning)
					{
						dialog.setNegativeButton(ForceExitContinueButtonText, new DialogInterface.OnClickListener() {
							@Override
							public void onClick(DialogInterface dialog, int id) {
								dialog.dismiss();
								ForceGameDialog = null;
								bForceGameEndWithWarning = false;
								onResumeBody();
							}
						});
					}
					if (!ForceExitUpdateButtonText.equals(""))
					{
						dialog.setPositiveButton(ForceExitUpdateButtonText, new DialogInterface.OnClickListener() {
							@Override
							public void onClick(DialogInterface dialog, int id) {
								dialog.dismiss();
								// just open settings on Jellybean
								if (ANDROID_BUILD_VERSION >= 16 && ANDROID_BUILD_VERSION < 19)
								{
									AndroidThunkJava_OpenIntentAction("android.settings.SETTINGS");
								}
								else {
									// see if we can open directly to update settings
									if (AndroidThunkJava_isIntentActionAvailable("android.settings.SYSTEM_UPDATE_SETTINGS"))
									{
										AndroidThunkJava_OpenIntentAction("android.settings.SYSTEM_UPDATE_SETTINGS");
									}
									else {
										// fall back to just settings
										AndroidThunkJava_OpenIntentAction("android.settings.SETTINGS");
									}
								}
								System.exit(0);
							}
						});
					}
					else
					{
						dialog.setPositiveButton(ForceExitQuitButtonText, new DialogInterface.OnClickListener() {
							@Override
							public void onClick(DialogInterface dialog, int id) {
								dialog.dismiss();
								System.exit(0);
							}
						});
					}

					ForceGameDialog = dialog.create();
					ForceGameDialog.show();
					return;
				}
			});

			return;
		}

		onResumeBody();
	}

	@Override
	protected void onPause()
	{
		super.onPause();

		if (bAllowIMU)
		{
			Log.debug("Unregistering sensor listeners");
			sensorManager.unregisterListener(this);
		}

		// hide virtual keyboard before going into the background
		if( bKeyboardShowing )
		{
			AndroidThunkJava_HideVirtualKeyboardInput();
		}

		if(CurrentDialogType != EAlertDialogType.None)
		{
			//	If an AlertDialog is showing when the application is paused, it can cause our main window to be terminated
			//	Hide the dialog here. It will be shown again via AndroidThunkJava_ShowHiddenAlertDialog called from native code
			_activity.runOnUiThread(new Runnable()
			{
				public void run()
				{
					switch(CurrentDialogType)
					{
						// this hides the old alert dialog that was used for input
						case Keyboard:
							virtualKeyboardAlert.hide(); 
							break;
						case Console:
							consoleAlert.hide(); 
							break;
						default:
							Log.debug("ERROR: Unknown EAlertDialogType!");
							break;
					}
				}
			});
		}
//$${gameActivityOnPauseAdditions}$$
		Log.debug("==============> GameActive.onPause complete!");
	}
	
	@Override
	public void onSensorChanged(SensorEvent event)
	{
		if (bAllowIMU && accelerometer != null && magnetometer != null)
		{
			boolean bUpdate = false;
			boolean bGyroUpdate = false;

			if (event.sensor.getType() == Sensor.TYPE_ACCELEROMETER)
			{
				System.arraycopy(event.values, 0, current_accelerometer, 0, 3);
				bUpdate = true;

				// We use a low-pass filter to synthesize the gravity vector.
				if (!first_acceleration_sample)
				{
					filtered_gravity[0] = last_gravity[0] * SampleDecayRate + current_accelerometer[0]*(1.0f - SampleDecayRate);
					filtered_gravity[1] = last_gravity[1] * SampleDecayRate + current_accelerometer[1]*(1.0f - SampleDecayRate);
					filtered_gravity[2] = last_gravity[2] * SampleDecayRate + current_accelerometer[2]*(1.0f - SampleDecayRate);
				}
				first_acceleration_sample = false;
				last_gravity = filtered_gravity;
			}
			else if (event.sensor.getType() == Sensor.TYPE_MAGNETIC_FIELD)
			{
				System.arraycopy(event.values, 0, current_magnetometer, 0, 3);
				bUpdate = true;
			}
			else if (event.sensor.getType() == Sensor.TYPE_GYROSCOPE)
			{
				System.arraycopy(event.values, 0, current_gyroscope, 0, 3);
				bUpdate = true;
				bGyroUpdate = true;
			}

			// If we have motion samples we generate the single event.
			if (bUpdate)
			{
				// get the rotation matrix value, the convert those to Euler angle rotation values
				sensorManager.getRotationMatrix(rotationMatrix, null, current_accelerometer, current_magnetometer);
				sensorManager.getOrientation(rotationMatrix, orientationAngles);

				// protect against request from other thread
				synchronized(this)
				{
					// remember gravity
					current_gravity = filtered_gravity;

					// fix up the tilt mapping to proper coordinate frame
					current_tilt[0] = orientationAngles[1];
					current_tilt[1] = orientationAngles[2];
					current_tilt[2] = orientationAngles[0];

					// And take out the gravity from the accel to get the linear acceleration.
					current_acceleration[0] = current_accelerometer[0] - current_gravity[0];
					current_acceleration[1] = current_accelerometer[1] - current_gravity[1];
					current_acceleration[2] = current_accelerometer[2] - current_gravity[2];

					// Figure out the rotation rate
					if (bGyroUpdate)
					{
						// The rotation rate is the what the gyroscope gives us.
						current_rotation_rate = current_gyroscope;
					}
					else if (null == gyroscope)
					{
						// If we don't have a gyroscope at all we need to calc a rotation rate from delta from previous tilt.
						current_rotation_rate[0] = current_tilt[0] - last_tilt[0];
						current_rotation_rate[1] = current_tilt[1] - last_tilt[1];
						current_rotation_rate[2] = current_tilt[2] - last_tilt[2];
					}
					last_tilt = current_tilt;
				}

				// flag new sensor data ready
				bSensorDataUpdated = true;
			}
		}
	}

	public void AndroidThunkJava_PushSensorEvents()
	{
		if (bAllowIMU)
		{
			// protect against other thread updating the values
			synchronized(this)
			{
				if (bSensorDataUpdated)
				{
					nativeHandleSensorEvents(current_tilt, current_rotation_rate, current_gravity, current_acceleration);
					bSensorDataUpdated = false;
				}
			}
		}
	}

	@Override
	public void onNewIntent(Intent newIntent)
	{
		super.onNewIntent(newIntent);
		setIntent(newIntent);
//$${gameActivityOnNewIntentAdditions}$$
	}

	public void onTrimMemory(int level)
	{
		// Determine which lifecycle or system event was raised.
		switch (level) {
			// user interface is in background, release UI memory
			case ComponentCallbacks2.TRIM_MEMORY_UI_HIDDEN:
				Log.debug("==============> GameActive.onTrimMemory(TRIM_MEMORY_UI_HIDDEN) called!");
				break;

			// app is running but getting low on memory
			case ComponentCallbacks2.TRIM_MEMORY_RUNNING_MODERATE:
				Log.debug("==============> GameActive.onTrimMemory(TRIM_MEMORY_RUNNING_MODERATE) called!");
				break;
			case ComponentCallbacks2.TRIM_MEMORY_RUNNING_LOW:
				Log.debug("==============> GameActive.onTrimMemory(TRIM_MEMORY_RUNNING_LOW) called!");
				break;
			case ComponentCallbacks2.TRIM_MEMORY_RUNNING_CRITICAL:
				// system will begin killing background processes
				Log.debug("==============> GameActive.onTrimMemory(TRIM_MEMORY_RUNNING_CRITICAL) called!");
				break;

			// app is on LRU list (background), release what you can
			case ComponentCallbacks2.TRIM_MEMORY_BACKGROUND:
				Log.debug("==============> GameActive.onTrimMemory(TRIM_MEMORY_BACKGROUND) called!");
				break;
			case ComponentCallbacks2.TRIM_MEMORY_MODERATE:
				Log.debug("==============> GameActive.onTrimMemory(TRIM_MEMORY_MODERATE) called!");
				break;
			case ComponentCallbacks2.TRIM_MEMORY_COMPLETE:
				// this process up first to kill for more memory!
				Log.debug("==============> GameActive.onTrimMemory(TRIM_MEMORY_COMPLETE) called!");
				break;

			// unrecognized level; generic low memory situation
			default:
				Log.debug("==============> GameActive.onTrimMemory(" + level + ") called!");
				break;
		}
	}

	@Override
	public void onStop()
	{
		super.onStop();

		if (consoleCmdReceiver != null)
		{
			unregisterReceiver(consoleCmdReceiver);
		}

//$${gameActivityOnStopAdditions}$$
		Log.debug("==============> GameActive.onStop complete!");
	}

	@Override
	public void onDestroy()
	{
		super.onDestroy();
		if( IapStoreHelper != null )
		{
			IapStoreHelper.onDestroy();
		}
//$${gameActivityOnDestroyAdditions}$$
		Log.debug("==============> GameActive.onDestroy complete!");
	}

	@Override
	public void onConfigurationChanged(Configuration newConfig)
	{
		super.onConfigurationChanged(newConfig);

		switch (getWindowManager().getDefaultDisplay().getRotation())
		{
			case Surface.ROTATION_0:	DeviceRotation = 0;		break;
			case Surface.ROTATION_90:	DeviceRotation = 90;	break;
			case Surface.ROTATION_180:	DeviceRotation = 180;	break;
			case Surface.ROTATION_270:	DeviceRotation = 270;	break;
		}

		// forward the orientation
		boolean bPortrait = newConfig.orientation == Configuration.ORIENTATION_PORTRAIT;
		nativeOnConfigurationChanged(bPortrait);
	}

	public void surfaceChanged(SurfaceHolder holder, int format, int width, int height)
	{
		if(bUseSurfaceView)
		{
			int newWidth = (DesiredHolderWidth > 0) ? DesiredHolderWidth : width;
			int newHeight = (DesiredHolderHeight > 0) ? DesiredHolderHeight : height;

			super.surfaceChanged(holder, format, newWidth, newHeight);

			holder.setFixedSize(newWidth, newHeight);

			nativeSetSurfaceViewInfo(holder.getSurfaceFrame().width(), holder.getSurfaceFrame().height());
		}
		else
		{
			super.surfaceChanged(holder, format, width, height);
		}
	}

	public void AndroidThunkJava_ShowHiddenAlertDialog()
	{
		if(CurrentDialogType != EAlertDialogType.None)
		{
			Log.debug("==============> [JAVA] AndroidThunkJava_ShowHiddenAlertDialog() - Showing " + CurrentDialogType);
		
			//	If an AlertDialog was showing onPause and we hid it, show it again
			_activity.runOnUiThread(new Runnable()
			{
				public void run()
				{
					switch(CurrentDialogType)
					{
						case Keyboard:
							virtualKeyboardAlert.show(); 
							break;
						case Console:
							consoleAlert.show(); 
							break;
						default:
							Log.debug("ERROR: Unknown EAlertDialogType!");
							break;
					}
				}
			});
		}
	}

	public boolean AndroidThunkJava_IsScreensaverEnabled()
	{
		return !bKeepScreenOn;
	}

	public void AndroidThunkJava_KeepScreenOn(boolean Enable)
	{
		bKeepScreenOn = Enable;
		if (Enable)
		{
			_activity.runOnUiThread(new Runnable()
			{
				@Override
				public void run()
				{
					Log.debug("==============> [JAVA] AndroidThunkJava_KeepScreenOn(true) - Disabled screen saver");
					_activity.getWindow().addFlags(WindowManager.LayoutParams.FLAG_KEEP_SCREEN_ON);
				}
			});
		}
		else
		{
			_activity.runOnUiThread(new Runnable()
			{
				@Override
				public void run()
				{
					Log.debug("==============> [JAVA] AndroidThunkJava_KeepScreenOn(false) - Enabled screen saver");
					_activity.getWindow().clearFlags(WindowManager.LayoutParams.FLAG_KEEP_SCREEN_ON);
				}
			});
		}
	}

	private class VibrateRunnable implements Runnable {
		private int duration;
		private Vibrator vibrator;

		VibrateRunnable(final int Duration, final Vibrator vibrator)
		{
			this.duration = Duration;
			this.vibrator = vibrator;
		}
		public void run ()
		{
			if (duration < 1)
			{
				vibrator.cancel();
			} else {
				vibrator.vibrate(duration);
			}
		}
	}

	public void AndroidThunkJava_Vibrate(int Duration)
	{
		Vibrator vibrator = (Vibrator)getSystemService(VIBRATOR_SERVICE);
		if (vibrator != null)
		{
			_activity.runOnUiThread(new VibrateRunnable(Duration, vibrator));
		}
	}

	// Called from event thread in NativeActivity	
	public void AndroidThunkJava_ShowConsoleWindow(String Formats)
	{
		if (consoleAlert.isShowing() == true)
		{
			Log.debug("Console already showing.");
			return;
		}

		// start at end of console history
		consoleHistoryIndex = consoleHistoryList.size();

		consoleAlert.setMessage("[Available texture formats: " + Formats + "]");
		_activity.runOnUiThread(new Runnable()
		{
			public void run()
			{
				if (consoleAlert.isShowing() == false)
				{
					Log.debug("Console not showing yet");
					consoleAlert.show(); 
					CurrentDialogType = EAlertDialogType.Console;
				}
			}
		});
	}

	// old virtual keyboard show/hide functions input dialog
	public void AndroidThunkJava_HideVirtualKeyboardInputDialog()
	{
		if (virtualKeyboardAlert.isShowing() == false)
		{
			Log.debug("Virtual keyboard already hidden.");
			return;
		}

		_activity.runOnUiThread(new Runnable()
		{
			public void run()
			{
				if (virtualKeyboardAlert.isShowing() == true)
				{
					Log.debug("Virtual keyboard hiding");
					virtualKeyboardInputBox.setText(" ");
					virtualKeyboardAlert.dismiss();
					CurrentDialogType = EAlertDialogType.None;
				}
			}
		});
	}

	public void AndroidThunkJava_ShowVirtualKeyboardInputDialog(int inInputType, String inLabel, String inContents)
	{
		if (virtualKeyboardAlert.isShowing() == true)
		{
			Log.debug("Virtual keyboard already showing.");
			return;
		}

		// Capture to pass into ui thread
		final int uiInputType = inInputType;
		final String uiLabel = inLabel;
		final String uiContents = inContents;

		_activity.runOnUiThread(new Runnable()
		{
			public void run()
			{
				// Set label and starting contents
				virtualKeyboardAlert.setTitle(uiLabel);

				// Ensure the input mode of the text box is set before setting the contents.
				// configure for type of input
				virtualKeyboardInputBox.setRawInputType(uiInputType);
				virtualKeyboardInputBox.setTransformationMethod((uiInputType & InputType.TYPE_TEXT_VARIATION_PASSWORD) == 0 ? null : PasswordTransformationMethod.getInstance());

				virtualKeyboardInputBox.setText("");
				virtualKeyboardInputBox.append(uiContents);
				virtualKeyboardPreviousContents = uiContents;

				if (virtualKeyboardAlert.isShowing() == false)
				{
					Log.debug("Virtual keyboard not showing yet");
					virtualKeyboardAlert.show(); 
					CurrentDialogType = EAlertDialogType.Keyboard;
				}
			}
		});
	}

	// new functions to show/hide virtual keyboard
	public void AndroidThunkJava_HideVirtualKeyboardInput()
	{
		//Log.debug("VK: AndroidThunkJava_HideVirtualKeyboardInput");

		//#jira UE-49143 Inconsistent virtual keyboard behavior tapping between controls
		lastVirtualKeyboardCommand = VirtualKeyboardCommand.VK_CMD_HIDE;
		virtualKeyboardHandler.removeCallbacksAndMessages(null) ;
		virtualKeyboardHandler.postDelayed(new Runnable()
		{
			public void run()
			{
				if(lastVirtualKeyboardCommand == VirtualKeyboardCommand.VK_CMD_HIDE)
				{
					processLastVirtualKeyboardCommand();
				}
			}
		}, lastVirtualKeyboardCommandDelay);
	}

	//initial settings for the virtual input
	String virtualKeyboardInputContent;
	int virtualKeyboardInputType;
	public void AndroidThunkJava_ShowVirtualKeyboardInput(int inInputType, String Label, String Contents)
	{
		//Log.debug("VK: AndroidThunkJava_ShowVirtualKeyboardInput");
		virtualKeyboardInputContent = Contents;
		virtualKeyboardInputType = inInputType;
		lastVirtualKeyboardCommand = VirtualKeyboardCommand.VK_CMD_SHOW;
		//#jira UE-49143 Inconsistent virtual keyboard behavior tapping between controls
		virtualKeyboardHandler.removeCallbacksAndMessages(null) ;
		virtualKeyboardHandler.postDelayed(new Runnable()
		{
			public void run()
			{
				if(lastVirtualKeyboardCommand == VirtualKeyboardCommand.VK_CMD_SHOW)
				{
					processLastVirtualKeyboardCommand();
				}
			}
		}, lastVirtualKeyboardCommandDelay);
	}
	
	//jira UE-49141 Virtual keyboard is unresponsive with repeated tapping in control (some devices)
	//#jira UE-49139 Tapping in the same text box doesn't make the virtual keyboard disappear
	public void processLastVirtualKeyboardCommand()
	{
		Log.debug("VK: process last command " + lastVirtualKeyboardCommand);
		synchronized(this) {
			switch(lastVirtualKeyboardCommand)	
			{
				case VK_CMD_SHOW:
				{
					newVirtualKeyboardInput.setVisibility(View.VISIBLE);
				
					//newVirtualKeyboardInput.setBackgroundColor(Color.TRANSPARENT);
					//newVirtualKeyboardInput.setCursorVisible(false);

					//set offscreen
					newVirtualKeyboardInput.setY(-1000);

					//set new content
					newVirtualKeyboardInput.setText(virtualKeyboardInputContent);
				
					int newVirtualKeyboardInputType = virtualKeyboardInputType;

					//commented: as it will disable text prediction for all devices, 
					//	for most of them it will also block the VK in latin/english subtype
					//	disabling chinese or korean subtypes
					//if((virtualKeyboardInputType & InputType.TYPE_TEXT_VARIATION_PASSWORD) == 0)
					//{
						//#jira UE-49117 Chinese and Korean virtual keyboards don't allow native characters
						//#jira UE-49121 Gboard and Swift swipe entry are not supported by Virtual keyboard
						//newVirtualKeyboardInputType |= TYPE_TEXT_VARIATION_VISIBLE_PASSWORD;
					//}

					//TYPE: disable text suggestion
					newVirtualKeyboardInputType |= InputType.TYPE_TEXT_FLAG_NO_SUGGESTIONS;
				
					//TYPE: set input type flags
					newVirtualKeyboardInput.setInputType(newVirtualKeyboardInputType);
					newVirtualKeyboardInput.setRawInputType(newVirtualKeyboardInputType);

					//IME: set Done button for single line input
					int imeOptions = EditorInfo.IME_FLAG_NO_EXTRACT_UI;


					if (ANDROID_BUILD_VERSION >=  11)
					{
						imeOptions |= EditorInfo.IME_FLAG_NO_FULLSCREEN;
					}

					//IME: set single/multi line input type
					if((virtualKeyboardInputType & InputType.TYPE_TEXT_FLAG_MULTI_LINE) != 0)
					{
						//disable enter for multi-line - will be treated by virtualKeyboardInputType in sendKeyEvent
						newVirtualKeyboardInput.setSingleLine(false);
						//#jira UE-49128 Virtual Keyboard text field doesn't appear if there is too much text
						newVirtualKeyboardInput.setMaxLines(5);
						imeOptions |= EditorInfo.IME_FLAG_NO_ENTER_ACTION;
						imeOptions &= ~EditorInfo.IME_ACTION_DONE;
					}
					else
					{
						newVirtualKeyboardInput.setSingleLine(true);
						newVirtualKeyboardInput.setMaxLines(1);
						imeOptions &= ~EditorInfo.IME_FLAG_NO_ENTER_ACTION;
						imeOptions |= EditorInfo.IME_ACTION_DONE;
					}

					//IME: set IME flags
					newVirtualKeyboardInput.setImeOptions(imeOptions);

					//TRANSFORMATION: hide input for passwords
					newVirtualKeyboardInput.setTransformationMethod((
						virtualKeyboardInputType & InputType.TYPE_TEXT_VARIATION_PASSWORD) == 0 ? 
						null : 
						PasswordTransformationMethod.getInstance());

					//SELECTION: move to end
					newVirtualKeyboardInput.setSelection(newVirtualKeyboardInput.getText().length());

					if(newVirtualKeyboardInput.requestFocus())
					{
						//Log.debug("VK: Show newVirtualKeyboardInput");
						InputMethodManager imm = (InputMethodManager) getSystemService(Context.INPUT_METHOD_SERVICE);
						imm.showSoftInput(newVirtualKeyboardInput, 0);

						nativeVirtualKeyboardVisible(true);
						bKeyboardShowing = true;

						CheckKeyboardDisplayed();
					}
				}
				break;
				case VK_CMD_HIDE:
				{
						if(bKeyboardShowing)
						{
							//Log.debug("VK: Hide newVirtualKeyboardInput");

							newVirtualKeyboardInput.clearFocus();
							//set offscreen
							newVirtualKeyboardInput.setY(-1000);

							newVirtualKeyboardInput.setVisibility(View.GONE);

							InputMethodManager imm =(InputMethodManager)getSystemService(Context.INPUT_METHOD_SERVICE);
							imm.hideSoftInputFromWindow(newVirtualKeyboardInput.getWindowToken(), 0);

							nativeVirtualKeyboardVisible(false);
							bKeyboardShowing = false;
						}
				}
				break;
			}
		}
		lastVirtualKeyboardCommand = VirtualKeyboardCommand.VK_CMD_NONE;
	}

	// timer to check if the onGlobalLayout callback was correctly called when displaying the virtual keyboard
	private void CheckKeyboardDisplayed()
	{
		virtualKeyboardHandler.postDelayed(new Runnable()
		{
			public void run() 
			{
				synchronized(this) 
				{
					if(bKeyboardShowing && newVirtualKeyboardInput.getY() < 0) 
					{
						//couldn't show the VK input. Force layout refresh
						mainView.requestLayout();
					}
				}
			}
		}, checkLastVirtualKeyboardCommandDelay);
	}

	private boolean AndroidThunkJava_isIntentActionAvailable(String intentAction)
	{
		Intent intent = new Intent(intentAction, null);
		List<android.content.pm.ResolveInfo> activities = getPackageManager().queryIntentActivities(intent, PackageManager.MATCH_DEFAULT_ONLY);
	    return activities != null && activities.size() > 0;
	}

	public void AndroidThunkJava_OpenIntentAction(String intentAction)
	{
		Intent intent = new Intent(intentAction, null);
		intent.addFlags(Intent.FLAG_ACTIVITY_NEW_TASK);
		startActivity(intent);
	}

	public void AndroidThunkJava_LaunchURL(String URL)
	{
		Log.debug("[JAVA} AndroidThunkJava_LaunchURL: URL = " + URL);
		if (!URL.contains("://"))
		{
			URL = "http://" + URL;
			Log.debug("[JAVA} AndroidThunkJava_LaunchURL: corrected URL = " + URL);
		}
		try
		{
			Intent BrowserIntent = new Intent(Intent.ACTION_VIEW, android.net.Uri.parse(URL));

			// open browser on its own task
			BrowserIntent.addFlags(Intent.FLAG_ACTIVITY_NO_HISTORY | Intent.FLAG_ACTIVITY_CLEAR_WHEN_TASK_RESET);
			BrowserIntent.addFlags(Intent.FLAG_ACTIVITY_NEW_TASK | Intent.FLAG_ACTIVITY_MULTIPLE_TASK);
			
			// make sure there is a web browser to handle the URL before trying to start activity (or may crash!)
			if (BrowserIntent.resolveActivity(getPackageManager()) != null)
			{
				Log.debug("[JAVA} AndroidThunkJava_LaunchURL: Starting activity");
				startActivity(BrowserIntent);
			}
			else
			{
				Log.debug("[JAVA} AndroidThunkJava_LaunchURL: Could not find an application to receive the URL intent");
			}
		}
		catch (Exception e)
		{
			Log.debug("[JAVA} AndroidThunkJava_LaunchURL: Failed with exception " + e.getMessage());
		}
	}

	public String AndroidThunkJava_GetAndroidId()
	{
		try {
			String androidId = Secure.getString(getApplicationContext().getContentResolver(), Secure.ANDROID_ID);
			return androidId;
		} catch (Exception e) {
			Log.debug("GetAndroidId failed: " + e.getMessage());
		}
		return null;
	}

	public String AndroidThunkJava_GetLoginId()
	{
		String loginId = null;

		// check for existing GUID fallback in internal
		File file = new File(InternalFilesDir + "login-identifier.txt");
		if (file.exists())
		{
            BufferedReader reader = null;
			try {
				reader = new BufferedReader(new FileReader(file));
				loginId = reader.readLine();
				reader.close();
				return loginId;
			} catch (IOException ie) {
				Log.debug("failed to read login-identifier.txt: " + ie);
			}
		}

		// check for one in external storage (and write to internal if found)
		file = new File(ExternalFilesDir + "login-identifier.txt");
		if (file.exists())
		{
            BufferedReader reader = null;
			try {
				reader = new BufferedReader(new FileReader(file));
				loginId = reader.readLine();
				reader.close();
				writeLoginId(InternalFilesDir, loginId);
				return loginId;
			} catch (IOException ie) {
				Log.debug("failed to read login-identifier.txt: " + ie);
			}
		}

		// generate a GUID and save it for next run
		UUID uuid = UUID.randomUUID();
		loginId = uuid.toString();
		writeLoginId(InternalFilesDir, loginId);

		return loginId;
	}

	public boolean writeFile(String filename, String contents)
	{
		File file = new File(filename);

		try
		{
			FileWriter outputWriter = new FileWriter(file);
			outputWriter.write(contents);
			outputWriter.close();
			return true;
		}
		catch (IOException e)
		{
			Log.debug("Exception: " + e);
		}
		return false;
	}	

	public void writeLoginId(String path, String id)
	{
		if (!writeFile(path + "/" + "login-identifier.txt", id))
		{
			Log.debug("failed to create login-identifier.txt");
		}
	}

	public void AndroidThunkJava_ShareURL(String URL, String Description, String Prompt, int LocationX, int LocationY)
	{
		Log.debug("[JAVA} AndroidThunkJava_ShareURL: URL = " + URL);

		if (!URL.contains("://"))
		{
			URL = "http://" + URL;
			Log.debug("[JAVA} AndroidThunkJava_ShareURL: corrected URL = " + URL);
		}

		try
		{
			Intent SendIntent = new Intent(Intent.ACTION_SEND);
			SendIntent.setType("text/plain");
			SendIntent.putExtra(Intent.EXTRA_SUBJECT, Description);
			SendIntent.putExtra(Intent.EXTRA_TEXT, URL);
			
			Log.debug("[JAVA} AndroidThunkJava_ShareURL: Sharing URL");
			startActivity(Intent.createChooser(SendIntent, Prompt));
		}
		catch (Exception e)
		{
			Log.debug("[JAVA} AndroidThunkJava_ShareURL: Failed with exception " + e.getMessage());
		}
	}

	public void AndroidThunkJava_ResetAchievements()
	{
		/* Disable so don't need GET_ACCOUNTS - we don't need this
		try
        {
			String accesstoken = GetAccessToken();
			          
			if(!accesstoken.equals(""))
			{
				String ResetURL = "https://www.googleapis.com/games/v1management/achievements/reset?access_token=" + accesstoken;
				Log.debug("AndroidThunkJava_ResetAchievements: using URL " + ResetURL);

				URL url = new URL(ResetURL);
				HttpURLConnection urlConnection = (HttpURLConnection)url.openConnection();

				try
				{
					urlConnection.setRequestMethod("POST");
					int status = urlConnection.getResponseCode();
					Log.debug("AndroidThunkJava_ResetAchievements: HTTP response is " + status);
				}
				finally
				{
					urlConnection.disconnect();
				}
			}
			else
			{
				Log.debug("AndroidThunkJava_ResetAchievements: Access Token not returned.  Possible reason is that android.permission.GET_ACCOUNTS is not granted.  Make sure to add in by going to Project settings > Android > Advanced Project Settings and check the box for \"Request Access Token On Connect\". ");
			}
        }
        catch(Exception e)
        {
            Log.debug("AndroidThunkJava_ResetAchievements failed: " + e.getMessage());
        }
		*/
		Log.debug("AndroidThunkJava_ResetAchievements: disabled");
	}

	// TODO: replace this with non-depreciated method (OK now for up to API-25)
	@TargetApi(23)
	private String GetAccessToken()
	{
		String accesstoken = "";

		try
        {
			if (PermissionHelper.checkPermission("android.permission.GET_ACCOUNTS") && googleClient != null)
			{
				String email = Plus.AccountApi.getAccountName(googleClient);
				Log.debug("GetAccessToken: using email " + email);

				accesstoken = GoogleAuthUtil.getToken(this, email, "oauth2:https://www.googleapis.com/auth/games");
			}
		}
		catch(Exception e)
        {
            Log.debug("GetAccessToken failed: " + e.getMessage());
        }

		return accesstoken;
	}

	public void AndroidThunkJava_GoogleClientConnect()
	{
		if (googleClient != null)
		{
			googleClient.connect();
		}
	}

	public void AndroidThunkJava_GoogleClientDisconnect()
	{
		if (googleClient != null)
		{
			googleClient.disconnect();
		}
	}

	// Google Client connected successfully
	@Override
	public void onConnected(Bundle connectionHint)
	{
		if (googleClient != null && googleClient.isConnected())
		{
			new Thread(new Runnable()
			{
				public void run()
				{
					/* Don't do this since deprecated and don't want to request GET_ACCOUNTS permission
					try
					{
						String accesstoken = GetAccessToken();
						if(!accesstoken.equals(""))
						{
							Log.debug("Google Client Connect using Access Token " + accesstoken);
							nativeGoogleClientConnectCompleted(true, accesstoken);
						}
						else
						{
							Log.debug("Google Client Connect succeeded but no access token returned");
							nativeGoogleClientConnectCompleted(true, "");
						}
					}
					catch (Exception e)
					{
						Log.debug("Google Client Connect failed: " + e.getMessage());

						nativeGoogleClientConnectCompleted(false, "");
					}
					*/
					nativeGoogleClientConnectCompleted(true, "NOT_ACQUIRED");
				}
			}).start();
		}
		else
		{
			nativeGoogleClientConnectCompleted(false, "");
		}
	}

	// Google Client connection failed
	@Override
	public void onConnectionFailed(ConnectionResult connectionResult)
	{
		Log.debug("Google Client Connect failed. Error Code: " + connectionResult.getErrorCode() + " Description: " + connectionResult.getErrorMessage());
		nativeGoogleClientConnectCompleted(false, "");
	}

	// Google Client connection suspended
	@Override
	public void onConnectionSuspended(int cause)
	{
		Log.debug("Google Client Connect Suspended: " + cause);
	}

	public AssetManager AndroidThunkJava_GetAssetManager()
	{
		if(AssetManagerReference == null)
		{
			Log.debug("No reference to asset manager found!");
		}

		return AssetManagerReference;
	}

	public static boolean isOBBInAPK()
	{
		Log.debug("Asking if osOBBInAPK? " + (PackageDataInsideApkValue == 1));
		return PackageDataInsideApkValue == 1;
	}

	public void AndroidThunkJava_Minimize()
	{
		Intent startMain = new Intent(Intent.ACTION_MAIN);
		startMain.addCategory(Intent.CATEGORY_HOME);
		startMain.setFlags(Intent.FLAG_ACTIVITY_NEW_TASK);
		startActivity(startMain);
	}

	public void AndroidThunkJava_ForceQuit()
	{
		System.exit(0);
		// finish();
	}

	// call back into native code from the Java UI thread, initializing any available VR HMD modules
	public void AndroidThunkJava_InitHMDs()
	{
		_activity.runOnUiThread(new Runnable()
		{
			@Override
			public void run()
			{
				nativeInitHMDs();
			}
		});
	}

	public static String AndroidThunkJava_GetFontDirectory()
	{
		// Parse and find the first known fonts directory on the device
		String[] fontdirs = { "/system/fonts", "/system/font", "/data/fonts" };

		String targetDir = null;

		for ( String fontdir : fontdirs )
        {
            File dir = new File( fontdir );

			if(dir.exists())
			{
				targetDir = fontdir;
				break;
			}
		}
		
		return targetDir + "/";
	}
	
	public static String getAppPackageName()
	{
		return appPackageName;
	}

	public boolean AndroidThunkJava_IsMusicActive()
	{
		AudioManager audioManager = (AudioManager)this.getSystemService(Context.AUDIO_SERVICE);
		return audioManager.isMusicActive();
	}
	
	// In app purchase functionality
	public void AndroidThunkJava_IapSetupService(String InProductKey)
	{
		if (getPackageManager().checkPermission("com.android.vending.BILLING", getPackageName()) == getPackageManager().PERMISSION_GRANTED)
		{
			IapStoreHelper = new GooglePlayStoreHelper(InProductKey, this, Log);
			if (IapStoreHelper != null)
			{
				Log.debug("[JAVA] - AndroidThunkJava_IapSetupService - Setup started");
			}
			else
			{
				Log.debug("[JAVA] - AndroidThunkJava_IapSetupService - Failed to setup IAP service");
			}
		}
		else
		{
			Log.debug("[JAVA] - AndroidThunkJava_IapSetupService - You do not have the appropriate permission setup.");
			Log.debug("[JAVA] - AndroidThunkJava_IapSetupService - Please ensure com.android.vending.BILLING is added to the manifest.");
		}
	}
	

	private String[] CachedQueryProductIDs;
	public boolean AndroidThunkJava_IapQueryInAppPurchases(String[] ProductIDs)
	{
		Log.debug("[JAVA] - AndroidThunkJava_IapQueryInAppPurchases");
		CachedQueryProductIDs = ProductIDs;

		boolean bTriggeredQuery = false;
		if( IapStoreHelper != null )
		{
			bTriggeredQuery = true;

			_activity.runOnUiThread(new Runnable()
			{
				@Override
				public void run()
				{
					IapStoreHelper.QueryInAppPurchases(CachedQueryProductIDs);
				}
			});
		}
		else
		{
			Log.debug("[JAVA] - Store Helper is invalid");
		}
		return bTriggeredQuery;
	}

	@Override
	protected void onActivityResult(int requestCode, int resultCode, Intent data)
	{
		if( requestCode == DOWNLOAD_ACTIVITY_ID)
		{
			int errorCode = 0;
			if(resultCode == RESULT_OK)
			{
								
				errorCode = data.getIntExtra(DOWNLOAD_RETURN_NAME, DOWNLOAD_NO_RETURN_CODE);
				
				String logMsg = "DownloadActivity Returned with ";
				switch(errorCode)
				{
				case DOWNLOAD_FILES_PRESENT:
					logMsg += "Download Files Present";
					break;
				case DOWNLOAD_COMPLETED_OK:
					logMsg += "Download Completed OK";
					break;
				case DOWNLOAD_NO_RETURN_CODE:
					logMsg += "Download No Return Code";
					break;
				case DOWNLOAD_USER_QUIT:
					logMsg += "Download User Quit";
					break;
				case DOWNLOAD_FAILED:
					logMsg += "Download Failed";
					break;
				case DOWNLOAD_INVALID:
					logMsg += "Download Invalid";
					break;
				case DOWNLOAD_NO_PLAY_KEY:
					logMsg +="Download No Play Key";
					break;
				default:
					logMsg += "Unknown message!";
					break;
				}
				
				Log.debug(logMsg);
			}
			else
			{
				Log.debug("Download activity cancelled by user.");
				errorCode = DOWNLOAD_USER_QUIT;
			}
			
			nativeOnInitialDownloadCompleted();

			HasAllFiles = (errorCode == DOWNLOAD_FILES_PRESENT || errorCode == DOWNLOAD_COMPLETED_OK);
			
			if(errorCode == DOWNLOAD_NO_RETURN_CODE 
			|| errorCode == DOWNLOAD_USER_QUIT 
			|| errorCode == DOWNLOAD_FAILED 
			|| errorCode == DOWNLOAD_INVALID
			|| errorCode == DOWNLOAD_NO_PLAY_KEY)
			{
				finish();
				return;
			}
		}
		else if( IapStoreHelper != null )
		{
			if(!IapStoreHelper.onActivityResult(requestCode, resultCode, data))
			{
				super.onActivityResult(requestCode, resultCode, data);
			}
			else
			{
				Log.debug("[JAVA] - Store Helper handled onActivityResult");
			}
		}
		else
		{
			super.onActivityResult(requestCode, resultCode, data);
		}

//$${gameActivityOnActivityResultAdditions}$$
		
		if(InitCompletedOK)
		{
			nativeOnActivityResult(this, requestCode, resultCode, data);
		}
	}
	
	public boolean AndroidThunkJava_IapBeginPurchase(String ProductId)
	{
		Log.debug("[JAVA] - AndroidThunkJava_IapBeginPurchase");
		boolean bTriggeredPurchase = false;
		if( IapStoreHelper != null )
		{
			bTriggeredPurchase = IapStoreHelper.BeginPurchase(ProductId);
		}
		else
		{
			Log.debug("[JAVA] - Store Helper is invalid");
		}
		return bTriggeredPurchase;
	}

	public boolean AndroidThunkJava_IapIsAllowedToMakePurchases()
	{
		Log.debug("[JAVA] - AndroidThunkJava_IapIsAllowedToMakePurchases");
		boolean bIsAllowedToMakePurchase = false;
		if( IapStoreHelper != null )
		{
			bIsAllowedToMakePurchase = IapStoreHelper.IsAllowedToMakePurchases();
		}
		else
		{
			Log.debug("[JAVA] - Store Helper is invalid");
		}
		return bIsAllowedToMakePurchase;
	}

	public boolean AndroidThunkJava_IapConsumePurchase(String purchaseToken)
	{
		Log.debug("[JAVA] - AndroidThunkJava_IapConsumePurchase " + purchaseToken);

		if( IapStoreHelper != null )
		{
			IapStoreHelper.ConsumePurchase(purchaseToken);
			return true;
		}

		Log.debug("[JAVA] - Store Helper is invalid");
		return false;
	}

	public boolean AndroidThunkJava_IapQueryExistingPurchases()
	{
		Log.debug("[JAVA] - AndroidThunkJava_IapQueryExistingPurchases");
		boolean bTriggeredQuery = false;
		if( IapStoreHelper != null )
		{
			Log.debug("[JAVA] - AndroidThunkJava_IapQueryExistingPurchases - Kick off logic here!");
			bTriggeredQuery = IapStoreHelper.QueryExistingPurchases();
		}
		else
		{
			Log.debug("[JAVA] - Store Helper is invalid");
		}
		return bTriggeredQuery;
	}

	public boolean AndroidThunkJava_IapRestorePurchases(String[] InProductIDs, boolean[] bConsumable)
	{
		Log.debug("[JAVA] - AndroidThunkJava_IapRestorePurchases");
		boolean bTriggeredRestore = false;
		if( IapStoreHelper != null )
		{
			Log.debug("[JAVA] - AndroidThunkJava_IapRestorePurchases - Kick off logic here!");
			bTriggeredRestore = IapStoreHelper.RestorePurchases(InProductIDs, bConsumable);
		}
		else
		{
			Log.debug("[JAVA] - Store Helper is invalid");
		}
		return bTriggeredRestore;
	}

	public void AndroidThunkJava_DismissSplashScreen()
	{
		if (mSplashDialog != null)
		{
			mSplashDialog.dismiss();
			mSplashDialog = null;
		}
	}

	public void AndroidThunkJava_ShowProgressDialog(boolean bShow, String message, boolean bHorizontal, int maxValue)
	{
		final boolean bShowFinal = bShow;
		final String messageFinal = message;
		final boolean bHorizontalFinal = bHorizontal;
		final int maxValueFinal = maxValue;
		_activity.runOnUiThread(new Runnable()
		{
			@Override
			public void run()
			{
				if (bShowFinal)
				{
					mProgressDialog = new ProgressDialog(_activity);
					mProgressDialog.setMessage(messageFinal);
					mProgressDialog.setProgress(0);
					mProgressDialog.setMax(maxValueFinal);
					mProgressDialog.setProgressStyle(bHorizontalFinal ? ProgressDialog.STYLE_HORIZONTAL : ProgressDialog.STYLE_SPINNER);
					//mProgressDialog.setIndeterminate(true);
					// Setting NOT_FOCUSABLE prevents the splash dialog from kicking some devices out of immersive mode.
					mProgressDialog.getWindow().setFlags(WindowManager.LayoutParams.FLAG_NOT_FOCUSABLE, WindowManager.LayoutParams.FLAG_NOT_FOCUSABLE);
					mProgressDialog.show();
				}
				else
				{
					mProgressDialog.dismiss();
					mProgressDialog = null;
				}
			}
		});
	}

	public void AndroidThunkJava_UpdateProgressDialog(int value)
	{
		if (mProgressDialog == null)
		{
			return;
		}
		final int valueFinal = value;
		_activity.runOnUiThread(new Runnable()
		{
			@Override
			public void run()
			{
				if (mProgressDialog != null)
				{
					mProgressDialog.setProgress(valueFinal);
				}
			}
		});
	}

	private static class DeviceInfoData {
		public final int vendorId;
		public final int productId;
		public final String name;

		DeviceInfoData(int vid, int pid, String inName)
		{
			vendorId = vid;
			productId = pid;
			name = inName;
		}

		boolean IsMatch(int vid, int pid)
		{
			return (vendorId == vid && productId == pid);
		}
	}

	private void LocalNotificationCheckAppOpen()
	{
		Intent launchIntent = getIntent();
		if (launchIntent != null)
		{	
			Bundle extrasBundle = launchIntent.getExtras();

			localNotificationAppLaunched = launchIntent.getBooleanExtra("localNotificationAppLaunched", false);

			if(localNotificationAppLaunched)
			{
				localNotificationLaunchActivationEvent = extrasBundle.get("localNotificationLaunchActivationEvent").toString();
				int notificationID = extrasBundle.getInt("localNotificationID");

				LocalNotificationRemoveID(notificationID);

				// TODO
				localNotificationLaunchFireDate = 0; 
			}
		}
		else
		{
			localNotificationAppLaunched = false;
			localNotificationLaunchActivationEvent = "";
			localNotificationLaunchFireDate = 0;
		}
	}

	private int LocalNotificationGetID()
	{
		SharedPreferences preferences = getApplicationContext().getSharedPreferences("LocalNotificationPreferences", MODE_PRIVATE);
		SharedPreferences.Editor editor = preferences.edit();
		String notificationIDs = preferences.getString("notificationIDs", "");

		int idToReturn = 1;
		if(notificationIDs.length() == 0)
		{
			editor.putString("notificationIDs", Integer.toString(idToReturn));
		}
		else
		{
			String[] parts = notificationIDs.split("-");
			ArrayList<Integer> iParts = new ArrayList<Integer>();
			for(String part : parts)
			{
				if(part.length() > 0)
				{
					iParts.add(Integer.parseInt(part));
				}
			}
			while(true)
			{
				if(!iParts.contains(idToReturn))
				{
					break;
				}
				idToReturn++;
			}
			editor.putString("notificationIDs", notificationIDs + "-" + idToReturn);
		}

		notificationIDs = preferences.getString("notificationIDs", "");

		editor.commit();

		return idToReturn;
	}

	private ArrayList<Integer> LocalNotificationGetIDList()
	{
		SharedPreferences preferences = getApplicationContext().getSharedPreferences("LocalNotificationPreferences", MODE_PRIVATE);
		SharedPreferences.Editor editor = preferences.edit();
		String notificationIDs = preferences.getString("notificationIDs", "");
		ArrayList<Integer> iParts = new ArrayList<Integer>();

		String[] parts = notificationIDs.split("-");
		for(String part : parts)
		{
			if(part.length() > 0)
			{
				iParts.add(Integer.parseInt(part));
			}
		}

		return iParts;
	}

	private void LocalNotificationRemoveID(int notificationID)
	{
		SharedPreferences preferences = getApplicationContext().getSharedPreferences("LocalNotificationPreferences", MODE_PRIVATE);
		SharedPreferences.Editor editor = preferences.edit();
		String notificationIDs = preferences.getString("notificationIDs", null);

		ArrayList<String> iParts = new ArrayList<String>();

		if(notificationIDs.length() == 0)
		{
			return;
		}
		else
		{
			String[] parts = notificationIDs.split("-");
			for(String part : parts)
			{
				if(part.length() > 0)
				{
					iParts.add(part);
				}
			}
			iParts.remove(Integer.toString(notificationID));
		}

		String newNotificationIDs = "";
		for(String notifID : iParts)
		{
			if(newNotificationIDs.length() == 0)
			{
				newNotificationIDs = notifID;
			}
			else
			{
				newNotificationIDs += "-" + notifID;
			}
		}

		editor.putString("notificationIDs", newNotificationIDs);
		editor.commit();
	}

	public void AndroidThunkJava_LocalNotificationScheduleAtTime(String targetDateTime, boolean localTime, String title, String body, String action, String activationEvent) 
	{
		int notificationID = LocalNotificationGetID();

		// Create callback for PendingIntent
		Intent notificationIntent = new Intent(this, LocalNotificationReceiver.class); 

		// Add user-provided data
		notificationIntent.putExtra("local-notification-ID", notificationID);
		notificationIntent.putExtra("local-notification-title", title);
		notificationIntent.putExtra("local-notification-body", body);
		notificationIntent.putExtra("local-notification-action", action);
		notificationIntent.putExtra("local-notification-activationEvent", activationEvent);
		
		// Designate the callback as a PendingIntent
		PendingIntent pendingIntent = PendingIntent.getBroadcast(this, notificationID, notificationIntent, PendingIntent.FLAG_UPDATE_CURRENT);

		TimeZone targetTimeZone = TimeZone.getTimeZone("UTC");

		if(localTime) 
		{
			targetTimeZone = TimeZone.getDefault();
		}

		DateFormat targetDateFormat = new SimpleDateFormat("yyyy-MM-dd HH:mm:ss");
		targetDateFormat.setTimeZone(targetTimeZone);

		Date targetDate = new Date();

		try 
		{
			targetDate = targetDateFormat.parse(targetDateTime);
		} 

		catch (ParseException e) 
		{
			e.printStackTrace();
			return;
		}

		Date currentDate = new Date();

		long msDiff = targetDate.getTime() - currentDate.getTime();

		if(msDiff < 0)
		{
			return;
		}

		long futureTimeInMillis = SystemClock.elapsedRealtime() + msDiff;//Calculate the time to run the callback
		AlarmManager alarmManager = (AlarmManager)getSystemService(Context.ALARM_SERVICE);

		//Schedule the operation by using AlarmService
		alarmManager.set(AlarmManager.ELAPSED_REALTIME_WAKEUP, futureTimeInMillis, pendingIntent);
	}

	public class LaunchNotification {
		public boolean	used;
		public String	event;
		public int		fireDate;

		LaunchNotification(boolean inUsed, String inEvent, int inFireDate)
		{
			used = inUsed;
			event = inEvent;
			fireDate = inFireDate;
		}
	}

	public LaunchNotification AndroidThunkJava_LocalNotificationGetLaunchNotification()
	{
		return new LaunchNotification(localNotificationAppLaunched, localNotificationLaunchActivationEvent, localNotificationLaunchFireDate);
	}

	public void AndroidThunkJava_LocalNotificationClearAll()
	{
		ArrayList<Integer> idList = LocalNotificationGetIDList(); 

		for(int curID : idList)
		{
			AlarmManager alarmManager = (AlarmManager)getSystemService(Context.ALARM_SERVICE);
			PendingIntent pendingIntent = PendingIntent.getBroadcast(this, curID, new Intent(this, LocalNotificationReceiver.class), PendingIntent.FLAG_UPDATE_CURRENT);
			pendingIntent.cancel();
			alarmManager.cancel(pendingIntent);
		}
	}

	/*
	// Returns true only if the scheduled notification exists and gets destoyed successfully
	public boolean AndroidThunkJava_LocalNotificationDestroyIfExists(int notificationId)
	{
		if (AndroidThunkJava_ScheduledNotificationExists(notificationId))
		{
			//Cancel the intent itself as well as from the alarm manager
			AlarmManager alarmManager = (AlarmManager)getSystemService(Context.ALARM_SERVICE);
			PendingIntent pendingIntent = PendingIntent.getBroadcast(this, notificationId, new Intent(this, ScheduledNotificationReceiver.class), PendingIntent.FLAG_UPDATE_CURRENT);
			pendingIntent.cancel();
			alarmManager.cancel(pendingIntent);
			return true;
		}
		return false;
	}
	*/

	// List of vendor/product ids
	private static final DeviceInfoData[] DeviceInfoList = {
		new DeviceInfoData(0x04e8, 0xa000, "Samsung Game Pad EI-GP20"),
		new DeviceInfoData(0x0955, 0x7203, "NVIDIA Corporation NVIDIA Controller v01.01"),
		new DeviceInfoData(0x0955, 0x7210, "NVIDIA Corporation NVIDIA Controller v01.03"),
		new DeviceInfoData(0x1949, 0x0404, "Amazon Fire TV Remote"),
		new DeviceInfoData(0x1949, 0x0406, "Amazon Fire Game Controller"),
		new DeviceInfoData(0x0738, 0x5263, "Mad Catz C.T.R.L.R (Smart)"),
		new DeviceInfoData(0x0738, 0x5266, "Mad Catz C.T.R.L.R"),
		new DeviceInfoData(0x045e, 0x028e, "Xbox Wired Controller"),
		new DeviceInfoData(0x045e, 0x02e0, "Xbox Wireless Controller"),
		new DeviceInfoData(0x0111, 0x1419, "SteelSeries Stratus XL"), 
		new DeviceInfoData(0x054c, 0x05c4, "PS4 Wireless Controller")
	};

	public class InputDeviceInfo {
		public int deviceId;
		public int vendorId;
		public int productId;
		public int controllerId;
		public String name;
		public String descriptor;

		InputDeviceInfo(int did, int vid, int pid, int cid, String inName, String inDescriptor)
		{
			deviceId = did;
			vendorId = vid;
			productId = pid;
			controllerId = cid;
			name = inName;
			descriptor = inDescriptor;
		}
	}

	public InputDeviceInfo AndroidThunkJava_GetInputDeviceInfo(int deviceId)
	{
		int[] deviceIds = InputDevice.getDeviceIds();
		for (int deviceIndex=0; deviceIndex < deviceIds.length; deviceIndex++)
		{
			InputDevice inputDevice = InputDevice.getDevice(deviceIds[deviceIndex]);
			if (inputDevice.getId() == deviceId)
			{
				int vendorId = 0;
				int productId = 0;
				int controllerNumber = 0;

				// requires 4.1 (Jellybean)
				String descriptor = ANDROID_BUILD_VERSION >= 16 ? inputDevice.getDescriptor() : Integer.toString(deviceId);

				// supported on 4.4 (KitKat) onward
				if (ANDROID_BUILD_VERSION >= 19)
				{
					vendorId = inputDevice.getVendorId();
					productId = inputDevice.getProductId();
					controllerNumber = inputDevice.getControllerNumber();

					// note: inputDevice.getName may not return a proper name so check vendor and product id first
					for (DeviceInfoData deviceInfo : DeviceInfoList)
					{
						if (deviceInfo.IsMatch(vendorId, productId))
						{
							return new InputDeviceInfo(deviceId, vendorId, productId, controllerNumber, deviceInfo.name, descriptor);
						}
					}
				}

				// use device name as fallback (may be generic like "Bluetooth HID" so not always useful)
				return new InputDeviceInfo(deviceId, vendorId, productId, controllerNumber, inputDevice.getName(), descriptor);
			}
		}
		return new InputDeviceInfo(deviceId, 0, 0, -1, "Unknown", "Unknown");
	}

	public void AndroidThunkJava_UseSurfaceViewWorkaround()
	{
		// We only need apply a change to the SurfaceHolder on the first call
		// Once bUseSurfaceView is true, it is never changed back
		if(bUseSurfaceView)
		{
			return;
		}

		bUseSurfaceView = true;
		Log.debug("[JAVA] Using SurfaceView sizing workaround for this device");

		if(DesiredHolderWidth > 0 && 
			DesiredHolderHeight > 0 &&
			MySurfaceView != null)
		{
			_activity.runOnUiThread(new Runnable()
			{
				@Override
				public void run()
				{
					MySurfaceView.getHolder().setFixedSize(DesiredHolderWidth, DesiredHolderHeight);
				}
			});
		}
	}

	public void AndroidThunkJava_SetDesiredViewSize(int width, int height)
	{
		if (width == DesiredHolderWidth && height == DesiredHolderHeight)
		{
			return;
		}

		Log.debug("[JAVA] - SetDesiredViewSize width=" + width + " and height=" + height);
		DesiredHolderWidth = width;
		DesiredHolderHeight = height;

		if(bUseSurfaceView && MySurfaceView != null)
		{
			_activity.runOnUiThread(new Runnable()
			{
				@Override
				public void run()
				{
					MySurfaceView.getHolder().setFixedSize(DesiredHolderWidth, DesiredHolderHeight);
				}
			});
		}
	}

	public boolean AndroidThunkJava_IsGamepadAttached()
	{
		int[] deviceIds = InputDevice.getDeviceIds();
		for (int deviceIndex=0; deviceIndex < deviceIds.length; deviceIndex++)
		{
			InputDevice inputDevice = InputDevice.getDevice(deviceIds[deviceIndex]);
			// is it a joystick, dpad, or gamepad?
			if (((inputDevice.getSources() & InputDevice.SOURCE_GAMEPAD) == InputDevice.SOURCE_GAMEPAD)
                || ((inputDevice.getSources() & InputDevice.SOURCE_JOYSTICK) == InputDevice.SOURCE_JOYSTICK)
				|| ((inputDevice.getSources() & InputDevice.SOURCE_DPAD) == InputDevice.SOURCE_DPAD))
			{
				return true;
			}
		}

		return false;
	}

	@SuppressWarnings("deprecation")
	@TargetApi(Build.VERSION_CODES.JELLY_BEAN_MR1)
	public static boolean isAirplaneModeOn(Context context)
	{
		if (Build.VERSION.SDK_INT < Build.VERSION_CODES.JELLY_BEAN_MR1)
		{
			return Settings.System.getInt(context.getContentResolver(), Settings.System.AIRPLANE_MODE_ON, 0) != 0;
		}
		return Settings.Global.getInt(context.getContentResolver(), Settings.Global.AIRPLANE_MODE_ON, 0) != 0;
	}

	public String getConnectionType()
	{
		boolean bAirplaneMode = isAirplaneModeOn(getApplicationContext());

		ConnectivityManager cm = (ConnectivityManager)getSystemService(Context.CONNECTIVITY_SERVICE);
		NetworkInfo activeNetwork = cm.getActiveNetworkInfo();

		boolean isConnected = (activeNetwork != null && activeNetwork.isAvailable() && activeNetwork.isConnectedOrConnecting());
		if (isConnected)
		{
			int connType = activeNetwork.getType();
			switch (connType)
			{
				case ConnectivityManager.TYPE_WIFI: return "WiFi";
				case ConnectivityManager.TYPE_BLUETOOTH: return bAirplaneMode ? "AirplaneMode" : "Bluetooth";
				case ConnectivityManager.TYPE_ETHERNET: return "Ethernet";
				case ConnectivityManager.TYPE_WIMAX: return bAirplaneMode ? "AirplaneMode" : "WiMAX";
			}
			return bAirplaneMode ? "AirplaneMode" : "Cell";
		}
		return bAirplaneMode ? "AirplaneMode" : "None";
    }

	public int AndroidThunkJava_GetNetworkConnectionType()
	{
		boolean bAirplaneMode = isAirplaneModeOn(getApplicationContext());

		ConnectivityManager cm = (ConnectivityManager)getSystemService(Context.CONNECTIVITY_SERVICE);
		NetworkInfo activeNetwork = cm.getActiveNetworkInfo();

		boolean isConnected = (activeNetwork != null && activeNetwork.isAvailable() && activeNetwork.isConnectedOrConnecting());
		if (isConnected)
		{
			int connType = activeNetwork.getType();
			switch (connType)
			{
				case ConnectivityManager.TYPE_WIFI: return CONNECTION_TYPE_WIFI;
				case ConnectivityManager.TYPE_BLUETOOTH: return bAirplaneMode ? CONNECTION_TYPE_AIRPLANEMODE : CONNECTION_TYPE_BLUETOOTH;
				case ConnectivityManager.TYPE_ETHERNET: return CONNECTION_TYPE_ETHERNET;
				case ConnectivityManager.TYPE_WIMAX: return bAirplaneMode ? CONNECTION_TYPE_AIRPLANEMODE : CONNECTION_TYPE_WIMAX;
			}
			return bAirplaneMode ? CONNECTION_TYPE_AIRPLANEMODE : CONNECTION_TYPE_CELL;
		}
		return bAirplaneMode ? CONNECTION_TYPE_AIRPLANEMODE : CONNECTION_TYPE_NONE;
	}
	
	public boolean AndroidThunkJava_HasMetaDataKey(String key)
	{
		if (_bundle == null || key == null)
		{
			return false;
		}
		return _bundle.containsKey(key);
	}

	public boolean AndroidThunkJava_GetMetaDataBoolean(String key)
	{
		if (_bundle == null || key == null)
		{
			return false;
		}
		return _bundle.getBoolean(key);
	}

	public int AndroidThunkJava_GetMetaDataInt(String key)
	{
		if (key.equals("ue4.http.proxy.proxyPort"))
		{
			if (ANDROID_BUILD_VERSION >= 14)
			{
				String ProxyPort = System.getProperty("http.proxyPort");
				return ProxyPort == null ? -1 : Integer.parseInt(ProxyPort);
			}
			else
			{
				return android.net.Proxy.getPort(getApplicationContext());
			}
		}
		else
		if (key.equals("android.hardware.vulkan.version"))
		{
			return VulkanVersion;
		}
		else
		if (key.equals("android.hardware.vulkan.level"))
		{
			return VulkanLevel;
		}
		else
		if (key.equals("ue4.getUsedMemory"))
		{
			int ProcessMemory = 0;
			synchronized(_activity)
			{
				ProcessMemory = _activity.UsedMemory;
			}
			return ProcessMemory;
		}
		else
		if (key.equals("audiomanager.framesPerBuffer"))
		{
			AudioManager am = (AudioManager) getSystemService(Context.AUDIO_SERVICE);
			String framesPerBuffer = am.getProperty(AudioManager.PROPERTY_OUTPUT_FRAMES_PER_BUFFER);
			int framesPerBufferInt = Integer.parseInt(framesPerBuffer);
			if (framesPerBufferInt == 0) framesPerBufferInt = 256; // Use default
			Log.debug("[JAVA] audiomanager.framesPerBuffer = " + framesPerBufferInt);
			return framesPerBufferInt;
		}
		else
		if (key.equals("audiomanager.optimalSampleRate"))
		{
			AudioManager am = (AudioManager) getSystemService(Context.AUDIO_SERVICE);
			String sampleRateStr = am.getProperty(AudioManager.PROPERTY_OUTPUT_SAMPLE_RATE);
			int sampleRateInt = Integer.parseInt(sampleRateStr);
			if (sampleRateInt == 0) sampleRateInt = 44100; // Use a default value if property not found
			Log.debug("[JAVA] audiomanager.optimalSampleRate = " + sampleRateInt);
			return sampleRateInt;
		}
		if (_bundle == null || key == null)
		{
			return 0;
		}
		return _bundle.getInt(key);
	}

	public long AndroidThunkJava_GetMetaDataLong(String key)
	{
		if (key.equals("ue4.display.PresentationDeadlineNanos"))
		{
<<<<<<< HEAD
			WindowManager windowManager = (WindowManager)getSystemService(WINDOW_SERVICE);
			android.view.Display display = windowManager.getDefaultDisplay();
			return display.getPresentationDeadlineNanos();
=======
			if (android.os.Build.VERSION.SDK_INT >= 21)
			{
				WindowManager windowManager = (WindowManager)getSystemService(WINDOW_SERVICE);
				android.view.Display display = windowManager.getDefaultDisplay();
				return display.getPresentationDeadlineNanos();
			}
			return -1;
>>>>>>> 15f50b57
		}
		else
		if (key.equals("ue4.display.AppVsyncOffsetNanos"))
		{
			if (android.os.Build.VERSION.SDK_INT >= 21)
			{
				WindowManager windowManager = (WindowManager)getSystemService(WINDOW_SERVICE);
				android.view.Display display = windowManager.getDefaultDisplay();
				return display.getAppVsyncOffsetNanos();
			}
			return -1;
		}
		return 0;
	}

	public float AndroidThunkJava_GetMetaDataFloat(String key)
	{
		if (key.equals("ue4.display.getRefreshRate"))
		{
			WindowManager windowManager = (WindowManager)getSystemService(WINDOW_SERVICE);
			android.view.Display display = windowManager.getDefaultDisplay();
			float rate = display.getRefreshRate();
			// make sure it is sane.. some drivers returned crazy values
			return rate < 15.0f ? 60.0f : rate;
		}
		return 0.0f;
	}

	public String AndroidThunkJava_GetMetaDataString(String key)
	{
		if (key.startsWith("getprop:"))
		{
			return getProp(key.substring(8));
		}
		else
		if (key.equals("ue4.http.proxy.proxyHost"))
		{
			if (ANDROID_BUILD_VERSION >= 14)
			{
				return System.getProperty("http.proxyHost");
			}
			else
			{
				return android.net.Proxy.getHost(getApplicationContext());
			}
		}
		else
		if (key.equals("ue4.displaymetrics.dpi"))
		{
			DisplayMetrics metrics = new DisplayMetrics();
			if (android.os.Build.VERSION.SDK_INT >= 17)
			{
				getWindowManager().getDefaultDisplay().getRealMetrics(metrics);
			} else {
				// note: not available so get what we can
				getWindowManager().getDefaultDisplay().getMetrics(metrics);
			}

			DecimalFormatSymbols symbols = new DecimalFormatSymbols();
			symbols.setDecimalSeparator('.');
			DecimalFormat decimalFormat = new DecimalFormat("###.##", symbols);

			String screenDPI = decimalFormat.format(metrics.xdpi) + "," + decimalFormat.format(metrics.ydpi) + "," + decimalFormat.format(metrics.densityDpi);
			return screenDPI;
		}
		else
		if (_bundle == null || key == null)
		{
			return null;
		}
		return _bundle.getString(key);
	}

	public boolean AndroidThunkJava_HasIntentExtrasKey(String key)
	{
		if (_extrasBundle == null || key == null)
		{
			return false;
		}
		return _extrasBundle.containsKey(key);
	}

	public boolean AndroidThunkJava_GetIntentExtrasBoolean(String key)
	{
		if (_extrasBundle == null || key == null)
		{
			return false;
		}
		return _extrasBundle.getBoolean(key);
	}

	public int AndroidThunkJava_GetIntentExtrasInt(String key)
	{
		if (_extrasBundle == null || key == null)
		{
			return 0;
		}
		return _extrasBundle.getInt(key);
	}

	public String AndroidThunkJava_GetIntentExtrasString(String key)
	{
		if (_extrasBundle == null || key == null)
		{
			return null;
		}
		return _extrasBundle.getString(key);
	}

	public void AndroidThunkJava_SetSustainedPerformanceMode(final boolean bEnable)
	{
		if (ANDROID_BUILD_VERSION >= 24)
		{
			Log.debug("==================================> SetSustainedPerformanceMode:"+bEnable);
			_activity.runOnUiThread(new Runnable()
			{
				public void run()
				{
					try
					{
						android.view.Window ActivityWindow = _activity.getWindow();
						Method m = android.view.Window.class.getMethod("setSustainedPerformanceMode",Boolean.TYPE);
						m.invoke(ActivityWindow, bEnable);
					}
					catch (Exception e)
					{
						Log.debug("SetSustainedPerformanceMode: failed "+ e.getMessage());
					}
				}
			});
		}
		else
		{
			Log.debug("==================================> API<24, cannot use SetSustainedPerformanceMode");
		}
	}
				
	//virtual keyboard input class - custom EditText
	public class VirtualKeyboardInput extends EditText 
	{
		public VirtualKeyboardInput(Context context, AttributeSet attrs, int defStyle) 
		{
			super(context, attrs, defStyle);
	        init();
		}

		public VirtualKeyboardInput(Context context, AttributeSet attrs) 
		{
			super(context, attrs);
	        init();
		}

		public VirtualKeyboardInput(Context context) 
		{
			super(context);
	        init();
		}

		private void init() 
		{
			if (emojiExcludeFilter == null)
			{
				emojiExcludeFilter = new EmojiExcludeFilter();
			}
			setFilters(new InputFilter[]{emojiExcludeFilter});
		}

		@Override
		public void setFilters(InputFilter[] filters) 
		{
			if (filters.length != 0 && emojiExcludeFilter != null) 
			{ //if length == 0 it will here return when init() is called
				boolean add = true;
				for (InputFilter inputFilter : filters) 
				{
					if (inputFilter == emojiExcludeFilter) 
					{
						add = false;
						break;
					}
				}
				if (add)
				{
					filters = Arrays.copyOf(filters, filters.length + 1);
					filters[filters.length - 1] = emojiExcludeFilter;
				}
			}
			super.setFilters(filters);
		}
		    
		private EmojiExcludeFilter emojiExcludeFilter;

	    private class EmojiExcludeFilter implements InputFilter 
	    {
	        @Override
	        public CharSequence filter(CharSequence source, int start, int end, Spanned dest, int dstart, int dend) {
	            for (int i = start; i < end; i++) {
	                int type = Character.getType(source.charAt(i));
	                if (type == Character.SURROGATE || type == Character.OTHER_SYMBOL) {
	                    return "";
	                }
	            }
	            return null;
	        }
	    }

		//Override BACK key to hide the virtual keyboard
		@Override 
		public boolean onKeyPreIme(int keyCode, KeyEvent event) 
		{
		    if (keyCode == KeyEvent.KEYCODE_BACK && event.getAction() == KeyEvent.ACTION_DOWN) 
			{
		    	AndroidThunkJava_HideVirtualKeyboardInput();
				nativeVirtualKeyboardSendKey(KeyEvent.KEYCODE_BACK);
		    }
		    return super.dispatchKeyEvent(event);
		}

		// listen for cursor position changes &  send message to the UMG widget
		@Override   
		protected void onSelectionChanged(int selStart, int selEnd) 
		{
			nativeVirtualKeyboardSendSelection(selStart, selEnd);
		}

		//extend associated InputConnection to handle special keys 
		@Override
		public InputConnection onCreateInputConnection(EditorInfo outAttrs) 
		{
			return new VirtualKeyboardInputConnection(super.onCreateInputConnection(outAttrs), true, this);
		}

		private class VirtualKeyboardInputConnection extends InputConnectionWrapper 
		{
			VirtualKeyboardInput owner;
			public VirtualKeyboardInputConnection(InputConnection target, boolean mutable, VirtualKeyboardInput editText) 
			{
				super(target, mutable);
				owner = editText;
			}

			private void replaceSubstring(String newString)
			{
				StringBuffer text = new StringBuffer(owner.getText().toString());
				int selStart, selEnd;
 
				int a = owner.getSelectionStart();
				int b = owner.getSelectionEnd();
 
				selStart = Math.min(a, b);
				selEnd = Math.max(a, b);
				//Log.debug("VK: replaceSubstring selStart=" + selStart + " selEnd="+selEnd + " text="+text);

				if (selStart != selEnd) 
				{
					//replace
					text.replace(selStart, selEnd, newString);
				} 
				else if(newString.length() > 0)
				{ 
					//insert
					text.insert(selStart, newString);
				} 
				else if(selStart > 0) 
				{ 
					//delete last character
					selStart--;
					text.replace(selStart, selStart + 1, "");
				} 

				if(newString.length() == 0)
				{
					//#jira UE-48948 Crash when pressing backspace on empty line 
					selStart--;
				}
				//#jira UE-49120 Virtual keyboard number pad "kicks" user back to regular keyboard
				owner.getText().clear();
				owner.append(text.toString());
				owner.setSelection(selStart + 1);
			}


			//implement virtual keyboard's NUMERIC, BACKSPACE and ENTER keys
			@Override
			public boolean sendKeyEvent(KeyEvent event) 
			{
				////Log.debug("VK: sendKeyEvent " + event.getKeyCode() );
				if (event.getAction() == KeyEvent.ACTION_DOWN )
				{ 
					if(event.getKeyCode() >= KeyEvent.KEYCODE_0 && event.getKeyCode() <= KeyEvent.KEYCODE_9)
					{
						char numChar = (char)('0' + (event.getKeyCode() - KeyEvent.KEYCODE_0));
						replaceSubstring(String.valueOf(numChar));
					}
					else if(event.getKeyCode() >= KeyEvent.KEYCODE_NUMPAD_0 && event.getKeyCode() <= KeyEvent.KEYCODE_NUMPAD_9)
					{
						char numChar = (char)('0' + (event.getKeyCode() - KeyEvent.KEYCODE_NUMPAD_0));
						replaceSubstring(String.valueOf(numChar));
					}
					else if (event.getKeyCode() == KeyEvent.KEYCODE_DEL) 
					{
						//delete selected text / previous character
						replaceSubstring("");
					}
					else if (event.getKeyCode() == KeyEvent.KEYCODE_ENTER)
					{

						if (0 != (getInputType() & InputType.TYPE_TEXT_FLAG_MULTI_LINE))
						{
							//add new line
							replaceSubstring("\n");
						}
						else
						{
							AndroidThunkJava_HideVirtualKeyboardInput();
							nativeVirtualKeyboardSendKey(KeyEvent.KEYCODE_ENTER);
						}
					}
				}
				return true;
			}

			//in latest Android, deleteSurroundingText(1, 0) will be called for BACKSPACE
			@Override
			public boolean deleteSurroundingText(int beforeLength, int afterLength) 
			{       
				////Log.debug("VK: deleteSurroundingText");
				if (beforeLength == 1 && afterLength == 0) 
				{
					// backspace
					return sendKeyEvent(new KeyEvent(KeyEvent.ACTION_DOWN, KeyEvent.KEYCODE_DEL))
						&& sendKeyEvent(new KeyEvent(KeyEvent.ACTION_UP, KeyEvent.KEYCODE_DEL));
				}

				return super.deleteSurroundingText(beforeLength, afterLength);
			}

		}
	}

	//create the virtual keyboard input 
	private void createVirtualKeyboardInput()
	{
		getWindow().setSoftInputMode(WindowManager.LayoutParams.SOFT_INPUT_ADJUST_RESIZE);
		newVirtualKeyboardInput = new VirtualKeyboardInput(this);
		newVirtualKeyboardInput.setSingleLine(false);
		newVirtualKeyboardInput.setBackgroundColor(Color.WHITE);
		newVirtualKeyboardInput.setLayoutParams(new RelativeLayout.LayoutParams(LayoutParams.MATCH_PARENT, LayoutParams.WRAP_CONTENT));
		newVirtualKeyboardInput.setVisibility(View.GONE);
		if (ANDROID_BUILD_VERSION < 11)
		{
			newVirtualKeyboardInput.setImeOptions(EditorInfo.IME_FLAG_NO_EXTRACT_UI);
		}
		else
		{
			newVirtualKeyboardInput.setImeOptions(EditorInfo.IME_FLAG_NO_EXTRACT_UI | EditorInfo.IME_FLAG_NO_FULLSCREEN);
		}

		newVirtualKeyboardInput.setOnEditorActionListener(new OnEditorActionListener() 
		{
			@Override
			public boolean onEditorAction(TextView view, int actionId, KeyEvent event) 
			{
				////Log.debug("VK: onEditorAction");
				int result = actionId & EditorInfo.IME_MASK_ACTION;
				switch(result) 
				{
				case EditorInfo.IME_ACTION_DONE:
					AndroidThunkJava_HideVirtualKeyboardInput();
					nativeVirtualKeyboardSendKey(KeyEvent.KEYCODE_ENTER);
	                return true;
				}
	            return false;
		}
		});

		newVirtualKeyboardInput.addTextChangedListener(new TextWatcher() 
		{
			@Override
			public void beforeTextChanged(CharSequence charSequence, int start, int count, int after) 
			{
			}

			@Override
			public void afterTextChanged(Editable s) 
			{
			}

			@Override
			public void onTextChanged(CharSequence charSequence, int start, int before, int count) 
			{
				//send to the associated Slate control
				//Log.debug("VK onTextChanged " + charSequence);

				//#jira UE-49143 Inconsistent virtual keyboard behavior tapping between controls
				if(newVirtualKeyboardInput.getY() > 0)
				{
					//try to avoid "false empty string" events
					//delay the "set empty string" event and wait for a second call
					if(charSequence.length() == 0)
					{
						virtualKeyboardHandler.postDelayed(new Runnable()
						{
							public void run()
							{
								String message = newVirtualKeyboardInput.getText().toString();
								nativeVirtualKeyboardChanged(message);
							}
						}, 100);
					}
					else
					{
						String message = newVirtualKeyboardInput.getText().toString();
						//#jira UE-50645 Carriage returns can be pasted into single line UMG fields on Android
						//oddly enough, we have to use events/filters to control the EditText's copy/paste behaviour
						if(newVirtualKeyboardInput.getMaxLines() == 1 && message.contains("\n"))
						{
							message = message.replaceAll("\n" , " ");
							newVirtualKeyboardInput.setText(message);
						
						}
						nativeVirtualKeyboardChanged(message);
					}
				}
				downgradeEasyCorrectionSpans();
			}

			/**
			 * Downgrades to simple suggestions all the easy correction spans that are not a spell check
			 * span.
			 */
			private void downgradeEasyCorrectionSpans() 
			{
				CharSequence text = newVirtualKeyboardInput.getText();
				if(android.os.Build.VERSION.SDK_INT >= 14) 
				{
					if (text instanceof android.text.Spannable) 
					{
						android.text.Spannable spannable = (android.text.Spannable) text;
						android.text.style.SuggestionSpan[] suggestionSpans = spannable.getSpans(0, spannable.length(), android.text.style.SuggestionSpan.class);
						for (int i = 0; i < suggestionSpans.length; i++) 
						{
							int flags = suggestionSpans[i].getFlags();
							if ((flags & android.text.style.SuggestionSpan.FLAG_EASY_CORRECT) != 0 && (flags & android.text.style.SuggestionSpan.FLAG_MISSPELLED) == 0) 
							{
								flags &= ~android.text.style.SuggestionSpan.FLAG_EASY_CORRECT;
								suggestionSpans[i].setFlags(flags);
							}
						}
					}
				}
			}
		});
		
		virtualKeyboardLayout.addView (newVirtualKeyboardInput);

		virtualKeyboardHandler = new Handler(android.os.Looper.getMainLooper());

	}

	//check if the new virtual keyboard input has received a MOUSE_DOWN event
	// or the keyboard animation is playing
	public boolean AndroidThunkJava_VirtualInputIgnoreClick(int x, int y) 
	{
		View view = getCurrentFocus();
		if (view == newVirtualKeyboardInput) 
		{
			Rect r = new Rect();
			view.getGlobalVisibleRect(r);
			if (r.contains(x, y) || newVirtualKeyboardInput.getY() < 0) 
			{
				//Log.debug("VK: AndroidThunkJava_VirtualInputIgnoreClick true");
				return true;
			}
		}
		//Log.debug("VK: AndroidThunkJava_VirtualInputIgnoreClick false");
		return false;
	}
	public boolean AndroidThunkJava_LaunchPackage(String packageName, String extraKey, String extraValue)
	{
		Intent intent;
		String intentAction = "";
		String intentComponent = "";

		int intentActionIndex = packageName.indexOf(":");
		if (intentActionIndex >= 0)
		{
			intentAction = packageName.substring(intentActionIndex + 1);
			packageName = packageName.substring(0, intentActionIndex);

			intentActionIndex = intentAction.indexOf(":");
			if (intentActionIndex >= 0)
			{
				intentComponent = intentAction.substring(intentActionIndex + 1);
				intentAction = intentAction.substring(0, intentActionIndex);
			}
		}

		if (!AndroidThunkJava_IsPackageInstalled(packageName))
		{
			return false;
		}

		if (intentAction.equals(""))
		{
			intent = getPackageManager().getLaunchIntentForPackage(packageName);
			if (intent == null)
			{
				return false;
			}
		}
		else
		{
			intent = new Intent(intentAction);
			if (intent == null)
			{
				return false;
			}
			intent.setPackage(packageName);
			intent.setFlags(Intent.FLAG_ACTIVITY_NEW_TASK);
		}

		if (!extraKey.equals(""))
		{
			intent.putExtra(extraKey, extraValue);
		}

		if (!intentComponent.equals(""))
		{
			intent.setComponent(new android.content.ComponentName(packageName, intentComponent));
		}

		if (intent.resolveActivity(getPackageManager()) != null)
		{
			startActivity(intent);
			System.exit(0);
			return true;
		}

		return false;
	}

	public boolean AndroidThunkJava_SendBroadcast(String packageName, String extraKey, String extraValue, boolean bExit)
	{
		Intent intent;
		String intentAction = "";
		String intentComponent = "";

		int intentActionIndex = packageName.indexOf(":");
		if (intentActionIndex >= 0)
		{
			intentAction = packageName.substring(intentActionIndex + 1);
			packageName = packageName.substring(0, intentActionIndex);

			intentActionIndex = intentAction.indexOf(":");
			if (intentActionIndex >= 0)
			{
				intentComponent = intentAction.substring(intentActionIndex + 1);
				intentAction = intentAction.substring(0, intentActionIndex);
			}
		}

		if (!AndroidThunkJava_IsPackageInstalled(packageName))
		{
			return false;
		}

		if (intentAction.equals(""))
		{
			intent = getPackageManager().getLaunchIntentForPackage(packageName);
			if (intent == null)
			{
				return false;
			}
		}
		else
		{
			intent = new Intent(intentAction);
			if (intent == null)
			{
				return false;
			}
			intent.setPackage(packageName);
			intent.setFlags(Intent.FLAG_ACTIVITY_NEW_TASK);
		}

		if (!extraKey.equals(""))
		{
			intent.putExtra(extraKey, extraValue);
		}

		if (!intentComponent.equals(""))
		{
			intent.setComponent(new android.content.ComponentName(packageName, intentComponent));
		}

		getApplicationContext().sendBroadcast(intent);

		if (bExit)
		{
			System.exit(0);
		}
		
		return true;
	}

	public void AndroidThunkJava_RestartApplication() 
	{
		Context context = getApplicationContext();
	
		// get the launch intent
		PackageManager packageManager = context.getPackageManager();
		Intent intent = packageManager.getLaunchIntentForPackage(context.getPackageName());

		// make an "restart intent", to be used to re-launch an application's task in its base state
		intent.addFlags(Intent.FLAG_ACTIVITY_CLEAR_TOP | Intent.FLAG_ACTIVITY_NEW_TASK | Intent.FLAG_ACTIVITY_CLEAR_TASK);
		context.startActivity(intent);

		// kill the current application instance. Undefined behaviour after this!
		Runtime.getRuntime().exit(0); 
	}
	
	public void AndroidThunkJava_ClipboardCopy(String text) 
	{
		ClipData clip = ClipData.newPlainText("Copied Text", text);
		clipboardManager.setPrimaryClip(clip);
	}

	public String AndroidThunkJava_ClipboardPaste() 
	{
		if(clipboardManager.hasPrimaryClip()) 
		{
			ClipData.Item item = clipboardManager.getPrimaryClip().getItemAt(0);
			return item.getText().toString();
		} 
		return "";
	}

	public native int nativeGetCPUFamily();
	public native boolean nativeSupportsNEON();
	public native void nativeSetAffinityInfo(boolean bEnableAffinity, int bigCoreMask, int littleCoreMask);
	public native void nativeSetConfigRulesVariables(String[] KeyValuePairs);

	public native boolean nativeIsShippingBuild();
	public native void nativeSetAndroidStartupState(boolean bDebuggerAttached);
	public native void nativeSetGlobalActivity(boolean bUseExternalFilesDir, String internalFilePath, String externalFilePath, boolean bOBBInAPK, String APKPath);
	public native void nativeSetWindowInfo(boolean bIsPortrait, int DepthBufferPreference);
	public native void nativeSetObbInfo(String ProjectName, String PackageName, int Version, int PatchVersion, String AppType);
	public native void nativeSetAndroidVersionInformation( String AndroidVersion, String PhoneMake, String PhoneModel, String PhoneBuildNumber, String OSLanguage );

	public native void nativeSetSurfaceViewInfo(int width, int height);

	public native void nativeConsoleCommand(String commandString);
	public native void nativeVirtualKeyboardChanged(String contents);
	public native void nativeVirtualKeyboardResult(boolean update, String contents);
	public native void nativeVirtualKeyboardSendKey(int keyCode);
	public native void nativeVirtualKeyboardSendTextSelection(String contents, int selStart, int selEnd);
	public native void nativeVirtualKeyboardSendSelection(int selStart, int selEnd);

	public native void nativeInitHMDs();

	public native void nativeResumeMainInit();

	public native void nativeOnActivityResult(GameActivity activity, int requestCode, int resultCode, Intent data);

	public native void nativeGoogleClientConnectCompleted(boolean bSuccess, String accessToken);

	public native void nativeVirtualKeyboardShown(int left, int top, int right, int bottom);
	public native void nativeVirtualKeyboardVisible(boolean bShown);

	public native void nativeOnConfigurationChanged(boolean bPortrait);
		
	public native void nativeOnInitialDownloadStarted();
	public native void nativeOnInitialDownloadCompleted();

	static
	{
		System.loadLibrary("gnustl_shared");
//$${soLoadLibrary}$$
		System.loadLibrary("UE4");
	}

	public native void nativeHandleSensorEvents(float[] tilt, float[] rotation_rate, float[] gravity, float[] acceleration);

	private static ClipboardManager clipboardManager;

}<|MERGE_RESOLUTION|>--- conflicted
+++ resolved
@@ -1109,7 +1109,7 @@
 		}
 		if (Extensions.contains("GL_IMG_texture_compression_pvrtc"))
 		{
-			TextureFormats += ",PVRTC";
+			TextureFormats += "PVRTC,";
 		}
 		if (Extensions.contains("GL_NV_texture_compression_s3tc") || Extensions.contains("GL_EXT_texture_compression_s3tc"))
 		{
@@ -1709,7 +1709,6 @@
 								}
 							}
 
-<<<<<<< HEAD
 							if (bConditionTrue)
 							{
 								// run the sets
@@ -1852,1478 +1851,6 @@
 						}
 					}
 
-=======
-	/** Use ExternalFilesDir for UE4Game files */
-    private boolean UseExternalFilesDir = false;
-
-	/** Flag to ensure we have finished startup before allowing nativeOnActivityResult to get called */
-	private boolean InitCompletedOK = false;
-
-	private boolean bConfigRulesError = false;
-
-	/** Dialog for force game dialog */
-	private AlertDialog ForceGameDialog = null;
-
-	/** Flag to force game to end with error on resume */
-	private boolean bForceGameEndWithError = false;
-
-	/** Flag to force game to show warning on resume */
-	private boolean bForceGameEndWithWarning = false;
-
-	/** Text to show the error state for bForceGameEndWithError */
-	private String ForceExitCaption = "";
-	private String ForceExitMessage = "";
-	private String ForceExitQuitButtonText = "";
-	private String ForceExitHelpButtonText = "";
-	private String ForceExitContinueButtonText = "";
-	private String ForceExitUpdateButtonText = "";
-	private String ForceExitLink = "";
-	
-	private boolean ShouldHideUI = false;
-
-	/** Whether this application is for distribution */
-	private boolean IsForDistribution = false;
-	
-
-	/** Application build configuration */
-	private String BuildConfiguration = "";
-
-	/** Whether we are in VRMode */
-	private boolean IsInVRMode = false;
-
-	/** Implement this if app wants to handle IAB activity launch. For e.g use DaydreamApi for transitions **/
-	GooglePlayStoreHelper.PurchaseLaunchCallback purchaseLaunchCallback = null;
-
-	/** Used for SurfaceHolder.setFixedSize buffer scaling workaround on early Amazon devices and some others */
-	private boolean bUseSurfaceView = false;
-	private SurfaceView MySurfaceView;
-	private int DesiredHolderWidth = 0;
-	private int DesiredHolderHeight = 0;
-
-	/** Discovered Vulkan Version and Level from getSystemAvailableFeatures() */
-	private int VulkanVersion = 0;
-	private int VulkanLevel = 0;
-	private String VulkanVersionString = "0.0.0";
-	private boolean bSupportsVulkan = false;
-
-	/** OpenGL information */
-	public String OpenGLVendor = "";
-	public String OpenGLDevice = "";
-	public String OpenGLVersion = "";
-	public String OpenGLDriver = "";
-	public String TextureFormats = "ETC1";
-	public boolean bSupportsFloatingPointRenderTargets = false;
-
-	/** Used for LocalNotification support*/
-	private boolean localNotificationAppLaunched = false;
-	private String	localNotificationLaunchActivationEvent = "";
-	private int		localNotificationLaunchFireDate = 0;
-	
-	public int DeviceRotation = -1;
-
-	enum EAlertDialogType
-	{
-		None,
-		Console,
-		Keyboard
-	}
-	private EAlertDialogType CurrentDialogType = EAlertDialogType.None;
-	
-	public boolean IsInVRMode()
-	{
-		return IsInVRMode;
-	}
-
-	public GooglePlayStoreHelper.PurchaseLaunchCallback getPurchaseLaunchCallback()
-	{
-		return purchaseLaunchCallback;
-	}
-
-	/** Access singleton activity for game. **/
-	public static GameActivity Get()
-	{
-		return _activity;
-	}
-	
-	/**
-	Get the SDK level of the OS we are running in.
-	We do this instead of accessing the SDK_INT
-	with JNI from C++ as the new ART runtime seems to have
-	problems dynamically finding/loading static inner classes.
-	*/
-	public static final int ANDROID_BUILD_VERSION = android.os.Build.VERSION.SDK_INT;
-	
-	private StoreHelper IapStoreHelper;
-
-//$${gameActivityClassAdditions}$$
-
-	@Override
-	public void onStart()
-	{
-		super.onStart();
-		
-		if (!BuildConfiguration.equals("Shipping"))
-		{
-			// Create console command broadcast listener
-			Log.debug( "Creating console command broadcast listener");
-			consoleCmdReceiver = new ConsoleCmdReceiver(this);
-			registerReceiver(consoleCmdReceiver, new IntentFilter(Intent.ACTION_RUN));
-		}
-//$${gameActivityOnStartAdditions}$$
-		Log.debug("==================================> Inside onStart function in GameActivity");
-	}
-
-	public int getDeviceDefaultOrientation() 
-	{
-		// WindowManager windowManager =  (WindowManager) getSystemService(WINDOW_SERVICE);
-		WindowManager windowManager =  getWindowManager();
-
-		Configuration config = getResources().getConfiguration();
-
-		int rotation = windowManager.getDefaultDisplay().getRotation();
-		switch (rotation)
-		{
-			case Surface.ROTATION_0:	DeviceRotation = 0;		break;
-			case Surface.ROTATION_90:	DeviceRotation = 90;	break;
-			case Surface.ROTATION_180:	DeviceRotation = 180;	break;
-			case Surface.ROTATION_270:	DeviceRotation = 270;	break;
-		}
-
-		if ( ((rotation == android.view.Surface.ROTATION_0 || rotation == android.view.Surface.ROTATION_180) &&
-				config.orientation == Configuration.ORIENTATION_LANDSCAPE)
-			|| ((rotation == android.view.Surface.ROTATION_90 || rotation == android.view.Surface.ROTATION_270) &&    
-				config.orientation == Configuration.ORIENTATION_PORTRAIT)) 
-		{
-			return Configuration.ORIENTATION_LANDSCAPE;
-		}
-		else 
-		{
-			return Configuration.ORIENTATION_PORTRAIT;
-		}
-	}
-
-	private int getResourceId(String VariableName, String ResourceName, String PackageName)
-	{
-		try {
-			return getResources().getIdentifier(VariableName, ResourceName, PackageName);
-		}
-		catch (Exception e) {
-			e.printStackTrace();
-			return -1;
-		} 
-	}
-
-	private String getResourceStringOrDefault(String PackageName, String ResourceName, String DefaultString)
-	{
-		int resourceId = getResourceId(ResourceName, "string", PackageName);
-		return (resourceId < 1) ? DefaultString : getString(resourceId);
-	}
-
-    public static List<String> getInstalledPackages(final Context context)
-    {
-        List<String> result = new ArrayList<>();
-        final PackageManager pm = context.getPackageManager();
-        try
-		{
-            List<PackageInfo> apps = pm.getInstalledPackages(0);
-            for (PackageInfo packageInfo : apps) {
-                result.add(packageInfo.packageName);
-            }
-            return result;
-        }
-		catch (Exception ignored)
-		{
-            // could have failed depending on bugs in Android version
-        }
-
-        // use fallback
-        BufferedReader bufferedReader = null;
-        try
-		{
-            Process process = Runtime.getRuntime().exec("pm list packages");
-            bufferedReader = new BufferedReader(new InputStreamReader(process.getInputStream()));
-            String line;
-            while ((line = bufferedReader.readLine()) != null) {
-                final String packageName = line.substring(line.indexOf(':') + 1);
-                result.add(packageName);
-            }
-            bufferedReader.close();
-            process.waitFor();
-        }
-		catch (Exception e)
-		{
-            e.printStackTrace();
-        }
-        if (bufferedReader != null)
-        {
-            try
-			{
-                bufferedReader.close();
-            }
-            catch (Exception e) {
-            }
-        }
-        return result;
-    }
-
-    public boolean AndroidThunkJava_IsPackageInstalled(String packagename)
-	{
-        List<String> packages = getInstalledPackages(getApplicationContext());
-        return packages.contains(packagename);
-    }
-
-	private void ParseCommandline(String ProjectName)
-	{
-		File file;
-		InputStream stream = null;
-		BufferedReader reader = null;
-
-		// first look for an override in the project directory
-		file = new File(android.os.Environment.getExternalStorageDirectory().getAbsolutePath() + "/UE4Game/" + ProjectName + "/UE4CommandLine.txt");
-		if (file.exists())
-		{
-			try
-			{
-				reader = new BufferedReader(new FileReader(file));
-			}
-			catch (IOException ie)
-			{
-				reader = null;
-			}
-		}
-
-		// then look in assets in APK
-		if (reader == null)
-		{
-			try
-			{
-				stream = AssetManagerReference.open("UE4CommandLine.txt");
-				reader = new BufferedReader(new InputStreamReader(stream));
-			}
-			catch (FileNotFoundException fe)
-			{
-			}
-			catch (IOException ie)
-			{
-			}
-		}
-
-		// parse the commandline
-		if (reader != null)
-		{
-			try
-			{
-				String line = reader.readLine();
-				if (line != null)
-				{
-					line = line.trim();
-					if (line.length() > 0)
-					{
-						// remember full commandline for regex checks by configrules
-						CommandLineFull = line;
-
-						// parse the line
-						ArrayList<String> sets = ParseSegments(line, " ", "\"", "\"");
-						for (String set : sets)
-						{
-							String argument = set.trim();
-
-							if (argument.startsWith("-"))
-							{
-								argument = argument.substring(1);
-								ArrayList<String> keyvalues = ParseSegments(argument, "=", "\"", "\"");
-								if (keyvalues.size() == 2)
-								{
-									CommandLineFlags.put(keyvalues.get(0).toLowerCase(), RemoveSurrounds(keyvalues.get(1), "\"", "\""));
-								}
-								else
-								{
-									CommandLineFlags.put(argument.toLowerCase(), "");
-								}
-							}
-							else
-							{
-								CommandLineArguments.add(RemoveSurrounds(argument, "\"", "\""));
-							}
-						}
-					}
-				}
-			}
-			catch (IOException ie)
-			{
-				Log.debug("failed to read commandline: " + ie);
-			}
-			if (reader != null)
-			{
-				try
-				{
-					reader.close();
-				}
-				catch (IOException ie)
-				{
-				}
-			}
-		}
-	}
-
-	private byte[] getByteArrayFromFile(String filename)
-	{
-		try
-		{
-			File file = new File(filename);
-			if (file.exists())
-			{
-				long fileLength = file.length();
-				byte[] buffer = new byte[(int)fileLength];
-				InputStream inStream = new FileInputStream(file);
-				inStream.read(buffer);
-				inStream.close();
-				return buffer;
-			}
-		}
-		catch (IOException e)
-		{
-		}
-		return null;
-	}
-
-	private byte[] getByteArrayFromAssets(String filename)
-	{
-		InputStream stream = null;
-		try
-		{
-			stream = AssetManagerReference.open("configrules.bin.png");
-			byte[] fileBytes = new byte[stream.available()];
-			stream.read(fileBytes);
-			stream.close();
-			return fileBytes;
-		}
-		catch (FileNotFoundException fe)
-		{
-		}
-		catch (IOException ie)
-		{
-		}
-		return null;
-	}
-
-	private int getConfigRulesVersion(byte[] bytesToDecompress)
-	{
-		if (bytesToDecompress == null)
-		{
-			return -1;
-		}
-
-		int headerSize = 2 + 4 + 4;
-		int sizeCompressed = bytesToDecompress.length - headerSize;
-		if (sizeCompressed < 0)
-		{
-			return -1;
-		}
-
-		ByteBuffer buffer = ByteBuffer.wrap(bytesToDecompress);
-		int signature = buffer.getShort();
-		if (signature != 0x39d8)
-		{
-			return -1;
-		}
-		return buffer.getInt();
-	}
-
-	private SecretKey generateAESKey(String password)
-	{
-		byte[] salt = new byte[] { 0x23, 0x71, (byte)0xd3, (byte)0xa3, 0x30, 0x71, 0x63, (byte)0xe3 };
-		try
-		{
-			SecretKey secret = SecretKeyFactory.getInstance("PBKDF2WithHmacSHA1").generateSecret(new PBEKeySpec(password.toCharArray(), salt, 1000, 128));
-			return new SecretKeySpec(secret.getEncoded(), "AES");
-		}
-		catch (Exception e)
-		{
-		}
-		return new SecretKeySpec(salt, "AES");
-	}
-
-	private InputStream getConfigRulesDecompressed(byte[] bytesToDecompress)
-	{
-		if (bytesToDecompress == null)
-		{
-			return null;
-		}
-
-		int headerSize = 2 + 4 + 4;
-		int sizeCompressed = bytesToDecompress.length - headerSize;
-		if (sizeCompressed < 0)
-		{
-			return null;
-		}
-
-		ByteBuffer buffer = ByteBuffer.wrap(bytesToDecompress);
-
-		// validate signature
-		int signature = buffer.getShort();
-		if (signature != 0x39d8)
-		{
-			return null;
-		}
-		int version = buffer.getInt();
-		int sizeUncompressed = buffer.getInt();
-		byte[] bytesDecompressed = new byte[sizeUncompressed];
-
-		// decrypt if key provided
-		try
-		{
-			Field keyField = this.getClass().getDeclaredField("CONFIGRULES_KEY");
-			String key = (String)keyField.get(this);
-
-			Cipher cipher = Cipher.getInstance("AES");
-			cipher.init(Cipher.DECRYPT_MODE, generateAESKey(key));
-			byte[] decrypted = cipher.doFinal(bytesToDecompress, headerSize, sizeCompressed);
-			sizeCompressed = decrypted.length;
-
-			// decompress it
-			Inflater inflater = new Inflater();
-			inflater.setInput(decrypted, 0, sizeCompressed);
-			int resultLength = inflater.inflate(bytesDecompressed);
-			inflater.end();
-			if (resultLength != sizeUncompressed)
-			{
-				return null;
-			}
-		}
-		catch (Exception e)
-		{
-			// decompress it without decrypting
-			try
-			{
-				Inflater inflater = new Inflater();
-				inflater.setInput(bytesToDecompress, headerSize, sizeCompressed);
-				int resultLength = inflater.inflate(bytesDecompressed);
-				inflater.end();
-				if (resultLength != sizeUncompressed)
-				{
-					return null;
-				}
-			}
-			catch (Exception ee)
-			{
-				return null;
-			}
-		}
-
-		// now provide a BufferedReader for final buffer
-		InputStream inputStream = null;
-		try
-		{
-			inputStream = new ByteArrayInputStream(bytesDecompressed);
-			return inputStream;
-		}
-		catch (Exception e)
-		{
-        }
-		return null;
-	}
-
-	// returns InputStream to most up to date version of configrules
-	private InputStream getConfigRulesStream(String ProjectName)
-	{
-		byte[] configBytesAssets = getByteArrayFromAssets("configrules.bin.png");
-		byte[] configBytesInternal = getByteArrayFromFile(InternalFilesDir + "configrules.bin.png");
-		byte[] configBytesExternal = getByteArrayFromFile(android.os.Environment.getExternalStorageDirectory().getAbsolutePath() + "/UE4Game/" + ProjectName + "/configrules.bin.png");
-
-		int assetsVersion = getConfigRulesVersion(configBytesAssets);
-		int internalVersion = getConfigRulesVersion(configBytesInternal);
-		int externalVersion = getConfigRulesVersion(configBytesExternal);
-
-		// is there one at all?
-		if (assetsVersion == -1 && internalVersion == -1 && externalVersion == -1)
-		{
-			return null;
-		}
-
-		InputStream result = null;
-		if (assetsVersion >= internalVersion && assetsVersion >= externalVersion)
-		{
-			result = getConfigRulesDecompressed(configBytesAssets);
-		}
-		else if (internalVersion >= assetsVersion && internalVersion >= externalVersion)
-		{
-			result = getConfigRulesDecompressed(configBytesInternal);
-			if (result == null && assetsVersion != -1)
-			{
-				result = getConfigRulesDecompressed(configBytesAssets);
-			}
-		}
-		else
-		{
-			result = getConfigRulesDecompressed(configBytesExternal);
-			if (result == null && internalVersion != -1)
-			{
-				result = getConfigRulesDecompressed(configBytesInternal);
-			}
-			if (result == null && assetsVersion != -1)
-			{
-				result = getConfigRulesDecompressed(configBytesAssets);
-			}
-		}
-		if (result == null)
-		{
-			bConfigRulesError = true;
-		}
-		return result;
-	}
-
-	// returns parsed /proc/cpuinfo with per processor fields prefix with id: (ex. 3:Features is Features for 4th CPU).
-	// processorCount returns the total processor count found referenced.
-	private Map<String, String> getCpuInfo()
-	{
-		Map<String, String> cpuInfo = new HashMap<String, String>();
-		File file = new File("/proc/cpuinfo");
-		if (file.exists())
-		{
-			BufferedReader reader = null;
-			try
-			{
-				reader = new BufferedReader(new FileReader(file));
-				String line;
-				int processorId = -1;
-				int processorCount = 0;
-				while ((line = reader.readLine()) != null)
-				{
-					if (line.length() > 1)
-					{
-						String[] keyvalue = line.split(": ");
-						if (keyvalue.length > 1)
-						{
-							keyvalue[0] = keyvalue[0].trim();
-							keyvalue[1] = keyvalue[1].trim();
-
-							if (keyvalue[0].equals("processor"))
-							{
-								try
-								{
-									processorId = Integer.parseInt(keyvalue[1]);
-									processorCount = processorId > processorCount ? processorId : processorCount;
-								}
-								catch (NumberFormatException ne)
-								{
-									processorId = -1;
-								}
-							}
-							else
-							{
-								cpuInfo.put((processorId == -1 ? "" : processorId + ":") + keyvalue[0], keyvalue[1]);
-							}
-						}
-					}
-					else
-					{
-						processorId = -1;
-					}
-				}
-				processorCount++;
-				cpuInfo.put("processorCount", Integer.toString(processorCount));
-			}
-			catch (IOException ie)
-			{
-				Log.debug("failed to read /proc/cpuinfo: " + ie);
-			}
-			if (reader != null)
-			{
-				try
-				{
-					reader.close();
-				}
-				catch (IOException ie)
-				{
-				}
-			}
-		}
-		else
-		{
-			Log.debug("failed to open /proc/cpuinfo!");
-		}
-		return cpuInfo;
-	}
-
-	private String getProp(String property)
-	{
-		// first try SystemProperties reflection
-		try
-		{
-			java.lang.reflect.Method get = Class.forName("android.os.SystemProperties").getMethod("get", new Class[]{String.class});
-			String propValue = (String)get.invoke(null, property);
-			if (propValue != null)
-			{
-				return propValue;
-			}
-			return "";
-		}
-		catch (Exception e)
-		{
-		}
-
-		// fall back to getprop command
-		Process process = null;
-		BufferedReader reader = null;
-		String result = "";
-
-		try
-		{
-			process = new ProcessBuilder().command("/system/bin/getprop", property).redirectErrorStream(true).start();
-			reader = new BufferedReader(new InputStreamReader(process.getInputStream()));
-			String line = reader.readLine();
-			result = (line == null) ? "" : line;
-		}
-		catch (Exception e)
-		{
-			Log.debug("Unable to use getprop: " + e);
-		}
-		if (reader != null)
-		{
-			try
-			{
-				reader.close();
-			}
-			catch (IOException e)
-			{
-			}
-		}
-		if (process != null)
-		{
-			process.destroy();
-		}
-		return result;
-	}
-
-	private void getGraphicsInformation()
-    {
-		EGLDisplay display = EGL14.eglGetDisplay(EGL14.EGL_DEFAULT_DISPLAY);
-		int[] version = new int[2];
-		EGL14.eglInitialize(display, version, 0, version, 1);
-
-		// find a config from EGL
-		int[] configAttr = {EGL14.EGL_COLOR_BUFFER_TYPE, EGL14.EGL_RGB_BUFFER,
-			EGL14.EGL_LEVEL, 0,
-			EGL14.EGL_RENDERABLE_TYPE, EGL14.EGL_OPENGL_ES2_BIT,
-			EGL14.EGL_SURFACE_TYPE, EGL14.EGL_PBUFFER_BIT,
-			EGL14.EGL_NONE};
-		EGLConfig[] configs = new EGLConfig[1];
-		int[] numConfig = new int[1];
-		EGL14.eglChooseConfig(display, configAttr, 0, configs, 0, 1, numConfig, 0);
-		if (numConfig[0] == 0)
-		{
-			Log.debug("Did not find an EGL config");
-			return;
-		}
-		EGLConfig config = configs[0];
-
-		// small surface just to make a context
-		int[] surfAttr = {EGL14.EGL_WIDTH, 8, EGL14.EGL_HEIGHT, 8, EGL14.EGL_NONE};
-		EGLSurface surface = EGL14.eglCreatePbufferSurface(display, config, surfAttr, 0);
-
-		// create the context (ES 2)
-		int[] contextAttr = {EGL14.EGL_CONTEXT_CLIENT_VERSION, 2, EGL14.EGL_NONE};
-		EGLContext context = EGL14.eglCreateContext(display, config, EGL14.EGL_NO_CONTEXT, contextAttr, 0);
-
-		// make context to gather information
-		EGL14.eglMakeCurrent(display, surface, surface, context);
-
-		// grab info now
-		String Extensions = GLES20.glGetString(GLES20.GL_EXTENSIONS);
-		OpenGLVendor = GLES20.glGetString(GLES20.GL_VENDOR);
-		OpenGLDevice = GLES20.glGetString(GLES20.GL_RENDERER);
-		OpenGLDriver = GLES20.glGetString(GLES20.GL_VERSION);
-		boolean bES30Support = OpenGLDriver.contains("OpenGL ES 3.");
-
-		// tear it down
-		EGL14.eglMakeCurrent(display, EGL14.EGL_NO_SURFACE, EGL14.EGL_NO_SURFACE, EGL14.EGL_NO_CONTEXT);
-		EGL14.eglDestroySurface(display, surface);
-		EGL14.eglDestroyContext(display, context);
-		EGL14.eglTerminate(display);
-
-		// Common GPU types
-		boolean bIsNvidiaBased = OpenGLDevice.contains("NVIDIA");
-		boolean bIsPowerVRBased = OpenGLDevice.contains("PowerVR");
-		boolean bIsAdrenoBased = OpenGLDevice.contains("Adreno");
-		boolean bIsMaliBased = OpenGLDevice.contains("Mali");
-		boolean bIsVideoCoreBased = OpenGLDevice.contains("VideoCore");
-
-		// match up vendors
-		//if (bIsNvidiaBased) OpenGLVendor = "Nvidia";
-		//else if (bIsPowerVRBased) OpenGLVendor = "ImageTec";
-		//else if (bIsAdrenoBased) OpenGLVendor = "Qualcomm";
-		//else if (bIsMaliBased) OpenGLVendor = "ARM";
-		//else if (bIsVideoCoreBased) OpenGLVendor = "Broadcom";
-		//else OpenGLVendor = "Unknown";
-
-		// extract the OpenGL version
-		OpenGLVersion = "";
-		int index = OpenGLDriver.indexOf("OpenGL ES ");
-		if (index >= 0)
-		{
-			OpenGLVersion = OpenGLDriver.substring(index + 10);
-			index = OpenGLVersion.indexOf(" ");
-			if (index > 0)
-			{
-				OpenGLVersion = OpenGLVersion.substring(0, index);
-			}
-		}
-
-		bSupportsFloatingPointRenderTargets = Extensions.contains("GL_EXT_color_buffer_half_float")
-				|| (bES30Support && Extensions.contains("GL_EXT_color_buffer_float"));
-
-		// figure out supported texture formats from extensions
-		TextureFormats = "";
-		if (Extensions.contains("GL_KHR_texture_compression_astc_ldr"))
-		{
-			TextureFormats += "ASTC,";
-		}
-		if (Extensions.contains("GL_IMG_texture_compression_pvrtc"))
-		{
-			TextureFormats += "PVRTC,";
-		}
-		if (Extensions.contains("GL_NV_texture_compression_s3tc") || Extensions.contains("GL_EXT_texture_compression_s3tc"))
-		{
-			TextureFormats += "DXT,";
-		}
-		if (Extensions.contains("GL_ATI_texture_compression_atitc") || Extensions.contains("GL_AMD_compressed_ATC_texture"))
-		{
-			TextureFormats += "ATC,";
-		}
-		if (OpenGLVersion.charAt(0) >= '3')
-		{
-			TextureFormats += "ETC2,";
-		}
-		TextureFormats += "ETC1";
-    }
-
-	// removes the entry and exit from ends of the string if present and paired
-	private String RemoveSurrounds(String input, String entry, String exit)
-	{
-		int entryLength = entry.length();
-		int exitLength = exit.length();
-		int inputLength = input.length();
-
-		if (inputLength >=2 && entryLength > 0 && entryLength == exitLength)
-		{
-			String start = input.substring(0,1);
-			String end = input.substring(inputLength-1);
-
-			for (int index=0; index < entryLength; index++)
-			{
-				if (entry.substring(index, index+1).equals(start) && exit.substring(index, index+1).equals(end))
-				{
-					return input.substring(1, inputLength-1);
-				}
-			}
-		}
-		return input;
-	}
-
-	// returns list of strings separated by split using entry/exit as pairing sets (ex. "(" and ")").  The entry and exit characters need to be in same order
-	private ArrayList<String> ParseSegments(String input, String split, String entry, String exit)
-	{
-		ArrayList<String> output = new ArrayList<String>();
-		ArrayList<Integer> entryStack = new ArrayList<Integer>();
-
-		int startIndex = 0;
-		int scanIndex = 0;
-		int exitIndex = -1;
-		int inputLength = input.length();
-		while (scanIndex < inputLength)
-		{
-			String scan = input.substring(scanIndex, scanIndex+1);
-
-			if (scan.equals(split) && entryStack.size() == 0)
-			{
-				output.add(input.substring(startIndex, scanIndex).trim());
-				scanIndex++;
-				startIndex = scanIndex;
-				continue;
-			}
-			scanIndex++;
-
-			if (scan.equals("\\"))
-			{
-				scanIndex++;
-				continue;
-			}
-
-			if (entryStack.size() > 0 && exit.indexOf(scan) == exitIndex)
-			{
-				int stackLength = entryStack.size() - 1;
-				entryStack.remove(stackLength);
-				exitIndex = stackLength > 0 ? entryStack.get(stackLength - 1) : -1;
-				continue;
-			}
-
-			int entryIndex = entry.indexOf(scan);
-			if (entryIndex >= 0)
-			{
-				entryStack.add(entryIndex);
-				exitIndex = entryIndex;
-				continue;
-			}
-		}
-		if (startIndex < inputLength)
-		{
-			output.add(input.substring(startIndex).trim());
-		}
-
-		return output;
-	}
-
-	private String ExpandVariables(Map<String, String> variables, String input)
-	{
-		String Result = input;
-		int Idx;
-		for (Idx = Result.indexOf("$("); Idx != -1; Idx = Result.indexOf("$(", Idx))
-		{
-			// Find the end of the variable name
-			int EndIdx = Result.indexOf(')', Idx + 2);
-			if (EndIdx == -1)
-			{
-				break;
-			}
-
-			// Extract the variable name from the string
-			String Name = Result.substring(Idx + 2, EndIdx);
-
-			// Find the value for it if it exists
-			if (!variables.containsKey(Name))
-			{
-				Idx = EndIdx + 1;
-				continue;
-			}
-
-			// Replace the variable, or skip past it
-			Result = Result.substring(0, Idx) + variables.get(Name) + Result.substring(EndIdx + 1);
-		}
-		return Result;
-	}
-
-	private boolean processSystemInfo(String ProjectName, String PackageName)
-	{
-		// check OpenGL information
-		getGraphicsInformation();
-
-		// get CPU / chipset information
-		Map<String, String> cpuInfo = getCpuInfo();
-		int processorCount = 1;
-		if (cpuInfo.containsKey("processorCount"))
-		{
-			processorCount = Integer.parseInt(cpuInfo.get("processorCount"));
-		}
-
-		// check for libhoudini.so to identify Intel Atom
-		File houdiniFile = new File("/system/lib/libhoudini.so");
-		boolean bHasHoudini = houdiniFile.exists();
-
-		// check for a processor id
-		boolean bIsARM64 = false;
-		boolean bHasNEON = false;
-		String processor = "";
-		if (cpuInfo.containsKey("Processor"))
-		{
-			processor = cpuInfo.get("Processor");
-		}
-		if (processor.contains("aarch64"))
-		{
-			bIsARM64 = true;
-			bHasNEON = true;
-		}
-
-		// check each processor featureset
-		for (int id=0; id < processorCount; id++)
-		{
-			String key = id + ":Features";
-			if (cpuInfo.containsKey(key))
-			{
-				String features = cpuInfo.get(key);
-
-				if (features.contains("neon"))
-				{
-					bHasNEON = true;
-				}
-				if (features.contains("asimd"))
-				{
-					// advanced SIMD is ARM64-v8a
-					bHasNEON = true;
-					bIsARM64 = true;
-				}
-			}
-		}
-
-		// try to get chip info
-		// use getprop ro.hardware as fallback (not useful on Qualcomm, just returns qcom)
-		String roHardware = getProp("ro.hardware");
-		String hardware = roHardware;
-		if (cpuInfo.containsKey("Hardware"))
-		{
-			hardware = cpuInfo.get("Hardware");
-		}
-		Log.debug("Hardware: " + hardware);
-		Log.debug("ro.hardware: " + roHardware);
-
-		// register variables for the program to access
-		Map<String, String> variables = new HashMap<String, String>();
-
-		ActivityManager activityManager = (ActivityManager)getSystemService(Context.ACTIVITY_SERVICE);
-		ActivityManager.MemoryInfo memoryInfo = new ActivityManager.MemoryInfo();
-		activityManager.getMemoryInfo(memoryInfo);
-
-		int totalMemory = (int)(memoryInfo.totalMem / 1024 / 1024);
-		Log.debug("Memory: " + totalMemory + " MB");
-		variables.put("memory", Integer.toString(totalMemory));
-
-		//variables.put("Profile", "Android");
-		variables.put("hardware", hardware);
-		variables.put("ro.hardware", roHardware);
-		variables.put("processor", processor);
-		variables.put("processorCount", Integer.toString(processorCount));
-		variables.put("useAffinity", "false");
-		variables.put("hasNEON", bHasNEON ? "true" : "false");
-		variables.put("isARM64", bIsARM64 ? "true" : "false");
-		variables.put("littleCoreMask", "0x0");
-		variables.put("bigCoreMask", "0xffff");
-
-		variables.put("SRC_GpuFamily", OpenGLDevice);
-		variables.put("SRC_GlVersion", OpenGLDriver);
-		variables.put("SRC_AndroidVersion", android.os.Build.VERSION.RELEASE);
-		variables.put("SRC_DeviceMake", android.os.Build.MANUFACTURER);
-		variables.put("SRC_DeviceModel", android.os.Build.MODEL);
-		variables.put("SRC_DeviceBuildNumber", android.os.Build.DISPLAY);
-		variables.put("SRC_VulkanVersion", VulkanVersionString);
-		variables.put("SRC_VulkanAvailable", (bSupportsVulkan && VulkanVersionString != "0.0.0") ? "true" : "false");  // commandline could still disable!
-		variables.put("SRC_UsingHoudini", bHasHoudini ? "true" : "false");
-
-		variables.put("SRC_GpuVendor", OpenGLVendor);
-		variables.put("SRC_SDKLevel", Integer.toString(android.os.Build.VERSION.SDK_INT));
-		variables.put("supportsFloatingPointRenderTargets", bSupportsFloatingPointRenderTargets ? "true" : "false");
-		variables.put("TextureFormats", TextureFormats);
-
-		// get the status bar and navigation bar heights (only works for 5.0+)
-		int statusBarHeight = 0;
-		int navigationBarHeight = 0;
-		if (Build.VERSION.SDK_INT >= 21)
-		{
-			android.content.res.Resources resources = getApplicationContext().getResources();
-			int resourceId = resources.getIdentifier("status_bar_height", "dimen", "android");
-			if (resourceId > 0) {
-				statusBarHeight += resources.getDimensionPixelSize(resourceId);
-			}
-			resourceId = resources.getIdentifier("navigation_bar_height", "dimen", "android");
-			if (resourceId > 0) {
-				navigationBarHeight += resources.getDimensionPixelSize(resourceId);
-			}
-		}
-		variables.put("statusBarHeight", Integer.toString(statusBarHeight));
-		variables.put("navigationBarHeight", Integer.toString(navigationBarHeight));
-
-		// store the screen resolution (adjusted for immersive mode)
-		android.view.Display display = getWindowManager().getDefaultDisplay();
-		android.graphics.Point displaySize = new android.graphics.Point();
-		if (ShouldHideUI)
-		{
-			display.getRealSize(displaySize);
-		}
-		else
-		{
-			display.getSize(displaySize);
-		}
-		variables.put("screenWidth", Integer.toString(displaySize.x));
-		variables.put("screenHeight", Integer.toString(displaySize.y));
-
-		// set early restart if -noearlyrestart not on commandline (configrules can clear this to disable or set to false)
-		if (!CommandLineFlags.containsKey("noearlyrestart"))
-		{
-			variables.put("earlyrestart", "true");
-		}
-
-		String SaveError = "";
-		String SaveWarning = "";
-
-		// commandline flag may be used to skip dialog if not a shipping build
-		boolean bIgnoreDialog = !nativeIsShippingBuild() && CommandLineFlags.containsKey("noconfigrulesdialog");
-
-		// read the configuration file (configrules.bin.png)
-		int configRulesVersion = 0;
-		BufferedReader reader = null;
-		InputStream stream = getConfigRulesStream(ProjectName);
-		if (stream != null)
-		{
-			try
-			{
-				reader = new BufferedReader(new InputStreamReader(stream));
-			}
-			catch (Exception e)
-			{
-				reader = null;
-			}
-		}
-
-		// process the rules
-		if (reader != null)
-		{
-			try
-			{
-				String line;
-				while ((line = reader.readLine()) != null)
-				{
-					line = line.trim();
-					if (line.length() < 1)
-					{
-						continue;
-					}
-					if (line.startsWith("//") || line.startsWith(";"))
-					{
-						if (line.startsWith("// version:"))
-						{
-							configRulesVersion = Integer.parseInt(line.substring(11));
-						}
-						continue;
-					}
-
-					// look for command
-					int index = line.indexOf(":");
-					if (index == -1)
-					{
-						continue;
-					}
-					String command = line.substring(0, index).trim();
-					line = line.substring(index + 1).trim();
-
-					// handle commands
-					if (command.equals("set"))
-					{
-						// set:(a=b[,c=d,...])
-						ArrayList<String> sets = ParseSegments(RemoveSurrounds(line, "(", ")"), ",", "(\"", ")\"");
-						for (String assignment : sets)
-						{
-							ArrayList<String> keyvalue = ParseSegments(assignment, "=", "\"", "\"");
-							if (keyvalue.size() == 2)
-							{
-								String key = RemoveSurrounds(keyvalue.get(0), "\"", "\"");
-								String value = ExpandVariables(variables, RemoveSurrounds(keyvalue.get(1), "\"", "\""));
-								if (key.startsWith("APPEND_"))
-								{
-									key = key.substring(7);
-									if (variables.containsKey(key))
-									{
-										value = variables.get(key) + value;
-									}
-									variables.put(key, value);
-								}
-								else
-								{
-									variables.put(key, value);
-								}
-							}
-						}
-					}
-					else if (command.equals("clear"))
-					{
-						// clear:(a[,b,...])
-						ArrayList<String> sets = ParseSegments(RemoveSurrounds(line, "(", ")"), ",", "(\"", ")\"");
-						for (String key : sets)
-						{
-							variables.remove(RemoveSurrounds(key, "\"", "\""));
-						}
-					}
-					else if (command.equals("chipset"))
-					{
-						// chipset:"hardware",useAffinity,"chipset","cpu",processorCount,bigCoreMask,littleCoreMask
-
-						// only check if haven't already set chipset
-						if (!variables.containsKey("chipset"))
-						{
-							ArrayList<String> values = ParseSegments(line, ",", "\"", "\"");
-							if (values.size() == 7)
-							{
-								String key = RemoveSurrounds(values.get(0), "\"", "\"");
-								if (hardware.contains(key))
-								{
-									variables.put("useAffinity", RemoveSurrounds(values.get(1), "\"", "\""));
-									variables.put("chipset", RemoveSurrounds(values.get(2), "\"", "\""));
-									variables.put("gpu", RemoveSurrounds(values.get(3), "\"", "\""));
-									variables.put("processorCount", RemoveSurrounds(values.get(4), "\"", "\""));
-									variables.put("bigCoreMask", RemoveSurrounds(values.get(5), "\"", "\""));
-									variables.put("littleCoreMask", RemoveSurrounds(values.get(6), "\"", "\""));
-
-									Log.debug("Chipset: " + variables.get("chipset"));
-									Log.debug("GPU: " + variables.get("gpu"));
-								}
-							}
-						}
-					}
-					else if (command.equals("condition"))
-					{
-						// condition:((SourceType=SRC_DeviceMake,CompareType=CMP_Equal,MatchString="samsung")),(SourceType=,CompareType=,MatchString=),...]),(a=b[,c=d,...]),(a[,b,...])
-						// if all the conditions are true, execute the optional sets and/or clears
-						ArrayList<String> conditionAndSets = ParseSegments(line, ",", "(\"", ")\"");
-						int setsize = conditionAndSets.size();
-						if (setsize == 2 || setsize == 3)
-						{
-							ArrayList<String> conditions = ParseSegments(RemoveSurrounds(conditionAndSets.get(0), "(", ")"), ",", "(\"", ")\"");
-							ArrayList<String> sets = ParseSegments(RemoveSurrounds(conditionAndSets.get(1), "(", ")"), ",", "(\"", ")\"");
-							ArrayList<String> clears = (setsize == 3) ? ParseSegments(RemoveSurrounds(conditionAndSets.get(2), "(", ")"), ",", "(\"", ")\"") : new ArrayList<String>();
-
-							String PreviousRegexMatch = "";
-							boolean bConditionTrue = true;
-							for (String condition : conditions)
-							{
-								String SourceType = "";
-								String CompareType = "";
-								String MatchString = "";
-
-								// deal with condition group (src,cmp,match)
-								ArrayList<String> groups = ParseSegments(RemoveSurrounds(condition, "(", ")"), ",", "\"", "\"");
-								for (String group : groups)
-								{
-									ArrayList<String> keyvalue = ParseSegments(group, "=", "\"", "\"");
-									if (keyvalue.size() == 2)
-									{
-										String key = RemoveSurrounds(keyvalue.get(0), "\"", "\"");
-										String value = RemoveSurrounds(keyvalue.get(1), "\"", "\"");
-
-										if (key.equals("SourceType"))
-										{
-											SourceType = value;
-										}
-										else if (key.equals("CompareType"))
-										{
-											CompareType = value;
-										}
-										else if (key.equals("MatchString"))
-										{
-											MatchString = value;
-										}
-									}
-								}
-
-								String Source = "";
-								boolean bSourceIsCommandLine = false;
-								if (SourceType.equals("SRC_PreviousRegexMatch"))
-								{
-									Source = PreviousRegexMatch;
-								}
-								else if (SourceType.equals("SRC_CommandLine"))
-								{
-									bSourceIsCommandLine = true;
-									Source = CommandLineFull;;
-								}
-								else if (variables.containsKey(SourceType))
-								{
-									Source = variables.get(SourceType);
-								}
-								else if (SourceType.equals("[EXIST]"))
-								{
-									Source = MatchString;
-								}
-								else
-								{
-									bConditionTrue = false;
-									break;
-								}
-
-								// apply operation
-								if (CompareType.equals("CMP_Exist"))
-								{
-									if (!variables.containsKey(Source))
-									{
-										bConditionTrue = false;
-										break;
-									}
-								}
-								else if (CompareType.equals("CMP_NotExist"))
-								{
-									if (variables.containsKey(Source))
-									{
-										bConditionTrue = false;
-										break;
-									}
-								}
-								else if (CompareType.equals("CMP_Equal"))
-								{
-									if (bSourceIsCommandLine)
-									{
-										if (!CommandLineFlags.containsKey(MatchString))
-										{
-											bConditionTrue = false;
-											break;
-										}
-									}
-									else if (!Source.equals(MatchString))
-									{
-										bConditionTrue = false;
-										break;
-									}
-								}
-								else if (CompareType.equals("CMP_NotEqual"))
-								{
-									if (bSourceIsCommandLine)
-									{
-										if (CommandLineFlags.containsKey(MatchString))
-										{
-											bConditionTrue = false;
-											break;
-										}
-									}
-									else if (Source.equals(MatchString))
-									{
-										bConditionTrue = false;
-										break;
-									}
-								}
-								else if (CompareType.equals("CMP_EqualIgnore"))
-								{
-									if (!Source.toLowerCase().equals(MatchString.toLowerCase()))
-									{
-										bConditionTrue = false;
-										break;
-									}
-								}
-								else if (CompareType.equals("CMP_NotEqualIgnore"))
-								{
-									if (Source.toLowerCase().equals(MatchString.toLowerCase()))
-									{
-										bConditionTrue = false;
-										break;
-									}
-								}
-								else if (CompareType.equals("CMP_Regex"))
-								{
-									Pattern pattern = Pattern.compile(MatchString);
-									Matcher matcher = pattern.matcher(Source);
-									if (matcher.find())
-									{
-										int groupCount = matcher.groupCount();
-										PreviousRegexMatch = matcher.group(groupCount >= 1 ? 1 : 0);
-									}
-									else
-									{
-										bConditionTrue = false;
-										break;
-									}
-								}
-								else
-								{
-									boolean bNumericOperands = true;
-									float SourceFloat = 0.0f;
-									float MatchFloat = 0.0f;
-
-									// convert source and match to float if numeric
-									try
-									{
-										SourceFloat = Float.parseFloat(Source);
-									}
-									catch (NumberFormatException ne)
-									{
-										bNumericOperands = false;
-									}
-									try
-									{
-										MatchFloat = Float.parseFloat(MatchString);
-									}
-									catch (NumberFormatException ne)
-									{
-										bNumericOperands = false;
-									}
-
-									// if comparison ends with Ignore, do case-insensitive compare by converting both to lowercase
-									if (CompareType.endsWith("Ignore"))
-									{
-										bNumericOperands = false;
-										CompareType = CompareType.substring(0, CompareType.length() - 6);
-
-										Source = Source.toLowerCase();
-										MatchString = MatchString.toLowerCase();
-									}
-
-									if (CompareType.equals("CMP_Less"))
-									{
-										if ((bNumericOperands && (SourceFloat >= MatchFloat)) || (!bNumericOperands && (Source.compareTo(MatchString) >= 0)))
-										{
-											bConditionTrue = false;
-											break;
-										}
-									}
-									else if (CompareType.equals("CMP_LessEqual"))
-									{
-										if ((bNumericOperands && (SourceFloat > MatchFloat)) || (!bNumericOperands && (Source.compareTo(MatchString) > 0)))
-										{
-											bConditionTrue = false;
-											break;
-										}
-									}
-									else if (CompareType.equals("CMP_Greater"))
-									{
-										if ((bNumericOperands && (SourceFloat <= MatchFloat)) || (!bNumericOperands && (Source.compareTo(MatchString) <= 0)))
-										{
-											bConditionTrue = false;
-											break;
-										}
-									}
-									else if (CompareType.equals("CMP_GreaterEqual"))
-									{
-										if ((bNumericOperands && (SourceFloat <= MatchFloat)) || (!bNumericOperands && (Source.compareTo(MatchString) < 0)))
-										{
-											bConditionTrue = false;
-											break;
-										}
-									}
-									else
-									{
-										bConditionTrue = false;
-										break;
-									}
-								}
-							}
-
-							if (bConditionTrue)
-							{
-								// run the sets
-								for (String assignment : sets)
-								{
-									ArrayList<String> keyvalue = ParseSegments(assignment, "=", "\"", "\"");
-									if (keyvalue.size() == 2)
-									{
-										String key = RemoveSurrounds(keyvalue.get(0), "\"", "\"");
-										String value = ExpandVariables(variables, RemoveSurrounds(keyvalue.get(1), "\"", "\""));
-										if (key.startsWith("APPEND_"))
-										{
-											key = key.substring(7);
-											if (variables.containsKey(key))
-											{
-												value = variables.get(key) + value;
-											}
-											variables.put(key, value);
-										}
-										else
-										{
-											variables.put(key, value);
-										}
-									}
-								}
-
-								// run the clears
-								for (String key : clears)
-								{
-									variables.remove(RemoveSurrounds(key, "\"", "\""));
-								}
-							}
-						}
-					}
-
-					// see if log message requested
-					if (variables.containsKey("log"))
-					{
-						Log.debug(variables.get("log"));
-						variables.remove("log");
-					}
-
-					// check if requested to dump cpu info to the log
-					if (variables.containsKey("dumpcpuinfo"))
-					{
-						variables.remove("dumpcpuinfo");
-						Log.debug("cpuInfo:");
-						for (Map.Entry<String, String> entry : cpuInfo.entrySet())
-						{
-							Log.debug("  " + entry.getKey() + " = " + entry.getValue());
-						}
-					}
-
-					// check if requested to dump variables to the log
-					if (variables.containsKey("dumpvars"))
-					{
-						variables.remove("dumpvars");
-						Log.debug("variables:");
-						for (Map.Entry<String, String> entry : variables.entrySet())
-						{
-							Log.debug("  " + entry.getKey() + " = " + entry.getValue());
-						}
-					}
-
-					// if there was a raised error, stop
-					boolean hasError = variables.containsKey("error");
-					boolean hasWarning = variables.containsKey("warning");
-					if (hasError || hasWarning)
-					{
-						ForceExitLink = "";
-						if (variables.containsKey("link"))
-						{
-							ForceExitLink = variables.get("link");
-						}
-
-						ForceExitUpdateButtonText = "";
-						if (variables.containsKey("updatebutton"))
-						{
-							ForceExitUpdateButtonText = getResourceStringOrDefault(PackageName, variables.get("updatebutton"), ForceExitUpdateButtonText);
-						}
-
-						ForceExitHelpButtonText = "Help";
-						if (variables.containsKey("helpbutton"))
-						{
-							ForceExitHelpButtonText = getResourceStringOrDefault(PackageName, variables.get("helpbutton"), ForceExitHelpButtonText);
-						}
-
-						ForceExitQuitButtonText = "Quit";
-						if (variables.containsKey("exitbutton"))
-						{
-							ForceExitQuitButtonText = getResourceStringOrDefault(PackageName, variables.get("exitbutton"), ForceExitQuitButtonText);
-						}
-
-						ForceExitContinueButtonText = "Continue";
-						if (variables.containsKey("continuebutton"))
-						{
-							ForceExitContinueButtonText = getResourceStringOrDefault(PackageName, variables.get("continuebutton"), ForceExitContinueButtonText);
-						}
-
-						// localize caption string from string table
-						ForceExitCaption = "Device not supported";
-						if (variables.containsKey("caption"))
-						{
-							ForceExitCaption = getResourceStringOrDefault(PackageName, variables.get("caption"), ForceExitCaption);
-						}
-
-						// check if ignoring the warnings and errors
-						if (bIgnoreDialog)
-						{
-							if (hasWarning)
-							{
-								hasWarning = false;
-								variables.remove("warning");
-							}
-							if (hasError)
-							{
-								hasError = false;
-								variables.remove("error");
-							}
-						}
-
-						if (hasWarning)
-						{
-							SaveWarning = variables.get("warning");
-
-							// localize error string from string table
-							ForceExitMessage = getResourceStringOrDefault(PackageName, SaveWarning, "This device may not run this game.");
-							variables.remove("warning");
-							bForceGameEndWithWarning = true;
-						}
-
-						if (hasError)
-						{
-							SaveError = variables.get("error");
-
-							// localize error string from string table
-							ForceExitMessage = getResourceStringOrDefault(PackageName, SaveError, "This device cannot run this game.");
-							bForceGameEndWithError = true;
-							break;
-						}
-					}
-
->>>>>>> 15f50b57
 					// stop if user wants to break
 					if (variables.containsKey("break"))
 					{
@@ -6197,11 +4724,6 @@
 	{
 		if (key.equals("ue4.display.PresentationDeadlineNanos"))
 		{
-<<<<<<< HEAD
-			WindowManager windowManager = (WindowManager)getSystemService(WINDOW_SERVICE);
-			android.view.Display display = windowManager.getDefaultDisplay();
-			return display.getPresentationDeadlineNanos();
-=======
 			if (android.os.Build.VERSION.SDK_INT >= 21)
 			{
 				WindowManager windowManager = (WindowManager)getSystemService(WINDOW_SERVICE);
@@ -6209,7 +4731,6 @@
 				return display.getPresentationDeadlineNanos();
 			}
 			return -1;
->>>>>>> 15f50b57
 		}
 		else
 		if (key.equals("ue4.display.AppVsyncOffsetNanos"))
