--- conflicted
+++ resolved
@@ -5209,33 +5209,6 @@
 		//Log.debug("VK: AndroidThunkJava_VirtualInputIgnoreClick false");
 		return false;
 	}
-<<<<<<< HEAD
-	
-	public boolean AndroidThunkJava_LaunchPackage(String packageName, String extraKey, String extraValue)
-	{
-		Intent intent;
-		
-		int intentActionIndex = packageName.indexOf(":");
-		if (intentActionIndex >= 0)
-		{
-			String intentAction = packageName.substring(intentActionIndex+1);
-			packageName = packageName.substring(0, intentActionIndex);
-
-			intent = new Intent(intentAction);
-			if (intent == null)
-			{
-				return false;
-			}
-			intent.setPackage(packageName);
-			intent.setFlags(Intent.FLAG_ACTIVITY_NEW_TASK);
-		}
-		else
-		{
-			intent = getPackageManager().getLaunchIntentForPackage(packageName);
-		}
-
-		if (intent != null)
-=======
 	public boolean AndroidThunkJava_LaunchPackage(String packageName, String extraKey, String extraValue)
 	{
 		Intent intent;
@@ -5262,20 +5235,10 @@
 		}
 
 		if (intentAction.equals(""))
->>>>>>> cf6d231e
 		{
 			intent = getPackageManager().getLaunchIntentForPackage(packageName);
 			if (intent == null)
 			{
-<<<<<<< HEAD
-				intent.putExtra(extraKey, extraValue);
-			}
-			if (intent.resolveActivity(getPackageManager()) != null)
-			{
-				startActivity(intent);
-				System.exit(0);
-			}
-=======
 				return false;
 			}
 		}
@@ -5305,7 +5268,6 @@
 			startActivity(intent);
 			System.exit(0);
 			return true;
->>>>>>> cf6d231e
 		}
 
 		return false;
