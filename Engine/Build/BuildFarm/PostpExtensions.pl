# These are patterns we want to ignore
@::gExcludePatterns = (
	# UAT spam that just adds noise
	".*Exception in AutomationTool: BUILD FAILED.*",
	"RunUAT ERROR: AutomationTool was unable to run successfully.",

	# Linux error caused by linking against libfbx
	".*the use of `tempnam' is dangerous.*",

	# Warning about object files not definining any public symbols in non-unity builds
	".*warning LNK4221:.*",
	
	# Warning about static libraries missing PDB files for XboxOne
	".*warning LNK4099:.*",

	# Warning from Android monolithic builds about the javac version 
	".*major version 51 is newer than 50.*",
	
	# SignTool errors which we can retry and recover from
	"SignTool Error: ",
	
	# Temporary PS4 deprecation warnings
	".*OnlineSubsystemPS4.*warning:.*\\[-Wdeprecated-declarations\\]",
	".*PS4Application\\.cpp.*warning:.*\\[-Wdeprecated-declarations\\]",
	
	# Missing Steam DLLs/Dylibs when building samples
	"STEAM: Steam API disabled!",
	"LogMac:Warning: dlopen failed:.*libsteam_api.dylib.*: image not found",
	"LogOnline:Warning: STEAM:.*libraries not present.*failed to load!",
<<<<<<< HEAD
=======
	
	# Some doxygen output can confuse the post-processor, because it lists a symbol containing "Warning::"
	"doxygen>.*(Warning|Error)::.*",
>>>>>>> f30f9b45
	
#	".*ERROR: The process.*not found",
#	".*ERROR: This operation returned because the timeout period expired.*",
#	".*Sync.VerifyKnownFileInManifest: ERROR:.*",
#	".*to reconcile.*",
#	".*Fatal Error: Failed to initiate build.*",
#	".*Error: 0.*",
#	".*build system error(s).*",
#	".*VerifyFilesExist.*",
#	".* Error: (.+) replacing existing signature",
#	".*0 error.*",
#	".*ERROR: Unable to load manifest file.*",
#	".*Unable to delete junk file.*",
#	".*SourceControl.SyncInternal: ERROR:.*",
#	".*Error: ACDB.*",
#	".*xgConsole: BuildSystem failed to start with error code 217.*",
#	".*error: Unhandled error code.*",
#	".*621InnerException.*",
#	".* GUBP.PrintDetailedChanges:.*",
#	".* Failed to produce item:.*",
#	"Cannot find project '.+' in branch",
#	".*==== Writing to template target file.*",
#	".*==== Writing to OBB data file.*",
#	".*==== Writing to shim file.*",
#	".*==== Template target file up to date so not writing.*",
#	".*==== Shim data file up to date so not writing.*",
#	".*Initialzation failed while creating the TSF thread manager",
#	".*SignTool Error: The specified timestamp server either could not be reached or.*",
#	".*SignTool Error: An error occurred while attempting to sign:.*",
); 

# TCL rules match any lines beginning with '====', which are output by Android toolchain.
$::gDontCheck .= "," if $::gDontCheck;
$::gDontCheck .= "tclTestFail,tclClusterTestTimeout";

# We don't compile clean for Android, so ignore javac notices for now
$::gDontCheck .= ",javacNote";

# This matcher hits anything with "...." in it, which is often used for progress bars
$::gDontCheck .= ",cppunitExtraOutput,cppunitFail";

# Moves back by a line if it matches the given pattern
sub backIf($;$)
{
	my ($pattern, $offset) = @_;
	$offset = 0 unless defined($offset);

	my $line = logLine($::gCurrentLine + $offset - 1);
	if($line =~ m/$pattern/)
	{
		return $offset - 1;
	}
	else
	{
		return $offset;
	}
}

# These are patterns we want to process
# NOTE: order is important because the file is processed line by line 
# After an error is processed on a line that line is considered processed
# and no other errors will be found for that line, so keep the generic
# matchers toward the bottom so the specific matchers can be processed.
# NOTE: also be aware that the look ahead lines are considered processed

unshift @::gMatchers, (
	{
		id => "UATErrStack",
		pattern => q{begin: stack for UAT},
		action => q{incValue("errors"); my $line_count = forwardTo(q{end: stack for UAT}); my $last_line = $::gCurrentLine + $line_count; diagnostic("AutomationTool", "error", 1, $line_count - 1); $::gCurrentLine = $last_line; }
	},
    {
        id =>               "clErrorMultiline",
        pattern =>          q{([^(]+)(\([\d,]+\))? ?: (fatal )?error [a-zA-Z]+[\d]+},
        action =>           q{incValue("errors"); my ($file_only) = ($1 =~ /([^\\\\]+)$/); diagnostic($file_only || $1, "error", backIf("[^ ]+\.cpp\$"), forwardWhile("^(    |^([^(]+)\\\\([\\\\d,]+\\\\) ?: note)"))},
    },
    {
        id =>               "clWarningMultiline",
        pattern =>          q{([^(]+)\([\d,]+\) ?: warning[ :]},
        action =>           q{incValue("warnings"); my ($file_only) = ($1 =~ /([^\\\\]+)$/); diagnostic($file_only || $1, "warning", backIf("[^ ]+\.cpp\$"), forwardWhile("^(    |^([^(]+)\\\\([\\\\d,]+\\\\) ?: note)")) },
    },
    {
        id =>               "clangError",
        pattern =>          q{([^:]+):[\d:]+ error:},
        action =>           q{incValue("errors"); diagnostic($1, "error", backWhile(": In (member )?function|In file included from"), forwardWhile("^   ")) },
    },
    {
        id =>               "clangWarning",
        pattern =>          q{([^:]+):[\d:]+ warning:},
        action =>           q{incValue("warnings"); diagnostic($1, "warning", backWhile(": In function"), 0)},
    },
    {
        id =>               "genericDoctoolError",
        pattern =>          q{Error:},
        action =>           q{incValue("errors"); diagnostic("", "error")}
    },
    {
        id =>               "ubtFailedToProduceItem",
        pattern =>          q{(ERROR: )?UBT ERROR: Failed to produce item: },
		action =>           q{incValue("errors"); diagnostic("UnrealBuildTool", "error")}
    },
    {
        id =>               "changesSinceLastSucceeded",
        pattern =>          q{\*\*\*\* Changes since last succeeded},
		action =>           q{$::gCurrentLine += forwardTo('^\\\*', 1);}
    },
	{
		id =>               "editorLogChannelError",
		pattern =>          q{^([a-zA-Z_][a-zA-Z0-9_]*):Error: },
		action =>           q{incValue("errors"); diagnostic($1, "error")}
	},
	{
		id =>               "editorLogChannelWarning",
		pattern =>          q{^([a-zA-Z_][a-zA-Z0-9_]*):Warning: },
		action =>           q{incValue("warnings"); diagnostic($1, "warning")}
	},
	{
		id =>               "editorLogChannelDisplay",
		pattern =>          q{^([a-zA-Z_][a-zA-Z0-9_]*):Display: },
		action =>           q{ }
	},
	{
		id =>               "automationException",
		pattern =>          q{AutomationTool\\.AutomationException: },
		action =>           q{incValue("errors"); diagnostic("Exception", "error", 0, forwardWhile("^   at "));}
	},
	{
		id =>               "generalException",
		pattern =>          q{^ERROR: [a-zA-Z0-9_]+\\.[a-zA-Z0-9_]+Exception: },
		action =>           q{incValue("errors"); diagnostic("Exception", "error", 0, forwardWhile("^   at "));}
	},
	{
		id =>				"ubtFatal",
		pattern =>			q{^FATAL:},
		action =>			q{incValue("errors"); diagnostic("AutomationTool", "error")}
	},
	{
		id =>				"ubtError",
		pattern =>			q{^ERROR:},
		action =>			q{incValue("errors"); diagnostic("AutomationTool", "error")}
	},
	{
		id =>				"ubtWarning",
		pattern =>			q{^WARNING:},
		action =>			q{incValue("warnings"); diagnostic("AutomationTool", "warning")}
	},
    {
        id =>               "genericError",
        pattern =>          q{^(.*[ :])?(ERROR|[Ee]rror)}.q{( (\([^)]+\)|\[[^\]]+\]))?: },
        action =>           q{incValue("errors"); diagnostic("", "error", 0, forwardWhile("^   "))}
    },
    {
        id =>               "genericWarning",
        pattern =>          q{WARNING:|[Ww]arning:},
        action =>           q{incValue("warnings"); diagnostic("", "warning", 0)},
    },
);

push @::gMatchers, (
	{
		id => "AutomationToolException",
		pattern => q{AutomationTool terminated with exception:},
		action => q{incValue("errors"); diagnostic("Exception", "error", 0,  forwardTo(q{AutomationTool exiting with ExitCode=}));}
	},	
	{
		id => "symbols",
		pattern => q{Undefined symbols for architecture},
		action => q{incValue("errors"); diagnostic("Symbols", "error", 0, forwardTo(q{ld: symbol}));}
	},
	{
		id => "LogError",
		pattern =>q{LogWindows: === Critical error: ===},
		action => q{incValue("errors"); diagnostic("Critical Error", "error", 0, forwardTo(q{Executing StaticShutdownAfterError}));}
	},
	{
		id => "UATException",
		pattern => q{ERROR: Exception in AutomationTool:},
		action => q{incValue("errors"); diagnostic("Exception", "error", 0, 0);}
	},
	{
		id => "LNK",
		pattern => q{LINK : fatal error},
		action => q{incValue("errors"); diagnostic("Link", "error", 0, 0);}
	},
	{
		id => "MSBuildError",
		pattern => q{targets\(\d+,\d+\): error},
		action => q{incValue("errors"); diagnostic("MSBuild", "error", -2, 0);}
	},
	{
		id => "UnrealBuildToolException",
		pattern => q{UnrealBuildTool Exception:},
		action => q{incValue("errors"); diagnostic("UnrealBuildTool", "error", 0, 5);}
	},
	{
		id => "ExitCode3",
		pattern => q{ExitCode=3},
		action => q{incValue("errors"); diagnostic("ExitCode", "error", 0, 0);}
	},
	{
		id => "SegmentationFault",
		pattern => q{ExitCode=139},
		action => q{incValue("errors"); diagnostic("Exit code 139", "error", -4, 1);}
	},
	{
		id => "ExitCode255",
		pattern => q{ExitCode=255},
		action => q{incValue("errors"); diagnostic("Exit code 255", "error", 0, 0);}
	},
	{
		id => "Stack dump",
		pattern => q{Stack dump},
		action => q{incValue("errors"); diagnostic("Stack dump", "error", -4, forwardWhile('0', 1));}
	},
	{
		id => "UATErrStack",
		pattern => q{AutomationTool: Stack:},
		action => q{incValue("errors"); diagnostic("AutomationTool", "error", 0, forwardTo(q{AutomationTool: \n}));}
	},
	{
		id => "BuildFailed",
		pattern => q{BuildCommand.Execute: ERROR:},
		action => q{incValue("errors"); diagnostic("Build Failed", "error", 0, 0);}
	},
	{
		id => "StraightFailed",
		pattern => q{BUILD FAILED},
		action => q{incValue("errors");}
	}
);

1;<|MERGE_RESOLUTION|>--- conflicted
+++ resolved
@@ -27,12 +27,9 @@
 	"STEAM: Steam API disabled!",
 	"LogMac:Warning: dlopen failed:.*libsteam_api.dylib.*: image not found",
 	"LogOnline:Warning: STEAM:.*libraries not present.*failed to load!",
-<<<<<<< HEAD
-=======
 	
 	# Some doxygen output can confuse the post-processor, because it lists a symbol containing "Warning::"
 	"doxygen>.*(Warning|Error)::.*",
->>>>>>> f30f9b45
 	
 #	".*ERROR: The process.*not found",
 #	".*ERROR: This operation returned because the timeout period expired.*",
