{
	"MajorVersion": 4,
<<<<<<< HEAD
	"MinorVersion": 16,
	"PatchVersion": 3,
=======
	"MinorVersion": 17,
	"PatchVersion": 0,
>>>>>>> f30f9b45
	"Changelist": 0,
	"CompatibleChangelist": 3452394,
	"IsLicenseeVersion": 0,
	"IsPromotedBuild": 1,
	"BranchName": ""
}<|MERGE_RESOLUTION|>--- conflicted
+++ resolved
@@ -1,14 +1,9 @@
 {
 	"MajorVersion": 4,
-<<<<<<< HEAD
-	"MinorVersion": 16,
-	"PatchVersion": 3,
-=======
 	"MinorVersion": 17,
 	"PatchVersion": 0,
->>>>>>> f30f9b45
 	"Changelist": 0,
-	"CompatibleChangelist": 3452394,
+	"CompatibleChangelist": 0,
 	"IsLicenseeVersion": 0,
 	"IsPromotedBuild": 1,
 	"BranchName": ""
