{
	"MajorVersion": 4,
<<<<<<< HEAD
	"MinorVersion": 11,
	"PatchVersion": 2,
=======
	"MinorVersion": 12,
	"PatchVersion": 0,
>>>>>>> e58dcb1b
	"Changelist": 0,
	"IsLicenseeVersion": 0,
	"BranchName": ""
}<|MERGE_RESOLUTION|>--- conflicted
+++ resolved
@@ -1,12 +1,7 @@
 {
 	"MajorVersion": 4,
-<<<<<<< HEAD
-	"MinorVersion": 11,
-	"PatchVersion": 2,
-=======
 	"MinorVersion": 12,
 	"PatchVersion": 0,
->>>>>>> e58dcb1b
 	"Changelist": 0,
 	"IsLicenseeVersion": 0,
 	"BranchName": ""
