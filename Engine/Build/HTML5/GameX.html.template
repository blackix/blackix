--- conflicted
+++ resolved
@@ -1095,11 +1095,7 @@
 
 	if (!heuristicIs64Bit('browser')) {
 		if (heuristicIs64Bit('os')) {
-<<<<<<< HEAD
-			showWarningRibbon('It looks like you are running a 32-bit browser on a 64-bit operating system. This can dramatically affect performance and risk running out of memory on large applications. Try updating to <a href="https://www.mozilla.org/en-US/firefox/all/">64-bit Firefox</a> for an optimized experience.');
-=======
 			showWarningRibbon('It looks like you are running a 32-bit browser on a 64-bit operating system. This can dramatically affect performance and risk running out of memory on large applications. Try updating to a 64-bit browser for an optimized experience.');
->>>>>>> f30f9b45
 		} else {
 			showWarningRibbon('It looks like your computer hardware is 32-bit. This can dramatically affect performance.');
 		}
