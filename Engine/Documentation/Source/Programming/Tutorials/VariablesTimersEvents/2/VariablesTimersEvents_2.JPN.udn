﻿INTSourceChangelist:3782314
Availability:Public
Title:2.変数と関数をエディタに公開する
Crumbs:%ROOT%, Programming, Programming/Tutorials, Programming/Tutorials/VariablesTimersEvents
Description:UPROPERTY マクロと UFUNCTION マクロを使用して変数と関数をエディタに公開します。
version:4.9
[VAR:Steps]
[OBJECT:Navigation]
	[PARAM:previous]
		[前のステップ](Programming\Tutorials\VariablesTimersEvents\1 "%Programming\Tutorials\VariablesTimersEvents\1:title%")
	[/PARAM]
	[PARAM:current]
	[/PARAM]
	[PARAM:home]
		[](Programming\Tutorials\VariablesTimersEvents)
	[/PARAM]
	[PARAM:next]
		[次のステップ](Programming\Tutorials\VariablesTimersEvents\3 "%Programming\Tutorials\VariablesTimersEvents\3:title%")
	[/PARAM]
[/OBJECT]
[/VAR]



1. 現時点のカウントダウン タイマーは値 3 (秒) にハード コーディングされています。エディタでカウントダウン時間に希望する値を設定できるとより実用的になります。しかもこの変更は簡単にできます。**Visual Studio** で、「Countdown.h」ファイルを開いて以下の行を探します。

		int32 CountdownTime;

	この変数を **アンリアル エンジン** に公開するには、**UPROPERTY** に変更する必要があります。変更後は、ゲームの起動時や保存レベルのロード時に変数の値をエンジンに保存できるようになります。影響を与える変数のすぐ上に以下のように空の丸括弧を付けて **UPROPERTY** タグを追加します。

		UPROPERTY()
		int32 CountdownTime;

	**UPROPERTY** は **アンリアルエンジン** がどのように変数を使用するかを変更する引数をサポートします。変数を編集可能に設定したいため、 **EditAnywhere** 引数を追加します。

		UPROPERTY(EditAnywhere)
		int32 CountdownTime;

	[![](ExposingVariable.png)](ExposingVariable.png)

	C++ コードの変数にコメントを追加することもできます。コメントは以下のように **アンリアルエディタ** で変数の説明として表示されます。

		//How long, in seconds, the countdown will run
		UPROPERTY(EditAnywhere)
		int32 CountdownTime;

	[![](CommentingVariable.png)](CommentingVariable.png)

	[REGION:tip]**UPROPERTY** でさらに多くの設定が可能です。 **BlueprintReadWrite** と **Category** など他の引数を今後の段階で検討するのは良いことかしれませんが、現時点で必要なものはそろっています。[/REGION]

	**アンリアル エディタ** に戻って **Compile (コンパイル)** ボタンを押すと、配置した ACountdown の変数が **[Details(詳細)] パネル** に表示されます。タイマー値を変更して **Play** を押して様々な値で試してみてください。 

1. タイマー値の変更に加えて、プログラマーでない方もタイマー終了時に起こることを変更できるようにしましょう。**Visual Studio** で `Countdown.h` ファイルを開いて以下の行を探します。

		void CountdownHasFinished();

	この関数を以下のように **UFUNCTION** にすると **アンリアルエンジン** にこの関数を公開できます。

		UFUNCTION()
		void CountdownHasFinished();

	[REGION:note]
	**UPROPERTY** マクロのように、より多くの機能を有効にしたりプログラマーではないデベロッパーが利用できるように、何ができるかについての情報を追加する必要があります。これを行うために考えられるオプションとして以下の 3 つがあります。

	1. **BlueprintCallable** 関数は C++ コードで記述されていて **ブループリントグラフ** で呼び出しが可能ですが、C++コードを編集せずに変更またはオーバーライドすることができません。このようにマークされた関数は、通常はプログラマー以外の方が使用するためにプログラミングされた機能ですが、変更を想定していなかったり、変更する意味がありません。例えば分かりやすい例として math 関数を見てみましょう。

	1. **BlueprintImplementableEvent** 関数は C++ ヘッダ (".h") ファイルに設定されていますが、関数のボディ全体は C++ コードではなく **ブループリント グラフ** に記述されます。期待していたデフォルト アクションや標準のビヘイビアが存在しないなど、特殊な状況でプログラマー以外の方がカスタム仕様のリアクションを作成して対応できるようになっています。この例としては、スペースシップゲームでパワーアップがプレイヤーのシップに触れた時のイベントなどがあります。

	1. **BlueprintNativeEvent** 関数は BlueprintCallable と BlueprintImplementableEvent 関数を組み合わせたようなものです。デフォルトのビヘイビアは C++ でプログラミングされていますが、ブループリント グラフ でオーバーライドして追加や置換が可能です。こうしたプログラミングをする場合、以下のように C++ コードは名前の最後に _Implementation を追加して常に仮想関数にします。これが最も柔軟性のあるオプションなため、このチュートリアルではこのオプションを使用します。
	[/REGION]

	プログラマー以外の方が C++ 関数を呼び出したり **ブループリント** でオーバーライドできるように、`Countdown.h` ファイルに以下の変更を加えます。

		UFUNCTION(BlueprintNativeEvent)
		void CountdownHasFinished();
		virtual void CountdownHasFinished_Implementation();

	「Countdown.cpp」で次の行を探します。

		void ACountdown::CountdownHasFinished()

	以下のように変更します。

		void ACountdown::CountdownHasFinished_Implementation()


C++ コードに独自の値と機能を記述しながら、プログラマー以外の方がアクセスおよび変更可能な変数と関数を作成しました。プログラマー以外の方の使用方法を確認するために、ACountdown クラスのブループリント拡張を作成して自身でこれを修正します。

<<<<<<< HEAD
[OBJECT:Section]
    [PARAMLITERAL:id]
    コード
    [/PARAMLITERAL]
    [PARAM:heading]
	    完成コード
    [/PARAM]
    [PARAM:content]
		**Countdown.h**
			// Copyright 1998-2018 Epic Games, Inc. All Rights Reserved.

			#pragma once

			#include "GameFramework/Actor.h"
			#include "Countdown.generated.h"

			UCLASS()
			class HOWTO_VTE_API ACountdown : public AActor
			{
				GENERATED_BODY()

			public:	
				// このアクタのプロパティのデフォルト値を設定します。
				ACountdown();

				// ゲーム開始またはスポーン時に呼び出されます。
				virtual void BeginPlay() override;
	// フレーム毎に呼び出されます。
				virtual void Tick( float DeltaSeconds ) override;

				// カウントダウンの実行時間 (秒)
				UPROPERTY(EditAnywhere)
				int32 CountdownTime;

				UTextRenderComponent* CountdownText;

				void UpdateTimerDisplay();

				void AdvanceTimer();
=======
## 完成コード
>>>>>>> a23640a2

**Countdown.h**

	// Copyright 1998-2017 Epic Games, Inc. All Rights Reserved.

	#pragma once

<<<<<<< HEAD
		**Countdown.cpp**
			// Copyright 1998-2018 Epic Games, Inc. All Rights Reserved.
=======
	#include "GameFramework/Actor.h"
	#include "Countdown.generated.h"
>>>>>>> a23640a2

	UCLASS()
	class HOWTO_VTE_API ACountdown : public AActor
	{
		GENERATED_BODY()
	
	public:	
		// Sets default values for this actor's properties
		ACountdown();

	protected:
		// Called when the game starts or when spawned
		virtual void BeginPlay() override;
	
	public:
		// Called every frame
		virtual void Tick( float DeltaSeconds ) override;

		//How long, in seconds, the countdown will run
		UPROPERTY(EditAnywhere)
		int32 CountdownTime;

		UTextRenderComponent* CountdownText;

		void UpdateTimerDisplay();

		void AdvanceTimer();

		UFUNCTION(BlueprintNativeEvent)
		void CountdownHasFinished();
		virtual void CountdownHasFinished_Implementation();

		FTimerHandle CountdownTimerHandle;
	};


**Countdown.cpp**

	// Copyright 1998-2017 Epic Games, Inc. All Rights Reserved.

	#include "HowTo_VTE.h"
	#include "Countdown.h"

	// Sets default values
	ACountdown::ACountdown()
	{
 		// Set this actor to call Tick() every frame.  You can turn this off to improve performance if you don't need it.
		PrimaryActorTick.bCanEverTick = false;

	CountdownText = CreateDefaultSubobject<UTextRenderComponent>(TEXT("CountdownNumber"));
		CountdownText->SetHorizontalAlignment(EHTA_Center);
		CountdownText->SetWorldSize(150.0f);
		RootComponent = CountdownText;

		CountdownTime = 3;
	}

	// Called when the game starts or when spawned
	void ACountdown::BeginPlay()
	{
		Super::BeginPlay();
	
		UpdateTimerDisplay();
		GetWorldTimerManager().SetTimer(CountdownTimerHandle, this, &ACountdown::AdvanceTimer, 1.0f, true);
	}

	// Called every frame
	void ACountdown::Tick( float DeltaTime )
	{
		Super::Tick( DeltaTime );

	}

	void ACountdown::UpdateTimerDisplay()
	{
		CountdownText->SetText(FString::FromInt(FMath::Max(CountdownTime, 0)));
	}

	void ACountdown::AdvanceTimer()
	{
		--CountdownTime;
		UpdateTimerDisplay();
		if (CountdownTime < 1)
		{
			// We're done counting down, so stop running the timer.
			GetWorldTimerManager().ClearTimer(CountdownTimerHandle);
			//Perform any special actions we want to do when the timer ends.
			CountdownHasFinished();
		}
	}

	void ACountdown::CountdownHasFinished_Implementation()
	{
		//Change to a special readout
		CountdownText->SetText(TEXT("GO!"));
	}

<|MERGE_RESOLUTION|>--- conflicted
+++ resolved
@@ -86,49 +86,7 @@
 
 C++ コードに独自の値と機能を記述しながら、プログラマー以外の方がアクセスおよび変更可能な変数と関数を作成しました。プログラマー以外の方の使用方法を確認するために、ACountdown クラスのブループリント拡張を作成して自身でこれを修正します。
 
-<<<<<<< HEAD
-[OBJECT:Section]
-    [PARAMLITERAL:id]
-    コード
-    [/PARAMLITERAL]
-    [PARAM:heading]
-	    完成コード
-    [/PARAM]
-    [PARAM:content]
-		**Countdown.h**
-			// Copyright 1998-2018 Epic Games, Inc. All Rights Reserved.
-
-			#pragma once
-
-			#include "GameFramework/Actor.h"
-			#include "Countdown.generated.h"
-
-			UCLASS()
-			class HOWTO_VTE_API ACountdown : public AActor
-			{
-				GENERATED_BODY()
-
-			public:	
-				// このアクタのプロパティのデフォルト値を設定します。
-				ACountdown();
-
-				// ゲーム開始またはスポーン時に呼び出されます。
-				virtual void BeginPlay() override;
-	// フレーム毎に呼び出されます。
-				virtual void Tick( float DeltaSeconds ) override;
-
-				// カウントダウンの実行時間 (秒)
-				UPROPERTY(EditAnywhere)
-				int32 CountdownTime;
-
-				UTextRenderComponent* CountdownText;
-
-				void UpdateTimerDisplay();
-
-				void AdvanceTimer();
-=======
 ## 完成コード
->>>>>>> a23640a2
 
 **Countdown.h**
 
@@ -136,13 +94,8 @@
 
 	#pragma once
 
-<<<<<<< HEAD
-		**Countdown.cpp**
-			// Copyright 1998-2018 Epic Games, Inc. All Rights Reserved.
-=======
 	#include "GameFramework/Actor.h"
 	#include "Countdown.generated.h"
->>>>>>> a23640a2
 
 	UCLASS()
 	class HOWTO_VTE_API ACountdown : public AActor
