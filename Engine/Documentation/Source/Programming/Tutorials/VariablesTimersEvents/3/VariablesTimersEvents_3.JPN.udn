﻿INTSourceChangelist:3782314
Availability:Public
Title:3.ブループリントで C++ コードを拡張およびオーバーライドする
Crumbs:%ROOT%, Programming, Programming/Tutorials, Programming/Tutorials/VariablesTimersEvents
Description:ブループリントを使用した C++ 機能の追加または置換
version:4.9
[VAR:Steps]
[OBJECT:Navigation]
	[PARAM:previous]
		[前のステップ](Programming\Tutorials\VariablesTimersEvents\2 "%Programming\Tutorials\VariablesTimersEvents\2:title%")
	[/PARAM]
	[PARAM:current]
	[/PARAM]
	[PARAM:home]
		[](Programming\Tutorials\VariablesTimersEvents)
	[/PARAM]
	[PARAM:next]
		[次のステップ](Programming\Tutorials\VariablesTimersEvents\4 "%Programming\Tutorials\VariablesTimersEvents\4:title%")
	[/PARAM]
[/OBJECT]
[/VAR]



[REGION:tip]このチュートリアルでは、 **ブループリント** を使用した C++ クラスの機能拡張方法を紹介します。ブループリントのチュートリアルとしてではなく、C++ コードの記述にミスがないことを確認するテストを目的としています。**ブループリント** の導入に関しては [%Engine\Blueprints\QuickStart:title%](Engine\Blueprints\QuickStart) を一読することをお勧めします。[/REGION]

1. "Countdown1" と名付けられた ACountdown インスタンスのビヘイビアを変更するには、まず編集可能な "Countdown1" の **ブループリント** バージョンをエディタで作成しなくてはいけません。これを行うには、**ワールド アウトライナー** で "Countdown1" を選択して **[Details (詳細)] パネル** の **[Blueprint/Add Script]** ボタンをクリックします。

	[![](AddScript.png)](AddScript.png)

	ここで修正する ACountdown クラスを格納する Blueprint アセットにパスを割り当てて名前を付けることができます。

	[![](SelectBlueprintPath.png)](SelectBlueprintPath.png)

	"Countdown1" のブループリント バージョンを表す新規アセットが作成されます。"Countdown1" もこの新規ブループリントのインスタンスと置き換えられるため、ブループリントを変更するとゲーム内の "Countdown1" に影響を及ぼします。

1. **アンリアル エディタ** は **コンテンツ ブラウザ** に表示される新規アセットへ自動的に移動します。アセットを **右クリック** し、[Edit (編集) ...] を選択して、 **Blueprint Graph (ブループリントグラフ)**、 **Component (コンポーネント)** 階層、 **Default Values (デフォルト値)** を修正します。

	[![](BlueprintInContentBrowser.png)](BlueprintInContentBrowser.png)

	[![](EditBlueprint.png)](EditBlueprint.png)

1. 関数とイベントは **イベントグラフ** タブに表示されます。最初にこれを選択します。

	[![](SelectEventGraph.png)](SelectEventGraph.png)

	**イベントグラフ** ウィンドウの任意の場所を **右クリック** して、ビヘイビアを決定するイベントノードとして **CountdownHasFinished** 関数を追加することができます。

	[![](SelectEvent.png)](SelectEvent.png)

1. 新規ノードの右側にある白い (実行) ピンを左クリックしてドラッグし、機能を追加することができます。

	[![](DragExecPin.png)](DragExecPin.png)

	左マウス ボタンを放すと、実行したい関数またはイベント名の入力が促されます。このチュートリアルでは、カウントダウン終了時に **パーティクル システム** をスポーンしましょう。**Spawn Emitter At Location** ノードが必要なので、このノードをリストから選択します。例えば「spawn loc」など名前の一部を検索欄に入力すると時間を短縮できます。次に黄色の「Location」ピンを左クリックしてドラッグし、 **Get Actor Location** 関数にアタッチします。

	[![](GetActorLocation.png)](GetActorLocation.png)

	後は作成したいエフェクトを選択するだけです。"Emitter Template" で "Select Asset" をクリックすると、適切なエフェクト アセットのリストを取得できます。この場合、"P_Explosion" が適切であるため、これを選択します。

	[![](SelectParticle.png)](SelectParticle.png)

1. **ブループリント エディタ** の左上にある **[Compile (コンパイル)]** ボタンをクリックして変更を保存します。

1. ここで **[Play (再生)]** を押すと、カウントダウンが始まり、カウントダウン数がゼロになると爆発します。

	[![](Explosion_Zero.png)](Explosion_Zero.png)

	しかし、カウントダウンは最後に「0」ではなく「GO!」となるようにプログラミングしました。C++ の機能を **ブループリント** ビジュアルスクリプティングに完全に置きかえたため、これはもう起こりません。この状況は意図したものではないため、この関数の C++ バージョンへの呼び出しを追加しなくてはいけません。**Countdown Has Finished** ノードを右クリックして、コンテキスト メニューから **Add call to parent function** を選択します。

	[![](CallToParent_Menu.png)](CallToParent_Menu.png)

	この作業が終了すると **Parent:Countdown Has Finished** とラベル付けされたノードが **イベントグラフ** に配置されます。Parent ノードを接続する典型的な場所は、イベントノードへの直接接続です。やってみましょう。Parent-call ノードはその他のノード同様に、何度でもどこからでも呼び出すことができるため、これは必須ではありません。

	[![](CallToParent_ConnectPins.png)](CallToParent_ConnectPins.png)

	これにより **Spawn Emitter At Location** への接続が置換されるため、 **Parent:Countdown Has Finished** ノードの右側 (出力) にある実行ピンを **Spawn Emitter At Location** に接続する必要があります。接続しなければ実行しません。

	[![](CallToParent_FixPins.png)](CallToParent_FixPins.png)

	これでゲームの実行時にカウントダウンが終了すると "GO!" (C++ コードから) という文字と爆発 (ブループリント グラフから) が表示されます！

	[![](Explosion_Go.png)](Explosion_Go.png)

## 完成コード

<<<<<<< HEAD
[OBJECT:Section]
    [PARAMLITERAL:id]
    コード
    [/PARAMLITERAL]
    [PARAM:heading]
	    完成コード
    [/PARAM]
    [PARAM:content]
		**Countdown.h**
			// Copyright 1998-2018 Epic Games, Inc. All Rights Reserved.
=======
**Countdown.h**
>>>>>>> a23640a2

	// Copyright 1998-2017 Epic Games, Inc. All Rights Reserved.

	#pragma once

<<<<<<< HEAD
			UCLASS()
			class HOWTO_VTE_API ACountdown : public AActor
			{
				GENERATED_BODY()
	public:

				// このアクタのプロパティのデフォルト値を設定します。
				ACountdown();

				// ゲーム開始またはスポーン時に呼ばれます
				virtual void BeginPlay() override;
	// フレーム毎に呼ばれます

				virtual void Tick( float DeltaSeconds ) override;

				// カウントダウンの実行時間 (秒)
				UPROPERTY(EditAnywhere)
				int32 CountdownTime;

				UTextRenderComponent* CountdownText;

				void UpdateTimerDisplay();

				void AdvanceTimer();

				UFUNCTION(BlueprintNativeEvent)
				void CountdownHasFinished();
				virtual void CountdownHasFinished_Implementation();

				FTimerHandle CountdownTimerHandle;
			};


		**Countdown.cpp**
			// Copyright 1998-2018 Epic Games, Inc. All Rights Reserved.
=======
	#include "GameFramework/Actor.h"
	#include "Countdown.generated.h"
>>>>>>> a23640a2

	UCLASS()
	class HOWTO_VTE_API ACountdown : public AActor
	{
		GENERATED_BODY()
	
	public:	
		// Sets default values for this actor's properties
		ACountdown();

	protected:
		// Called when the game starts or when spawned
		virtual void BeginPlay() override;
	
	public:
		// Called every frame
		virtual void Tick( float DeltaSeconds ) override;

		//How long, in seconds, the countdown will run
		UPROPERTY(EditAnywhere)
		int32 CountdownTime;

		UTextRenderComponent* CountdownText;

		void UpdateTimerDisplay();

		void AdvanceTimer();

		UFUNCTION(BlueprintNativeEvent)
		void CountdownHasFinished();
		virtual void CountdownHasFinished_Implementation();

		FTimerHandle CountdownTimerHandle;
	};


**Countdown.cpp**

	// Copyright 1998-2017 Epic Games, Inc. All Rights Reserved.

	#include "HowTo_VTE.h"
	#include "Countdown.h"

	// Sets default values
	ACountdown::ACountdown()
	{
 		// Set this actor to call Tick() every frame.  You can turn this off to improve performance if you don't need it.
		PrimaryActorTick.bCanEverTick = false;
	
		CountdownText = CreateDefaultSubobject<UTextRenderComponent>(TEXT("CountdownNumber"));
		CountdownText->SetHorizontalAlignment(EHTA_Center);
		CountdownText->SetWorldSize(150.0f);
		RootComponent = CountdownText;

		CountdownTime = 3;
	}

	// Called when the game starts or when spawned
	void ACountdown::BeginPlay()
	{
		Super::BeginPlay();
	
		UpdateTimerDisplay();
		GetWorldTimerManager().SetTimer(CountdownTimerHandle, this, &ACountdown::AdvanceTimer, 1.0f, true);
	}

	// Called every frame
	void ACountdown::Tick( float DeltaTime )
	{
		Super::Tick( DeltaTime );

	}

	void ACountdown::UpdateTimerDisplay()
	{
		CountdownText->SetText(FString::FromInt(FMath::Max(CountdownTime, 0)));
	}

	void ACountdown::AdvanceTimer()
	{
		--CountdownTime;
		UpdateTimerDisplay();
		if (CountdownTime < 1)
		{
			// We're done counting down, so stop running the timer.
			GetWorldTimerManager().ClearTimer(CountdownTimerHandle);
			//Perform any special actions we want to do when the timer ends.
			CountdownHasFinished();
		}
	}

	void ACountdown::CountdownHasFinished_Implementation()
	{
		//Change to a special readout
		CountdownText->SetText(TEXT("GO!"));
	}


<|MERGE_RESOLUTION|>--- conflicted
+++ resolved
@@ -84,65 +84,14 @@
 
 ## 完成コード
 
-<<<<<<< HEAD
-[OBJECT:Section]
-    [PARAMLITERAL:id]
-    コード
-    [/PARAMLITERAL]
-    [PARAM:heading]
-	    完成コード
-    [/PARAM]
-    [PARAM:content]
-		**Countdown.h**
-			// Copyright 1998-2018 Epic Games, Inc. All Rights Reserved.
-=======
 **Countdown.h**
->>>>>>> a23640a2
 
 	// Copyright 1998-2017 Epic Games, Inc. All Rights Reserved.
 
 	#pragma once
 
-<<<<<<< HEAD
-			UCLASS()
-			class HOWTO_VTE_API ACountdown : public AActor
-			{
-				GENERATED_BODY()
-	public:
-
-				// このアクタのプロパティのデフォルト値を設定します。
-				ACountdown();
-
-				// ゲーム開始またはスポーン時に呼ばれます
-				virtual void BeginPlay() override;
-	// フレーム毎に呼ばれます
-
-				virtual void Tick( float DeltaSeconds ) override;
-
-				// カウントダウンの実行時間 (秒)
-				UPROPERTY(EditAnywhere)
-				int32 CountdownTime;
-
-				UTextRenderComponent* CountdownText;
-
-				void UpdateTimerDisplay();
-
-				void AdvanceTimer();
-
-				UFUNCTION(BlueprintNativeEvent)
-				void CountdownHasFinished();
-				virtual void CountdownHasFinished_Implementation();
-
-				FTimerHandle CountdownTimerHandle;
-			};
-
-
-		**Countdown.cpp**
-			// Copyright 1998-2018 Epic Games, Inc. All Rights Reserved.
-=======
 	#include "GameFramework/Actor.h"
 	#include "Countdown.generated.h"
->>>>>>> a23640a2
 
 	UCLASS()
 	class HOWTO_VTE_API ACountdown : public AActor
