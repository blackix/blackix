// Copyright 1998-2018 Epic Games, Inc. All Rights Reserved.

#include "CoreMinimal.h"
#include "Misc/CoreMisc.h"
#include "Misc/Guid.h"
#include "Modules/ModuleManager.h"
#include "UObject/ObjectMacros.h"
#include "UObject/Class.h"
#include "Misc/PackageName.h"
#include "HAL/IConsoleManager.h"
#include "Engine/Level.h"
#include "GameFramework/Actor.h"
#include "Widgets/DeclarativeSyntaxSupport.h"
#include "Components/SkeletalMeshComponent.h"
#include "Debug/DebugDrawService.h"
#include "Framework/Application/SlateApplication.h"
#include "Textures/SlateIcon.h"
#include "Framework/Docking/TabManager.h"
#include "EditorStyleSet.h"
#include "EngineGlobals.h"
#include "LevelEditor.h"
#include "PersonaModule.h"
#include "Animation/AnimationRecordingSettings.h"
#include "AnimationRecorder.h"
#include "WorkspaceMenuStructure.h"
#include "WorkspaceMenuStructureModule.h"
#include "PropertyEditorModule.h"
#include "ActorRecording.h"
#include "SSequenceRecorder.h"
#include "Widgets/Docking/SDockTab.h"
#include "SequenceRecorderCommands.h"
#include "Containers/ArrayView.h"
#include "ISequenceAudioRecorder.h"
#include "ISequenceRecorder.h"
#include "SequenceRecorder.h"
#include "SequenceRecorderSettings.h"
#include "Framework/Notifications/NotificationManager.h"
#include "Widgets/Notifications/SNotificationList.h"
#include "ActorRecordingDetailsCustomization.h"
#include "SequenceRecorderDetailsCustomization.h"
#include "PropertiesToRecordForClassDetailsCustomization.h"
#include "WorkflowOrientedApp/WorkflowTabFactory.h"
#include "IStructureDetailsView.h"
#include "WorkflowOrientedApp/WorkflowTabManager.h"
#include "Framework/Docking/LayoutExtender.h"
#include "MovieSceneTimeHelpers.h"

#define LOCTEXT_NAMESPACE "SequenceRecorder"

static const FName SequenceRecorderTabName(TEXT("SequenceRecorder"));

static TAutoConsoleVariable<float> CVarDefaultRecordedAnimLength(
	TEXT("AnimRecorder.AnimLength"),
	FAnimationRecordingSettings::DefaultMaximumLength,
	TEXT("Sets default animation length for the animation recorder system."),
	ECVF_Default);

static TAutoConsoleVariable<float> CVarAnimRecorderSampleRate(
	TEXT("AnimRecorder.SampleRate"),
	FAnimationRecordingSettings::DefaultSampleRate,
	TEXT("Sets the sample rate for the animation recorder system"),
	ECVF_Default);

static TAutoConsoleVariable<int32> CVarAnimRecorderWorldSpace(
	TEXT("AnimRecorder.RecordInWorldSpace"),
	1,
	TEXT("True to record anim keys in world space, false to record only in local space."),
	ECVF_Default);

class FSequenceRecorderSettingsTabFactory : public FWorkflowTabFactory
{
public:
	FSequenceRecorderSettingsTabFactory(TSharedPtr<class FAssetEditorToolkit> InHostingApp)
		: FWorkflowTabFactory(TEXT("PersonaSequenceRecorderSettings"), InHostingApp)
	{
		TabLabel = LOCTEXT("AnimationRecordingSettings", "Recording Settings");
		TabIcon = FSlateIcon(FEditorStyle::GetStyleSetName(), "SequenceRecorder.TabIcon");
		ViewMenuDescription = LOCTEXT("AnimationRecordingSettings", "Recording Settings");
		ViewMenuTooltip = LOCTEXT("AnimationRecordingSettings_Tooltip", "Settings for animation recording");

		StructOnScope = MakeShared<FStructOnScope>(FAnimationRecordingSettings::StaticStruct(), (uint8*)&GetMutableDefault<USequenceRecorderSettings>()->DefaultAnimationSettings);
	}

	virtual TSharedRef<SWidget> CreateTabBody(const FWorkflowTabSpawnInfo& Info) const override
	{
		FPropertyEditorModule& PropertyEditorModule = FModuleManager::LoadModuleChecked<FPropertyEditorModule>(TEXT("PropertyEditor"));
		FDetailsViewArgs DetailsViewArgs;
		DetailsViewArgs.bShowPropertyMatrixButton = false;
		DetailsViewArgs.NameAreaSettings = FDetailsViewArgs::HideNameArea;
		FStructureDetailsViewArgs StructureDetailsViewArgs;
		return PropertyEditorModule.CreateStructureDetailView(DetailsViewArgs, StructureDetailsViewArgs, StructOnScope, LOCTEXT("AnimationRecordingSettings", "Recording Settings"))->GetWidget().ToSharedRef();
	}
	
	TSharedPtr<FStructOnScope> StructOnScope;
};

class FSequenceRecorderModule : public ISequenceRecorder, private FSelfRegisteringExec
{
	/** IModuleInterface implementation */
	virtual void StartupModule() override
	{
#if WITH_EDITOR
		GetMutableDefault<USequenceRecorderSettings>()->LoadConfig();

		// set cvar defaults
		CVarDefaultRecordedAnimLength.AsVariable()->SetOnChangedCallback(FConsoleVariableDelegate::CreateLambda([](IConsoleVariable* Variable)
		{
			GetMutableDefault<USequenceRecorderSettings>()->DefaultAnimationSettings.Length = CVarDefaultRecordedAnimLength.GetValueOnGameThread();
		}));

		CVarAnimRecorderSampleRate.AsVariable()->SetOnChangedCallback(FConsoleVariableDelegate::CreateLambda([](IConsoleVariable* Variable)
		{
			GetMutableDefault<USequenceRecorderSettings>()->DefaultAnimationSettings.SampleRate = CVarAnimRecorderSampleRate.GetValueOnGameThread();
		}));

		CVarAnimRecorderWorldSpace.AsVariable()->SetOnChangedCallback(FConsoleVariableDelegate::CreateLambda([](IConsoleVariable* Variable)
		{
			GetMutableDefault<USequenceRecorderSettings>()->DefaultAnimationSettings.bRecordInWorldSpace = (CVarAnimRecorderWorldSpace.GetValueOnGameThread() != 0);
		}));

		FSequenceRecorderCommands::Register();

		// init sequence recorder
		FSequenceRecorder::Get().Initialize();

		// register main tick
		if(GEngine)
		{
			PostEditorTickHandle = GEngine->OnPostEditorTick().AddStatic(&FSequenceRecorderModule::TickSequenceRecorder);
		}

		if (GEditor)
		{
			// register Persona recorder
			FPersonaModule& PersonaModule = FModuleManager::LoadModuleChecked<FPersonaModule>(TEXT("Persona"));
			PersonaModule.OnIsRecordingActive().BindStatic(&FSequenceRecorderModule::HandlePersonaIsRecordingActive);
			PersonaModule.OnRecord().BindStatic(&FSequenceRecorderModule::HandlePersonaRecord);
			PersonaModule.OnStopRecording().BindStatic(&FSequenceRecorderModule::HandlePersonaStopRecording);
			PersonaModule.OnGetCurrentRecording().BindStatic(&FSequenceRecorderModule::HandlePersonaCurrentRecording);
			PersonaModule.OnGetCurrentRecordingTime().BindStatic(&FSequenceRecorderModule::HandlePersonaCurrentRecordingTime);
			PersonaRegisterTabsHandle = PersonaModule.OnRegisterTabs().AddLambda([](FWorkflowAllowedTabSet& InWorkflowAllowedTabSet, TSharedPtr<FAssetEditorToolkit> InHostingApp)
			{
				InWorkflowAllowedTabSet.RegisterFactory(MakeShared<FSequenceRecorderSettingsTabFactory>(InHostingApp));
			});
			PersonaLayoutExtensionsHandle = PersonaModule.OnRegisterLayoutExtensions().AddLambda([](FLayoutExtender& InExtender)
			{
				InExtender.ExtendLayout(FTabId(TEXT("AdvancedPreviewTab")), ELayoutExtensionPosition::After, FTabManager::FTab(FTabId(TEXT("PersonaSequenceRecorderSettings")), ETabState::ClosedTab));
			});

			// register 'keep simulation changes' recorder
			FLevelEditorModule& LevelEditorModule = FModuleManager::LoadModuleChecked<FLevelEditorModule>(TEXT("LevelEditor"));
			LevelEditorModule.OnCaptureSingleFrameAnimSequence().BindStatic(&FSequenceRecorderModule::HandleCaptureSingleFrameAnimSequence);

			// register standalone UI
			auto RegisterTabSpawner = []()
			{
				FLevelEditorModule& LocalLevelEditorModule = FModuleManager::GetModuleChecked<FLevelEditorModule>(TEXT("LevelEditor"));
				LocalLevelEditorModule.GetLevelEditorTabManager()->RegisterTabSpawner(SequenceRecorderTabName, FOnSpawnTab::CreateStatic(&FSequenceRecorderModule::SpawnSequenceRecorderTab))
				.SetGroup(WorkspaceMenu::GetMenuStructure().GetLevelEditorCategory())
				.SetDisplayName(LOCTEXT("SequenceRecorderTabTitle", "Sequence Recorder"))
				.SetTooltipText(LOCTEXT("SequenceRecorderTooltipText", "Open the Sequence Recorder tab."))
				.SetIcon(FSlateIcon(FEditorStyle::GetStyleSetName(), "SequenceRecorder.TabIcon"));
			};
			FLevelEditorModule* LocalLevelEditorModule = FModuleManager::GetModulePtr<FLevelEditorModule>(TEXT("LevelEditor"));
			if (LocalLevelEditorModule && LocalLevelEditorModule->GetLevelEditorTabManager())
			{
				RegisterTabSpawner();
			}
			else
			{
				LevelEditorTabManagerChangedHandle = LevelEditorModule.OnTabManagerChanged().AddLambda(RegisterTabSpawner);
			}

			// register for debug drawing
			DrawDebugDelegateHandle = UDebugDrawService::Register(TEXT("Decals"), FDebugDrawDelegate::CreateStatic(&FSequenceRecorderModule::DrawDebug));

			// register details customization
			FPropertyEditorModule& PropertyModule = FModuleManager::LoadModuleChecked<FPropertyEditorModule>("PropertyEditor");
			PropertyModule.RegisterCustomClassLayout(UActorRecording::StaticClass()->GetFName(), FOnGetDetailCustomizationInstance::CreateStatic(&FActorRecordingDetailsCustomization::MakeInstance));
			PropertyModule.RegisterCustomClassLayout(USequenceRecorderSettings::StaticClass()->GetFName(), FOnGetDetailCustomizationInstance::CreateStatic(&FSequenceRecorderDetailsCustomization::MakeInstance));
			PropertyModule.RegisterCustomPropertyTypeLayout(FPropertiesToRecordForClass::StaticStruct()->GetFName(), FOnGetPropertyTypeCustomizationInstance::CreateStatic(&FPropertiesToRecordForClassDetailsCustomization::MakeInstance));
			PropertyModule.RegisterCustomPropertyTypeLayout(FPropertiesToRecordForActorClass::StaticStruct()->GetFName(), FOnGetPropertyTypeCustomizationInstance::CreateStatic(&FPropertiesToRecordForActorClassDetailsCustomization::MakeInstance));
		}
#endif
	}

	virtual void ShutdownModule() override
	{
#if WITH_EDITOR

		FSequenceRecorder::Get().Shutdown();

		if (GEditor)
		{
			UDebugDrawService::Unregister(DrawDebugDelegateHandle);

			if (FSlateApplication::IsInitialized())
			{
				FGlobalTabmanager::Get()->UnregisterTabSpawner(SequenceRecorderTabName);
			}

			if(FModuleManager::Get().IsModuleLoaded(TEXT("LevelEditor")))
			{
				FLevelEditorModule& LevelEditorModule = FModuleManager::GetModuleChecked<FLevelEditorModule>(TEXT("LevelEditor"));
				LevelEditorModule.OnCaptureSingleFrameAnimSequence().Unbind();
				LevelEditorModule.OnTabManagerChanged().Remove(LevelEditorTabManagerChangedHandle);
			}

			if (FModuleManager::Get().IsModuleLoaded(TEXT("Persona")))
			{
				FPersonaModule& PersonaModule = FModuleManager::GetModuleChecked<FPersonaModule>(TEXT("Persona"));
				PersonaModule.OnIsRecordingActive().Unbind();
				PersonaModule.OnRecord().Unbind();
				PersonaModule.OnStopRecording().Unbind();
				PersonaModule.OnGetCurrentRecording().Unbind();
				PersonaModule.OnGetCurrentRecordingTime().Unbind();
				PersonaModule.OnRegisterTabs().Remove(PersonaRegisterTabsHandle);
				PersonaModule.OnRegisterLayoutExtensions().Remove(PersonaLayoutExtensionsHandle);
			}

			if (FModuleManager::Get().IsModuleLoaded(TEXT("PropertyEditor")))
			{
				FPropertyEditorModule& PropertyModule = FModuleManager::LoadModuleChecked<FPropertyEditorModule>("PropertyEditor");

				if (UObjectInitialized())
				{
					PropertyModule.UnregisterCustomClassLayout(UActorRecording::StaticClass()->GetFName());
					PropertyModule.UnregisterCustomClassLayout(USequenceRecorderSettings::StaticClass()->GetFName());
					PropertyModule.UnregisterCustomPropertyTypeLayout(FPropertiesToRecordForClass::StaticStruct()->GetFName());
				}
			}
		}

		if(GEngine)
		{
			GEngine->OnPostEditorTick().Remove(PostEditorTickHandle);
		}
#endif
	}

	// FSelfRegisteringExec implementation
	virtual bool Exec(UWorld* InWorld, const TCHAR* Cmd, FOutputDevice& Ar) override
	{
#if WITH_EDITOR
		if (FParse::Command(&Cmd, TEXT("RecordAnimation")))
		{
			return HandleRecordAnimationCommand(InWorld, Cmd, Ar);
		}
		else if (FParse::Command(&Cmd, TEXT("StopRecordingAnimation")))
		{
			return HandleStopRecordAnimationCommand(InWorld, Cmd, Ar);
		}
		else if (FParse::Command(&Cmd, TEXT("RecordSequence")))
		{
			return HandleRecordSequenceCommand(InWorld, Cmd, Ar);
		}
		else if (FParse::Command(&Cmd, TEXT("StopRecordingSequence")))
		{
			return HandleStopRecordSequenceCommand(InWorld, Cmd, Ar);
		}
#endif
		return false;
	}

	static AActor* FindActorByName(const FString& ActorNameStr, UWorld* InWorld)
	{
		for (ULevel const* Level : InWorld->GetLevels())
		{
			if (Level)
			{
				for (AActor* Actor : Level->Actors)
				{
					if (Actor)
					{
						if (Actor->GetName() == ActorNameStr)
						{
							return Actor;
						}
					}
				}
			}
		}

		return nullptr;
	}

	static bool HandleRecordAnimationCommand(UWorld* InWorld, const TCHAR* InStr, FOutputDevice& Ar)
	{
#if WITH_EDITOR
		const TCHAR* Str = InStr;
		// parse actor name
		TCHAR ActorName[128];
		AActor* FoundActor = nullptr;
		if (FParse::Token(Str, ActorName, ARRAY_COUNT(ActorName), 0))
		{
			FoundActor = FindActorByName(FString(ActorName), InWorld);
		}

		if (FoundActor)
		{
			USkeletalMeshComponent* const SkelComp = FoundActor->FindComponentByClass<USkeletalMeshComponent>();
			if (SkelComp)
			{
				TCHAR AssetPath[256];
				FParse::Token(Str, AssetPath, ARRAY_COUNT(AssetPath), 0);
				FString const AssetName = FPackageName::GetLongPackageAssetName(AssetPath);
				return FAnimationRecorderManager::Get().RecordAnimation(SkelComp, AssetPath, AssetName, GetDefault<USequenceRecorderSettings>()->DefaultAnimationSettings);
			}
		}
#endif
		return false;
	}

	static AActor* FindActorByLabel(const FString& ActorNameStr, UWorld* InWorld, bool bFuzzy = false)
	{
		// search for the actor by name
		for (ULevel* Level : InWorld->GetLevels())
		{
			if (Level)
			{
				for (AActor* Actor : Level->Actors)
				{
					if (Actor)
					{
						if (Actor->GetActorLabel() == ActorNameStr)
						{
							return Actor;
						}
					}
				}
			}
		}

		// if we want to do a fuzzy search then we return the first actor whose name that starts 
		// the specified string
		if(bFuzzy)
		{
			for (ULevel* Level : InWorld->GetLevels())
			{
				if (Level)
				{
					for (AActor* Actor : Level->Actors)
					{
						if (Actor)
						{
							if (Actor->GetActorLabel().StartsWith(ActorNameStr))
							{
								return Actor;
							}
						}
					}
				}
			}			
		}

		return nullptr;
	}

	static bool HandleStopRecordAnimationCommand(UWorld* InWorld, const TCHAR* InStr, FOutputDevice& Ar)
	{
#if WITH_EDITOR
		const TCHAR* Str = InStr;

		// parse actor name
		TCHAR ActorName[128];
		AActor* FoundActor = nullptr;
		bool bStopAll = false;
		if (FParse::Token(Str, ActorName, ARRAY_COUNT(ActorName), 0))
		{
			FString const ActorNameStr = FString(ActorName);

			if (ActorNameStr.ToLower() == TEXT("all"))
			{
				bStopAll = true;
			}
			else if (InWorld)
			{
				FoundActor = FindActorByName(ActorNameStr, InWorld);
			}
		}

		if (bStopAll)
		{
			FAnimationRecorderManager::Get().StopRecordingAllAnimations();
			return true;
		}
		else if (FoundActor)
		{
			USkeletalMeshComponent* const SkelComp = FoundActor->FindComponentByClass<USkeletalMeshComponent>();
			if (SkelComp)
			{
				FAnimationRecorderManager::Get().StopRecordingAnimation(SkelComp);
				return true;
			}
		}

#endif
		return false;
	}

	static void FindActorsOfClass(UClass* Class, UWorld* InWorld, TArray<AActor*>& OutActors)
	{
		for (ULevel* Level : InWorld->GetLevels())
		{
			if (Level)
			{
				for (AActor* Actor : Level->Actors)
				{
					if (Actor && Actor->IsA(Class) && UActorRecording::IsRelevantForRecording(Actor))
					{
						OutActors.AddUnique(Actor);
					}
				}
			}
		}
	}

	static bool HandleRecordSequenceCommand(UWorld* InWorld, const TCHAR* InStr, FOutputDevice& Ar)
	{
#if WITH_EDITOR
		USequenceRecorderSettings* Settings = GetMutableDefault<USequenceRecorderSettings>();

		enum class EFilterType : int32
		{
			None,
			All,
			Actor,
			Class
		};

		const TCHAR* Str = InStr;
		EFilterType FilterType = EFilterType::None;
		TCHAR Filter[128];
		if(FParse::Token(Str, Filter, ARRAY_COUNT(Filter), 0))
		{
			FString const FilterStr = Filter;
			if (FilterStr == TEXT("all"))
			{
				FilterType = EFilterType::All;
			}
			else if(FilterStr == TEXT("actor"))
			{
				FilterType = EFilterType::Actor;
			}
			else if(FilterStr == TEXT("class"))
			{
				FilterType = EFilterType::Class;
			}
			else
			{
				UE_LOG(LogAnimation, Warning, TEXT("Couldnt parse recording filter, using actor filters from settings."));
			}
		}

		if(FilterType == EFilterType::Actor || FilterType == EFilterType::Class)
		{
			TCHAR Specifier[128];
			if(FParse::Token(Str, Specifier, ARRAY_COUNT(Specifier), 0))
			{
				FString const SpecifierStr = FString(Specifier).TrimStart();
				if(FilterType == EFilterType::Actor)
				{
					AActor* FoundActor = FindActorByLabel(SpecifierStr, InWorld, true);
					if(FoundActor)
					{
						Settings->ActorFilter.ActorClassesToRecord.Empty();
						FSequenceRecorder::Get().ClearQueuedRecordings();
						FSequenceRecorder::Get().AddNewQueuedRecording(FoundActor);
						FSequenceRecorder::Get().StartRecording();					
					}
					return true;
				}
				else
				{
					UClass* FoundClass = FindObject<UClass>(ANY_PACKAGE, *SpecifierStr);
					if(FoundClass != nullptr)
					{
						Settings->ActorFilter.ActorClassesToRecord.Empty();
						Settings->ActorFilter.ActorClassesToRecord.Add(FoundClass);
						Settings->bRecordNearbySpawnedActors = false;
						Settings->NearbyActorRecordingProximity = 0.0f;

						FSequenceRecorder::Get().ClearQueuedRecordings();

						TArray<AActor*> ActorsToRecord;
						FindActorsOfClass(FoundClass, InWorld, ActorsToRecord);

						for(AActor* ActorToRecord : ActorsToRecord)
						{
							FSequenceRecorder::Get().AddNewQueuedRecording(ActorToRecord);
						}

						FSequenceRecorder::Get().StartRecording();
						return true;
					}
					else
					{
						UE_LOG(LogAnimation, Warning, TEXT("Couldnt parse class filter, aborting recording."));
					}
				}
			}
		}
		else
		{
			FSequenceRecorder::Get().ClearQueuedRecordings();

			TArray<AActor*> ActorsToRecord;
			if(FilterType == EFilterType::None)
			{
				for(TSubclassOf<AActor>& SubClass : Settings->ActorFilter.ActorClassesToRecord)
				{
					FindActorsOfClass(*SubClass, InWorld, ActorsToRecord);
				}
			}
			else
			{
				Settings->bRecordNearbySpawnedActors = false;
				Settings->NearbyActorRecordingProximity = 0.0f;

				Settings->ActorFilter.ActorClassesToRecord.Empty();
				Settings->ActorFilter.ActorClassesToRecord.Add(AActor::StaticClass());

				FindActorsOfClass(AActor::StaticClass(), InWorld, ActorsToRecord);
			}

			for(AActor* ActorToRecord : ActorsToRecord)
			{
				FSequenceRecorder::Get().AddNewQueuedRecording(ActorToRecord);
			}

			FSequenceRecorder::Get().StartRecording();
			return true;
		}
#endif
		return false;
	}

	bool HandleStopRecordSequenceCommand(UWorld* InWorld, const TCHAR* InStr, FOutputDevice& Ar)
	{
#if WITH_EDITOR
		FSequenceRecorder::Get().StopRecording();
		FSequenceRecorder::Get().ClearQueuedRecordings();
		return true;
#else
		return false;
#endif
	}

	// ISequenceRecorder interface
	virtual bool StartRecording(UWorld* World, const FSequenceRecorderActorFilter& ActorFilter) override
	{
		return FSequenceRecorder::Get().StartRecordingForReplay(World, ActorFilter);
	}

	virtual void StopRecording() override
	{
		FSequenceRecorder::Get().StopRecording();
	}

	virtual bool IsRecording() override
	{
		return FSequenceRecorder::Get().IsRecording();
	}

	virtual FQualifiedFrameTime GetCurrentRecordingLength() override
	{
		ULevelSequence* CurrentSequence = FSequenceRecorder::Get().GetCurrentSequence().Get();
		UMovieScene*    MovieScene      = CurrentSequence ? CurrentSequence->GetMovieScene() : nullptr;
		if (MovieScene)
		{
			return FQualifiedFrameTime(FFrameTime(MovieScene::DiscreteSize(MovieScene->GetPlaybackRange())), MovieScene->GetTickResolution());
		}
		return FQualifiedFrameTime();
	}

	virtual bool StartRecording(TArrayView<AActor* const> ActorsToRecord, const FString& PathToRecordTo, const FString& SequenceName) override
	{
		if(ActorsToRecord.Num() != 0)
		{
			FSequenceRecorder::Get().ClearQueuedRecordings();
			for (AActor* Actor : ActorsToRecord)
			{
				FSequenceRecorder::Get().AddNewQueuedRecording(Actor);
			}
		}
		else if (!FSequenceRecorder::Get().HasQueuedRecordings())
		{
			if(FSlateApplication::IsInitialized())
			{
				FNotificationInfo Info(LOCTEXT("SequenceRecordingErrorActor", "Couldn't find actor to record"));
				Info.bUseLargeFont = false;

				FSlateNotificationManager::Get().AddNotification(Info);
			}

			UE_LOG(LogAnimation, Display, TEXT("Couldn't find actor to record"));
		}

		return FSequenceRecorder::Get().StartRecording(PathToRecordTo, SequenceName);
	}

	virtual void NotifyActorStartRecording(AActor* Actor)
	{
		FSequenceRecorder::Get().HandleActorSpawned(Actor);
	}

	virtual void NotifyActorStopRecording(AActor* Actor)
	{
		FSequenceRecorder::Get().HandleActorDespawned(Actor);
	}

	virtual FGuid GetRecordingGuid(AActor* Actor) const
	{
		UActorRecording* Recording = FSequenceRecorder::Get().FindRecording(Actor);
		if (Recording != nullptr)
		{
			return Recording->GetSpawnableGuid();
		}

		return FGuid();
	}

	virtual FDelegateHandle RegisterAudioRecorder(const TFunction<TUniquePtr<ISequenceAudioRecorder>()>& FactoryFunction) override
	{
		ensureMsgf(!AudioFactory, TEXT("Audio recorder already registered."));

		AudioFactory = FactoryFunction;
		AudioFactoryHandle = FDelegateHandle(FDelegateHandle::GenerateNewHandle);
		return AudioFactoryHandle;
	}

	virtual void UnregisterAudioRecorder(FDelegateHandle Handle) override
	{
		if (Handle == AudioFactoryHandle)
		{
			AudioFactory = nullptr;
			AudioFactoryHandle = FDelegateHandle();
		}
	}

	virtual bool HasAudioRecorder() const override
	{
		return AudioFactoryHandle.IsValid();
	}

	virtual TUniquePtr<ISequenceAudioRecorder> CreateAudioRecorder() const
	{
		return AudioFactory ? AudioFactory() : TUniquePtr<ISequenceAudioRecorder>();
	}

	virtual UActorRecording* QueueActorToRecord(AActor* ActorToRecord) override 
	{
		if (ActorToRecord && !FSequenceRecorder::Get().FindRecording(ActorToRecord))
		{
			return FSequenceRecorder::Get().AddNewQueuedRecording(ActorToRecord);
		}

		return nullptr;
	}

	virtual USequenceRecordingBase* QueueObjectToRecord(UObject* ObjectToRecord) override
	{
		if (ObjectToRecord && !FSequenceRecorder::Get().FindRecording(ObjectToRecord))
		{
			return FSequenceRecorder::Get().AddNewQueuedRecording(ObjectToRecord);
		}

		return nullptr;
	}	

	virtual uint32 GetTakeNumberForActor(AActor* InActor) const override
	{
		// If not using a group, take numbers aren't in use, return 0
		if (!FSequenceRecorder::Get().GetCurrentRecordingGroup().IsValid())
		{
			return 0;
		}

		if (UActorRecording* Recording = FSequenceRecorder::Get().FindRecording(InActor))
		{
			return Recording->TakeNumber;
		}

		return 0;
	}

	virtual FOnRecordingStarted& OnRecordingStarted() override { return FSequenceRecorder::Get().OnRecordingStartedDelegate; }

	virtual FOnRecordingFinished& OnRecordingFinished() override { return FSequenceRecorder::Get().OnRecordingFinishedDelegate; }

	virtual FOnRecordingGroupAdded& OnRecordingGroupAdded() override { return FSequenceRecorder::Get().OnRecordingGroupAddedDelegate; }


	virtual FString GetSequenceRecordingName() const override
	{
		return FSequenceRecorder::Get().GetSequenceRecordingName();
	}

	virtual FString GetSequenceRecordingBasePath() const override
	{
		return FSequenceRecorder::Get().GetSequenceRecordingBasePath();
	}

	static void TickSequenceRecorder(float DeltaSeconds)
	{
		if (!IsRunningDedicatedServer() && !IsRunningCommandlet())
		{
			FSequenceRecorder::Get().Tick(DeltaSeconds);
		}
	}

	/** Returns the current recording group (if any), otherwise returns nullptr. */
	virtual TWeakObjectPtr<USequenceRecorderActorGroup> GetCurrentRecordingGroup() const override
	{
		return FSequenceRecorder::Get().GetCurrentRecordingGroup();
	}

	/** Adds a new recording group and picks a default name. Returns the new recording group and sets as the current recording group. */
	virtual TWeakObjectPtr<USequenceRecorderActorGroup> AddRecordingGroup() override
	{
		return FSequenceRecorder::Get().AddRecordingGroup();
	}

	/** Removes the current recording group if any. Will make GetRecordingGroup() return nullptr. */
	virtual void RemoveCurrentRecordingGroup() override
	{
		return FSequenceRecorder::Get().RemoveCurrentRecordingGroup();
	}

	/** Duplicates the current recording group if any. Returns the new recording group and sets as the current recording group. */
	virtual TWeakObjectPtr<USequenceRecorderActorGroup> DuplicateRecordingGroup() override
	{
		return FSequenceRecorder::Get().DuplicateRecordingGroup();
	}

	/** Attempts to load a recording group from the specified name. Returns a pointer to the group if successfully loaded, otherwise nullptr. */
	virtual TWeakObjectPtr<USequenceRecorderActorGroup> LoadRecordingGroup(const FName Name) override
	{
		return FSequenceRecorder::Get().LoadRecordingGroup(Name);
	}

	/** Returns a list of names for the recording groups stored in this map. */
	virtual TArray<FName> GetRecordingGroupNames() const override
	{
		return FSequenceRecorder::Get().GetRecordingGroupNames();
	}

<<<<<<< HEAD
=======

	/** Add an extension to the SequenceRecorder */
	virtual void AddSequenceRecorderExtender(TSharedPtr<ISequenceRecorderExtender> SequenceRecorderExternder) override
	{
		FSequenceRecorder::Get().GetSequenceRecorderExtenders().Add(SequenceRecorderExternder);

		// Rebuild the UI
		TSharedPtr<SDockTab> SequenceRecorderTabPtr = SequenceRecorderTab.Pin();
		if (SequenceRecorderTabPtr.IsValid())
		{
			SequenceRecorderTabPtr->SetContent(SNew(SSequenceRecorder));
		}
	}

	/** Remove an extension from the SequenceRecorder */
	virtual void RemoveSequenceRecorderExtender(TSharedPtr<ISequenceRecorderExtender> SequenceRecorderExternder) override
	{
		FSequenceRecorder::Get().GetSequenceRecorderExtenders().Remove(SequenceRecorderExternder);
		if (!GIsRequestingExit)
		{
			// Rebuild the UI
			TSharedPtr<SDockTab> SequenceRecorderTabPtr = SequenceRecorderTab.Pin();
			if (SequenceRecorderTabPtr.IsValid())
			{
				SequenceRecorderTabPtr->SetContent(SNew(SSequenceRecorder));
			}
		}
	}

>>>>>>> cf6d231e
#if WITH_EDITOR
	static UAnimSequence* HandleCaptureSingleFrameAnimSequence(USkeletalMeshComponent* Component)
	{
		FAnimationRecorder Recorder;
		if (Recorder.TriggerRecordAnimation(Component))
		{
			class UAnimSequence * Sequence = Recorder.GetAnimationObject();
			if (Sequence)
			{
				Recorder.StopRecord(false);
				return Sequence;
			}
		}

		return nullptr;
	}

	static void HandlePersonaIsRecordingActive(USkeletalMeshComponent* Component, bool& bIsRecording)
	{
		bIsRecording = FAnimationRecorderManager::Get().IsRecording(Component);
	}

	static void HandlePersonaRecord(USkeletalMeshComponent* Component)
	{
		FAnimationRecorderManager::Get().RecordAnimation(Component, FString(), FString(), GetDefault<USequenceRecorderSettings>()->DefaultAnimationSettings);
	}

	static void HandlePersonaStopRecording(USkeletalMeshComponent* Component)
	{
		FAnimationRecorderManager::Get().StopRecordingAnimation(Component);
	}

	static void HandlePersonaTickRecording(USkeletalMeshComponent* Component, float DeltaSeconds)
	{
	//	FAnimationRecorderManager::Get().Tick(Component, DeltaSeconds);
	}

	static void HandlePersonaCurrentRecording(USkeletalMeshComponent* Component, UAnimSequence*& OutSequence)
	{
		OutSequence = FAnimationRecorderManager::Get().GetCurrentlyRecordingSequence(Component);
	}

	static void HandlePersonaCurrentRecordingTime(USkeletalMeshComponent* Component, float& OutTime)
	{
		OutTime = FAnimationRecorderManager::Get().GetCurrentRecordingTime(Component);
	}

	static TSharedRef<SDockTab> SpawnSequenceRecorderTab(const FSpawnTabArgs& SpawnTabArgs)
	{
		TSharedPtr<SDockTab> MajorTab;
		SAssignNew(MajorTab, SDockTab)
			.Icon(FEditorStyle::Get().GetBrush("SequenceRecorder.TabIcon"))
			.TabRole(ETabRole::NomadTab);

		MajorTab->SetContent(SNew(SSequenceRecorder));

		FSequenceRecorderModule& SequenceRecorder = FModuleManager::GetModuleChecked<FSequenceRecorderModule>("SequenceRecorder");
		SequenceRecorder.SequenceRecorderTab = MajorTab;

		return MajorTab.ToSharedRef();
	}

	static void DrawDebug(UCanvas* InCanvas, APlayerController* InPlayerController)
	{
		FSequenceRecorder::Get().DrawDebug(InCanvas, InPlayerController);
	}
#endif
	FDelegateHandle PostEditorTickHandle;

	FDelegateHandle DrawDebugDelegateHandle;

	FDelegateHandle LevelEditorTabManagerChangedHandle;

	FDelegateHandle PersonaLayoutExtensionsHandle;

	FDelegateHandle PersonaRegisterTabsHandle;

	TFunction<TUniquePtr<ISequenceAudioRecorder>()> AudioFactory;

	FDelegateHandle AudioFactoryHandle;

	TWeakPtr<SDockTab> SequenceRecorderTab;
};

IMPLEMENT_MODULE( FSequenceRecorderModule, SequenceRecorder )

#undef LOCTEXT_NAMESPACE<|MERGE_RESOLUTION|>--- conflicted
+++ resolved
@@ -745,8 +745,6 @@
 		return FSequenceRecorder::Get().GetRecordingGroupNames();
 	}
 
-<<<<<<< HEAD
-=======
 
 	/** Add an extension to the SequenceRecorder */
 	virtual void AddSequenceRecorderExtender(TSharedPtr<ISequenceRecorderExtender> SequenceRecorderExternder) override
@@ -776,7 +774,6 @@
 		}
 	}
 
->>>>>>> cf6d231e
 #if WITH_EDITOR
 	static UAnimSequence* HandleCaptureSingleFrameAnimSequence(USkeletalMeshComponent* Component)
 	{
