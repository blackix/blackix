// Copyright 1998-2015 Epic Games, Inc. All Rights Reserved.


#include "LevelEditor.h"
#include "Matinee/MatineeActor.h"
#include "BlueprintUtilities.h"
#include "Editor/Kismet/Public/BlueprintEditorModule.h"
#include "Editor/UnrealEd/Public/Kismet2/KismetEditorUtilities.h"
#include "AssetSelection.h"
#include "LevelEditorContextMenu.h"
#include "LevelEditorActions.h"
#include "ScopedTransaction.h"
#include "Toolkits/AssetEditorManager.h"
#include "SLevelEditor.h"
#include "SLevelViewport.h"
#include "Editor/SceneOutliner/Public/SceneOutliner.h"
#include "DelegateFilter.h"
#include "AssetData.h"
#include "DebuggerCommands.h"
#include "AssetThumbnail.h"
#include "ClassIconFinder.h"
#include "IPlacementModeModule.h"
#include "AssetRegistryModule.h"
#include "EngineUtils.h"
#include "EditorViewportCommands.h"
#include "SoundDefinitions.h"
#include "GlobalEditorCommonCommands.h"
#include "LevelEditorCreateActorMenu.h"
#include "SourceCodeNavigation.h"
#include "EditorClassUtils.h"
#include "GenericCommands.h"
#include "Engine/Selection.h"
#include "Kismet2/BlueprintEditorUtils.h"
#include "ComponentEditorUtils.h"
<<<<<<< HEAD
=======
#include "LevelViewportActions.h"
>>>>>>> cce8678d

#define LOCTEXT_NAMESPACE "LevelViewportContextMenu"

DEFINE_LOG_CATEGORY_STATIC(LogViewportMenu, Log, All);

class FLevelEditorContextMenuImpl
{
public:
	static FSelectedActorInfo SelectionInfo;
public:
	/**
	 * Fills in menu options for the select actor menu
	 *
	 * @param MenuBuilder	The menu to add items to
	 */
	static void FillSelectActorMenu( class FMenuBuilder& MenuBuilder );

	/**
	 * Fills in menu options for the actor visibility menu
	 *
	 * @param MenuBuilder	The menu to add items to
	 */
	static void FillActorVisibilityMenu( class FMenuBuilder& MenuBuilder );

	/**
	 * Fills in menu options for the actor level menu
	 *
	 * @param SharedLevel			The level shared between all selected actors.  If any actors are in a different level, this is NULL
	 * @param bAllInCurrentLevel	true if all selected actors are in the current level
	 * @param MenuBuilder			The menu to add items to
	 */
	static void FillActorLevelMenu( class FMenuBuilder& MenuBuilder );

	/**
	 * Fills in menu options for the transform menu
	 *
	 * @param MenuBuilder	The menu to add items to
	 */
	static void FillTransformMenu( class FMenuBuilder& MenuBuilder );

	/**
	 * Fills in menu options for the Fill Actor menu
	 *
	 * @param MenuBuilder	The menu to add items to
	 */
	static void FillActorMenu( class FMenuBuilder& MenuBuilder );

	/**
	 * Fills in menu options for the snap menu
	 *
	 * @param MenuBuilder	The menu to add items to
	 */
	static void FillSnapAlignMenu( class FMenuBuilder& MenuBuilder );

	/**
	 * Fills in menu options for the pivot menu
	 *
	 * @param MenuBuilder	The menu to add items to
	 */
	static void FillPivotMenu( class FMenuBuilder& MenuBuilder );
	
	/**
	 * Fills in menu options for the group menu
	 *
	 * @param MenuBuilder	The menu to add items to
	 */
	static void FillGroupMenu( class FMenuBuilder& MenuBuilder );

	/**
	 * Fills in menu options for the edit menu
	 *
	 * @param MenuBuilder	The menu to add items to
	 * @param ContextType	The context for this editor menu
	 */
	static void FillEditMenu( class FMenuBuilder& MenuBuilder, LevelEditorMenuContext ContextType );

private:
	/**
	 * Fills in menu options for the matinee selection menu
	 *
	 * @param MenuBuilder	The menu to add items to
	 */
	static void FillMatineeSelectActorMenu( class FMenuBuilder& MenuBuilder );
};

FSelectedActorInfo FLevelEditorContextMenuImpl::SelectionInfo;

struct FLevelScriptEventMenuHelper
{
	/**
	* Fills in menu options for events that can be associated with that actors's blueprint in the level script blueprint
	*
	* @param MenuBuilder	The menu to add items to
	*/
	static void FillLevelBlueprintEventsMenu(class FMenuBuilder& MenuBuilder, const TArray<AActor*>& SelectedActors);
};

// NOTE: We intentionally receive a WEAK pointer here because we want to be callable by a delegate whose
//       payload contains a weak reference to a level editor instance
TSharedPtr< SWidget > FLevelEditorContextMenu::BuildMenuWidget( TWeakPtr< SLevelEditor > LevelEditor, LevelEditorMenuContext ContextType, TSharedPtr<FExtender> Extender )
{
	// Build up the menu
	const bool bShouldCloseWindowAfterMenuSelection = true;
	FMenuBuilder MenuBuilder(bShouldCloseWindowAfterMenuSelection, TSharedPtr<const FUICommandList>());

	FillMenu(MenuBuilder, LevelEditor, ContextType, Extender);
	
	return MenuBuilder.MakeWidget();
}

void FLevelEditorContextMenu::FillMenu( FMenuBuilder& MenuBuilder, TWeakPtr<SLevelEditor> LevelEditor, LevelEditorMenuContext ContextType, TSharedPtr<FExtender> Extender )
{
<<<<<<< HEAD
	auto LevelEditorActions = LevelEditor.Pin()->GetLevelEditorActions().ToSharedRef();
	MenuBuilder.PushCommandList(LevelEditorActions);
=======
	auto LevelEditorActionsList = LevelEditor.Pin()->GetLevelEditorActions().ToSharedRef();
	MenuBuilder.PushCommandList(LevelEditorActionsList);
>>>>>>> cce8678d

	if (GEditor->GetSelectedComponentCount() > 0)
	{
		TArray<UActorComponent*> SelectedComponents;
		for (FSelectedEditableComponentIterator It(GEditor->GetSelectedEditableComponentIterator()); It; ++It)
		{
			SelectedComponents.Add(CastChecked<UActorComponent>(*It));
		}

		MenuBuilder.BeginSection("ComponentControl", LOCTEXT("ComponentControlHeading", "Component"));
		{
			auto OwnerActor = GEditor->GetSelectedActors()->GetTop<AActor>();
			check(OwnerActor);
<<<<<<< HEAD

			MenuBuilder.AddMenuEntry(
				FLevelEditorCommands::Get().SelectComponentOwnerActor,
				NAME_None,
				FText::Format(LOCTEXT("SelectComponentOwner", "Select Owner [{0}]"), FText::FromString(OwnerActor->GetHumanReadableName())),
				TAttribute<FText>(),
				FSlateIcon(FEditorStyle::GetStyleSetName(), FClassIconFinder::FindIconNameForClass(OwnerActor->GetClass()))
				);

			MenuBuilder.AddMenuEntry(FEditorViewportCommands::Get().FocusViewportToSelection);


			const FVector* ClickLocation = &GEditor->ClickLocation;
			FUIAction GoHereAction;
			GoHereAction.ExecuteAction = FExecuteAction::CreateStatic(&FLevelEditorActionCallbacks::GoHere_Clicked, ClickLocation);

			MenuBuilder.AddMenuEntry(FLevelEditorCommands::Get().GoHere);
			MenuBuilder.AddMenuEntry(FLevelEditorCommands::Get().SnapCameraToObject);
		}
		MenuBuilder.EndSection();

=======

			MenuBuilder.AddMenuEntry(
				FLevelEditorCommands::Get().SelectComponentOwnerActor,
				NAME_None,
				FText::Format(LOCTEXT("SelectComponentOwner", "Select Owner [{0}]"), FText::FromString(OwnerActor->GetHumanReadableName())),
				TAttribute<FText>(),
				FSlateIcon(FEditorStyle::GetStyleSetName(), FClassIconFinder::FindIconNameForClass(OwnerActor->GetClass()))
				);

			MenuBuilder.AddMenuEntry(FEditorViewportCommands::Get().FocusViewportToSelection);


			const FVector* ClickLocation = &GEditor->ClickLocation;
			FUIAction GoHereAction;
			GoHereAction.ExecuteAction = FExecuteAction::CreateStatic(&FLevelEditorActionCallbacks::GoHere_Clicked, ClickLocation);

			MenuBuilder.AddMenuEntry(FLevelEditorCommands::Get().GoHere);
			MenuBuilder.AddMenuEntry(FLevelEditorCommands::Get().SnapCameraToObject);
			MenuBuilder.AddMenuEntry(FLevelEditorCommands::Get().SnapObjectToCamera);
		}
		MenuBuilder.EndSection();

>>>>>>> cce8678d
		FComponentEditorUtils::FillComponentContextMenuOptions(MenuBuilder, SelectedComponents);
	}
	else
	{
		// Generate information about our selection
		TArray<AActor*> SelectedActors;
		GEditor->GetSelectedActors()->GetSelectedObjects<AActor>(SelectedActors);

		FSelectedActorInfo& SelectionInfo = FLevelEditorContextMenuImpl::SelectionInfo;
		SelectionInfo = AssetSelectionUtils::BuildSelectedActorInfo(SelectedActors);

		// Get all menu extenders for this context menu from the level editor module
		FLevelEditorModule& LevelEditorModule = FModuleManager::GetModuleChecked<FLevelEditorModule>(TEXT("LevelEditor"));
		TArray<FLevelEditorModule::FLevelViewportMenuExtender_SelectedActors> MenuExtenderDelegates = LevelEditorModule.GetAllLevelViewportContextMenuExtenders();

		TArray<TSharedPtr<FExtender>> Extenders;
		if (Extender.IsValid())
		{
			Extenders.Add(Extender);
		}

		for (int32 i = 0; i < MenuExtenderDelegates.Num(); ++i)
		{
			if (MenuExtenderDelegates[i].IsBound())
			{
<<<<<<< HEAD
				Extenders.Add(MenuExtenderDelegates[i].Execute(LevelEditorActions, SelectedActors));
=======
				Extenders.Add(MenuExtenderDelegates[i].Execute(LevelEditorActionsList, SelectedActors));
>>>>>>> cce8678d
			}
		}
		MenuBuilder.PushExtender(FExtender::Combine(Extenders).ToSharedRef());

<<<<<<< HEAD
		TArray<TWeakObjectPtr<UObject>> LabelObjects;
		for (FSelectionIterator SelItor(*GEditor->GetSelectedActors()); SelItor; ++SelItor)
		{
			LabelObjects.Add(*SelItor);
		}

=======
>>>>>>> cce8678d
		// Check if current selection has any assets that can be browsed to
		TArray< UObject* > ReferencedAssets;
		GEditor->GetReferencedAssetsForEditorSelection(ReferencedAssets);

		const bool bCanSyncToContentBrowser = GEditor->CanSyncToContentBrowser();

		if (bCanSyncToContentBrowser || ReferencedAssets.Num() > 0)
		{
			MenuBuilder.BeginSection("ActorAsset", LOCTEXT("AssetHeading", "Asset"));
			{
				if (bCanSyncToContentBrowser)
				{
					MenuBuilder.AddMenuEntry(FGlobalEditorCommonCommands::Get().FindInContentBrowser);
				}

				if (ReferencedAssets.Num() == 1)
				{
					auto Asset = ReferencedAssets[0];

					MenuBuilder.AddMenuEntry(
						FLevelEditorCommands::Get().EditAsset,
						NAME_None,
						FText::Format(LOCTEXT("EditAssociatedAsset", "Edit {0}"), FText::FromString(Asset->GetName())),
						TAttribute<FText>(),
						FSlateIcon(FEditorStyle::GetStyleSetName(), FClassIconFinder::FindIconNameForClass(Asset->GetClass()))
						);
				}
				else if (ReferencedAssets.Num() > 1)
				{
					MenuBuilder.AddMenuEntry(
						FLevelEditorCommands::Get().EditAssetNoConfirmMultiple,
						NAME_None,
						LOCTEXT("EditAssociatedAssetsMultiple", "Edit Multiple Assets"),
						TAttribute<FText>(),
						FSlateIcon(FEditorStyle::GetStyleSetName(), "ClassIcon.Default")
						);

				}

				MenuBuilder.AddMenuEntry(FGlobalEditorCommonCommands::Get().ViewReferences);
<<<<<<< HEAD
=======
				MenuBuilder.AddMenuEntry(FGlobalEditorCommonCommands::Get().ViewSizeMap);
>>>>>>> cce8678d

			}
			MenuBuilder.EndSection();
		}


		MenuBuilder.BeginSection("ActorControl", LOCTEXT("ActorHeading", "Actor"));
		{
			MenuBuilder.AddMenuEntry(FEditorViewportCommands::Get().FocusViewportToSelection);


			const FVector* ClickLocation = &GEditor->ClickLocation;

			FUIAction GoHereAction;
			GoHereAction.ExecuteAction = FExecuteAction::CreateStatic(&FLevelEditorActionCallbacks::GoHere_Clicked, ClickLocation);

			MenuBuilder.AddMenuEntry(FLevelEditorCommands::Get().GoHere);
			MenuBuilder.AddMenuEntry(FLevelEditorCommands::Get().SnapCameraToObject);
<<<<<<< HEAD
		}
		MenuBuilder.EndSection();

		// Go to C++ Code
		if (SelectionInfo.SelectionClass != NULL)
		{
			if (FSourceCodeNavigation::IsCompilerAvailable())
			{
				FString ClassHeaderPath;
				if (FSourceCodeNavigation::FindClassHeaderPath(SelectionInfo.SelectionClass, ClassHeaderPath) && IFileManager::Get().FileSize(*ClassHeaderPath) != INDEX_NONE)
				{
					const FString CodeFileName = FPaths::GetCleanFilename(*ClassHeaderPath);

					MenuBuilder.BeginSection("ActorCode", LOCTEXT("ActorCodeHeading", "C++"));
					{
						MenuBuilder.AddMenuEntry(FLevelEditorCommands::Get().GoToCodeForActor,
							NAME_None,
							FText::Format(LOCTEXT("GoToCodeForActor", "Open {0}"), FText::FromString(CodeFileName)),
							FText::Format(LOCTEXT("GoToCodeForActor_ToolTip", "Opens the header file for this actor ({0}) in a code editing program"), FText::FromString(CodeFileName)));
					}
					MenuBuilder.EndSection();
				}
			}

			const FString DocumentationLink = FEditorClassUtils::GetDocumentationLink(SelectionInfo.SelectionClass);
			if (!DocumentationLink.IsEmpty())
			{
				MenuBuilder.BeginSection("ActorDocumentation", LOCTEXT("ActorDocsHeading", "Documentation"));
				{
					MenuBuilder.AddMenuEntry(FLevelEditorCommands::Get().GoToDocsForActor,
						NAME_None,
						LOCTEXT("GoToDocsForActor", "View Documentation"),
						LOCTEXT("GoToDocsForActor_ToolTip", "Click to open documentation for this actor"),
						FSlateIcon(FEditorStyle::GetStyleSetName(), "HelpIcon.Hovered"));
=======
			MenuBuilder.AddMenuEntry(FLevelEditorCommands::Get().SnapObjectToCamera);

			if (SelectedActors.Num() == 1)
			{
				const FLevelViewportCommands& Actions = FLevelViewportCommands::Get();

				auto Viewport = LevelEditor.Pin()->GetActiveViewport();
				auto& ViewportClient = Viewport->GetLevelViewportClient();

				if (ViewportClient.IsPerspective() && !ViewportClient.IsLockedToMatinee())
				{
				    if (Viewport->IsSelectedActorLocked())
				    {
					    MenuBuilder.AddMenuEntry(
						    Actions.EjectActorPilot,
						    NAME_None,
						    FText::Format(LOCTEXT("PilotActor", "Stop piloting '{0}'"), FText::FromString(SelectedActors[0]->GetActorLabel()))
						    );
					}
					else
					{
					    MenuBuilder.AddMenuEntry(
						    Actions.PilotSelectedActor,
						    NAME_None,
						    FText::Format(LOCTEXT("PilotActor", "Pilot '{0}'"), FText::FromString(SelectedActors[0]->GetActorLabel()))
						    );
					}
>>>>>>> cce8678d
				}
			}
		}
		MenuBuilder.EndSection();

<<<<<<< HEAD
		MenuBuilder.BeginSection("ActorSelectVisibilityLevels");
		{
			// Add a sub-menu for "Select"
			MenuBuilder.AddSubMenu(
				LOCTEXT("SelectSubMenu", "Select"),
				LOCTEXT("SelectSubMenu_ToolTip", "Opens the actor selection menu"),
				FNewMenuDelegate::CreateStatic(&FLevelEditorContextMenuImpl::FillSelectActorMenu));

			MenuBuilder.AddSubMenu(
				LOCTEXT("EditSubMenu", "Edit"),
				FText::GetEmpty(),
				FNewMenuDelegate::CreateStatic(&FLevelEditorContextMenuImpl::FillEditMenu, ContextType));

			MenuBuilder.AddSubMenu(
				LOCTEXT("VisibilitySubMenu", "Visibility"),
				LOCTEXT("VisibilitySubMenu_ToolTip", "Selected actor visibility options"),
				FNewMenuDelegate::CreateStatic(&FLevelEditorContextMenuImpl::FillActorVisibilityMenu));

			// Build the menu for grouping actors
			BuildGroupMenu(MenuBuilder, SelectionInfo);

			MenuBuilder.AddSubMenu(
				LOCTEXT("LevelSubMenu", "Level"),
				LOCTEXT("LevelSubMenu_ToolTip", "Options for interacting with this actor's level"),
				FNewMenuDelegate::CreateStatic(&FLevelEditorContextMenuImpl::FillActorLevelMenu));
		}
		MenuBuilder.EndSection();

		if (ContextType == LevelEditorMenuContext::Viewport)
		{
			LevelEditorCreateActorMenu::FillAddReplaceViewportContextMenuSections(MenuBuilder);
		}

		if (GEditor->PlayWorld != NULL)
		{
			if (SelectionInfo.NumSelected > 0)
			{
				MenuBuilder.BeginSection("Simulation", NSLOCTEXT("LevelViewportContextMenu", "SimulationHeading", "Simulation"));
				{
					MenuBuilder.AddMenuEntry(FLevelEditorCommands::Get().KeepSimulationChanges);
=======
		// Go to C++ Code
		if (SelectionInfo.SelectionClass != NULL)
		{
			if (FSourceCodeNavigation::IsCompilerAvailable())
			{
				FString ClassHeaderPath;
				if (FSourceCodeNavigation::FindClassHeaderPath(SelectionInfo.SelectionClass, ClassHeaderPath) && IFileManager::Get().FileSize(*ClassHeaderPath) != INDEX_NONE)
				{
					const FString CodeFileName = FPaths::GetCleanFilename(*ClassHeaderPath);

					MenuBuilder.BeginSection("ActorCode", LOCTEXT("ActorCodeHeading", "C++"));
					{
						MenuBuilder.AddMenuEntry(FLevelEditorCommands::Get().GoToCodeForActor,
							NAME_None,
							FText::Format(LOCTEXT("GoToCodeForActor", "Open {0}"), FText::FromString(CodeFileName)),
							FText::Format(LOCTEXT("GoToCodeForActor_ToolTip", "Opens the header file for this actor ({0}) in a code editing program"), FText::FromString(CodeFileName)));
					}
					MenuBuilder.EndSection();
				}
			}

			const FString DocumentationLink = FEditorClassUtils::GetDocumentationLink(SelectionInfo.SelectionClass);
			if (!DocumentationLink.IsEmpty())
			{
				MenuBuilder.BeginSection("ActorDocumentation", LOCTEXT("ActorDocsHeading", "Documentation"));
				{
					MenuBuilder.AddMenuEntry(FLevelEditorCommands::Get().GoToDocsForActor,
						NAME_None,
						LOCTEXT("GoToDocsForActor", "View Documentation"),
						LOCTEXT("GoToDocsForActor_ToolTip", "Click to open documentation for this actor"),
						FSlateIcon(FEditorStyle::GetStyleSetName(), "HelpIcon.Hovered"));
>>>>>>> cce8678d
				}
				MenuBuilder.EndSection();
			}
		}

<<<<<<< HEAD
		MenuBuilder.BeginSection("LevelViewportAttach");
		{
			// Only display the attach menu if we have actors selected
			if (GEditor->GetSelectedActorCount())
			{
				if (SelectionInfo.bHaveAttachedActor)
				{
					MenuBuilder.AddMenuEntry(FLevelEditorCommands::Get().DetachFromParent);
				}

				MenuBuilder.AddSubMenu(
					LOCTEXT("ActorAttachToSubMenu", "Attach To"),
					LOCTEXT("ActorAttachToSubMenu_ToolTip", "Attach Actor as child"),
					FNewMenuDelegate::CreateStatic(&FLevelEditorContextMenuImpl::FillActorMenu));
			}

			// Add a heading for "Movement" if an actor is selected
			if (GEditor->GetSelectedActorIterator())
			{
				// Add a sub-menu for "Transform"
				MenuBuilder.AddSubMenu(
					LOCTEXT("TransformSubMenu", "Transform"),
					LOCTEXT("TransformSubMenu_ToolTip", "Actor transform utils"),
					FNewMenuDelegate::CreateStatic(&FLevelEditorContextMenuImpl::FillTransformMenu));
			}

			// @todo UE4: The current pivot options only work for brushes
			if (SelectionInfo.bHaveBrush)
			{
				// You can only move the pivot in ortho viewports, but you can reset it in any viewport
				if (GCurrentLevelEditingViewportClient->ViewportType != LVT_Perspective)
				{
					// Add a sub-menu for "Pivot"
					MenuBuilder.AddSubMenu(
						LOCTEXT("PivotSubMenu", "Pivot"),
						LOCTEXT("PivotSubMenu_ToolTip", "Actor pivoting utils"),
						FNewMenuDelegate::CreateStatic(&FLevelEditorContextMenuImpl::FillPivotMenu));
				}
				else
				{
					MenuBuilder.AddMenuEntry(FLevelEditorCommands::Get().ResetPivot);
				}
			}

			if (GetDefault<UEditorExperimentalSettings>()->bActorMerging &&
				( SelectionInfo.bHaveStaticMeshComponent || SelectionInfo.bHaveLandscape ))
			{
				MenuBuilder.AddSubMenu(
					LOCTEXT("MergeActorsSubMenu", "Merge"),
					LOCTEXT("MergeActorsSubMenu_ToolTip", "Actor merging utils"),
					FNewMenuDelegate::CreateStatic(&FLevelEditorContextMenuImpl::FillMergeActorsMenu));
			}
		}
		MenuBuilder.EndSection();

=======
		MenuBuilder.BeginSection("ActorSelectVisibilityLevels");
		{
			// Add a sub-menu for "Select"
			MenuBuilder.AddSubMenu(
				LOCTEXT("SelectSubMenu", "Select"),
				LOCTEXT("SelectSubMenu_ToolTip", "Opens the actor selection menu"),
				FNewMenuDelegate::CreateStatic(&FLevelEditorContextMenuImpl::FillSelectActorMenu));

			MenuBuilder.AddSubMenu(
				LOCTEXT("EditSubMenu", "Edit"),
				FText::GetEmpty(),
				FNewMenuDelegate::CreateStatic(&FLevelEditorContextMenuImpl::FillEditMenu, ContextType));

			MenuBuilder.AddSubMenu(
				LOCTEXT("VisibilitySubMenu", "Visibility"),
				LOCTEXT("VisibilitySubMenu_ToolTip", "Selected actor visibility options"),
				FNewMenuDelegate::CreateStatic(&FLevelEditorContextMenuImpl::FillActorVisibilityMenu));

			// Build the menu for grouping actors
			BuildGroupMenu(MenuBuilder, SelectionInfo);

			MenuBuilder.AddSubMenu(
				LOCTEXT("LevelSubMenu", "Level"),
				LOCTEXT("LevelSubMenu_ToolTip", "Options for interacting with this actor's level"),
				FNewMenuDelegate::CreateStatic(&FLevelEditorContextMenuImpl::FillActorLevelMenu));
		}
		MenuBuilder.EndSection();

		if (ContextType == LevelEditorMenuContext::Viewport)
		{
			LevelEditorCreateActorMenu::FillAddReplaceViewportContextMenuSections(MenuBuilder);
		}

		if (GEditor->PlayWorld != NULL)
		{
			if (SelectionInfo.NumSelected > 0)
			{
				MenuBuilder.BeginSection("Simulation", NSLOCTEXT("LevelViewportContextMenu", "SimulationHeading", "Simulation"));
				{
					MenuBuilder.AddMenuEntry(FLevelEditorCommands::Get().KeepSimulationChanges);
				}
				MenuBuilder.EndSection();
			}
		}

		MenuBuilder.BeginSection("LevelViewportAttach");
		{
			// Only display the attach menu if we have actors selected
			if (GEditor->GetSelectedActorCount())
			{
				if (SelectionInfo.bHaveAttachedActor)
				{
					MenuBuilder.AddMenuEntry(FLevelEditorCommands::Get().DetachFromParent);
				}

				MenuBuilder.AddSubMenu(
					LOCTEXT("ActorAttachToSubMenu", "Attach To"),
					LOCTEXT("ActorAttachToSubMenu_ToolTip", "Attach Actor as child"),
					FNewMenuDelegate::CreateStatic(&FLevelEditorContextMenuImpl::FillActorMenu));
			}

			// Add a heading for "Movement" if an actor is selected
			if (GEditor->GetSelectedActorIterator())
			{
				// Add a sub-menu for "Transform"
				MenuBuilder.AddSubMenu(
					LOCTEXT("TransformSubMenu", "Transform"),
					LOCTEXT("TransformSubMenu_ToolTip", "Actor transform utils"),
					FNewMenuDelegate::CreateStatic(&FLevelEditorContextMenuImpl::FillTransformMenu));
			}

			// @todo UE4: The current pivot options only work for brushes
			if (SelectionInfo.bHaveBrush)
			{
				// You can only move the pivot in ortho viewports, but you can reset it in any viewport
				if (GCurrentLevelEditingViewportClient->ViewportType != LVT_Perspective)
				{
					// Add a sub-menu for "Pivot"
					MenuBuilder.AddSubMenu(
						LOCTEXT("PivotSubMenu", "Pivot"),
						LOCTEXT("PivotSubMenu_ToolTip", "Actor pivoting utils"),
						FNewMenuDelegate::CreateStatic(&FLevelEditorContextMenuImpl::FillPivotMenu));
				}
				else
				{
					MenuBuilder.AddMenuEntry(FLevelEditorCommands::Get().ResetPivot);
				}
			}
		}
		MenuBuilder.EndSection();

>>>>>>> cce8678d
		FLevelScriptEventMenuHelper::FillLevelBlueprintEventsMenu(MenuBuilder, SelectedActors);

		MenuBuilder.PopExtender();
	}	

	MenuBuilder.PopCommandList();
}


void FLevelEditorContextMenu::SummonMenu( const TSharedRef< SLevelEditor >& LevelEditor, LevelEditorMenuContext ContextType )
{
	struct Local
	{
		static void ExtendMenu( FMenuBuilder& MenuBuilder )
		{
			// one extra entry when summoning the menu this way
			MenuBuilder.BeginSection("ActorPreview", LOCTEXT("PreviewHeading", "Preview") );
			{
				// Note: not using a command for play from here since it requires a mouse click
				FUIAction PlayFromHereAction( 
					FExecuteAction::CreateStatic( &FPlayWorldCommandCallbacks::StartPlayFromHere ) );

				const FText PlayFromHereLabel = GEditor->OnlyLoadEditorVisibleLevelsInPIE() ? LOCTEXT("PlayFromHereVisible", "Play From Here (visible levels)") : LOCTEXT("PlayFromHere", "Play From Here");
				MenuBuilder.AddMenuEntry( PlayFromHereLabel, LOCTEXT("PlayFromHere_ToolTip", "Starts a game preview from the clicked location"),FSlateIcon(), PlayFromHereAction );
			}
			MenuBuilder.EndSection();
		}
	};
	
	TSharedRef<FExtender> Extender = MakeShareable(new FExtender);
	Extender->AddMenuExtension("LevelViewportAttach", EExtensionHook::After, TSharedPtr< FUICommandList >(), FMenuExtensionDelegate::CreateStatic(&Local::ExtendMenu));

	// Create the context menu!
	TSharedPtr<SWidget> MenuWidget = BuildMenuWidget( LevelEditor, ContextType, Extender );
	if ( MenuWidget.IsValid() )
	{
		// @todo: Should actually use the location from a click event instead!
		const FVector2D MouseCursorLocation = FSlateApplication::Get().GetCursorPos();
	
		TWeakPtr< SWindow > ContextMenuWindow = FSlateApplication::Get().PushMenu(
			LevelEditor->GetActiveViewport().ToSharedRef(), MenuWidget.ToSharedRef(), MouseCursorLocation, FPopupTransitionEffect( FPopupTransitionEffect::ContextMenu ) );
	}
}

FSlateColor InvertOnHover( const TWeakPtr< SWidget > WidgetPtr )
{
	TSharedPtr< SWidget > Widget = WidgetPtr.Pin();
	if ( Widget.IsValid() && Widget->IsHovered() )
	{
		static const FName InvertedForegroundName("InvertedForeground");
		return FEditorStyle::GetSlateColor(InvertedForegroundName);
	}

	return FSlateColor::UseForeground();
}

void FLevelEditorContextMenu::BuildGroupMenu( FMenuBuilder& MenuBuilder, const FSelectedActorInfo& SelectedActorInfo )
{
	if( GEditor->bGroupingActive )
	{
		// Whether or not we added a grouping sub-menu
		bool bNeedGroupSubMenu = SelectedActorInfo.bHaveSelectedLockedGroup || SelectedActorInfo.bHaveSelectedUnlockedGroup;

		// Grouping based on selection (must have selected at least two actors)
		if( SelectedActorInfo.NumSelected > 1 )
		{
			if( !SelectedActorInfo.bHaveSelectedLockedGroup && !SelectedActorInfo.bHaveSelectedUnlockedGroup )
			{
				// Only one menu entry needed so dont use a sub-menu
				MenuBuilder.AddMenuEntry( FLevelEditorCommands::Get().RegroupActors, NAME_None, FLevelEditorCommands::Get().GroupActors->GetLabel(), FLevelEditorCommands::Get().GroupActors->GetDescription() );
			}
			else
			{
				// Put everything into a sub-menu
				bNeedGroupSubMenu = true;
			}
		}
		
		if( bNeedGroupSubMenu )
		{
			MenuBuilder.AddSubMenu( 
				LOCTEXT("GroupMenu", "Groups"),
				LOCTEXT("GroupMenu_ToolTip", "Opens the actor grouping menu"),
				FNewMenuDelegate::CreateStatic( &FLevelEditorContextMenuImpl::FillGroupMenu ) );
		}
	}
}

void FLevelEditorContextMenuImpl::FillSelectActorMenu( FMenuBuilder& MenuBuilder )
{
	FText SelectAllActorStr = FText::Format( LOCTEXT("SelectActorsOfSameClass", "Select All {0}(s)"), FText::FromString( SelectionInfo.SelectionStr ) );
	int32 NumSelectedSurfaces = AssetSelectionUtils::GetNumSelectedSurfaces( SelectionInfo.SharedWorld );

	MenuBuilder.BeginSection("SelectActorGeneral", LOCTEXT("SelectAnyHeading", "General") );
	{
		MenuBuilder.AddMenuEntry( FGenericCommands::Get().SelectAll, NAME_None, TAttribute<FText>(), LOCTEXT("SelectAll_ToolTip", "Selects all actors") );
		MenuBuilder.AddMenuEntry( FLevelEditorCommands::Get().SelectNone );
		MenuBuilder.AddMenuEntry( FLevelEditorCommands::Get().InvertSelection );
	}
	MenuBuilder.EndSection();

	if( !SelectionInfo.bHaveBrush && SelectionInfo.bAllSelectedActorsOfSameType && SelectionInfo.SelectionStr.Len() != 0 )
	{
		// These menu options appear if only if all the actors are the same type and we aren't selecting brush
		MenuBuilder.AddMenuEntry( FLevelEditorCommands::Get().SelectAllActorsOfSameClass, NAME_None, SelectAllActorStr );
	}

	// Add brush commands when we have a brush or any surfaces selected
	MenuBuilder.BeginSection("SelectBSP", LOCTEXT("SelectBSPHeading", "BSP") );
	{
		if( SelectionInfo.bHaveBrush || NumSelectedSurfaces > 0 )
		{
			if( SelectionInfo.bAllSelectedAreBrushes )
			{
				MenuBuilder.AddMenuEntry( FLevelEditorCommands::Get().SelectAllActorsOfSameClass, NAME_None, SelectAllActorStr );
			}
		}

		MenuBuilder.AddMenuEntry( FLevelEditorCommands::Get().SelectAllAddditiveBrushes );
		MenuBuilder.AddMenuEntry( FLevelEditorCommands::Get().SelectAllSubtractiveBrushes );
		MenuBuilder.AddMenuEntry( FLevelEditorCommands::Get().SelectAllSurfaces );
	}
	MenuBuilder.EndSection();

	if( SelectionInfo.NumSelected > 0 || NumSelectedSurfaces > 0 )
	{
		// If any actors are selected add lights selection options
		MenuBuilder.BeginSection("SelectLights", LOCTEXT("SelectLightHeading", "Lights") );
		{
			MenuBuilder.AddMenuEntry( FLevelEditorCommands::Get().SelectRelevantLights );

			if ( SelectionInfo.bHaveLight )
			{
				MenuBuilder.AddMenuEntry( FLevelEditorCommands::Get().SelectAllLights );
				MenuBuilder.AddMenuEntry( FLevelEditorCommands::Get().SelectStationaryLightsExceedingOverlap );
			}
		}
		MenuBuilder.EndSection();

		if( SelectionInfo.bHaveStaticMesh )
		{
			// if any static meshes are selected allow selecting actors using the same mesh
			MenuBuilder.BeginSection("SelectMeshes", LOCTEXT("SelectStaticMeshHeading", "Static Meshes") );
			{
				MenuBuilder.AddMenuEntry( FLevelEditorCommands::Get().SelectStaticMeshesOfSameClass, NAME_None, LOCTEXT("SelectStaticMeshesOfSameClass_Menu", "Select Matching (Selected Classes)") );
				MenuBuilder.AddMenuEntry( FLevelEditorCommands::Get().SelectStaticMeshesAllClasses, NAME_None, LOCTEXT("SelectStaticMeshesAllClasses_Menu", "Select Matching (All Classes)") );
			}
			MenuBuilder.EndSection();
		}

		if( SelectionInfo.bHavePawn || SelectionInfo.bHaveSkeletalMesh )
		{
			// if any skeletal meshes are selected allow selecting actors using the same mesh
			MenuBuilder.BeginSection("SelectSkeletalMeshes", LOCTEXT("SelectSkeletalMeshHeading", "Skeletal Meshes") );
			{
				MenuBuilder.AddMenuEntry( FLevelEditorCommands::Get().SelectSkeletalMeshesOfSameClass );
				MenuBuilder.AddMenuEntry( FLevelEditorCommands::Get().SelectSkeletalMeshesAllClasses );
			}
			MenuBuilder.EndSection();
		}

		if( SelectionInfo.bHaveEmitter )
		{
			MenuBuilder.BeginSection("SelectEmitters", LOCTEXT("SelectEmitterHeading", "Emitters") );
			{
				MenuBuilder.AddMenuEntry( FLevelEditorCommands::Get().SelectMatchingEmitter );
			}
			MenuBuilder.EndSection();
		}
	}

	if( SelectionInfo.bHaveBrush || SelectionInfo.NumSelected > 0 )
	{
		MenuBuilder.BeginSection("SelectMaterial", LOCTEXT("SelectMaterialHeading", "Materials") );
		{
			MenuBuilder.AddMenuEntry( FLevelEditorCommands::Get().SelectAllWithSameMaterial );
		}
		MenuBuilder.EndSection();
	}

	// build matinee related selection menu
	FillMatineeSelectActorMenu( MenuBuilder );
}

void FLevelEditorContextMenuImpl::FillMatineeSelectActorMenu( FMenuBuilder& MenuBuilder )
{
	MenuBuilder.BeginSection("SelectMatinee", LOCTEXT("SelectMatineeHeading", "Matinee") );
	{
		// show list of Matinee Actors that controls this actor
		// this is ugly but we don't have good way of knowing which Matinee actor controls me
		// in the future this can be cached to TMap somewhere and use that list
		// for now we show only when 1 actor is selected
		if ( SelectionInfo.SharedLevel && SelectionInfo.NumSelected == 1 )
		{
			TArray<AMatineeActor*> MatineeActors;	
			// first collect all matinee actors
			for ( AActor* Actor : SelectionInfo.SharedLevel->Actors )
			{
				AMatineeActor * CurActor = Cast<AMatineeActor>(Actor);
				if ( CurActor )
				{
					MatineeActors.Add(CurActor);
				}
			}

			if ( MatineeActors.Num() > 0 )
			{
				FSelectionIterator ActorIter( GEditor->GetSelectedActorIterator() );
				AActor* SelectedActor = Cast<AActor>(*ActorIter);

				// now delete the matinee actors that don't control currently selected actor
				for (int32 MatineeActorIter=0; MatineeActorIter<MatineeActors.Num(); ++MatineeActorIter)
				{
					AMatineeActor * CurMatineeActor = MatineeActors[MatineeActorIter];
					TArray<AActor *> CutMatineeControlledActors;
					CurMatineeActor->GetControlledActors(CutMatineeControlledActors);
					bool bIsMatineeControlled=false;
					for ( AActor* ControlledActor : CutMatineeControlledActors )
					{
						if (ControlledActor == SelectedActor)
						{
							bIsMatineeControlled = true;
						}
					}

					// if not, remove it
					if (!bIsMatineeControlled)
					{
						MatineeActors.RemoveAt(MatineeActorIter);
						--MatineeActorIter;
					}
				}

				// if some matinee controls this, add to menu for direct selection
				if ( MatineeActors.Num() > 0 )
				{
					for (int32 MatineeActorIter=0; MatineeActorIter<MatineeActors.Num(); ++MatineeActorIter)
					{
						AMatineeActor * CurMatineeActor = MatineeActors[MatineeActorIter];
						const FText Text = FText::Format( LOCTEXT("SelectMatineeActor", "Select {0}"), FText::FromString( CurMatineeActor->GetName() ) );

						FUIAction CurMatineeActorAction( FExecuteAction::CreateStatic( &FLevelEditorActionCallbacks::OnSelectMatineeActor, CurMatineeActor ) );
						MenuBuilder.AddMenuEntry( Text, Text, FSlateIcon(), CurMatineeActorAction );

						// if matinee is opened, and if that is CurMatineeActor, show option to go to group
						if( GLevelEditorModeTools().IsModeActive( FBuiltinEditorModes::EM_InterpEdit ) )
						{
							const FEdModeInterpEdit* InterpEditMode = (const FEdModeInterpEdit*)GLevelEditorModeTools().GetActiveMode( FBuiltinEditorModes::EM_InterpEdit );

							if ( InterpEditMode && InterpEditMode->MatineeActor == CurMatineeActor )
							{
								FUIAction SelectedActorAction( FExecuteAction::CreateStatic( &FLevelEditorActionCallbacks::OnSelectMatineeGroup, SelectedActor ) );
								MenuBuilder.AddMenuEntry( LOCTEXT("SelectMatineeGroupForActorMenuTitle", "Select Matinee Group For This Actor"), LOCTEXT("SelectMatineeGroupForActorMenuTooltip", "Selects matinee group controlling this actor"), FSlateIcon(), SelectedActorAction );
							}
						}
					}
				}
			}
		}

		// if this class is Matinee Actor, add option to allow select all controlled actors
		if ( SelectionInfo.bHaveMatinee )
		{
			MenuBuilder.AddMenuEntry( FLevelEditorCommands::Get().SelectAllActorsControlledByMatinee );	
		}
	}
	MenuBuilder.EndSection();
}

void FLevelEditorContextMenuImpl::FillActorVisibilityMenu( FMenuBuilder& MenuBuilder )
{
	MenuBuilder.BeginSection("VisibilitySelected");
	{
		// Show 'Show Selected' only if the selection has any hidden actors
		if ( SelectionInfo.bHaveHidden )
		{
			MenuBuilder.AddMenuEntry( FLevelEditorCommands::Get().ShowSelected );
		}
		MenuBuilder.AddMenuEntry( FLevelEditorCommands::Get().HideSelected );
	}
	MenuBuilder.EndSection();

	MenuBuilder.BeginSection("VisibilityAll");
	{
		MenuBuilder.AddMenuEntry( FLevelEditorCommands::Get().ShowSelectedOnly );
		MenuBuilder.AddMenuEntry( FLevelEditorCommands::Get().ShowAll );
	}
	MenuBuilder.EndSection();

	MenuBuilder.BeginSection("VisibilityStartup");
	{
		MenuBuilder.AddMenuEntry( FLevelEditorCommands::Get().ShowAllStartup );
		MenuBuilder.AddMenuEntry( FLevelEditorCommands::Get().ShowSelectedStartup );
		MenuBuilder.AddMenuEntry( FLevelEditorCommands::Get().HideSelectedStartup );
	}
}

void FLevelEditorContextMenuImpl::FillActorLevelMenu( FMenuBuilder& MenuBuilder )
{
	MenuBuilder.BeginSection("ActorLevel");
	{
		if( SelectionInfo.SharedLevel && SelectionInfo.SharedWorld && SelectionInfo.SharedWorld->GetCurrentLevel() != SelectionInfo.SharedLevel )
		{
			// All actors are in the same level and that level is not the current level 
			// so add a menu entry to make the shared level current

			FText MakeCurrentLevelText = FText::Format( LOCTEXT("MakeCurrentLevelMenu", "Make Current Level: {0}"), FText::FromString( SelectionInfo.SharedLevel->GetOutermost()->GetName() ) );
			MenuBuilder.AddMenuEntry( FLevelEditorCommands::Get().MakeActorLevelCurrent, NAME_None, MakeCurrentLevelText );
		}

		if( !SelectionInfo.bAllSelectedActorsBelongToCurrentLevel )
		{
			// Only show this menu entry if any actors are not in the current level
			MenuBuilder.AddMenuEntry( FLevelEditorCommands::Get().MoveSelectedToCurrentLevel );
		}
	}
	MenuBuilder.EndSection();

	MenuBuilder.AddMenuEntry( FLevelEditorCommands::Get().FindActorInLevelScript );
	MenuBuilder.AddMenuEntry( FLevelEditorCommands::Get().FindLevelsInLevelBrowser );
	MenuBuilder.AddMenuEntry( FLevelEditorCommands::Get().AddLevelsToSelection );
	MenuBuilder.AddMenuEntry( FLevelEditorCommands::Get().RemoveLevelsFromSelection );
}


void FLevelEditorContextMenuImpl::FillTransformMenu( FMenuBuilder& MenuBuilder )
{
	if ( FLevelEditorActionCallbacks::ActorSelected_CanExecute() )
	{
		MenuBuilder.BeginSection("TransformSnapAlign");
		{
			MenuBuilder.AddSubMenu( 
				LOCTEXT("SnapAlignSubMenu", "Snap/Align"), 
				LOCTEXT("SnapAlignSubMenu_ToolTip", "Actor snap/align utils"),
				FNewMenuDelegate::CreateStatic( &FLevelEditorContextMenuImpl::FillSnapAlignMenu ) );
		}
		MenuBuilder.EndSection();

		MenuBuilder.BeginSection("DeltaTransformToActors");
		{
			MenuBuilder.AddMenuEntry( FLevelEditorCommands::Get().DeltaTransformToActors );
		}
		MenuBuilder.EndSection();
	}

	MenuBuilder.BeginSection("MirrorLock");
	{
		MenuBuilder.AddMenuEntry( FLevelEditorCommands::Get().MirrorActorX );
		MenuBuilder.AddMenuEntry( FLevelEditorCommands::Get().MirrorActorY );
		MenuBuilder.AddMenuEntry( FLevelEditorCommands::Get().MirrorActorZ );
		MenuBuilder.AddMenuEntry( FLevelEditorCommands::Get().LockActorMovement );
	}
}

void FLevelEditorContextMenuImpl::FillActorMenu( FMenuBuilder& MenuBuilder )
{
	struct Local
	{
		static FReply OnInteractiveActorPickerClicked()
		{
			FSlateApplication::Get().DismissAllMenus();
			FLevelEditorActionCallbacks::AttachActorIteractive();
			return FReply::Handled();
		}
	};

	SceneOutliner::FInitializationOptions InitOptions;
	{
		InitOptions.Mode = ESceneOutlinerMode::ActorPicker;			
		InitOptions.bShowHeaderRow = false;
		InitOptions.bFocusSearchBoxWhenOpened = true;

		// Only display Actors that we can attach too
		InitOptions.Filters->AddFilterPredicate( SceneOutliner::FActorFilterPredicate::CreateStatic( &FLevelEditorActionCallbacks::IsAttachableActor) );
	}		

	if(SelectionInfo.bHaveAttachedActor)
	{
		MenuBuilder.AddMenuEntry( FLevelEditorCommands::Get().DetachFromParent, NAME_None, LOCTEXT( "None", "None" ) );
	}

	// Actor selector to allow the user to choose a parent actor
	FSceneOutlinerModule& SceneOutlinerModule = FModuleManager::LoadModuleChecked<FSceneOutlinerModule>( "SceneOutliner" );

	TSharedRef< SWidget > MenuWidget = 
		SNew(SHorizontalBox)

		+SHorizontalBox::Slot()
		.AutoWidth()
		[
			SNew(SVerticalBox)
			+SVerticalBox::Slot()
			.MaxHeight(400.0f)
			[
				SceneOutlinerModule.CreateSceneOutliner(
					InitOptions,
					FOnActorPicked::CreateStatic( &FLevelEditorActionCallbacks::AttachToActor )
					)
			]
		]
	
		+SHorizontalBox::Slot()
		.VAlign(VAlign_Top)
		.AutoWidth()
		[
			SNew(SVerticalBox)

			+SVerticalBox::Slot()
			.AutoHeight()
			.Padding(4.0f, 0.0f, 0.0f, 0.0f)
			[
				SNew(SButton)
				.ToolTipText( LOCTEXT( "PickButtonLabel", "Pick a parent actor to attach to") )
				.ButtonStyle(FEditorStyle::Get(), "HoverHintOnly")
				.OnClicked(FOnClicked::CreateStatic(&Local::OnInteractiveActorPickerClicked))
				.ContentPadding(4.0f)
				.ForegroundColor(FSlateColor::UseForeground())
				.IsFocusable(false)
				[
					SNew(SImage)
					.Image(FEditorStyle::GetBrush("PropertyWindow.Button_PickActorInteractive"))
					.ColorAndOpacity(FSlateColor::UseForeground())
				]
			]
		];

	MenuBuilder.AddWidget(MenuWidget, FText::GetEmpty(), false);
}

void FLevelEditorContextMenuImpl::FillSnapAlignMenu( FMenuBuilder& MenuBuilder )
{
	MenuBuilder.AddMenuEntry( FLevelEditorCommands::Get().SnapOriginToGrid );
	MenuBuilder.AddMenuEntry( FLevelEditorCommands::Get().SnapOriginToGridPerActor );
	MenuBuilder.AddMenuEntry( FLevelEditorCommands::Get().AlignOriginToGrid );
	MenuBuilder.AddMenuEntry( FLevelEditorCommands::Get().SnapTo2DLayer );
	MenuBuilder.AddMenuEntry( FLevelEditorCommands::Get().SnapToFloor );
	MenuBuilder.AddMenuEntry( FLevelEditorCommands::Get().AlignToFloor );
	MenuBuilder.AddMenuEntry( FLevelEditorCommands::Get().SnapPivotToFloor );
	MenuBuilder.AddMenuEntry( FLevelEditorCommands::Get().AlignPivotToFloor );
	MenuBuilder.AddMenuEntry( FLevelEditorCommands::Get().SnapBottomCenterBoundsToFloor );
	MenuBuilder.AddMenuEntry( FLevelEditorCommands::Get().AlignBottomCenterBoundsToFloor );
/*
	MenuBuilder.AddMenuSeparator();
	AActor* Actor = GEditor->GetSelectedActors()->GetBottom<AActor>();
	if( Actor && FLevelEditorActionCallbacks::ActorsSelected_CanExecute())
	{
		const FString Label = Actor->GetActorLabel();	// Update the options to show the actors label
		
		TSharedPtr< FUICommandInfo > SnapOriginToActor = FLevelEditorCommands::Get().SnapOriginToActor;
		TSharedPtr< FUICommandInfo > AlignOriginToActor = FLevelEditorCommands::Get().AlignOriginToActor;
		TSharedPtr< FUICommandInfo > SnapToActor = FLevelEditorCommands::Get().SnapToActor;
		TSharedPtr< FUICommandInfo > AlignToActor = FLevelEditorCommands::Get().AlignToActor;
		TSharedPtr< FUICommandInfo > SnapPivotToActor = FLevelEditorCommands::Get().SnapPivotToActor;
		TSharedPtr< FUICommandInfo > AlignPivotToActor = FLevelEditorCommands::Get().AlignPivotToActor;
		TSharedPtr< FUICommandInfo > SnapBottomCenterBoundsToActor = FLevelEditorCommands::Get().SnapBottomCenterBoundsToActor;
		TSharedPtr< FUICommandInfo > AlignBottomCenterBoundsToActor = FLevelEditorCommands::Get().AlignBottomCenterBoundsToActor;

		SnapOriginToActor->Label = FString::Printf( *LOCTEXT("Snap Origin To", "Snap Origin to %s"), *Label);
		AlignOriginToActor->Label = FString::Printf( *LOCTEXT("Align Origin To", "Align Origin to %s"), *Label);
		SnapToActor->Label = FString::Printf( *LOCTEXT("Snap To", "Snap to %s"), *Label);
		AlignToActor->Label = FString::Printf( *LOCTEXT("Align To", "Align to %s"), *Label);
		SnapPivotToActor->Label = FString::Printf( *LOCTEXT("Snap Pivot To", "Snap Pivot to %s"), *Label);
		AlignPivotToActor->Label = FString::Printf( *LOCTEXT("Align Pivot To", "Align Pivot to %s"), *Label);
		SnapBottomCenterBoundsToActor->Label = FString::Printf( *LOCTEXT("Snap Bottom Center Bounds To", "Snap Bottom Center Bounds to %s"), *Label);
		AlignBottomCenterBoundsToActor->Label = FString::Printf( *LOCTEXT("Align Bottom Center Bounds To", "Align Bottom Center Bounds to %s"), *Label);

		MenuBuilder.AddMenuEntry( SnapOriginToActor );
		MenuBuilder.AddMenuEntry( AlignOriginToActor );
		MenuBuilder.AddMenuEntry( SnapToActor );
		MenuBuilder.AddMenuEntry( AlignToActor );
		MenuBuilder.AddMenuEntry( SnapPivotToActor );
		MenuBuilder.AddMenuEntry( AlignPivotToActor );
		MenuBuilder.AddMenuEntry( SnapBottomCenterBoundsToActor );
		MenuBuilder.AddMenuEntry( AlignBottomCenterBoundsToActor );
	}
	else
	{
		MenuBuilder.AddMenuEntry( FLevelEditorCommands::Get().SnapOriginToActor );
		MenuBuilder.AddMenuEntry( FLevelEditorCommands::Get().AlignOriginToActor );
		MenuBuilder.AddMenuEntry( FLevelEditorCommands::Get().SnapToActor );
		MenuBuilder.AddMenuEntry( FLevelEditorCommands::Get().AlignToActor );
		MenuBuilder.AddMenuEntry( FLevelEditorCommands::Get().SnapPivotToActor );
		MenuBuilder.AddMenuEntry( FLevelEditorCommands::Get().AlignPivotToActor );
		MenuBuilder.AddMenuEntry( FLevelEditorCommands::Get().SnapBottomCenterBoundsToActor );
		MenuBuilder.AddMenuEntry( FLevelEditorCommands::Get().AlignBottomCenterBoundsToActor );
	}
*/
}

void FLevelEditorContextMenuImpl::FillPivotMenu( FMenuBuilder& MenuBuilder )
{
	MenuBuilder.BeginSection("SaveResetPivot");
	{
		MenuBuilder.AddMenuEntry( FLevelEditorCommands::Get().SavePivotToPrePivot );
		MenuBuilder.AddMenuEntry( FLevelEditorCommands::Get().ResetPrePivot );
		MenuBuilder.AddMenuEntry( FLevelEditorCommands::Get().ResetPivot );
	}
	MenuBuilder.EndSection();

	MenuBuilder.BeginSection("MovePivot");
	{
		MenuBuilder.AddMenuEntry( FLevelEditorCommands::Get().MovePivotHere );
		MenuBuilder.AddMenuEntry( FLevelEditorCommands::Get().MovePivotHereSnapped );
		MenuBuilder.AddMenuEntry( FLevelEditorCommands::Get().MovePivotToCenter );
	}
	MenuBuilder.EndSection();
}

void FLevelEditorContextMenuImpl::FillGroupMenu( class FMenuBuilder& MenuBuilder )
{
	if( SelectionInfo.NumSelectedUngroupedActors > 1 )
	{
		// Only show this menu item if we have more than one actor.
		MenuBuilder.AddMenuEntry( FLevelEditorCommands::Get().GroupActors  );
	}

	if( SelectionInfo.bHaveSelectedLockedGroup || SelectionInfo.bHaveSelectedUnlockedGroup )
	{
		const int32 NumActiveGroups = AGroupActor::NumActiveGroups(true);

		// Regroup will clear any existing groups and create a new one from the selection
		// Only allow regrouping if multiple groups are selected, or a group and ungrouped actors are selected
		if( NumActiveGroups > 1 || (NumActiveGroups && SelectionInfo.NumSelectedUngroupedActors) )
		{
			MenuBuilder.AddMenuEntry( FLevelEditorCommands::Get().RegroupActors );
		}

		MenuBuilder.AddMenuEntry( FLevelEditorCommands::Get().UngroupActors );

		if( SelectionInfo.bHaveSelectedUnlockedGroup )
		{
			// Only allow removal of loose actors or locked subgroups
			if( !SelectionInfo.bHaveSelectedLockedGroup || ( SelectionInfo.bHaveSelectedLockedGroup && SelectionInfo.bHaveSelectedSubGroup ) )
			{
				MenuBuilder.AddMenuEntry( FLevelEditorCommands::Get().RemoveActorsFromGroup );
			}
			MenuBuilder.AddMenuEntry( FLevelEditorCommands::Get().LockGroup );
		}

		if( SelectionInfo.bHaveSelectedLockedGroup )
		{
			MenuBuilder.AddMenuEntry( FLevelEditorCommands::Get().UnlockGroup );
		}

		// Only allow group adds if a single group is selected in addition to ungrouped actors
		if( AGroupActor::NumActiveGroups(true, false) == 1 && SelectionInfo.NumSelectedUngroupedActors )
		{ 
			MenuBuilder.AddMenuEntry( FLevelEditorCommands::Get().AddActorsToGroup );
		}
	}
}

void FLevelEditorContextMenuImpl::FillEditMenu( class FMenuBuilder& MenuBuilder, LevelEditorMenuContext ContextType )
{
	MenuBuilder.AddMenuEntry( FGenericCommands::Get().Cut );
	MenuBuilder.AddMenuEntry( FGenericCommands::Get().Copy );
	MenuBuilder.AddMenuEntry( FGenericCommands::Get().Paste );
	if (ContextType == LevelEditorMenuContext::Viewport)
	{
		MenuBuilder.AddMenuEntry( FLevelEditorCommands::Get().PasteHere );
	}

	MenuBuilder.AddMenuEntry( FGenericCommands::Get().Duplicate );
	MenuBuilder.AddMenuEntry( FGenericCommands::Get().Delete );
	MenuBuilder.AddMenuEntry( FGenericCommands::Get().Rename );
}

void FLevelScriptEventMenuHelper::FillLevelBlueprintEventsMenu(class FMenuBuilder& MenuBuilder, const TArray<AActor*>& SelectedActors)
{
	AActor* SelectedActor = (1 == SelectedActors.Num()) ? SelectedActors[0] : NULL;

	if (FKismetEditorUtilities::IsActorValidForLevelScript(SelectedActor))
	{
		const bool bAnyEventExists = FKismetEditorUtilities::AnyBoundLevelScriptEventForActor(SelectedActor, false);
		const bool bAnyEventCanBeAdded = FKismetEditorUtilities::AnyBoundLevelScriptEventForActor(SelectedActor, true);

		if (bAnyEventExists || bAnyEventCanBeAdded)
		{
			TWeakObjectPtr<AActor> ActorPtr(SelectedActor);

			MenuBuilder.BeginSection("LevelBlueprintEvents", LOCTEXT("LevelBlueprintEvents", "Level Blueprint Events"));

			if (bAnyEventExists)
			{
				MenuBuilder.AddSubMenu(
					LOCTEXT("JumpEventSubMenu", "Jump to Event"),
					FText::GetEmpty(),
					FNewMenuDelegate::CreateStatic(&FKismetEditorUtilities::AddLevelScriptEventOptionsForActor
					, ActorPtr
					, true
					, false
					, true));
			}

			if (bAnyEventCanBeAdded)
			{
				MenuBuilder.AddSubMenu(
					LOCTEXT("AddEventSubMenu", "Add Event"),
					FText::GetEmpty(),
					FNewMenuDelegate::CreateStatic(&FKismetEditorUtilities::AddLevelScriptEventOptionsForActor
					, ActorPtr
					, false
					, true
					, true));
			}

			MenuBuilder.EndSection();
		}
	}
}


#undef LOCTEXT_NAMESPACE<|MERGE_RESOLUTION|>--- conflicted
+++ resolved
@@ -32,10 +32,7 @@
 #include "Engine/Selection.h"
 #include "Kismet2/BlueprintEditorUtils.h"
 #include "ComponentEditorUtils.h"
-<<<<<<< HEAD
-=======
 #include "LevelViewportActions.h"
->>>>>>> cce8678d
 
 #define LOCTEXT_NAMESPACE "LevelViewportContextMenu"
 
@@ -148,13 +145,8 @@
 
 void FLevelEditorContextMenu::FillMenu( FMenuBuilder& MenuBuilder, TWeakPtr<SLevelEditor> LevelEditor, LevelEditorMenuContext ContextType, TSharedPtr<FExtender> Extender )
 {
-<<<<<<< HEAD
-	auto LevelEditorActions = LevelEditor.Pin()->GetLevelEditorActions().ToSharedRef();
-	MenuBuilder.PushCommandList(LevelEditorActions);
-=======
 	auto LevelEditorActionsList = LevelEditor.Pin()->GetLevelEditorActions().ToSharedRef();
 	MenuBuilder.PushCommandList(LevelEditorActionsList);
->>>>>>> cce8678d
 
 	if (GEditor->GetSelectedComponentCount() > 0)
 	{
@@ -168,7 +160,6 @@
 		{
 			auto OwnerActor = GEditor->GetSelectedActors()->GetTop<AActor>();
 			check(OwnerActor);
-<<<<<<< HEAD
 
 			MenuBuilder.AddMenuEntry(
 				FLevelEditorCommands::Get().SelectComponentOwnerActor,
@@ -187,33 +178,10 @@
 
 			MenuBuilder.AddMenuEntry(FLevelEditorCommands::Get().GoHere);
 			MenuBuilder.AddMenuEntry(FLevelEditorCommands::Get().SnapCameraToObject);
+			MenuBuilder.AddMenuEntry(FLevelEditorCommands::Get().SnapObjectToCamera);
 		}
 		MenuBuilder.EndSection();
 
-=======
-
-			MenuBuilder.AddMenuEntry(
-				FLevelEditorCommands::Get().SelectComponentOwnerActor,
-				NAME_None,
-				FText::Format(LOCTEXT("SelectComponentOwner", "Select Owner [{0}]"), FText::FromString(OwnerActor->GetHumanReadableName())),
-				TAttribute<FText>(),
-				FSlateIcon(FEditorStyle::GetStyleSetName(), FClassIconFinder::FindIconNameForClass(OwnerActor->GetClass()))
-				);
-
-			MenuBuilder.AddMenuEntry(FEditorViewportCommands::Get().FocusViewportToSelection);
-
-
-			const FVector* ClickLocation = &GEditor->ClickLocation;
-			FUIAction GoHereAction;
-			GoHereAction.ExecuteAction = FExecuteAction::CreateStatic(&FLevelEditorActionCallbacks::GoHere_Clicked, ClickLocation);
-
-			MenuBuilder.AddMenuEntry(FLevelEditorCommands::Get().GoHere);
-			MenuBuilder.AddMenuEntry(FLevelEditorCommands::Get().SnapCameraToObject);
-			MenuBuilder.AddMenuEntry(FLevelEditorCommands::Get().SnapObjectToCamera);
-		}
-		MenuBuilder.EndSection();
-
->>>>>>> cce8678d
 		FComponentEditorUtils::FillComponentContextMenuOptions(MenuBuilder, SelectedComponents);
 	}
 	else
@@ -239,24 +207,11 @@
 		{
 			if (MenuExtenderDelegates[i].IsBound())
 			{
-<<<<<<< HEAD
-				Extenders.Add(MenuExtenderDelegates[i].Execute(LevelEditorActions, SelectedActors));
-=======
 				Extenders.Add(MenuExtenderDelegates[i].Execute(LevelEditorActionsList, SelectedActors));
->>>>>>> cce8678d
 			}
 		}
 		MenuBuilder.PushExtender(FExtender::Combine(Extenders).ToSharedRef());
 
-<<<<<<< HEAD
-		TArray<TWeakObjectPtr<UObject>> LabelObjects;
-		for (FSelectionIterator SelItor(*GEditor->GetSelectedActors()); SelItor; ++SelItor)
-		{
-			LabelObjects.Add(*SelItor);
-		}
-
-=======
->>>>>>> cce8678d
 		// Check if current selection has any assets that can be browsed to
 		TArray< UObject* > ReferencedAssets;
 		GEditor->GetReferencedAssetsForEditorSelection(ReferencedAssets);
@@ -297,10 +252,7 @@
 				}
 
 				MenuBuilder.AddMenuEntry(FGlobalEditorCommonCommands::Get().ViewReferences);
-<<<<<<< HEAD
-=======
 				MenuBuilder.AddMenuEntry(FGlobalEditorCommonCommands::Get().ViewSizeMap);
->>>>>>> cce8678d
 
 			}
 			MenuBuilder.EndSection();
@@ -319,42 +271,6 @@
 
 			MenuBuilder.AddMenuEntry(FLevelEditorCommands::Get().GoHere);
 			MenuBuilder.AddMenuEntry(FLevelEditorCommands::Get().SnapCameraToObject);
-<<<<<<< HEAD
-		}
-		MenuBuilder.EndSection();
-
-		// Go to C++ Code
-		if (SelectionInfo.SelectionClass != NULL)
-		{
-			if (FSourceCodeNavigation::IsCompilerAvailable())
-			{
-				FString ClassHeaderPath;
-				if (FSourceCodeNavigation::FindClassHeaderPath(SelectionInfo.SelectionClass, ClassHeaderPath) && IFileManager::Get().FileSize(*ClassHeaderPath) != INDEX_NONE)
-				{
-					const FString CodeFileName = FPaths::GetCleanFilename(*ClassHeaderPath);
-
-					MenuBuilder.BeginSection("ActorCode", LOCTEXT("ActorCodeHeading", "C++"));
-					{
-						MenuBuilder.AddMenuEntry(FLevelEditorCommands::Get().GoToCodeForActor,
-							NAME_None,
-							FText::Format(LOCTEXT("GoToCodeForActor", "Open {0}"), FText::FromString(CodeFileName)),
-							FText::Format(LOCTEXT("GoToCodeForActor_ToolTip", "Opens the header file for this actor ({0}) in a code editing program"), FText::FromString(CodeFileName)));
-					}
-					MenuBuilder.EndSection();
-				}
-			}
-
-			const FString DocumentationLink = FEditorClassUtils::GetDocumentationLink(SelectionInfo.SelectionClass);
-			if (!DocumentationLink.IsEmpty())
-			{
-				MenuBuilder.BeginSection("ActorDocumentation", LOCTEXT("ActorDocsHeading", "Documentation"));
-				{
-					MenuBuilder.AddMenuEntry(FLevelEditorCommands::Get().GoToDocsForActor,
-						NAME_None,
-						LOCTEXT("GoToDocsForActor", "View Documentation"),
-						LOCTEXT("GoToDocsForActor_ToolTip", "Click to open documentation for this actor"),
-						FSlateIcon(FEditorStyle::GetStyleSetName(), "HelpIcon.Hovered"));
-=======
 			MenuBuilder.AddMenuEntry(FLevelEditorCommands::Get().SnapObjectToCamera);
 
 			if (SelectedActors.Num() == 1)
@@ -382,54 +298,11 @@
 						    FText::Format(LOCTEXT("PilotActor", "Pilot '{0}'"), FText::FromString(SelectedActors[0]->GetActorLabel()))
 						    );
 					}
->>>>>>> cce8678d
 				}
 			}
 		}
 		MenuBuilder.EndSection();
 
-<<<<<<< HEAD
-		MenuBuilder.BeginSection("ActorSelectVisibilityLevels");
-		{
-			// Add a sub-menu for "Select"
-			MenuBuilder.AddSubMenu(
-				LOCTEXT("SelectSubMenu", "Select"),
-				LOCTEXT("SelectSubMenu_ToolTip", "Opens the actor selection menu"),
-				FNewMenuDelegate::CreateStatic(&FLevelEditorContextMenuImpl::FillSelectActorMenu));
-
-			MenuBuilder.AddSubMenu(
-				LOCTEXT("EditSubMenu", "Edit"),
-				FText::GetEmpty(),
-				FNewMenuDelegate::CreateStatic(&FLevelEditorContextMenuImpl::FillEditMenu, ContextType));
-
-			MenuBuilder.AddSubMenu(
-				LOCTEXT("VisibilitySubMenu", "Visibility"),
-				LOCTEXT("VisibilitySubMenu_ToolTip", "Selected actor visibility options"),
-				FNewMenuDelegate::CreateStatic(&FLevelEditorContextMenuImpl::FillActorVisibilityMenu));
-
-			// Build the menu for grouping actors
-			BuildGroupMenu(MenuBuilder, SelectionInfo);
-
-			MenuBuilder.AddSubMenu(
-				LOCTEXT("LevelSubMenu", "Level"),
-				LOCTEXT("LevelSubMenu_ToolTip", "Options for interacting with this actor's level"),
-				FNewMenuDelegate::CreateStatic(&FLevelEditorContextMenuImpl::FillActorLevelMenu));
-		}
-		MenuBuilder.EndSection();
-
-		if (ContextType == LevelEditorMenuContext::Viewport)
-		{
-			LevelEditorCreateActorMenu::FillAddReplaceViewportContextMenuSections(MenuBuilder);
-		}
-
-		if (GEditor->PlayWorld != NULL)
-		{
-			if (SelectionInfo.NumSelected > 0)
-			{
-				MenuBuilder.BeginSection("Simulation", NSLOCTEXT("LevelViewportContextMenu", "SimulationHeading", "Simulation"));
-				{
-					MenuBuilder.AddMenuEntry(FLevelEditorCommands::Get().KeepSimulationChanges);
-=======
 		// Go to C++ Code
 		if (SelectionInfo.SelectionClass != NULL)
 		{
@@ -461,13 +334,56 @@
 						LOCTEXT("GoToDocsForActor", "View Documentation"),
 						LOCTEXT("GoToDocsForActor_ToolTip", "Click to open documentation for this actor"),
 						FSlateIcon(FEditorStyle::GetStyleSetName(), "HelpIcon.Hovered"));
->>>>>>> cce8678d
 				}
 				MenuBuilder.EndSection();
 			}
 		}
 
-<<<<<<< HEAD
+		MenuBuilder.BeginSection("ActorSelectVisibilityLevels");
+		{
+			// Add a sub-menu for "Select"
+			MenuBuilder.AddSubMenu(
+				LOCTEXT("SelectSubMenu", "Select"),
+				LOCTEXT("SelectSubMenu_ToolTip", "Opens the actor selection menu"),
+				FNewMenuDelegate::CreateStatic(&FLevelEditorContextMenuImpl::FillSelectActorMenu));
+
+			MenuBuilder.AddSubMenu(
+				LOCTEXT("EditSubMenu", "Edit"),
+				FText::GetEmpty(),
+				FNewMenuDelegate::CreateStatic(&FLevelEditorContextMenuImpl::FillEditMenu, ContextType));
+
+			MenuBuilder.AddSubMenu(
+				LOCTEXT("VisibilitySubMenu", "Visibility"),
+				LOCTEXT("VisibilitySubMenu_ToolTip", "Selected actor visibility options"),
+				FNewMenuDelegate::CreateStatic(&FLevelEditorContextMenuImpl::FillActorVisibilityMenu));
+
+			// Build the menu for grouping actors
+			BuildGroupMenu(MenuBuilder, SelectionInfo);
+
+			MenuBuilder.AddSubMenu(
+				LOCTEXT("LevelSubMenu", "Level"),
+				LOCTEXT("LevelSubMenu_ToolTip", "Options for interacting with this actor's level"),
+				FNewMenuDelegate::CreateStatic(&FLevelEditorContextMenuImpl::FillActorLevelMenu));
+		}
+		MenuBuilder.EndSection();
+
+		if (ContextType == LevelEditorMenuContext::Viewport)
+		{
+			LevelEditorCreateActorMenu::FillAddReplaceViewportContextMenuSections(MenuBuilder);
+		}
+
+		if (GEditor->PlayWorld != NULL)
+		{
+			if (SelectionInfo.NumSelected > 0)
+			{
+				MenuBuilder.BeginSection("Simulation", NSLOCTEXT("LevelViewportContextMenu", "SimulationHeading", "Simulation"));
+				{
+					MenuBuilder.AddMenuEntry(FLevelEditorCommands::Get().KeepSimulationChanges);
+				}
+				MenuBuilder.EndSection();
+			}
+		}
+
 		MenuBuilder.BeginSection("LevelViewportAttach");
 		{
 			// Only display the attach menu if we have actors selected
@@ -511,111 +427,9 @@
 					MenuBuilder.AddMenuEntry(FLevelEditorCommands::Get().ResetPivot);
 				}
 			}
-
-			if (GetDefault<UEditorExperimentalSettings>()->bActorMerging &&
-				( SelectionInfo.bHaveStaticMeshComponent || SelectionInfo.bHaveLandscape ))
-			{
-				MenuBuilder.AddSubMenu(
-					LOCTEXT("MergeActorsSubMenu", "Merge"),
-					LOCTEXT("MergeActorsSubMenu_ToolTip", "Actor merging utils"),
-					FNewMenuDelegate::CreateStatic(&FLevelEditorContextMenuImpl::FillMergeActorsMenu));
-			}
 		}
 		MenuBuilder.EndSection();
 
-=======
-		MenuBuilder.BeginSection("ActorSelectVisibilityLevels");
-		{
-			// Add a sub-menu for "Select"
-			MenuBuilder.AddSubMenu(
-				LOCTEXT("SelectSubMenu", "Select"),
-				LOCTEXT("SelectSubMenu_ToolTip", "Opens the actor selection menu"),
-				FNewMenuDelegate::CreateStatic(&FLevelEditorContextMenuImpl::FillSelectActorMenu));
-
-			MenuBuilder.AddSubMenu(
-				LOCTEXT("EditSubMenu", "Edit"),
-				FText::GetEmpty(),
-				FNewMenuDelegate::CreateStatic(&FLevelEditorContextMenuImpl::FillEditMenu, ContextType));
-
-			MenuBuilder.AddSubMenu(
-				LOCTEXT("VisibilitySubMenu", "Visibility"),
-				LOCTEXT("VisibilitySubMenu_ToolTip", "Selected actor visibility options"),
-				FNewMenuDelegate::CreateStatic(&FLevelEditorContextMenuImpl::FillActorVisibilityMenu));
-
-			// Build the menu for grouping actors
-			BuildGroupMenu(MenuBuilder, SelectionInfo);
-
-			MenuBuilder.AddSubMenu(
-				LOCTEXT("LevelSubMenu", "Level"),
-				LOCTEXT("LevelSubMenu_ToolTip", "Options for interacting with this actor's level"),
-				FNewMenuDelegate::CreateStatic(&FLevelEditorContextMenuImpl::FillActorLevelMenu));
-		}
-		MenuBuilder.EndSection();
-
-		if (ContextType == LevelEditorMenuContext::Viewport)
-		{
-			LevelEditorCreateActorMenu::FillAddReplaceViewportContextMenuSections(MenuBuilder);
-		}
-
-		if (GEditor->PlayWorld != NULL)
-		{
-			if (SelectionInfo.NumSelected > 0)
-			{
-				MenuBuilder.BeginSection("Simulation", NSLOCTEXT("LevelViewportContextMenu", "SimulationHeading", "Simulation"));
-				{
-					MenuBuilder.AddMenuEntry(FLevelEditorCommands::Get().KeepSimulationChanges);
-				}
-				MenuBuilder.EndSection();
-			}
-		}
-
-		MenuBuilder.BeginSection("LevelViewportAttach");
-		{
-			// Only display the attach menu if we have actors selected
-			if (GEditor->GetSelectedActorCount())
-			{
-				if (SelectionInfo.bHaveAttachedActor)
-				{
-					MenuBuilder.AddMenuEntry(FLevelEditorCommands::Get().DetachFromParent);
-				}
-
-				MenuBuilder.AddSubMenu(
-					LOCTEXT("ActorAttachToSubMenu", "Attach To"),
-					LOCTEXT("ActorAttachToSubMenu_ToolTip", "Attach Actor as child"),
-					FNewMenuDelegate::CreateStatic(&FLevelEditorContextMenuImpl::FillActorMenu));
-			}
-
-			// Add a heading for "Movement" if an actor is selected
-			if (GEditor->GetSelectedActorIterator())
-			{
-				// Add a sub-menu for "Transform"
-				MenuBuilder.AddSubMenu(
-					LOCTEXT("TransformSubMenu", "Transform"),
-					LOCTEXT("TransformSubMenu_ToolTip", "Actor transform utils"),
-					FNewMenuDelegate::CreateStatic(&FLevelEditorContextMenuImpl::FillTransformMenu));
-			}
-
-			// @todo UE4: The current pivot options only work for brushes
-			if (SelectionInfo.bHaveBrush)
-			{
-				// You can only move the pivot in ortho viewports, but you can reset it in any viewport
-				if (GCurrentLevelEditingViewportClient->ViewportType != LVT_Perspective)
-				{
-					// Add a sub-menu for "Pivot"
-					MenuBuilder.AddSubMenu(
-						LOCTEXT("PivotSubMenu", "Pivot"),
-						LOCTEXT("PivotSubMenu_ToolTip", "Actor pivoting utils"),
-						FNewMenuDelegate::CreateStatic(&FLevelEditorContextMenuImpl::FillPivotMenu));
-				}
-				else
-				{
-					MenuBuilder.AddMenuEntry(FLevelEditorCommands::Get().ResetPivot);
-				}
-			}
-		}
-		MenuBuilder.EndSection();
-
->>>>>>> cce8678d
 		FLevelScriptEventMenuHelper::FillLevelBlueprintEventsMenu(MenuBuilder, SelectedActors);
 
 		MenuBuilder.PopExtender();
