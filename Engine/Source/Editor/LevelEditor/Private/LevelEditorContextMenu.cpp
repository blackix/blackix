// Copyright 1998-2015 Epic Games, Inc. All Rights Reserved.


#include "LevelEditor.h"
#include "Matinee/MatineeActor.h"
#include "BlueprintUtilities.h"
#include "Editor/Kismet/Public/BlueprintEditorModule.h"
#include "Editor/UnrealEd/Public/Kismet2/KismetEditorUtilities.h"
#include "AssetSelection.h"
#include "LevelEditorContextMenu.h"
#include "LevelEditorActions.h"
#include "ScopedTransaction.h"
#include "Toolkits/AssetEditorManager.h"
#include "SLevelEditor.h"
#include "SLevelViewport.h"
#include "Editor/SceneOutliner/Public/SceneOutliner.h"
#include "DelegateFilter.h"
#include "AssetData.h"
#include "DebuggerCommands.h"
#include "AssetThumbnail.h"
#include "ClassIconFinder.h"
#include "IPlacementModeModule.h"
#include "AssetRegistryModule.h"
#include "EngineUtils.h"
#include "EditorViewportCommands.h"
#include "SoundDefinitions.h"
#include "GlobalEditorCommonCommands.h"
#include "LevelEditorCreateActorMenu.h"
#include "SourceCodeNavigation.h"
#include "EditorClassUtils.h"
#include "GenericCommands.h"
#include "Engine/Selection.h"
#include "Kismet2/BlueprintEditorUtils.h"
#include "ComponentEditorUtils.h"
#include "LevelViewportActions.h"

#define LOCTEXT_NAMESPACE "LevelViewportContextMenu"

DEFINE_LOG_CATEGORY_STATIC(LogViewportMenu, Log, All);

class FLevelEditorContextMenuImpl
{
public:
	static FSelectedActorInfo SelectionInfo;
public:
	/**
	 * Fills in menu options for the select actor menu
	 *
	 * @param MenuBuilder	The menu to add items to
	 */
	static void FillSelectActorMenu( class FMenuBuilder& MenuBuilder );

	/**
	 * Fills in menu options for the actor visibility menu
	 *
	 * @param MenuBuilder	The menu to add items to
	 */
	static void FillActorVisibilityMenu( class FMenuBuilder& MenuBuilder );

	/**
	 * Fills in menu options for the actor level menu
	 *
	 * @param SharedLevel			The level shared between all selected actors.  If any actors are in a different level, this is NULL
	 * @param bAllInCurrentLevel	true if all selected actors are in the current level
	 * @param MenuBuilder			The menu to add items to
	 */
	static void FillActorLevelMenu( class FMenuBuilder& MenuBuilder );

	/**
	 * Fills in menu options for the transform menu
	 *
	 * @param MenuBuilder	The menu to add items to
	 */
	static void FillTransformMenu( class FMenuBuilder& MenuBuilder );

	/**
	 * Fills in menu options for the Fill Actor menu
	 *
	 * @param MenuBuilder	The menu to add items to
	 */
	static void FillActorMenu( class FMenuBuilder& MenuBuilder );

	/**
	 * Fills in menu options for the snap menu
	 *
	 * @param MenuBuilder	The menu to add items to
	 */
	static void FillSnapAlignMenu( class FMenuBuilder& MenuBuilder );

	/**
	 * Fills in menu options for the pivot menu
	 *
	 * @param MenuBuilder	The menu to add items to
	 */
	static void FillPivotMenu( class FMenuBuilder& MenuBuilder );
	
	/**
	 * Fills in menu options for the group menu
	 *
	 * @param MenuBuilder	The menu to add items to
	 */
	static void FillGroupMenu( class FMenuBuilder& MenuBuilder );

	/**
	 * Fills in menu options for the edit menu
	 *
	 * @param MenuBuilder	The menu to add items to
	 * @param ContextType	The context for this editor menu
	 */
	static void FillEditMenu( class FMenuBuilder& MenuBuilder, LevelEditorMenuContext ContextType );

private:
	/**
	 * Fills in menu options for the matinee selection menu
	 *
	 * @param MenuBuilder	The menu to add items to
	 */
	static void FillMatineeSelectActorMenu( class FMenuBuilder& MenuBuilder );
};

FSelectedActorInfo FLevelEditorContextMenuImpl::SelectionInfo;

struct FLevelScriptEventMenuHelper
{
	/**
	* Fills in menu options for events that can be associated with that actors's blueprint in the level script blueprint
	*
	* @param MenuBuilder	The menu to add items to
	*/
	static void FillLevelBlueprintEventsMenu(class FMenuBuilder& MenuBuilder, const TArray<AActor*>& SelectedActors);
};

// NOTE: We intentionally receive a WEAK pointer here because we want to be callable by a delegate whose
//       payload contains a weak reference to a level editor instance
TSharedPtr< SWidget > FLevelEditorContextMenu::BuildMenuWidget( TWeakPtr< SLevelEditor > LevelEditor, LevelEditorMenuContext ContextType, TSharedPtr<FExtender> Extender )
{
	// Build up the menu
	const bool bShouldCloseWindowAfterMenuSelection = true;
	FMenuBuilder MenuBuilder(bShouldCloseWindowAfterMenuSelection, TSharedPtr<const FUICommandList>());

	FillMenu(MenuBuilder, LevelEditor, ContextType, Extender);
	
	return MenuBuilder.MakeWidget();
}

void FLevelEditorContextMenu::FillMenu( FMenuBuilder& MenuBuilder, TWeakPtr<SLevelEditor> LevelEditor, LevelEditorMenuContext ContextType, TSharedPtr<FExtender> Extender )
{
	auto LevelEditorActionsList = LevelEditor.Pin()->GetLevelEditorActions().ToSharedRef();
	MenuBuilder.PushCommandList(LevelEditorActionsList);

	if (GEditor->GetSelectedComponentCount() > 0)
	{
		TArray<UActorComponent*> SelectedComponents;
		for (FSelectedEditableComponentIterator It(GEditor->GetSelectedEditableComponentIterator()); It; ++It)
		{
			SelectedComponents.Add(CastChecked<UActorComponent>(*It));
		}

		MenuBuilder.BeginSection("ComponentControl", LOCTEXT("ComponentControlHeading", "Component"));
		{
			auto OwnerActor = GEditor->GetSelectedActors()->GetTop<AActor>();
			check(OwnerActor);

			MenuBuilder.AddMenuEntry(
				FLevelEditorCommands::Get().SelectComponentOwnerActor,
				NAME_None,
				FText::Format(LOCTEXT("SelectComponentOwner", "Select Owner [{0}]"), FText::FromString(OwnerActor->GetHumanReadableName())),
				TAttribute<FText>(),
				FSlateIcon(FEditorStyle::GetStyleSetName(), FClassIconFinder::FindIconNameForClass(OwnerActor->GetClass()))
				);

			MenuBuilder.AddMenuEntry(FEditorViewportCommands::Get().FocusViewportToSelection);


			const FVector* ClickLocation = &GEditor->ClickLocation;
			FUIAction GoHereAction;
			GoHereAction.ExecuteAction = FExecuteAction::CreateStatic(&FLevelEditorActionCallbacks::GoHere_Clicked, ClickLocation);

			MenuBuilder.AddMenuEntry(FLevelEditorCommands::Get().GoHere);
			MenuBuilder.AddMenuEntry(FLevelEditorCommands::Get().SnapCameraToObject);
			MenuBuilder.AddMenuEntry(FLevelEditorCommands::Get().SnapObjectToCamera);
		}
		MenuBuilder.EndSection();

		FComponentEditorUtils::FillComponentContextMenuOptions(MenuBuilder, SelectedComponents);
	}
	else
	{
		// Generate information about our selection
		TArray<AActor*> SelectedActors;
		GEditor->GetSelectedActors()->GetSelectedObjects<AActor>(SelectedActors);

		FSelectedActorInfo& SelectionInfo = FLevelEditorContextMenuImpl::SelectionInfo;
		SelectionInfo = AssetSelectionUtils::BuildSelectedActorInfo(SelectedActors);

		// Get all menu extenders for this context menu from the level editor module
		FLevelEditorModule& LevelEditorModule = FModuleManager::GetModuleChecked<FLevelEditorModule>(TEXT("LevelEditor"));
		TArray<FLevelEditorModule::FLevelViewportMenuExtender_SelectedActors> MenuExtenderDelegates = LevelEditorModule.GetAllLevelViewportContextMenuExtenders();

		TArray<TSharedPtr<FExtender>> Extenders;
		if (Extender.IsValid())
		{
			Extenders.Add(Extender);
		}

		for (int32 i = 0; i < MenuExtenderDelegates.Num(); ++i)
		{
			if (MenuExtenderDelegates[i].IsBound())
			{
				Extenders.Add(MenuExtenderDelegates[i].Execute(LevelEditorActionsList, SelectedActors));
			}
		}
		MenuBuilder.PushExtender(FExtender::Combine(Extenders).ToSharedRef());

		// Check if current selection has any assets that can be browsed to
		TArray< UObject* > ReferencedAssets;
		GEditor->GetReferencedAssetsForEditorSelection(ReferencedAssets);

		const bool bCanSyncToContentBrowser = GEditor->CanSyncToContentBrowser();

		if (bCanSyncToContentBrowser || ReferencedAssets.Num() > 0)
		{
			MenuBuilder.BeginSection("ActorAsset", LOCTEXT("AssetHeading", "Asset"));
			{
				if (bCanSyncToContentBrowser)
				{
					MenuBuilder.AddMenuEntry(FGlobalEditorCommonCommands::Get().FindInContentBrowser);
				}

				if (ReferencedAssets.Num() == 1)
				{
					auto Asset = ReferencedAssets[0];

					MenuBuilder.AddMenuEntry(
						FLevelEditorCommands::Get().EditAsset,
						NAME_None,
						FText::Format(LOCTEXT("EditAssociatedAsset", "Edit {0}"), FText::FromString(Asset->GetName())),
						TAttribute<FText>(),
						FSlateIcon(FEditorStyle::GetStyleSetName(), FClassIconFinder::FindIconNameForClass(Asset->GetClass()))
						);
				}
				else if (ReferencedAssets.Num() > 1)
				{
					MenuBuilder.AddMenuEntry(
						FLevelEditorCommands::Get().EditAssetNoConfirmMultiple,
						NAME_None,
						LOCTEXT("EditAssociatedAssetsMultiple", "Edit Multiple Assets"),
						TAttribute<FText>(),
						FSlateIcon(FEditorStyle::GetStyleSetName(), "ClassIcon.Default")
						);

				}

				MenuBuilder.AddMenuEntry(FGlobalEditorCommonCommands::Get().ViewReferences);
				MenuBuilder.AddMenuEntry(FGlobalEditorCommonCommands::Get().ViewSizeMap);

			}
			MenuBuilder.EndSection();
		}


		MenuBuilder.BeginSection("ActorControl", LOCTEXT("ActorHeading", "Actor"));
		{
			MenuBuilder.AddMenuEntry(FEditorViewportCommands::Get().FocusViewportToSelection);


			const FVector* ClickLocation = &GEditor->ClickLocation;

			FUIAction GoHereAction;
			GoHereAction.ExecuteAction = FExecuteAction::CreateStatic(&FLevelEditorActionCallbacks::GoHere_Clicked, ClickLocation);

			MenuBuilder.AddMenuEntry(FLevelEditorCommands::Get().GoHere);
			MenuBuilder.AddMenuEntry(FLevelEditorCommands::Get().SnapCameraToObject);
			MenuBuilder.AddMenuEntry(FLevelEditorCommands::Get().SnapObjectToCamera);

			if (SelectedActors.Num() == 1)
			{
				const FLevelViewportCommands& Actions = FLevelViewportCommands::Get();

				auto Viewport = LevelEditor.Pin()->GetActiveViewport();
				auto& ViewportClient = Viewport->GetLevelViewportClient();

				if (ViewportClient.IsPerspective() && !ViewportClient.IsLockedToMatinee())
				{
				    if (Viewport->IsSelectedActorLocked())
				    {
					    MenuBuilder.AddMenuEntry(
						    Actions.EjectActorPilot,
						    NAME_None,
						    FText::Format(LOCTEXT("PilotActor", "Stop piloting '{0}'"), FText::FromString(SelectedActors[0]->GetActorLabel()))
						    );
					}
					else
					{
					    MenuBuilder.AddMenuEntry(
						    Actions.PilotSelectedActor,
						    NAME_None,
						    FText::Format(LOCTEXT("PilotActor", "Pilot '{0}'"), FText::FromString(SelectedActors[0]->GetActorLabel()))
						    );
					}
				}
			}
		}
		MenuBuilder.EndSection();

		// Go to C++ Code
		if (SelectionInfo.SelectionClass != NULL)
		{
			if (FSourceCodeNavigation::IsCompilerAvailable())
			{
				FString ClassHeaderPath;
				if (FSourceCodeNavigation::FindClassHeaderPath(SelectionInfo.SelectionClass, ClassHeaderPath) && IFileManager::Get().FileSize(*ClassHeaderPath) != INDEX_NONE)
				{
					const FString CodeFileName = FPaths::GetCleanFilename(*ClassHeaderPath);

					MenuBuilder.BeginSection("ActorCode", LOCTEXT("ActorCodeHeading", "C++"));
					{
						MenuBuilder.AddMenuEntry(FLevelEditorCommands::Get().GoToCodeForActor,
							NAME_None,
							FText::Format(LOCTEXT("GoToCodeForActor", "Open {0}"), FText::FromString(CodeFileName)),
							FText::Format(LOCTEXT("GoToCodeForActor_ToolTip", "Opens the header file for this actor ({0}) in a code editing program"), FText::FromString(CodeFileName)));
					}
					MenuBuilder.EndSection();
				}
			}

			const FString DocumentationLink = FEditorClassUtils::GetDocumentationLink(SelectionInfo.SelectionClass);
			if (!DocumentationLink.IsEmpty())
			{
				MenuBuilder.BeginSection("ActorDocumentation", LOCTEXT("ActorDocsHeading", "Documentation"));
				{
					MenuBuilder.AddMenuEntry(FLevelEditorCommands::Get().GoToDocsForActor,
						NAME_None,
						LOCTEXT("GoToDocsForActor", "View Documentation"),
						LOCTEXT("GoToDocsForActor_ToolTip", "Click to open documentation for this actor"),
						FSlateIcon(FEditorStyle::GetStyleSetName(), "HelpIcon.Hovered"));
				}
				MenuBuilder.EndSection();
			}
		}

		MenuBuilder.BeginSection("ActorSelectVisibilityLevels");
		{
			// Add a sub-menu for "Select"
			MenuBuilder.AddSubMenu(
				LOCTEXT("SelectSubMenu", "Select"),
				LOCTEXT("SelectSubMenu_ToolTip", "Opens the actor selection menu"),
				FNewMenuDelegate::CreateStatic(&FLevelEditorContextMenuImpl::FillSelectActorMenu));

			MenuBuilder.AddSubMenu(
				LOCTEXT("EditSubMenu", "Edit"),
				FText::GetEmpty(),
				FNewMenuDelegate::CreateStatic(&FLevelEditorContextMenuImpl::FillEditMenu, ContextType));

			MenuBuilder.AddSubMenu(
				LOCTEXT("VisibilitySubMenu", "Visibility"),
				LOCTEXT("VisibilitySubMenu_ToolTip", "Selected actor visibility options"),
				FNewMenuDelegate::CreateStatic(&FLevelEditorContextMenuImpl::FillActorVisibilityMenu));

			// Build the menu for grouping actors
			BuildGroupMenu(MenuBuilder, SelectionInfo);

			MenuBuilder.AddSubMenu(
				LOCTEXT("LevelSubMenu", "Level"),
				LOCTEXT("LevelSubMenu_ToolTip", "Options for interacting with this actor's level"),
				FNewMenuDelegate::CreateStatic(&FLevelEditorContextMenuImpl::FillActorLevelMenu));
		}
		MenuBuilder.EndSection();

		if (ContextType == LevelEditorMenuContext::Viewport)
		{
			LevelEditorCreateActorMenu::FillAddReplaceViewportContextMenuSections(MenuBuilder);
		}

		if (GEditor->PlayWorld != NULL)
		{
			if (SelectionInfo.NumSelected > 0)
			{
				MenuBuilder.BeginSection("Simulation", NSLOCTEXT("LevelViewportContextMenu", "SimulationHeading", "Simulation"));
				{
					MenuBuilder.AddMenuEntry(FLevelEditorCommands::Get().KeepSimulationChanges);
				}
				MenuBuilder.EndSection();
			}
		}

		MenuBuilder.BeginSection("LevelViewportAttach");
		{
			// Only display the attach menu if we have actors selected
			if (GEditor->GetSelectedActorCount())
			{
				if (SelectionInfo.bHaveAttachedActor)
				{
					MenuBuilder.AddMenuEntry(FLevelEditorCommands::Get().DetachFromParent);
				}

				MenuBuilder.AddSubMenu(
					LOCTEXT("ActorAttachToSubMenu", "Attach To"),
					LOCTEXT("ActorAttachToSubMenu_ToolTip", "Attach Actor as child"),
					FNewMenuDelegate::CreateStatic(&FLevelEditorContextMenuImpl::FillActorMenu));
			}

			// Add a heading for "Movement" if an actor is selected
			if (GEditor->GetSelectedActorIterator())
			{
				// Add a sub-menu for "Transform"
				MenuBuilder.AddSubMenu(
					LOCTEXT("TransformSubMenu", "Transform"),
					LOCTEXT("TransformSubMenu_ToolTip", "Actor transform utils"),
					FNewMenuDelegate::CreateStatic(&FLevelEditorContextMenuImpl::FillTransformMenu));
			}

<<<<<<< HEAD
			// @todo UE4: The current pivot options only work for brushes
			if (SelectionInfo.bHaveBrush)
			{
				// You can only move the pivot in ortho viewports, but you can reset it in any viewport
				if (GCurrentLevelEditingViewportClient->ViewportType != LVT_Perspective)
				{
					// Add a sub-menu for "Pivot"
					MenuBuilder.AddSubMenu(
						LOCTEXT("PivotSubMenu", "Pivot"),
						LOCTEXT("PivotSubMenu_ToolTip", "Actor pivoting utils"),
						FNewMenuDelegate::CreateStatic(&FLevelEditorContextMenuImpl::FillPivotMenu));
				}
				else
				{
					MenuBuilder.AddMenuEntry(FLevelEditorCommands::Get().ResetPivot);
				}
			}
=======
			// Add a sub-menu for "Pivot"
			MenuBuilder.AddSubMenu(
				LOCTEXT("PivotSubMenu", "Pivot"),
				LOCTEXT("PivotSubMenu_ToolTip", "Actor pivoting utils"),
				FNewMenuDelegate::CreateStatic(&FLevelEditorContextMenuImpl::FillPivotMenu));
>>>>>>> a8a797ea
		}
		MenuBuilder.EndSection();

		FLevelScriptEventMenuHelper::FillLevelBlueprintEventsMenu(MenuBuilder, SelectedActors);

		MenuBuilder.PopExtender();
	}	

	MenuBuilder.PopCommandList();
}


void FLevelEditorContextMenu::SummonMenu( const TSharedRef< SLevelEditor >& LevelEditor, LevelEditorMenuContext ContextType )
{
	struct Local
	{
		static void ExtendMenu( FMenuBuilder& MenuBuilder )
		{
			// one extra entry when summoning the menu this way
			MenuBuilder.BeginSection("ActorPreview", LOCTEXT("PreviewHeading", "Preview") );
			{
				// Note: not using a command for play from here since it requires a mouse click
				FUIAction PlayFromHereAction( 
					FExecuteAction::CreateStatic( &FPlayWorldCommandCallbacks::StartPlayFromHere ) );

				const FText PlayFromHereLabel = GEditor->OnlyLoadEditorVisibleLevelsInPIE() ? LOCTEXT("PlayFromHereVisible", "Play From Here (visible levels)") : LOCTEXT("PlayFromHere", "Play From Here");
				MenuBuilder.AddMenuEntry( PlayFromHereLabel, LOCTEXT("PlayFromHere_ToolTip", "Starts a game preview from the clicked location"),FSlateIcon(), PlayFromHereAction );
			}
			MenuBuilder.EndSection();
		}
	};
	
	TSharedRef<FExtender> Extender = MakeShareable(new FExtender);
	Extender->AddMenuExtension("LevelViewportAttach", EExtensionHook::After, TSharedPtr< FUICommandList >(), FMenuExtensionDelegate::CreateStatic(&Local::ExtendMenu));

	// Create the context menu!
	TSharedPtr<SWidget> MenuWidget = BuildMenuWidget( LevelEditor, ContextType, Extender );
	if ( MenuWidget.IsValid() )
	{
		// @todo: Should actually use the location from a click event instead!
		const FVector2D MouseCursorLocation = FSlateApplication::Get().GetCursorPos();
	
		FSlateApplication::Get().PushMenu(
			LevelEditor->GetActiveViewport().ToSharedRef(),
			FWidgetPath(),
			MenuWidget.ToSharedRef(),
			MouseCursorLocation,
			FPopupTransitionEffect( FPopupTransitionEffect::ContextMenu ) );
	}
}

FSlateColor InvertOnHover( const TWeakPtr< SWidget > WidgetPtr )
{
	TSharedPtr< SWidget > Widget = WidgetPtr.Pin();
	if ( Widget.IsValid() && Widget->IsHovered() )
	{
		static const FName InvertedForegroundName("InvertedForeground");
		return FEditorStyle::GetSlateColor(InvertedForegroundName);
	}

	return FSlateColor::UseForeground();
}

void FLevelEditorContextMenu::BuildGroupMenu( FMenuBuilder& MenuBuilder, const FSelectedActorInfo& SelectedActorInfo )
{
	if( GEditor->bGroupingActive )
	{
		// Whether or not we added a grouping sub-menu
		bool bNeedGroupSubMenu = SelectedActorInfo.bHaveSelectedLockedGroup || SelectedActorInfo.bHaveSelectedUnlockedGroup;

		// Grouping based on selection (must have selected at least two actors)
		if( SelectedActorInfo.NumSelected > 1 )
		{
			if( !SelectedActorInfo.bHaveSelectedLockedGroup && !SelectedActorInfo.bHaveSelectedUnlockedGroup )
			{
				// Only one menu entry needed so dont use a sub-menu
				MenuBuilder.AddMenuEntry( FLevelEditorCommands::Get().RegroupActors, NAME_None, FLevelEditorCommands::Get().GroupActors->GetLabel(), FLevelEditorCommands::Get().GroupActors->GetDescription() );
			}
			else
			{
				// Put everything into a sub-menu
				bNeedGroupSubMenu = true;
			}
		}
		
		if( bNeedGroupSubMenu )
		{
			MenuBuilder.AddSubMenu( 
				LOCTEXT("GroupMenu", "Groups"),
				LOCTEXT("GroupMenu_ToolTip", "Opens the actor grouping menu"),
				FNewMenuDelegate::CreateStatic( &FLevelEditorContextMenuImpl::FillGroupMenu ) );
		}
	}
}

void FLevelEditorContextMenuImpl::FillSelectActorMenu( FMenuBuilder& MenuBuilder )
{
	FText SelectAllActorStr = FText::Format( LOCTEXT("SelectActorsOfSameClass", "Select All {0}(s)"), FText::FromString( SelectionInfo.SelectionStr ) );
	int32 NumSelectedSurfaces = AssetSelectionUtils::GetNumSelectedSurfaces( SelectionInfo.SharedWorld );

	MenuBuilder.BeginSection("SelectActorGeneral", LOCTEXT("SelectAnyHeading", "General") );
	{
		MenuBuilder.AddMenuEntry( FGenericCommands::Get().SelectAll, NAME_None, TAttribute<FText>(), LOCTEXT("SelectAll_ToolTip", "Selects all actors") );
		MenuBuilder.AddMenuEntry( FLevelEditorCommands::Get().SelectNone );
		MenuBuilder.AddMenuEntry( FLevelEditorCommands::Get().InvertSelection );
	}
	MenuBuilder.EndSection();

	if( !SelectionInfo.bHaveBrush && SelectionInfo.bAllSelectedActorsOfSameType && SelectionInfo.SelectionStr.Len() != 0 )
	{
		// These menu options appear if only if all the actors are the same type and we aren't selecting brush
		MenuBuilder.AddMenuEntry( FLevelEditorCommands::Get().SelectAllActorsOfSameClass, NAME_None, SelectAllActorStr );
	}

	// Add brush commands when we have a brush or any surfaces selected
	MenuBuilder.BeginSection("SelectBSP", LOCTEXT("SelectBSPHeading", "BSP") );
	{
		if( SelectionInfo.bHaveBrush || NumSelectedSurfaces > 0 )
		{
			if( SelectionInfo.bAllSelectedAreBrushes )
			{
				MenuBuilder.AddMenuEntry( FLevelEditorCommands::Get().SelectAllActorsOfSameClass, NAME_None, SelectAllActorStr );
			}
		}

		MenuBuilder.AddMenuEntry( FLevelEditorCommands::Get().SelectAllAddditiveBrushes );
		MenuBuilder.AddMenuEntry( FLevelEditorCommands::Get().SelectAllSubtractiveBrushes );
		MenuBuilder.AddMenuEntry( FLevelEditorCommands::Get().SelectAllSurfaces );
	}
	MenuBuilder.EndSection();

	if( SelectionInfo.NumSelected > 0 || NumSelectedSurfaces > 0 )
	{
		// If any actors are selected add lights selection options
		MenuBuilder.BeginSection("SelectLights", LOCTEXT("SelectLightHeading", "Lights") );
		{
			MenuBuilder.AddMenuEntry( FLevelEditorCommands::Get().SelectRelevantLights );

			if ( SelectionInfo.bHaveLight )
			{
				MenuBuilder.AddMenuEntry( FLevelEditorCommands::Get().SelectAllLights );
				MenuBuilder.AddMenuEntry( FLevelEditorCommands::Get().SelectStationaryLightsExceedingOverlap );
			}
		}
		MenuBuilder.EndSection();

		if( SelectionInfo.bHaveStaticMesh )
		{
			// if any static meshes are selected allow selecting actors using the same mesh
			MenuBuilder.BeginSection("SelectMeshes", LOCTEXT("SelectStaticMeshHeading", "Static Meshes") );
			{
				MenuBuilder.AddMenuEntry( FLevelEditorCommands::Get().SelectStaticMeshesOfSameClass, NAME_None, LOCTEXT("SelectStaticMeshesOfSameClass_Menu", "Select Matching (Selected Classes)") );
				MenuBuilder.AddMenuEntry( FLevelEditorCommands::Get().SelectStaticMeshesAllClasses, NAME_None, LOCTEXT("SelectStaticMeshesAllClasses_Menu", "Select Matching (All Classes)") );
			}
			MenuBuilder.EndSection();
		}

		if( SelectionInfo.bHavePawn || SelectionInfo.bHaveSkeletalMesh )
		{
			// if any skeletal meshes are selected allow selecting actors using the same mesh
			MenuBuilder.BeginSection("SelectSkeletalMeshes", LOCTEXT("SelectSkeletalMeshHeading", "Skeletal Meshes") );
			{
				MenuBuilder.AddMenuEntry( FLevelEditorCommands::Get().SelectSkeletalMeshesOfSameClass );
				MenuBuilder.AddMenuEntry( FLevelEditorCommands::Get().SelectSkeletalMeshesAllClasses );
			}
			MenuBuilder.EndSection();
		}

		if( SelectionInfo.bHaveEmitter )
		{
			MenuBuilder.BeginSection("SelectEmitters", LOCTEXT("SelectEmitterHeading", "Emitters") );
			{
				MenuBuilder.AddMenuEntry( FLevelEditorCommands::Get().SelectMatchingEmitter );
			}
			MenuBuilder.EndSection();
		}
	}

	if( SelectionInfo.bHaveBrush || SelectionInfo.NumSelected > 0 )
	{
		MenuBuilder.BeginSection("SelectMaterial", LOCTEXT("SelectMaterialHeading", "Materials") );
		{
			MenuBuilder.AddMenuEntry( FLevelEditorCommands::Get().SelectAllWithSameMaterial );
		}
		MenuBuilder.EndSection();
	}

	// build matinee related selection menu
	FillMatineeSelectActorMenu( MenuBuilder );
}

void FLevelEditorContextMenuImpl::FillMatineeSelectActorMenu( FMenuBuilder& MenuBuilder )
{
	MenuBuilder.BeginSection("SelectMatinee", LOCTEXT("SelectMatineeHeading", "Matinee") );
	{
		// show list of Matinee Actors that controls this actor
		// this is ugly but we don't have good way of knowing which Matinee actor controls me
		// in the future this can be cached to TMap somewhere and use that list
		// for now we show only when 1 actor is selected
		if ( SelectionInfo.SharedLevel && SelectionInfo.NumSelected == 1 )
		{
			TArray<AMatineeActor*> MatineeActors;	
			// first collect all matinee actors
			for ( AActor* Actor : SelectionInfo.SharedLevel->Actors )
			{
				AMatineeActor * CurActor = Cast<AMatineeActor>(Actor);
				if ( CurActor )
				{
					MatineeActors.Add(CurActor);
				}
			}

			if ( MatineeActors.Num() > 0 )
			{
				FSelectionIterator ActorIter( GEditor->GetSelectedActorIterator() );
				AActor* SelectedActor = Cast<AActor>(*ActorIter);

				// now delete the matinee actors that don't control currently selected actor
				for (int32 MatineeActorIter=0; MatineeActorIter<MatineeActors.Num(); ++MatineeActorIter)
				{
					AMatineeActor * CurMatineeActor = MatineeActors[MatineeActorIter];
					TArray<AActor *> CutMatineeControlledActors;
					CurMatineeActor->GetControlledActors(CutMatineeControlledActors);
					bool bIsMatineeControlled=false;
					for ( AActor* ControlledActor : CutMatineeControlledActors )
					{
						if (ControlledActor == SelectedActor)
						{
							bIsMatineeControlled = true;
						}
					}

					// if not, remove it
					if (!bIsMatineeControlled)
					{
						MatineeActors.RemoveAt(MatineeActorIter);
						--MatineeActorIter;
					}
				}

				// if some matinee controls this, add to menu for direct selection
				if ( MatineeActors.Num() > 0 )
				{
					for (int32 MatineeActorIter=0; MatineeActorIter<MatineeActors.Num(); ++MatineeActorIter)
					{
						AMatineeActor * CurMatineeActor = MatineeActors[MatineeActorIter];
						const FText Text = FText::Format( LOCTEXT("SelectMatineeActor", "Select {0}"), FText::FromString( CurMatineeActor->GetName() ) );

						FUIAction CurMatineeActorAction( FExecuteAction::CreateStatic( &FLevelEditorActionCallbacks::OnSelectMatineeActor, CurMatineeActor ) );
						MenuBuilder.AddMenuEntry( Text, Text, FSlateIcon(), CurMatineeActorAction );

						// if matinee is opened, and if that is CurMatineeActor, show option to go to group
						if( GLevelEditorModeTools().IsModeActive( FBuiltinEditorModes::EM_InterpEdit ) )
						{
							const FEdModeInterpEdit* InterpEditMode = (const FEdModeInterpEdit*)GLevelEditorModeTools().GetActiveMode( FBuiltinEditorModes::EM_InterpEdit );

							if ( InterpEditMode && InterpEditMode->MatineeActor == CurMatineeActor )
							{
								FUIAction SelectedActorAction( FExecuteAction::CreateStatic( &FLevelEditorActionCallbacks::OnSelectMatineeGroup, SelectedActor ) );
								MenuBuilder.AddMenuEntry( LOCTEXT("SelectMatineeGroupForActorMenuTitle", "Select Matinee Group For This Actor"), LOCTEXT("SelectMatineeGroupForActorMenuTooltip", "Selects matinee group controlling this actor"), FSlateIcon(), SelectedActorAction );
							}
						}
					}
				}
			}
		}

		// if this class is Matinee Actor, add option to allow select all controlled actors
		if ( SelectionInfo.bHaveMatinee )
		{
			MenuBuilder.AddMenuEntry( FLevelEditorCommands::Get().SelectAllActorsControlledByMatinee );	
		}
	}
	MenuBuilder.EndSection();
}

void FLevelEditorContextMenuImpl::FillActorVisibilityMenu( FMenuBuilder& MenuBuilder )
{
	MenuBuilder.BeginSection("VisibilitySelected");
	{
		// Show 'Show Selected' only if the selection has any hidden actors
		if ( SelectionInfo.bHaveHidden )
		{
			MenuBuilder.AddMenuEntry( FLevelEditorCommands::Get().ShowSelected );
		}
		MenuBuilder.AddMenuEntry( FLevelEditorCommands::Get().HideSelected );
	}
	MenuBuilder.EndSection();

	MenuBuilder.BeginSection("VisibilityAll");
	{
		MenuBuilder.AddMenuEntry( FLevelEditorCommands::Get().ShowSelectedOnly );
		MenuBuilder.AddMenuEntry( FLevelEditorCommands::Get().ShowAll );
	}
	MenuBuilder.EndSection();

	MenuBuilder.BeginSection("VisibilityStartup");
	{
		MenuBuilder.AddMenuEntry( FLevelEditorCommands::Get().ShowAllStartup );
		MenuBuilder.AddMenuEntry( FLevelEditorCommands::Get().ShowSelectedStartup );
		MenuBuilder.AddMenuEntry( FLevelEditorCommands::Get().HideSelectedStartup );
	}
}

void FLevelEditorContextMenuImpl::FillActorLevelMenu( FMenuBuilder& MenuBuilder )
{
	MenuBuilder.BeginSection("ActorLevel");
	{
		if( SelectionInfo.SharedLevel && SelectionInfo.SharedWorld && SelectionInfo.SharedWorld->GetCurrentLevel() != SelectionInfo.SharedLevel )
		{
			// All actors are in the same level and that level is not the current level 
			// so add a menu entry to make the shared level current

			FText MakeCurrentLevelText = FText::Format( LOCTEXT("MakeCurrentLevelMenu", "Make Current Level: {0}"), FText::FromString( SelectionInfo.SharedLevel->GetOutermost()->GetName() ) );
			MenuBuilder.AddMenuEntry( FLevelEditorCommands::Get().MakeActorLevelCurrent, NAME_None, MakeCurrentLevelText );
		}

		if( !SelectionInfo.bAllSelectedActorsBelongToCurrentLevel )
		{
			// Only show this menu entry if any actors are not in the current level
			MenuBuilder.AddMenuEntry( FLevelEditorCommands::Get().MoveSelectedToCurrentLevel );
		}
	}
	MenuBuilder.EndSection();

	MenuBuilder.AddMenuEntry( FLevelEditorCommands::Get().FindActorInLevelScript );
	MenuBuilder.AddMenuEntry( FLevelEditorCommands::Get().FindLevelsInLevelBrowser );
	MenuBuilder.AddMenuEntry( FLevelEditorCommands::Get().AddLevelsToSelection );
	MenuBuilder.AddMenuEntry( FLevelEditorCommands::Get().RemoveLevelsFromSelection );
}


void FLevelEditorContextMenuImpl::FillTransformMenu( FMenuBuilder& MenuBuilder )
{
	if ( FLevelEditorActionCallbacks::ActorSelected_CanExecute() )
	{
		MenuBuilder.BeginSection("TransformSnapAlign");
		{
			MenuBuilder.AddSubMenu( 
				LOCTEXT("SnapAlignSubMenu", "Snap/Align"), 
				LOCTEXT("SnapAlignSubMenu_ToolTip", "Actor snap/align utils"),
				FNewMenuDelegate::CreateStatic( &FLevelEditorContextMenuImpl::FillSnapAlignMenu ) );
		}
		MenuBuilder.EndSection();

		MenuBuilder.BeginSection("DeltaTransformToActors");
		{
			MenuBuilder.AddMenuEntry( FLevelEditorCommands::Get().DeltaTransformToActors );
		}
		MenuBuilder.EndSection();
	}

	MenuBuilder.BeginSection("MirrorLock");
	{
		MenuBuilder.AddMenuEntry( FLevelEditorCommands::Get().MirrorActorX );
		MenuBuilder.AddMenuEntry( FLevelEditorCommands::Get().MirrorActorY );
		MenuBuilder.AddMenuEntry( FLevelEditorCommands::Get().MirrorActorZ );
		MenuBuilder.AddMenuEntry( FLevelEditorCommands::Get().LockActorMovement );
	}
}

void FLevelEditorContextMenuImpl::FillActorMenu( FMenuBuilder& MenuBuilder )
{
	struct Local
	{
		static FReply OnInteractiveActorPickerClicked()
		{
			FSlateApplication::Get().DismissAllMenus();
			FLevelEditorActionCallbacks::AttachActorIteractive();
			return FReply::Handled();
		}
	};

	SceneOutliner::FInitializationOptions InitOptions;
	{
		InitOptions.Mode = ESceneOutlinerMode::ActorPicker;			
		InitOptions.bShowHeaderRow = false;
		InitOptions.bFocusSearchBoxWhenOpened = true;

		// Only display Actors that we can attach too
		InitOptions.Filters->AddFilterPredicate( SceneOutliner::FActorFilterPredicate::CreateStatic( &FLevelEditorActionCallbacks::IsAttachableActor) );
	}		

	if(SelectionInfo.bHaveAttachedActor)
	{
		MenuBuilder.AddMenuEntry( FLevelEditorCommands::Get().DetachFromParent, NAME_None, LOCTEXT( "None", "None" ) );
	}

	// Actor selector to allow the user to choose a parent actor
	FSceneOutlinerModule& SceneOutlinerModule = FModuleManager::LoadModuleChecked<FSceneOutlinerModule>( "SceneOutliner" );

	TSharedRef< SWidget > MenuWidget = 
		SNew(SHorizontalBox)

		+SHorizontalBox::Slot()
		.AutoWidth()
		[
			SNew(SVerticalBox)
			+SVerticalBox::Slot()
			.MaxHeight(400.0f)
			[
				SceneOutlinerModule.CreateSceneOutliner(
					InitOptions,
					FOnActorPicked::CreateStatic( &FLevelEditorActionCallbacks::AttachToActor )
					)
			]
		]
	
		+SHorizontalBox::Slot()
		.VAlign(VAlign_Top)
		.AutoWidth()
		[
			SNew(SVerticalBox)

			+SVerticalBox::Slot()
			.AutoHeight()
			.Padding(4.0f, 0.0f, 0.0f, 0.0f)
			[
				SNew(SButton)
				.ToolTipText( LOCTEXT( "PickButtonLabel", "Pick a parent actor to attach to") )
				.ButtonStyle(FEditorStyle::Get(), "HoverHintOnly")
				.OnClicked(FOnClicked::CreateStatic(&Local::OnInteractiveActorPickerClicked))
				.ContentPadding(4.0f)
				.ForegroundColor(FSlateColor::UseForeground())
				.IsFocusable(false)
				[
					SNew(SImage)
					.Image(FEditorStyle::GetBrush("PropertyWindow.Button_PickActorInteractive"))
					.ColorAndOpacity(FSlateColor::UseForeground())
				]
			]
		];

	MenuBuilder.AddWidget(MenuWidget, FText::GetEmpty(), false);
}

void FLevelEditorContextMenuImpl::FillSnapAlignMenu( FMenuBuilder& MenuBuilder )
{
	MenuBuilder.AddMenuEntry( FLevelEditorCommands::Get().SnapOriginToGrid );
	MenuBuilder.AddMenuEntry( FLevelEditorCommands::Get().SnapOriginToGridPerActor );
	MenuBuilder.AddMenuEntry( FLevelEditorCommands::Get().AlignOriginToGrid );
	MenuBuilder.AddMenuEntry( FLevelEditorCommands::Get().SnapTo2DLayer );
	MenuBuilder.AddMenuEntry( FLevelEditorCommands::Get().SnapToFloor );
	MenuBuilder.AddMenuEntry( FLevelEditorCommands::Get().AlignToFloor );
	MenuBuilder.AddMenuEntry( FLevelEditorCommands::Get().SnapPivotToFloor );
	MenuBuilder.AddMenuEntry( FLevelEditorCommands::Get().AlignPivotToFloor );
	MenuBuilder.AddMenuEntry( FLevelEditorCommands::Get().SnapBottomCenterBoundsToFloor );
	MenuBuilder.AddMenuEntry( FLevelEditorCommands::Get().AlignBottomCenterBoundsToFloor );
/*
	MenuBuilder.AddMenuSeparator();
	AActor* Actor = GEditor->GetSelectedActors()->GetBottom<AActor>();
	if( Actor && FLevelEditorActionCallbacks::ActorsSelected_CanExecute())
	{
		const FString Label = Actor->GetActorLabel();	// Update the options to show the actors label
		
		TSharedPtr< FUICommandInfo > SnapOriginToActor = FLevelEditorCommands::Get().SnapOriginToActor;
		TSharedPtr< FUICommandInfo > AlignOriginToActor = FLevelEditorCommands::Get().AlignOriginToActor;
		TSharedPtr< FUICommandInfo > SnapToActor = FLevelEditorCommands::Get().SnapToActor;
		TSharedPtr< FUICommandInfo > AlignToActor = FLevelEditorCommands::Get().AlignToActor;
		TSharedPtr< FUICommandInfo > SnapPivotToActor = FLevelEditorCommands::Get().SnapPivotToActor;
		TSharedPtr< FUICommandInfo > AlignPivotToActor = FLevelEditorCommands::Get().AlignPivotToActor;
		TSharedPtr< FUICommandInfo > SnapBottomCenterBoundsToActor = FLevelEditorCommands::Get().SnapBottomCenterBoundsToActor;
		TSharedPtr< FUICommandInfo > AlignBottomCenterBoundsToActor = FLevelEditorCommands::Get().AlignBottomCenterBoundsToActor;

		SnapOriginToActor->Label = FString::Printf( *LOCTEXT("Snap Origin To", "Snap Origin to %s"), *Label);
		AlignOriginToActor->Label = FString::Printf( *LOCTEXT("Align Origin To", "Align Origin to %s"), *Label);
		SnapToActor->Label = FString::Printf( *LOCTEXT("Snap To", "Snap to %s"), *Label);
		AlignToActor->Label = FString::Printf( *LOCTEXT("Align To", "Align to %s"), *Label);
		SnapPivotToActor->Label = FString::Printf( *LOCTEXT("Snap Pivot To", "Snap Pivot to %s"), *Label);
		AlignPivotToActor->Label = FString::Printf( *LOCTEXT("Align Pivot To", "Align Pivot to %s"), *Label);
		SnapBottomCenterBoundsToActor->Label = FString::Printf( *LOCTEXT("Snap Bottom Center Bounds To", "Snap Bottom Center Bounds to %s"), *Label);
		AlignBottomCenterBoundsToActor->Label = FString::Printf( *LOCTEXT("Align Bottom Center Bounds To", "Align Bottom Center Bounds to %s"), *Label);

		MenuBuilder.AddMenuEntry( SnapOriginToActor );
		MenuBuilder.AddMenuEntry( AlignOriginToActor );
		MenuBuilder.AddMenuEntry( SnapToActor );
		MenuBuilder.AddMenuEntry( AlignToActor );
		MenuBuilder.AddMenuEntry( SnapPivotToActor );
		MenuBuilder.AddMenuEntry( AlignPivotToActor );
		MenuBuilder.AddMenuEntry( SnapBottomCenterBoundsToActor );
		MenuBuilder.AddMenuEntry( AlignBottomCenterBoundsToActor );
	}
	else
	{
		MenuBuilder.AddMenuEntry( FLevelEditorCommands::Get().SnapOriginToActor );
		MenuBuilder.AddMenuEntry( FLevelEditorCommands::Get().AlignOriginToActor );
		MenuBuilder.AddMenuEntry( FLevelEditorCommands::Get().SnapToActor );
		MenuBuilder.AddMenuEntry( FLevelEditorCommands::Get().AlignToActor );
		MenuBuilder.AddMenuEntry( FLevelEditorCommands::Get().SnapPivotToActor );
		MenuBuilder.AddMenuEntry( FLevelEditorCommands::Get().AlignPivotToActor );
		MenuBuilder.AddMenuEntry( FLevelEditorCommands::Get().SnapBottomCenterBoundsToActor );
		MenuBuilder.AddMenuEntry( FLevelEditorCommands::Get().AlignBottomCenterBoundsToActor );
	}
*/
}

void FLevelEditorContextMenuImpl::FillPivotMenu( FMenuBuilder& MenuBuilder )
{
	MenuBuilder.BeginSection("SaveResetPivot");
	{
		MenuBuilder.AddMenuEntry( FLevelEditorCommands::Get().SavePivotToPrePivot );
		MenuBuilder.AddMenuEntry( FLevelEditorCommands::Get().ResetPrePivot );
		MenuBuilder.AddMenuEntry(FLevelEditorCommands::Get().MovePivotHere);
		MenuBuilder.AddMenuEntry(FLevelEditorCommands::Get().MovePivotHereSnapped);
	}
	MenuBuilder.EndSection();

	MenuBuilder.BeginSection("MovePivot");
	{
		MenuBuilder.AddMenuEntry( FLevelEditorCommands::Get().MovePivotToCenter );
	}
	MenuBuilder.EndSection();
}

void FLevelEditorContextMenuImpl::FillGroupMenu( class FMenuBuilder& MenuBuilder )
{
	if( SelectionInfo.NumSelectedUngroupedActors > 1 )
	{
		// Only show this menu item if we have more than one actor.
		MenuBuilder.AddMenuEntry( FLevelEditorCommands::Get().GroupActors  );
	}

	if( SelectionInfo.bHaveSelectedLockedGroup || SelectionInfo.bHaveSelectedUnlockedGroup )
	{
		const int32 NumActiveGroups = AGroupActor::NumActiveGroups(true);

		// Regroup will clear any existing groups and create a new one from the selection
		// Only allow regrouping if multiple groups are selected, or a group and ungrouped actors are selected
		if( NumActiveGroups > 1 || (NumActiveGroups && SelectionInfo.NumSelectedUngroupedActors) )
		{
			MenuBuilder.AddMenuEntry( FLevelEditorCommands::Get().RegroupActors );
		}

		MenuBuilder.AddMenuEntry( FLevelEditorCommands::Get().UngroupActors );

		if( SelectionInfo.bHaveSelectedUnlockedGroup )
		{
			// Only allow removal of loose actors or locked subgroups
			if( !SelectionInfo.bHaveSelectedLockedGroup || ( SelectionInfo.bHaveSelectedLockedGroup && SelectionInfo.bHaveSelectedSubGroup ) )
			{
				MenuBuilder.AddMenuEntry( FLevelEditorCommands::Get().RemoveActorsFromGroup );
			}
			MenuBuilder.AddMenuEntry( FLevelEditorCommands::Get().LockGroup );
		}

		if( SelectionInfo.bHaveSelectedLockedGroup )
		{
			MenuBuilder.AddMenuEntry( FLevelEditorCommands::Get().UnlockGroup );
		}

		// Only allow group adds if a single group is selected in addition to ungrouped actors
		if( AGroupActor::NumActiveGroups(true, false) == 1 && SelectionInfo.NumSelectedUngroupedActors )
		{ 
			MenuBuilder.AddMenuEntry( FLevelEditorCommands::Get().AddActorsToGroup );
		}
	}
}

void FLevelEditorContextMenuImpl::FillEditMenu( class FMenuBuilder& MenuBuilder, LevelEditorMenuContext ContextType )
{
	MenuBuilder.AddMenuEntry( FGenericCommands::Get().Cut );
	MenuBuilder.AddMenuEntry( FGenericCommands::Get().Copy );
	MenuBuilder.AddMenuEntry( FGenericCommands::Get().Paste );
	if (ContextType == LevelEditorMenuContext::Viewport)
	{
		MenuBuilder.AddMenuEntry( FLevelEditorCommands::Get().PasteHere );
	}

	MenuBuilder.AddMenuEntry( FGenericCommands::Get().Duplicate );
	MenuBuilder.AddMenuEntry( FGenericCommands::Get().Delete );
	MenuBuilder.AddMenuEntry( FGenericCommands::Get().Rename );
}

void FLevelScriptEventMenuHelper::FillLevelBlueprintEventsMenu(class FMenuBuilder& MenuBuilder, const TArray<AActor*>& SelectedActors)
{
	AActor* SelectedActor = (1 == SelectedActors.Num()) ? SelectedActors[0] : NULL;

	if (FKismetEditorUtilities::IsActorValidForLevelScript(SelectedActor))
	{
		const bool bAnyEventExists = FKismetEditorUtilities::AnyBoundLevelScriptEventForActor(SelectedActor, false);
		const bool bAnyEventCanBeAdded = FKismetEditorUtilities::AnyBoundLevelScriptEventForActor(SelectedActor, true);

		if (bAnyEventExists || bAnyEventCanBeAdded)
		{
			TWeakObjectPtr<AActor> ActorPtr(SelectedActor);

			MenuBuilder.BeginSection("LevelBlueprintEvents", LOCTEXT("LevelBlueprintEvents", "Level Blueprint Events"));

			if (bAnyEventExists)
			{
				MenuBuilder.AddSubMenu(
					LOCTEXT("JumpEventSubMenu", "Jump to Event"),
					FText::GetEmpty(),
					FNewMenuDelegate::CreateStatic(&FKismetEditorUtilities::AddLevelScriptEventOptionsForActor
					, ActorPtr
					, true
					, false
					, true));
			}

			if (bAnyEventCanBeAdded)
			{
				MenuBuilder.AddSubMenu(
					LOCTEXT("AddEventSubMenu", "Add Event"),
					FText::GetEmpty(),
					FNewMenuDelegate::CreateStatic(&FKismetEditorUtilities::AddLevelScriptEventOptionsForActor
					, ActorPtr
					, false
					, true
					, true));
			}

			MenuBuilder.EndSection();
		}
	}
}


#undef LOCTEXT_NAMESPACE<|MERGE_RESOLUTION|>--- conflicted
+++ resolved
@@ -410,31 +410,11 @@
 					FNewMenuDelegate::CreateStatic(&FLevelEditorContextMenuImpl::FillTransformMenu));
 			}
 
-<<<<<<< HEAD
-			// @todo UE4: The current pivot options only work for brushes
-			if (SelectionInfo.bHaveBrush)
-			{
-				// You can only move the pivot in ortho viewports, but you can reset it in any viewport
-				if (GCurrentLevelEditingViewportClient->ViewportType != LVT_Perspective)
-				{
-					// Add a sub-menu for "Pivot"
-					MenuBuilder.AddSubMenu(
-						LOCTEXT("PivotSubMenu", "Pivot"),
-						LOCTEXT("PivotSubMenu_ToolTip", "Actor pivoting utils"),
-						FNewMenuDelegate::CreateStatic(&FLevelEditorContextMenuImpl::FillPivotMenu));
-				}
-				else
-				{
-					MenuBuilder.AddMenuEntry(FLevelEditorCommands::Get().ResetPivot);
-				}
-			}
-=======
 			// Add a sub-menu for "Pivot"
 			MenuBuilder.AddSubMenu(
 				LOCTEXT("PivotSubMenu", "Pivot"),
 				LOCTEXT("PivotSubMenu_ToolTip", "Actor pivoting utils"),
 				FNewMenuDelegate::CreateStatic(&FLevelEditorContextMenuImpl::FillPivotMenu));
->>>>>>> a8a797ea
 		}
 		MenuBuilder.EndSection();
 
