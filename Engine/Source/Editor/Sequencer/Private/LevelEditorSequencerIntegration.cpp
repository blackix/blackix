--- conflicted
+++ resolved
@@ -345,10 +345,6 @@
 			LevelVC->RequestRealTimeFrames(1);
 		}
 	}
-<<<<<<< HEAD
-}
-
-=======
 
 	if (!bScrubbing)
 	{
@@ -426,7 +422,6 @@
 }
 
 
->>>>>>> f30f9b45
 void FLevelEditorSequencerIntegration::ActivateSequencerEditorMode()
 {
 	// Release the sequencer mode if we already enabled it
@@ -1214,22 +1209,6 @@
 		);
 	}
 
-	{
-		// Set up a callback for when this sequencer changes its time to redraw any non-realtime viewports
-		TWeakPtr<ISequencer> WeakSequencer = InSequencer;
-		FDelegateHandle Handle = InSequencer->OnGlobalTimeChanged().AddRaw(this, &FLevelEditorSequencerIntegration::OnSequencerEvaluated);
-		BoundSequencers.Last().AcquiredResources.Add(
-			[=]
-			{
-				TSharedPtr<ISequencer> Pinned = WeakSequencer.Pin();
-				if (Pinned.IsValid())
-				{
-					Pinned->OnGlobalTimeChanged().Remove(Handle);
-				}
-			}
-		);
-	}
-
 	FSequencerEdMode* SequencerEdMode = (FSequencerEdMode*)(GLevelEditorModeTools().GetActiveMode(FSequencerEdMode::EM_SequencerMode));
 	if (SequencerEdMode)
 	{
