--- conflicted
+++ resolved
@@ -5,54 +5,14 @@
 class SSequencerTreeViewRow;
 class SSequencerTreeView;
 class SSequencerTrackLane;
-<<<<<<< HEAD
-
-class FSequencerTimeSliderController;
-class FSequencer;
-
-/** Structure representing a slot in the track area */
-class FTrackAreaSlot : public TSlotBase<FTrackAreaSlot>
-{
-public:
-	/** Construction from a track lane */
-	FTrackAreaSlot(const TSharedPtr<SSequencerTrackLane>& InSlotContent);
-
-	/** Get the vertical position of this slot inside its parent */
-	float GetVerticalOffset() const;
-
-	/** Horizontal/Vertical alignment for the slot */
-	EHorizontalAlignment HAlignment;
-	EVerticalAlignment VAlignment;
-
-	/** The track lane that we represent */
-	TWeakPtr<SSequencerTrackLane> TrackLane;
-};
-=======
 class FSequencerTimeSliderController;
 class FSequencer;
 
 #include "SequencerInputHandlerStack.h"
->>>>>>> 73f66985
 
 /**
  * Structure representing a slot in the track area.
  */
-<<<<<<< HEAD
-class SSequencerTrackArea : public SPanel
-{
-public:
-	SLATE_BEGIN_ARGS( SSequencerTrackArea )
-	{}		
-		/** Lock the in/out to the start/end range */
-		SLATE_ATTRIBUTE( bool, LockInOutToStartEndRange )
-	SLATE_END_ARGS()
-
-	/** Construct this widget */
-	void Construct( const FArguments& InArgs, TSharedRef<FSequencerTimeSliderController> InTimeSliderController, TSharedRef<SSequencer> InSequencerWidget );
-
-	/** Assign a tree view to this track area. */
-	void SetTreeView(const TSharedPtr<SSequencerTreeView>& InTreeView);
-=======
 class FTrackAreaSlot
 	: public TSlotBase<FTrackAreaSlot>
 {
@@ -89,15 +49,12 @@
 	void Construct(const FArguments& InArgs, TSharedRef<FSequencerTimeSliderController> InTimeSliderController, TSharedRef<FSequencer> InSequencer);
 
 public:
->>>>>>> 73f66985
 
 	/** Add a new track slot to this area for the given node. The slot will be automatically cleaned up when all external references to the supplied slot are removed. */
 	void AddTrackSlot(const TSharedRef<FSequencerDisplayNode>& InNode, const TSharedPtr<SSequencerTrackLane>& InSlot);
 
 	/** Attempt to find an existing slot relating to the given node */
 	TSharedPtr<SSequencerTrackLane> FindTrackSlot(const TSharedRef<FSequencerDisplayNode>& InNode);
-<<<<<<< HEAD
-=======
 
 	/** Access the cached geometry for this track area */
 	const FGeometry& GetCachedGeometry() const
@@ -111,9 +68,7 @@
 public:
 
 	// SWidget interface
->>>>>>> 73f66985
 
-	/** SWidget overrides */
 	virtual FReply OnMouseButtonDown( const FGeometry& MyGeometry, const FPointerEvent& MouseEvent ) override;
 	virtual FReply OnMouseButtonUp( const FGeometry& MyGeometry, const FPointerEvent& MouseEvent ) override;
 	virtual FReply OnMouseMove( const FGeometry& MyGeometry, const FPointerEvent& MouseEvent ) override;
@@ -128,38 +83,13 @@
 	virtual FVector2D ComputeDesiredSize(float) const override;
 	virtual FChildren* GetChildren() override;
 
-<<<<<<< HEAD
-	/** Access the cached geometry for this track area */
-	const FGeometry& GetCachedGeometry() const { return CachedGeometry; }
-
-private:
-
-	/** The track area's children */
-=======
 private:
 
 	/** The track area's children. */
->>>>>>> 73f66985
 	TPanelChildren<FTrackAreaSlot> Children;
 
 private:
 
-<<<<<<< HEAD
-	/** Cached geometry */
-	FGeometry CachedGeometry;
-
-	/** A map of child slot content that exist in our view */
-	TMap<TSharedPtr<FSequencerDisplayNode>, TWeakPtr<SSequencerTrackLane>> TrackSlots;
-
-	/** Weak pointer to the sequencer widget */
-	TWeakPtr<SSequencer> SequencerWidget;
-
-	/** Weak pointer to the tree view (used for scrolling interactions) */
-	TWeakPtr<SSequencerTreeView> TreeView;
-
-	/** Time slider controller for controlling zoom/pan etc */
-	TSharedPtr<FSequencerTimeSliderController> TimeSliderController;
-=======
 	/** Cached geometry. */
 	FGeometry CachedGeometry;
 
@@ -171,7 +101,6 @@
 
 	/** Weak pointer to the tree view (used for scrolling interactions). */
 	TWeakPtr<SSequencerTreeView> TreeView;
->>>>>>> 73f66985
 
 	/** Time slider controller for controlling zoom/pan etc. */
 	TSharedPtr<FSequencerTimeSliderController> TimeSliderController;
@@ -179,13 +108,8 @@
 	/** Keep a hold of the size of the area so we can maintain zoom levels. */
 	TOptional<FVector2D> SizeLastFrame;
 
-<<<<<<< HEAD
-	/** Whether to lock the in/out to the start/end range */
-	TAttribute<bool> bLockInOutToStartEndRange;
-=======
 private:
 
 	/** Input handler stack responsible for routing input to the different handlers */
 	FSequencerInputHandlerStack InputStack;
->>>>>>> 73f66985
 };