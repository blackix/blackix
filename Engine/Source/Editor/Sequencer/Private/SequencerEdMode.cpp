// Copyright 1998-2018 Epic Games, Inc. All Rights Reserved.

#include "SequencerEdMode.h"
#include "EditorViewportClient.h"
#include "Curves/KeyHandle.h"
#include "ISequencer.h"
#include "DisplayNodes/SequencerDisplayNode.h"
#include "Sequencer.h"
#include "Framework/Application/SlateApplication.h"
#include "DisplayNodes/SequencerObjectBindingNode.h"
#include "DisplayNodes/SequencerTrackNode.h"
#include "SequencerCommonHelpers.h"
#include "MovieSceneHitProxy.h"
#include "Tracks/MovieScene3DTransformTrack.h"
#include "Sections/MovieScene3DTransformSection.h"
#include "SubtitleManager.h"
#include "SequencerMeshTrail.h"
#include "SequencerKeyActor.h"
#include "EditorWorldExtension.h"
#include "ViewportWorldInteraction.h"
#include "SSequencer.h"
#include "Evaluation/MovieScene3DTransformTemplate.h"

const FEditorModeID FSequencerEdMode::EM_SequencerMode(TEXT("EM_SequencerMode"));

FSequencerEdMode::FSequencerEdMode()
{
	FSequencerEdModeTool* SequencerEdModeTool = new FSequencerEdModeTool(this);

	Tools.Add( SequencerEdModeTool );
	SetCurrentTool( SequencerEdModeTool );

	// todo vreditor: make this a setting
	bDrawMeshTrails = true;
}

FSequencerEdMode::~FSequencerEdMode()
{
}

void FSequencerEdMode::Enter()
{
	FEdMode::Enter();
}

void FSequencerEdMode::Exit()
{
	CleanUpMeshTrails();

	Sequencers.Reset();

	FEdMode::Exit();
}

bool FSequencerEdMode::IsCompatibleWith(FEditorModeID OtherModeID) const
{
	// Compatible with all modes so that we can take over with the sequencer hotkeys
	return true;
}

bool FSequencerEdMode::InputKey( FEditorViewportClient* ViewportClient, FViewport* Viewport, FKey Key, EInputEvent Event )
{
	TSharedPtr<FSequencer> ActiveSequencer;

	for (TWeakPtr<FSequencer> WeakSequencer : Sequencers)
	{
		ActiveSequencer = WeakSequencer.Pin();
		if (ActiveSequencer.IsValid())
		{
			break;
		}
	}

	if (ActiveSequencer.IsValid() && Event != IE_Released)
	{
		FModifierKeysState KeyState = FSlateApplication::Get().GetModifierKeys();

		if (ActiveSequencer->GetCommandBindings(ESequencerCommandBindings::Shared).Get()->ProcessCommandBindings(Key, KeyState, (Event == IE_Repeat) ))
		{
			return true;
		}
	}

	return FEdMode::InputKey(ViewportClient, Viewport, Key, Event);
}

void FSequencerEdMode::Render(const FSceneView* View, FViewport* Viewport, FPrimitiveDrawInterface* PDI)
{
	FEdMode::Render(View, Viewport, PDI);

#if WITH_EDITORONLY_DATA
	// Draw spline trails using the PDI
	if (View->Family->EngineShowFlags.Splines)
	{
		DrawTracks3D(PDI);
	}
	// Draw mesh trails (doesn't use the PDI)
	else if (bDrawMeshTrails)
	{
		PDI = nullptr;
		DrawTracks3D(PDI);
	}
#endif
}

void FSequencerEdMode::DrawHUD(FEditorViewportClient* ViewportClient,FViewport* Viewport,const FSceneView* View,FCanvas* Canvas)
{
	FEdMode::DrawHUD(ViewportClient,Viewport,View,Canvas);

	if( ViewportClient->AllowsCinematicControl() )
	{
		// Get the size of the viewport
		const int32 SizeX = Viewport->GetSizeXY().X;
		const int32 SizeY = Viewport->GetSizeXY().Y;

		// Draw subtitles (toggle is handled internally)
		FVector2D MinPos(0.f, 0.f);
		FVector2D MaxPos(1.f, .9f);
		FIntRect SubtitleRegion(FMath::TruncToInt(SizeX * MinPos.X), FMath::TruncToInt(SizeY * MinPos.Y), FMath::TruncToInt(SizeX * MaxPos.X), FMath::TruncToInt(SizeY * MaxPos.Y));
		FSubtitleManager::GetSubtitleManager()->DisplaySubtitles( Canvas, SubtitleRegion, ViewportClient->GetWorld()->GetAudioTimeSeconds() );
	}
}

void FSequencerEdMode::AddReferencedObjects(FReferenceCollector& Collector)
{
	for (FMeshTrailData& MeshTrail : MeshTrails)
	{
		Collector.AddReferencedObject(MeshTrail.Track);
		Collector.AddReferencedObject(MeshTrail.Trail);
	}
}

void FSequencerEdMode::OnKeySelected(FViewport* Viewport, HMovieSceneKeyProxy* KeyProxy)
{
	if (!KeyProxy)
	{
		return;
	}

	const bool bToggleSelection = Viewport->KeyState(EKeys::LeftControl) || Viewport->KeyState(EKeys::RightControl);
	const bool bAddToSelection = Viewport->KeyState(EKeys::LeftShift) || Viewport->KeyState(EKeys::RightShift);

	for (TWeakPtr<FSequencer> WeakSequencer : Sequencers)
	{
		bool bChangedSelection = false;

		TSharedPtr<FSequencer> Sequencer = WeakSequencer.Pin();
		if (Sequencer.IsValid())
		{
			Sequencer->SetLocalTimeDirectly(KeyProxy->Key.Time);

			FSequencerSelection& Selection = Sequencer->GetSelection();
			if (!bAddToSelection && !bToggleSelection)
			{
				if (!bChangedSelection)
				{
					Sequencer->GetSelection().SuspendBroadcast();
					bChangedSelection = true;
				}

				Sequencer->GetSelection().EmptySelectedKeys();
			}

			for (const FTrajectoryKey::FData KeyData : KeyProxy->Key.KeyData)
			{
				UMovieSceneSection* Section = KeyData.Section.Get();
				if (Section && KeyData.KeyHandle.IsSet())
				{
					TSet<TWeakObjectPtr<UMovieSceneSection>> SectionsToFind;
					SectionsToFind.Add(Section);

					// Find the key area with the specified channel name
					TArray<FSectionHandle> SectionHandles = StaticCastSharedRef<SSequencer>(Sequencer->GetSequencerWidget())->GetSectionHandles(SectionsToFind);

					for (FSectionHandle Handle : SectionHandles)
					{
						TArray<TSharedRef<FSequencerSectionKeyAreaNode>> KeyAreaNodes;
						Handle.TrackNode->GetChildKeyAreaNodesRecursively(KeyAreaNodes);

						for (TSharedRef<FSequencerSectionKeyAreaNode> KeyAreaNode : KeyAreaNodes)
						{
							TSharedPtr<IKeyArea> KeyArea = KeyAreaNode->GetKeyArea(Section);
							if (KeyArea.IsValid() && KeyArea->GetName() == KeyData.ChannelName)
							{
								if (!bChangedSelection)
								{
									Sequencer->GetSelection().SuspendBroadcast();
									bChangedSelection = true;
								}

								Sequencer->SelectKey(Section, KeyArea, KeyData.KeyHandle.GetValue(), bToggleSelection);
								goto next_key;
							}
						}
					}
				}
next_key:
				continue;
			}
			if (bChangedSelection)
			{
				Sequencer->GetSelection().ResumeBroadcast();
				Sequencer->GetSelection().GetOnKeySelectionChanged().Broadcast();
				Sequencer->GetSelection().GetOnOutlinerNodeSelectionChangedObjectGuids().Broadcast();
			}
		}
	}
}

void FSequencerEdMode::DrawMeshTransformTrailFromKey(const class ASequencerKeyActor* KeyActor)
{
	ASequencerMeshTrail* Trail = Cast<ASequencerMeshTrail>(KeyActor->GetOwner());
	if(Trail != nullptr)
	{
		FMeshTrailData* TrailPtr = MeshTrails.FindByPredicate([Trail](const FMeshTrailData InTrail)
		{
			return Trail == InTrail.Trail;
		});
		if(TrailPtr != nullptr)
		{
			// From the key, get the mesh trail, and then the track associated with that mesh trail
			UMovieScene3DTransformTrack* Track = TrailPtr->Track;
			// Draw a mesh trail for the key's associated actor
			TArray<TWeakObjectPtr<UObject>> KeyObjects;
			AActor* TrailActor = KeyActor->GetAssociatedActor();
			KeyObjects.Add(TrailActor);
			FPrimitiveDrawInterface* PDI = nullptr;

			for (TWeakPtr<FSequencer> WeakSequencer : Sequencers)
			{
				TSharedPtr<FSequencer> Sequencer = WeakSequencer.Pin();
				if (Sequencer.IsValid())
				{
					DrawTransformTrack(Sequencer, PDI, Track, KeyObjects, true);
				}
			}
		}
	}
}

void FSequencerEdMode::CleanUpMeshTrails()
{
	// Clean up any existing trails
	for (FMeshTrailData& MeshTrail : MeshTrails)
	{
		if (MeshTrail.Trail)
		{
			MeshTrail.Trail->Cleanup();
		}
	}
	MeshTrails.Empty();
}

namespace SequencerEdMode_Draw3D
{
static const FColor	KeySelectedColor(255,128,0);
static const float	DrawTrackTimeRes = 0.1f;
static const float	CurveHandleScale = 0.5f;
}

void FSequencerEdMode::GetParents(TArray<const UObject *>& Parents, const UObject* InObject)
{
	const AActor* Actor = Cast<AActor>(InObject);
<<<<<<< HEAD
	if (Actor != nullptr)
	{
		Parents.Emplace(InObject);
	}
	else
	{
		const USceneComponent* SceneComponent = Cast<USceneComponent>(InObject);

		if (SceneComponent != nullptr)
		{
			Parents.Emplace(InObject);
			if (SceneComponent->GetAttachParent() == SceneComponent->GetOwner()->GetRootComponent())
			{
				GetParents(Parents, SceneComponent->GetAttachParent()->GetOwner());
			}
			else
			{
				GetParents(Parents, SceneComponent->GetAttachParent());
			}
=======
	if (Actor)
	{
		Parents.Emplace(Actor);
		const AActor* ParentActor = Actor->GetAttachParentActor();
		if (ParentActor)
		{
			GetParents(Parents, ParentActor);
>>>>>>> cf6d231e
		}
	}
}
/** This is not that scalable moving forward with stuff like the control rig , need a better caching solution there */
bool FSequencerEdMode::GetParentTM(FTransform& CurrentRefTM, const TSharedPtr<FSequencer>& Sequencer, UObject* ParentObject, FFrameTime KeyTime)
{
<<<<<<< HEAD
	FGuid ObjectBinding = Sequencer->FindObjectId(*ParentObject, Sequencer->GetFocusedTemplateID());
=======
	FGuid ObjectBinding = Sequencer->FindCachedObjectId(*ParentObject, Sequencer->GetFocusedTemplateID());
>>>>>>> cf6d231e

	if (ObjectBinding.IsValid())
	{
		const TSharedPtr< FSequencerDisplayNode >& ObjectNode = Sequencer->GetNodeTree()->GetObjectBindingMap()[ObjectBinding];

		for (const TSharedRef< FSequencerDisplayNode >& ChildNode : ObjectNode->GetChildNodes())
		{
			if (ChildNode->GetType() == ESequencerNode::Track)
			{
				const TSharedRef<FSequencerTrackNode> TrackNode = StaticCastSharedRef<FSequencerTrackNode>(ChildNode);
				const UMovieSceneTrack* TrackNodeTrack = TrackNode->GetTrack();
				const UMovieScene3DTransformTrack* TransformTrack = Cast<UMovieScene3DTransformTrack>(TrackNodeTrack);

				if (TransformTrack != nullptr)
				{
					for (const UMovieSceneSection* Section : TransformTrack->GetAllSections())
					{
						if (Section->IsTimeWithinSection(KeyTime.FrameNumber))
						{
							const UMovieScene3DTransformSection* ParentSection = Cast<UMovieScene3DTransformSection>(Section);

							if (ParentSection != nullptr)
							{
								FVector ParentKeyPos;
								FRotator ParentKeyRot;

								FMovieSceneEvaluationTemplate* Template = Sequencer->GetEvaluationTemplate().FindTemplate(Sequencer->GetFocusedTemplateID());
								FMovieSceneEvaluationTrack* EvalTrack = Template ? Template->FindTrack(TransformTrack->GetSignature()) : nullptr;

								if (EvalTrack)
								{
									GetLocationAtTime(EvalTrack, ParentObject, KeyTime, ParentKeyPos, ParentKeyRot, Sequencer);
									CurrentRefTM = FTransform(ParentKeyRot, ParentKeyPos);
									return true;
								}
							}
						}
					}
				}
			}
		}
	}
<<<<<<< HEAD

=======
	
>>>>>>> cf6d231e
	return false;
}

FTransform FSequencerEdMode::GetRefFrame(const TSharedPtr<FSequencer>& Sequencer, const TArray<const UObject *>& Parents, FFrameTime KeyTime)
<<<<<<< HEAD
{
	FTransform RefTM = FTransform::Identity;
	FTransform ParentRefTM = FTransform::Identity;

	for (const UObject* Object : Parents)
	{
		const AActor* Actor = Cast<AActor>(Object);
		if (Actor != nullptr)
		{
			if (Actor->GetRootComponent() != nullptr && Actor->GetRootComponent()->GetAttachParent() != nullptr)
			{
				if (!GetParentTM(ParentRefTM, Sequencer, Actor->GetRootComponent()->GetAttachParent()->GetOwner(), KeyTime))
				{
					RefTM = Actor->GetRootComponent()->GetAttachParent()->GetSocketTransform(Actor->GetRootComponent()->GetAttachSocketName());
				}
				RefTM = ParentRefTM * RefTM;
			}
		}
		else
		{
			const USceneComponent* SceneComponent = Cast<USceneComponent>(Object);
			FTransform CurrentRefTM = FTransform::Identity;
			UObject* ParentObject = SceneComponent->GetAttachParent() == SceneComponent->GetOwner()->GetRootComponent() ? static_cast<UObject*>(SceneComponent->GetOwner()) : SceneComponent->GetAttachParent();

			if (SceneComponent->GetAttachParent() != nullptr)
			{
				if (!GetParentTM(CurrentRefTM, Sequencer, ParentObject, KeyTime))
				{
					CurrentRefTM = RefTM * SceneComponent->GetAttachParent()->GetRelativeTransform();
				}
			}
			RefTM = CurrentRefTM * RefTM;
		}
	}
	return RefTM;
}

FTransform FSequencerEdMode::GetRefFrame(const TSharedPtr<FSequencer>& Sequencer, const UObject* InObject, FFrameTime KeyTime)
=======
>>>>>>> cf6d231e
{
	FTransform RefTM = FTransform::Identity;
	FTransform ParentRefTM = FTransform::Identity;

	for (const UObject* Object : Parents)
	{
		const AActor* Actor = Cast<AActor>(Object);
		if (Actor != nullptr)
		{
			if (Actor->GetRootComponent() != nullptr && Actor->GetRootComponent()->GetAttachParent() != nullptr)
			{
				if (!GetParentTM(ParentRefTM, Sequencer, Actor->GetRootComponent()->GetAttachParent()->GetOwner(), KeyTime))
				{
					RefTM = Actor->GetRootComponent()->GetAttachParent()->GetSocketTransform(Actor->GetRootComponent()->GetAttachSocketName());
				}
				RefTM = ParentRefTM * RefTM;
			}
		}
		else
		{
			const USceneComponent* SceneComponent = Cast<USceneComponent>(Object);
			FTransform CurrentRefTM = FTransform::Identity;
			UObject* ParentObject = SceneComponent->GetAttachParent() == SceneComponent->GetOwner()->GetRootComponent() ? static_cast<UObject*>(SceneComponent->GetOwner()) : SceneComponent->GetAttachParent();

			if (SceneComponent->GetAttachParent() != nullptr)
			{
				if (!GetParentTM(CurrentRefTM, Sequencer, ParentObject, KeyTime))
				{
					CurrentRefTM = RefTM * SceneComponent->GetAttachParent()->GetRelativeTransform();
				}
			}
			RefTM = CurrentRefTM * RefTM;
		}
	}
	return RefTM;
}

FTransform FSequencerEdMode::GetRefFrame(const TSharedPtr<FSequencer>& Sequencer, const UObject* InObject, FFrameTime KeyTime)
{
	FTransform RefTM = FTransform::Identity;
	const AActor* Actor = Cast<AActor>(InObject);
	if (Actor != nullptr)
	{
		RefTM = GetRefFrame(Sequencer, Actor, KeyTime);
	}
	else
	{
		const USceneComponent* SceneComponent = Cast<USceneComponent>(InObject);

		if (SceneComponent != nullptr)
		{
			RefTM = GetRefFrame(Sequencer, SceneComponent, KeyTime);
		}
	}

	return RefTM;
}

FTransform FSequencerEdMode::GetRefFrame(const TSharedPtr<FSequencer>& Sequencer, const AActor* Actor, FFrameTime KeyTime)
{
	FTransform RefTM = FTransform::Identity;

	if (Actor != nullptr && Actor->GetRootComponent() != nullptr && Actor->GetRootComponent()->GetAttachParent() != nullptr)
	{
		RefTM = Actor->GetRootComponent()->GetAttachParent()->GetSocketTransform(Actor->GetRootComponent()->GetAttachSocketName());
	}

	return RefTM;
}

FTransform FSequencerEdMode::GetRefFrame(const TSharedPtr<FSequencer>& Sequencer, const USceneComponent* SceneComponent, FFrameTime KeyTime)
{
	FTransform RefTM = FTransform::Identity;

	if (SceneComponent != nullptr && SceneComponent->GetAttachParent() != nullptr)
	{
		FTransform ParentRefTM;

		// If our parent is the root component, get the RefFrame from the Actor
		if (SceneComponent->GetAttachParent() == SceneComponent->GetOwner()->GetRootComponent())
		{
			ParentRefTM = GetRefFrame(Sequencer, SceneComponent->GetAttachParent()->GetOwner(), KeyTime);
		}
		else
		{
			ParentRefTM = GetRefFrame(Sequencer, SceneComponent->GetAttachParent(), KeyTime);
		}
		
		FTransform CurrentRefTM = SceneComponent->GetAttachParent()->GetRelativeTransform();

		// Check if our parent is animated in this Sequencer

		UObject* ParentObject = SceneComponent->GetAttachParent() == SceneComponent->GetOwner()->GetRootComponent() ? static_cast<UObject*>(SceneComponent->GetOwner()) : SceneComponent->GetAttachParent();
		FGuid ObjectBinding = Sequencer->FindCachedObjectId(*ParentObject, Sequencer->GetFocusedTemplateID());

		if (ObjectBinding.IsValid())
		{
			const TSharedPtr< FSequencerDisplayNode >& ObjectNode = Sequencer->GetNodeTree()->GetObjectBindingMap()[ObjectBinding];

			for (const TSharedRef< FSequencerDisplayNode >& ChildNode : ObjectNode->GetChildNodes())
			{
				if (ChildNode->GetType() == ESequencerNode::Track)
				{
					const TSharedRef<FSequencerTrackNode> TrackNode = StaticCastSharedRef<FSequencerTrackNode>(ChildNode);
					const UMovieSceneTrack* TrackNodeTrack = TrackNode->GetTrack();
					const UMovieScene3DTransformTrack* TransformTrack = Cast<UMovieScene3DTransformTrack>(TrackNodeTrack);

					if (TransformTrack != nullptr)
					{
						for (const UMovieSceneSection* Section : TransformTrack->GetAllSections())
						{
							if (Section->IsTimeWithinSection(KeyTime.FrameNumber))
							{
								const UMovieScene3DTransformSection* ParentSection = Cast<UMovieScene3DTransformSection>(Section);

								if (ParentSection != nullptr)
								{
									FVector ParentKeyPos;
									FRotator ParentKeyRot;

									FMovieSceneEvaluationTemplate* Template = Sequencer->GetEvaluationTemplate().FindTemplate(Sequencer->GetFocusedTemplateID());
									FMovieSceneEvaluationTrack* EvalTrack = Template ? Template->FindTrack(TransformTrack->GetSignature()) : nullptr;

									if (EvalTrack)
									{
										GetLocationAtTime(EvalTrack, ParentObject, KeyTime, ParentKeyPos, ParentKeyRot, Sequencer);

										CurrentRefTM = FTransform(ParentKeyRot, ParentKeyPos);

										return CurrentRefTM * ParentRefTM;
									}
								}
							}
						}
					}
				}
			}
		}

		RefTM = CurrentRefTM * ParentRefTM;
	}

	return RefTM;
}

void FSequencerEdMode::GetLocationAtTime(FMovieSceneEvaluationTrack* Track, UObject* Object, FFrameTime KeyTime, FVector& KeyPos, FRotator& KeyRot, const TSharedPtr<FSequencer>& Sequencer)
{
	FMovieSceneInterrogationData InterrogationData;
	Sequencer->GetEvaluationTemplate().CopyActuators(InterrogationData.GetAccumulator());

	FMovieSceneContext Context(FMovieSceneEvaluationRange(KeyTime, Sequencer->GetFocusedTickResolution()));
	Track->Interrogate(Context, InterrogationData, Object);

	for (const FTransform& Transform : InterrogationData.Iterate<FTransform>(UMovieScene3DTransformTrack::GetInterrogationKey()))
	{
		KeyPos = Transform.GetTranslation();
		KeyRot = Transform.GetRotation().Rotator();
		break;
	}
}

void FSequencerEdMode::DrawTransformTrack(const TSharedPtr<FSequencer>& Sequencer, FPrimitiveDrawInterface* PDI,
	UMovieScene3DTransformTrack* TransformTrack, const TArray<TWeakObjectPtr<UObject>>& BoundObjects, const bool bIsSelected)
{
	bool bHitTesting = true;
	if (PDI != nullptr)
	{
		bHitTesting = PDI->IsHitTesting();
	}

	ASequencerMeshTrail* TrailActor = nullptr;
	// Get the Trail Actor associated with this track if we are drawing mesh trails
	if (bDrawMeshTrails)
	{
		FMeshTrailData* TrailPtr = MeshTrails.FindByPredicate([TransformTrack](const FMeshTrailData InTrail)
		{
			return InTrail.Track == TransformTrack;
		});
		if (TrailPtr != nullptr)
		{
			TrailActor = TrailPtr->Trail;
		}
	}

	bool bShowTrajectory = TransformTrack->GetAllSections().ContainsByPredicate(
		[bIsSelected](UMovieSceneSection* Section)
	{
		UMovieScene3DTransformSection* TransformSection = Cast<UMovieScene3DTransformSection>(Section);
		if (TransformSection)
		{
			switch (TransformSection->GetShow3DTrajectory())
			{
			case EShow3DTrajectory::EST_Always:				return true;
			case EShow3DTrajectory::EST_Never:				return false;
			case EShow3DTrajectory::EST_OnlyWhenSelected:	return bIsSelected;
			}
		}
		return false;
	}
	);

	FFrameRate TickResolution = Sequencer->GetFocusedTickResolution();
	FMovieSceneEvaluationTemplate* Template = Sequencer->GetEvaluationTemplate().FindTemplate(Sequencer->GetFocusedTemplateID());
	if (!bShowTrajectory || !Template || !TransformTrack->GetAllSections().ContainsByPredicate([](UMovieSceneSection* In) { return In->IsActive(); }))
	{
		return;
	}

	FLinearColor TrackColor = TransformTrack->GetColorTint();
	// Draw one line per-track (should only really ever be one)
	if (FMovieSceneEvaluationTrack* EvalTrack = Template->FindTrack(TransformTrack->GetSignature()))
	{
		TArray<FTrajectoryKey> TrajectoryKeys = TransformTrack->GetTrajectoryData(Sequencer->GetLocalTime().Time.FrameNumber, Sequencer->GetSequencerSettings()->GetTrajectoryPathCap());
		for (TWeakObjectPtr<> WeakBinding : BoundObjects)
		{
			UObject* BoundObject = WeakBinding.Get();
			if (!BoundObject)
			{
				continue;
			}
			TArray<const UObject *> Parents;
			GetParents(Parents, BoundObject);

			FVector OldKeyPos(0);
 			FFrameTime OldKeyTime = 0;
			int KeyTimeIndex = 0;
			FTransform OldPosRefTM;;
			FVector OldPos_G;
			//We cache the key times and positions so we don't have to calculate it twice.
			//In particularly in same cases calling GetRefFrame may be heavy.
			//We cache time also so we get cache coherence when iterating over them later.
			struct FKeyPositionRotation
			{
				FVector Position;
				FRotator Rotation;
				FVector WorldPosition;
				FTrajectoryKey TrajectoryKey;

<<<<<<< HEAD
				FKeyPositionRotation(const FTrajectoryKey &InTrajKey, const FVector &InPos, const FRotator &InRot, const FVector &InWorldPos) :
=======
				FKeyPositionRotation(const FTrajectoryKey &InTrajKey, const FVector &InPos, const FRotator &InRot, const FVector &InWorldPos) : 
>>>>>>> cf6d231e
					 Position(InPos), Rotation(InRot), WorldPosition(InWorldPos), TrajectoryKey(InTrajKey) {}
			};
			TArray<FKeyPositionRotation> KeyPosRots;
			KeyPosRots.Reserve(TrajectoryKeys.Num());
			for (const FTrajectoryKey& NewTrajectoryKey : TrajectoryKeys)
			{
				FFrameTime NewKeyTime = NewTrajectoryKey.Time;

				FVector NewKeyPos(0);
				FRotator NewKeyRot(0, 0, 0);

				GetLocationAtTime(EvalTrack, BoundObject, NewKeyTime, NewKeyPos, NewKeyRot, Sequencer);
				FTransform NewPosRefTM = GetRefFrame(Sequencer, Parents, NewKeyTime);
				FVector NewKeyPos_G = NewPosRefTM.TransformPosition(NewKeyPos);
<<<<<<< HEAD
				FKeyPositionRotation KeyPosRot(NewTrajectoryKey, NewKeyPos, NewKeyRot, NewKeyPos_G);
=======
				FKeyPositionRotation KeyPosRot(NewTrajectoryKey,NewKeyPos, NewKeyRot, NewKeyPos_G);
>>>>>>> cf6d231e
				KeyPosRots.Push(KeyPosRot);
				// If not the first keypoint, draw a line to the last keypoint.
				if (KeyTimeIndex > 0)
				{
					int32 NumSteps = FMath::CeilToInt((TickResolution.AsSeconds(NewKeyTime) - TickResolution.AsSeconds(OldKeyTime)) / SequencerEdMode_Draw3D::DrawTrackTimeRes);
					// Limit the number of steps to prevent a rendering performance hit
<<<<<<< HEAD
					NumSteps = FMath::Min(100, NumSteps);
					FFrameTime DrawSubstep = NumSteps == 0 ? 0 : (NewKeyTime - OldKeyTime)*(1.f / NumSteps);
=======
					NumSteps = FMath::Min( 100, NumSteps );
					FFrameTime DrawSubstep = NumSteps == 0 ? 0 : (NewKeyTime - OldKeyTime)*(1.f/NumSteps);
>>>>>>> cf6d231e
					// Find position on first keyframe.
					FFrameTime OldTime = OldKeyTime;
					FVector OldPos(0);
					FRotator OldRot(0, 0, 0);
					GetLocationAtTime(EvalTrack, BoundObject, OldKeyTime, OldPos, OldRot, Sequencer);

					const bool bIsConstantKey = NewTrajectoryKey.Is(ERichCurveInterpMode::RCIM_Constant);
					// For constant interpolation - don't draw ticks - just draw dotted line.
					if (bIsConstantKey)
					{
						if (PDI != nullptr)
						{
							DrawDashedLine(PDI, OldPos_G, NewKeyPos_G, TrackColor, 20, SDPG_Foreground);
						}
					}
					else
					{
						// Then draw a line for each substep.
						for (int32 j = 1; j<NumSteps + 1; j++)
						{
							FFrameTime NewTime = OldKeyTime + DrawSubstep*j;

							FVector NewPos(0);
							FRotator NewRot(0, 0, 0);
							GetLocationAtTime(EvalTrack, BoundObject, NewTime, NewPos, NewRot, Sequencer);

							FTransform RefTM = GetRefFrame(Sequencer, Parents, NewTime);

							FVector NewPos_G = RefTM.TransformPosition(NewPos);
							if (PDI != nullptr)
							{
								PDI->DrawLine(OldPos_G, NewPos_G, TrackColor, SDPG_Foreground);
							}
							// Drawing frames
							// Don't draw point for last one - its the keypoint drawn above.
							if (j != NumSteps)
							{
								if (PDI != nullptr)
								{
									PDI->DrawPoint(NewPos_G, TrackColor, 3.f, SDPG_Foreground);
								}
								else if (TrailActor != nullptr)
								{
									TrailActor->AddFrameMeshComponent(NewTime / TickResolution, FTransform(NewRot, NewPos, FVector(3.0f)));
								}
							}
							OldTime = NewTime;
							OldPos_G = NewPos_G;
						}
					}
				}
				OldPosRefTM = NewPosRefTM;
				OldPos_G = NewKeyPos_G;
				OldKeyTime = NewKeyTime;
				OldKeyPos = NewKeyPos;
				++KeyTimeIndex;
			}

			// Draw keypoints on top of curve
			FColor KeyColor = TrackColor.ToFColor(true);
<<<<<<< HEAD
			for (const FKeyPositionRotation& KeyPosRot : KeyPosRots)
			{
				if (bHitTesting && PDI)
=======
			for (const FKeyPositionRotation& KeyPosRot: KeyPosRots)
			{
				if (bHitTesting && PDI) 
>>>>>>> cf6d231e
				{
					PDI->SetHitProxy(new HMovieSceneKeyProxy(TransformTrack, KeyPosRot.TrajectoryKey));
				}

				// Drawing keys
				if (PDI != nullptr)
				{
					PDI->DrawPoint(KeyPosRot.WorldPosition, KeyColor, 6.f, SDPG_Foreground);
				}
				else if (TrailActor != nullptr)
				{
					TArray<UMovieScene3DTransformSection*> AllSections;
					for (const FTrajectoryKey::FData& Value : KeyPosRot.TrajectoryKey.KeyData)
					{
						if (UMovieScene3DTransformSection* Section = Value.Section.Get())
						{
							AllSections.AddUnique(Section);
						}
					}

					for (UMovieScene3DTransformSection* Section : AllSections)
					{
						TrailActor->AddKeyMeshActor(KeyPosRot.TrajectoryKey.Time / TickResolution, FTransform(KeyPosRot.Rotation, KeyPosRot.Position, FVector(3.0f)), Section);
					}
				}

				if (bHitTesting && PDI)
				{
					PDI->SetHitProxy(nullptr);
				}
			}
		}
	}
}


void FSequencerEdMode::DrawTracks3D(FPrimitiveDrawInterface* PDI)
{
	for (TWeakPtr<FSequencer> WeakSequencer : Sequencers)
	{
		TSharedPtr<FSequencer> Sequencer = WeakSequencer.Pin();
		if (!Sequencer.IsValid())
		{
			continue;
		}

		TSet<TSharedRef<FSequencerDisplayNode> > ObjectBindingNodes;

		// Map between object binding nodes and selection
		TMap<TSharedRef<FSequencerDisplayNode>, bool > ObjectBindingNodesSelectionMap;

		for (auto ObjectBinding : Sequencer->GetNodeTree()->GetObjectBindingMap())
		{
			if (!ObjectBinding.Value.IsValid())
			{
				continue;
			}
			TSharedRef<FSequencerObjectBindingNode> ObjectBindingNode = ObjectBinding.Value.ToSharedRef();
			bool bSelected = Sequencer->GetSelection().IsSelected(ObjectBindingNode);
<<<<<<< HEAD
=======

			if (!bSelected)
			{
				TSet<TSharedRef<FSequencerDisplayNode> > DescendantNodes;
				SequencerHelpers::GetDescendantNodes(ObjectBindingNode, DescendantNodes);

				// If one of our child is selected, we're considered selected
				for (auto& DescendantNode : DescendantNodes)
				{
					if (Sequencer->GetSelection().IsSelected(DescendantNode) ||
						Sequencer->GetSelection().NodeHasSelectedKeysOrSections(DescendantNode))
					{
						bSelected = true;
						break;
					}
				}
			}

			// If one of our parent is selected, we're considered selected
			TSharedPtr<FSequencerDisplayNode> ParentNode = ObjectBindingNode->GetParent();

			while (!bSelected && ParentNode.IsValid())
			{
				if (Sequencer->GetSelection().IsSelected(ParentNode.ToSharedRef()) ||
					Sequencer->GetSelection().NodeHasSelectedKeysOrSections(ParentNode.ToSharedRef()))
				{
					bSelected = true;
				}

				ParentNode = ParentNode->GetParent();
			}

>>>>>>> cf6d231e
			ObjectBindingNodesSelectionMap.Add(ObjectBindingNode, bSelected);
		}

		// Gather up the transform track nodes from the object binding nodes
		for (auto& ObjectBindingNode : ObjectBindingNodesSelectionMap)
		{
			FGuid ObjectBinding = StaticCastSharedRef<FSequencerObjectBindingNode>(ObjectBindingNode.Key)->GetObjectBinding();

			TArray<TWeakObjectPtr<UObject>> BoundObjects;
			for (TWeakObjectPtr<> Ptr : Sequencer->FindObjectsInCurrentSequence(ObjectBinding))
			{
				BoundObjects.Add(Ptr);
			}

			for (auto& DisplayNode : ObjectBindingNode.Key.Get().GetChildNodes())
			{
				if (DisplayNode->GetType() == ESequencerNode::Track)
				{
					TSharedRef<FSequencerTrackNode> TrackNode = StaticCastSharedRef<FSequencerTrackNode>(DisplayNode);
					UMovieScene3DTransformTrack* TransformTrack = Cast<UMovieScene3DTransformTrack>(TrackNode->GetTrack());
					if (TransformTrack != nullptr)
					{
						// If we are drawing mesh trails but we haven't made one for this track yet
						if (bDrawMeshTrails)
						{
							FMeshTrailData* TrailPtr = MeshTrails.FindByPredicate([TransformTrack](const FMeshTrailData InTrail)
							{
								return InTrail.Track == TransformTrack;
							});
							if (TrailPtr == nullptr)
							{
								UViewportWorldInteraction* WorldInteraction = Cast<UViewportWorldInteraction>(GEditor->GetEditorWorldExtensionsManager()->GetEditorWorldExtensions(GetWorld())->FindExtension(UViewportWorldInteraction::StaticClass()));
								if (WorldInteraction != nullptr)
								{
									ASequencerMeshTrail* TrailActor = WorldInteraction->SpawnTransientSceneActor<ASequencerMeshTrail>(TEXT("SequencerMeshTrail"), true);
									FMeshTrailData MeshTrail = FMeshTrailData(TransformTrack, TrailActor);
									MeshTrails.Add(MeshTrail);
								}
							}
						}

						DrawTransformTrack(Sequencer, PDI, TransformTrack, BoundObjects, ObjectBindingNode.Value);
					}
				}
			}
		}
	}
}


FSequencerEdModeTool::FSequencerEdModeTool(FSequencerEdMode* InSequencerEdMode) :
	SequencerEdMode(InSequencerEdMode)
{
}

FSequencerEdModeTool::~FSequencerEdModeTool()
{
}

bool FSequencerEdModeTool::InputKey(FEditorViewportClient* ViewportClient, FViewport* Viewport, FKey Key, EInputEvent Event)
{
	if( Key == EKeys::LeftMouseButton )
	{
		if( Event == IE_Pressed)
		{
			int32 HitX = ViewportClient->Viewport->GetMouseX();
			int32 HitY = ViewportClient->Viewport->GetMouseY();
			HHitProxy*HitResult = ViewportClient->Viewport->GetHitProxy(HitX, HitY);

			if(HitResult)
			{
				if( HitResult->IsA(HMovieSceneKeyProxy::StaticGetType()) )
				{
					HMovieSceneKeyProxy* KeyProxy = (HMovieSceneKeyProxy*)HitResult;
					SequencerEdMode->OnKeySelected(ViewportClient->Viewport, KeyProxy);
				}
			}
		}
	}

	return FModeTool::InputKey(ViewportClient, Viewport, Key, Event);
}<|MERGE_RESOLUTION|>--- conflicted
+++ resolved
@@ -261,27 +261,6 @@
 void FSequencerEdMode::GetParents(TArray<const UObject *>& Parents, const UObject* InObject)
 {
 	const AActor* Actor = Cast<AActor>(InObject);
-<<<<<<< HEAD
-	if (Actor != nullptr)
-	{
-		Parents.Emplace(InObject);
-	}
-	else
-	{
-		const USceneComponent* SceneComponent = Cast<USceneComponent>(InObject);
-
-		if (SceneComponent != nullptr)
-		{
-			Parents.Emplace(InObject);
-			if (SceneComponent->GetAttachParent() == SceneComponent->GetOwner()->GetRootComponent())
-			{
-				GetParents(Parents, SceneComponent->GetAttachParent()->GetOwner());
-			}
-			else
-			{
-				GetParents(Parents, SceneComponent->GetAttachParent());
-			}
-=======
 	if (Actor)
 	{
 		Parents.Emplace(Actor);
@@ -289,18 +268,13 @@
 		if (ParentActor)
 		{
 			GetParents(Parents, ParentActor);
->>>>>>> cf6d231e
 		}
 	}
 }
 /** This is not that scalable moving forward with stuff like the control rig , need a better caching solution there */
 bool FSequencerEdMode::GetParentTM(FTransform& CurrentRefTM, const TSharedPtr<FSequencer>& Sequencer, UObject* ParentObject, FFrameTime KeyTime)
 {
-<<<<<<< HEAD
-	FGuid ObjectBinding = Sequencer->FindObjectId(*ParentObject, Sequencer->GetFocusedTemplateID());
-=======
 	FGuid ObjectBinding = Sequencer->FindCachedObjectId(*ParentObject, Sequencer->GetFocusedTemplateID());
->>>>>>> cf6d231e
 
 	if (ObjectBinding.IsValid())
 	{
@@ -343,56 +317,11 @@
 			}
 		}
 	}
-<<<<<<< HEAD
-
-=======
 	
->>>>>>> cf6d231e
 	return false;
 }
 
 FTransform FSequencerEdMode::GetRefFrame(const TSharedPtr<FSequencer>& Sequencer, const TArray<const UObject *>& Parents, FFrameTime KeyTime)
-<<<<<<< HEAD
-{
-	FTransform RefTM = FTransform::Identity;
-	FTransform ParentRefTM = FTransform::Identity;
-
-	for (const UObject* Object : Parents)
-	{
-		const AActor* Actor = Cast<AActor>(Object);
-		if (Actor != nullptr)
-		{
-			if (Actor->GetRootComponent() != nullptr && Actor->GetRootComponent()->GetAttachParent() != nullptr)
-			{
-				if (!GetParentTM(ParentRefTM, Sequencer, Actor->GetRootComponent()->GetAttachParent()->GetOwner(), KeyTime))
-				{
-					RefTM = Actor->GetRootComponent()->GetAttachParent()->GetSocketTransform(Actor->GetRootComponent()->GetAttachSocketName());
-				}
-				RefTM = ParentRefTM * RefTM;
-			}
-		}
-		else
-		{
-			const USceneComponent* SceneComponent = Cast<USceneComponent>(Object);
-			FTransform CurrentRefTM = FTransform::Identity;
-			UObject* ParentObject = SceneComponent->GetAttachParent() == SceneComponent->GetOwner()->GetRootComponent() ? static_cast<UObject*>(SceneComponent->GetOwner()) : SceneComponent->GetAttachParent();
-
-			if (SceneComponent->GetAttachParent() != nullptr)
-			{
-				if (!GetParentTM(CurrentRefTM, Sequencer, ParentObject, KeyTime))
-				{
-					CurrentRefTM = RefTM * SceneComponent->GetAttachParent()->GetRelativeTransform();
-				}
-			}
-			RefTM = CurrentRefTM * RefTM;
-		}
-	}
-	return RefTM;
-}
-
-FTransform FSequencerEdMode::GetRefFrame(const TSharedPtr<FSequencer>& Sequencer, const UObject* InObject, FFrameTime KeyTime)
-=======
->>>>>>> cf6d231e
 {
 	FTransform RefTM = FTransform::Identity;
 	FTransform ParentRefTM = FTransform::Identity;
@@ -555,14 +484,14 @@
 }
 
 void FSequencerEdMode::DrawTransformTrack(const TSharedPtr<FSequencer>& Sequencer, FPrimitiveDrawInterface* PDI,
-	UMovieScene3DTransformTrack* TransformTrack, const TArray<TWeakObjectPtr<UObject>>& BoundObjects, const bool bIsSelected)
+											UMovieScene3DTransformTrack* TransformTrack, const TArray<TWeakObjectPtr<UObject>>& BoundObjects, const bool bIsSelected)
 {
 	bool bHitTesting = true;
-	if (PDI != nullptr)
+	if( PDI != nullptr )
 	{
 		bHitTesting = PDI->IsHitTesting();
 	}
-
+	
 	ASequencerMeshTrail* TrailActor = nullptr;
 	// Get the Trail Actor associated with this track if we are drawing mesh trails
 	if (bDrawMeshTrails)
@@ -579,24 +508,24 @@
 
 	bool bShowTrajectory = TransformTrack->GetAllSections().ContainsByPredicate(
 		[bIsSelected](UMovieSceneSection* Section)
-	{
-		UMovieScene3DTransformSection* TransformSection = Cast<UMovieScene3DTransformSection>(Section);
-		if (TransformSection)
-		{
-			switch (TransformSection->GetShow3DTrajectory())
-			{
-			case EShow3DTrajectory::EST_Always:				return true;
-			case EShow3DTrajectory::EST_Never:				return false;
-			case EShow3DTrajectory::EST_OnlyWhenSelected:	return bIsSelected;
-			}
-		}
-		return false;
-	}
+		{
+			UMovieScene3DTransformSection* TransformSection = Cast<UMovieScene3DTransformSection>(Section);
+			if (TransformSection)
+			{
+				switch (TransformSection->GetShow3DTrajectory())
+				{
+				case EShow3DTrajectory::EST_Always:				return true;
+				case EShow3DTrajectory::EST_Never:				return false;
+				case EShow3DTrajectory::EST_OnlyWhenSelected:	return bIsSelected;
+				}
+			}
+			return false;
+		}
 	);
-
+	
 	FFrameRate TickResolution = Sequencer->GetFocusedTickResolution();
 	FMovieSceneEvaluationTemplate* Template = Sequencer->GetEvaluationTemplate().FindTemplate(Sequencer->GetFocusedTemplateID());
-	if (!bShowTrajectory || !Template || !TransformTrack->GetAllSections().ContainsByPredicate([](UMovieSceneSection* In) { return In->IsActive(); }))
+	if (!bShowTrajectory || !Template || !TransformTrack->GetAllSections().ContainsByPredicate([](UMovieSceneSection* In){ return In->IsActive(); }))
 	{
 		return;
 	}
@@ -631,11 +560,7 @@
 				FVector WorldPosition;
 				FTrajectoryKey TrajectoryKey;
 
-<<<<<<< HEAD
-				FKeyPositionRotation(const FTrajectoryKey &InTrajKey, const FVector &InPos, const FRotator &InRot, const FVector &InWorldPos) :
-=======
 				FKeyPositionRotation(const FTrajectoryKey &InTrajKey, const FVector &InPos, const FRotator &InRot, const FVector &InWorldPos) : 
->>>>>>> cf6d231e
 					 Position(InPos), Rotation(InRot), WorldPosition(InWorldPos), TrajectoryKey(InTrajKey) {}
 			};
 			TArray<FKeyPositionRotation> KeyPosRots;
@@ -645,40 +570,31 @@
 				FFrameTime NewKeyTime = NewTrajectoryKey.Time;
 
 				FVector NewKeyPos(0);
-				FRotator NewKeyRot(0, 0, 0);
+				FRotator NewKeyRot(0,0,0);
 
 				GetLocationAtTime(EvalTrack, BoundObject, NewKeyTime, NewKeyPos, NewKeyRot, Sequencer);
 				FTransform NewPosRefTM = GetRefFrame(Sequencer, Parents, NewKeyTime);
 				FVector NewKeyPos_G = NewPosRefTM.TransformPosition(NewKeyPos);
-<<<<<<< HEAD
-				FKeyPositionRotation KeyPosRot(NewTrajectoryKey, NewKeyPos, NewKeyRot, NewKeyPos_G);
-=======
 				FKeyPositionRotation KeyPosRot(NewTrajectoryKey,NewKeyPos, NewKeyRot, NewKeyPos_G);
->>>>>>> cf6d231e
 				KeyPosRots.Push(KeyPosRot);
 				// If not the first keypoint, draw a line to the last keypoint.
-				if (KeyTimeIndex > 0)
+				if(KeyTimeIndex > 0)
 				{
 					int32 NumSteps = FMath::CeilToInt((TickResolution.AsSeconds(NewKeyTime) - TickResolution.AsSeconds(OldKeyTime)) / SequencerEdMode_Draw3D::DrawTrackTimeRes);
 					// Limit the number of steps to prevent a rendering performance hit
-<<<<<<< HEAD
-					NumSteps = FMath::Min(100, NumSteps);
-					FFrameTime DrawSubstep = NumSteps == 0 ? 0 : (NewKeyTime - OldKeyTime)*(1.f / NumSteps);
-=======
 					NumSteps = FMath::Min( 100, NumSteps );
 					FFrameTime DrawSubstep = NumSteps == 0 ? 0 : (NewKeyTime - OldKeyTime)*(1.f/NumSteps);
->>>>>>> cf6d231e
 					// Find position on first keyframe.
 					FFrameTime OldTime = OldKeyTime;
 					FVector OldPos(0);
-					FRotator OldRot(0, 0, 0);
+					FRotator OldRot(0,0,0);
 					GetLocationAtTime(EvalTrack, BoundObject, OldKeyTime, OldPos, OldRot, Sequencer);
 
 					const bool bIsConstantKey = NewTrajectoryKey.Is(ERichCurveInterpMode::RCIM_Constant);
 					// For constant interpolation - don't draw ticks - just draw dotted line.
 					if (bIsConstantKey)
 					{
-						if (PDI != nullptr)
+						if(PDI != nullptr)
 						{
 							DrawDashedLine(PDI, OldPos_G, NewKeyPos_G, TrackColor, 20, SDPG_Foreground);
 						}
@@ -686,12 +602,12 @@
 					else
 					{
 						// Then draw a line for each substep.
-						for (int32 j = 1; j<NumSteps + 1; j++)
+						for (int32 j=1; j<NumSteps+1; j++)
 						{
 							FFrameTime NewTime = OldKeyTime + DrawSubstep*j;
 
 							FVector NewPos(0);
-							FRotator NewRot(0, 0, 0);
+							FRotator NewRot(0,0,0);
 							GetLocationAtTime(EvalTrack, BoundObject, NewTime, NewPos, NewRot, Sequencer);
 
 							FTransform RefTM = GetRefFrame(Sequencer, Parents, NewTime);
@@ -728,15 +644,9 @@
 
 			// Draw keypoints on top of curve
 			FColor KeyColor = TrackColor.ToFColor(true);
-<<<<<<< HEAD
-			for (const FKeyPositionRotation& KeyPosRot : KeyPosRots)
-			{
-				if (bHitTesting && PDI)
-=======
 			for (const FKeyPositionRotation& KeyPosRot: KeyPosRots)
 			{
 				if (bHitTesting && PDI) 
->>>>>>> cf6d231e
 				{
 					PDI->SetHitProxy(new HMovieSceneKeyProxy(TransformTrack, KeyPosRot.TrajectoryKey));
 				}
@@ -763,7 +673,7 @@
 					}
 				}
 
-				if (bHitTesting && PDI)
+				if (bHitTesting && PDI) 
 				{
 					PDI->SetHitProxy(nullptr);
 				}
@@ -788,7 +698,7 @@
 		// Map between object binding nodes and selection
 		TMap<TSharedRef<FSequencerDisplayNode>, bool > ObjectBindingNodesSelectionMap;
 
-		for (auto ObjectBinding : Sequencer->GetNodeTree()->GetObjectBindingMap())
+		for (auto ObjectBinding : Sequencer->GetNodeTree()->GetObjectBindingMap() )
 		{
 			if (!ObjectBinding.Value.IsValid())
 			{
@@ -796,8 +706,6 @@
 			}
 			TSharedRef<FSequencerObjectBindingNode> ObjectBindingNode = ObjectBinding.Value.ToSharedRef();
 			bool bSelected = Sequencer->GetSelection().IsSelected(ObjectBindingNode);
-<<<<<<< HEAD
-=======
 
 			if (!bSelected)
 			{
@@ -830,7 +738,6 @@
 				ParentNode = ParentNode->GetParent();
 			}
 
->>>>>>> cf6d231e
 			ObjectBindingNodesSelectionMap.Add(ObjectBindingNode, bSelected);
 		}
 
@@ -862,8 +769,8 @@
 							});
 							if (TrailPtr == nullptr)
 							{
-								UViewportWorldInteraction* WorldInteraction = Cast<UViewportWorldInteraction>(GEditor->GetEditorWorldExtensionsManager()->GetEditorWorldExtensions(GetWorld())->FindExtension(UViewportWorldInteraction::StaticClass()));
-								if (WorldInteraction != nullptr)
+								UViewportWorldInteraction* WorldInteraction = Cast<UViewportWorldInteraction>( GEditor->GetEditorWorldExtensionsManager()->GetEditorWorldExtensions( GetWorld() )->FindExtension( UViewportWorldInteraction::StaticClass() ) );
+								if( WorldInteraction != nullptr )
 								{
 									ASequencerMeshTrail* TrailActor = WorldInteraction->SpawnTransientSceneActor<ASequencerMeshTrail>(TEXT("SequencerMeshTrail"), true);
 									FMeshTrailData MeshTrail = FMeshTrailData(TransformTrack, TrailActor);
@@ -880,7 +787,6 @@
 	}
 }
 
-
 FSequencerEdModeTool::FSequencerEdModeTool(FSequencerEdMode* InSequencerEdMode) :
 	SequencerEdMode(InSequencerEdMode)
 {
