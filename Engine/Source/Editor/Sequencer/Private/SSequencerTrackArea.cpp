--- conflicted
+++ resolved
@@ -9,12 +9,8 @@
 #include "SSequencerTreeView.h"
 #include "IKeyArea.h"
 #include "ISequencerSection.h"
-<<<<<<< HEAD
-#include "SSection.h"
-=======
 #include "SSequencerSection.h"
 #include "ISequencerTrackEditor.h"
->>>>>>> 73f66985
 
 FTrackAreaSlot::FTrackAreaSlot(const TSharedPtr<SSequencerTrackLane>& InSlotContent)
 {
@@ -25,34 +21,17 @@
 
 	this->AttachWidget(
 		SNew(SWeakWidget)
-<<<<<<< HEAD
-		.PossiblyNullContent(InSlotContent)
-		);
-}
-
-=======
 			.PossiblyNullContent(InSlotContent)
 	);
 }
 
 
->>>>>>> 73f66985
 float FTrackAreaSlot::GetVerticalOffset() const
 {
 	auto PinnedTrackLane = TrackLane.Pin();
 	return PinnedTrackLane.IsValid() ? PinnedTrackLane->GetPhysicalPosition() : 0.f;
 }
 
-<<<<<<< HEAD
-void SSequencerTrackArea::Construct( const FArguments& InArgs, TSharedRef<FSequencerTimeSliderController> InTimeSliderController, TSharedRef<SSequencer> InSequencerWidget )
-{
-	SequencerWidget = InSequencerWidget;
-	TimeSliderController = InTimeSliderController;
-
-	bLockInOutToStartEndRange = InArgs._LockInOutToStartEndRange;
-}
-
-=======
 
 void SSequencerTrackArea::Construct(const FArguments& InArgs, TSharedRef<FSequencerTimeSliderController> InTimeSliderController, TSharedRef<FSequencer> InSequencer)
 {
@@ -68,35 +47,25 @@
 }
 
 
->>>>>>> 73f66985
 void SSequencerTrackArea::SetTreeView(const TSharedPtr<SSequencerTreeView>& InTreeView)
 {
 	TreeView = InTreeView;
 }
 
-<<<<<<< HEAD
-=======
-
->>>>>>> 73f66985
+
 void SSequencerTrackArea::AddTrackSlot(const TSharedRef<FSequencerDisplayNode>& InNode, const TSharedPtr<SSequencerTrackLane>& InSlot)
 {
 	TrackSlots.Add(InNode, InSlot);
 	Children.Add(new FTrackAreaSlot(InSlot));
 }
 
-<<<<<<< HEAD
-=======
-
->>>>>>> 73f66985
+
 TSharedPtr<SSequencerTrackLane> SSequencerTrackArea::FindTrackSlot(const TSharedRef<FSequencerDisplayNode>& InNode)
 {
 	return TrackSlots.FindRef(InNode).Pin();
 }
 
-<<<<<<< HEAD
-=======
-
->>>>>>> 73f66985
+
 void SSequencerTrackArea::OnArrangeChildren( const FGeometry& AllottedGeometry, FArrangedChildren& ArrangedChildren ) const
 {
 	for (int32 ChildIndex = 0; ChildIndex < Children.Num(); ++ChildIndex)
@@ -124,10 +93,7 @@
 	}
 }
 
-<<<<<<< HEAD
-=======
-
->>>>>>> 73f66985
+
 FVector2D SSequencerTrackArea::ComputeDesiredSize( float ) const
 {
 	FVector2D MaxSize(0,0);
@@ -147,22 +113,12 @@
 	return MaxSize;
 }
 
-<<<<<<< HEAD
-=======
-
->>>>>>> 73f66985
+
 FChildren* SSequencerTrackArea::GetChildren()
 {
 	return &Children;
 }
 
-<<<<<<< HEAD
-int32 SSequencerTrackArea::OnPaint(const FPaintArgs& Args, const FGeometry& AllottedGeometry, const FSlateRect& MyClippingRect, FSlateWindowElementList& OutDrawElements, int32 LayerId, const FWidgetStyle& InWidgetStyle, bool bParentEnabled ) const
-{
-	FArrangedChildren ArrangedChildren(EVisibility::Visible);
-	ArrangeChildren(AllottedGeometry, ArrangedChildren);
-
-=======
 
 int32 SSequencerTrackArea::OnPaint(const FPaintArgs& Args, const FGeometry& AllottedGeometry, const FSlateRect& MyClippingRect, FSlateWindowElementList& OutDrawElements, int32 LayerId, const FWidgetStyle& InWidgetStyle, bool bParentEnabled ) const
 {
@@ -180,100 +136,39 @@
 
 	const FPaintArgs NewArgs = Args.WithNewParent(this);
 
->>>>>>> 73f66985
 	for (int32 ChildIndex = 0; ChildIndex < ArrangedChildren.Num(); ++ChildIndex)
 	{
 		FArrangedWidget& CurWidget = ArrangedChildren[ChildIndex];
 		FSlateRect ChildClipRect = MyClippingRect.IntersectionWith( CurWidget.Geometry.GetClippingRect() );
-<<<<<<< HEAD
-		const int32 ThisWidgetLayerId = CurWidget.Widget->Paint( Args.WithNewParent(this), CurWidget.Geometry, ChildClipRect, OutDrawElements, LayerId + 1, InWidgetStyle, ShouldBeEnabled( bParentEnabled ) );
-=======
 		const int32 ThisWidgetLayerId = CurWidget.Widget->Paint( NewArgs, CurWidget.Geometry, ChildClipRect, OutDrawElements, LayerId + 2, InWidgetStyle, ShouldBeEnabled( bParentEnabled ) );
->>>>>>> 73f66985
 
 		LayerId = FMath::Max(LayerId, ThisWidgetLayerId);
 	}
 
-<<<<<<< HEAD
-	auto SequencerPin = SequencerWidget.Pin();
-	if (SequencerPin.IsValid())
-	{
-		return SequencerPin->GetEditTool().OnPaint(AllottedGeometry, MyClippingRect, OutDrawElements, LayerId + 1);
-	}
-
-	return LayerId;
-=======
 	return Sequencer->GetEditTool().OnPaint(AllottedGeometry, MyClippingRect, OutDrawElements, LayerId + 2);
->>>>>>> 73f66985
 }
 
 
 FReply SSequencerTrackArea::OnMouseButtonDown( const FGeometry& MyGeometry, const FPointerEvent& MouseEvent )
 {
-<<<<<<< HEAD
-	auto SequencerPin = SequencerWidget.Pin();
-	if (SequencerPin.IsValid())
-	{
-		FReply Reply = SequencerPin->GetEditTool().OnMouseButtonDown(*this, MyGeometry, MouseEvent);
-		if (Reply.IsEventHandled())
-		{
-			return Reply;
-		}
-	}
-
-	return TimeSliderController->OnMouseButtonDown( SharedThis(this), MyGeometry, MouseEvent );
-=======
 	// Always ensure the edit tool is set up
 	InputStack.SetHandlerAt(0, &Sequencer->GetEditTool());
 	return InputStack.HandleMouseButtonDown(*this, MyGeometry, MouseEvent);
->>>>>>> 73f66985
 }
 
 
 FReply SSequencerTrackArea::OnMouseButtonUp( const FGeometry& MyGeometry, const FPointerEvent& MouseEvent )
 {
-<<<<<<< HEAD
-	auto SequencerPin = SequencerWidget.Pin();
-	if (SequencerPin.IsValid())
-	{
-		FReply Reply = SequencerPin->GetEditTool().OnMouseButtonUp(*this, MyGeometry, MouseEvent);
-		if (Reply.IsEventHandled())
-		{
-			return Reply;
-		}
-	}
-
-	return TimeSliderController->OnMouseButtonUp( SharedThis(this), MyGeometry, MouseEvent );
-=======
 	FContextMenuSuppressor SuppressContextMenus(TimeSliderController.ToSharedRef());
 
 	// Always ensure the edit tool is set up
 	InputStack.SetHandlerAt(0, &Sequencer->GetEditTool());
 	return InputStack.HandleMouseButtonUp(*this, MyGeometry, MouseEvent);
->>>>>>> 73f66985
 }
 
 
 FReply SSequencerTrackArea::OnMouseMove( const FGeometry& MyGeometry, const FPointerEvent& MouseEvent )
 {
-<<<<<<< HEAD
-	auto SequencerPin = SequencerWidget.Pin();
-	if (SequencerPin.IsValid())
-	{
-		FReply Reply = SequencerPin->GetEditTool().OnMouseMove(*this, MyGeometry, MouseEvent);
-		if (Reply.IsEventHandled())
-		{
-			return Reply;
-		}
-	}
-
-	if (MouseEvent.IsMouseButtonDown(EKeys::RightMouseButton) && HasMouseCapture())
-	{
-		TreeView.Pin()->ScrollByDelta( -MouseEvent.GetCursorDelta().Y );
-	}
-
-	return TimeSliderController->OnMouseMove( SharedThis(this), MyGeometry, MouseEvent );
-=======
 	// Always ensure the edit tool is set up
 	InputStack.SetHandlerAt(0, &Sequencer->GetEditTool());
 
@@ -289,62 +184,34 @@
 	}
 
 	return Reply;
->>>>>>> 73f66985
 }
 
 
 FReply SSequencerTrackArea::OnMouseWheel( const FGeometry& MyGeometry, const FPointerEvent& MouseEvent )
 {
-<<<<<<< HEAD
-	// First try the edit tool
-	auto SequencerPin = SequencerWidget.Pin();
-	if (SequencerPin.IsValid())
-	{
-		FReply Reply = SequencerPin->GetEditTool().OnMouseWheel(*this, MyGeometry, MouseEvent);
-		if (Reply.IsEventHandled())
-		{
-			return Reply;
-		}
-	}
-
-	// Then the time slider
-	FReply Reply = TimeSliderController->OnMouseWheel( SharedThis(this), MyGeometry, MouseEvent );
-	if (Reply.IsEventHandled())
-	{
-		return Reply;
-	}
-
-	// Failing that, we'll just scroll vertically
-	TreeView.Pin()->ScrollByDelta(WheelScrollAmount * -MouseEvent.GetWheelDelta());
-	return FReply::Handled();
-}
+	// Always ensure the edit tool is set up
+	InputStack.SetHandlerAt(0, &Sequencer->GetEditTool());
+	return InputStack.HandleMouseWheel(*this, MyGeometry, MouseEvent);
+}
+
 
 void SSequencerTrackArea::OnMouseEnter(const FGeometry& MyGeometry, const FPointerEvent& MouseEvent)
 {
-	auto SequencerPin = SequencerWidget.Pin();
-	if (SequencerPin.IsValid())
-	{
-		SequencerPin->GetEditTool().OnMouseEnter(*this, MyGeometry, MouseEvent);
-	}
-}
+	Sequencer->GetEditTool().OnMouseEnter(*this, MyGeometry, MouseEvent);
+}
+
 
 void SSequencerTrackArea::OnMouseLeave(const FPointerEvent& MouseEvent)
 {
-	auto SequencerPin = SequencerWidget.Pin();
-	if (SequencerPin.IsValid())
-	{
-		SequencerPin->GetEditTool().OnMouseLeave(*this, MouseEvent);
-	}
-}
+	Sequencer->GetEditTool().OnMouseLeave(*this, MouseEvent);
+}
+
 
 void SSequencerTrackArea::OnMouseCaptureLost()
 {
-	auto SequencerPin = SequencerWidget.Pin();
-	if (SequencerPin.IsValid())
-	{
-		SequencerPin->GetEditTool().OnMouseCaptureLost();
-	}
-}
+	Sequencer->GetEditTool().OnMouseCaptureLost();
+}
+
 
 FCursorReply SSequencerTrackArea::OnCursorQuery( const FGeometry& MyGeometry, const FPointerEvent& CursorEvent ) const
 {
@@ -353,46 +220,6 @@
 		return FCursorReply::Cursor(EMouseCursor::GrabHandClosed);
 	}
 
-	auto SequencerPin = SequencerWidget.Pin();
-	if (SequencerPin.IsValid())
-	{
-		return SequencerPin->GetEditTool().OnCursorQuery(MyGeometry, CursorEvent);
-	}
-
-	return FCursorReply::Unhandled();
-=======
-	// Always ensure the edit tool is set up
-	InputStack.SetHandlerAt(0, &Sequencer->GetEditTool());
-	return InputStack.HandleMouseWheel(*this, MyGeometry, MouseEvent);
->>>>>>> 73f66985
-}
-
-
-void SSequencerTrackArea::OnMouseEnter(const FGeometry& MyGeometry, const FPointerEvent& MouseEvent)
-{
-	Sequencer->GetEditTool().OnMouseEnter(*this, MyGeometry, MouseEvent);
-}
-
-
-void SSequencerTrackArea::OnMouseLeave(const FPointerEvent& MouseEvent)
-{
-	Sequencer->GetEditTool().OnMouseLeave(*this, MouseEvent);
-}
-
-
-void SSequencerTrackArea::OnMouseCaptureLost()
-{
-	Sequencer->GetEditTool().OnMouseCaptureLost();
-}
-
-
-FCursorReply SSequencerTrackArea::OnCursorQuery( const FGeometry& MyGeometry, const FPointerEvent& CursorEvent ) const
-{
-	if (CursorEvent.IsMouseButtonDown(EKeys::RightMouseButton) && HasMouseCapture())
-	{
-		return FCursorReply::Cursor(EMouseCursor::GrabHandClosed);
-	}
-
 	return Sequencer->GetEditTool().OnCursorQuery(MyGeometry, CursorEvent);
 }
 
@@ -401,49 +228,26 @@
 {
 	CachedGeometry = AllottedGeometry;
 
-<<<<<<< HEAD
-	auto SequencerPin = SequencerWidget.Pin();
-	if (SequencerPin.IsValid())
-	{
-		SequencerPin->GetEditTool().Tick(AllottedGeometry, InCurrentTime, InDeltaTime);
-	}
-=======
 	Sequencer->GetEditTool().Tick(AllottedGeometry, InCurrentTime, InDeltaTime);
->>>>>>> 73f66985
 
 	FVector2D Size = AllottedGeometry.GetLocalSize();
 
-	if (!bLockInOutToStartEndRange.Get())
-	{
-		if (SizeLastFrame.IsSet() && Size.X != SizeLastFrame->X)
-		{
-			// Zoom by the difference in horizontal size
-			const float Difference = Size.X - SizeLastFrame->X;
-			TRange<float> OldRange = TimeSliderController->GetViewRange().GetAnimationTarget();
-
-<<<<<<< HEAD
-			TimeSliderController->SetViewRange(
-				OldRange.GetLowerBoundValue(),
-				OldRange.GetUpperBoundValue() + (Difference * OldRange.Size<float>() / SizeLastFrame->X),
-				EViewRangeInterpolation::Immediate
-				);
-		}
-=======
+	if (SizeLastFrame.IsSet() && Size.X != SizeLastFrame->X)
+	{
+		// Zoom by the difference in horizontal size
+		const float Difference = Size.X - SizeLastFrame->X;
+		TRange<float> OldRange = TimeSliderController->GetViewRange().GetAnimationTarget();
+
 		TimeSliderController->SetViewRange(
 			OldRange.GetLowerBoundValue(),
 			OldRange.GetUpperBoundValue() + (Difference * OldRange.Size<float>() / SizeLastFrame->X),
 			EViewRangeInterpolation::Immediate
 		);
->>>>>>> 73f66985
 	}
 
 	SizeLastFrame = Size;
 
-<<<<<<< HEAD
-	for (int32 Index = 0; Index < Children.Num(); )
-=======
 	for (int32 Index = 0; Index < Children.Num();)
->>>>>>> 73f66985
 	{
 		if (!StaticCastSharedRef<SWeakWidget>(Children[Index].GetWidget())->ChildWidgetIsValid())
 		{
