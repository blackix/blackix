// Copyright 1998-2016 Epic Games, Inc. All Rights Reserved.

#include "SequencerPrivatePCH.h"
#include "Sequencer.h"
#include "SequencerEdMode.h"
#include "SequencerDetailKeyframeHandler.h"
#include "MovieSceneSequence.h"
#include "MovieScene.h"
#include "MovieSceneFolder.h"
#include "Engine/LevelScriptBlueprint.h"
#include "Editor/PropertyEditor/Public/PropertyEditorModule.h"
#include "Editor/SequencerWidgets/Public/ITimeSlider.h"
#include "Editor/EditorWidgets/Public/ITransportControl.h"
#include "Editor/EditorWidgets/Public/EditorWidgetsModule.h"
#include "Editor/LevelEditor/Public/ILevelEditor.h"
#include "Editor/LevelEditor/Public/ILevelViewport.h"
#include "Editor/WorkspaceMenuStructure/Public/WorkspaceMenuStructureModule.h"
#include "EditorSupportDelegates.h"
#include "SSequencer.h"
#include "SSequencerTreeView.h"
#include "ScopedTransaction.h"
#include "Kismet2/BlueprintEditorUtils.h"
#include "BlueprintEditorModule.h"
#include "MovieSceneTrack.h"
#include "MovieScene3DAttachTrack.h"
#include "MovieSceneCameraCutTrack.h"
#include "MovieSceneAudioTrack.h"
#include "MovieSceneSkeletalAnimationTrack.h"
#include "MovieSceneTrackEditor.h"
#include "MovieSceneToolHelpers.h"
#include "ScopedTransaction.h"
#include "MovieScene3DAttachSection.h"
#include "MovieSceneBoolSection.h"
#include "MovieSceneCameraCutSection.h"
#include "MovieScene3DTransformSection.h"
#include "MovieSceneSubSection.h"
#include "MovieSceneSubTrack.h"
#include "MovieSceneCinematicShotSection.h"
#include "ISequencerSection.h"
#include "MovieSceneSequenceInstance.h"
#include "IKeyArea.h"
#include "ISettingsModule.h"
#include "IDetailsView.h"
#include "SnappingUtils.h"
#include "GenericCommands.h"
#include "Engine/BlueprintGeneratedClass.h"
#include "Engine/Selection.h"
#include "Tracks/MovieSceneSpawnTrack.h"
#include "Tracks/MovieScene3DTransformTrack.h"
#include "LevelEditor.h"
#include "IMenu.h"
#include "NotificationManager.h"
#include "SNotificationList.h"
#include "MovieSceneClipboard.h"
#include "SequencerClipboardReconciler.h"
#include "STextEntryPopup.h"
#include "SequencerHotspots.h"
#include "MovieSceneCaptureDialogModule.h"
#include "AutomatedLevelSequenceCapture.h"
#include "MovieSceneCommonHelpers.h"
#include "SceneOutlinerModule.h"
#include "SceneOutlinerPublicTypes.h"
#include "ContentBrowserModule.h"
#include "IContentBrowserSingleton.h"
#include "PackageTools.h"
#include "GroupedKeyArea.h"
#include "VirtualTrackArea.h"
#include "SequencerUtilities.h"
#include "MovieSceneCinematicShotTrack.h"
#include "ISequenceRecorder.h"
#include "GameDelegates.h"
#include "CineCameraActor.h"
#include "CameraRig_Rail.h"
#include "CameraRig_Crane.h"
#include "Components/SplineComponent.h"
#include "MainFrame.h"
#include "DesktopPlatformModule.h"
#include "FbxExporter.h"

#define LOCTEXT_NAMESPACE "Sequencer"

DEFINE_LOG_CATEGORY(LogSequencer);


namespace
{
	TWeakPtr<FSequencer> ActiveSequencerPtr;
}


void FSequencer::InitSequencer(const FSequencerInitParams& InitParams, const TSharedRef<ISequencerObjectChangeListener>& InObjectChangeListener, const TSharedRef<IDetailKeyframeHandler>& InDetailKeyframeHandler, const TArray<FOnCreateTrackEditor>& TrackEditorDelegates)
{
	bIsEditingWithinLevelEditor = InitParams.bEditWithinLevelEditor;
	SilentModeCount = 0;

	if (InitParams.SpawnRegister.IsValid())
	{
		SpawnRegister = InitParams.SpawnRegister;
	}
	else
	{
		// Spawnables not supported
		SpawnRegister = MakeShareable(new FNullMovieSceneSpawnRegister);
	}

	EventContextsAttribute = InitParams.EventContexts;
	if (EventContextsAttribute.IsSet())
	{
		CachedEventContexts.Reset();
		for (UObject* Object : EventContextsAttribute.Get())
		{
			CachedEventContexts.Add(Object);
		}
	}

	PlaybackContextAttribute = InitParams.PlaybackContext;
	CachedPlaybackContext = PlaybackContextAttribute.Get(nullptr);

	// If this sequencer edits the level, close out the existing active sequencer and mark this as the active sequencer.
	if (bIsEditingWithinLevelEditor)
	{
		if (ActiveSequencerPtr.IsValid())
		{
			ActiveSequencerPtr.Pin()->Close();
		}

		ActiveSequencerPtr = SharedThis(this);

		// Register for saving the level so that the state of the scene can be restored before saving and updated after saving.
		FEditorDelegates::PreSaveWorld.AddSP(this, &FSequencer::OnPreSaveWorld);
		FEditorDelegates::PostSaveWorld.AddSP(this, &FSequencer::OnPostSaveWorld);
		FEditorDelegates::PreBeginPIE.AddSP(this, &FSequencer::OnPreBeginPIE);
		FEditorDelegates::EndPIE.AddSP(this, &FSequencer::OnEndPIE);
		FGameDelegates::Get().GetEndPlayMapDelegate().AddSP(this, &FSequencer::OnEndPlayMap);

		FWorldDelegates::LevelAddedToWorld.AddSP(this, &FSequencer::OnLevelAdded);
		FWorldDelegates::LevelRemovedFromWorld.AddSP(this, &FSequencer::OnLevelRemoved);

		FEditorDelegates::NewCurrentLevel.AddSP(this, &FSequencer::OnNewCurrentLevel);
		FEditorDelegates::OnMapOpened.AddSP(this, &FSequencer::OnMapOpened);
		FEditorDelegates::OnNewActorsDropped.AddSP(this, &FSequencer::OnNewActorsDropped);

		USelection::SelectionChangedEvent.AddSP( this, &FSequencer::OnActorSelectionChanged );

		AddLevelViewportMenuExtender();
	}

	Settings = USequencerSettingsContainer::GetOrCreate<USequencerSettings>(*InitParams.ViewParams.UniqueName);

	if (ISettingsModule* SettingsModule = FModuleManager::GetModulePtr<ISettingsModule>("Settings"))
	{
		FName SettingsSectionName = *Settings->GetName();
		FText SettingsDisplayName = FText::FromString(FName::NameToDisplayString(*Settings->GetName(), false));
		FText SettingsDescription = FText::FromString("Configure the look and feel of the " + FName::NameToDisplayString(*Settings->GetName(), false));

		SettingsModule->RegisterSettings("Editor", "ContentEditors", SettingsSectionName, SettingsDisplayName, SettingsDescription, Settings);
	}

	ToolkitHost = InitParams.ToolkitHost;

	ScrubPosition = InitParams.ViewParams.InitialScrubPosition;
	PlayRate = 1.f;
	ShuttleMultiplier = 0;
	ObjectChangeListener = InObjectChangeListener;
	DetailKeyframeHandler = InDetailKeyframeHandler;

	check( ObjectChangeListener.IsValid() );
		
	UMovieSceneSequence& RootSequence = *InitParams.RootSequence;
		
	// Focusing the initial movie scene needs to be done before the first time GetFocusedMovieSceneSequenceInstance or GetRootMovieSceneInstance is used
	RootMovieSceneSequenceInstance = MakeShareable(new FMovieSceneSequenceInstance(RootSequence));
	SequenceInstanceStack.Add(RootMovieSceneSequenceInstance.ToSharedRef());

	// Make internal widgets
	SequencerWidget = SNew( SSequencer, SharedThis( this ) )
		.ViewRange( this, &FSequencer::GetViewRange )
		.ClampRange( this, &FSequencer::GetClampRange )
		.PlaybackRange( this, &FSequencer::GetPlaybackRange )
		.PlaybackStatus( this, &FSequencer::GetPlaybackStatus )
		.SelectionRange( this, &FSequencer::GetSelectionRange )
		.OnPlaybackRangeChanged( this, &FSequencer::SetPlaybackRange )
		.OnPlaybackRangeBeginDrag( this, &FSequencer::OnPlaybackRangeBeginDrag )
		.OnPlaybackRangeEndDrag( this, &FSequencer::OnPlaybackRangeEndDrag )
		.OnSelectionRangeChanged( this, &FSequencer::SetSelectionRange )
		.OnSelectionRangeBeginDrag( this, &FSequencer::OnSelectionRangeBeginDrag )
		.OnSelectionRangeEndDrag( this, &FSequencer::OnSelectionRangeEndDrag )
		.ScrubPosition( this, &FSequencer::OnGetScrubPosition )
		.OnBeginScrubbing( this, &FSequencer::OnBeginScrubbing )
		.OnEndScrubbing( this, &FSequencer::OnEndScrubbing )
		.OnScrubPositionChanged( this, &FSequencer::OnScrubPositionChanged )
		.OnViewRangeChanged( this, &FSequencer::SetViewRange )
		.OnClampRangeChanged( this, &FSequencer::OnClampRangeChanged )
		.OnGetAddMenuContent(InitParams.ViewParams.OnGetAddMenuContent)
		.AddMenuExtender(InitParams.ViewParams.AddMenuExtender);

	// When undo occurs, get a notification so we can make sure our view is up to date
	GEditor->RegisterForUndo(this);

	if( bIsEditingWithinLevelEditor )
	{
		// @todo remove when world-centric mode is added
		// Hook into the editor's mechanism for checking whether we need live capture of PIE/SIE actor state
		GEditor->GetActorRecordingState().AddSP(this, &FSequencer::GetActorRecordingState);

		ActivateDetailKeyframeHandler();
				
		FPropertyEditorModule& EditModule = FModuleManager::Get().GetModuleChecked<FPropertyEditorModule>("PropertyEditor");
		EditModule.OnPropertyEditorOpened().AddSP(this, &FSequencer::OnPropertyEditorOpened);
	}

	// Create tools and bind them to this sequencer
	for( int32 DelegateIndex = 0; DelegateIndex < TrackEditorDelegates.Num(); ++DelegateIndex )
	{
		check( TrackEditorDelegates[DelegateIndex].IsBound() );
		// Tools may exist in other modules, call a delegate that will create one for us 
		TSharedRef<ISequencerTrackEditor> TrackEditor = TrackEditorDelegates[DelegateIndex].Execute( SharedThis( this ) );
		TrackEditors.Add( TrackEditor );
	}

	ZoomAnimation = FCurveSequence();
	ZoomCurve = ZoomAnimation.AddCurve(0.f, 0.2f, ECurveEaseFunction::QuadIn);
	OverlayAnimation = FCurveSequence();
	OverlayCurve = OverlayAnimation.AddCurve(0.f, 0.2f, ECurveEaseFunction::QuadIn);

	// Update initial movie scene data
	NotifyMovieSceneDataChanged( EMovieSceneDataChangeType::ActiveMovieSceneChanged );
	UpdateTimeBoundsToFocusedMovieScene();

	// NOTE: Could fill in asset editor commands here!

	BindCommands();
	BindLevelEditorCommands();
	ActivateSequencerEditorMode();

	if( bIsEditingWithinLevelEditor )
	{
		AttachTransportControlsToViewports();
	}

	for (auto TrackEditor : TrackEditors)
	{
		TrackEditor->OnInitialize();
	}

	OnActivateSequenceEvent.Broadcast(*RootMovieSceneSequenceInstance);
}


FSequencer::FSequencer()
	: SequencerCommandBindings( new FUICommandList )
	, SequencerSharedBindings( new FUICommandList )
	, TargetViewRange(0.f, 5.f)
	, LastViewRange(0.f, 5.f)
	, ViewRangeBeforeZoom(TRange<float>::Empty())
	, PlaybackState( EMovieScenePlayerStatus::Stopped )
	, ScrubPosition( 0.0f )
	, bPerspectiveViewportPossessionEnabled( true )
	, bPerspectiveViewportCameraCutEnabled( false )
	, bIsEditingWithinLevelEditor( false )
	, bShowCurveEditor( false )
	, bNeedTreeRefresh( false )
	, bNeedInstanceRefresh( false )
	, StoredPlaybackState( EMovieScenePlayerStatus::Stopped )
	, bWasClosed( false )
	, NodeTree( MakeShareable( new FSequencerNodeTree( *this ) ) )
	, bUpdatingSequencerSelection( false )
	, bUpdatingExternalSelection( false )
	, OldMaxTickRate(GEngine->GetMaxFPS())
{
	Selection.GetOnOutlinerNodeSelectionChanged().AddRaw(this, &FSequencer::OnSelectedOutlinerNodesChanged);
	Selection.GetOnNodesWithSelectedKeysOrSectionsChanged().AddRaw(this, &FSequencer::OnSelectedOutlinerNodesChanged);
}


FSequencer::~FSequencer()
{
	GEditor->GetActorRecordingState().RemoveAll( this );
	GEditor->UnregisterForUndo( this );

	if( bIsEditingWithinLevelEditor )
	{
		DetachTransportControlsFromViewports();
		RemoveLevelViewportMenuExtender();
	}

	// When a new level sequence asset is opened while an existing one is open, the original level sequence asset is closed, 
	// the new level sequence asset is initialized, and then the original level sequence asset is destroyed. In that case, 
	// the track editors should not be released a second time. However, a level sequence asset is opened and closed without 
	// opening another, the track editors still need to be released because Close() wil not be called.
	//
	if (!bWasClosed)
	{
		for (auto TrackEditor : TrackEditors)
		{
			TrackEditor->OnRelease();
		}
		TrackEditors.Empty();
	
		UnbindLevelEditorCommands();
	}
	SequencerWidget.Reset();
}


void FSequencer::Close()
{
	if (ActiveSequencerPtr.IsValid() && ActiveSequencerPtr.Pin().Get() == this)
	{
		RootMovieSceneSequenceInstance->RestoreState(*this);

		FEditorDelegates::PreSaveWorld.RemoveAll(this);
		FEditorDelegates::PostSaveWorld.RemoveAll(this);
		FEditorDelegates::PreBeginPIE.RemoveAll(this);
		FEditorDelegates::EndPIE.RemoveAll(this);
		FGameDelegates::Get().GetEndPlayMapDelegate().RemoveAll(this);

		FWorldDelegates::LevelAddedToWorld.RemoveAll(this);
		FWorldDelegates::LevelRemovedFromWorld.RemoveAll(this);

		FEditorDelegates::NewCurrentLevel.RemoveAll(this);
		FEditorDelegates::OnMapOpened.RemoveAll(this);
		FEditorDelegates::OnNewActorsDropped.RemoveAll(this);
		
		for (auto TrackEditor : TrackEditors)
		{
			TrackEditor->OnRelease();
		}

		ActiveSequencerPtr.Reset();

		if (GLevelEditorModeTools().IsModeActive(FSequencerEdMode::EM_SequencerMode))
		{
			GLevelEditorModeTools().DeactivateMode(FSequencerEdMode::EM_SequencerMode);
		}

		if (ISettingsModule* SettingsModule = FModuleManager::GetModulePtr<ISettingsModule>("Settings"))
		{
			FName SettingsSectionName = *Settings->GetName();
			SettingsModule->UnregisterSettings("Editor", "ContentEditors", SettingsSectionName);
		}
<<<<<<< HEAD
=======

		UnbindLevelEditorCommands();
>>>>>>> aaefee4c
	}

	if (bIsEditingWithinLevelEditor)
	{
		RemoveLevelViewportMenuExtender();
		DeactivateDetailKeyframeHandler();
			
		FPropertyEditorModule& EditModule = FModuleManager::Get().GetModuleChecked<FPropertyEditorModule>("PropertyEditor");			
		EditModule.OnPropertyEditorOpened().RemoveAll(this);

		DetachTransportControlsFromViewports();
	}
	
	SequencerWidget.Reset();
	bWasClosed = true;
}


void FSequencer::Tick(float InDeltaTime)
{
	if (EventContextsAttribute.IsBound())
	{
		CachedEventContexts.Reset();
		for (UObject* Object : EventContextsAttribute.Get())
		{
			CachedEventContexts.Add(Object);
		}
	}

	if (PlaybackContextAttribute.IsBound())
	{
		CachedPlaybackContext = PlaybackContextAttribute.Get();
	}

	Selection.Tick();

	if ( bNeedInstanceRefresh )
<<<<<<< HEAD
	{
		// @todo - Sequencer Will be called too often
		UpdateRuntimeInstances();
		bNeedInstanceRefresh = false;
	}

	if (bNeedTreeRefresh)
	{
=======
	{
		UpdateRuntimeInstances();
		bNeedInstanceRefresh = false;
	}

	if (bNeedTreeRefresh)
	{
>>>>>>> aaefee4c
		SelectionPreview.Empty();

		SequencerWidget->UpdateLayoutTree();
		bNeedTreeRefresh = false;

		SetPlaybackStatus(StoredPlaybackState);
	}

	static const float AutoScrollFactor = 0.1f;

	// Animate the autoscroll offset if it's set
	if (AutoscrollOffset.IsSet())
	{
		float Offset = AutoscrollOffset.GetValue() * AutoScrollFactor;
		SetViewRange(TRange<float>(TargetViewRange.GetLowerBoundValue() + Offset, TargetViewRange.GetUpperBoundValue() + Offset), EViewRangeInterpolation::Immediate);
	}

	// Animate the autoscrub offset if it's set
	if (AutoscrubOffset.IsSet())
	{
		float Offset = AutoscrubOffset.GetValue() * AutoScrollFactor;
		SetGlobalTimeDirectly(GetGlobalTime() + Offset);
	}

	// override max frame rate
	if (PlaybackState == EMovieScenePlayerStatus::Playing)
	{
		bool bIsFixedFrameIntervalPlayback = false;
		if (GetFocusedMovieSceneSequence() && GetFocusedMovieSceneSequence()->GetMovieScene())
		{
			bIsFixedFrameIntervalPlayback = GetFocusedMovieSceneSequence()->GetMovieScene()->GetForceFixedFrameIntervalPlayback();
		}

		const float TimeSnapInterval = Settings->GetTimeSnapInterval();

		if (SequencerSnapValues::IsTimeSnapIntervalFrameRate(TimeSnapInterval) && bIsFixedFrameIntervalPlayback)
		{
			GEngine->SetMaxFPS(1.f / TimeSnapInterval);
		}
		else
		{
			GEngine->SetMaxFPS(OldMaxTickRate);
		}
	}

	float TimeDilation = 1.f;
	UWorld* PlaybackContext = Cast<UWorld>(GetPlaybackContext());
	if (PlaybackContext)
	{
		TimeDilation = PlaybackContext->GetWorldSettings()->MatineeTimeDilation;
	}

	// calculate new global time
	float NewTime = GetGlobalTime() + InDeltaTime * TimeDilation * PlayRate;

	if (PlaybackState == EMovieScenePlayerStatus::Playing ||
		PlaybackState == EMovieScenePlayerStatus::Recording)
	{
		SetGlobalTimeLooped(NewTime);
	}

	// Tick all the tools we own as well
	for (int32 EditorIndex = 0; EditorIndex < TrackEditors.Num(); ++EditorIndex)
	{
		TrackEditors[EditorIndex]->Tick(InDeltaTime * PlayRate);
	}

	if (!IsInSilentMode())
	{
		PostTickRenderStateFixup();
	}

	ISequenceRecorder& SequenceRecorder = FModuleManager::LoadModuleChecked<ISequenceRecorder>("SequenceRecorder");
	if(SequenceRecorder.IsRecording())
	{
		UMovieSceneSubSection* Section = UMovieSceneSubSection::GetRecordingSection();
		if(Section != nullptr)
		{
			Section->SetEndTime(Section->GetStartTime() + SequenceRecorder.GetCurrentRecordingLength());
		}
	}

	// Reset any player controllers that we were possessing, if we're not possessing them any more
	if (!IsPerspectiveViewportCameraCutEnabled() && PrePossessionViewTargets.Num())
	{
		for (const FCachedViewTarget& CachedView : PrePossessionViewTargets)
		{
			APlayerController* PlayerController = CachedView.PlayerController.Get();
			AActor* ViewTarget = CachedView.ViewTarget.Get();

			if (PlayerController && ViewTarget)
			{
				PlayerController->SetViewTarget(ViewTarget);
			}
		}
		PrePossessionViewTargets.Reset();
	}
}

void FSequencer::PostTickRenderStateFixup()
{
	if ( !IsLevelEditorSequencer() )
	{
		return;
	}

	if (PlaybackState == EMovieScenePlayerStatus::Jumping || PlaybackState == EMovieScenePlayerStatus::Stepping)
	{
		const bool bApplyFixup = true;

		if (!bApplyFixup)
		{
			// Clear any delayed state changes regardless
			SetPlaybackStatus(EMovieScenePlayerStatus::Stopped);
		}
		else
		{
			const float Time = GetGlobalTime();
			const float FixedTickDelta = 1.f / 60.f;
			const float StepDelta = (PlaybackState == EMovieScenePlayerStatus::Jumping) ? 0.f : FixedTickDelta;
			
			// Find a time for our previous frame, if there is one
			float TimeLowerBound = GetPlaybackRange().GetLowerBoundValue();

			if (UMovieSceneSequence* MovieSequence = GetFocusedMovieSceneSequence())
			{
				UMovieSceneSubTrack* SubTrack = Cast<UMovieSceneSubTrack>(MovieSequence->GetMovieScene()->FindMasterTrack(UMovieSceneCinematicShotTrack::StaticClass()));
				if (!SubTrack)
				{
					SubTrack = Cast<UMovieSceneSubTrack>(MovieSequence->GetMovieScene()->FindMasterTrack(UMovieSceneSubTrack::StaticClass()));
				}

				if (SubTrack)
				{
					for (UMovieSceneSection* Section : SubTrack->GetAllSections())
					{
						// Subsections are inclusive start and exclusive end
						if (Section->IsInfinite() || (Time >= Section->GetStartTime() && Time < Section->GetEndTime()))
						{
							UMovieSceneSubSection* SubSection = CastChecked<UMovieSceneSubSection>(Section);

							TimeLowerBound = FMath::Max(TimeLowerBound, SubSection->GetStartTime());
							break;
						}
					}
				}
			}

			float PreviousTime = FMath::Max(TimeLowerBound, Time - StepDelta);
			PreviousTime = FMath::Min(PreviousTime, Time);

			// Force previous frame in sequence to re-render
			SetPlaybackStatus(EMovieScenePlayerStatus::Stopped);
			SetGlobalTimeDirectly(PreviousTime);
			Tick(StepDelta);

			UWorld* PlaybackContext = Cast<UWorld>(GetPlaybackContext());
			if (PlaybackContext)
			{
				PlaybackContext->SendAllEndOfFrameUpdates();
			}

			SetPlaybackStatus(EMovieScenePlayerStatus::Stopped);
			SetGlobalTimeDirectly(Time);
			Tick(StepDelta);
		}
	}
}


TSharedRef<SWidget> FSequencer::GetSequencerWidget() const
{
	return SequencerWidget.ToSharedRef();
}


UMovieSceneSequence* FSequencer::GetRootMovieSceneSequence() const
{
	if (SequenceInstanceStack.Num())
	{
		return SequenceInstanceStack[0]->GetSequence();
	}

	return nullptr;
}


UMovieSceneSequence* FSequencer::GetFocusedMovieSceneSequence() const
{
	// the last item is the focused movie scene
	if (SequenceInstanceStack.Num())
	{
		return SequenceInstanceStack.Top()->GetSequence();
	}

	return nullptr;
}


void FSequencer::ResetToNewRootSequence(UMovieSceneSequence& NewSequence)
{
	if (RootMovieSceneSequenceInstance.IsValid())
	{
		RootMovieSceneSequenceInstance->RestoreState(*this);
	}

	//@todo Sequencer - Encapsulate this better
	SequenceInstanceStack.Empty();
	SequenceInstanceBySection.Empty();

	// Focusing the initial movie scene needs to be done before the first time NewSequence or GetRootMovieSceneInstance is used
	RootMovieSceneSequenceInstance = MakeShareable(new FMovieSceneSequenceInstance(NewSequence));
	SequenceInstanceStack.Add(RootMovieSceneSequenceInstance.ToSharedRef());

	ResetPerMovieSceneData();
	SequencerWidget->ResetBreadcrumbs();

	OnActivateSequenceEvent.Broadcast(*SequenceInstanceStack.Top());
}


TSharedRef<FMovieSceneSequenceInstance> FSequencer::GetRootMovieSceneSequenceInstance() const
{
	return SequenceInstanceStack[0];
}


TSharedRef<FMovieSceneSequenceInstance> FSequencer::GetFocusedMovieSceneSequenceInstance() const
{
	// the last item is the focused movie scene
	return SequenceInstanceStack.Top();
}


void FSequencer::FocusSequenceInstance(UMovieSceneSubSection& InSubSection)
{
	if (RootMovieSceneSequenceInstance.IsValid())
	{
		RootMovieSceneSequenceInstance->RestoreState(*this);
	}

	TSharedRef<FMovieSceneSequenceInstance> SequenceInstance = GetSequenceInstanceForSection(InSubSection);

	// Check for infinite recursion
	check(SequenceInstance != SequenceInstanceStack.Top());

	// Focus the movie scene
	SequenceInstanceStack.Push(SequenceInstance);

	// Find the time in the focused sequence instance that is relative to the current time
	TRange<float> PlaybackRange = TRange<float>(0, 0);
	float PlaybackRangeStart = 0.f;
	if (InSubSection.GetSequence() != nullptr)
	{
		UMovieScene* ShotMovieScene = InSubSection.GetSequence()->GetMovieScene();
		PlaybackRange = ShotMovieScene->GetPlaybackRange();
	}

	const float ShotOffset = InSubSection.StartOffset + PlaybackRange.GetLowerBoundValue() - InSubSection.PrerollTime;
	float AbsoluteShotPosition = ShotOffset + (GetGlobalTime() - (InSubSection.GetStartTime() - InSubSection.PrerollTime)) / InSubSection.TimeScale;
	if (!PlaybackRange.Contains(AbsoluteShotPosition))
	{
		AbsoluteShotPosition = PlaybackRange.GetLowerBoundValue();
	}

	// Reset data that is only used for the previous movie scene
	ResetPerMovieSceneData();
	SequencerWidget->UpdateBreadcrumbs();

	SetGlobalTime(AbsoluteShotPosition, ESnapTimeMode::STM_Interval);

	OnActivateSequenceEvent.Broadcast(*SequenceInstance);
}


FGuid FSequencer::CreateBinding(UObject& InObject, const FString& InName)
{
	UMovieSceneSequence* OwnerSequence = GetFocusedMovieSceneSequence();
	UMovieScene* OwnerMovieScene = OwnerSequence->GetMovieScene();
		
	const FGuid PossessableGuid = OwnerMovieScene->AddPossessable(InName, InObject.GetClass());

	UObject* BindingContext = OwnerSequence->GetParentObject(&InObject);
	if (BindingContext)
	{
		// Ensure we have possessed the outer object, if necessary
		FGuid ParentGuid = GetHandleToObject(BindingContext);
		
		// Set up parent/child guids for possessables within spawnables
		if (ParentGuid.IsValid())
		{
			FMovieScenePossessable* ChildPossessable = OwnerMovieScene->FindPossessable(PossessableGuid);
			if (ensure(ChildPossessable))
			{
				ChildPossessable->SetParent(ParentGuid);
			}

			FMovieSceneSpawnable* ParentSpawnable = OwnerMovieScene->FindSpawnable(ParentGuid);
			if (ParentSpawnable)
			{
				ParentSpawnable->AddChildPossessable(PossessableGuid);
			}
		}
	}
	else
	{
		BindingContext = GetPlaybackContext();
	}

	OwnerSequence->BindPossessableObject(PossessableGuid, InObject, BindingContext);

	return PossessableGuid;
}


UObject* FSequencer::GetPlaybackContext() const
{
	return CachedPlaybackContext.Get();
}

TArray<UObject*> FSequencer::GetEventContexts() const
{
	TArray<UObject*> Temp;
	CopyFromWeakArray(Temp, CachedEventContexts);
	return Temp;
}

void FSequencer::GetAllKeyedProperties(UObject& Object, TSet<UProperty*>& OutProperties)
{
	GetAllKeyedPropertiesForInstance(Object, *GetRootMovieSceneSequenceInstance(), OutProperties);
}


void FSequencer::GetAllKeyedPropertiesForInstance(UObject& Object, FMovieSceneSequenceInstance& Instance, TSet<UProperty*>& OutProperties)
{
	GetKeyedProperties(Object, Instance, OutProperties);

	UMovieSceneSubTrack* SubTrack = Instance.GetSequence()->GetMovieScene()->FindMasterTrack<UMovieSceneSubTrack>();
	if (SubTrack)
	{
		// Iterate sub movie scenes
		for (UMovieSceneSection* SubSection : SubTrack->GetAllSections())
		{
			// Find the instance for the section
			TSharedRef<FMovieSceneSequenceInstance>* SubInstance = SequenceInstanceBySection.Find(SubSection);
			GetAllKeyedPropertiesForInstance(Object, SubInstance->Get(), OutProperties);
		}
	}
}


void FSequencer::GetKeyedProperties(UObject& Object, FMovieSceneSequenceInstance& Instance, TSet<UProperty*>& OutProperties)
{
	FGuid BindingId = Instance.FindObjectId(Object);

	const FMovieSceneBinding* Binding = BindingId.IsValid() ? Instance.GetSequence()->GetMovieScene()->GetBindings().FindByPredicate([&](const FMovieSceneBinding& InBinding){
		return BindingId == InBinding.GetObjectGuid();
	}) : nullptr;

	if (!Binding)
	{
		return;
	}

	// Add any properties for this object
	for (UMovieSceneTrack* Track : Binding->GetTracks())
	{
		if (UMovieScene3DTransformTrack* TransformTrack = Cast<UMovieScene3DTransformTrack>(Track))
		{
			// Add transform properties manually. This is technically not correct, since it's the scene component that's being keyed, not the actor,
			// But since the transform track is always stored on an actor binding, we have to add them this way
			AActor* Actor = Cast<AActor>(&Object);
			if (Actor)
			{
				UClass* Class = USceneComponent::StaticClass();
				OutProperties.Add(Class->FindPropertyByName(GET_MEMBER_NAME_CHECKED(USceneComponent, RelativeLocation)));
				OutProperties.Add(Class->FindPropertyByName(GET_MEMBER_NAME_CHECKED(USceneComponent, RelativeRotation)));
				OutProperties.Add(Class->FindPropertyByName(GET_MEMBER_NAME_CHECKED(USceneComponent, RelativeScale3D)));
			}
		}
		else if (UMovieScenePropertyTrack* PropertyTrack = Cast<UMovieScenePropertyTrack>(Track))
		{
			FTrackInstancePropertyBindings InstanceBinding(PropertyTrack->GetPropertyName(), PropertyTrack->GetPropertyPath());
			UProperty* Property = InstanceBinding.GetProperty(&Object);
			if (Property)
			{
				OutProperties.Add(Property);
			}
		}
	}
}

void FSequencer::GetKeysFromSelection(TUniquePtr<ISequencerKeyCollection>& KeyCollection)
{
	if (!KeyCollection.IsValid())
	{
		KeyCollection.Reset(new FGroupedKeyCollection);
	}

	TArray<FSequencerDisplayNode*> SelectedNodes;
	for (const TSharedRef<FSequencerDisplayNode>& Node : Selection.GetSelectedOutlinerNodes())
	{
		SelectedNodes.Add(&Node.Get());
	}

	// Anything within .5 pixel's worth of time is a duplicate as far as we're concerened
	FVirtualTrackArea TrackArea = SequencerWidget->GetVirtualTrackArea();;
	const float DuplicateThreshold = (TrackArea.PixelToTime(0.f) - TrackArea.PixelToTime(1.f)) * .5f;

	KeyCollection->InitializeRecursive(SelectedNodes, DuplicateThreshold);
}

TSharedRef<FMovieSceneSequenceInstance> FSequencer::GetSequenceInstanceForSection(UMovieSceneSection& Section) const
{
	return SequenceInstanceBySection.FindChecked(&Section);
}


bool FSequencer::HasSequenceInstanceForSection(UMovieSceneSection& Section) const
{
	return SequenceInstanceBySection.Contains(&Section);
}


void FSequencer::PopToSequenceInstance(TSharedRef<FMovieSceneSequenceInstance> SequenceInstance)
{
	if( SequenceInstanceStack.Num() > 1 )
	{
		// Pop until we find the movie scene to focus
		while( SequenceInstance != SequenceInstanceStack.Last() )
		{
			SequenceInstanceStack.Pop();
		}
	
		check( SequenceInstanceStack.Num() > 0 );

		// Pop out of any potentially locked cameras from the shot and toggle on camera cuts
		for (int32 i = 0; i < GEditor->LevelViewportClients.Num(); ++i)
		{		
			FLevelEditorViewportClient* LevelVC = GEditor->LevelViewportClients[i];
			if (LevelVC && LevelVC->IsPerspective() && LevelVC->AllowsCinematicPreview() && LevelVC->GetViewMode() != VMI_Unknown)
			{
				LevelVC->SetActorLock(nullptr);
				LevelVC->bLockedCameraView = false;
				LevelVC->UpdateViewForLockedActor();
				LevelVC->Invalidate();
			}
		}
		SetPerspectiveViewportCameraCutEnabled(true);

		ResetPerMovieSceneData();
		SequencerWidget->UpdateBreadcrumbs();

		OnActivateSequenceEvent.Broadcast(*SequenceInstanceStack.Top());
	}
}


void FSequencer::DeleteSections(const TSet<TWeakObjectPtr<UMovieSceneSection>>& Sections)
{
	UMovieScene* MovieScene = GetFocusedMovieSceneSequence()->GetMovieScene();
	bool bAnythingRemoved = false;

	FScopedTransaction DeleteSectionTransaction( NSLOCTEXT("Sequencer", "DeleteSection_Transaction", "Delete Section") );

	for (const auto Section : Sections)
	{
		if (!Section.IsValid() || Section->IsLocked())
		{
			continue;
		}

		// if this check fails then the section is outered to a type that doesnt know about the section
		UMovieSceneTrack* Track = CastChecked<UMovieSceneTrack>(Section->GetOuter());
		{
			Track->SetFlags(RF_Transactional);
			Track->Modify();
			Track->RemoveSection(*Section);
		}

		bAnythingRemoved = true;
		Selection.RemoveFromSelection(Section.Get());
	}

	if (bAnythingRemoved)
	{
		// Full refresh required just in case the last section was removed from any track.
		NotifyMovieSceneDataChanged( EMovieSceneDataChangeType::MovieSceneStructureItemRemoved );
	}

	SequencerHelpers::ValidateNodesWithSelectedKeysOrSections(*this);
}


void FSequencer::DeleteSelectedKeys()
{
	FScopedTransaction DeleteKeysTransaction( NSLOCTEXT("Sequencer", "DeleteSelectedKeys_Transaction", "Delete Selected Keys") );
	bool bAnythingRemoved = false;
	TArray<FSequencerSelectedKey> SelectedKeysArray = Selection.GetSelectedKeys().Array();

	for (const FSequencerSelectedKey& Key : SelectedKeysArray)
	{
		if (Key.IsValid())
		{
			if (Key.Section->TryModify())
			{
				Key.KeyArea->DeleteKey(Key.KeyHandle.GetValue());
				bAnythingRemoved = true;
			}
		}
	}

	if (bAnythingRemoved)
	{
		NotifyMovieSceneDataChanged( EMovieSceneDataChangeType::TrackValueChanged );
	}

	Selection.EmptySelectedKeys();
	SequencerHelpers::ValidateNodesWithSelectedKeysOrSections(*this);
}


void FSequencer::SetInterpTangentMode(ERichCurveInterpMode InterpMode, ERichCurveTangentMode TangentMode)
{
	TArray<FSequencerSelectedKey> SelectedKeysArray = Selection.GetSelectedKeys().Array();
	if (SelectedKeysArray.Num() == 0)
	{
		return;
	}

	FScopedTransaction SetInterpTangentModeTransaction(NSLOCTEXT("Sequencer", "SetInterpTangentMode_Transaction", "Set Interpolation and Tangent Mode"));
	bool bAnythingChanged = false;

	for (const FSequencerSelectedKey& Key : SelectedKeysArray)
	{
		if (Key.IsValid())
		{
			if (Key.Section->TryModify())
			{
				Key.KeyArea->SetKeyInterpMode(Key.KeyHandle.GetValue(), InterpMode);
				Key.KeyArea->SetKeyTangentMode(Key.KeyHandle.GetValue(), TangentMode);
				bAnythingChanged = true;
			}
		}
	}

	if (bAnythingChanged)
	{
		NotifyMovieSceneDataChanged( EMovieSceneDataChangeType::TrackValueChanged );
	}
}


bool FSequencer::IsInterpTangentModeSelected(ERichCurveInterpMode InterpMode, ERichCurveTangentMode TangentMode) const
{
	TArray<FSequencerSelectedKey> SelectedKeysArray = Selection.GetSelectedKeys().Array();

	bool bAllSelected = false;
	for (const FSequencerSelectedKey& Key : SelectedKeysArray)
	{
		if (Key.IsValid())
		{
			bAllSelected = true;
			if (Key.KeyArea->GetKeyInterpMode(Key.KeyHandle.GetValue()) != InterpMode || 
				Key.KeyArea->GetKeyTangentMode(Key.KeyHandle.GetValue()) != TangentMode)
			{
				bAllSelected = false;
				break;
			}
		}
	}
	return bAllSelected;
}


void FSequencer::SnapToFrame()
{
	FScopedTransaction SnapToFrameTransaction(NSLOCTEXT("Sequencer", "SnapToFrame_Transaction", "Snap Selected Keys to Frame"));
	bool bAnythingChanged = false;
	TArray<FSequencerSelectedKey> SelectedKeysArray = Selection.GetSelectedKeys().Array();

	for (const FSequencerSelectedKey& Key : SelectedKeysArray)
	{
		if (Key.IsValid())
		{
			if (Key.Section->TryModify())
			{
				float NewKeyTime = Key.KeyArea->GetKeyTime(Key.KeyHandle.GetValue());

				// Convert to frame
				float FrameRate = 1.0f / Settings->GetTimeSnapInterval();
				int32 NewFrame = SequencerHelpers::TimeToFrame(NewKeyTime, FrameRate);

				// Convert back to time
				NewKeyTime = SequencerHelpers::FrameToTime(NewFrame, FrameRate);

				Key.KeyArea->SetKeyTime(Key.KeyHandle.GetValue(), NewKeyTime);
				bAnythingChanged = true;
			}
		}
	}

	if (bAnythingChanged)
	{
		NotifyMovieSceneDataChanged( EMovieSceneDataChangeType::TrackValueChanged );
	}
}


bool FSequencer::CanSnapToFrame() const
{
	const bool bKeysSelected = Selection.GetSelectedKeys().Num() > 0;

	return bKeysSelected && CanShowFrameNumbers();
}


void FSequencer::NotifyMapChanged( class UWorld* NewWorld, EMapChangeType MapChangeType )
{
	// @todo sequencer: We should only wipe/respawn puppets that are affected by the world that is being changed! (multi-UWorld support)
	if( ( MapChangeType == EMapChangeType::LoadMap || MapChangeType == EMapChangeType::NewMap || MapChangeType == EMapChangeType::TearDownWorld) )
	{
		SpawnRegister->CleanUp(*this);

		UpdateRuntimeInstances();
	}
}


void FSequencer::OnActorsDropped( const TArray<TWeakObjectPtr<AActor> >& Actors )
{
	AddActors(Actors);
}


void FSequencer::NotifyMovieSceneDataChangedInternal()
{
	NotifyMovieSceneDataChanged( EMovieSceneDataChangeType::Unknown );
}


void FSequencer::NotifyMovieSceneDataChanged( EMovieSceneDataChangeType DataChangeType )
{
	if ( DataChangeType == EMovieSceneDataChangeType::ActiveMovieSceneChanged ||
		DataChangeType == EMovieSceneDataChangeType::Unknown )
	{
		LabelManager.SetMovieScene( SequenceInstanceStack.Top()->GetSequence()->GetMovieScene() );
	}

	StoredPlaybackState = GetPlaybackStatus();
<<<<<<< HEAD
	SetPlaybackStatus(EMovieScenePlayerStatus::Stopped);
	bNeedTreeRefresh = true;
	bNeedInstanceRefresh = true;
=======

	if ( DataChangeType == EMovieSceneDataChangeType::MovieSceneStructureItemRemoved ||
		DataChangeType == EMovieSceneDataChangeType::MovieSceneStructureItemsChanged ||
		DataChangeType == EMovieSceneDataChangeType::Unknown )
	{
		// When structure items are removed, or we don't know what may have changed, refresh the tree and instances immediately so that the data
		// is in a consistent state when the UI is updated during the next tick.
		SetPlaybackStatus( EMovieScenePlayerStatus::Stopped );
		UpdateRuntimeInstances();
		SelectionPreview.Empty();
		SequencerWidget->UpdateLayoutTree();
		bNeedInstanceRefresh = false;
		bNeedTreeRefresh = false;
		SetPlaybackStatus( StoredPlaybackState );
	}
	else
	{
		if ( DataChangeType != EMovieSceneDataChangeType::TrackValueChanged )
		{
			// All changes types except for track value changes require refreshing the outliner tree.
			SetPlaybackStatus( EMovieScenePlayerStatus::Stopped );
			bNeedTreeRefresh = true;
		}
		bNeedInstanceRefresh = true;
	}
>>>>>>> aaefee4c

	UpdatePlaybackRange();
	OnMovieSceneDataChangedDelegate.Broadcast();
}


FAnimatedRange FSequencer::GetViewRange() const
{
	FAnimatedRange AnimatedRange(FMath::Lerp(LastViewRange.GetLowerBoundValue(), TargetViewRange.GetLowerBoundValue(), ZoomCurve.GetLerp()),
		FMath::Lerp(LastViewRange.GetUpperBoundValue(), TargetViewRange.GetUpperBoundValue(), ZoomCurve.GetLerp()));

	if (ZoomAnimation.IsPlaying())
	{
		AnimatedRange.AnimationTarget = TargetViewRange;
	}

	return AnimatedRange;
}


FAnimatedRange FSequencer::GetClampRange() const
{
	UMovieScene* FocusedMovieScene = GetFocusedMovieSceneSequence()->GetMovieScene();
	return FocusedMovieScene->GetEditorData().WorkingRange;
}


void FSequencer::SetClampRange(TRange<float> InNewClampRange)
{
	UMovieScene* FocusedMovieScene = GetFocusedMovieSceneSequence()->GetMovieScene();
	FocusedMovieScene->GetEditorData().WorkingRange = InNewClampRange;
}


TRange<float> FSequencer::GetSelectionRange() const
{
	return GetFocusedMovieSceneSequence()->GetMovieScene()->GetSelectionRange();
}


void FSequencer::SetSelectionRange(TRange<float> Range)
{
	const FScopedTransaction Transaction(LOCTEXT("SetSelectionRange_Transaction", "Set Selection Range"));
	UMovieScene* FocussedMovieScene = GetFocusedMovieSceneSequence()->GetMovieScene();

	FocussedMovieScene->SetSelectionRange(Range);
}


void FSequencer::SetSelectionRangeEnd()
{
	const float GlobalTime = GetGlobalTime();

	if (GetSelectionRange().GetLowerBoundValue() >= GlobalTime)
	{
		SetSelectionRange(TRange<float>(GlobalTime));
	}
	else
	{
		SetSelectionRange(TRange<float>(GetSelectionRange().GetLowerBoundValue(), GlobalTime));
	}
}


void FSequencer::SetSelectionRangeStart()
{
	const float GlobalTime = GetGlobalTime();

	if (GetSelectionRange().GetUpperBoundValue() <= GlobalTime)
	{
		SetSelectionRange(TRange<float>(GlobalTime));
	}
	else
	{
		SetSelectionRange(TRange<float>(GlobalTime, GetSelectionRange().GetUpperBoundValue()));
	}
}


void FSequencer::SelectKeysInSelectionRange(const TSharedRef<FSequencerDisplayNode>& DisplayNode, const TRange<float>& SelectionRange)
{
	if (DisplayNode->GetType() == ESequencerNode::Track)
	{
		TSet<TSharedPtr<IKeyArea>> OutKeyAreas;
		SequencerHelpers::GetAllKeyAreas(DisplayNode, OutKeyAreas);

		for (auto KeyArea : OutKeyAreas)
		{
			if (!KeyArea.IsValid())
			{
				continue;
			}

			UMovieSceneSection* Section = KeyArea->GetOwningSection();

			if (Section == nullptr)
			{
				continue;
			}

			TSet<FKeyHandle> OutKeyHandles;
			Section->GetKeyHandles(OutKeyHandles, SelectionRange);

			for (auto KeyHandle : OutKeyHandles)
			{
				Selection.AddToSelection(FSequencerSelectedKey(*Section, KeyArea, KeyHandle));
			}
		}
	}

	for (const auto& ChildNode : DisplayNode->GetChildNodes())
	{
		SelectKeysInSelectionRange(ChildNode, SelectionRange);
	}
}

void FSequencer::ResetSelectionRange()
{
	SetSelectionRange(TRange<float>::Empty());
}

void FSequencer::SelectKeysInSelectionRange()
{
	UMovieSceneSequence* Sequence = GetFocusedMovieSceneSequence();
	UMovieScene* MovieScene = Sequence->GetMovieScene();
	TRange<float> SelectionRange = MovieScene->GetSelectionRange();

	Selection.Empty();

	for (const TSharedRef<FSequencerDisplayNode>& DisplayNode : NodeTree->GetRootNodes())
	{
		SelectKeysInSelectionRange(DisplayNode, SelectionRange);
	}
}


TRange<float> FSequencer::GetPlaybackRange() const
{
	return GetFocusedMovieSceneSequence()->GetMovieScene()->GetPlaybackRange();
}


void FSequencer::SetPlaybackRange(TRange<float> Range)
{
	if (ensure(Range.HasLowerBound() && Range.HasUpperBound() && !Range.IsDegenerate()))
	{
		const FScopedTransaction Transaction(LOCTEXT("SetPlaybackRange_Transaction", "Set Playback Range"));

		UMovieScene* FocusedMovieScene = GetFocusedMovieSceneSequence()->GetMovieScene();
		FocusedMovieScene->SetPlaybackRange(Range.GetLowerBoundValue(), Range.GetUpperBoundValue());
	}
}


void FSequencer::ResetViewRange()
{
	float InRange = GetPlaybackRange().GetLowerBoundValue();
	float OutRange = GetPlaybackRange().GetUpperBoundValue();
	const float OutputViewSize = OutRange - InRange;
	const float OutputChange = OutputViewSize * 0.1f;

	InRange -= OutputChange;
	OutRange += OutputChange;

	SetClampRange(TRange<float>(InRange, OutRange));	
	SetViewRange(TRange<float>(InRange, OutRange), EViewRangeInterpolation::Animated);
}


void FSequencer::ZoomViewRange(float InZoomDelta)
{
	float LocalViewRangeMax = TargetViewRange.GetUpperBoundValue();
	float LocalViewRangeMin = TargetViewRange.GetLowerBoundValue();
	const float OutputViewSize = LocalViewRangeMax - LocalViewRangeMin;
	const float OutputChange = OutputViewSize * InZoomDelta;

	float CurrentPositionFraction = (ScrubPosition - LocalViewRangeMin) / OutputViewSize;

	float NewViewOutputMin = LocalViewRangeMin - (OutputChange * CurrentPositionFraction);
	float NewViewOutputMax = LocalViewRangeMax + (OutputChange * (1.f - CurrentPositionFraction));

	if (NewViewOutputMin < NewViewOutputMax)
	{
		SetViewRange(TRange<float>(NewViewOutputMin, NewViewOutputMax), EViewRangeInterpolation::Animated);
	}
}


void FSequencer::ZoomInViewRange()
{
	ZoomViewRange(-0.1f);
}


void FSequencer::ZoomOutViewRange()
{
	ZoomViewRange(0.1f);
}


void FSequencer::UpdatePlaybackRange()
{
	if (Settings->ShouldKeepPlayRangeInSectionBounds())
	{
		UMovieScene* FocusedMovieScene = GetFocusedMovieSceneSequence()->GetMovieScene();
		TArray<UMovieSceneSection*> AllSections = FocusedMovieScene->GetAllSections();

		if (AllSections.Num() > 0)
		{
			TRange<float> NewBounds = AllSections[0]->GetRange();
	
			for (auto MovieSceneSection : AllSections)
			{
				NewBounds = TRange<float>( FMath::Min(NewBounds.GetLowerBoundValue(), MovieSceneSection->GetRange().GetLowerBoundValue()),
											FMath::Max(NewBounds.GetUpperBoundValue(), MovieSceneSection->GetRange().GetUpperBoundValue()) );
			}

			// When the playback range is determined by the section bounds, don't mark the change in the playback range otherwise the scene will be marked dirty
			const bool bAlwaysMarkDirty = false;
			FocusedMovieScene->SetPlaybackRange(NewBounds.GetLowerBoundValue(), NewBounds.GetUpperBoundValue(), bAlwaysMarkDirty);
		}
	}
	else
	{
		UMovieScene* FocusedMovieScene = GetFocusedMovieSceneSequence()->GetMovieScene();
		TRange<float> NewBounds = TRange<float>::Empty();

		for (auto MasterTrack : FocusedMovieScene->GetMasterTracks())
		{
			if (MasterTrack->AddsSectionBoundsToPlayRange())
			{
				NewBounds = TRange<float>( FMath::Min(NewBounds.GetLowerBoundValue(), MasterTrack->GetSectionBoundaries().GetLowerBoundValue()),
											FMath::Max(NewBounds.GetUpperBoundValue(), MasterTrack->GetSectionBoundaries().GetUpperBoundValue()) );
			}
		}
			
		if (!NewBounds.IsEmpty())
		{
			FocusedMovieScene->SetPlaybackRange(NewBounds.GetLowerBoundValue(), NewBounds.GetUpperBoundValue());
		}
	}
}


EAutoKeyMode FSequencer::GetAutoKeyMode() const 
{
	return Settings->GetAutoKeyMode();
}


void FSequencer::SetAutoKeyMode(EAutoKeyMode AutoKeyMode)
{
	Settings->SetAutoKeyMode(AutoKeyMode);
}


bool FSequencer::GetKeyAllEnabled() const 
{
	return Settings->GetKeyAllEnabled();
}


void FSequencer::SetKeyAllEnabled(bool bKeyAllEnabled) 
{
	Settings->SetKeyAllEnabled(bKeyAllEnabled);
}


bool FSequencer::GetKeyInterpPropertiesOnly() const 
{
	return Settings->GetKeyInterpPropertiesOnly();
}


void FSequencer::SetKeyInterpPropertiesOnly(bool bKeyInterpPropertiesOnly) 
{
	Settings->SetKeyInterpPropertiesOnly(bKeyInterpPropertiesOnly);
}


EMovieSceneKeyInterpolation FSequencer::GetKeyInterpolation() const
{
	return Settings->GetKeyInterpolation();
}


void FSequencer::SetKeyInterpolation(EMovieSceneKeyInterpolation InKeyInterpolation)
{
	Settings->SetKeyInterpolation(InKeyInterpolation);
}


bool FSequencer::GetInfiniteKeyAreas() const
{
	return Settings->GetInfiniteKeyAreas();
}


void FSequencer::SetInfiniteKeyAreas(bool bInfiniteKeyAreas)
{
	Settings->SetInfiniteKeyAreas(bInfiniteKeyAreas);
}


bool FSequencer::IsRecordingLive() const 
{
	return PlaybackState == EMovieScenePlayerStatus::Recording && GIsPlayInEditorWorld;
}


float FSequencer::GetCurrentLocalTime( UMovieSceneSequence& InMovieSceneSequence )
{
	//@todo Sequencer: Nested movie scenes:  Figure out the parent of the passed in movie scene and 
	// calculate local time
	return ScrubPosition;
}


float FSequencer::GetGlobalTime() const
{
	return ScrubPosition;
}


<<<<<<< HEAD
void FSequencer::SetGlobalTime( float NewTime, ESnapTimeMode SnapTimeMode, bool bLooped )
=======
void FSequencer::SetGlobalTime( float NewTime, ESnapTimeMode SnapTimeMode, bool bRestarted )
>>>>>>> aaefee4c
{
	if (IsAutoScrollEnabled())
	{
		float RangeOffset = CalculateAutoscrollEncroachment(NewTime).Get(0.f);
			
		// When not scrubbing, we auto scroll the view range immediately
		if (RangeOffset != 0.f)
		{
			TRange<float> WorkingRange = GetClampRange();
			if (TargetViewRange.GetLowerBoundValue() + RangeOffset > WorkingRange.GetLowerBoundValue() &&
				TargetViewRange.GetUpperBoundValue() + RangeOffset < WorkingRange.GetUpperBoundValue())
			{
				SetViewRange(TRange<float>(TargetViewRange.GetLowerBoundValue() + RangeOffset, TargetViewRange.GetUpperBoundValue() + RangeOffset), EViewRangeInterpolation::Immediate);
			}
		}
	}

<<<<<<< HEAD
	SetGlobalTimeDirectly(NewTime, SnapTimeMode, bLooped);
}


void FSequencer::SetGlobalTimeDirectly( float NewTime, ESnapTimeMode SnapTimeMode, bool bLooped )
=======
	SetGlobalTimeDirectly(NewTime, SnapTimeMode, bRestarted);
}


void FSequencer::SetGlobalTimeDirectly( float NewTime, ESnapTimeMode SnapTimeMode, bool bRestarted )
>>>>>>> aaefee4c
{
	float LastTime = ScrubPosition;

	if ((SnapTimeMode & ESnapTimeMode::STM_Interval) && Settings->GetIsSnapEnabled())
	{
		NewTime = Settings->SnapTimeToInterval(NewTime);
	}

	if ((SnapTimeMode & ESnapTimeMode::STM_Keys) && (Settings->GetSnapPlayTimeToKeys() || FSlateApplication::Get().GetModifierKeys().IsShiftDown()))
	{
		NewTime = FindNearestKey(NewTime);
	}

	// Update the position
	ScrubPosition = NewTime;

	UMovieScene* MovieScene = SequenceInstanceStack.Top()->GetSequence()->GetMovieScene();

	if (LastTime == GetPlaybackRange().GetLowerBoundValue())
	{
		bRestarted = true;
	}

	if ( MovieScene->GetForceFixedFrameIntervalPlayback() && MovieScene->GetFixedFrameInterval() > 0 )
	{
		NewTime = UMovieScene::CalculateFixedFrameTime( NewTime, MovieScene->GetFixedFrameInterval() );
		LastTime = UMovieScene::CalculateFixedFrameTime( LastTime, MovieScene->GetFixedFrameInterval() );
	}

	// Force last time to be the lower bound of the playback range when restarting or looping around 
	if (bRestarted)
	{
		LastTime = GetPlaybackRange().GetLowerBoundValue();
	}

	EMovieSceneUpdateData UpdateData(NewTime, LastTime);
	UpdateData.bLooped = bLooped;
	SequenceInstanceStack.Top()->Update(UpdateData, *this);

	// Ensure any relevant spawned objects are cleaned up if we're playing back the master sequence
	if (SequenceInstanceStack.Num() == 1)
	{
		if (!GetPlaybackRange().Contains(NewTime))
		{
			SpawnRegister->OnMasterSequenceExpired(*this);
		}
	}

	// If realtime is off, this needs to be called to update the pivot location when scrubbing.
	GUnrealEd->UpdatePivotLocationForSelection();

	if (!IsInSilentMode())
	{
		// Redraw if not in PIE/simulate
		const bool bIsInPIEOrSimulate = GEditor->PlayWorld != NULL || GEditor->bIsSimulatingInEditor;
		if (!bIsInPIEOrSimulate)
		{
			FEditorSupportDelegates::RedrawAllViewports.Broadcast();
		}
		
		OnGlobalTimeChangedDelegate.Broadcast();
	}
}


void FSequencer::UpdateAutoScroll(float NewTime)
{
	float ThresholdPercentage = 0.025f;
	AutoscrollOffset = CalculateAutoscrollEncroachment(NewTime, ThresholdPercentage);

	if (!AutoscrollOffset.IsSet())
	{
		AutoscrubOffset.Reset();
		return;
	}

	TRange<float> ViewRange = GetViewRange();
	const float Threshold = (ViewRange.GetUpperBoundValue() - ViewRange.GetLowerBoundValue()) * ThresholdPercentage;

	// If we have no autoscrub offset yet, we move the scrub position to the boundary of the autoscroll threasdhold, then autoscrub from there
	if (!AutoscrubOffset.IsSet())
	{
		if (AutoscrollOffset.GetValue() < 0 && ScrubPosition > ViewRange.GetLowerBoundValue() + Threshold)
		{
			SetGlobalTimeDirectly( ViewRange.GetLowerBoundValue() + Threshold );
		}
		else if (AutoscrollOffset.GetValue() > 0 && ScrubPosition < ViewRange.GetUpperBoundValue() - Threshold)
		{
			SetGlobalTimeDirectly( ViewRange.GetUpperBoundValue() - Threshold );
		}
	}

	// Don't autoscrub if we're at the extremes of the movie scene range
	const TRange<float>& WorkingRange = GetFocusedMovieSceneSequence()->GetMovieScene()->GetEditorData().WorkingRange;
	if (NewTime < WorkingRange.GetLowerBoundValue() + Threshold ||
		NewTime > WorkingRange.GetUpperBoundValue() - Threshold
		)
	{
		AutoscrubOffset.Reset();
		return;
	}

	// Scrub at the same rate we scroll
	AutoscrubOffset = AutoscrollOffset;
}


TOptional<float> FSequencer::CalculateAutoscrollEncroachment(float NewTime, float ThresholdPercentage) const
{
	enum class EDirection { Positive, Negative };
	const EDirection Movement = NewTime - ScrubPosition >= 0 ? EDirection::Positive : EDirection::Negative;

	const TRange<float> CurrentRange = GetViewRange();
	const float RangeMin = CurrentRange.GetLowerBoundValue(), RangeMax = CurrentRange.GetUpperBoundValue();
	const float AutoScrollThreshold = (RangeMax - RangeMin) * ThresholdPercentage;

	if (Movement == EDirection::Negative && NewTime < RangeMin + AutoScrollThreshold)
	{
		// Scrolling backwards in time, and have hit the threshold
		return NewTime - (RangeMin + AutoScrollThreshold);
	}
	
	if (Movement == EDirection::Positive && NewTime > RangeMax - AutoScrollThreshold)
	{
		// Scrolling forwards in time, and have hit the threshold
		return NewTime - (RangeMax - AutoScrollThreshold);
	}

	return TOptional<float>();
}


void FSequencer::SetPerspectiveViewportPossessionEnabled(bool bEnabled)
{
	bPerspectiveViewportPossessionEnabled = bEnabled;
}


void FSequencer::SetPerspectiveViewportCameraCutEnabled(bool bEnabled)
{
	bPerspectiveViewportCameraCutEnabled = bEnabled;
}

void FSequencer::RenderMovie(UMovieSceneSection* InSection) const
{
	RenderMovieInternal(InSection->GetStartTime(), InSection->GetEndTime());
}

void FSequencer::RenderMovieInternal(float InStartTime, float InEndTime) const
{
	FLevelEditorModule& LevelEditorModule = FModuleManager::GetModuleChecked<FLevelEditorModule>(TEXT("LevelEditor"));

	// Create a new movie scene capture object for an automated level sequence, and open the tab
	UAutomatedLevelSequenceCapture* MovieSceneCapture = NewObject<UAutomatedLevelSequenceCapture>(GetTransientPackage(), UAutomatedLevelSequenceCapture::StaticClass(), NAME_None, RF_Transient);
	MovieSceneCapture->LoadFromConfig();

	MovieSceneCapture->SetLevelSequenceAsset(GetCurrentAsset()->GetPathName());

	if (CanShowFrameNumbers())
	{
		MovieSceneCapture->Settings.FrameRate = FMath::RoundToInt(1.f / Settings->GetTimeSnapInterval());
		MovieSceneCapture->Settings.ZeroPadFrameNumbers = Settings->GetZeroPadFrames();
		MovieSceneCapture->Settings.bUseRelativeFrameNumbers = false;

		const int32 SequenceStartFrame = FMath::RoundToInt( InStartTime * MovieSceneCapture->Settings.FrameRate );
		const int32 SequenceEndFrame = FMath::Max( SequenceStartFrame, FMath::RoundToInt( InEndTime * MovieSceneCapture->Settings.FrameRate ) );

		MovieSceneCapture->StartFrame = SequenceStartFrame;
		MovieSceneCapture->EndFrame = SequenceEndFrame;
	}

	IMovieSceneCaptureDialogModule::Get().OpenDialog(LevelEditorModule.GetLevelEditorTabManager().ToSharedRef(), MovieSceneCapture);
}

ISequencer::FOnActorAddedToSequencer& FSequencer::OnActorAddedToSequencer()
{
	return OnActorAddedToSequencerEvent;
}

ISequencer::FOnPreSave& FSequencer::OnPreSave()
{
	return OnPreSaveEvent;
}

ISequencer::FOnActivateSequence& FSequencer::OnActivateSequence()
{
	return OnActivateSequenceEvent;
}

ISequencer::FOnCameraCut& FSequencer::OnCameraCut()
{
	return OnCameraCutEvent;
}

TSharedRef<INumericTypeInterface<float>> FSequencer::GetNumericTypeInterface()
{
	return SequencerWidget->GetNumericTypeInterface();
}

TSharedRef<INumericTypeInterface<float>> FSequencer::GetZeroPadNumericTypeInterface()
{
	return SequencerWidget->GetZeroPadNumericTypeInterface();
}

TSharedRef<SWidget> FSequencer::MakeTimeRange(const TSharedRef<SWidget>& InnerContent, bool bShowWorkingRange, bool bShowViewRange, bool bShowPlaybackRange)
{
	return SequencerWidget->MakeTimeRange(InnerContent, bShowWorkingRange, bShowViewRange, bShowPlaybackRange);
}

/** Attempt to find an object binding ID that relates to an unspawned spawnable object */
FGuid FindUnspawnedObjectGuid(UObject& InObject, UMovieSceneSequence& Sequence)
{
	UMovieScene* MovieScene = Sequence.GetMovieScene();

	// If the object is an archetype, the it relates to an unspawned spawnable.
	UObject* ParentObject = Sequence.GetParentObject(&InObject);
	if (ParentObject && FMovieSceneSpawnable::IsSpawnableTemplate(*ParentObject))
	{
		FMovieSceneSpawnable* ParentSpawnable = MovieScene->FindSpawnable([&](FMovieSceneSpawnable& InSpawnable){
			return InSpawnable.GetObjectTemplate() == ParentObject;
		});

		if (ParentSpawnable)
		{
			UObject* ParentContext = ParentSpawnable->GetObjectTemplate();

			// The only way to find the object now is to resolve all the child bindings, and see if they are the same
			for (const FGuid& ChildGuid : ParentSpawnable->GetChildPossessables())
			{
				UObject* ChildObject = Sequence.FindPossessableObject(ChildGuid, ParentContext);
				if (ChildObject == &InObject)
				{
					return ChildGuid;
				}
			}
		}
	}
	else if (FMovieSceneSpawnable::IsSpawnableTemplate(InObject))
	{
		FMovieSceneSpawnable* SpawnableByArchetype = MovieScene->FindSpawnable([&](FMovieSceneSpawnable& InSpawnable){
			return InSpawnable.GetObjectTemplate() == &InObject;
		});

		if (SpawnableByArchetype)
		{
			return SpawnableByArchetype->GetGuid();
		}
	}

	return FGuid();
}

FGuid FSequencer::GetHandleToObject( UObject* Object, bool bCreateHandleIfMissing )
{
	if (Object == nullptr)
	{
		return FGuid();
	}

	TSharedRef<FMovieSceneSequenceInstance> FocusedMovieSceneSequenceInstance = GetFocusedMovieSceneSequenceInstance();
	UMovieSceneSequence* FocusedMovieSceneSequence = FocusedMovieSceneSequenceInstance->GetSequence();

	UMovieScene* FocusedMovieScene = FocusedMovieSceneSequence->GetMovieScene();
	
	// Attempt to resolve the object through the movie scene instance first, 
	FGuid ObjectGuid = FocusedMovieSceneSequenceInstance->FindObjectId(*Object);

	// Check here for spawnable otherwise spawnables get recreated as possessables, which doesn't make sense
	FMovieSceneSpawnable* Spawnable = FocusedMovieScene->FindSpawnable(ObjectGuid);
	if (Spawnable)
	{
		return ObjectGuid;
	}

	// Make sure that the possessable is still valid, if it's not remove the binding so new one 
	// can be created.  This can happen due to undo.
	FMovieScenePossessable* Possessable = FocusedMovieScene->FindPossessable(ObjectGuid);
	if(Possessable == nullptr)
	{
		FocusedMovieSceneSequence->UnbindPossessableObjects(ObjectGuid);
		ObjectGuid.Invalidate();
	}

	if (!ObjectGuid.IsValid())
	{
		ObjectGuid = FindUnspawnedObjectGuid(*Object, *FocusedMovieSceneSequence);
	}

	if (ObjectGuid.IsValid())
	{
		return ObjectGuid;
	}

	// If the object guid was not found attempt to add it
	// Note: Only possessed actors can be added like this
	if (FocusedMovieSceneSequence->CanPossessObject(*Object) && bCreateHandleIfMissing)
	{
		AActor* PossessedActor = Cast<AActor>(Object);

		ObjectGuid = CreateBinding(*Object, PossessedActor != nullptr ? PossessedActor->GetActorLabel() : Object->GetName());

		NotifyMovieSceneDataChanged( EMovieSceneDataChangeType::MovieSceneStructureItemAdded );
	}
	
	return ObjectGuid;
}


ISequencerObjectChangeListener& FSequencer::GetObjectChangeListener()
{ 
	return *ObjectChangeListener;
}


void FSequencer::GetRuntimeObjects( TSharedRef<FMovieSceneSequenceInstance> MovieSceneInstance, const FGuid& ObjectHandle, TArray<TWeakObjectPtr<UObject>>& OutObjects ) const
{
	UObject* FoundObject = MovieSceneInstance->FindObject(ObjectHandle, *this);
	if (FoundObject)
	{
		OutObjects.Add(FoundObject);
	}
}

void FSequencer::PossessPIEViewports(UObject* CameraObject, UObject* UnlockIfCameraObject, bool bJumpCut)
{
	for (const FWorldContext& WorldContext : GEngine->GetWorldContexts())
	{
		UWorld* World = WorldContext.World();
		if (!World || WorldContext.WorldType != EWorldType::PIE)
		{
			continue;
		}
		APlayerController* PC = World->GetGameInstance()->GetFirstLocalPlayerController();
		if (PC == nullptr)
		{
			continue;
		}

		TWeakObjectPtr<APlayerController> WeakPC = PC;
		auto FindViewTarget = [=](const FCachedViewTarget& In){ return In.PlayerController == WeakPC; };

		// skip same view target
		AActor* ViewTarget = PC->GetViewTarget();

		// save the last view target so that it can be restored when the camera object is null
		if (!PrePossessionViewTargets.ContainsByPredicate(FindViewTarget))
		{
			PrePossessionViewTargets.Add(FCachedViewTarget{ PC, ViewTarget });
		}

		UCameraComponent* CameraComponent = MovieSceneHelpers::CameraComponentFromRuntimeObject(CameraObject);

		if (CameraObject == ViewTarget)
		{
			if ( bJumpCut )
			{
				if (PC->PlayerCameraManager)
				{
					PC->PlayerCameraManager->bGameCameraCutThisFrame = true;
				}

				if (CameraComponent)
				{
					CameraComponent->NotifyCameraCut();
				}
			}
			continue;
		}

		// skip unlocking if the current view target differs
		AActor* UnlockIfCameraActor = Cast<AActor>(UnlockIfCameraObject);

		if ((CameraObject == nullptr) && (UnlockIfCameraActor != ViewTarget))
		{
			return;
		}

		// override the player controller's view target
		AActor* CameraActor = Cast<AActor>(CameraObject);

		// if the camera object is null, use the last view target so that it is restored to the state before the sequence takes control
		if (CameraActor == nullptr)
		{
			if (const FCachedViewTarget* CachedTarget = PrePossessionViewTargets.FindByPredicate(FindViewTarget))
			{
				CameraActor = CachedTarget->ViewTarget.Get();
			}
		}

		FViewTargetTransitionParams TransitionParams;
		PC->SetViewTarget(CameraActor, TransitionParams);

		if (CameraComponent)
		{
			CameraComponent->NotifyCameraCut();
		}

		if (PC->PlayerCameraManager)
		{
			PC->PlayerCameraManager->bClientSimulatingViewTarget = (CameraActor != nullptr);
			PC->PlayerCameraManager->bGameCameraCutThisFrame = true;
		}
	}
}

void FSequencer::UpdateCameraCut(UObject* CameraObject, UObject* UnlockIfCameraObject, bool bJumpCut)
{
	OnCameraCutEvent.Broadcast(CameraObject, bJumpCut);

	if (!IsPerspectiveViewportCameraCutEnabled())
	{
		return;
	}

	if (Settings->ShouldAllowPossessionOfPIEViewports())
	{
		PossessPIEViewports(CameraObject, UnlockIfCameraObject, bJumpCut);
	}

	AActor* UnlockIfCameraActor = Cast<AActor>(UnlockIfCameraObject);

	for (FLevelEditorViewportClient* LevelVC : GEditor->LevelViewportClients)
	{
		if ((LevelVC == nullptr) || !LevelVC->IsPerspective() || !LevelVC->AllowsCinematicPreview())
		{
			continue;
		}

		if ((CameraObject != nullptr) || LevelVC->IsLockedToActor(UnlockIfCameraActor))
		{
			UpdatePreviewLevelViewportClientFromCameraCut(*LevelVC, CameraObject, bJumpCut);
		}
	}
}


void FSequencer::SetViewportSettings(const TMap<FViewportClient*, EMovieSceneViewportParams>& ViewportParamsMap)
{
	if (!IsPerspectiveViewportPossessionEnabled())
	{
		return;
	}

	for (FLevelEditorViewportClient* LevelVC : GEditor->LevelViewportClients)
	{
		if (LevelVC && LevelVC->IsPerspective() && LevelVC->AllowsCinematicPreview())
		{
			if (ViewportParamsMap.Contains(LevelVC))
			{
				const EMovieSceneViewportParams* ViewportParams = ViewportParamsMap.Find(LevelVC);
				if (ViewportParams->SetWhichViewportParam & EMovieSceneViewportParams::SVP_FadeAmount)
				{
					LevelVC->FadeAmount = ViewportParams->FadeAmount;
					LevelVC->bEnableFading = true;
				}
				if (ViewportParams->SetWhichViewportParam & EMovieSceneViewportParams::SVP_FadeColor)
				{
					LevelVC->FadeColor = ViewportParams->FadeColor.ToRGBE();
					LevelVC->bEnableFading = true;
				}
				if (ViewportParams->SetWhichViewportParam & EMovieSceneViewportParams::SVP_ColorScaling)
				{
					LevelVC->bEnableColorScaling = ViewportParams->bEnableColorScaling;
					LevelVC->ColorScale = ViewportParams->ColorScale;
				}
			}
		}
	}
}


void FSequencer::GetViewportSettings(TMap<FViewportClient*, EMovieSceneViewportParams>& ViewportParamsMap) const
{
	for (FLevelEditorViewportClient* LevelVC : GEditor->LevelViewportClients)
	{
		if (LevelVC && LevelVC->IsPerspective() && LevelVC->AllowsCinematicPreview())
		{
			EMovieSceneViewportParams ViewportParams;
			ViewportParams.FadeAmount = LevelVC->FadeAmount;
			ViewportParams.FadeColor = FLinearColor(LevelVC->FadeColor);
			ViewportParams.ColorScale = LevelVC->ColorScale;

			ViewportParamsMap.Add(LevelVC, ViewportParams);
		}
	}
}


EMovieScenePlayerStatus::Type FSequencer::GetPlaybackStatus() const
{
	return PlaybackState;
}


void FSequencer::SetPlaybackStatus(EMovieScenePlayerStatus::Type InPlaybackStatus)
{
	PlaybackState = InPlaybackStatus;

	// Inform the renderer when Sequencer is in a 'paused' state for the sake of inter-frame effects
<<<<<<< HEAD
	const bool bIsPaused = (InPlaybackStatus == EMovieScenePlayerStatus::Stopped || InPlaybackStatus == EMovieScenePlayerStatus::Scrubbing);
=======
	const bool bIsPaused = (InPlaybackStatus == EMovieScenePlayerStatus::Stopped || InPlaybackStatus == EMovieScenePlayerStatus::Scrubbing || InPlaybackStatus == EMovieScenePlayerStatus::Stepping);
>>>>>>> aaefee4c

	for (FLevelEditorViewportClient* LevelVC : GEditor->LevelViewportClients)
	{
		if (LevelVC && LevelVC->IsPerspective() && LevelVC->AllowsCinematicPreview())
		{
			LevelVC->ViewState.GetReference()->SetSequencerState(bIsPaused);
		}
	}

	// backup or restore tick rate
	if (InPlaybackStatus == EMovieScenePlayerStatus::Playing)
	{
		OldMaxTickRate = GEngine->GetMaxFPS();
	}
	else
	{
		GEngine->SetMaxFPS(OldMaxTickRate);

		PlayRate = 1.f;
		ShuttleMultiplier = 0;
	}
}


void FSequencer::AddOrUpdateMovieSceneInstance( UMovieSceneSection& MovieSceneSection, TSharedRef<FMovieSceneSequenceInstance> InstanceToAdd )
{
	if( !SequenceInstanceBySection.Contains( &MovieSceneSection ) )
	{
		SequenceInstanceBySection.Add( &MovieSceneSection, InstanceToAdd );
	}
}


void FSequencer::RemoveMovieSceneInstance( UMovieSceneSection& MovieSceneSection, TSharedRef<FMovieSceneSequenceInstance> InstanceToRemove )
{
	UMovieSceneSequence* Sequence = InstanceToRemove->GetSequence();

	SpawnRegister->CleanUpSequence(*InstanceToRemove, *this);

	SequenceInstanceBySection.Remove( &MovieSceneSection );
}


void FSequencer::AddReferencedObjects( FReferenceCollector& Collector )
{
	Collector.AddReferencedObject( Settings );

	for( int32 MovieSceneIndex = 0; MovieSceneIndex < SequenceInstanceStack.Num(); ++MovieSceneIndex )
	{
		UMovieSceneSequence* Sequence = SequenceInstanceStack[MovieSceneIndex]->GetSequence();
		Collector.AddReferencedObject( Sequence );
	}
}


void FSequencer::ResetPerMovieSceneData()
{
	//@todo Sequencer - We may want to preserve selections when moving between movie scenes
	Selection.Empty();

	SequencerWidget->UpdateLayoutTree();

	UpdateTimeBoundsToFocusedMovieScene();
	UpdateRuntimeInstances();

	LabelManager.SetMovieScene( SequenceInstanceStack.Top()->GetSequence()->GetMovieScene() );

	// @todo run through all tracks for new movie scene changes
	//  needed for audio track decompression
}


void FSequencer::UpdateRuntimeInstances()
{
	if (PlaybackContextAttribute.IsBound())
	{
		CachedPlaybackContext = PlaybackContextAttribute.Get();
	}

	// Refresh the current root instance
	SequenceInstanceStack.Top()->RefreshInstance( *this );

	EMovieSceneUpdateData UpdateData(ScrubPosition, ScrubPosition);
	SequenceInstanceStack.Top()->Update(UpdateData, *this);

	// Ensure any relevant spawned objects are cleaned up if we're playing back the master sequence
	if (SequenceInstanceStack.Num() == 1)
	{
		if (!GetPlaybackRange().Contains(ScrubPosition))
		{
			SpawnRegister->OnMasterSequenceExpired(*this);
		}
	}

	// If realtime is off, this needs to be called to update the pivot location when scrubbing.
	GUnrealEd->UpdatePivotLocationForSelection();
		
	// Redraw
	FEditorSupportDelegates::RedrawAllViewports.Broadcast();
}

void FSequencer::AddLevelViewportMenuExtender()
{
	FLevelEditorModule& LevelEditorModule = FModuleManager::Get().LoadModuleChecked<FLevelEditorModule>("LevelEditor");
	auto& MenuExtenders = LevelEditorModule.GetAllLevelViewportContextMenuExtenders();

	if (LevelViewportExtenderHandle.IsValid())
	{
		typedef FLevelEditorModule::FLevelViewportMenuExtender_SelectedActors DelegateType;
		MenuExtenders.RemoveAll([=](const DelegateType& In){ return In.GetHandle() == LevelViewportExtenderHandle; });
	}

	MenuExtenders.Add(FLevelEditorModule::FLevelViewportMenuExtender_SelectedActors::CreateSP(this, &FSequencer::GetLevelViewportExtender));
	LevelViewportExtenderHandle = MenuExtenders.Last().GetHandle();
}

void FSequencer::RemoveLevelViewportMenuExtender()
{
	if (LevelViewportExtenderHandle.IsValid())
	{
		FLevelEditorModule* LevelEditorModule = FModuleManager::Get().GetModulePtr<FLevelEditorModule>("LevelEditor");
		if (LevelEditorModule)
		{
			typedef FLevelEditorModule::FLevelViewportMenuExtender_SelectedActors DelegateType;
			LevelEditorModule->GetAllLevelViewportContextMenuExtenders().RemoveAll([=](const DelegateType& In){ return In.GetHandle() == LevelViewportExtenderHandle; });
		}
	}
}

TSharedRef<FExtender> FSequencer::GetLevelViewportExtender(const TSharedRef<FUICommandList> CommandList, const TArray<AActor*> InActors)
{
	TSharedRef<FExtender> Extender = MakeShareable(new FExtender);

	FText ActorName;
	if (InActors.Num() == 1)
	{
		ActorName = FText::Format(LOCTEXT("ActorNameSingular", "\"{0}\""), FText::FromString(InActors[0]->GetActorLabel()));
	}
	else if (InActors.Num() > 1)
	{
		ActorName = FText::Format(LOCTEXT("ActorNamePlural", "{0} Actors"), FText::AsNumber(InActors.Num()));
	}

	FLevelEditorModule& LevelEditor = FModuleManager::GetModuleChecked<FLevelEditorModule>(TEXT("LevelEditor"));
	TSharedRef<FUICommandList> LevelEditorCommandBindings = LevelEditor.GetGlobalLevelEditorActions();

	Extender->AddMenuExtension("ActorControl", EExtensionHook::After, LevelEditorCommandBindings, FMenuExtensionDelegate::CreateLambda(
		[this, ActorName](FMenuBuilder& MenuBuilder){
			MenuBuilder.BeginSection("SequenceRecording", LOCTEXT("SequenceRecordingHeading", "Sequence Recording"));

			MenuBuilder.AddMenuEntry(FSequencerCommands::Get().RecordSelectedActors, NAME_None, FText::Format(LOCTEXT("RecordSelectedActorsText", "Record {0} In Sequencer"), ActorName));

			MenuBuilder.EndSection();
		}
	));

	return Extender;
}

void FSequencer::RecordSelectedActors()
{
	ISequenceRecorder& SequenceRecorder = FModuleManager::LoadModuleChecked<ISequenceRecorder>("SequenceRecorder");
	if (SequenceRecorder.IsRecording())
	{
		FNotificationInfo Info(LOCTEXT("UnableToRecord_AlreadyRecording", "Cannot start a new recording while one is already in progress."));
		Info.bUseLargeFont = false;
		FSlateNotificationManager::Get().AddNotification(Info);
		return;
	}

	if (Settings->ShouldRewindOnRecord())
	{
		Rewind();
	}
	
	TArray<ACameraActor*> SelectedCameras;
	TArray<AActor*> EntireSelection;

	GEditor->GetSelectedActors()->GetSelectedObjects(SelectedCameras);
	GEditor->GetSelectedActors()->GetSelectedObjects(EntireSelection);

	UMovieScene* MovieScene = GetFocusedMovieSceneSequence()->GetMovieScene();

	// Figure out what we're recording into - a sub track, or a camera cut track, or a shot track
	UMovieSceneTrack* DestinationTrack = nullptr;
	if (SelectedCameras.Num())
	{
		DestinationTrack = MovieScene->FindMasterTrack<UMovieSceneCinematicShotTrack>();
		if (!DestinationTrack)
		{
			DestinationTrack = MovieScene->AddMasterTrack<UMovieSceneCinematicShotTrack>();
		}
	}
	else if (EntireSelection.Num())
	{
		DestinationTrack = MovieScene->FindMasterTrack<UMovieSceneSubTrack>();
		if (!DestinationTrack)
		{
			DestinationTrack = MovieScene->AddMasterTrack<UMovieSceneSubTrack>();
		}
	}
	else
	{
		FNotificationInfo Info(LOCTEXT("UnableToRecordNoSelection", "Unable to start recording because no actors are selected"));
		Info.bUseLargeFont = false;
		FSlateNotificationManager::Get().AddNotification(Info);
		return;
	}

	if (!DestinationTrack)
	{
		FNotificationInfo Info(LOCTEXT("UnableToRecord", "Unable to start recording because a valid sub track could not be found or created"));
		Info.bUseLargeFont = false;
		FSlateNotificationManager::Get().AddNotification(Info);
		return;
	}

	int32 MaxRow = 0;
	for (UMovieSceneSection* Section : DestinationTrack->GetAllSections())
	{
		MaxRow = FMath::Max(Section->GetRowIndex(), MaxRow);
	}
	// @todo: Get row at current time
	UMovieSceneSubSection* NewSection = CastChecked<UMovieSceneSubSection>(DestinationTrack->CreateNewSection());
	NewSection->SetRowIndex(MaxRow + 1);
	DestinationTrack->AddSection(*NewSection);
	NewSection->SetAsRecording(true);

	NotifyMovieSceneDataChanged(EMovieSceneDataChangeType::MovieSceneStructureItemAdded);

	if (UMovieSceneSubSection::IsSetAsRecording())
	{
		TArray<AActor*> ActorsToRecord;
		for (AActor* Actor : EntireSelection)
		{
			AActor* CounterpartActor = EditorUtilities::GetSimWorldCounterpartActor(Actor);
			ActorsToRecord.Add(CounterpartActor ? CounterpartActor : Actor);
		}

		const FString& PathToRecordTo = UMovieSceneSubSection::GetRecordingSection()->GetTargetPathToRecordTo();
		const FString& SequenceName = UMovieSceneSubSection::GetRecordingSection()->GetTargetSequenceName();
		SequenceRecorder.StartRecording(
			ActorsToRecord,
			FOnRecordingStarted::CreateSP(this, &FSequencer::HandleRecordingStarted),
			FOnRecordingFinished::CreateSP(this, &FSequencer::HandleRecordingFinished),
			PathToRecordTo,
			SequenceName);
	}
}

TSharedRef<SWidget> FSequencer::MakeTransportControls(bool bExtended)
{
	FEditorWidgetsModule& EditorWidgetsModule = FModuleManager::Get().LoadModuleChecked<FEditorWidgetsModule>( "EditorWidgets" );

	FTransportControlArgs TransportControlArgs;
	{
		TransportControlArgs.OnBackwardEnd.BindSP( this, &FSequencer::OnStepToBeginning );
		TransportControlArgs.OnBackwardStep.BindSP( this, &FSequencer::OnStepBackward );
		TransportControlArgs.OnForwardPlay.BindSP( this, &FSequencer::OnPlay, true, 1.f );
		TransportControlArgs.OnBackwardPlay.BindSP( this, &FSequencer::OnPlay, true, -1.f );
		TransportControlArgs.OnForwardStep.BindSP( this, &FSequencer::OnStepForward );
		TransportControlArgs.OnForwardEnd.BindSP( this, &FSequencer::OnStepToEnd );
		TransportControlArgs.OnToggleLooping.BindSP( this, &FSequencer::OnToggleLooping );
		TransportControlArgs.OnGetLooping.BindSP( this, &FSequencer::IsLooping );
		TransportControlArgs.OnGetPlaybackMode.BindSP( this, &FSequencer::GetPlaybackMode );

		if(bExtended)
		{
			TransportControlArgs.WidgetsToCreate.Add(FTransportControlWidget(FOnMakeTransportWidget::CreateSP(this, &FSequencer::OnCreateTransportSetPlaybackStart)));
		}
		TransportControlArgs.WidgetsToCreate.Add(FTransportControlWidget(ETransportControlWidgetType::BackwardEnd));
		if(bExtended)
		{
			TransportControlArgs.WidgetsToCreate.Add(FTransportControlWidget(FOnMakeTransportWidget::CreateSP(this, &FSequencer::OnCreateTransportJumpToPreviousKey)));
		}
		TransportControlArgs.WidgetsToCreate.Add(FTransportControlWidget(ETransportControlWidgetType::BackwardStep));
		TransportControlArgs.WidgetsToCreate.Add(FTransportControlWidget(ETransportControlWidgetType::BackwardPlay));
		TransportControlArgs.WidgetsToCreate.Add(FTransportControlWidget(ETransportControlWidgetType::ForwardPlay));
		TransportControlArgs.WidgetsToCreate.Add(FTransportControlWidget(FOnMakeTransportWidget::CreateSP(this, &FSequencer::OnCreateTransportRecord)));
		TransportControlArgs.WidgetsToCreate.Add(FTransportControlWidget(ETransportControlWidgetType::ForwardStep));
		if(bExtended)
		{
			TransportControlArgs.WidgetsToCreate.Add(FTransportControlWidget(FOnMakeTransportWidget::CreateSP(this, &FSequencer::OnCreateTransportJumpToNextKey)));
		}
		TransportControlArgs.WidgetsToCreate.Add(FTransportControlWidget(ETransportControlWidgetType::ForwardEnd));
		if(bExtended)
		{
			TransportControlArgs.WidgetsToCreate.Add(FTransportControlWidget(FOnMakeTransportWidget::CreateSP(this, &FSequencer::OnCreateTransportSetPlaybackEnd)));
		}
		TransportControlArgs.WidgetsToCreate.Add(FTransportControlWidget(ETransportControlWidgetType::Loop));
	}

	return EditorWidgetsModule.CreateTransportControl( TransportControlArgs );
}

TSharedRef<SWidget> FSequencer::OnCreateTransportSetPlaybackStart()
{
	return SNew(SButton)
		.OnClicked(this, &FSequencer::SetPlaybackStart)
		.ToolTipText(LOCTEXT("SetPlayStart_Tooltip", "Set playback start to the current position"))
		.ButtonStyle(FEditorStyle::Get(), "Sequencer.Transport.SetPlayStart")
		.ContentPadding(2.0f);
}

TSharedRef<SWidget> FSequencer::OnCreateTransportJumpToPreviousKey()
{
	return SNew(SButton)
		.OnClicked(this, &FSequencer::JumpToPreviousKey)
		.ToolTipText(LOCTEXT("JumpToPreviousKey_Tooltip", "Jump to the previous key in the selected track(s)"))
		.ButtonStyle(FEditorStyle::Get(), "Sequencer.Transport.JumpToPreviousKey")
		.ContentPadding(2.0f);
}

TSharedRef<SWidget> FSequencer::OnCreateTransportJumpToNextKey()
{
	return SNew(SButton)
		.OnClicked(this, &FSequencer::JumpToNextKey)
		.ToolTipText(LOCTEXT("JumpToNextKey_Tooltip", "Jump to the next key in the selected track(s)"))
		.ButtonStyle(FEditorStyle::Get(), "Sequencer.Transport.JumpToNextKey")
		.ContentPadding(2.0f);
}

TSharedRef<SWidget> FSequencer::OnCreateTransportSetPlaybackEnd()
{
	return SNew(SButton)
		.OnClicked(this, &FSequencer::SetPlaybackEnd)
		.ToolTipText(LOCTEXT("SetPlayEnd_Tooltip", "Set playback end to the current position"))
		.ButtonStyle(FEditorStyle::Get(), "Sequencer.Transport.SetPlayEnd")
		.ContentPadding(2.0f);
}

TSharedRef<SWidget> FSequencer::OnCreateTransportRecord()
{
	ISequenceRecorder& SequenceRecorder = FModuleManager::LoadModuleChecked<ISequenceRecorder>("SequenceRecorder");

	TSharedRef<SButton> RecordButton = SNew(SButton)
		.OnClicked(this, &FSequencer::OnRecord)
		.ButtonStyle( FEditorStyle::Get(), "NoBorder" )
		.ToolTipText_Lambda([&](){ return SequenceRecorder.IsRecording() ? LOCTEXT("StopRecord_Tooltip", "Stop recording current sub-track.") : LOCTEXT("Record_Tooltip", "Record the primed sequence sub-track."); })
		.Visibility(this, &FSequencer::GetRecordButtonVisibility)
		.ContentPadding(2.0f);

	TWeakPtr<SButton> WeakButton = RecordButton;

	RecordButton->SetContent(SNew(SImage)
		.Image_Lambda([&SequenceRecorder, WeakButton]()
		{
			if (SequenceRecorder.IsRecording())
			{
				return WeakButton.IsValid() && WeakButton.Pin()->IsPressed() ? 
					&FEditorStyle::Get().GetWidgetStyle<FButtonStyle>("Animation.Recording").Pressed : 
					&FEditorStyle::Get().GetWidgetStyle<FButtonStyle>("Animation.Recording").Normal;
			}

			return WeakButton.IsValid() && WeakButton.Pin()->IsPressed() ? 
				&FEditorStyle::Get().GetWidgetStyle<FButtonStyle>("Animation.Record").Pressed : 
				&FEditorStyle::Get().GetWidgetStyle<FButtonStyle>("Animation.Record").Normal;
		})
	);

	return RecordButton;
}

namespace FaderConstants
{	
	/** The opacity when we are hovered */
	const float HoveredOpacity = 1.0f;
	/** The opacity when we are not hovered */
	const float NonHoveredOpacity = 0.75f;
	/** The amount of time spent actually fading in or out */
	const float FadeTime = 0.15f;
}

/** Wrapper widget allowing us to fade widgets in and out on hover state */
class SFader : public SBorder
{
public:
	SLATE_BEGIN_ARGS(SFader)
		: _Content()
	{}

	SLATE_DEFAULT_SLOT(FArguments, Content)

	SLATE_END_ARGS()

	void Construct(const FArguments& InArgs)
	{
		FadeInSequence = FCurveSequence(0.0f, FaderConstants::FadeTime);
		FadeOutSequence = FCurveSequence(0.0f, FaderConstants::FadeTime);
		FadeOutSequence.JumpToEnd();

		SBorder::Construct(SBorder::FArguments()
			.BorderImage(FCoreStyle::Get().GetBrush("NoBorder"))
			.Padding(0.0f)
			.VAlign(VAlign_Center)
			.ColorAndOpacity(this, &SFader::GetColorAndOpacity)
			.Content()
			[
				InArgs._Content.Widget
			]);
	}

	FLinearColor GetColorAndOpacity() const
	{
		FLinearColor Color = FLinearColor::White;
	
		if(FadeOutSequence.IsPlaying() || !bIsHovered)
		{
			Color.A = FMath::Lerp(FaderConstants::HoveredOpacity, FaderConstants::NonHoveredOpacity, FadeOutSequence.GetLerp());
		}
		else
		{
			Color.A = FMath::Lerp(FaderConstants::NonHoveredOpacity, FaderConstants::HoveredOpacity, FadeInSequence.GetLerp());
		}

		return Color;
	}

	virtual void OnMouseEnter(const FGeometry& MyGeometry, const FPointerEvent& MouseEvent) override
	{
		if(!FSlateApplication::Get().IsUsingHighPrecisionMouseMovment())
		{
			bIsHovered = true;
			if(FadeOutSequence.IsPlaying())
			{
				// Fade out is already playing so just force the fade in curve to the end so we don't have a "pop" 
				// effect from quickly resetting the alpha
				FadeInSequence.JumpToEnd();
			}
			else
			{
				FadeInSequence.Play(AsShared());
			}
		}
	}

	virtual void OnMouseLeave(const FPointerEvent& MouseEvent) override
	{
		if(!FSlateApplication::Get().IsUsingHighPrecisionMouseMovment())
		{
			bIsHovered = false;
			FadeOutSequence.Play(AsShared());
		}
	}

private:
	/** Curve sequence for fading out the widget */
	FCurveSequence FadeOutSequence;
	/** Curve sequence for fading in the widget */
	FCurveSequence FadeInSequence;
};

void FSequencer::SetViewportTransportControlsVisibility(bool bVisible)
{
	Settings->SetShowViewportTransportControls(bVisible);
}

void FSequencer::AttachTransportControlsToViewports()
{
	FLevelEditorModule* Module = FModuleManager::Get().LoadModulePtr<FLevelEditorModule>("LevelEditor");
	
	if (Module == nullptr)
	{
		return;
	}

	// register level editor viewport menu extenders
	ViewMenuExtender = FLevelEditorModule::FLevelEditorMenuExtender::CreateSP(this, &FSequencer::OnExtendLevelEditorViewMenu);
	Module->GetAllLevelViewportOptionsMenuExtenders().Add(ViewMenuExtender);		
	LevelEditorExtenderDelegateHandle = Module->GetAllLevelViewportOptionsMenuExtenders().Last().GetHandle();

	TSharedPtr<ILevelEditor> LevelEditor = Module->GetFirstLevelEditor();
	const TArray< TSharedPtr<ILevelViewport> >& LevelViewports = LevelEditor->GetViewports();
		
	FEditorWidgetsModule& EditorWidgetsModule = FModuleManager::Get().LoadModuleChecked<FEditorWidgetsModule>( "EditorWidgets" );

	for (int32 i = 0; i < LevelViewports.Num(); ++i)
	{
		const TSharedPtr<ILevelViewport>& LevelViewport = LevelViewports[i];
			
		TSharedRef<SHorizontalBox> TransportControl =
			SNew(SHorizontalBox)
				.Visibility(EVisibility::SelfHitTestInvisible)

			+SHorizontalBox::Slot()
				.FillWidth(1)
				.HAlign(HAlign_Center)
				.VAlign(VAlign_Bottom)
				.Padding(4.f)
				[
					SNew(SFader)
					.Content()
					[
						SNew(SBorder)
						.Padding(4.f)
						.Cursor( EMouseCursor::Default )
						.BorderImage( FEditorStyle::GetBrush( "ToolPanel.GroupBorder" ) )
						.Visibility(this, &FSequencer::GetTransportControlVisibility, LevelViewport)
						.Content()
						[
							SNew(SHorizontalBox)
							+SHorizontalBox::Slot()
							.AutoWidth()
							.HAlign(HAlign_Center)
							.VAlign(VAlign_Center)
							[
								MakeTransportControls(false)
							]
							+SHorizontalBox::Slot()
							.AutoWidth()
							.HAlign(HAlign_Center)
							.VAlign(VAlign_Top)
							[
								SNew(SButton)
								.ButtonStyle(&FEditorStyle::Get().GetWidgetStyle< FButtonStyle >("Sequencer.Transport.CloseButton"))
								.ToolTipText(LOCTEXT("CloseTransportControlsToolTip", "Hide the transport controls. You can re-enable transport controls from the viewport menu."))
								.OnClicked_Lambda([this]() { Settings->SetShowViewportTransportControls(!Settings->GetShowViewportTransportControls()); return FReply::Handled(); })
								
							]
						]
					]
				];

		LevelViewport->AddOverlayWidget(TransportControl);

		TransportControls.Add(LevelViewport, TransportControl);
	}
}


void FSequencer::DetachTransportControlsFromViewports()
{
	FLevelEditorModule* Module = FModuleManager::Get().LoadModulePtr<FLevelEditorModule>("LevelEditor");
	if (Module)
	{
		TSharedPtr<ILevelEditor> LevelEditor = Module->GetFirstLevelEditor();
		if (LevelEditor.IsValid())
		{
			const TArray< TSharedPtr<ILevelViewport> >& LevelViewports = LevelEditor->GetViewports();
		
			for (int32 i = 0; i < LevelViewports.Num(); ++i)
			{
				const TSharedPtr<ILevelViewport>& LevelViewport = LevelViewports[i];

				TSharedPtr<SWidget>* TransportControl = TransportControls.Find(LevelViewport);
				if (TransportControl && TransportControl->IsValid())
				{
					LevelViewport->RemoveOverlayWidget(TransportControl->ToSharedRef());
				}
			}
		}

		Module->GetAllLevelViewportOptionsMenuExtenders().RemoveAll([&](const FLevelEditorModule::FLevelEditorMenuExtender& Delegate) {
			return Delegate.GetHandle() == LevelEditorExtenderDelegateHandle;
		});
	}
}

UObject* FSequencer::FindSpawnedObjectOrTemplate(const FGuid& BindingId) const
{
	if (UObject* Object = GetFocusedMovieSceneSequenceInstance()->FindObject(BindingId, *this))
	{
		return Object;
	}

	UMovieSceneSequence* Sequence = GetFocusedMovieSceneSequence();
	if (!Sequence)
	{
		return nullptr;
	}

	UMovieScene* FocusedMovieScene = Sequence->GetMovieScene();

	FMovieScenePossessable* Possessable = FocusedMovieScene->FindPossessable(BindingId);
	// If we're a possessable with a parent spawnable and we don't have the object, we look the object up within the default object of the spawnable
	if (Possessable && Possessable->GetParent().IsValid())
	{
		// If we're a spawnable and we don't have the object, use the default object to build up the track menu
		FMovieSceneSpawnable* ParentSpawnable = FocusedMovieScene->FindSpawnable(Possessable->GetParent());
		if (ParentSpawnable)
		{
			UObject* ParentObject = ParentSpawnable->GetObjectTemplate();
			if (ParentObject)
			{
				return Sequence->FindPossessableObject(BindingId, ParentObject);
			}
		}
	}
	// If we're a spawnable and we don't have the object, use the default object to build up the track menu
	else if (FMovieSceneSpawnable* Spawnable = FocusedMovieScene->FindSpawnable(BindingId))
	{
		return Spawnable->GetObjectTemplate();
	}

	return nullptr;
}

TSharedRef<FExtender> FSequencer::OnExtendLevelEditorViewMenu(const TSharedRef<FUICommandList> CommandList)
{
	TSharedRef<FExtender> Extender(new FExtender());

	Extender->AddMenuExtension(
		"LevelViewportViewportOptions2",
		EExtensionHook::First,
		NULL,
		FMenuExtensionDelegate::CreateSP(this, &FSequencer::CreateTransportToggleMenuEntry));

	return Extender;
}

void FSequencer::CreateTransportToggleMenuEntry(FMenuBuilder& MenuBuilder)
{
	MenuBuilder.AddMenuEntry(
		LOCTEXT("ShowTransportControls", "Show Transport Controls"),
		LOCTEXT("ShowTransportControlsToolTip", "Show or hide the Sequencer transport controls when a sequence is active."),
		FSlateIcon(),
		FUIAction(
			FExecuteAction::CreateLambda([this](){ Settings->SetShowViewportTransportControls(!Settings->GetShowViewportTransportControls()); }),
			FCanExecuteAction(), 
			FGetActionCheckState::CreateLambda([this](){ return Settings->GetShowViewportTransportControls() ? ECheckBoxState::Checked : ECheckBoxState::Unchecked; })),
		NAME_None,
		EUserInterfaceActionType::ToggleButton);
}

EVisibility FSequencer::GetTransportControlVisibility(TSharedPtr<ILevelViewport> LevelViewport) const
{
	FLevelEditorViewportClient& ViewportClient = LevelViewport->GetLevelViewportClient();
	return Settings->GetShowViewportTransportControls() &&
		ViewportClient.ViewportType == LVT_Perspective &&
		ViewportClient.AllowsCinematicPreview() ? EVisibility::Visible : EVisibility::Collapsed;
}

FReply FSequencer::OnPlay(bool bTogglePlay, float InPlayRate)
{
	if( (PlaybackState == EMovieScenePlayerStatus::Playing ||
		 PlaybackState == EMovieScenePlayerStatus::Recording) && bTogglePlay && (FMath::Sign(InPlayRate) == FMath::Sign(PlayRate) ) )
	{
		Pause();
	}
	else
	{
		PlayRate = InPlayRate;

		SetPlaybackStatus(EMovieScenePlayerStatus::Playing);

		// Make sure Slate ticks during playback
		SequencerWidget->RegisterActiveTimerForPlayback();
	}

	return FReply::Handled();
}


EVisibility FSequencer::GetRecordButtonVisibility() const
{
	return UMovieSceneSubSection::IsSetAsRecording() ? EVisibility::Visible : EVisibility::Collapsed;
}


FReply FSequencer::OnRecord()
{
	ISequenceRecorder& SequenceRecorder = FModuleManager::LoadModuleChecked<ISequenceRecorder>("SequenceRecorder");

	if(UMovieSceneSubSection::IsSetAsRecording() && !SequenceRecorder.IsRecording())
	{
		AActor* ActorToRecord = UMovieSceneSubSection::GetActorToRecord();
		if (ActorToRecord != nullptr)
		{
			AActor* OutActor = EditorUtilities::GetSimWorldCounterpartActor(ActorToRecord);
			if (OutActor != nullptr)
			{
				ActorToRecord = OutActor;
			}
		}

		const FString& PathToRecordTo = UMovieSceneSubSection::GetRecordingSection()->GetTargetPathToRecordTo();
		const FString& SequenceName = UMovieSceneSubSection::GetRecordingSection()->GetTargetSequenceName();
		SequenceRecorder.StartRecording(ActorToRecord, FOnRecordingStarted::CreateSP(this, &FSequencer::HandleRecordingStarted), FOnRecordingFinished::CreateSP(this, &FSequencer::HandleRecordingFinished), PathToRecordTo, SequenceName);
	}
	else if(SequenceRecorder.IsRecording())
	{
		SequenceRecorder.StopRecording();
	}

	return FReply::Handled();
}

void FSequencer::HandleRecordingStarted(UMovieSceneSequence* Sequence)
{
	OnPlay(false);
		
	// Make sure Slate ticks during playback
	SequencerWidget->RegisterActiveTimerForPlayback();

	// sync recording section to start
	UMovieSceneSubSection* Section = UMovieSceneSubSection::GetRecordingSection();
	if(Section != nullptr)
	{
		Section->SetStartTime(ScrubPosition);
		Section->SetEndTime(ScrubPosition + Settings->GetTimeSnapInterval());
	}
}

void FSequencer::HandleRecordingFinished(UMovieSceneSequence* Sequence)
{
	// toggle us to no playing if we are still playing back
	// as the post processing takes such a long time we don't really care if the sequence doesnt carry on
	if(PlaybackState == EMovieScenePlayerStatus::Playing)
	{
		OnPlay(true);
	}

	// now patchup the section that was recorded to
	UMovieSceneSubSection* Section = UMovieSceneSubSection::GetRecordingSection();
	if(Section != nullptr)
	{
		Section->SetAsRecording(false);
		Section->SetSequence(Sequence);
		Section->SetEndTime(Section->GetStartTime() + Sequence->GetMovieScene()->GetPlaybackRange().Size<float>());
	
		if (Section->IsA<UMovieSceneCinematicShotSection>())
		{
			const FMovieSceneSpawnable* SpawnedCamera = Sequence->GetMovieScene()->FindSpawnable(
				[](FMovieSceneSpawnable& InSpawnable){
					return InSpawnable.GetObjectTemplate() && InSpawnable.GetObjectTemplate()->IsA<ACameraActor>();
				}
			);

			if (SpawnedCamera && !Sequence->GetMovieScene()->GetCameraCutTrack())
			{
				UMovieSceneTrack* CameraCutTrack = Sequence->GetMovieScene()->AddCameraCutTrack(UMovieSceneCameraCutTrack::StaticClass());
				UMovieSceneCameraCutSection* CameraCutSection = Cast<UMovieSceneCameraCutSection>(CameraCutTrack->CreateNewSection());
				CameraCutSection->SetCameraGuid(SpawnedCamera->GetGuid());
				CameraCutSection->SetRange(Sequence->GetMovieScene()->GetPlaybackRange());
				CameraCutTrack->AddSection(*CameraCutSection);
			}
		}
	}

	bNeedTreeRefresh = true;
	bNeedInstanceRefresh = true;
}

FReply FSequencer::OnStepForward()
{
	SetPlaybackStatus(EMovieScenePlayerStatus::Stepping);
	float NewPosition = ScrubPosition + Settings->GetTimeSnapInterval();
	SetGlobalTime(NewPosition, ESnapTimeMode::STM_Interval);
	return FReply::Handled();
}


FReply FSequencer::OnStepBackward()
{
	SetPlaybackStatus(EMovieScenePlayerStatus::Stepping);
	float NewPosition = ScrubPosition - Settings->GetTimeSnapInterval();
	const bool bAllowSnappingToFrames = true;
	SetGlobalTime(NewPosition, ESnapTimeMode::STM_Interval);
	return FReply::Handled();
}


FReply FSequencer::OnStepToEnd()
{
	SetPlaybackStatus(EMovieScenePlayerStatus::Stepping);
	SetGlobalTime(GetPlaybackRange().GetUpperBoundValue());
	return FReply::Handled();
}

FReply FSequencer::OnStepToBeginning()
{
	SetPlaybackStatus(EMovieScenePlayerStatus::Stepping);
	SetGlobalTime(GetPlaybackRange().GetLowerBoundValue());
	return FReply::Handled();
}


FReply FSequencer::OnToggleLooping()
{
	Settings->SetLooping(!Settings->IsLooping());
	return FReply::Handled();
}


FReply FSequencer::SetPlaybackEnd()
{
	const UMovieSceneSequence* FocusedSequence = GetFocusedMovieSceneSequence();
	if (FocusedSequence)
	{
		TRange<float> CurrentRange = FocusedSequence->GetMovieScene()->GetPlaybackRange();
		float NewPos = FMath::Max(GetGlobalTime(), CurrentRange.GetLowerBoundValue());
		SetPlaybackRange(TRange<float>(CurrentRange.GetLowerBoundValue(), NewPos));
	}

	return FReply::Handled();
}

FReply FSequencer::SetPlaybackStart()
{
	const UMovieSceneSequence* FocusedSequence = GetFocusedMovieSceneSequence();
	if (FocusedSequence)
	{
		TRange<float> CurrentRange = FocusedSequence->GetMovieScene()->GetPlaybackRange();
		float NewPos = FMath::Min(GetGlobalTime(), CurrentRange.GetUpperBoundValue());
		SetPlaybackRange(TRange<float>(NewPos, CurrentRange.GetUpperBoundValue()));	
	}

	return FReply::Handled();
}

FReply FSequencer::JumpToPreviousKey()
{
	TUniquePtr<ISequencerKeyCollection> ActiveKeyCollection;
	GetKeysFromSelection(ActiveKeyCollection);
	if (ActiveKeyCollection.IsValid())
	{
		TRange<float> FindRange(TRange<float>::BoundsType(), GetGlobalTime());

		TOptional<float> NewTime = ActiveKeyCollection->FindFirstKeyInRange(FindRange, EFindKeyDirection::Backwards);
		if (NewTime.IsSet())
		{
			SetPlaybackStatus(EMovieScenePlayerStatus::Stepping);
			SetGlobalTime(NewTime.GetValue());
		}
	}

	return FReply::Handled();
}

FReply FSequencer::JumpToNextKey()
{
	TUniquePtr<ISequencerKeyCollection> ActiveKeyCollection;
	GetKeysFromSelection(ActiveKeyCollection);
	if (ActiveKeyCollection.IsValid())
	{
		TRange<float> FindRange(GetGlobalTime(), TRange<float>::BoundsType());

		TOptional<float> NewTime = ActiveKeyCollection->FindFirstKeyInRange(FindRange, EFindKeyDirection::Forwards);
		if (NewTime.IsSet())
		{
			SetPlaybackStatus(EMovieScenePlayerStatus::Stepping);
			SetGlobalTime(NewTime.GetValue());
		}
	}

	return FReply::Handled();
}

bool FSequencer::IsLooping() const
{
	return Settings->IsLooping();
}


void FSequencer::SetGlobalTimeLooped(float InTime)
{
<<<<<<< HEAD
	bool bLooped = false;
=======
	bool bRestarted = false;
>>>>>>> aaefee4c
	if (Settings->IsLooping())
	{
		const UMovieSceneSequence* FocusedSequence = GetFocusedMovieSceneSequence();
		if (FocusedSequence)
		{
			if (InTime <= FocusedSequence->GetMovieScene()->GetPlaybackRange().GetLowerBoundValue() ||
				InTime >= FocusedSequence->GetMovieScene()->GetPlaybackRange().GetUpperBoundValue())
			{
<<<<<<< HEAD
				InTime = FocusedSequence->GetMovieScene()->GetPlaybackRange().GetLowerBoundValue();
				bLooped = true;
=======
				InTime = PlayRate > 0 ? FocusedSequence->GetMovieScene()->GetPlaybackRange().GetLowerBoundValue() : FocusedSequence->GetMovieScene()->GetPlaybackRange().GetUpperBoundValue();
				bRestarted = true;
>>>>>>> aaefee4c
			}
		}
	}
	else
	{
		TRange<float> TimeBounds = GetTimeBounds();
		TRange<float> WorkingRange = GetClampRange();

		bool bReachedEnd = false;
		if (PlayRate > 0)
		{
			bReachedEnd = GetGlobalTime() < TimeBounds.GetUpperBoundValue() && InTime >= TimeBounds.GetUpperBoundValue();
		}
		else
		{
			bReachedEnd = GetGlobalTime() > TimeBounds.GetLowerBoundValue() && InTime <= TimeBounds.GetLowerBoundValue();
		}

		// Stop if we hit the playback range end
		if (bReachedEnd)
		{
			InTime = PlayRate > 0 ? TimeBounds.GetUpperBoundValue() : TimeBounds.GetLowerBoundValue();
			SetPlaybackStatus(EMovieScenePlayerStatus::Stopped);
		}
		// Constrain to the play range if necessary
		else if (Settings->ShouldKeepCursorInPlayRange())
		{
			// Clamp to bound or jumpp back if necessary
			if (InTime <= TimeBounds.GetLowerBoundValue() || 
				InTime >= TimeBounds.GetUpperBoundValue())
			{
				InTime = PlayRate > 0 ? TimeBounds.GetLowerBoundValue() : TimeBounds.GetUpperBoundValue();					
				bRestarted = true;
			}			
		}
		// Ensure the time is within the working range
		else if (!WorkingRange.Contains(InTime))
		{
			InTime = FMath::Clamp(InTime, WorkingRange.GetLowerBoundValue(), WorkingRange.GetUpperBoundValue());
			SetPlaybackStatus(EMovieScenePlayerStatus::Stopped);
		}
	}

<<<<<<< HEAD
	SetGlobalTime(InTime, ESnapTimeMode::STM_None, bLooped);
=======
	SetGlobalTime(InTime, ESnapTimeMode::STM_None, bRestarted);
>>>>>>> aaefee4c
}


bool FSequencer::CanShowFrameNumbers() const
{
	return SequencerSnapValues::IsTimeSnapIntervalFrameRate(Settings->GetTimeSnapInterval());
}


EPlaybackMode::Type FSequencer::GetPlaybackMode() const
{
	if (PlaybackState == EMovieScenePlayerStatus::Playing)
	{
		if (PlayRate > 0)
		{
			return EPlaybackMode::PlayingForward;
		}
		else
		{
			return EPlaybackMode::PlayingReverse;
		}
	}
	else if (PlaybackState == EMovieScenePlayerStatus::Recording)
	{
		return EPlaybackMode::Recording;
	}
		
	return EPlaybackMode::Stopped;
}


void FSequencer::UpdateTimeBoundsToFocusedMovieScene()
{
	UMovieScene* FocusedMovieScene = GetFocusedMovieSceneSequence()->GetMovieScene();

	// Set the view range to:
	// 1. The moviescene view range
	// 2. The moviescene playback range
	// 3. Some sensible default
	TRange<float> NewRange = FocusedMovieScene->GetEditorData().ViewRange;

	if (NewRange.IsEmpty() || NewRange.IsDegenerate())
	{
		NewRange = FocusedMovieScene->GetPlaybackRange();
	}
	if (NewRange.IsEmpty() || NewRange.IsDegenerate())
	{
		NewRange = TRange<float>(0.f, 5.f);
	}

	// Set the view range to the new range
	SetViewRange(NewRange, EViewRangeInterpolation::Immediate);

	// Make sure the current time is within the bounds
	if (!TargetViewRange.Contains(ScrubPosition))
	{
		ScrubPosition = LastViewRange.GetLowerBoundValue();
		OnGlobalTimeChangedDelegate.Broadcast();
	}
}


TRange<float> FSequencer::GetTimeBounds() const
{
	const UMovieSceneSequence* FocusedSequence = GetFocusedMovieSceneSequence();

	// When recording, we never want to constrain the time bound range.  You might not even have any sections or keys yet
	// but we need to be able to move the time cursor during playback so you can capture data in real-time
	if( PlaybackState == EMovieScenePlayerStatus::Recording || !FocusedSequence)
	{
		return TRange<float>( -100000.0f, 100000.0f );
	}
	
	return FocusedSequence->GetMovieScene()->GetPlaybackRange();
}


void FSequencer::SetViewRange(TRange<float> NewViewRange, EViewRangeInterpolation Interpolation)
{
	if (!ensure(NewViewRange.HasUpperBound() && NewViewRange.HasLowerBound() && !NewViewRange.IsDegenerate()))
	{
		return;
	}

	const float AnimationLengthSeconds = Interpolation == EViewRangeInterpolation::Immediate ? 0.f : 0.1f;
	if (AnimationLengthSeconds != 0.f)
	{
		if (ZoomAnimation.GetCurve(0).DurationSeconds != AnimationLengthSeconds)
		{
			ZoomAnimation = FCurveSequence();
			ZoomCurve = ZoomAnimation.AddCurve(0.f, AnimationLengthSeconds, ECurveEaseFunction::QuadIn);
		}

		if (!ZoomAnimation.IsPlaying())
		{
			LastViewRange = TargetViewRange;
			ZoomAnimation.Play( SequencerWidget.ToSharedRef() );
		}
		TargetViewRange = NewViewRange;
	}
	else
	{
		TargetViewRange = LastViewRange = NewViewRange;
		ZoomAnimation.JumpToEnd();
	}


	UMovieSceneSequence* FocusedMovieSequence = GetFocusedMovieSceneSequence();
	if (FocusedMovieSequence != nullptr)
	{
		UMovieScene* FocusedMovieScene = FocusedMovieSequence->GetMovieScene();
		if (FocusedMovieScene != nullptr)
		{
			FocusedMovieScene->GetEditorData().ViewRange = TargetViewRange;

			// Always ensure the working range is big enough to fit the view range
			TRange<float>& WorkingRange = FocusedMovieScene->GetEditorData().WorkingRange;

			WorkingRange = TRange<float>(
				FMath::Min(TargetViewRange.GetLowerBoundValue(), WorkingRange.GetLowerBoundValue()),
				FMath::Max(TargetViewRange.GetUpperBoundValue(), WorkingRange.GetUpperBoundValue())
				);
		}
	}
}


void FSequencer::OnClampRangeChanged( TRange<float> NewClampRange )
{
	if (!NewClampRange.IsEmpty())
	{
		GetFocusedMovieSceneSequence()->GetMovieScene()->GetEditorData().WorkingRange = NewClampRange;
	}
}

float FSequencer::FindNearestKey(float NewScrubPosition)
{
	TUniquePtr<ISequencerKeyCollection> ActiveKeyCollection;
	GetKeysFromSelection(ActiveKeyCollection);

	if (ActiveKeyCollection.IsValid())
	{
		TRange<float> FindRangeBackwards(TRange<float>::BoundsType(), NewScrubPosition);
		TOptional<float> NewTimeBackwards = ActiveKeyCollection->FindFirstKeyInRange(FindRangeBackwards, EFindKeyDirection::Backwards);

		TRange<float> FindRangeForwards(NewScrubPosition, TRange<float>::BoundsType());
		TOptional<float> NewTimeForwards = ActiveKeyCollection->FindFirstKeyInRange(FindRangeForwards, EFindKeyDirection::Forwards);
		if (NewTimeForwards.IsSet())
		{
			if (NewTimeBackwards.IsSet())
			{
				if (FMath::Abs(NewTimeForwards.GetValue() - NewScrubPosition) < FMath::Abs(NewTimeBackwards.GetValue() - NewScrubPosition))
				{
					NewScrubPosition = NewTimeForwards.GetValue();
				}
				else
				{
					NewScrubPosition = NewTimeBackwards.GetValue();
				}
			}
			else
			{
				NewScrubPosition = NewTimeForwards.GetValue();
			}
		}
		else if (NewTimeBackwards.IsSet())
		{
			NewScrubPosition = NewTimeBackwards.GetValue();
		}
	}
	return NewScrubPosition;
}

void FSequencer::OnScrubPositionChanged( float NewScrubPosition, bool bScrubbing )
{
	bool bClampToViewRange = true;

	if (PlaybackState == EMovieScenePlayerStatus::Scrubbing)
	{
		if (!bScrubbing)
		{
			OnEndScrubbing();
		}
		else if (IsAutoScrollEnabled())
		{
			// Clamp to the view range when not auto-scrolling
			bClampToViewRange = false;
	
			UpdateAutoScroll(NewScrubPosition);
			
			// When scrubbing, we animate auto-scrolled scrub position in Tick()
			if (AutoscrubOffset.IsSet())
			{
				return;
			}
		}
	}

	if (bClampToViewRange)
	{
		NewScrubPosition = FMath::Clamp(NewScrubPosition, TargetViewRange.GetLowerBoundValue(), TargetViewRange.GetUpperBoundValue());
	}

	SetGlobalTimeDirectly( NewScrubPosition, Settings->GetSnapKeyTimesToKeys() ? ESnapTimeMode::STM_Keys : ESnapTimeMode::STM_None );
}


void FSequencer::OnBeginScrubbing()
{
	SetPlaybackStatus(EMovieScenePlayerStatus::Scrubbing);
	SequencerWidget->RegisterActiveTimerForPlayback();
}


void FSequencer::OnEndScrubbing()
{
	SetPlaybackStatus(EMovieScenePlayerStatus::Stepping);
	AutoscrubOffset.Reset();
	StopAutoscroll();
}


void FSequencer::OnPlaybackRangeBeginDrag()
{
	GEditor->BeginTransaction(LOCTEXT("SetPlaybackRange_Transaction", "Set Playback Range"));
}


void FSequencer::OnPlaybackRangeEndDrag()
{
	GEditor->EndTransaction();
}


void FSequencer::OnSelectionRangeBeginDrag()
{
	GEditor->BeginTransaction(LOCTEXT("SetSelectionRange_Transaction", "Set Selection Range"));
}


void FSequencer::OnSelectionRangeEndDrag()
{
	GEditor->EndTransaction();
}


void FSequencer::StartAutoscroll(float UnitsPerS)
{
	AutoscrollOffset = UnitsPerS;
}


void FSequencer::StopAutoscroll()
{
	AutoscrollOffset.Reset();
}


void FSequencer::OnToggleAutoScroll()
{
	Settings->SetAutoScrollEnabled(!Settings->GetAutoScrollEnabled());
}


bool FSequencer::IsAutoScrollEnabled() const
{
	return Settings->GetAutoScrollEnabled();
}


void FSequencer::FindInContentBrowser()
{
	if (GetFocusedMovieSceneSequence())
	{
		TArray<UObject*> ObjectsToFocus;
		ObjectsToFocus.Add(GetCurrentAsset());

		GEditor->SyncBrowserToObjects(ObjectsToFocus);
	}
}


UObject* FSequencer::GetCurrentAsset() const
{
	// For now we find the asset by looking at the root movie scene's outer.
	// @todo: this may need refining if/when we support editing movie scene instances
	return GetFocusedMovieSceneSequence()->GetMovieScene()->GetOuter();
}


void FSequencer::VerticalScroll(float ScrollAmountUnits)
{
	SequencerWidget->GetTreeView()->ScrollByDelta(ScrollAmountUnits);
}

FGuid FSequencer::AddSpawnable(UObject& Object)
{
	UMovieSceneSequence* Sequence = GetFocusedMovieSceneSequence();
	if (!Sequence->AllowsSpawnableObjects())
	{
		return FGuid();
	}

	// Grab the MovieScene that is currently focused.  We'll add our Blueprint as an inner of the
	// MovieScene asset.
	UMovieScene* OwnerMovieScene = Sequence->GetMovieScene();

	TValueOrError<FNewSpawnable, FText> Result = SpawnRegister->CreateNewSpawnableType(Object, *OwnerMovieScene);
	if (!Result.IsValid())
	{
		FNotificationInfo Info(Result.GetError());
		Info.ExpireDuration = 3.0f;
		FSlateNotificationManager::Get().AddNotification(Info);
		return FGuid();
	}

	FNewSpawnable& NewSpawnable = Result.GetValue();

	auto DuplName = [&](FMovieSceneSpawnable& InSpawnable)
	{
		return InSpawnable.GetName() == NewSpawnable.Name;
	};

	int32 Index = 2;
	FString UniqueString;
	while (OwnerMovieScene->FindSpawnable(DuplName))
	{
		NewSpawnable.Name.RemoveFromEnd(UniqueString);
		UniqueString = FString::Printf(TEXT(" (%d)"), Index++);
		NewSpawnable.Name += UniqueString;
	}

	FGuid NewGuid = OwnerMovieScene->AddSpawnable(NewSpawnable.Name, *NewSpawnable.ObjectTemplate);

	UpdateRuntimeInstances();
	
	return NewGuid;
}

FGuid FSequencer::MakeNewSpawnable( UObject& Object )
{
	// @todo sequencer: Undo doesn't seem to be working at all
	const FScopedTransaction Transaction( LOCTEXT("UndoAddingObject", "Add Object to MovieScene") );

	FGuid NewGuid = AddSpawnable(Object);
	if (!NewGuid.IsValid())
	{
		return FGuid();
	}

	FMovieSceneSpawnable* Spawnable = GetFocusedMovieSceneSequence()->GetMovieScene()->FindSpawnable(NewGuid);
	if (!Spawnable)
	{
		return FGuid();
	}

	// Override spawn ownership during this process to ensure it never gets destroyed
	ESpawnOwnership SavedOwnership = Spawnable->GetSpawnOwnership();
	Spawnable->SetSpawnOwnership(ESpawnOwnership::External);

	// Spawn the object so we can position it correctly, it's going to get spawned anyway since things default to spawned.
	UObject* SpawnedObject = SpawnRegister->SpawnObject(NewGuid, *GetFocusedMovieSceneSequenceInstance(), *this);

	FTransformData DefaultTransform;

	AActor* SpawnedActor = Cast<AActor>(SpawnedObject);
	if (SpawnedActor)
	{
		// Place the new spawnable in front of the camera (unless we were automatically created from a PIE actor)
		if (Settings->GetSpawnPosition() == SSP_PlaceInFrontOfCamera)
		{
			PlaceActorInFrontOfCamera( SpawnedActor );
		}
		DefaultTransform.Translation = SpawnedActor->GetActorLocation();
		DefaultTransform.Rotation = SpawnedActor->GetActorRotation();
		DefaultTransform.Scale = FVector(1.0f, 1.0f, 1.0f);
		DefaultTransform.bValid = true;

		OnActorAddedToSequencerEvent.Broadcast(SpawnedActor, NewGuid);

		const bool bNotifySelectionChanged = true;
		const bool bDeselectBSP = true;
		const bool bWarnAboutTooManyActors = false;
		const bool bSelectEvenIfHidden = false;

		GEditor->SelectNone( bNotifySelectionChanged, bDeselectBSP, bWarnAboutTooManyActors );
		GEditor->SelectActor( SpawnedActor, true, bNotifySelectionChanged, bSelectEvenIfHidden );
	}

	SetupDefaultsForSpawnable(NewGuid, DefaultTransform);

	Spawnable->SetSpawnOwnership(SavedOwnership);

	return NewGuid;
}

void FSequencer::SetupDefaultsForSpawnable( const FGuid& Guid, const FTransformData& DefaultTransform )
{
	UMovieSceneSequence* Sequence = GetFocusedMovieSceneSequence();
	UMovieScene* OwnerMovieScene = Sequence->GetMovieScene();

	// Ensure it has a spawn track
	UMovieSceneSpawnTrack* SpawnTrack = Cast<UMovieSceneSpawnTrack>(OwnerMovieScene->FindTrack(UMovieSceneSpawnTrack::StaticClass(), Guid, NAME_None));
	if (!SpawnTrack)
	{
		SpawnTrack = Cast<UMovieSceneSpawnTrack>(OwnerMovieScene->AddTrack(UMovieSceneSpawnTrack::StaticClass(), Guid));
	}

	if (SpawnTrack)
	{
		UMovieSceneBoolSection* SpawnSection = Cast<UMovieSceneBoolSection>(SpawnTrack->CreateNewSection());
		SpawnSection->SetDefault(true);
		SpawnSection->SetIsInfinite(GetInfiniteKeyAreas());
		SpawnTrack->AddSection(*SpawnSection);
		SpawnTrack->SetObjectId(Guid);
	}
	
	// Ensure it will spawn in the right place
	if (DefaultTransform.bValid)
	{
		UMovieScene3DTransformTrack* TransformTrack = Cast<UMovieScene3DTransformTrack>(OwnerMovieScene->FindTrack(UMovieScene3DTransformTrack::StaticClass(), Guid, "Transform"));
		if (!TransformTrack)
		{
			TransformTrack = Cast<UMovieScene3DTransformTrack>(OwnerMovieScene->AddTrack(UMovieScene3DTransformTrack::StaticClass(), Guid));
		}

		if (TransformTrack)
		{
			const bool bUnwindRotation = false;

			EMovieSceneKeyInterpolation Interpolation = GetKeyInterpolation();

			const TArray<UMovieSceneSection*>& Sections = TransformTrack->GetAllSections();
			if (!Sections.Num())
			{
				TransformTrack->AddSection(*TransformTrack->CreateNewSection());
			}
			
			for (UMovieSceneSection* Section : Sections)
			{
				UMovieScene3DTransformSection* TransformSection = CastChecked<UMovieScene3DTransformSection>(Section);

				TransformSection->SetDefault( FTransformKey( EKey3DTransformChannel::Translation, EAxis::X, DefaultTransform.Translation.X, bUnwindRotation ) );
				TransformSection->SetDefault( FTransformKey( EKey3DTransformChannel::Translation, EAxis::Y, DefaultTransform.Translation.Y, bUnwindRotation ) );
				TransformSection->SetDefault( FTransformKey( EKey3DTransformChannel::Translation, EAxis::Z, DefaultTransform.Translation.Z, bUnwindRotation ) );

				TransformSection->SetDefault( FTransformKey( EKey3DTransformChannel::Rotation, EAxis::X, DefaultTransform.Rotation.Euler().X, bUnwindRotation ) );
				TransformSection->SetDefault( FTransformKey( EKey3DTransformChannel::Rotation, EAxis::Y, DefaultTransform.Rotation.Euler().Y, bUnwindRotation ) );
				TransformSection->SetDefault( FTransformKey( EKey3DTransformChannel::Rotation, EAxis::Z, DefaultTransform.Rotation.Euler().Z, bUnwindRotation ) );

				TransformSection->SetDefault( FTransformKey( EKey3DTransformChannel::Scale, EAxis::X, DefaultTransform.Scale.X, bUnwindRotation ) );
				TransformSection->SetDefault( FTransformKey( EKey3DTransformChannel::Scale, EAxis::Y, DefaultTransform.Scale.Y, bUnwindRotation ) );
				TransformSection->SetDefault( FTransformKey( EKey3DTransformChannel::Scale, EAxis::Z, DefaultTransform.Scale.Z, bUnwindRotation ) );

				TransformSection->SetIsInfinite(GetInfiniteKeyAreas());
			}
		}
	}
}

void FSequencer::AddSubSequence(UMovieSceneSequence* Sequence)
{
	// @todo Sequencer - sub-moviescenes This should be moved to the sub-moviescene editor

	// Grab the MovieScene that is currently focused.  THis is the movie scene that will contain the sub-moviescene
	UMovieScene* OwnerMovieScene = GetFocusedMovieSceneSequence()->GetMovieScene();

	// @todo sequencer: Undo doesn't seem to be working at all
	const FScopedTransaction Transaction( LOCTEXT("UndoAddingObject", "Add Object to MovieScene") );
	OwnerMovieScene->Modify();

	UMovieSceneSubTrack* SubTrack = OwnerMovieScene->AddMasterTrack<UMovieSceneSubTrack>();
	float Duration = Sequence->GetMovieScene()->GetPlaybackRange().Size<float>();
	SubTrack->AddSequence(Sequence, ScrubPosition, Duration);
}


bool FSequencer::OnHandleAssetDropped(UObject* DroppedAsset, const FGuid& TargetObjectGuid)
{
	bool bWasConsumed = false;
	for (int32 i = 0; i < TrackEditors.Num(); ++i)
	{
		bool bWasHandled = TrackEditors[i]->HandleAssetAdded(DroppedAsset, TargetObjectGuid);
		if (bWasHandled)
		{
			// @todo Sequencer - This will crash if multiple editors try to handle a single asset
			// Should we allow this? How should it consume then?
			// gmp 10/7/2015: the user should be presented with a dialog asking what kind of track they want to create
			check(!bWasConsumed);
			bWasConsumed = true;
		}
	}
	return bWasConsumed;
}


// Takes a display node and traverses it's parents to find the nearest track node if any.  Also collects the names of the nodes which make
// up the path from the track node to the display node being checked.  The name path includes the name of the node being checked, but not
// the name of the track node.
void GetParentTrackNodeAndNamePath(TSharedRef<const FSequencerDisplayNode> DisplayNode, TSharedPtr<FSequencerTrackNode>& OutParentTrack, TArray<FName>& OutNamePath )
{
	TArray<FName> PathToTrack;
	PathToTrack.Add( DisplayNode->GetNodeName() );
	TSharedPtr<FSequencerDisplayNode> CurrentParent = DisplayNode->GetParent();

	while ( CurrentParent.IsValid() && CurrentParent->GetType() != ESequencerNode::Track )
	{
		PathToTrack.Add( CurrentParent->GetNodeName() );
		CurrentParent = CurrentParent->GetParent();
	}

	if ( CurrentParent.IsValid() )
	{
		OutParentTrack = StaticCastSharedPtr<FSequencerTrackNode>( CurrentParent );
		for ( int32 i = PathToTrack.Num() - 1; i >= 0; i-- )
		{
			OutNamePath.Add( PathToTrack[i] );
		}
	}
}


bool FSequencer::OnRequestNodeDeleted( TSharedRef<const FSequencerDisplayNode> NodeToBeDeleted )
{
	bool bAnythingRemoved = false;
	
	TSharedRef<FMovieSceneSequenceInstance> MovieSceneInstance = GetFocusedMovieSceneSequenceInstance();
	UMovieSceneSequence* Sequence = MovieSceneInstance->GetSequence();
	UMovieScene* OwnerMovieScene = Sequence->GetMovieScene();

	if ( NodeToBeDeleted->GetType() == ESequencerNode::Folder )
	{
		// Delete Children
		for ( const TSharedRef<FSequencerDisplayNode>& ChildNode : NodeToBeDeleted->GetChildNodes() )
		{
			OnRequestNodeDeleted( ChildNode );
		}

		// Delete from parent, or root.
		TSharedRef<const FSequencerFolderNode> FolderToBeDeleted = StaticCastSharedRef<const FSequencerFolderNode>(NodeToBeDeleted);
		if ( NodeToBeDeleted->GetParent().IsValid() )
		{
			TSharedPtr<FSequencerFolderNode> ParentFolder = StaticCastSharedPtr<FSequencerFolderNode>( NodeToBeDeleted->GetParent() );
			ParentFolder->GetFolder().Modify();
			ParentFolder->GetFolder().RemoveChildFolder( &FolderToBeDeleted->GetFolder() );
		}
		else
		{
			UMovieScene* FocusedMovieScene = GetFocusedMovieSceneSequence()->GetMovieScene();
			FocusedMovieScene->Modify();
			FocusedMovieScene->GetRootFolders().Remove( &FolderToBeDeleted->GetFolder() );
		}

		bAnythingRemoved = true;
	}
	else if (NodeToBeDeleted->GetType() == ESequencerNode::Object)
	{
		// Delete any child object bindings
		for (const TSharedRef<FSequencerDisplayNode>& ChildNode : NodeToBeDeleted->GetChildNodes())
		{
			if (ChildNode->GetType() == ESequencerNode::Object)
			{
				OnRequestNodeDeleted(ChildNode);
			}
		}

		const FGuid& BindingToRemove = StaticCastSharedRef<const FSequencerObjectBindingNode>( NodeToBeDeleted )->GetObjectBinding();

		// Remove from a parent folder if necessary.
		if ( NodeToBeDeleted->GetParent().IsValid() && NodeToBeDeleted->GetParent()->GetType() == ESequencerNode::Folder )
		{
			TSharedPtr<FSequencerFolderNode> ParentFolder = StaticCastSharedPtr<FSequencerFolderNode>( NodeToBeDeleted->GetParent() );
			ParentFolder->GetFolder().Modify();
			ParentFolder->GetFolder().RemoveChildObjectBinding( BindingToRemove );
		}
		
		// Try to remove as a spawnable first
		if (OwnerMovieScene->RemoveSpawnable(BindingToRemove))
		{
			SpawnRegister->DestroySpawnedObject(BindingToRemove, *MovieSceneInstance, *this);
		}
		// The guid should be associated with a possessable if it wasnt a spawnable
		else if (OwnerMovieScene->RemovePossessable(BindingToRemove))
		{
			Sequence->Modify();
			Sequence->UnbindPossessableObjects( BindingToRemove );
		}

		bAnythingRemoved = true;
	}
	else if( NodeToBeDeleted->GetType() == ESequencerNode::Track  )
	{
		TSharedRef<const FSequencerTrackNode> SectionAreaNode = StaticCastSharedRef<const FSequencerTrackNode>( NodeToBeDeleted );
		UMovieSceneTrack* Track = SectionAreaNode->GetTrack();

		// Remove from a parent folder if necessary.
		if ( NodeToBeDeleted->GetParent().IsValid() && NodeToBeDeleted->GetParent()->GetType() == ESequencerNode::Folder )
		{
			TSharedPtr<FSequencerFolderNode> ParentFolder = StaticCastSharedPtr<FSequencerFolderNode>( NodeToBeDeleted->GetParent() );
			ParentFolder->GetFolder().Modify();
			ParentFolder->GetFolder().RemoveChildMasterTrack( Track );
		}

		if (Track != nullptr)
		{
			if (OwnerMovieScene->IsAMasterTrack(*Track))
			{
				OwnerMovieScene->RemoveMasterTrack(*Track);
			}
			else if (OwnerMovieScene->GetCameraCutTrack() == Track)
			{
				OwnerMovieScene->RemoveCameraCutTrack();
			}
			else
			{
				OwnerMovieScene->RemoveTrack(*Track);
			}
		
			bAnythingRemoved = true;
		}
	}
	else if ( NodeToBeDeleted->GetType() == ESequencerNode::Category )
	{
		TSharedPtr<FSequencerTrackNode> ParentTrackNode;
		TArray<FName> PathFromTrack;
		GetParentTrackNodeAndNamePath(NodeToBeDeleted, ParentTrackNode, PathFromTrack);
		if ( ParentTrackNode.IsValid() )
		{
			for ( TSharedRef<ISequencerSection> Section : ParentTrackNode->GetSections() )
			{
				bAnythingRemoved |= Section->RequestDeleteCategory( PathFromTrack );
			}
		}
	}
	else if ( NodeToBeDeleted->GetType() == ESequencerNode::KeyArea )
	{
		TSharedPtr<FSequencerTrackNode> ParentTrackNode;
		TArray<FName> PathFromTrack;
		GetParentTrackNodeAndNamePath( NodeToBeDeleted, ParentTrackNode, PathFromTrack );
		if ( ParentTrackNode.IsValid() )
		{
			for ( TSharedRef<ISequencerSection> Section : ParentTrackNode->GetSections() )
			{
				bAnythingRemoved |= Section->RequestDeleteKeyArea( PathFromTrack );
			}
		}
	}

<<<<<<< HEAD
	if( bAnythingRemoved )
	{
		SequencerWidget->UpdateLayoutTree();
		UpdateRuntimeInstances();
	}
=======
	return bAnythingRemoved;
>>>>>>> aaefee4c
}


void FSequencer::PlaceActorInFrontOfCamera( AActor* ActorCDO )
{
	// Place the actor in front of the active perspective camera if we have one
	if ((GCurrentLevelEditingViewportClient != nullptr) && GCurrentLevelEditingViewportClient->IsPerspective())
	{
		// Don't allow this when the active viewport is showing a simulation/PIE level
		const bool bIsViewportShowingPIEWorld = GCurrentLevelEditingViewportClient->GetWorld()->GetOutermost()->HasAnyPackageFlags(PKG_PlayInEditor);
		if (!bIsViewportShowingPIEWorld)
		{
			// @todo sequencer actors: Ideally we could use the actor's collision to figure out how far to push out
			// the object (like when placing in viewports), but we can't really do that because we're only dealing with a CDO
			const float DistanceFromCamera = 50.0f;

			// Find a place to put the object
			// @todo sequencer cleanup: This code should be reconciled with the GEditor->MoveActorInFrontOfCamera() stuff
			const FVector& CameraLocation = GCurrentLevelEditingViewportClient->GetViewLocation();
			FRotator CameraRotation = GCurrentLevelEditingViewportClient->GetViewRotation();
			const FVector CameraDirection = CameraRotation.Vector();

			FVector NewLocation = CameraLocation + CameraDirection * ( DistanceFromCamera + GetDefault<ULevelEditorViewportSettings>()->BackgroundDropDistance );
			FSnappingUtils::SnapPointToGrid( NewLocation, FVector::ZeroVector );

			CameraRotation.Roll = 0.f;
			CameraRotation.Pitch =0.f;

			ActorCDO->SetActorRelativeLocation( NewLocation );
			ActorCDO->SetActorRelativeRotation( CameraRotation );
		}
	}
}


void FSequencer::GetActorRecordingState( bool& bIsRecording /* In+Out */ ) const
{
	if (IsRecordingLive())
	{
		bIsRecording = true;
	}
}


void FSequencer::PostUndo(bool bSuccess)
{
<<<<<<< HEAD
	SequencerWidget->UpdateLayoutTree();
	UpdateRuntimeInstances();
=======
	NotifyMovieSceneDataChanged( EMovieSceneDataChangeType::Unknown );
>>>>>>> aaefee4c
	OnActivateSequenceEvent.Broadcast( *SequenceInstanceStack.Top() );
}


void FSequencer::OnPreSaveWorld(uint32 SaveFlags, class UWorld* World)
{
	// Restore the saved state so that the level save can save that instead of the animated state.
	RootMovieSceneSequenceInstance->RestoreState(*this);
}


void FSequencer::OnPostSaveWorld(uint32 SaveFlags, class UWorld* World, bool bSuccess)
{
	// Reset the time after saving so that an update will be triggered to put objects back to their animated state.
	RootMovieSceneSequenceInstance->RefreshInstance(*this);
	SetGlobalTime(GetGlobalTime());
}


void FSequencer::OnNewCurrentLevel()
{
	ActivateSequencerEditorMode();
}


void FSequencer::OnMapOpened(const FString& Filename, bool bLoadAsTemplate)
{
	ActivateSequencerEditorMode();
}

void FSequencer::OnLevelAdded(ULevel* InLevel, UWorld* InWorld)
{
	bNeedInstanceRefresh = true;
}

void FSequencer::OnLevelRemoved(ULevel* InLevel, UWorld* InWorld)
{
	bNeedInstanceRefresh = true;
}

void FSequencer::OnNewActorsDropped(const TArray<UObject*>& DroppedObjects, const TArray<AActor*>& DroppedActors)
{
	bool bAddSpawnable = FSlateApplication::Get().GetModifierKeys().IsShiftDown();
	bool bAddPossessable = FSlateApplication::Get().GetModifierKeys().IsControlDown();

	if (bAddSpawnable || bAddPossessable)
	{
		TArray<AActor*> SpawnedActors;

		const FScopedTransaction Transaction(LOCTEXT("UndoAddActors", "Add Actors to Sequencer"));
		
		UMovieSceneSequence* Sequence = GetFocusedMovieSceneSequence();
		UMovieScene* OwnerMovieScene = Sequence->GetMovieScene();

		Sequence->Modify();

		for ( AActor* Actor : DroppedActors )
		{
			AActor* NewActor = Actor;
			bool bCreateAndAttachCamera = false;
			if (NewActor->GetClass() == ACameraRig_Rail::StaticClass() ||
				NewActor->GetClass() == ACameraRig_Crane::StaticClass())
			{
				bCreateAndAttachCamera = true;
			}

			FGuid PossessableGuid = CreateBinding(*NewActor, NewActor->GetActorLabel());
			FGuid NewGuid = PossessableGuid;

			OnActorAddedToSequencerEvent.Broadcast(NewActor, PossessableGuid);

			if (bAddSpawnable)
			{
				FMovieSceneSpawnable* Spawnable = ConvertToSpawnableInternal(PossessableGuid);

				UpdateRuntimeInstances();

				UObject* RuntimeObject = GetFocusedMovieSceneSequenceInstance()->FindObject(Spawnable->GetGuid(), *this);

				AActor* SpawnedActor = Cast<AActor>(RuntimeObject);
				if (SpawnedActor)
				{
					SpawnedActors.Add(SpawnedActor);
				}

				NewGuid = Spawnable->GetGuid();
				NewActor = SpawnedActor;
			}

			if (bCreateAndAttachCamera)
			{
				ACameraRig_Rail* RailActor = nullptr;
				if (Actor->GetClass() == ACameraRig_Rail::StaticClass())
				{
					RailActor = Cast<ACameraRig_Rail>(NewActor);
				}

				// Create a cine camera actor
				UWorld* PlaybackContext = Cast<UWorld>(GetPlaybackContext());
				ACineCameraActor* NewCamera = PlaybackContext->SpawnActor<ACineCameraActor>();
				FGuid NewCameraGuid = CreateBinding(*NewCamera, NewCamera->GetActorLabel());

				if (RailActor)
				{
					NewCamera->SetActorRotation(FRotator(0.f, -90.f, 0.f));
				}

				OnActorAddedToSequencerEvent.Broadcast(NewCamera, NewCameraGuid);

				if (bAddSpawnable)
				{
					FMovieSceneSpawnable* Spawnable = ConvertToSpawnableInternal(NewCameraGuid);

					UpdateRuntimeInstances();

					UObject* RuntimeObject = GetFocusedMovieSceneSequenceInstance()->FindObject(Spawnable->GetGuid(), *this);

					NewCamera = Cast<ACineCameraActor>(RuntimeObject);
					NewCameraGuid = Spawnable->GetGuid();

					// Create an attach track
					UMovieScene3DAttachTrack* AttachTrack = Cast<UMovieScene3DAttachTrack>(OwnerMovieScene->AddTrack(UMovieScene3DAttachTrack::StaticClass(), NewCameraGuid));
					AttachTrack->AddConstraint(GetPlaybackRange().GetLowerBoundValue(), GetPlaybackRange().GetUpperBoundValue(), NAME_None, NAME_None, NewGuid);
				}
				else
				{
					// Parent it
					NewCamera->AttachToActor(NewActor, FAttachmentTransformRules::KeepRelativeTransform);
				}

				if (RailActor)
				{
					// Extend the rail a bit
					if (RailActor->GetRailSplineComponent()->GetNumberOfSplinePoints() == 2)
					{
						FVector SplinePoint1 = RailActor->GetRailSplineComponent()->GetLocationAtSplinePoint(0, ESplineCoordinateSpace::Local);
						FVector SplinePoint2 = RailActor->GetRailSplineComponent()->GetLocationAtSplinePoint(1, ESplineCoordinateSpace::Local);
						FVector SplineDirection = SplinePoint2 - SplinePoint1;
						SplineDirection.Normalize();

						float DefaultRailDistance = 650.f;
						SplinePoint2 = SplinePoint1 + SplineDirection* DefaultRailDistance;
						RailActor->GetRailSplineComponent()->SetLocationAtSplinePoint(1, SplinePoint2, ESplineCoordinateSpace::Local);
						RailActor->GetRailSplineComponent()->bSplineHasBeenEdited = true;
					}

					// Create a track for the CurrentPositionOnRail
					TArray<UProperty*> PropertyPath;
					UProperty* CurrentPositionOnRailProperty = RailActor->GetClass()->FindPropertyByName(TEXT("CurrentPositionOnRail"));
					PropertyPath.Add(CurrentPositionOnRailProperty);

					FKeyPropertyParams KeyPropertyParams(TArrayBuilder<UObject*>().Add(RailActor), PropertyPath);
					{
						KeyPropertyParams.KeyParams.bCreateTrackIfMissing = true;
						KeyPropertyParams.KeyParams.bCreateHandleIfMissing = true;
						KeyPropertyParams.KeyParams.bCreateKeyIfUnchanged = false;
						KeyPropertyParams.KeyParams.bCreateKeyIfEmpty = true;
						KeyPropertyParams.KeyParams.bCreateKeyOnlyWhenAutoKeying = false;
					}

					float OriginalTime = GetGlobalTime();

					SetGlobalTime(GetPlaybackRange().GetLowerBoundValue());
					RailActor->CurrentPositionOnRail = 0.f;
					KeyProperty(KeyPropertyParams);

					SetGlobalTime(GetPlaybackRange().GetUpperBoundValue());
					RailActor->CurrentPositionOnRail = 1.f;
					KeyProperty(KeyPropertyParams);

					SetGlobalTime(OriginalTime);
				}

				// New camera added, don't lock the view to the camera because we want to see where the camera rig was placed
				const bool bLockToCamera = false;
				NewCameraAdded(NewCamera, NewCameraGuid, bLockToCamera);
			}
		}

		if (SpawnedActors.Num())
		{
			const bool bNotifySelectionChanged = true;
			const bool bDeselectBSP = true;
			const bool bWarnAboutTooManyActors = false;
			const bool bSelectEvenIfHidden = false;
	
			GEditor->GetSelectedActors()->Modify();
			GEditor->GetSelectedActors()->BeginBatchSelectOperation();
			GEditor->SelectNone( bNotifySelectionChanged, bDeselectBSP, bWarnAboutTooManyActors );
			for (auto SpawnedActor : SpawnedActors)
			{
				GEditor->SelectActor( SpawnedActor, true, bNotifySelectionChanged, bSelectEvenIfHidden );
			}
			GEditor->GetSelectedActors()->EndBatchSelectOperation();
			GEditor->NoteSelectionChange();
		}

		NotifyMovieSceneDataChanged( EMovieSceneDataChangeType::MovieSceneStructureItemsChanged );

		bUpdatingSequencerSelection = true;
		SynchronizeSequencerSelectionWithExternalSelection();
		bUpdatingSequencerSelection = false;
	}
}

void FSequencer::ActivateSequencerEditorMode()
{
	if( GLevelEditorModeTools().IsModeActive( FSequencerEdMode::EM_SequencerMode ) )
	{
		GLevelEditorModeTools().DeactivateMode( FSequencerEdMode::EM_SequencerMode );
	}

	GLevelEditorModeTools().ActivateMode( FSequencerEdMode::EM_SequencerMode );

	FSequencerEdMode* SequencerEdMode = (FSequencerEdMode*)(GLevelEditorModeTools().GetActiveMode(FSequencerEdMode::EM_SequencerMode));
	SequencerEdMode->SetSequencer(ActiveSequencerPtr.Pin().Get());
}


void FSequencer::OnPreBeginPIE(bool bIsSimulating)
{
	RootMovieSceneSequenceInstance->RestoreState(*this);
	PrePossessionViewTargets.Reset();
}


void FSequencer::OnEndPlayMap()
{
	// Update and clear any stale bindings 
	UpdateRuntimeInstances();
	
	// Update for new bindings on next tick
	bNeedInstanceRefresh = true;
}


void FSequencer::OnEndPIE(bool bIsSimulating)
{
	OnEndPlayMap();
}


void FSequencer::ActivateDetailKeyframeHandler()
{			
	// Add sequencer detail keyframe handler
	static const FName DetailsTabIdentifiers[] = { "LevelEditorSelectionDetails", "LevelEditorSelectionDetails2", "LevelEditorSelectionDetails3", "LevelEditorSelectionDetails4" };
	FPropertyEditorModule& EditModule = FModuleManager::Get().GetModuleChecked<FPropertyEditorModule>("PropertyEditor");

	for (const FName& DetailsTabIdentifier : DetailsTabIdentifiers)
	{
		TSharedPtr<IDetailsView> DetailsView = EditModule.FindDetailView(DetailsTabIdentifier);

		if(DetailsView.IsValid())
		{
			DetailsView->SetKeyframeHandler(DetailKeyframeHandler);
		}
	}
}


void FSequencer::DeactivateDetailKeyframeHandler()
{
	static const FName DetailsTabIdentifiers[] = { "LevelEditorSelectionDetails", "LevelEditorSelectionDetails2", "LevelEditorSelectionDetails3", "LevelEditorSelectionDetails4" };
	FPropertyEditorModule& EditModule = FModuleManager::Get().GetModuleChecked<FPropertyEditorModule>("PropertyEditor");

	for (const FName& DetailsTabIdentifier : DetailsTabIdentifiers)
	{
		TSharedPtr<IDetailsView> DetailsView = EditModule.FindDetailView(DetailsTabIdentifier);

		if (DetailsView.IsValid())
		{
			if (DetailsView->GetKeyframeHandler() == DetailKeyframeHandler)
			{
				DetailsView->SetKeyframeHandler(0);
			}
		}
	}
}


void FSequencer::OnPropertyEditorOpened()
{
	ActivateDetailKeyframeHandler();
}


void FSequencer::UpdatePreviewLevelViewportClientFromCameraCut(FLevelEditorViewportClient& InViewportClient, UObject* InCameraObject, bool bJumpCut) const
{
	AActor* CameraActor = Cast<AActor>(InCameraObject);

	bool bCameraHasBeenCut = bJumpCut;

	if (CameraActor)
	{
		bCameraHasBeenCut = bCameraHasBeenCut || !InViewportClient.IsLockedToActor(CameraActor);
		InViewportClient.SetViewLocation(CameraActor->GetActorLocation());
		InViewportClient.SetViewRotation(CameraActor->GetActorRotation());
	}
	else
	{
		InViewportClient.ViewFOV = InViewportClient.FOVAngle;
	}


	if (bCameraHasBeenCut)
	{
		InViewportClient.SetIsCameraCut();
	}


	// Set the actor lock.
	InViewportClient.SetMatineeActorLock(CameraActor);
	InViewportClient.bLockedCameraView = CameraActor != nullptr;
	InViewportClient.RemoveCameraRoll();

	UCameraComponent* CameraComponent = MovieSceneHelpers::CameraComponentFromRuntimeObject(InCameraObject);
	if (CameraComponent)
	{
		if (bCameraHasBeenCut)
		{
			// tell the camera we cut
			CameraComponent->NotifyCameraCut();
		}

		// enforce aspect ratio.
		if (CameraComponent->AspectRatio == 0)
		{
			InViewportClient.AspectRatio = 1.7f;
		}
		else
		{
			InViewportClient.AspectRatio = CameraComponent->AspectRatio;
		}

		//don't stop the camera from zooming when not playing back
		InViewportClient.ViewFOV = CameraComponent->FieldOfView;

		// If there are selected actors, invalidate the viewports hit proxies, otherwise they won't be selectable afterwards
		if (InViewportClient.Viewport && GEditor->GetSelectedActorCount() > 0)
		{
			InViewportClient.Viewport->InvalidateHitProxy();
		}
	}

	// Update ControllingActorViewInfo, so it is in sync with the updated viewport
	InViewportClient.UpdateViewForLockedActor();
}


void GetDescendantMovieScenes(UMovieSceneSequence* InSequence, TArray<UMovieScene*> & InMovieScenes)
{
	UMovieScene* InMovieScene = InSequence->GetMovieScene();
	if (InMovieScene == nullptr || InMovieScenes.Contains(InMovieScene))
	{
		return;
	}

	InMovieScenes.Add(InMovieScene);

	for (auto MasterTrack : InMovieScene->GetMasterTracks())
	{
		for (auto Section : MasterTrack->GetAllSections())
		{
			UMovieSceneSubSection* SubSection = Cast<UMovieSceneSubSection>(Section);
			if (SubSection != nullptr)
			{
				UMovieSceneSequence* SubSequence = SubSection->GetSequence();
				if (SubSequence != nullptr)
				{
					GetDescendantMovieScenes(SubSequence, InMovieScenes);
				}
			}
		}
	}
}

void FSequencer::SetShowCurveEditor(bool bInShowCurveEditor)
{
	bShowCurveEditor = bInShowCurveEditor; 
	SequencerWidget->OnCurveEditorVisibilityChanged();
}

void FSequencer::SaveCurrentMovieScene()
{
	OnPreSaveEvent.Broadcast(*this);

	// Capture thumbnail
	// Convert UObject* array to FAssetData array
	TArray<FAssetData> AssetDataList;
	AssetDataList.Add(FAssetData(GetCurrentAsset()));

	FViewport* Viewport = GEditor->GetActiveViewport();

	// If there's no active viewport, find any other viewport that allows cinematic preview.
	if (Viewport == nullptr)
	{
		for (FLevelEditorViewportClient* LevelVC : GEditor->LevelViewportClients)
		{
			if ((LevelVC == nullptr) || !LevelVC->IsPerspective() || !LevelVC->AllowsCinematicPreview())
			{
				continue;
			}

			Viewport = LevelVC->Viewport;
		}
	}

	if ( ensure(GCurrentLevelEditingViewportClient) && Viewport != nullptr )
	{
		bool bIsInGameView = GCurrentLevelEditingViewportClient->IsInGameView();
		GCurrentLevelEditingViewportClient->SetGameView(true);

		//have to re-render the requested viewport
		FLevelEditorViewportClient* OldViewportClient = GCurrentLevelEditingViewportClient;
		//remove selection box around client during render
		GCurrentLevelEditingViewportClient = NULL;

		Viewport->Draw();

		IContentBrowserSingleton& ContentBrowser = FModuleManager::LoadModuleChecked<FContentBrowserModule>("ContentBrowser").Get();
		ContentBrowser.CaptureThumbnailFromViewport(Viewport, AssetDataList);

		//redraw viewport to have the yellow highlight again
		GCurrentLevelEditingViewportClient = OldViewportClient;
		GCurrentLevelEditingViewportClient->SetGameView(bIsInGameView);
		Viewport->Draw();
	}

	TArray<UPackage*> PackagesToSave;
	TArray<UMovieScene*> MovieScenesToSave;
	GetDescendantMovieScenes(RootMovieSceneSequenceInstance->GetSequence(), MovieScenesToSave);
	for (auto MovieSceneToSave : MovieScenesToSave)
	{
		UPackage* MovieScenePackageToSave = MovieSceneToSave->GetOuter()->GetOutermost();
		if (MovieScenePackageToSave->IsDirty())
		{
			PackagesToSave.Add(MovieScenePackageToSave);
		}
	}

	// If there's more than 1 movie scene to save, prompt the user whether to save all dirty movie scenes.
	const bool bCheckDirty = PackagesToSave.Num() > 1;
	const bool bPromptToSave = PackagesToSave.Num() > 1;

	FEditorFileUtils::PromptForCheckoutAndSave( PackagesToSave, bCheckDirty, bPromptToSave );

	// Ensure the sequence is up-to-date
	EMovieSceneUpdateData UpdateData(ScrubPosition, ScrubPosition);
	SequenceInstanceStack.Top()->Update(UpdateData, *this);

	FEditorSupportDelegates::RedrawAllViewports.Broadcast();
}


void FSequencer::SaveCurrentMovieSceneAs()
{
	TSharedPtr<IToolkitHost> MyToolkitHost = GetToolkitHost();

	if (!MyToolkitHost.IsValid())
	{
		return;
	}

	TArray<UObject*> AssetsToSave;
	AssetsToSave.Add(GetCurrentAsset());

	TArray<UObject*> SavedAssets;
	FEditorFileUtils::SaveAssetsAs(AssetsToSave, SavedAssets);

	if ((SavedAssets[0] != AssetsToSave[0]) && (SavedAssets[0] != nullptr))
	{
		FAssetEditorManager& AssetEditorManager = FAssetEditorManager::Get();
		AssetEditorManager.CloseAllEditorsForAsset(AssetsToSave[0]);
		AssetEditorManager.OpenEditorForAssets(SavedAssets, EToolkitMode::Standalone, MyToolkitHost.ToSharedRef());
	}
}


void FSequencer::AddActors(const TArray<TWeakObjectPtr<AActor> >& InActors)
{
	// @todo sequencer: Undo doesn't seem to be working at all
	const FScopedTransaction Transaction(LOCTEXT("UndoPossessingObject", "Possess Object in Sequencer"));
	GetFocusedMovieSceneSequence()->Modify();

	bool bPossessableAdded = false;
	for (TWeakObjectPtr<AActor> WeakActor : InActors)
	{
		if (AActor* Actor = WeakActor.Get())
		{
			FGuid ExistingGuid = SequenceInstanceStack.Top()->FindObjectId(*Actor);
			if (!ExistingGuid.IsValid())
			{
				FGuid PossessableGuid = CreateBinding(*Actor, Actor->GetActorLabel());

				UpdateRuntimeInstances();

				OnActorAddedToSequencerEvent.Broadcast(Actor, PossessableGuid);
			}
			bPossessableAdded = true;
		}
	}

	if (bPossessableAdded)
	{
		SequencerWidget->UpdateLayoutTree();

		bUpdatingSequencerSelection = true;
		SynchronizeSequencerSelectionWithExternalSelection();
		bUpdatingSequencerSelection = false;
	}
}


void FSequencer::OnSectionSelectionChanged()
{
}


void FSequencer::OnSelectedOutlinerNodesChanged()
{
	if ( bUpdatingSequencerSelection == false )
	{
		bUpdatingExternalSelection = true;
		SynchronizeExternalSelectionWithSequencerSelection();
		bUpdatingExternalSelection = false;
	}
}


void FSequencer::SynchronizeExternalSelectionWithSequencerSelection()
{
	if ( !IsLevelEditorSequencer() )
	{
		return;
	}

	TSet<AActor*> SelectedSequencerActors;

	TSet<TSharedRef<FSequencerDisplayNode> > DisplayNodes = Selection.GetNodesWithSelectedKeysOrSections();
	DisplayNodes.Append(Selection.GetSelectedOutlinerNodes());

	for ( TSharedRef<FSequencerDisplayNode> DisplayNode : DisplayNodes)
	{
		// Get the root object binding node.
		TSharedPtr<FSequencerDisplayNode> CurrentNode = DisplayNode;
		TSharedPtr<FSequencerObjectBindingNode> ObjectBindingNode;
		while ( CurrentNode.IsValid() )
		{
			if ( CurrentNode->GetType() == ESequencerNode::Object )
			{
				ObjectBindingNode = StaticCastSharedPtr<FSequencerObjectBindingNode>(CurrentNode);
			}
			CurrentNode = CurrentNode->GetParent();
		}

		// If the root node is an object node, try to get the actor nodes from it.
		if ( ObjectBindingNode.IsValid() )
		{
			TArray<TWeakObjectPtr<UObject>> RuntimeObjects;
			GetRuntimeObjects( GetFocusedMovieSceneSequenceInstance(), ObjectBindingNode->GetObjectBinding(), RuntimeObjects );
			
			for (auto RuntimeObject : RuntimeObjects )
			{
				AActor* Actor = Cast<AActor>(RuntimeObject.Get());
				if ( Actor != nullptr )
				{
					SelectedSequencerActors.Add( Actor );
				}
			}
		}
	}

	const FScopedTransaction Transaction( NSLOCTEXT( "Sequencer", "UpdatingActorSelection", "Select Actors" ) );

	const bool bNotifySelectionChanged = false;
	const bool bDeselectBSP = true;
	const bool bWarnAboutTooManyActors = false;
	const bool bSelectEvenIfHidden = true;

	GEditor->GetSelectedActors()->Modify();
	GEditor->GetSelectedActors()->BeginBatchSelectOperation();

	GEditor->SelectNone( bNotifySelectionChanged, bDeselectBSP, bWarnAboutTooManyActors );

	for ( AActor* SelectedSequencerActor : SelectedSequencerActors )
	{
		GEditor->SelectActor( SelectedSequencerActor, true, bNotifySelectionChanged, bSelectEvenIfHidden );
	}

	GEditor->GetSelectedActors()->EndBatchSelectOperation();
	GEditor->NoteSelectionChange();
}


void FSequencer::OnActorSelectionChanged( UObject* )
{
	if ( bUpdatingExternalSelection == false )
	{
		bUpdatingSequencerSelection = true;
		SynchronizeSequencerSelectionWithExternalSelection();
		bUpdatingSequencerSelection = false;
	}
}


void GetRootObjectBindingNodes(const TArray<TSharedRef<FSequencerDisplayNode>>& DisplayNodes, TArray<TSharedRef<FSequencerObjectBindingNode>>& RootObjectBindings )
{
	for ( TSharedRef<FSequencerDisplayNode> DisplayNode : DisplayNodes )
	{
		switch ( DisplayNode->GetType() )
		{
		case ESequencerNode::Folder:
			GetRootObjectBindingNodes( DisplayNode->GetChildNodes(), RootObjectBindings );
			break;
		case ESequencerNode::Object:
			RootObjectBindings.Add( StaticCastSharedRef<FSequencerObjectBindingNode>( DisplayNode ) );
			break;
		}
	}
}


void FSequencer::SynchronizeSequencerSelectionWithExternalSelection()
{
	if ( !IsLevelEditorSequencer() )
	{
		return;
	}

	TArray<TSharedRef<FSequencerObjectBindingNode>> RootObjectBindingNodes;
	GetRootObjectBindingNodes( NodeTree->GetRootNodes(), RootObjectBindingNodes );

	// If all nodes are already selected, do nothing. This ensures that when an undo event happens, 
	// nodes are not cleared and reselected, which can cause issues with the curve editor auto-fitting 
	// based on selection.
	bool bAllAlreadySelected = true;

	TSet<TSharedRef<FSequencerDisplayNode>> NodesToSelect;
	for ( TSharedRef<FSequencerObjectBindingNode> ObjectBindingNode : RootObjectBindingNodes )
	{
		TArray<TWeakObjectPtr<UObject>> RuntimeObjects;
		GetRuntimeObjects( GetFocusedMovieSceneSequenceInstance(), ObjectBindingNode->GetObjectBinding(), RuntimeObjects );

		for ( TWeakObjectPtr<UObject> RuntimeObjectPtr : RuntimeObjects )
		{
			UObject* RuntimeObject = RuntimeObjectPtr.Get();
			if ( RuntimeObject != nullptr && GEditor->GetSelectedActors()->IsSelected( RuntimeObject ) )
			{
				NodesToSelect.Add( ObjectBindingNode );

				if (bAllAlreadySelected)
				{
					bool bAlreadySelected = Selection.IsSelected(ObjectBindingNode);

					if (!bAlreadySelected)
					{
						TSet<TSharedRef<FSequencerDisplayNode> > DescendantNodes;
						SequencerHelpers::GetDescendantNodes(ObjectBindingNode, DescendantNodes);

						for (auto DescendantNode : DescendantNodes)
						{
							if (Selection.IsSelected(DescendantNode) || Selection.NodeHasSelectedKeysOrSections(DescendantNode))
							{
								bAlreadySelected = true;
								break;
							}
						}
					}

					if (!bAlreadySelected)
					{
						bAllAlreadySelected = false;
					}
				}
			}
		}
	}

	if (!bAllAlreadySelected || NodesToSelect.Num() == 0)
	{
		Selection.SuspendBroadcast();
		Selection.EmptySelectedOutlinerNodes();
		for ( TSharedRef<FSequencerDisplayNode> NodeToSelect : NodesToSelect)
		{
			Selection.AddToSelection( NodeToSelect );
		}
		Selection.ResumeBroadcast();
		Selection.GetOnOutlinerNodeSelectionChanged().Broadcast();
	}
}


void FSequencer::ZoomToSelectedSections()
{
	TArray< TRange<float> > Bounds;
	for (TWeakObjectPtr<UMovieSceneSection> SelectedSection : Selection.GetSelectedSections())
	{
		Bounds.Add(SelectedSection->GetRange());
	}
	TRange<float> BoundsHull = TRange<float>::Hull(Bounds);

	if (BoundsHull.IsEmpty())
	{
		BoundsHull = GetTimeBounds();
	}

	if (!BoundsHull.IsEmpty() && !BoundsHull.IsDegenerate())
	{
		// Zoom back to last view range if already expanded
		if (!ViewRangeBeforeZoom.IsEmpty() &&
			FMath::IsNearlyEqual(BoundsHull.GetLowerBoundValue(), GetViewRange().GetLowerBoundValue(), KINDA_SMALL_NUMBER) &&
			FMath::IsNearlyEqual(BoundsHull.GetUpperBoundValue(), GetViewRange().GetUpperBoundValue(), KINDA_SMALL_NUMBER))
		{
			SetViewRange(ViewRangeBeforeZoom, EViewRangeInterpolation::Animated);
		}
		else
		{
			ViewRangeBeforeZoom = GetViewRange();

			SetViewRange(BoundsHull, EViewRangeInterpolation::Animated);
		}
	}
}


bool FSequencer::CanKeyProperty(FCanKeyPropertyParams CanKeyPropertyParams) const
{
	return ObjectChangeListener->CanKeyProperty(CanKeyPropertyParams);
} 


void FSequencer::KeyProperty(FKeyPropertyParams KeyPropertyParams) 
{
	ObjectChangeListener->KeyProperty(KeyPropertyParams);
}


FSequencerSelection& FSequencer::GetSelection()
{
	return Selection;
}


FSequencerSelectionPreview& FSequencer::GetSelectionPreview()
{
	return SelectionPreview;
}


float FSequencer::GetOverlayFadeCurve() const
{
	return OverlayCurve.GetLerp();
}


void FSequencer::DeleteSelectedItems()
{
	if (Selection.GetSelectedKeys().Num())
	{
		FScopedTransaction DeleteKeysTransaction( NSLOCTEXT("Sequencer", "DeleteKeys_Transaction", "Delete Keys") );
		
		DeleteSelectedKeys();
	}
	else if (Selection.GetSelectedSections().Num())
	{
		FScopedTransaction DeleteSectionsTransaction( NSLOCTEXT("Sequencer", "DeleteSections_Transaction", "Delete Sections") );
	
		DeleteSections(Selection.GetSelectedSections());
	}
	else if (Selection.GetSelectedOutlinerNodes().Num())
	{
		DeleteSelectedNodes();
	}
}


void FSequencer::AssignActor(FMenuBuilder& MenuBuilder, FGuid InObjectBinding)
{
	UObject* RuntimeObject = SequenceInstanceStack.Top()->FindObject(InObjectBinding, *this);

	auto IsActorValidForAssignment = [=](const AActor* InActor, UObject* CurrentObject){
		return CurrentObject != InActor;
	};

	using namespace SceneOutliner;

	// Set up a menu entry to assign an actor to the object binding node
	FInitializationOptions InitOptions;
	{
		InitOptions.Mode = ESceneOutlinerMode::ActorPicker;

		// We hide the header row to keep the UI compact.
		InitOptions.bShowHeaderRow = false;
		InitOptions.bShowSearchBox = true;
		InitOptions.bShowCreateNewFolder = false;
		// Only want the actor label column
		InitOptions.ColumnMap.Add(FBuiltInColumnTypes::Label(), FColumnInfo(EColumnVisibility::Visible, 0));

		// Only display actors that are not possessed already
		InitOptions.Filters->AddFilterPredicate( FActorFilterPredicate::CreateLambda( IsActorValidForAssignment, RuntimeObject ) );
	}

	// actor selector to allow the user to choose an actor
	FSceneOutlinerModule& SceneOutlinerModule = FModuleManager::LoadModuleChecked<FSceneOutlinerModule>("SceneOutliner");
	TSharedRef< SWidget > MiniSceneOutliner =
		SNew( SBox )
		.MaxDesiredHeight(400.0f)
		.WidthOverride(300.0f)
		[
			SceneOutlinerModule.CreateSceneOutliner(
				InitOptions,
				FOnActorPicked::CreateLambda([=](AActor* Actor){
					// Create a new binding for this actor
					FSlateApplication::Get().DismissAllMenus();
					DoAssignActor(&Actor, 1, InObjectBinding);
				})
			)
		];

	MenuBuilder.AddWidget(MiniSceneOutliner, FText::GetEmpty(), true);
	MenuBuilder.EndSection();
}


void FSequencer::DoAssignActor(AActor*const* InActors, int32 NumActors, FGuid InObjectBinding)
{
	if (NumActors <= 0)
	{
		return;
	}

	AActor* Actor = InActors[0];

	if (Actor == nullptr)
	{
		return;
	}

	FScopedTransaction AssignActor( NSLOCTEXT("Sequencer", "AssignActor", "Assign Actor") );

	RootMovieSceneSequenceInstance->SaveState(*this);

	UMovieSceneSequence* OwnerSequence = GetFocusedMovieSceneSequence();
	UMovieScene* OwnerMovieScene = OwnerSequence->GetMovieScene();

	Actor->Modify();
	OwnerSequence->Modify();
	OwnerMovieScene->Modify();

	UObject* RuntimeObject = SequenceInstanceStack.Top()->FindObject(InObjectBinding, *this);

	// Replace the object itself
	FGuid ParentGuid;
	{
		// Get the object guid to assign, remove the binding if it already exists
		ParentGuid = SequenceInstanceStack.Top()->FindObjectId(*Actor);
		FString NewActorLabel = Actor->GetActorLabel();
		if (ParentGuid.IsValid())
		{
			OwnerMovieScene->RemovePossessable(ParentGuid);
			OwnerSequence->UnbindPossessableObjects(ParentGuid);
		}

		// Add this object
		FMovieScenePossessable NewPossessable( NewActorLabel, Actor->GetClass());
		ParentGuid = NewPossessable.GetGuid();
		OwnerSequence->BindPossessableObject(ParentGuid, *Actor, GetPlaybackContext());

		// Replace
		OwnerMovieScene->ReplacePossessable(InObjectBinding, ParentGuid, NewActorLabel);
	}

	auto UpdateComponent = [&]( FGuid OldComponentGuid, UActorComponent* NewComponent )
	{
		// Get the object guid to assign, remove the binding if it already exists
		FGuid NewComponentGuid = SequenceInstanceStack.Top()->FindObjectId( *NewComponent );
		FString NewComponentLabel = NewComponent->GetName();
		if ( NewComponentGuid.IsValid() )
		{
			OwnerMovieScene->RemovePossessable( NewComponentGuid );
			OwnerSequence->UnbindPossessableObjects( NewComponentGuid );
		}

		// Add this object
		FMovieScenePossessable NewPossessable( NewComponentLabel, NewComponent->GetClass() );
		NewComponentGuid = NewPossessable.GetGuid();
		OwnerSequence->BindPossessableObject( NewComponentGuid, *NewComponent, Actor );

		// Replace
		OwnerMovieScene->ReplacePossessable( OldComponentGuid, NewComponentGuid, NewComponentLabel );

		FMovieScenePossessable* ThisPossessable = OwnerMovieScene->FindPossessable( NewComponentGuid );
		if ( ensure( ThisPossessable ) )
		{
			ThisPossessable->SetParent( ParentGuid );
		}
	};

	// Handle components
	AActor* ActorToReplace = Cast<AActor>(RuntimeObject);
	if (ActorToReplace != nullptr && ActorToReplace->IsActorBeingDestroyed() == false)
	{
		for (UActorComponent* ComponentToReplace : ActorToReplace->GetComponents())
		{
			if (ComponentToReplace != nullptr)
			{
				FGuid ComponentGuid = SequenceInstanceStack.Top()->FindObjectId(*ComponentToReplace);
				if (ComponentGuid.IsValid())
				{
					UActorComponent* NewComponent = Actor->GetComponentByClass(ComponentToReplace->GetClass());
					if (NewComponent)
					{
						UpdateComponent( ComponentGuid, NewComponent );
					}
				}
			}
		}
	}
	else // If the actor didn't exist, try to find components who's parent guids were the previous actors guid.
	{
		TMap<FString, UActorComponent*> ComponentNameToComponent;
		for ( UActorComponent* Component : Actor->GetComponents() )
		{
			ComponentNameToComponent.Add( Component->GetName(), Component );
		}
		for ( int32 i = 0; i < OwnerMovieScene->GetPossessableCount(); i++ )
		{
			FMovieScenePossessable& OldPossessable = OwnerMovieScene->GetPossessable(i);
			if ( OldPossessable.GetParent() == InObjectBinding )
			{
				UActorComponent** ComponentPtr = ComponentNameToComponent.Find( OldPossessable.GetName() );
				if ( ComponentPtr != nullptr )
				{
					UpdateComponent( OldPossessable.GetGuid(), *ComponentPtr );
				}
			}
		}
	}

	// Try to fix up folders
	TArray<UMovieSceneFolder*> FoldersToCheck;
	FoldersToCheck.Append(GetFocusedMovieSceneSequence()->GetMovieScene()->GetRootFolders());
	bool bFolderFound = false;
	while ( FoldersToCheck.Num() > 0 && bFolderFound == false )
	{
		UMovieSceneFolder* Folder = FoldersToCheck[0];
		FoldersToCheck.RemoveAt(0);
		if ( Folder->GetChildObjectBindings().Contains( InObjectBinding ) )
		{
			Folder->Modify();
			Folder->RemoveChildObjectBinding( InObjectBinding );
			Folder->AddChildObjectBinding( ParentGuid );
			bFolderFound = true;
		}

		for ( UMovieSceneFolder* ChildFolder : Folder->GetChildFolders() )
		{
			FoldersToCheck.Add( ChildFolder );
		}
	}

	RootMovieSceneSequenceInstance->RestoreState(*this);
<<<<<<< HEAD

	SequencerWidget->UpdateLayoutTree();
	UpdateRuntimeInstances();
}
=======
>>>>>>> aaefee4c

	NotifyMovieSceneDataChanged( EMovieSceneDataChangeType::MovieSceneStructureItemsChanged );
}

void FSequencer::DeleteNode(TSharedRef<FSequencerDisplayNode> NodeToBeDeleted)
{
	// If this node is selected, delete all selected nodes
	if (GetSelection().IsSelected(NodeToBeDeleted))
	{
		DeleteSelectedNodes();
	}
	else
	{
		const FScopedTransaction Transaction( NSLOCTEXT("Sequencer", "UndoDeletingObject", "Delete Node") );
		bool bAnythingDeleted = OnRequestNodeDeleted(NodeToBeDeleted);
		if ( bAnythingDeleted )
		{
			NotifyMovieSceneDataChanged( EMovieSceneDataChangeType::MovieSceneStructureItemRemoved );
		}
	}
}


void FSequencer::DeleteSelectedNodes()
{
	TSet< TSharedRef<FSequencerDisplayNode> > SelectedNodesCopy = GetSelection().GetSelectedOutlinerNodes();

	if (SelectedNodesCopy.Num() == 0)
	{
		return;
	}

	const FScopedTransaction Transaction( NSLOCTEXT("Sequencer", "UndoDeletingObject", "Delete Node") );

	bool bAnythingDeleted = false;

	for( const TSharedRef<FSequencerDisplayNode>& SelectedNode : SelectedNodesCopy )
	{
		if( !SelectedNode->IsHidden() )
		{
			// Delete everything in the entire node
			TSharedRef<const FSequencerDisplayNode> NodeToBeDeleted = StaticCastSharedRef<const FSequencerDisplayNode>(SelectedNode);
			bAnythingDeleted |= OnRequestNodeDeleted( NodeToBeDeleted );
		}
	}

	if ( bAnythingDeleted )
	{
		NotifyMovieSceneDataChanged( EMovieSceneDataChangeType::MovieSceneStructureItemRemoved );
	}
}


void FSequencer::ToggleNodeActive()
{
	bool bIsActive = !IsNodeActive();
	const FScopedTransaction Transaction( NSLOCTEXT("Sequencer", "ToggleNodeActive", "Toggle Node Active") );

	for (auto OutlinerNode : Selection.GetSelectedOutlinerNodes())
	{
		TSet<TWeakObjectPtr<UMovieSceneSection> > Sections;
		SequencerHelpers::GetAllSections(OutlinerNode, Sections);

		for (auto Section : Sections)
		{
			Section->SetIsActive(bIsActive);
		}
	}
}


bool FSequencer::IsNodeActive() const
{
	// Active only if all are active
	for (auto OutlinerNode : Selection.GetSelectedOutlinerNodes())
	{
		TSet<TWeakObjectPtr<UMovieSceneSection> > Sections;
		SequencerHelpers::GetAllSections(OutlinerNode, Sections);

		for (auto Section : Sections)
		{
			if (!Section->IsActive())
			{
				return false;
			}
		}
	}
	return true;
}


void FSequencer::ToggleNodeLocked()
{
	bool bIsLocked = !IsNodeLocked();

	const FScopedTransaction Transaction( NSLOCTEXT("Sequencer", "ToggleNodeLocked", "Toggle Node Locked") );

	for (auto OutlinerNode : Selection.GetSelectedOutlinerNodes())
	{
		TSet<TWeakObjectPtr<UMovieSceneSection> > Sections;
		SequencerHelpers::GetAllSections(OutlinerNode, Sections);

		for (auto Section : Sections)
		{
			Section->SetIsLocked(bIsLocked);
		}
	}
}


bool FSequencer::IsNodeLocked() const
{
	// Locked only if all are locked
	int NumSections = 0;
	for (auto OutlinerNode : Selection.GetSelectedOutlinerNodes())
	{
		TSet<TWeakObjectPtr<UMovieSceneSection> > Sections;
		SequencerHelpers::GetAllSections(OutlinerNode, Sections);

		for (auto Section : Sections)
		{
			if (!Section->IsLocked())
			{
				return false;
			}
			++NumSections;
		}
	}
	return NumSections > 0;
}

void FSequencer::ConvertToSpawnable(TSharedRef<FSequencerObjectBindingNode> NodeToBeConverted)
{
	const FScopedTransaction Transaction( LOCTEXT("ConvertSelectedNodeSpawnable", "Convert Node to Spawnables") );

	// Ensure we're in a non-possessed state
	RootMovieSceneSequenceInstance->RestoreState(*this);
	GetFocusedMovieSceneSequence()->GetMovieScene()->Modify();
	FMovieScenePossessable* Possessable = GetFocusedMovieSceneSequence()->GetMovieScene()->FindPossessable(NodeToBeConverted->GetObjectBinding());
	if (Possessable)
	{
		ConvertToSpawnableInternal(Possessable->GetGuid());
		NotifyMovieSceneDataChanged( EMovieSceneDataChangeType::MovieSceneStructureItemsChanged );
	}
}

void FSequencer::ConvertSelectedNodesToSpawnables()
{
	// @todo sequencer: Undo doesn't seem to be working at all
	const FScopedTransaction Transaction( LOCTEXT("ConvertSelectedNodesSpawnable", "Convert Selected Nodes to Spawnables") );

	UMovieScene* MovieScene = GetFocusedMovieSceneSequence()->GetMovieScene();

	// Ensure we're in a non-possessed state
	RootMovieSceneSequenceInstance->RestoreState(*this);
	MovieScene->Modify();

	TArray<TSharedRef<FSequencerObjectBindingNode>> ObjectBindingNodes;

	for (const TSharedRef<FSequencerDisplayNode>& Node : Selection.GetSelectedOutlinerNodes())
	{
		if (Node->GetType() == ESequencerNode::Object)
		{
			auto ObjectBindingNode = StaticCastSharedRef<FSequencerObjectBindingNode>(Node);

			// If we have a possessable for this node, and it has no parent, we can convert it to a spawnable
			FMovieScenePossessable* Possessable = MovieScene->FindPossessable(ObjectBindingNode->GetObjectBinding());
			if (Possessable && !Possessable->GetParent().IsValid())
			{
				ObjectBindingNodes.Add(ObjectBindingNode);
			}
		}
	}

	FScopedSlowTask SlowTask(ObjectBindingNodes.Num(), LOCTEXT("ConvertSpawnableProgress", "Converting Selected Possessable Nodes to Spawnables"));
	SlowTask.MakeDialog(true);

	TArray<AActor*> SpawnedActors;
	for (const TSharedRef<FSequencerObjectBindingNode>& ObjectBindingNode : ObjectBindingNodes)
	{
		SlowTask.EnterProgressFrame();
	
		FMovieScenePossessable* Possessable = MovieScene->FindPossessable(ObjectBindingNode->GetObjectBinding());
		if (Possessable)
		{
			FMovieSceneSpawnable* Spawnable = ConvertToSpawnableInternal(Possessable->GetGuid());

			UpdateRuntimeInstances();

			UObject* RuntimeObject = GetFocusedMovieSceneSequenceInstance()->FindObject(Spawnable->GetGuid(), *this);

			AActor* SpawnedActor = Cast<AActor>(RuntimeObject);
			SpawnedActors.Add(SpawnedActor);
		}

		if (GWarn->ReceivedUserCancel())
		{
			break;
		}
	}

	if (SpawnedActors.Num())
	{
		const bool bNotifySelectionChanged = true;
		const bool bDeselectBSP = true;
		const bool bWarnAboutTooManyActors = false;
		const bool bSelectEvenIfHidden = false;

		GEditor->GetSelectedActors()->Modify();
		GEditor->GetSelectedActors()->BeginBatchSelectOperation();
		GEditor->SelectNone(bNotifySelectionChanged, bDeselectBSP, bWarnAboutTooManyActors);
		for (auto SpawnedActor : SpawnedActors)
		{
			GEditor->SelectActor(SpawnedActor, true, bNotifySelectionChanged, bSelectEvenIfHidden);
		}
		GEditor->GetSelectedActors()->EndBatchSelectOperation();
		GEditor->NoteSelectionChange();
	}

	NotifyMovieSceneDataChanged( EMovieSceneDataChangeType::MovieSceneStructureItemsChanged );
}

FMovieSceneSpawnable* FSequencer::ConvertToSpawnableInternal(FGuid PossessableGuid)
{
	UMovieSceneSequence* Sequence = GetFocusedMovieSceneSequence();
	UMovieScene* MovieScene = Sequence->GetMovieScene();

	// Find the object in the environment
	TSharedRef<FMovieSceneSequenceInstance> FocusedSequenceInstance = SequenceInstanceStack.Top();
	UMovieSceneSequence* FocusedSequence = FocusedSequenceInstance->GetSequence();
	FMovieScenePossessable* Possessable = MovieScene->FindPossessable(PossessableGuid);

	UObject* FoundObject = FocusedSequenceInstance->FindObject(PossessableGuid, *this);
	if (!FoundObject || !FocusedSequence)
	{
		return nullptr;
	}

	Sequence->Modify();

	FMovieSceneSpawnable* Spawnable = MovieScene->FindSpawnable(AddSpawnable(*FoundObject));
	if (!Spawnable)
	{
		return nullptr;
	}

	// Swap the guids, so the possessable's tracks now belong to the spawnable
	{
		FGuid BenignSpawnableGuid = Spawnable->GetGuid();
		FGuid PersistentGuid = Possessable->GetGuid();

		Possessable->SetGuid(BenignSpawnableGuid);
		Spawnable->SetGuid(PersistentGuid);

		if (MovieScene->RemovePossessable(BenignSpawnableGuid))
		{
			Sequence->UnbindPossessableObjects(PersistentGuid);
		}

		for (int32 Index = 0; Index < MovieScene->GetPossessableCount(); ++Index)
		{
			FMovieScenePossessable& MovieScenePossessable = MovieScene->GetPossessable(Index);

			bool bBelongsToNewSpawnable = MovieScenePossessable.GetParent() == PersistentGuid;
			if (!bBelongsToNewSpawnable)
			{
				// This is potentially slow, but fixes old data where we didn't assign parent object guids
				UObject* PotentialChildObject = FocusedSequenceInstance->FindObject(MovieScenePossessable.GetGuid(), *this);
				bBelongsToNewSpawnable = PotentialChildObject && FocusedSequence->GetParentObject(PotentialChildObject) == FoundObject;
			}
			
			if (bBelongsToNewSpawnable)
			{
				MovieScenePossessable.SetParent(PersistentGuid);
				Spawnable->AddChildPossessable(MovieScenePossessable.GetGuid());
			}
		}
	}
	
	FTransformData DefaultTransform;

	// @todo: Where should this code live (not here)? Probably in an editor-only implementation inside FLevelSequenceSpawnRegister
	AActor* OldActor = Cast<AActor>(FoundObject);
	if (OldActor)
	{
		DefaultTransform.Translation = OldActor->GetActorLocation();
		DefaultTransform.Rotation = OldActor->GetActorRotation();
		DefaultTransform.Scale = OldActor->GetActorScale();
		DefaultTransform.bValid = true;

		GEditor->SelectActor(OldActor, false, true);
		UWorld* PlaybackContext = Cast<UWorld>(GetPlaybackContext());
		PlaybackContext->EditorDestroyActor(OldActor, true);
	}

	SetupDefaultsForSpawnable(Spawnable->GetGuid(), DefaultTransform);
	SetGlobalTimeDirectly(ScrubPosition);

	return Spawnable;
}

void FSequencer::ConvertToPossessable(TSharedRef<FSequencerObjectBindingNode> NodeToBeConverted)
{
	const FScopedTransaction Transaction( LOCTEXT("ConvertSelectedNodePossessable", "Convert Node to Possessables") );

	// Ensure we're in a non-possessed state
	RootMovieSceneSequenceInstance->RestoreState(*this);
	GetFocusedMovieSceneSequence()->GetMovieScene()->Modify();
	FMovieSceneSpawnable* Spawnable = GetFocusedMovieSceneSequence()->GetMovieScene()->FindSpawnable(NodeToBeConverted->GetObjectBinding());
	if (Spawnable)
	{
		ConvertToPossessableInternal(Spawnable->GetGuid());
		NotifyMovieSceneDataChanged(EMovieSceneDataChangeType::MovieSceneStructureItemsChanged);
	}
}

void FSequencer::ConvertSelectedNodesToPossessables()
{
	const FScopedTransaction Transaction( LOCTEXT("ConvertSelectedNodesPossessable", "Convert Selected Nodes to Possessables") );

	UMovieScene* MovieScene = GetFocusedMovieSceneSequence()->GetMovieScene();

	MovieScene->Modify();

	TArray<TSharedRef<FSequencerObjectBindingNode>> ObjectBindingNodes;

	for (const TSharedRef<FSequencerDisplayNode>& Node : Selection.GetSelectedOutlinerNodes())
	{
		if (Node->GetType() == ESequencerNode::Object)
		{
			auto ObjectBindingNode = StaticCastSharedRef<FSequencerObjectBindingNode>(Node);

			FMovieSceneSpawnable* Spawnable = MovieScene->FindSpawnable(ObjectBindingNode->GetObjectBinding());
			if (Spawnable)
			{
				ObjectBindingNodes.Add(ObjectBindingNode);
			}
		}
	}

	FScopedSlowTask SlowTask(ObjectBindingNodes.Num(), LOCTEXT("ConvertPossessablesProgress", "Converting Selected Spawnable Nodes to Possessables"));
	SlowTask.MakeDialog(true);

	TArray<AActor*> PossessedActors;
	for (const TSharedRef<FSequencerObjectBindingNode>& ObjectBindingNode : ObjectBindingNodes)
	{
		SlowTask.EnterProgressFrame();
	
		FMovieSceneSpawnable* Spawnable = MovieScene->FindSpawnable(ObjectBindingNode->GetObjectBinding());
		if (Spawnable)
		{
			FMovieScenePossessable* Possessable = ConvertToPossessableInternal(Spawnable->GetGuid());

			UpdateRuntimeInstances();

			UObject* RuntimeObject = GetFocusedMovieSceneSequenceInstance()->FindObject(Possessable->GetGuid(), *this);

			AActor* PossessedActor = Cast<AActor>(RuntimeObject);
			PossessedActors.Add(PossessedActor);
		}

		if (GWarn->ReceivedUserCancel())
		{
			break;
		}
	}

	if (PossessedActors.Num())
	{
		const bool bNotifySelectionChanged = true;
		const bool bDeselectBSP = true;
		const bool bWarnAboutTooManyActors = false;
		const bool bSelectEvenIfHidden = false;

		GEditor->GetSelectedActors()->Modify();
		GEditor->GetSelectedActors()->BeginBatchSelectOperation();
		GEditor->SelectNone(bNotifySelectionChanged, bDeselectBSP, bWarnAboutTooManyActors);
		for (auto PossessedActor : PossessedActors)
		{
			GEditor->SelectActor(PossessedActor, true, bNotifySelectionChanged, bSelectEvenIfHidden);
		}
		GEditor->GetSelectedActors()->EndBatchSelectOperation();
		GEditor->NoteSelectionChange();

		NotifyMovieSceneDataChanged(EMovieSceneDataChangeType::MovieSceneStructureItemsChanged);
	}
}

FMovieScenePossessable* FSequencer::ConvertToPossessableInternal(FGuid SpawnableGuid)
{
	UMovieSceneSequence* Sequence = GetFocusedMovieSceneSequence();
	UMovieScene* MovieScene = Sequence->GetMovieScene();

	// Find the object in the environment
	TSharedRef<FMovieSceneSequenceInstance> FocusedSequenceInstance = SequenceInstanceStack.Top();
	UMovieSceneSequence* FocusedSequence = FocusedSequenceInstance->GetSequence();
	FMovieSceneSpawnable* Spawnable = MovieScene->FindSpawnable(SpawnableGuid);
	if (!Spawnable || !Spawnable->GetObjectTemplate())
	{
		return nullptr;
	}

	AActor* SpawnableActorTemplate = Cast<AActor>(Spawnable->GetObjectTemplate());
	if (!SpawnableActorTemplate)
	{
		return nullptr;
	}

	FTransform SpawnTransform = SpawnableActorTemplate->GetActorTransform();

	UWorld* PlaybackContext = Cast<UWorld>(GetPlaybackContext());
	AActor* PossessedActor = PlaybackContext->SpawnActor(Spawnable->GetObjectTemplate()->GetClass(), &SpawnTransform);

	if (!PossessedActor)
	{
		return nullptr;
	}

	UEngine::FCopyPropertiesForUnrelatedObjectsParams CopyParams;
	PossessedActor->UnregisterAllComponents();
	UEngine::CopyPropertiesForUnrelatedObjects(SpawnableActorTemplate, PossessedActor, CopyParams);
	PossessedActor->RegisterAllComponents();

	const FGuid PossessableGuid = CreateBinding(*PossessedActor, PossessedActor->GetActorLabel());

	FMovieScenePossessable* Possessable = MovieScene->FindPossessable(PossessableGuid);
	if (!Possessable)
	{
		return nullptr;
	}

	// Swap the guids, so the spawnable's tracks now belong to the possessable
	{
		FGuid BenignSpawnableGuid = Spawnable->GetGuid();
		FGuid PersistentGuid = Possessable->GetGuid();

		Spawnable->SetGuid(PersistentGuid);
		Possessable->SetGuid(BenignSpawnableGuid);

		if (MovieScene->RemoveSpawnable(PersistentGuid))
		{
			SpawnRegister->DestroySpawnedObject(BenignSpawnableGuid, *FocusedSequenceInstance, *this);
		}

		Sequence->BindPossessableObject(BenignSpawnableGuid, *PossessedActor, PlaybackContext);
	}
	
	GEditor->SelectActor(PossessedActor, false, true);

	SetGlobalTimeDirectly(ScrubPosition);

	return Possessable;
}

void FSequencer::OnAddFolder()
{
	FScopedTransaction AddFolderTransaction( NSLOCTEXT("Sequencer", "AddFolder_Transaction", "Add Folder") );

	// Check if a folder, or child of a folder is currently selected.
	TArray<UMovieSceneFolder*> SelectedParentFolders;
	if ( Selection.GetSelectedOutlinerNodes().Num() > 0 )
	{
		for ( TSharedRef<FSequencerDisplayNode> SelectedNode : Selection.GetSelectedOutlinerNodes() )
		{
			TSharedPtr<FSequencerDisplayNode> CurrentNode = SelectedNode;
			while ( CurrentNode.IsValid() && CurrentNode->GetType() != ESequencerNode::Folder )
			{
				CurrentNode = CurrentNode->GetParent();
			}
			if ( CurrentNode.IsValid() )
			{
				SelectedParentFolders.Add( &StaticCastSharedPtr<FSequencerFolderNode>( CurrentNode )->GetFolder() );
			}
		}
	}

	TArray<FName> ExistingFolderNames;
	UMovieScene* FocusedMovieScene = GetFocusedMovieSceneSequence()->GetMovieScene();
	
	// If there is a folder selected the existing folder names are the sibling folders.
	if ( SelectedParentFolders.Num() == 1 )
	{
		for ( UMovieSceneFolder* SiblingFolder : SelectedParentFolders[0]->GetChildFolders() )
		{
			ExistingFolderNames.Add( SiblingFolder->GetFolderName() );
		}
	}
	// Otherwise use the root folders.
	else
	{
		for ( UMovieSceneFolder* MovieSceneFolder : FocusedMovieScene->GetRootFolders() )
		{
			ExistingFolderNames.Add( MovieSceneFolder->GetFolderName() );
		}
	}

	FName UniqueName = FSequencerUtilities::GetUniqueName(FName("New Folder"), ExistingFolderNames);
	UMovieSceneFolder* NewFolder = NewObject<UMovieSceneFolder>( FocusedMovieScene, NAME_None, RF_Transactional );
	NewFolder->SetFolderName( UniqueName );

	if ( SelectedParentFolders.Num() == 1 )
	{
		SelectedParentFolders[0]->Modify();
		SelectedParentFolders[0]->AddChildFolder( NewFolder );
	}
	else
	{
		FocusedMovieScene->Modify();
		FocusedMovieScene->GetRootFolders().Add( NewFolder );
	}

	NotifyMovieSceneDataChanged( EMovieSceneDataChangeType::MovieSceneStructureItemAdded );
}


void FSequencer::TogglePlay()
{
	OnPlay();
}


void FSequencer::PlayForward()
{
	OnPlay(false);
}


void FSequencer::Rewind()
{
	OnStepToBeginning();
}

void FSequencer::ShuttleForward()
{
	float NewPlayRate = PlayRate;
	if (ShuttleMultiplier == 0 || PlayRate < 0) 
	{
		ShuttleMultiplier = 2.f;
		NewPlayRate = 1.f;
	}
	else
	{
		NewPlayRate *= ShuttleMultiplier;
	}

	OnPlay(false, NewPlayRate);
}

void FSequencer::ShuttleBackward()
{
	float NewPlayRate = PlayRate;
	if (ShuttleMultiplier == 0 || PlayRate > 0)
	{
		ShuttleMultiplier = 2.f;
		NewPlayRate = -1.f;
	}
	else
	{
		NewPlayRate *= ShuttleMultiplier;
	}

	OnPlay(false, NewPlayRate);
}

void FSequencer::Pause()
{
	SetPlaybackStatus(EMovieScenePlayerStatus::Stopped);

	// Snap time when stopping play
	SetGlobalTime(ScrubPosition, ESnapTimeMode::STM_Interval);

	// Update on stop (cleans up things like sounds that are playing)
	EMovieSceneUpdateData UpdateData(ScrubPosition, ScrubPosition);
	SequenceInstanceStack.Top()->Update(UpdateData, *this );
}

void FSequencer::StepForward()
{
	OnStepForward();
}


void FSequencer::StepBackward()
{
	OnStepBackward();
}


void FSequencer::StepToNextKey()
{
	SequencerWidget->StepToNextKey();
}


void FSequencer::StepToPreviousKey()
{
	SequencerWidget->StepToPreviousKey();
}


void FSequencer::StepToNextCameraKey()
{
	SequencerWidget->StepToNextCameraKey();
}


void FSequencer::StepToPreviousCameraKey()
{
	SequencerWidget->StepToPreviousCameraKey();
}


void FSequencer::ExpandAllNodesAndDescendants()
{
	const bool bExpandAll = true;
	SequencerWidget->GetTreeView()->ExpandNodes(ETreeRecursion::Recursive, bExpandAll);
}


void FSequencer::CollapseAllNodesAndDescendants()
{
	const bool bExpandAll = true;
	SequencerWidget->GetTreeView()->CollapseNodes(ETreeRecursion::Recursive, bExpandAll);
}


void FSequencer::ToggleExpandCollapseNodes()
{
	SequencerWidget->GetTreeView()->ToggleExpandCollapseNodes(ETreeRecursion::NonRecursive);
}


void FSequencer::ToggleExpandCollapseNodesAndDescendants()
{
	SequencerWidget->GetTreeView()->ToggleExpandCollapseNodes(ETreeRecursion::Recursive);
}


void FSequencer::SetKey()
{
	FScopedTransaction SetKeyTransaction( NSLOCTEXT("Sequencer", "SetKey_Transaction", "Set Key") );

	for (auto OutlinerNode : Selection.GetSelectedOutlinerNodes())
	{
		if (OutlinerNode->GetType() == ESequencerNode::Track)
		{
			TSharedRef<FSequencerTrackNode> TrackNode = StaticCastSharedRef<FSequencerTrackNode>(OutlinerNode);
						
			TSharedRef<FSequencerDisplayNode> ObjectBindingNode = OutlinerNode;
			if (SequencerHelpers::FindObjectBindingNode(TrackNode, ObjectBindingNode))
			{
				FGuid ObjectGuid = StaticCastSharedRef<FSequencerObjectBindingNode>(ObjectBindingNode)->GetObjectBinding();
				TrackNode->AddKey(ObjectGuid);
			}
		}
	}

	TSet<TSharedPtr<IKeyArea> > KeyAreas;
	for (auto OutlinerNode : Selection.GetSelectedOutlinerNodes())
	{
		SequencerHelpers::GetAllKeyAreas(OutlinerNode, KeyAreas);
	}

	if (KeyAreas.Num() > 0)
	{	
		for (auto KeyArea : KeyAreas)
		{
			if (KeyArea->GetOwningSection()->TryModify())
			{
				KeyArea->AddKeyUnique(GetGlobalTime(), GetKeyInterpolation());
			}
		}
	}

	UpdatePlaybackRange();
}


bool FSequencer::CanSetKeyTime() const
{
	return Selection.GetSelectedKeys().Num() > 0;
}


void FSequencer::SetKeyTime(const bool bUseFrames)
{
	TArray<FSequencerSelectedKey> SelectedKeysArray = Selection.GetSelectedKeys().Array();

	float KeyTime = 0.f;
	for ( const FSequencerSelectedKey& Key : SelectedKeysArray )
	{
		if (Key.IsValid())
		{
			KeyTime = Key.KeyArea->GetKeyTime(Key.KeyHandle.GetValue());
			break;
		}
	}

	float FrameRate = 1.0f / Settings->GetTimeSnapInterval();
	
	GenericTextEntryModeless(
		bUseFrames ? NSLOCTEXT("Sequencer.Popups", "SetKeyFramePopup", "New Frame") : NSLOCTEXT("Sequencer.Popups", "SetKeyTimePopup", "New Time"),
		bUseFrames ? FText::AsNumber( SequencerHelpers::TimeToFrame( KeyTime, FrameRate )) : FText::AsNumber( KeyTime ),
		FOnTextCommitted::CreateSP(this, &FSequencer::OnSetKeyTimeTextCommitted, bUseFrames)
	);
}


void FSequencer::OnSetKeyTimeTextCommitted(const FText& InText, ETextCommit::Type CommitInfo, const bool bUseFrames)
{
	CloseEntryPopupMenu();
	if (CommitInfo == ETextCommit::OnEnter)
	{
		float FrameRate = 1.0f / Settings->GetTimeSnapInterval();
		double dNewTime = bUseFrames ? SequencerHelpers::FrameToTime(FCString::Atod(*InText.ToString()), FrameRate) : FCString::Atod(*InText.ToString());
		const bool bIsNumber = InText.IsNumeric(); 
		if(!bIsNumber)
			return;

		const float NewKeyTime = (float)dNewTime;

		FScopedTransaction SetKeyTimeTransaction(NSLOCTEXT("Sequencer", "SetKeyTime_Transaction", "Set Key Time"));
		TArray<FSequencerSelectedKey> SelectedKeysArray = Selection.GetSelectedKeys().Array();
	
		for ( const FSequencerSelectedKey& Key : SelectedKeysArray )
		{
			if (Key.IsValid())
			{
				if (Key.Section->TryModify())
				{
					Key.KeyArea->SetKeyTime(Key.KeyHandle.GetValue(), NewKeyTime);
				}
			}
		}
	}
}


void FSequencer::SelectTrackKeys(TWeakObjectPtr<UMovieSceneSection> Section, float KeyTime, bool bAddToSelection, bool bToggleSelection)
{
	if (!bAddToSelection && !bToggleSelection)
	{
		Selection.EmptySelectedKeys();
	}

	TSet<TWeakObjectPtr<UMovieSceneSection> > Sections;
	Sections.Add(Section);
	TArray<FSectionHandle> SectionHandles = SequencerWidget->GetSectionHandles(Sections);
	for (auto SectionHandle : SectionHandles)
	{
		if (SectionHandle.TrackNode.IsValid())
		{
			TSet<TSharedPtr<IKeyArea> > KeyAreas;
			SequencerHelpers::GetAllKeyAreas(SectionHandle.TrackNode, KeyAreas);

			for (auto KeyArea : KeyAreas)
			{
				if (KeyArea.IsValid())
				{
					TArray<FKeyHandle> KeyHandles = KeyArea.Get()->GetUnsortedKeyHandles();
					for (auto KeyHandle : KeyHandles)
					{
						float KeyHandleTime = KeyArea.Get()->GetKeyTime(KeyHandle);

						if (FMath::IsNearlyEqual(KeyHandleTime, KeyTime, KINDA_SMALL_NUMBER))
						{
							FSequencerSelectedKey SelectedKey(*Section.Get(), KeyArea, KeyHandle);

							if (bToggleSelection)
							{
								if (Selection.IsSelected(SelectedKey))
								{
									Selection.RemoveFromSelection(SelectedKey);
								}
								else
								{
									Selection.AddToSelection(SelectedKey);
								}
							}
							else
							{
								Selection.AddToSelection(SelectedKey);
							}
						}
					}
				}
			}
		}
	}

	SequencerHelpers::ValidateNodesWithSelectedKeysOrSections(*this);
}


TArray<TSharedPtr<FMovieSceneClipboard>> GClipboardStack;


void FSequencer::CopySelectedKeys()
{
	if (Selection.GetSelectedKeys().Num() == 0)
	{
		return;
	}

	TOptional<float> CopyRelativeTo;
	
	// Copy relative to the current key hotspot, if applicable
	if (Hotspot.IsValid() && Hotspot->GetType() == ESequencerHotspot::Key)
	{
		FKeyHotspot* KeyHotspot = StaticCastSharedPtr<FKeyHotspot>(Hotspot).Get();
		if (KeyHotspot->Key.KeyArea.IsValid() && KeyHotspot->Key.KeyHandle.IsSet())
		{
			CopyRelativeTo = KeyHotspot->Key.KeyArea->GetKeyTime(KeyHotspot->Key.KeyHandle.GetValue());
		}
	}

	FMovieSceneClipboardBuilder Builder;

	// Map selected keys to their key areas
	TMap<const IKeyArea*, TArray<FKeyHandle>> KeyAreaMap;
	for (const FSequencerSelectedKey& Key : Selection.GetSelectedKeys())
	{
		if (Key.KeyHandle.IsSet())
		{
			KeyAreaMap.FindOrAdd(Key.KeyArea.Get()).Add(Key.KeyHandle.GetValue());
		}
	}

	// Serialize each key area to the clipboard
	for (auto& Pair : KeyAreaMap)
	{
		Pair.Key->CopyKeys(Builder, [&](FKeyHandle Handle, const IKeyArea&){
			return Pair.Value.Contains(Handle);
		});
	}

	TSharedRef<FMovieSceneClipboard> Clipboard = MakeShareable( new FMovieSceneClipboard(Builder.Commit(CopyRelativeTo)) );
	
	if (Clipboard->GetKeyTrackGroups().Num())
	{
		GClipboardStack.Push(Clipboard);

		if (GClipboardStack.Num() > 10)
		{
			GClipboardStack.RemoveAt(0, 1);
		}
	}
}


void FSequencer::CutSelectedKeys()
{
	FScopedTransaction CutKeysTransaction( LOCTEXT("CutSelectedKeys_Transaction", "Cut Selected Keys") );
	CopySelectedKeys();
	DeleteSelectedKeys();
}


const TArray<TSharedPtr<FMovieSceneClipboard>>& FSequencer::GetClipboardStack() const
{
	return GClipboardStack;
}


void FSequencer::OnClipboardUsed(TSharedPtr<FMovieSceneClipboard> Clipboard)
{
	Clipboard->GetEnvironment().DateTime = FDateTime::UtcNow();

	// Last entry in the stack should be the most up-to-date
	GClipboardStack.Sort([](const TSharedPtr<FMovieSceneClipboard>& A, const TSharedPtr<FMovieSceneClipboard>& B){
		return A->GetEnvironment().DateTime < B->GetEnvironment().DateTime;
	});
}


void FSequencer::DiscardChanges()
{
	if (SequenceInstanceStack.Num() == 0)
	{
		return;
	}

	TSharedPtr<IToolkitHost> MyToolkitHost = GetToolkitHost();

	if (!MyToolkitHost.IsValid())
	{
		return;
	}

	UMovieSceneSequence* EditedSequence = SequenceInstanceStack.Top()->GetSequence();

	if (EditedSequence == nullptr)
	{
		return;
	}

	if (FMessageDialog::Open(EAppMsgType::YesNo, LOCTEXT("RevertConfirm", "Are you sure you want to discard your current changes?")) != EAppReturnType::Yes)
	{
		return;
	}

	FAssetEditorManager& AssetEditorManager = FAssetEditorManager::Get();
	UClass* SequenceClass = EditedSequence->GetClass();
	FString SequencePath = EditedSequence->GetPathName();
	UPackage* SequencePackage = EditedSequence->GetOutermost();

	// close asset editor
	AssetEditorManager.CloseAllEditorsForAsset(EditedSequence);

	// collect objects to be unloaded
	TMap<FString, UObject*> MovedObjects;

	ForEachObjectWithOuter(SequencePackage, [&](UObject* Object) {
		MovedObjects.Add(Object->GetPathName(), Object);
	}, true);

	// move objects into transient package
	UPackage* const TransientPackage = GetTransientPackage();

	for (auto MovedObject : MovedObjects)
	{
		UObject* Object = MovedObject.Value;

		const FString OldName = Object->GetName();
		const FString NewName = FString::Printf(TEXT("UNLOADING_%s"), *OldName);
		const FName UniqueName = MakeUniqueObjectName(TransientPackage, Object->GetClass(), FName(*NewName));
		UObject* NewOuter = (Object->GetOuter() == SequencePackage) ? TransientPackage : Object->GetOuter();
	
		Object->Rename(*UniqueName.ToString(), NewOuter, REN_DontCreateRedirectors | REN_DoNotDirty | REN_NonTransactional);
		Object->SetFlags(RF_Transient);
		Object->ClearFlags(RF_Standalone | RF_Transactional);
	}

	for (auto MovedObject : MovedObjects)
	{
		GLog->Logf(TEXT("Moved %s ---------> %s"), *MovedObject.Key, *MovedObject.Value->GetPathName());
	}

	// unload package
	SequencePackage->SetDirtyFlag(false);

	TArray<UPackage*> PackagesToUnload;
	PackagesToUnload.Add(SequencePackage);

	FText PackageUnloadError;
	PackageTools::UnloadPackages(PackagesToUnload, PackageUnloadError);

	if (!PackageUnloadError.IsEmpty())
	{
		ResetLoaders(SequencePackage);
		SequencePackage->ClearFlags(RF_WasLoaded);
		SequencePackage->bHasBeenFullyLoaded = false;
		SequencePackage->GetMetaData()->RemoveMetaDataOutsidePackage();
	}

	// reload package
	TMap<UObject*, UObject*> MovedToReloadedObjectMap;

	for (const auto MovedObject : MovedObjects)
	{
		UObject* ReloadedObject = StaticLoadObject(MovedObject.Value->GetClass(), nullptr, *MovedObject.Key, nullptr);//, LOAD_NoWarn);
		MovedToReloadedObjectMap.Add(MovedObject.Value, ReloadedObject);
	}

	for (TObjectIterator<UObject> It; It; ++It)
	{
		// @todo sequencer: only process objects that actually reference the package?
		FArchiveReplaceObjectRef<UObject> Ar(*It, MovedToReloadedObjectMap, false, false, false, false);
	}

	auto ReloadedSequence = Cast<UMovieSceneSequence>(StaticLoadObject(SequenceClass, nullptr, *SequencePath, nullptr));//, LOAD_NoWarn));

	// release transient objects
	for (auto MovedObject : MovedObjects)
	{
		MovedObject.Value->RemoveFromRoot();
		MovedObject.Value->MarkPendingKill();
	}

//	CollectGarbage(GARBAGE_COLLECTION_KEEPFLAGS);

	// clear undo buffer
	if (true) // @todo sequencer: check whether objects are actually referenced in undo buffer
	{
		GEditor->Trans->Reset(LOCTEXT("UnloadedSequence", "Unloaded Sequence"));
	}

	// reopen asset editor
	TArray<UObject*> AssetsToReopen;
	AssetsToReopen.Add(ReloadedSequence);

	AssetEditorManager.OpenEditorForAssets(AssetsToReopen, EToolkitMode::Standalone, MyToolkitHost.ToSharedRef());
}


void FSequencer::CreateCamera()
{
	UWorld* World = GCurrentLevelEditingViewportClient ? GCurrentLevelEditingViewportClient->GetWorld() : nullptr;
	if (!World)
	{
		return;
	}

	const FScopedTransaction Transaction(NSLOCTEXT("Sequencer", "CreateCameraHere", "Create Camera Here"));

	const bool bCreateAsSpawnable = Settings->GetCreateSpawnableCameras();

	FActorSpawnParameters SpawnParams;
	if (bCreateAsSpawnable)
	{
		// Don't bother transacting this object if we're creating a spawnable since it's temporary
		SpawnParams.ObjectFlags &= ~RF_Transactional;
	}

	// Set new camera to match viewport
	ACineCameraActor* NewCamera = World->SpawnActor<ACineCameraActor>(SpawnParams);
	if (!NewCamera)
	{
		return;
	}

	FGuid CameraGuid;

<<<<<<< HEAD
	if (Settings->GetCreateSpawnableCameras())
	{
		CameraGuid = MakeNewSpawnable(*NewCamera);
		UpdateRuntimeInstances();
		UObject* SpawnedCamera = FindSpawnedObjectOrTemplate(CameraGuid);
		if (SpawnedCamera)
		{
			GWorld->EditorDestroyActor(NewCamera, true);
			NewCamera = Cast<ACineCameraActor>(SpawnedCamera);
		}
=======
	FMovieSceneSpawnable* Spawnable = nullptr;
	ESpawnOwnership SavedOwnership = Spawnable ? Spawnable->GetSpawnOwnership() : ESpawnOwnership::InnerSequence;

	if (bCreateAsSpawnable)
	{
		CameraGuid = MakeNewSpawnable(*NewCamera);
		Spawnable = GetFocusedMovieSceneSequence()->GetMovieScene()->FindSpawnable(CameraGuid);

		if (ensure(Spawnable))
		{
			// Override spawn ownership during this process to ensure it never gets destroyed
			SavedOwnership = Spawnable->GetSpawnOwnership();
			Spawnable->SetSpawnOwnership(ESpawnOwnership::External);
		}

		// Destroy the old actor
		World->EditorDestroyActor(NewCamera, false);

		NewCamera = Cast<ACineCameraActor>(GetFocusedMovieSceneSequenceInstance()->FindObject(CameraGuid, *this));
		ensure(NewCamera);
>>>>>>> aaefee4c
	}
	else
	{
		CameraGuid = CreateBinding(*NewCamera, NewCamera->GetActorLabel());
	}
	
	if (!CameraGuid.IsValid())
	{
<<<<<<< HEAD
		return;	
	}	

	NewCamera->SetActorLocation( GCurrentLevelEditingViewportClient->GetViewLocation(), false );
	NewCamera->SetActorRotation( GCurrentLevelEditingViewportClient->GetViewRotation() );
	//pNewCamera->CameraComponent->FieldOfView = ViewportClient->ViewFOV; //@todo set the focal length from this field of view
	
	OnActorAddedToSequencerEvent.Broadcast(NewCamera, CameraGuid);

	const bool bLockToCamera = true;
	NewCameraAdded(NewCamera, CameraGuid, bLockToCamera);
=======
		return;
	}
	
	NewCamera->SetActorLocation( GCurrentLevelEditingViewportClient->GetViewLocation(), false );
	NewCamera->SetActorRotation( GCurrentLevelEditingViewportClient->GetViewRotation() );
	//pNewCamera->CameraComponent->FieldOfView = ViewportClient->ViewFOV; //@todo set the focal length from this field of view

	OnActorAddedToSequencerEvent.Broadcast(NewCamera, CameraGuid);

	const bool bLockToCamera = true;
	NewCameraAdded(NewCamera, CameraGuid, bLockToCamera);

	if (ensure(Spawnable))
	{
		Spawnable->SetSpawnOwnership(SavedOwnership);
	}

	bNeedInstanceRefresh = true;
>>>>>>> aaefee4c
}

void FSequencer::NewCameraAdded(ACineCameraActor* NewCamera, FGuid CameraGuid, bool bLockToCamera)
{
	SetPerspectiveViewportCameraCutEnabled(false);

	// Lock the viewport to this camera
	if (bLockToCamera && NewCamera && NewCamera->GetLevel())
	{
		GCurrentLevelEditingViewportClient->SetMatineeActorLock(nullptr);
		GCurrentLevelEditingViewportClient->SetActorLock(NewCamera);
		GCurrentLevelEditingViewportClient->bLockedCameraView = true;
		GCurrentLevelEditingViewportClient->UpdateViewForLockedActor();
		GCurrentLevelEditingViewportClient->Invalidate();
	}

	UMovieSceneSequence* Sequence = GetFocusedMovieSceneSequence();
	UMovieScene* OwnerMovieScene = Sequence->GetMovieScene();

	// If there's a cinematic shot track, no need to set this camera to a shot
	UMovieSceneTrack* CinematicShotTrack = OwnerMovieScene->FindMasterTrack(UMovieSceneCinematicShotTrack::StaticClass());
	if (CinematicShotTrack)
	{
		return;
	}

	// If there's a camera cut track, create or set the camera section to this new camera
	UMovieSceneTrack* CameraCutTrack = OwnerMovieScene->GetCameraCutTrack();

	if (!CameraCutTrack)
	{
		CameraCutTrack = OwnerMovieScene->AddCameraCutTrack(UMovieSceneCameraCutTrack::StaticClass());
	}

	if (CameraCutTrack)
	{
		UMovieSceneSection* Section = MovieSceneHelpers::FindSectionAtTime(CameraCutTrack->GetAllSections(), GetGlobalTime());
		UMovieSceneCameraCutSection* CameraCutSection = Cast<UMovieSceneCameraCutSection>(Section);

		if (CameraCutSection)
		{
			CameraCutSection->Modify();
			CameraCutSection->SetCameraGuid(CameraGuid);
		}
		else
		{
			CameraCutTrack->Modify();

			UMovieSceneCameraCutSection* NewSection = Cast<UMovieSceneCameraCutSection>(CameraCutTrack->CreateNewSection());
			NewSection->SetStartTime(GetPlaybackRange().GetLowerBoundValue());
			NewSection->SetEndTime(GetPlaybackRange().GetUpperBoundValue());
			NewSection->SetCameraGuid(CameraGuid);
			CameraCutTrack->AddSection(*NewSection);
		}
	}
}


void FSequencer::FixActorReferences()
{
	UMovieScene* FocusedMovieScene = GetFocusedMovieSceneSequence()->GetMovieScene();

	TMap<FString, AActor*> ActorNameToActorMap;
	UWorld* PlaybackContext = Cast<UWorld>(GetPlaybackContext());
	for ( TActorIterator<AActor> ActorItr( PlaybackContext ); ActorItr; ++ActorItr )
	{
		// Same as with the Object Iterator, access the subclass instance with the * or -> operators.
		AActor *Actor = *ActorItr;
		ActorNameToActorMap.Add( Actor->GetActorLabel(), Actor);
	}

	// Cache the possessables to fix up first since the bindings will change as the fix ups happen.
	TArray<FMovieScenePossessable> ActorsPossessablesToFix;
	for ( int32 i = 0; i < FocusedMovieScene->GetPossessableCount(); i++ )
	{
		FMovieScenePossessable& Possessable = FocusedMovieScene->GetPossessable( i );
		// Possesbles with parents are components so ignore them.
		if ( Possessable.GetParent().IsValid() == false )
		{
			TArray<TWeakObjectPtr<UObject>> RuntimeObjects;
			GetRuntimeObjects( GetFocusedMovieSceneSequenceInstance(), Possessable.GetGuid(), RuntimeObjects );
			if ( RuntimeObjects.Num() == 0 )
			{
				ActorsPossessablesToFix.Add( Possessable );
			}
		}
	}

	// For the posseables to fix, look up the actors by name and reassign them if found.
	for ( const FMovieScenePossessable& ActorPossessableToFix : ActorsPossessablesToFix )
	{
		AActor** ActorPtr = ActorNameToActorMap.Find( ActorPossessableToFix.GetName() );
		if ( ActorPtr != nullptr )
		{
			DoAssignActor( ActorPtr, 1, ActorPossessableToFix.GetGuid() );
		}
	}
}


float SnapTime( float TimeValue, float TimeInterval )
{
	return FMath::RoundToInt( TimeValue / TimeInterval ) * TimeInterval;
}


void FixSceneRangeTiming( UMovieScene* MovieScene, float FrameInterval )
{
	TRange<float> SceneRange = MovieScene->GetPlaybackRange();

	float LowerBoundValue = SceneRange.GetLowerBoundValue();
	float SnappedLowerBoundValue = SnapTime( LowerBoundValue, FrameInterval );

	float UpperBoundValue = SceneRange.GetUpperBoundValue();
	float SnappedUpperBoundValue = SnapTime( UpperBoundValue, FrameInterval );

<<<<<<< HEAD
	if ( SnappedLowerBoundValue != LowerBoundValue || SnappedLowerBoundValue != LowerBoundValue)
=======
	if ( SnappedLowerBoundValue != LowerBoundValue || SnappedUpperBoundValue != UpperBoundValue)
>>>>>>> aaefee4c
	{
		MovieScene->SetPlaybackRange( SnappedLowerBoundValue, SnappedUpperBoundValue );
	}
}


void FixSectionFrameTiming( UMovieSceneSection* Section, float FrameInterval )
{
	bool bSectionModified = false;
	float SnappedStartTime = SnapTime( Section->GetStartTime(), FrameInterval );
	if ( SnappedStartTime != Section->GetStartTime() )
	{
		Section->Modify();
		bSectionModified = true;
		Section->SetStartTime( SnappedStartTime );
	}

	float SnappedEndTime = SnapTime( Section->GetEndTime(), FrameInterval );
	if ( SnappedEndTime != Section->GetEndTime() )
	{
		if ( bSectionModified == false )
		{
			Section->Modify();
			bSectionModified = true;
		}
		Section->SetEndTime( SnappedEndTime );
	}

	TSet<FKeyHandle> KeyHandles;
	Section->GetKeyHandles( KeyHandles, Section->GetRange() );
	for ( const FKeyHandle& KeyHandle : KeyHandles )
	{
		TOptional<float> KeyTime = Section->GetKeyTime( KeyHandle );
		if ( KeyTime.IsSet() )
		{
			float SnappedKeyTime = SnapTime( KeyTime.GetValue(), FrameInterval );
			if ( SnappedKeyTime != KeyTime.GetValue() )
			{
				if ( bSectionModified == false )
				{
					Section->Modify();
					bSectionModified = true;
				}
				Section->SetKeyTime( KeyHandle, SnappedKeyTime );
			}
		}
	}
}


void GetAllMovieScenesRecursively( UMovieScene* CurrentMovieScene, TArray<UMovieScene*>& AllMovieScenes )
{
	if( CurrentMovieScene != nullptr && AllMovieScenes.Contains( CurrentMovieScene ) == false)
	{
		AllMovieScenes.Add( CurrentMovieScene );
		for ( UMovieSceneTrack* MasterTrack : CurrentMovieScene->GetMasterTracks() )
		{
			UMovieSceneSubTrack* SubTrack = Cast<UMovieSceneSubTrack>( MasterTrack );
			if ( SubTrack != nullptr )
			{
				for ( UMovieSceneSection* Section : SubTrack->GetAllSections() )
				{
					UMovieSceneSubSection* SubSection = Cast<UMovieSceneSubSection>( Section );
					if ( SubSection != nullptr )
					{
						GetAllMovieScenesRecursively( SubSection->GetSequence()->GetMovieScene(), AllMovieScenes );
					}
				}
			}
		}
	}
}


void FSequencer::FixFrameTiming()
{
	TArray<UMovieScene*> ScenesToFix;
	GetAllMovieScenesRecursively( GetRootMovieSceneSequence()->GetMovieScene(), ScenesToFix );

	FScopedTransaction FixFrameTimingTransaction( NSLOCTEXT( "Sequencer", "FixFrameTiming", "Fix frame timing" ) );
	for( UMovieScene* SceneToFix : ScenesToFix)
	{
		float FrameInterval = SceneToFix->GetFixedFrameInterval();
		if ( FrameInterval > 0 )
		{
			FixSceneRangeTiming( SceneToFix, FrameInterval );

			// Collect all tracks.
			TArray<UMovieSceneTrack*> TracksToFix;

			if ( SceneToFix->GetCameraCutTrack() != nullptr )
			{
				TracksToFix.Add( SceneToFix->GetCameraCutTrack() );
			}

			for ( UMovieSceneTrack* MasterTrack : SceneToFix->GetMasterTracks() )
			{
				TracksToFix.Add( MasterTrack );
			}

			for ( const FMovieSceneBinding& ObjectBinding : SceneToFix->GetBindings() )
			{
				TracksToFix.Append( ObjectBinding.GetTracks() );
			}

			// Fix section and keys for tracks in the current scene.
			for ( UMovieSceneTrack* TrackToFix : TracksToFix )
			{
				for ( UMovieSceneSection* Section : TrackToFix->GetAllSections() )
				{
					FixSectionFrameTiming( Section, FrameInterval );
				}
			}
		}
	}
}

<<<<<<< HEAD
=======
void FSequencer::ImportFBX()
{
	UMovieScene* MovieScene = GetFocusedMovieSceneSequence()->GetMovieScene();

	// The object binding and names to match when importing from fbx
	TMap<FGuid, FString> ObjectBindingNameMap;

	for (const TSharedRef<FSequencerDisplayNode>& Node : Selection.GetSelectedOutlinerNodes())
	{
		if (Node->GetType() == ESequencerNode::Object)
		{
			auto ObjectBindingNode = StaticCastSharedRef<FSequencerObjectBindingNode>(Node);

			FGuid ObjectBinding = ObjectBindingNode.Get().GetObjectBinding();

			ObjectBindingNameMap.Add(ObjectBinding, ObjectBindingNode.Get().GetDisplayName().ToString());
		}
	}

	// If nothing selected, try to map onto everything
	if (ObjectBindingNameMap.Num() == 0)
	{
		TArray<TSharedRef<FSequencerObjectBindingNode>> RootObjectBindingNodes;
		GetRootObjectBindingNodes( NodeTree->GetRootNodes(), RootObjectBindingNodes );

		for (auto RootObjectBindingNode : RootObjectBindingNodes)
		{
			FGuid ObjectBinding = RootObjectBindingNode.Get().GetObjectBinding();

			ObjectBindingNameMap.Add(ObjectBinding, RootObjectBindingNode.Get().GetDisplayName().ToString());
		}
	}
	
	if (MovieSceneToolHelpers::ImportFBX(MovieScene, *GetFocusedMovieSceneSequenceInstance(), *this, ObjectBindingNameMap))
	{
		NotifyMovieSceneDataChanged( EMovieSceneDataChangeType::MovieSceneStructureItemAdded );
	}
}


void FSequencer::ExportFBX()
{
	void* ParentWindowWindowHandle = nullptr;
	IMainFrameModule& MainFrameModule = FModuleManager::LoadModuleChecked<IMainFrameModule>( TEXT( "MainFrame" ) );
	const TSharedPtr<SWindow>& MainFrameParentWindow = MainFrameModule.GetParentWindow();
	if ( MainFrameParentWindow.IsValid() && MainFrameParentWindow->GetNativeWindow().IsValid() )
	{
		ParentWindowWindowHandle = MainFrameParentWindow->GetNativeWindow()->GetOSWindowHandle();
	}

	TArray<FString> SaveFilenames;
	IDesktopPlatform* DesktopPlatform = FDesktopPlatformModule::Get();
	bool bExportFileNamePicked = false;
	if ( DesktopPlatform != NULL )
	{
		bExportFileNamePicked = DesktopPlatform->SaveFileDialog(
			ParentWindowWindowHandle,
			LOCTEXT( "ExportLevelSequence", "Export Level Sequence" ).ToString(),
			*( FEditorDirectories::Get().GetLastDirectory( ELastDirectory::FBX ) ),
			TEXT( "" ),
			TEXT( "FBX document|*.fbx" ),
			EFileDialogFlags::None,
			SaveFilenames );
	}

	if ( bExportFileNamePicked )
	{
		FString ExportFilename = SaveFilenames[0];
		FEditorDirectories::Get().SetLastDirectory( ELastDirectory::FBX, FPaths::GetPath( ExportFilename ) ); // Save path as default for next time.

		UnFbx::FFbxExporter* Exporter = UnFbx::FFbxExporter::GetInstance();

		Exporter->CreateDocument();
		Exporter->SetTrasformBaking( false );
		Exporter->SetKeepHierarchy( true );

		// Select selected nodes if there are selected nodes
		TArray<FGuid> Bindings;
		for (const TSharedRef<FSequencerDisplayNode>& Node : Selection.GetSelectedOutlinerNodes())
		{
			if (Node->GetType() == ESequencerNode::Object)
			{
				auto ObjectBindingNode = StaticCastSharedRef<FSequencerObjectBindingNode>(Node);
				Bindings.Add(ObjectBindingNode.Get().GetObjectBinding());

				TSet<TSharedRef<FSequencerDisplayNode> > DescendantNodes;
				SequencerHelpers::GetDescendantNodes(Node, DescendantNodes);
				for (auto DescendantNode : DescendantNodes)
				{
					if (!Selection.IsSelected(DescendantNode) && DescendantNode->GetType() == ESequencerNode::Object)
					{
						auto DescendantObjectBindingNode = StaticCastSharedRef<FSequencerObjectBindingNode>(DescendantNode);
						Bindings.Add(DescendantObjectBindingNode.Get().GetObjectBinding());
					}
				}
			}
		}

		const bool bSelectedOnly = Bindings.Num() != 0;

		UnFbx::FFbxExporter::FLevelSequenceNodeNameAdapter NodeNameAdapter(GetFocusedMovieSceneSequence()->GetMovieScene(), this);

		// Export the persistent level and all of it's actors
		UWorld* World = Cast<UWorld>( GetPlaybackContext() );
		Exporter->ExportLevelMesh( World->PersistentLevel, bSelectedOnly, NodeNameAdapter );

		// Export streaming levels and actors
		for ( int32 CurLevelIndex = 0; CurLevelIndex < World->GetNumLevels(); ++CurLevelIndex )
		{
			ULevel* CurLevel = World->GetLevel( CurLevelIndex );
			if ( CurLevel != NULL && CurLevel != ( World->PersistentLevel ) )
			{
				Exporter->ExportLevelMesh( CurLevel, bSelectedOnly, NodeNameAdapter );
			}
		}

		// Export the movie scene data.
		Exporter->ExportLevelSequence( GetFocusedMovieSceneSequence()->GetMovieScene(), Bindings, this );

		// Save to disk
		Exporter->WriteToFile( *ExportFilename );
	}
}

>>>>>>> aaefee4c

void FSequencer::GenericTextEntryModeless(const FText& DialogText, const FText& DefaultText, FOnTextCommitted OnTextComitted)
{
	TSharedRef<STextEntryPopup> TextEntryPopup = 
		SNew(STextEntryPopup)
		.Label(DialogText)
		.DefaultText(DefaultText)
		.OnTextCommitted(OnTextComitted)
		.ClearKeyboardFocusOnCommit(false)
		.SelectAllTextWhenFocused(true)
		.MaxWidth(1024.0f);

	EntryPopupMenu = FSlateApplication::Get().PushMenu(
		ToolkitHost.Pin()->GetParentWidget(),
		FWidgetPath(),
		TextEntryPopup,
		FSlateApplication::Get().GetCursorPos(),
		FPopupTransitionEffect(FPopupTransitionEffect::TypeInPopup)
	);
}


void FSequencer::CloseEntryPopupMenu()
{
	if (EntryPopupMenu.IsValid())
	{
		EntryPopupMenu.Pin()->Dismiss();
	}
}


void FSequencer::TrimSection(bool bTrimLeft)
{
	FScopedTransaction TrimSectionTransaction( NSLOCTEXT("Sequencer", "TrimSection_Transaction", "Trim Section") );
	MovieSceneToolHelpers::TrimSection(Selection.GetSelectedSections(), GetGlobalTime(), bTrimLeft);
	NotifyMovieSceneDataChanged( EMovieSceneDataChangeType::TrackValueChanged );
}


void FSequencer::SplitSection()
{
	FScopedTransaction SplitSectionTransaction( NSLOCTEXT("Sequencer", "SplitSection_Transaction", "Split Section") );
	MovieSceneToolHelpers::SplitSection(Selection.GetSelectedSections(), GetGlobalTime());
	NotifyMovieSceneDataChanged( EMovieSceneDataChangeType::MovieSceneStructureItemAdded );
}

const ISequencerEditTool* FSequencer::GetEditTool() const
{
	return SequencerWidget->GetEditTool();
}

TSharedPtr<ISequencerHotspot> FSequencer::GetHotspot() const
{
	return Hotspot;
}

void FSequencer::SetHotspot(TSharedPtr<ISequencerHotspot> NewHotspot)
{
	Hotspot = MoveTemp(NewHotspot);
}

void FSequencer::BindCommands()
{
	const FSequencerCommands& Commands = FSequencerCommands::Get();

	SequencerCommandBindings->MapAction(
		Commands.StepToNextKey,
		FExecuteAction::CreateSP( this, &FSequencer::StepToNextKey ) );

	SequencerCommandBindings->MapAction(
		Commands.StepToPreviousKey,
		FExecuteAction::CreateSP( this, &FSequencer::StepToPreviousKey ) );

	SequencerCommandBindings->MapAction(
		Commands.StepToNextCameraKey,
		FExecuteAction::CreateSP( this, &FSequencer::StepToNextCameraKey ) );

	SequencerCommandBindings->MapAction(
		Commands.StepToPreviousCameraKey,
		FExecuteAction::CreateSP( this, &FSequencer::StepToPreviousCameraKey ) );

	SequencerCommandBindings->MapAction(
		Commands.SetStartPlaybackRange,
		FExecuteAction::CreateSP( this, &FSequencer::SetPlaybackRangeStart ) );

	SequencerCommandBindings->MapAction(
		Commands.ResetViewRange,
		FExecuteAction::CreateSP( this, &FSequencer::ResetViewRange ) );

	SequencerCommandBindings->MapAction(
		Commands.ZoomInViewRange,
		FExecuteAction::CreateSP( this, &FSequencer::ZoomInViewRange ),
		FCanExecuteAction(),
		EUIActionRepeatMode::RepeatEnabled );

	SequencerCommandBindings->MapAction(
		Commands.ZoomOutViewRange,
		FExecuteAction::CreateSP( this, &FSequencer::ZoomOutViewRange ),		
		FCanExecuteAction(),
		EUIActionRepeatMode::RepeatEnabled );

	SequencerCommandBindings->MapAction(
		Commands.SetEndPlaybackRange,
		FExecuteAction::CreateSP( this, &FSequencer::SetPlaybackRangeEnd ) );

	SequencerCommandBindings->MapAction(
		Commands.ExpandAllNodesAndDescendants,
		FExecuteAction::CreateSP(this, &FSequencer::ExpandAllNodesAndDescendants));

	SequencerCommandBindings->MapAction(
		Commands.CollapseAllNodesAndDescendants,
		FExecuteAction::CreateSP(this, &FSequencer::CollapseAllNodesAndDescendants));

	SequencerCommandBindings->MapAction(
		Commands.ToggleExpandCollapseNodes,
		FExecuteAction::CreateSP(this, &FSequencer::ToggleExpandCollapseNodes));

	SequencerCommandBindings->MapAction(
		Commands.ToggleExpandCollapseNodesAndDescendants,
		FExecuteAction::CreateSP(this, &FSequencer::ToggleExpandCollapseNodesAndDescendants));

	SequencerCommandBindings->MapAction(
		Commands.SetKey,
		FExecuteAction::CreateSP( this, &FSequencer::SetKey ) );

	SequencerCommandBindings->MapAction(
		Commands.TrimSectionLeft,
		FExecuteAction::CreateSP( this, &FSequencer::TrimSection, true ) );

	SequencerCommandBindings->MapAction(
		Commands.TrimSectionRight,
		FExecuteAction::CreateSP( this, &FSequencer::TrimSection, false ) );

	SequencerCommandBindings->MapAction(
		Commands.SplitSection,
		FExecuteAction::CreateSP( this, &FSequencer::SplitSection ) );

	// We can convert to spawnables if anything selected is a root-level possessable
	auto CanConvertToSpawnables = [this]{
		UMovieScene* MovieScene = GetFocusedMovieSceneSequence()->GetMovieScene();

		for (const TSharedRef<FSequencerDisplayNode>& Node : Selection.GetSelectedOutlinerNodes())
		{
			if (Node->GetType() == ESequencerNode::Object)
			{
				FMovieScenePossessable* Possessable = MovieScene->FindPossessable(static_cast<FSequencerObjectBindingNode&>(*Node).GetObjectBinding());
				if (Possessable && !Possessable->GetParent().IsValid())
				{
					UObject* RuntimeObject = GetFocusedMovieSceneSequenceInstance()->FindObject(Possessable->GetGuid(), *this);
					if (RuntimeObject)
					{
						return true;
					}
				}
			}
		}
		return false;
	};
	SequencerCommandBindings->MapAction(
		FSequencerCommands::Get().ConvertToSpawnable,
		FExecuteAction::CreateSP(this, &FSequencer::ConvertSelectedNodesToSpawnables),
		FCanExecuteAction::CreateLambda(CanConvertToSpawnables)
	);

	// We can convert to possessable if anything selected is a spawnable
	auto CanConvertToPossessables = [this]{
		UMovieScene* MovieScene = GetFocusedMovieSceneSequence()->GetMovieScene();

		for (const TSharedRef<FSequencerDisplayNode>& Node : Selection.GetSelectedOutlinerNodes())
		{
			if (Node->GetType() == ESequencerNode::Object)
			{
				FMovieSceneSpawnable* Spawnable = MovieScene->FindSpawnable(static_cast<FSequencerObjectBindingNode&>(*Node).GetObjectBinding());
				if (Spawnable)
				{
					return true;
				}
			}
		}
		return false;
	};
	SequencerCommandBindings->MapAction(
		FSequencerCommands::Get().ConvertToPossessable,
		FExecuteAction::CreateSP(this, &FSequencer::ConvertSelectedNodesToPossessables),
		FCanExecuteAction::CreateLambda(CanConvertToPossessables)
	);

	SequencerCommandBindings->MapAction(
		Commands.SetAutoKeyModeAll,
		FExecuteAction::CreateLambda( [this]{ Settings->SetAutoKeyMode( EAutoKeyMode::KeyAll ); } ),
		FCanExecuteAction::CreateLambda( []{ return true; } ),
		FIsActionChecked::CreateLambda( [this]{ return Settings->GetAutoKeyMode() == EAutoKeyMode::KeyAll; } ) );

	SequencerCommandBindings->MapAction(
		Commands.SetAutoKeyModeAnimated,
		FExecuteAction::CreateLambda([this] { Settings->SetAutoKeyMode(EAutoKeyMode::KeyAnimated); }),
		FCanExecuteAction::CreateLambda([] { return true; }),
		FIsActionChecked::CreateLambda([this] { return Settings->GetAutoKeyMode() == EAutoKeyMode::KeyAnimated; }));

	SequencerCommandBindings->MapAction(
		Commands.SetAutoKeyModeNone,
		FExecuteAction::CreateLambda([this] { Settings->SetAutoKeyMode(EAutoKeyMode::KeyNone); }),
		FCanExecuteAction::CreateLambda([] { return true; }),
		FIsActionChecked::CreateLambda([this] { return Settings->GetAutoKeyMode() == EAutoKeyMode::KeyNone; }));

	SequencerCommandBindings->MapAction(
		Commands.ToggleKeyAllEnabled,
		FExecuteAction::CreateLambda( [this]{ Settings->SetKeyAllEnabled( !Settings->GetKeyAllEnabled() ); } ),
		FCanExecuteAction::CreateLambda( []{ return true; } ),
		FIsActionChecked::CreateLambda( [this]{ return Settings->GetKeyAllEnabled(); } ) );

	SequencerCommandBindings->MapAction(
		Commands.ToggleAutoScroll,
		FExecuteAction::CreateLambda( [this]{ Settings->SetAutoScrollEnabled( !Settings->GetAutoScrollEnabled() ); } ),
		FCanExecuteAction::CreateLambda( []{ return true; } ),
		FIsActionChecked::CreateLambda( [this]{ return Settings->GetAutoScrollEnabled(); } ) );

	SequencerCommandBindings->MapAction(
		Commands.FindInContentBrowser,
		FExecuteAction::CreateSP( this, &FSequencer::FindInContentBrowser ) );

	SequencerCommandBindings->MapAction(
		Commands.ToggleCombinedKeyframes,
		FExecuteAction::CreateLambda( [this]{
			Settings->SetShowCombinedKeyframes( !Settings->GetShowCombinedKeyframes() );
		} ),
		FCanExecuteAction::CreateLambda( []{ return true; } ),
		FIsActionChecked::CreateLambda( [this]{ return Settings->GetShowCombinedKeyframes(); } ) );

	SequencerCommandBindings->MapAction(
		Commands.ToggleChannelColors,
		FExecuteAction::CreateLambda( [this]{
			Settings->SetShowChannelColors( !Settings->GetShowChannelColors() );
		} ),
		FCanExecuteAction::CreateLambda( []{ return true; } ),
		FIsActionChecked::CreateLambda( [this]{ return Settings->GetShowChannelColors(); } ) );

	SequencerCommandBindings->MapAction(
		Commands.ToggleLabelBrowser,
		FExecuteAction::CreateLambda( [this]{
			Settings->SetLabelBrowserVisible( !Settings->GetLabelBrowserVisible() );
		} ),
		FCanExecuteAction::CreateLambda( []{ return true; } ),
		FIsActionChecked::CreateLambda( [this]{ return Settings->GetLabelBrowserVisible(); } ) );

	SequencerCommandBindings->MapAction(
		Commands.ToggleShowFrameNumbers,
		FExecuteAction::CreateLambda( [this]{ Settings->SetShowFrameNumbers( !Settings->GetShowFrameNumbers() ); } ),
		FCanExecuteAction::CreateSP( this, &FSequencer::CanShowFrameNumbers ),
		FIsActionChecked::CreateLambda( [this]{ return Settings->GetShowFrameNumbers(); } ) );

	SequencerCommandBindings->MapAction(
		Commands.ToggleShowRangeSlider,
		FExecuteAction::CreateLambda( [this]{ Settings->SetShowRangeSlider( !Settings->GetShowRangeSlider() ); } ),
		FCanExecuteAction::CreateLambda( []{ return true; } ),
		FIsActionChecked::CreateLambda( [this]{ return Settings->GetShowRangeSlider(); } ) );

	SequencerCommandBindings->MapAction(
		Commands.ToggleIsSnapEnabled,
		FExecuteAction::CreateLambda( [this]{ Settings->SetIsSnapEnabled( !Settings->GetIsSnapEnabled() ); } ),
		FCanExecuteAction::CreateLambda( []{ return true; } ),
		FIsActionChecked::CreateLambda( [this]{ return Settings->GetIsSnapEnabled(); } ) );

	SequencerCommandBindings->MapAction(
		Commands.ToggleSnapKeyTimesToInterval,
		FExecuteAction::CreateLambda( [this]{ Settings->SetSnapKeyTimesToInterval( !Settings->GetSnapKeyTimesToInterval() ); } ),
		FCanExecuteAction::CreateLambda( []{ return true; } ),
		FIsActionChecked::CreateLambda( [this]{ return Settings->GetSnapKeyTimesToInterval(); } ) );

	SequencerCommandBindings->MapAction(
		Commands.ToggleSnapKeyTimesToKeys,
		FExecuteAction::CreateLambda( [this]{ Settings->SetSnapKeyTimesToKeys( !Settings->GetSnapKeyTimesToKeys() ); } ),
		FCanExecuteAction::CreateLambda( []{ return true; } ),
		FIsActionChecked::CreateLambda( [this]{ return Settings->GetSnapKeyTimesToKeys(); } ) );

	SequencerCommandBindings->MapAction(
		Commands.ToggleSnapSectionTimesToInterval,
		FExecuteAction::CreateLambda( [this]{ Settings->SetSnapSectionTimesToInterval( !Settings->GetSnapSectionTimesToInterval() ); } ),
		FCanExecuteAction::CreateLambda( []{ return true; } ),
		FIsActionChecked::CreateLambda( [this]{ return Settings->GetSnapSectionTimesToInterval(); } ) );

	SequencerCommandBindings->MapAction(
		Commands.ToggleSnapSectionTimesToSections,
		FExecuteAction::CreateLambda( [this]{ Settings->SetSnapSectionTimesToSections( !Settings->GetSnapSectionTimesToSections() ); } ),
		FCanExecuteAction::CreateLambda( []{ return true; } ),
		FIsActionChecked::CreateLambda( [this]{ return Settings->GetSnapSectionTimesToSections(); } ) );

	SequencerCommandBindings->MapAction(
		Commands.ToggleSnapPlayTimeToKeys,
		FExecuteAction::CreateLambda( [this]{ Settings->SetSnapPlayTimeToKeys( !Settings->GetSnapPlayTimeToKeys() ); } ),
		FCanExecuteAction::CreateLambda( []{ return true; } ),
		FIsActionChecked::CreateLambda( [this]{ return Settings->GetSnapPlayTimeToKeys(); } ) );

	SequencerCommandBindings->MapAction(
		Commands.ToggleSnapPlayTimeToInterval,
		FExecuteAction::CreateLambda( [this]{ Settings->SetSnapPlayTimeToInterval( !Settings->GetSnapPlayTimeToInterval() ); } ),
		FCanExecuteAction::CreateLambda( []{ return true; } ),
		FIsActionChecked::CreateLambda( [this]{ return Settings->GetSnapPlayTimeToInterval(); } ) );

	SequencerCommandBindings->MapAction(
		Commands.ToggleSnapPlayTimeToDraggedKey,
		FExecuteAction::CreateLambda( [this]{ Settings->SetSnapPlayTimeToDraggedKey( !Settings->GetSnapPlayTimeToDraggedKey() ); } ),
		FCanExecuteAction::CreateLambda( []{ return true; } ),
		FIsActionChecked::CreateLambda( [this]{ return Settings->GetSnapPlayTimeToDraggedKey(); } ) );

	SequencerCommandBindings->MapAction(
		Commands.ToggleSnapCurveValueToInterval,
		FExecuteAction::CreateLambda( [this]{ Settings->SetSnapCurveValueToInterval( !Settings->GetSnapCurveValueToInterval() ); } ),
		FCanExecuteAction::CreateLambda( []{ return true; } ),
		FIsActionChecked::CreateLambda( [this]{ return Settings->GetSnapCurveValueToInterval(); } ) );

	SequencerCommandBindings->MapAction(
		Commands.ToggleShowCurveEditor,
		FExecuteAction::CreateLambda( [this]{ SetShowCurveEditor(!GetShowCurveEditor()); } ),
		FCanExecuteAction::CreateLambda( []{ return true; } ),
		FIsActionChecked::CreateLambda( [this]{ return GetShowCurveEditor(); } ) );

	SequencerCommandBindings->MapAction(
		Commands.ToggleLinkCurveEditorTimeRange,
		FExecuteAction::CreateLambda( [this]{ Settings->SetLinkCurveEditorTimeRange(!Settings->GetLinkCurveEditorTimeRange()); } ),
		FCanExecuteAction::CreateLambda( []{ return true; } ),
		FIsActionChecked::CreateLambda( [this]{ return Settings->GetLinkCurveEditorTimeRange(); } ) );

	auto CanCutOrCopy = [this]{
		UMovieSceneTrack* Track = nullptr;
		for (FSequencerSelectedKey Key : Selection.GetSelectedKeys())
		{
			if (!Track)
			{
				Track = Key.Section->GetTypedOuter<UMovieSceneTrack>();
			}
			if (!Track || Track != Key.Section->GetTypedOuter<UMovieSceneTrack>())
			{
				return false;
			}
		}
		return true;
	};

	auto CanDelete = [this]{
		return Selection.GetSelectedKeys().Num() || Selection.GetSelectedSections().Num() || Selection.GetSelectedOutlinerNodes().Num();
	};

	SequencerCommandBindings->MapAction(
		FGenericCommands::Get().Cut,
		FExecuteAction::CreateSP(this, &FSequencer::CutSelectedKeys),
		FCanExecuteAction::CreateLambda(CanCutOrCopy)
	);

	SequencerCommandBindings->MapAction(
		FGenericCommands::Get().Copy,
		FExecuteAction::CreateSP(this, &FSequencer::CopySelectedKeys),
		FCanExecuteAction::CreateLambda(CanCutOrCopy)
	);

	SequencerCommandBindings->MapAction(
<<<<<<< HEAD
=======
		FGenericCommands::Get().Delete,
		FExecuteAction::CreateSP( this, &FSequencer::DeleteSelectedItems ),
		FCanExecuteAction::CreateLambda(CanDelete));

	SequencerCommandBindings->MapAction(
>>>>>>> aaefee4c
		Commands.ToggleForceFixedFrameIntervalPlayback,
		FExecuteAction::CreateLambda( [this] 
		{
			UMovieSceneSequence* FocusedMovieSceneSequence = GetFocusedMovieSceneSequence();
			if ( FocusedMovieSceneSequence != nullptr )
			{
				FScopedTransaction ToggleForceFixedFrameIntervalPlaybackTransaction( NSLOCTEXT( "Sequencer", "ToggleForceFixedFrameIntervalPlaybackTransaction", "Toggle force fixed frame interval playback" ) );
				UMovieScene* MovieScene = FocusedMovieSceneSequence->GetMovieScene();
				MovieScene->Modify();
				MovieScene->SetForceFixedFrameIntervalPlayback( !MovieScene->GetForceFixedFrameIntervalPlayback() );
				if ( MovieScene->GetForceFixedFrameIntervalPlayback() && MovieScene->GetFixedFrameInterval() == 0 )
				{
					MovieScene->SetFixedFrameInterval( Settings->GetTimeSnapInterval() );
				}
			} 
		} ),
		FCanExecuteAction::CreateLambda( [this] { return GetFocusedMovieSceneSequence() != nullptr;	} ),
		FIsActionChecked::CreateLambda( [this] 
		{ 
			UMovieSceneSequence* FocusedMovieSceneSequence = GetFocusedMovieSceneSequence();
			return FocusedMovieSceneSequence != nullptr
				? FocusedMovieSceneSequence->GetMovieScene()->GetForceFixedFrameIntervalPlayback()
				: false;
		} ) );

	SequencerCommandBindings->MapAction(
		Commands.ToggleKeepCursorInPlaybackRange,
		FExecuteAction::CreateLambda( [this]{ Settings->SetKeepCursorInPlayRange( !Settings->ShouldKeepCursorInPlayRange() ); } ),
		FCanExecuteAction::CreateLambda( []{ return true; } ),
		FIsActionChecked::CreateLambda( [this]{ return Settings->ShouldKeepCursorInPlayRange(); } ) );

	SequencerCommandBindings->MapAction(
		Commands.ToggleKeepPlaybackRangeInSectionBounds,
		FExecuteAction::CreateLambda( [this]{ Settings->SetKeepPlayRangeInSectionBounds( !Settings->ShouldKeepPlayRangeInSectionBounds() ); NotifyMovieSceneDataChanged( EMovieSceneDataChangeType::TrackValueChanged ); } ),
		FCanExecuteAction::CreateLambda( []{ return true; } ),
		FIsActionChecked::CreateLambda( [this]{ return Settings->ShouldKeepPlayRangeInSectionBounds(); } ) );

	SequencerCommandBindings->MapAction(
		Commands.RenderMovie,
		FExecuteAction::CreateLambda([this]{ RenderMovieInternal(GetPlaybackRange().GetLowerBoundValue(), GetPlaybackRange().GetUpperBoundValue()); })
	);

	SequencerCommandBindings->MapAction(
		Commands.CreateCamera,
		FExecuteAction::CreateSP( this, &FSequencer::CreateCamera ),
		FCanExecuteAction::CreateLambda( []{ return true; } ) );

	SequencerCommandBindings->MapAction(
		Commands.DiscardChanges,
		FExecuteAction::CreateSP(this, &FSequencer::DiscardChanges),
		FCanExecuteAction::CreateLambda([this]{
			if (SequenceInstanceStack.Num() == 0)
			{
				return false;
			}

			UMovieSceneSequence* EditedSequence = SequenceInstanceStack.Top()->GetSequence();
			UPackage* EditedPackage = EditedSequence->GetOutermost();

			return ((EditedSequence != nullptr) && (EditedPackage->FileSize != 0) && EditedPackage->IsDirty());
		})
	);

	SequencerCommandBindings->MapAction(
		Commands.FixActorReferences,
		FExecuteAction::CreateSP( this, &FSequencer::FixActorReferences ),
		FCanExecuteAction::CreateLambda( []{ return true; } ) );

	SequencerCommandBindings->MapAction(
		Commands.FixFrameTiming,
		FExecuteAction::CreateSP( this, &FSequencer::FixFrameTiming ),
		FCanExecuteAction::CreateLambda( [] { return true; } ) );

<<<<<<< HEAD
=======
	SequencerCommandBindings->MapAction(
		Commands.ImportFBX,
		FExecuteAction::CreateSP( this, &FSequencer::ImportFBX ),
		FCanExecuteAction::CreateLambda( [] { return true; } ) );

	SequencerCommandBindings->MapAction(
		Commands.ExportFBX,
		FExecuteAction::CreateSP( this, &FSequencer::ExportFBX ),
		FCanExecuteAction::CreateLambda( [] { return true; } ) );

>>>>>>> aaefee4c
	for (int32 i = 0; i < TrackEditors.Num(); ++i)
	{
		TrackEditors[i]->BindCommands(SequencerCommandBindings);
	}

	// copy subset of sequencer commands to shared commands
	*SequencerSharedBindings = *SequencerCommandBindings;

	// Sequencer-only bindings
	SequencerCommandBindings->MapAction(
		Commands.SetInterpolationCubicAuto,
		FExecuteAction::CreateSP(this, &FSequencer::SetInterpTangentMode, ERichCurveInterpMode::RCIM_Cubic, ERichCurveTangentMode::RCTM_Auto));

	SequencerCommandBindings->MapAction(
		Commands.SetInterpolationCubicUser,
		FExecuteAction::CreateSP(this, &FSequencer::SetInterpTangentMode, ERichCurveInterpMode::RCIM_Cubic, ERichCurveTangentMode::RCTM_User));

	SequencerCommandBindings->MapAction(
		Commands.SetInterpolationCubicBreak,
		FExecuteAction::CreateSP(this, &FSequencer::SetInterpTangentMode, ERichCurveInterpMode::RCIM_Cubic, ERichCurveTangentMode::RCTM_Break));

	SequencerCommandBindings->MapAction(
		Commands.SetInterpolationLinear,
		FExecuteAction::CreateSP(this, &FSequencer::SetInterpTangentMode, ERichCurveInterpMode::RCIM_Linear, ERichCurveTangentMode::RCTM_Auto));

	SequencerCommandBindings->MapAction(
		Commands.SetInterpolationConstant,
		FExecuteAction::CreateSP(this, &FSequencer::SetInterpTangentMode, ERichCurveInterpMode::RCIM_Constant, ERichCurveTangentMode::RCTM_Auto));

	SequencerCommandBindings->MapAction(
		Commands.TogglePlay,
		FExecuteAction::CreateSP( this, &FSequencer::TogglePlay ));

	SequencerCommandBindings->MapAction(
		Commands.PlayForward,
		FExecuteAction::CreateSP( this, &FSequencer::PlayForward ));

	SequencerCommandBindings->MapAction(
		Commands.Rewind,
		FExecuteAction::CreateSP( this, &FSequencer::Rewind ));

	SequencerCommandBindings->MapAction(
		Commands.ShuttleForward,
		FExecuteAction::CreateSP( this, &FSequencer::ShuttleForward ));

	SequencerCommandBindings->MapAction(
		Commands.ShuttleBackward,
		FExecuteAction::CreateSP( this, &FSequencer::ShuttleBackward ));

	SequencerCommandBindings->MapAction(
		Commands.Pause,
		FExecuteAction::CreateSP( this, &FSequencer::Pause ));

	SequencerCommandBindings->MapAction(
		Commands.StepForward,
		FExecuteAction::CreateSP( this, &FSequencer::StepForward ),
		EUIActionRepeatMode::RepeatEnabled );

	SequencerCommandBindings->MapAction(
		Commands.StepBackward,
		FExecuteAction::CreateSP( this, &FSequencer::StepBackward ),
		EUIActionRepeatMode::RepeatEnabled );

	SequencerCommandBindings->MapAction(
		Commands.SetSelectionRangeEnd,
		FExecuteAction::CreateLambda([this]{ SetSelectionRangeEnd(); }));

	SequencerCommandBindings->MapAction(
		Commands.SetSelectionRangeStart,
		FExecuteAction::CreateLambda([this]{ SetSelectionRangeStart(); }));

	SequencerCommandBindings->MapAction(
		Commands.ResetSelectionRange,
		FExecuteAction::CreateLambda([this]{ ResetSelectionRange(); }));

	SequencerCommandBindings->MapAction(
		Commands.SelectKeysInSelectionRange,
		FExecuteAction::CreateLambda([this]{ SelectKeysInSelectionRange(); }));

	// bind widget specific commands
	SequencerWidget->BindCommands(SequencerCommandBindings);
}

void FSequencer::BindLevelEditorCommands()
{
	const FSequencerCommands& Commands = FSequencerCommands::Get();

	FLevelEditorModule& LevelEditor = FModuleManager::GetModuleChecked<FLevelEditorModule>(TEXT("LevelEditor"));
	TSharedRef<FUICommandList> LevelEditorCommandBindings = LevelEditor.GetGlobalLevelEditorActions();

	if (IsLevelEditorSequencer())
	{
		LevelEditorCommandBindings->MapAction(
			Commands.RecordSelectedActors,
			FExecuteAction::CreateSP(this, &FSequencer::RecordSelectedActors));
	}
}

void FSequencer::UnbindLevelEditorCommands()
{
	if (IsLevelEditorSequencer())
	{
		if (FModuleManager::Get().IsModuleLoaded(TEXT("LevelEditor")))
		{
			// unbind the commands we have bound to the level editor
			FLevelEditorModule& LevelEditor = FModuleManager::GetModuleChecked<FLevelEditorModule>(TEXT("LevelEditor"));
			TSharedRef<FUICommandList> LevelEditorCommandBindings = LevelEditor.GetGlobalLevelEditorActions();

			LevelEditorCommandBindings->UnmapAction(FSequencerCommands::Get().RecordSelectedActors);
		}
	}
}

void FSequencer::BuildAddTrackMenu(class FMenuBuilder& MenuBuilder)
{
	MenuBuilder.AddMenuEntry(
		LOCTEXT( "AddFolder", "Add Folder" ),
		LOCTEXT( "AddFolderToolTip", "Adds a new folder." ),
		FSlateIcon( FEditorStyle::GetStyleSetName(), "ContentBrowser.AssetTreeFolderOpen" ),
		FUIAction( FExecuteAction::CreateRaw( this, &FSequencer::OnAddFolder ) ) );

	for (int32 i = 0; i < TrackEditors.Num(); ++i)
	{
		TrackEditors[i]->BuildAddTrackMenu(MenuBuilder);
	}
}


void FSequencer::BuildObjectBindingTrackMenu(FMenuBuilder& MenuBuilder, const FGuid& ObjectBinding, const UClass* ObjectClass)
{
	for (int32 i = 0; i < TrackEditors.Num(); ++i)
	{
		TrackEditors[i]->BuildObjectBindingTrackMenu(MenuBuilder, ObjectBinding, ObjectClass);
	}
}


void FSequencer::BuildObjectBindingEditButtons(TSharedPtr<SHorizontalBox> EditBox, const FGuid& ObjectBinding, const UClass* ObjectClass)
{
	for (int32 i = 0; i < TrackEditors.Num(); ++i)
	{
		TrackEditors[i]->BuildObjectBindingEditButtons(EditBox, ObjectBinding, ObjectClass);
	}
}


#undef LOCTEXT_NAMESPACE<|MERGE_RESOLUTION|>--- conflicted
+++ resolved
@@ -339,11 +339,8 @@
 			FName SettingsSectionName = *Settings->GetName();
 			SettingsModule->UnregisterSettings("Editor", "ContentEditors", SettingsSectionName);
 		}
-<<<<<<< HEAD
-=======
 
 		UnbindLevelEditorCommands();
->>>>>>> aaefee4c
 	}
 
 	if (bIsEditingWithinLevelEditor)
@@ -381,24 +378,13 @@
 	Selection.Tick();
 
 	if ( bNeedInstanceRefresh )
-<<<<<<< HEAD
-	{
-		// @todo - Sequencer Will be called too often
+	{
 		UpdateRuntimeInstances();
 		bNeedInstanceRefresh = false;
 	}
 
 	if (bNeedTreeRefresh)
 	{
-=======
-	{
-		UpdateRuntimeInstances();
-		bNeedInstanceRefresh = false;
-	}
-
-	if (bNeedTreeRefresh)
-	{
->>>>>>> aaefee4c
 		SelectionPreview.Empty();
 
 		SequencerWidget->UpdateLayoutTree();
@@ -1049,11 +1035,6 @@
 	}
 
 	StoredPlaybackState = GetPlaybackStatus();
-<<<<<<< HEAD
-	SetPlaybackStatus(EMovieScenePlayerStatus::Stopped);
-	bNeedTreeRefresh = true;
-	bNeedInstanceRefresh = true;
-=======
 
 	if ( DataChangeType == EMovieSceneDataChangeType::MovieSceneStructureItemRemoved ||
 		DataChangeType == EMovieSceneDataChangeType::MovieSceneStructureItemsChanged ||
@@ -1079,7 +1060,6 @@
 		}
 		bNeedInstanceRefresh = true;
 	}
->>>>>>> aaefee4c
 
 	UpdatePlaybackRange();
 	OnMovieSceneDataChangedDelegate.Broadcast();
@@ -1404,11 +1384,7 @@
 }
 
 
-<<<<<<< HEAD
-void FSequencer::SetGlobalTime( float NewTime, ESnapTimeMode SnapTimeMode, bool bLooped )
-=======
 void FSequencer::SetGlobalTime( float NewTime, ESnapTimeMode SnapTimeMode, bool bRestarted )
->>>>>>> aaefee4c
 {
 	if (IsAutoScrollEnabled())
 	{
@@ -1426,19 +1402,11 @@
 		}
 	}
 
-<<<<<<< HEAD
-	SetGlobalTimeDirectly(NewTime, SnapTimeMode, bLooped);
-}
-
-
-void FSequencer::SetGlobalTimeDirectly( float NewTime, ESnapTimeMode SnapTimeMode, bool bLooped )
-=======
 	SetGlobalTimeDirectly(NewTime, SnapTimeMode, bRestarted);
 }
 
 
 void FSequencer::SetGlobalTimeDirectly( float NewTime, ESnapTimeMode SnapTimeMode, bool bRestarted )
->>>>>>> aaefee4c
 {
 	float LastTime = ScrubPosition;
 
@@ -1475,7 +1443,6 @@
 	}
 
 	EMovieSceneUpdateData UpdateData(NewTime, LastTime);
-	UpdateData.bLooped = bLooped;
 	SequenceInstanceStack.Top()->Update(UpdateData, *this);
 
 	// Ensure any relevant spawned objects are cleaned up if we're playing back the master sequence
@@ -1938,11 +1905,7 @@
 	PlaybackState = InPlaybackStatus;
 
 	// Inform the renderer when Sequencer is in a 'paused' state for the sake of inter-frame effects
-<<<<<<< HEAD
-	const bool bIsPaused = (InPlaybackStatus == EMovieScenePlayerStatus::Stopped || InPlaybackStatus == EMovieScenePlayerStatus::Scrubbing);
-=======
 	const bool bIsPaused = (InPlaybackStatus == EMovieScenePlayerStatus::Stopped || InPlaybackStatus == EMovieScenePlayerStatus::Scrubbing || InPlaybackStatus == EMovieScenePlayerStatus::Stepping);
->>>>>>> aaefee4c
 
 	for (FLevelEditorViewportClient* LevelVC : GEditor->LevelViewportClients)
 	{
@@ -2799,11 +2762,7 @@
 
 void FSequencer::SetGlobalTimeLooped(float InTime)
 {
-<<<<<<< HEAD
-	bool bLooped = false;
-=======
 	bool bRestarted = false;
->>>>>>> aaefee4c
 	if (Settings->IsLooping())
 	{
 		const UMovieSceneSequence* FocusedSequence = GetFocusedMovieSceneSequence();
@@ -2812,13 +2771,8 @@
 			if (InTime <= FocusedSequence->GetMovieScene()->GetPlaybackRange().GetLowerBoundValue() ||
 				InTime >= FocusedSequence->GetMovieScene()->GetPlaybackRange().GetUpperBoundValue())
 			{
-<<<<<<< HEAD
-				InTime = FocusedSequence->GetMovieScene()->GetPlaybackRange().GetLowerBoundValue();
-				bLooped = true;
-=======
 				InTime = PlayRate > 0 ? FocusedSequence->GetMovieScene()->GetPlaybackRange().GetLowerBoundValue() : FocusedSequence->GetMovieScene()->GetPlaybackRange().GetUpperBoundValue();
 				bRestarted = true;
->>>>>>> aaefee4c
 			}
 		}
 	}
@@ -2862,11 +2816,7 @@
 		}
 	}
 
-<<<<<<< HEAD
-	SetGlobalTime(InTime, ESnapTimeMode::STM_None, bLooped);
-=======
 	SetGlobalTime(InTime, ESnapTimeMode::STM_None, bRestarted);
->>>>>>> aaefee4c
 }
 
 
@@ -3515,15 +3465,7 @@
 		}
 	}
 
-<<<<<<< HEAD
-	if( bAnythingRemoved )
-	{
-		SequencerWidget->UpdateLayoutTree();
-		UpdateRuntimeInstances();
-	}
-=======
 	return bAnythingRemoved;
->>>>>>> aaefee4c
 }
 
 
@@ -3570,12 +3512,7 @@
 
 void FSequencer::PostUndo(bool bSuccess)
 {
-<<<<<<< HEAD
-	SequencerWidget->UpdateLayoutTree();
-	UpdateRuntimeInstances();
-=======
 	NotifyMovieSceneDataChanged( EMovieSceneDataChangeType::Unknown );
->>>>>>> aaefee4c
 	OnActivateSequenceEvent.Broadcast( *SequenceInstanceStack.Top() );
 }
 
@@ -4538,13 +4475,6 @@
 	}
 
 	RootMovieSceneSequenceInstance->RestoreState(*this);
-<<<<<<< HEAD
-
-	SequencerWidget->UpdateLayoutTree();
-	UpdateRuntimeInstances();
-}
-=======
->>>>>>> aaefee4c
 
 	NotifyMovieSceneDataChanged( EMovieSceneDataChangeType::MovieSceneStructureItemsChanged );
 }
@@ -5568,18 +5498,6 @@
 
 	FGuid CameraGuid;
 
-<<<<<<< HEAD
-	if (Settings->GetCreateSpawnableCameras())
-	{
-		CameraGuid = MakeNewSpawnable(*NewCamera);
-		UpdateRuntimeInstances();
-		UObject* SpawnedCamera = FindSpawnedObjectOrTemplate(CameraGuid);
-		if (SpawnedCamera)
-		{
-			GWorld->EditorDestroyActor(NewCamera, true);
-			NewCamera = Cast<ACineCameraActor>(SpawnedCamera);
-		}
-=======
 	FMovieSceneSpawnable* Spawnable = nullptr;
 	ESpawnOwnership SavedOwnership = Spawnable ? Spawnable->GetSpawnOwnership() : ESpawnOwnership::InnerSequence;
 
@@ -5600,7 +5518,6 @@
 
 		NewCamera = Cast<ACineCameraActor>(GetFocusedMovieSceneSequenceInstance()->FindObject(CameraGuid, *this));
 		ensure(NewCamera);
->>>>>>> aaefee4c
 	}
 	else
 	{
@@ -5609,19 +5526,6 @@
 	
 	if (!CameraGuid.IsValid())
 	{
-<<<<<<< HEAD
-		return;	
-	}	
-
-	NewCamera->SetActorLocation( GCurrentLevelEditingViewportClient->GetViewLocation(), false );
-	NewCamera->SetActorRotation( GCurrentLevelEditingViewportClient->GetViewRotation() );
-	//pNewCamera->CameraComponent->FieldOfView = ViewportClient->ViewFOV; //@todo set the focal length from this field of view
-	
-	OnActorAddedToSequencerEvent.Broadcast(NewCamera, CameraGuid);
-
-	const bool bLockToCamera = true;
-	NewCameraAdded(NewCamera, CameraGuid, bLockToCamera);
-=======
 		return;
 	}
 	
@@ -5640,7 +5544,6 @@
 	}
 
 	bNeedInstanceRefresh = true;
->>>>>>> aaefee4c
 }
 
 void FSequencer::NewCameraAdded(ACineCameraActor* NewCamera, FGuid CameraGuid, bool bLockToCamera)
@@ -5757,11 +5660,7 @@
 	float UpperBoundValue = SceneRange.GetUpperBoundValue();
 	float SnappedUpperBoundValue = SnapTime( UpperBoundValue, FrameInterval );
 
-<<<<<<< HEAD
-	if ( SnappedLowerBoundValue != LowerBoundValue || SnappedLowerBoundValue != LowerBoundValue)
-=======
 	if ( SnappedLowerBoundValue != LowerBoundValue || SnappedUpperBoundValue != UpperBoundValue)
->>>>>>> aaefee4c
 	{
 		MovieScene->SetPlaybackRange( SnappedLowerBoundValue, SnappedUpperBoundValue );
 	}
@@ -5879,8 +5778,6 @@
 	}
 }
 
-<<<<<<< HEAD
-=======
 void FSequencer::ImportFBX()
 {
 	UMovieScene* MovieScene = GetFocusedMovieSceneSequence()->GetMovieScene();
@@ -6005,7 +5902,6 @@
 	}
 }
 
->>>>>>> aaefee4c
 
 void FSequencer::GenericTextEntryModeless(const FText& DialogText, const FText& DefaultText, FOnTextCommitted OnTextComitted)
 {
@@ -6362,14 +6258,11 @@
 	);
 
 	SequencerCommandBindings->MapAction(
-<<<<<<< HEAD
-=======
 		FGenericCommands::Get().Delete,
 		FExecuteAction::CreateSP( this, &FSequencer::DeleteSelectedItems ),
 		FCanExecuteAction::CreateLambda(CanDelete));
 
 	SequencerCommandBindings->MapAction(
->>>>>>> aaefee4c
 		Commands.ToggleForceFixedFrameIntervalPlayback,
 		FExecuteAction::CreateLambda( [this] 
 		{
@@ -6443,8 +6336,6 @@
 		FExecuteAction::CreateSP( this, &FSequencer::FixFrameTiming ),
 		FCanExecuteAction::CreateLambda( [] { return true; } ) );
 
-<<<<<<< HEAD
-=======
 	SequencerCommandBindings->MapAction(
 		Commands.ImportFBX,
 		FExecuteAction::CreateSP( this, &FSequencer::ImportFBX ),
@@ -6455,7 +6346,6 @@
 		FExecuteAction::CreateSP( this, &FSequencer::ExportFBX ),
 		FCanExecuteAction::CreateLambda( [] { return true; } ) );
 
->>>>>>> aaefee4c
 	for (int32 i = 0; i < TrackEditors.Num(); ++i)
 	{
 		TrackEditors[i]->BindCommands(SequencerCommandBindings);
