// Copyright 1998-2015 Epic Games, Inc. All Rights Reserved.

#include "SequencerPrivatePCH.h"
#include "SSequencerSectionAreaView.h"
#include "IKeyArea.h"
#include "ISequencerSection.h"
#include "MovieSceneSection.h"
#include "SequencerDisplayNode.h"
#include "SSequencer.h"
#include "Sequencer.h"
#include "MovieSceneShotSection.h"
#include "CommonMovieSceneTools.h"

namespace SequencerSectionAreaConstants
{

	/** Background color of section areas */
	const FLinearColor BackgroundColor( .1f, .1f, .1f, 0.5f );
}

namespace SequencerSectionUtils
{
	/**
	 * Gets the geometry of a section, optionally inflated by some margin
	 *
	 * @param AllottedGeometry		The geometry of the area where sections are located
	 * @param NodeHeight			The height of the section area (and its children)
	 * @param SectionInterface		Interface to the section to get geometry for
	 * @param TimeToPixelConverter  Converts time to pixels and vice versa
	 */
	FGeometry GetSectionGeometry( const FGeometry& AllottedGeometry, int32 RowIndex, int32 MaxTracks, float NodeHeight, TSharedPtr<ISequencerSection> SectionInterface, const FTimeToPixel& TimeToPixelConverter )
	{
		const UMovieSceneSection* Section = SectionInterface->GetSectionObject();

		float StartX, EndX = 0;

		// If the section is infinite, occupy the entire width of the geometry where the section is located.
		if (Section->IsInfinite())
		{
			StartX = AllottedGeometry.Position.X;
			EndX = AllottedGeometry.Position.X + AllottedGeometry.Size.X;
		}
		else
		{
			StartX = TimeToPixelConverter.TimeToPixel( Section->GetStartTime() );
			EndX = TimeToPixelConverter.TimeToPixel( Section->GetEndTime() );
		}

		// Actual section length without grips.
		float SectionLengthActual = EndX-StartX;

		float SectionLengthWithGrips = SectionLengthActual+SequencerSectionConstants::SectionGripSize*2;

		float ActualHeight = NodeHeight / MaxTracks;

		// Compute allotted geometry area that can be used to draw the section
		return AllottedGeometry.MakeChild( FVector2D( StartX-SequencerSectionConstants::SectionGripSize, ActualHeight * RowIndex ), FVector2D( SectionLengthWithGrips, ActualHeight ) );
	}

}


void SSequencerSectionAreaView::Construct( const FArguments& InArgs, TSharedRef<FSequencerDisplayNode> Node )
{
	SSequencerSectionAreaViewBase::Construct( SSequencerSectionAreaViewBase::FArguments(), Node );

	ViewRange = InArgs._ViewRange;

	check( Node->GetType() == ESequencerNode::Track );
	SectionAreaNode = StaticCastSharedRef<FTrackNode>( Node );

	SetVisibility( TAttribute<EVisibility>( this, &SSequencerSectionAreaView::GetNodeVisibility ) );

	BackgroundBrush = FEditorStyle::GetBrush("Sequencer.SectionArea.Background");

	// Generate widgets for sections in this view
	GenerateSectionWidgets();
}

void SSequencerSectionAreaView::GenerateSectionWidgets()
{
	Children.Empty();

	if( SectionAreaNode.IsValid() )
	{
		const TArray< TSharedRef<ISequencerSection> >& Sections = SectionAreaNode->GetSections();

		for ( int32 SectionIndex = 0; SectionIndex < Sections.Num(); ++SectionIndex )
		{
			Children.Add( 
				SNew( SSection, SectionAreaNode.ToSharedRef(), SectionIndex ) 
				.Visibility( this, &SSequencerSectionAreaView::GetSectionVisibility, Sections[SectionIndex]->GetSectionObject() )
				);
		}
	}
}

EVisibility SSequencerSectionAreaView::GetSectionVisibility( UMovieSceneSection* SectionObject ) const
{
	return GetSequencer().IsSectionVisible( SectionObject ) ? EVisibility::Visible : EVisibility::Collapsed;
}

float SSequencerSectionAreaView::GetSectionAreaHeight() const
{
 	return SectionAreaNode->GetNodeHeight() + ComputeHeightRecursive( SectionAreaNode->GetChildNodes() );
}

EVisibility SSequencerSectionAreaView::GetNodeVisibility() const
{
	// We are not visible if our node is hidden
	return SectionAreaNode->IsVisible() ? EVisibility::Visible : EVisibility::Collapsed;
}


/** SWidget Interface */
int32 SSequencerSectionAreaView::OnPaint( const FPaintArgs& Args, const FGeometry& AllottedGeometry, const FSlateRect& MyClippingRect, FSlateWindowElementList& OutDrawElements, int32 LayerId, const FWidgetStyle& InWidgetStyle, bool bParentEnabled ) const
{
	FArrangedChildren ArrangedChildren(EVisibility::Visible);
	ArrangeChildren(AllottedGeometry, ArrangedChildren);

	if( SectionAreaNode.IsValid() )
	{
		// Draw a region around the entire section area
		FSlateDrawElement::MakeBox( 
			OutDrawElements, 
			LayerId,
			AllottedGeometry.ToPaintGeometry(),
			BackgroundBrush,
			MyClippingRect,
			ESlateDrawEffect::None,
			SequencerSectionAreaConstants::BackgroundColor
			);
	}

	for (int32 ChildIndex = 0; ChildIndex < ArrangedChildren.Num(); ++ChildIndex)
	{
		FArrangedWidget& CurWidget = ArrangedChildren[ChildIndex];
		FSlateRect ChildClipRect = MyClippingRect.IntersectionWith( CurWidget.Geometry.GetClippingRect() );
		const int32 CurWidgetsMaxLayerId = CurWidget.Widget->Paint( Args.WithNewParent(this), CurWidget.Geometry, ChildClipRect, OutDrawElements, LayerId+1, InWidgetStyle, ShouldBeEnabled( bParentEnabled ) );
	}

	return LayerId+1;
}

FReply SSequencerSectionAreaView::OnMouseButtonDown( const FGeometry& MyGeometry, const FPointerEvent& MouseEvent )
{
	// Clear selected sections
	if( !MouseEvent.IsControlDown() )
	{
<<<<<<< HEAD
		GetSequencer().GetSelection()->EmptySelectedSections();
=======
		GetSequencer().GetSelection().EmptySelectedSections();
>>>>>>> a8a797ea
	}

	return FReply::Handled();
}

void SSequencerSectionAreaView::OnArrangeChildren( const FGeometry& AllottedGeometry, FArrangedChildren& ArrangedChildren ) const
{
	int32 MaxRowIndex = 0;
	for( int32 WidgetIndex = 0; WidgetIndex < Children.Num(); ++WidgetIndex )
	{
		const TSharedRef<SSection>& Widget = Children[WidgetIndex];

		TSharedPtr<ISequencerSection> SectionInterface = Widget->GetSectionInterface();

		MaxRowIndex = FMath::Max(MaxRowIndex, SectionInterface->GetSectionObject()->GetRowIndex());
	}
	int32 MaxTracks = MaxRowIndex + 1;


	float SectionHeight = GetSectionAreaHeight();

	FTimeToPixel TimeToPixelConverter = GetTimeToPixel( AllottedGeometry );

	for( int32 WidgetIndex = 0; WidgetIndex < Children.Num(); ++WidgetIndex )
	{
		const TSharedRef<SSection>& Widget = Children[WidgetIndex];

		TSharedPtr<ISequencerSection> SectionInterface = Widget->GetSectionInterface();

		int32 RowIndex = SectionInterface->GetSectionObject()->GetRowIndex();

		FGeometry SectionGeometry = SequencerSectionUtils::GetSectionGeometry( AllottedGeometry, RowIndex, MaxTracks, SectionHeight, SectionInterface, TimeToPixelConverter );

		EVisibility Visibility = Widget->GetVisibility();
		if( ArrangedChildren.Accepts( Visibility ) )
		{
			Widget->CacheParentGeometry(AllottedGeometry);

			ArrangedChildren.AddWidget( 
				Visibility, 
				AllottedGeometry.MakeChild( Widget, SectionGeometry.Position, SectionGeometry.GetDrawSize() )
				);
		}
	}
}

FTimeToPixel SSequencerSectionAreaView::GetTimeToPixel( const FGeometry& AllottedGeometry ) const
{
	return FTimeToPixel( AllottedGeometry, ViewRange.Get() );
}


FSequencer& SSequencerSectionAreaView::GetSequencer() const
{
	return SectionAreaNode->GetSequencer();
}<|MERGE_RESOLUTION|>--- conflicted
+++ resolved
@@ -147,11 +147,7 @@
 	// Clear selected sections
 	if( !MouseEvent.IsControlDown() )
 	{
-<<<<<<< HEAD
-		GetSequencer().GetSelection()->EmptySelectedSections();
-=======
 		GetSequencer().GetSelection().EmptySelectedSections();
->>>>>>> a8a797ea
 	}
 
 	return FReply::Handled();
