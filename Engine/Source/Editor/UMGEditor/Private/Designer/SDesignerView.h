--- conflicted
+++ resolved
@@ -65,15 +65,6 @@
 	// End of IUMGDesigner interface
 
 private:
-<<<<<<< HEAD
-	FOptionalSize GetPreviewWidth() const;
-
-	FOptionalSize GetPreviewHeight() const;
-
-	/** Updates the designer to display the latest preview widget */
-	void UpdatePreviewWidget();
-
-=======
 	/** Establishes the resolution and aspect ratio to use on construction from config settings */
 	void SetStartupResolution();
 
@@ -95,7 +86,6 @@
 	void UpdatePreviewWidget(bool bForceUpdate);
 
 	void ClearExtensionWidgets();
->>>>>>> 1d429763
 	void CreateExtensionWidgetsForSelection();
 
 	EVisibility GetInfoBarVisibility() const;
@@ -115,18 +105,9 @@
 	/** Called whenever the blueprint is recompiled */
 	void OnBlueprintCompiled(UBlueprint* InBlueprint);
 
-<<<<<<< HEAD
+	void PopulateWidgetGeometryCache(FArrangedWidget& Root);
+
 	void CacheSelectedWidgetGeometry();
-
-	// Handles selecting a common screen resolution.
-	void HandleCommonResolutionSelected(int32 Width, int32 Height);
-	void AddScreenResolutionSection(FMenuBuilder& MenuBuilder, const TArray<FPlayScreenResolution>& Resolutions, const FText& SectionName);
-	TSharedRef<SWidget> GetAspectMenu();
-=======
-	void PopulateWidgetGeometryCache(FArrangedWidget& Root);
-
-	void CacheSelectedWidgetGeometry();
->>>>>>> 1d429763
 
 	/** @return Formatted text for the given resolution params */
 	FText GetResolutionText(int32 Width, int32 Height, const FString& AspectRatio) const;
@@ -165,11 +146,6 @@
 
 	UWidget* ProcessDropAndAddWidget(const FGeometry& MyGeometry, const FDragDropEvent& DragDropEvent, bool bIsPreview);
 
-<<<<<<< HEAD
-private:
-
-=======
->>>>>>> 1d429763
 	FVector2D GetExtensionPosition(TSharedRef<FDesignerSurfaceElement> ExtensionElement) const;
 
 	FVector2D GetExtensionSize(TSharedRef<FDesignerSurfaceElement> ExtensionElement) const;
@@ -194,11 +170,7 @@
 	UPanelWidget* DropPreviewParent;
 
 	TSharedPtr<class SZoomPan> PreviewHitTestRoot;
-<<<<<<< HEAD
-	TSharedPtr<SBox> PreviewSurface;
-=======
 	TSharedPtr<SDPIScaler> PreviewSurface;
->>>>>>> 1d429763
 	TSharedPtr<SCanvas> ExtensionWidgetCanvas;
 
 	FVector2D CachedDesignerWidgetLocation;
@@ -241,10 +213,6 @@
 	/** The current slate widget being hovered, this is refreshed every frame in case it changes */
 	TWeakPtr<SWidget> HoveredSlateWidget;
 
-<<<<<<< HEAD
-	int32 PreviewWidth;
-	int32 PreviewHeight;
-=======
 	/** The configured Width of the preview area, simulates screen size. */
 	int32 PreviewWidth;
 
@@ -271,5 +239,4 @@
 
 	/**  */
 	FGeometry CachedDesignerGeometry;
->>>>>>> 1d429763
 };