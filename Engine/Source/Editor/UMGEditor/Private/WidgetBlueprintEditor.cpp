// Copyright 1998-2016 Epic Games, Inc. All Rights Reserved.

#include "UMGEditorPrivatePCH.h"

#include "SKismetInspector.h"
#include "WidgetBlueprintEditor.h"
#include "MovieScene.h"
#include "MovieSceneSequenceInstance.h"
#include "MovieScene2DTransformTrack.h"
#include "Editor/Sequencer/Public/ISequencerModule.h"
#include "ObjectEditorUtils.h"

#include "PropertyCustomizationHelpers.h"

#include "WidgetBlueprintApplicationModes.h"
#include "WidgetBlueprintEditorUtils.h"
#include "WidgetDesignerApplicationMode.h"
#include "WidgetGraphApplicationMode.h"

#include "WidgetBlueprintEditorToolbar.h"
#include "Blueprint/WidgetTree.h"
#include "Components/CanvasPanel.h"
#include "GenericCommands.h"
#include "WidgetBlueprint.h"
#include "Engine/SimpleConstructionScript.h"
#include "Kismet2/CompilerResultsLog.h"
#include "IMessageLogListing.h"

#include "MovieSceneWidgetMaterialTrack.h"
#include "WidgetMaterialTrackUtilities.h"

#include "ScopedTransaction.h"

#include "NotificationManager.h"
#include "SNotificationList.h"

#define LOCTEXT_NAMESPACE "UMG"

FWidgetBlueprintEditor::FWidgetBlueprintEditor()
	: PreviewScene(FPreviewScene::ConstructionValues().AllowAudioPlayback(true).ShouldSimulatePhysics(true))
	, PreviewBlueprint(nullptr)
	, bIsSimulateEnabled(false)
	, bIsRealTime(true)
	, bRefreshGeneratedClassAnimations(false)
{
	PreviewScene.GetWorld()->bBegunPlay = false;

	// Register sequencer menu extenders.
	ISequencerModule& SequencerModule = FModuleManager::Get().LoadModuleChecked<ISequencerModule>( "Sequencer" );
	{
		int32 NewIndex = SequencerModule.GetAddTrackMenuExtensibilityManager()->GetExtenderDelegates().Add(
			FAssetEditorExtender::CreateRaw(this, &FWidgetBlueprintEditor::GetAddTrackSequencerExtender));
		SequencerAddTrackExtenderHandle = SequencerModule.GetAddTrackMenuExtensibilityManager()->GetExtenderDelegates()[NewIndex].GetHandle();
	}

	{
		int32 NewIndex = SequencerModule.GetObjectBindingContextMenuExtensibilityManager()->GetExtenderDelegates().Add(
			FAssetEditorExtender::CreateRaw(this, &FWidgetBlueprintEditor::GetObjectBindingContextMenuExtender));
		SequencerObjectBindingExtenderHandle = SequencerModule.GetObjectBindingContextMenuExtensibilityManager()->GetExtenderDelegates()[NewIndex].GetHandle();
	}
}

FWidgetBlueprintEditor::~FWidgetBlueprintEditor()
{
	UWidgetBlueprint* Blueprint = GetWidgetBlueprintObj();
	if ( Blueprint )
	{
		Blueprint->OnChanged().RemoveAll(this);
		Blueprint->OnCompiled().RemoveAll(this);
	}

	GEditor->OnObjectsReplaced().RemoveAll(this);
	
	if ( Sequencer.IsValid() )
	{
		Sequencer->OnMovieSceneDataChanged().RemoveAll( this );
		Sequencer.Reset();
	}

	// Un-Register sequencer menu extenders.
	ISequencerModule& SequencerModule = FModuleManager::Get().LoadModuleChecked<ISequencerModule>("Sequencer");
	SequencerModule.GetAddTrackMenuExtensibilityManager()->GetExtenderDelegates().RemoveAll([this](const FAssetEditorExtender& Extender)
	{
		return SequencerAddTrackExtenderHandle == Extender.GetHandle();
	});

	SequencerModule.GetObjectBindingContextMenuExtensibilityManager()->GetExtenderDelegates().RemoveAll([this](const FAssetEditorExtender& Extender)
	{
		return SequencerObjectBindingExtenderHandle == Extender.GetHandle();
	});
}

void FWidgetBlueprintEditor::InitWidgetBlueprintEditor(const EToolkitMode::Type Mode, const TSharedPtr< IToolkitHost >& InitToolkitHost, const TArray<UBlueprint*>& InBlueprints, bool bShouldOpenInDefaultsMode)
{
	TSharedPtr<FWidgetBlueprintEditor> ThisPtr(SharedThis(this));
	WidgetToolbar = MakeShareable(new FWidgetBlueprintEditorToolbar(ThisPtr));

	InitBlueprintEditor(Mode, InitToolkitHost, InBlueprints, bShouldOpenInDefaultsMode);

	// register for any objects replaced
	GEditor->OnObjectsReplaced().AddSP(this, &FWidgetBlueprintEditor::OnObjectsReplaced);

	UWidgetBlueprint* Blueprint = GetWidgetBlueprintObj();

	// If this blueprint is empty, add a canvas panel as the root widget.
	if ( Blueprint->WidgetTree->RootWidget == nullptr )
	{
		UWidget* RootWidget = Blueprint->WidgetTree->ConstructWidget<UCanvasPanel>(UCanvasPanel::StaticClass());
		RootWidget->SetDesignerFlags(GetCurrentDesignerFlags());
		Blueprint->WidgetTree->RootWidget = RootWidget;
	}

	UpdatePreview(GetWidgetBlueprintObj(), true);

	// If the user has close the sequencer tab, this will not be initialized.
	if (CurrentAnimation.IsValid())
	{
		CurrentAnimation->Initialize(PreviewWidgetPtr.Get());
	}

	DesignerCommandList = MakeShareable(new FUICommandList);

	DesignerCommandList->MapAction(FGenericCommands::Get().Delete,
		FExecuteAction::CreateSP(this, &FWidgetBlueprintEditor::DeleteSelectedWidgets),
		FCanExecuteAction::CreateSP(this, &FWidgetBlueprintEditor::CanDeleteSelectedWidgets)
		);

	DesignerCommandList->MapAction(FGenericCommands::Get().Copy,
		FExecuteAction::CreateSP(this, &FWidgetBlueprintEditor::CopySelectedWidgets),
		FCanExecuteAction::CreateSP(this, &FWidgetBlueprintEditor::CanCopySelectedWidgets)
		);

	DesignerCommandList->MapAction(FGenericCommands::Get().Cut,
		FExecuteAction::CreateSP(this, &FWidgetBlueprintEditor::CutSelectedWidgets),
		FCanExecuteAction::CreateSP(this, &FWidgetBlueprintEditor::CanCutSelectedWidgets)
		);

	DesignerCommandList->MapAction(FGenericCommands::Get().Paste,
		FExecuteAction::CreateSP(this, &FWidgetBlueprintEditor::PasteWidgets),
		FCanExecuteAction::CreateSP(this, &FWidgetBlueprintEditor::CanPasteWidgets)
		);
}

void FWidgetBlueprintEditor::RegisterApplicationModes(const TArray<UBlueprint*>& InBlueprints, bool bShouldOpenInDefaultsMode, bool bNewlyCreated/* = false*/)
{
	//FBlueprintEditor::RegisterApplicationModes(InBlueprints, bShouldOpenInDefaultsMode);

	if ( InBlueprints.Num() == 1 )
	{
		TSharedPtr<FWidgetBlueprintEditor> ThisPtr(SharedThis(this));

		// Create the modes and activate one (which will populate with a real layout)
		TArray< TSharedRef<FApplicationMode> > TempModeList;
		TempModeList.Add(MakeShareable(new FWidgetDesignerApplicationMode(ThisPtr)));
		TempModeList.Add(MakeShareable(new FWidgetGraphApplicationMode(ThisPtr)));

		for ( TSharedRef<FApplicationMode>& AppMode : TempModeList )
		{
			AddApplicationMode(AppMode->GetModeName(), AppMode);
		}

		SetCurrentMode(FWidgetBlueprintApplicationModes::DesignerMode);
	}
	else
	{
		//// We either have no blueprints or many, open in the defaults mode for multi-editing
		//AddApplicationMode(
		//	FBlueprintEditorApplicationModes::BlueprintDefaultsMode,
		//	MakeShareable(new FBlueprintDefaultsApplicationMode(SharedThis(this))));
		//SetCurrentMode(FBlueprintEditorApplicationModes::BlueprintDefaultsMode);
	}
}

void FWidgetBlueprintEditor::SelectWidgets(const TSet<FWidgetReference>& Widgets, bool bAppendOrToggle)
{
	TSet<FWidgetReference> TempSelection;
	for ( const FWidgetReference& Widget : Widgets )
	{
		if ( Widget.IsValid() )
		{
			TempSelection.Add(Widget);
		}
	}

	OnSelectedWidgetsChanging.Broadcast();

	// Finally change the selected widgets after we've updated the details panel 
	// to ensure values that are pending are committed on focus loss, and migrated properly
	// to the old selected widgets.
	if ( !bAppendOrToggle )
	{
		SelectedWidgets.Empty();
	}
	SelectedObjects.Empty();
	SelectedNamedSlot.Reset();

	for ( const FWidgetReference& Widget : TempSelection )
	{
		if ( bAppendOrToggle && SelectedWidgets.Contains(Widget) )
		{
			SelectedWidgets.Remove(Widget);
		}
		else
		{
			SelectedWidgets.Add(Widget);
		}
	}

	OnSelectedWidgetsChanged.Broadcast();
}

void FWidgetBlueprintEditor::SelectObjects(const TSet<UObject*>& Objects)
{
	OnSelectedWidgetsChanging.Broadcast();

	SelectedWidgets.Empty();
	SelectedObjects.Empty();
	SelectedNamedSlot.Reset();

	for ( UObject* Obj : Objects )
	{
		SelectedObjects.Add(Obj);
	}

	OnSelectedWidgetsChanged.Broadcast();
}

void FWidgetBlueprintEditor::SetSelectedNamedSlot(TOptional<FNamedSlotSelection> InSelectedNamedSlot)
{
	OnSelectedWidgetsChanging.Broadcast();

	SelectedWidgets.Empty();
	SelectedObjects.Empty();
	SelectedNamedSlot.Reset();

	SelectedNamedSlot = InSelectedNamedSlot;

	OnSelectedWidgetsChanged.Broadcast();
}

void FWidgetBlueprintEditor::CleanSelection()
{
	TSet<FWidgetReference> TempSelection;

	TArray<UWidget*> WidgetsInTree;
	GetWidgetBlueprintObj()->WidgetTree->GetAllWidgets(WidgetsInTree);
	TSet<UWidget*> TreeWidgetSet(WidgetsInTree);

	for ( FWidgetReference& WidgetRef : SelectedWidgets )
	{
		if ( WidgetRef.IsValid() )
		{
			if ( TreeWidgetSet.Contains(WidgetRef.GetTemplate()) )
			{
				TempSelection.Add(WidgetRef);
			}
		}
	}

	if ( TempSelection.Num() != SelectedWidgets.Num() )
	{
		SelectWidgets(TempSelection, false);
	}
}

const TSet<FWidgetReference>& FWidgetBlueprintEditor::GetSelectedWidgets() const
{
	return SelectedWidgets;
}

const TSet< TWeakObjectPtr<UObject> >& FWidgetBlueprintEditor::GetSelectedObjects() const
{
	return SelectedObjects;
}

TOptional<FNamedSlotSelection> FWidgetBlueprintEditor::GetSelectedNamedSlot() const
{
	return SelectedNamedSlot;
}

void FWidgetBlueprintEditor::InvalidatePreview(bool bViewOnly)
{
	if ( bViewOnly )
	{
		OnWidgetPreviewUpdated.Broadcast();
	}
	else
	{
		bPreviewInvalidated = true;
	}
}

void FWidgetBlueprintEditor::OnBlueprintChangedImpl(UBlueprint* InBlueprint, bool bIsJustBeingCompiled )
{
	DestroyPreview();

	FBlueprintEditor::OnBlueprintChangedImpl(InBlueprint, bIsJustBeingCompiled);

	if ( InBlueprint )
	{
		RefreshPreview();
	}
}

void FWidgetBlueprintEditor::OnObjectsReplaced(const TMap<UObject*, UObject*>& ReplacementMap)
{
	// Remove dead references and update references
	for ( int32 HandleIndex = WidgetHandlePool.Num() - 1; HandleIndex >= 0; HandleIndex-- )
	{
		TSharedPtr<FWidgetHandle> Ref = WidgetHandlePool[HandleIndex].Pin();

		if ( Ref.IsValid() )
		{
			UObject* const* NewObject = ReplacementMap.Find(Ref->Widget.Get());
			if ( NewObject )
			{
				Ref->Widget = Cast<UWidget>(*NewObject);
			}
		}
		else
		{
			WidgetHandlePool.RemoveAtSwap(HandleIndex);
		}
	}
}

bool FWidgetBlueprintEditor::CanDeleteSelectedWidgets()
{
	TSet<FWidgetReference> Widgets = GetSelectedWidgets();
	return Widgets.Num() > 0;
}

void FWidgetBlueprintEditor::DeleteSelectedWidgets()
{
	TSet<FWidgetReference> Widgets = GetSelectedWidgets();
	FWidgetBlueprintEditorUtils::DeleteWidgets(GetWidgetBlueprintObj(), Widgets);

	// Clear the selection now that the widget has been deleted.
	TSet<FWidgetReference> Empty;
	SelectWidgets(Empty, false);
}

bool FWidgetBlueprintEditor::CanCopySelectedWidgets()
{
	TSet<FWidgetReference> Widgets = GetSelectedWidgets();
	return Widgets.Num() > 0;
}

void FWidgetBlueprintEditor::CopySelectedWidgets()
{
	TSet<FWidgetReference> Widgets = GetSelectedWidgets();
	FWidgetBlueprintEditorUtils::CopyWidgets(GetWidgetBlueprintObj(), Widgets);
}

bool FWidgetBlueprintEditor::CanCutSelectedWidgets()
{
	TSet<FWidgetReference> Widgets = GetSelectedWidgets();
	return Widgets.Num() > 0;
}

void FWidgetBlueprintEditor::CutSelectedWidgets()
{
	TSet<FWidgetReference> Widgets = GetSelectedWidgets();
	FWidgetBlueprintEditorUtils::CutWidgets(GetWidgetBlueprintObj(), Widgets);
}

const UWidgetAnimation* FWidgetBlueprintEditor::RefreshCurrentAnimation()
{
	return CurrentAnimation.Get();
}

bool FWidgetBlueprintEditor::CanPasteWidgets()
{
	TSet<FWidgetReference> Widgets = GetSelectedWidgets();
	if ( Widgets.Num() == 1 )
	{
		FWidgetReference Target = *Widgets.CreateIterator();
		const bool bIsPanel = Cast<UPanelWidget>(Target.GetTemplate()) != nullptr;
		return bIsPanel;
	}
	else if ( GetWidgetBlueprintObj()->WidgetTree->RootWidget == nullptr )
	{
		return true;
	}
	else
	{
		TOptional<FNamedSlotSelection> NamedSlotSelection = GetSelectedNamedSlot();
		if ( NamedSlotSelection.IsSet() )
		{
			INamedSlotInterface* NamedSlotHost = Cast<INamedSlotInterface>(NamedSlotSelection->NamedSlotHostWidget.GetTemplate());
			if ( NamedSlotHost == nullptr )
			{
				return false;
			}
			else if ( NamedSlotHost->GetContentForSlot(NamedSlotSelection->SlotName) != nullptr )
			{
				return false;
			}

			return true;
		}
	}

	return false;
}

void FWidgetBlueprintEditor::PasteWidgets()
{
	TSet<FWidgetReference> Widgets = GetSelectedWidgets();
	FWidgetReference Target = Widgets.Num() > 0 ? *Widgets.CreateIterator() : FWidgetReference();
	FName SlotName = NAME_None;

	TOptional<FNamedSlotSelection> NamedSlotSelection = GetSelectedNamedSlot();
	if ( NamedSlotSelection.IsSet() )
	{
		Target = NamedSlotSelection->NamedSlotHostWidget;
		SlotName = NamedSlotSelection->SlotName;
	}

	FWidgetBlueprintEditorUtils::PasteWidgets(SharedThis(this), GetWidgetBlueprintObj(), Target, SlotName, PasteDropLocation);

	//TODO UMG - Select the newly selected pasted widgets.
}

void FWidgetBlueprintEditor::Tick(float DeltaTime)
{
	FBlueprintEditor::Tick(DeltaTime);

	// Tick the preview scene world.
	if ( !GIntraFrameDebuggingGameThread )
	{
		// Allow full tick only if preview simulation is enabled and we're not currently in an active SIE or PIE session
		if ( bIsSimulateEnabled && GEditor->PlayWorld == nullptr && !GEditor->bIsSimulatingInEditor )
		{
			PreviewScene.GetWorld()->Tick(bIsRealTime ? LEVELTICK_All : LEVELTICK_TimeOnly, DeltaTime);
		}
		else
		{
			PreviewScene.GetWorld()->Tick(bIsRealTime ? LEVELTICK_ViewportsOnly : LEVELTICK_TimeOnly, DeltaTime);
		}
	}

	// Whenever animations change the generated class animations need to be updated since they are copied on compile.  This
	// update is deferred to tick since some edit operations (e.g. drag/drop) cause large numbers of changes to the data.
	if ( bRefreshGeneratedClassAnimations )
	{
		TArray<UWidgetAnimation*>& PreviewAnimations = Cast<UWidgetBlueprintGeneratedClass>( PreviewBlueprint->GeneratedClass )->Animations;
		PreviewAnimations.Empty();
		for ( UWidgetAnimation* WidgetAnimation : PreviewBlueprint->Animations )
		{
			PreviewAnimations.Add( DuplicateObject<UWidgetAnimation>( WidgetAnimation, PreviewBlueprint->GeneratedClass ) );
		}
		bRefreshGeneratedClassAnimations = false;
	}

	// Note: The weak ptr can become stale if the actor is reinstanced due to a Blueprint change, etc. In that case we 
	//       look to see if we can find the new instance in the preview world and then update the weak ptr.
	if ( PreviewWidgetPtr.IsStale(true) || bPreviewInvalidated )
	{
		bPreviewInvalidated = false;
		RefreshPreview();
	}
}

static bool MigratePropertyValue(UObject* SourceObject, UObject* DestinationObject, FEditPropertyChain::TDoubleLinkedListNode* PropertyChainNode, UProperty* MemberProperty, bool bIsModify)
{
	UProperty* CurrentProperty = PropertyChainNode->GetValue();

	if ( PropertyChainNode->GetNextNode() == nullptr )
	{
		if (bIsModify)
		{
			if (DestinationObject)
			{
				DestinationObject->Modify();
			}
			return true;
		}
		else
		{
			// Check to see if there's an edit condition property we also need to migrate.
			bool bDummyNegate = false;
			UBoolProperty* EditConditionProperty = PropertyCustomizationHelpers::GetEditConditionProperty(MemberProperty, bDummyNegate);
			if ( EditConditionProperty != nullptr )
			{
				FObjectEditorUtils::MigratePropertyValue(SourceObject, EditConditionProperty, DestinationObject, EditConditionProperty);
			}

			return FObjectEditorUtils::MigratePropertyValue(SourceObject, MemberProperty, DestinationObject, MemberProperty);
		}
	}
	
	if ( UObjectProperty* CurrentObjectProperty = Cast<UObjectProperty>(CurrentProperty) )
	{
		// Get the property addresses for the source and destination objects.
		UObject* SourceObjectProperty = CurrentObjectProperty->GetObjectPropertyValue(CurrentObjectProperty->ContainerPtrToValuePtr<void>(SourceObject));
		UObject* DestionationObjectProperty = CurrentObjectProperty->GetObjectPropertyValue(CurrentObjectProperty->ContainerPtrToValuePtr<void>(DestinationObject));

		return MigratePropertyValue(SourceObjectProperty, DestionationObjectProperty, PropertyChainNode->GetNextNode(), PropertyChainNode->GetNextNode()->GetValue(), bIsModify);
	}
	else if ( UArrayProperty* CurrentArrayProperty = Cast<UArrayProperty>(CurrentProperty) )
	{
		// Arrays!
	}

	return MigratePropertyValue(SourceObject, DestinationObject, PropertyChainNode->GetNextNode(), MemberProperty, bIsModify);
}

void FWidgetBlueprintEditor::AddReferencedObjects( FReferenceCollector& Collector )
{
	FBlueprintEditor::AddReferencedObjects( Collector );

	UUserWidget* Preview = GetPreview();
	Collector.AddReferencedObject( Preview );
}

void FWidgetBlueprintEditor::MigrateFromChain(FEditPropertyChain* PropertyThatChanged, bool bIsModify)
{
	UWidgetBlueprint* Blueprint = GetWidgetBlueprintObj();

	UUserWidget* PreviewActor = GetPreview();
	if ( PreviewActor != nullptr )
	{
		for ( TWeakObjectPtr<UObject> ObjectRef : SelectedObjects )
		{
			// dealing with root widget here
			FEditPropertyChain::TDoubleLinkedListNode* PropertyChainNode = PropertyThatChanged->GetHead();
			UObject* WidgetCDO = ObjectRef.Get()->GetClass()->GetDefaultObject(true);
			MigratePropertyValue(ObjectRef.Get(), WidgetCDO, PropertyChainNode, PropertyChainNode->GetValue(), bIsModify);
		}

		for ( FWidgetReference& WidgetRef : SelectedWidgets )
		{
			UWidget* PreviewWidget = WidgetRef.GetPreview();

			if ( PreviewWidget )
			{
				FName PreviewWidgetName = PreviewWidget->GetFName();
				UWidget* TemplateWidget = Blueprint->WidgetTree->FindWidget(PreviewWidgetName);

				if ( TemplateWidget )
				{
					FEditPropertyChain::TDoubleLinkedListNode* PropertyChainNode = PropertyThatChanged->GetHead();
					MigratePropertyValue(PreviewWidget, TemplateWidget, PropertyChainNode, PropertyChainNode->GetValue(), bIsModify);
				}
			}
		}
	}
}

void FWidgetBlueprintEditor::PostUndo(bool bSuccessful)
{
	FBlueprintEditor::PostUndo(bSuccessful);

	OnWidgetBlueprintTransaction.Broadcast();
}

void FWidgetBlueprintEditor::PostRedo(bool bSuccessful)
{
	FBlueprintEditor::PostRedo(bSuccessful);

	OnWidgetBlueprintTransaction.Broadcast();
}

TSharedRef<SWidget> FWidgetBlueprintEditor::CreateSequencerWidget()
{
	TSharedRef<SOverlay> SequencerOverlayRef =
		SNew(SOverlay)
		.AddMetaData<FTagMetaData>(FTagMetaData(TEXT("Sequencer")));
	SequencerOverlay = SequencerOverlayRef;

	TSharedRef<STextBlock> NoAnimationTextBlockRef = 
		SNew(STextBlock)
		.TextStyle(FEditorStyle::Get(), "UMGEditor.NoAnimationFont")
		.Text(LOCTEXT("NoAnimationSelected", "No Animation Selected"));
	NoAnimationTextBlock = NoAnimationTextBlockRef;

	SequencerOverlayRef->AddSlot(0)
	[
		GetSequencer()->GetSequencerWidget()
	];

	SequencerOverlayRef->AddSlot(1)
		.HAlign(HAlign_Center)
		.VAlign(VAlign_Center)
	[
		NoAnimationTextBlockRef
	];

	return SequencerOverlayRef;
}

UWidgetBlueprint* FWidgetBlueprintEditor::GetWidgetBlueprintObj() const
{
	return Cast<UWidgetBlueprint>(GetBlueprintObj());
}

UUserWidget* FWidgetBlueprintEditor::GetPreview() const
{
	if ( PreviewWidgetPtr.IsStale(true) )
	{
		return nullptr;
	}

	return PreviewWidgetPtr.Get();
}

FPreviewScene* FWidgetBlueprintEditor::GetPreviewScene()
{
	return &PreviewScene;
}

bool FWidgetBlueprintEditor::IsSimulating() const
{
	return bIsSimulateEnabled;
}

void FWidgetBlueprintEditor::SetIsSimulating(bool bSimulating)
{
	bIsSimulateEnabled = bSimulating;
}

FWidgetReference FWidgetBlueprintEditor::GetReferenceFromTemplate(UWidget* TemplateWidget)
{
	TSharedRef<FWidgetHandle> Reference = MakeShareable(new FWidgetHandle(TemplateWidget));
	WidgetHandlePool.Add(Reference);

	return FWidgetReference(SharedThis(this), Reference);
}

FWidgetReference FWidgetBlueprintEditor::GetReferenceFromPreview(UWidget* PreviewWidget)
{
	UUserWidget* PreviewRoot = GetPreview();
	if ( PreviewRoot )
	{
		UWidgetBlueprint* Blueprint = GetWidgetBlueprintObj();

		if ( PreviewWidget )
		{
			FName Name = PreviewWidget->GetFName();
			return GetReferenceFromTemplate(Blueprint->WidgetTree->FindWidget(Name));
		}
	}

	return FWidgetReference(SharedThis(this), TSharedPtr<FWidgetHandle>());
}

TSharedPtr<ISequencer>& FWidgetBlueprintEditor::GetSequencer()
{
	if(!Sequencer.IsValid())
	{
		const float InTime = 0.f;
		const float OutTime = 5.0f;

		FSequencerViewParams ViewParams(TEXT("UMGSequencerSettings"));
		{
			ViewParams.InitialScrubPosition = 0;
			ViewParams.OnGetAddMenuContent = FOnGetAddMenuContent::CreateSP(this, &FWidgetBlueprintEditor::OnGetAnimationAddMenuContent);
		}

		FSequencerInitParams SequencerInitParams;
		{
			UWidgetAnimation* NullAnimation = UWidgetAnimation::GetNullAnimation();
			NullAnimation->MovieScene->SetPlaybackRange(InTime, OutTime);
			NullAnimation->MovieScene->GetEditorData().WorkingRange = TRange<float>(InTime, OutTime);

			SequencerInitParams.ViewParams = ViewParams;
			SequencerInitParams.RootSequence = NullAnimation;
			SequencerInitParams.bEditWithinLevelEditor = false;
			SequencerInitParams.ToolkitHost = GetToolkitHost();
		};

		Sequencer = FModuleManager::LoadModuleChecked<ISequencerModule>("Sequencer").CreateSequencer(SequencerInitParams);
		Sequencer->OnMovieSceneDataChanged().AddSP( this, &FWidgetBlueprintEditor::OnMovieSceneDataChanged );
		ChangeViewedAnimation(*UWidgetAnimation::GetNullAnimation());
	}

	return Sequencer;
}

void FWidgetBlueprintEditor::ChangeViewedAnimation( UWidgetAnimation& InAnimationToView )
{
	if (CurrentAnimation.IsValid())
	{
		CurrentAnimation->Initialize(nullptr);
	}

	CurrentAnimation = &InAnimationToView;
	if (CurrentAnimation.IsValid())
	{
		CurrentAnimation->Initialize(PreviewWidgetPtr.Get());
	}

	if (Sequencer.IsValid())
	{
		Sequencer->ResetToNewRootSequence(InAnimationToView);
	}

	TSharedPtr<SOverlay> SequencerOverlayPin = SequencerOverlay.Pin();
	if (SequencerOverlayPin.IsValid())
	{
		TSharedPtr<STextBlock> NoAnimationTextBlockPin = NoAnimationTextBlock.Pin();
		if( &InAnimationToView == UWidgetAnimation::GetNullAnimation())
		{
			// Disable sequencer from interaction
			Sequencer->GetSequencerWidget()->SetEnabled(false);
			Sequencer->SetAutoKeyMode(EAutoKeyMode::KeyNone);
			NoAnimationTextBlockPin->SetVisibility(EVisibility::Visible);
			SequencerOverlayPin->SetVisibility( EVisibility::HitTestInvisible );
		}
		else
		{
			// Allow sequencer to be interacted with
			Sequencer->GetSequencerWidget()->SetEnabled(true);
			NoAnimationTextBlockPin->SetVisibility(EVisibility::Collapsed);
			SequencerOverlayPin->SetVisibility( EVisibility::SelfHitTestInvisible );
		}
	}
	InvalidatePreview();
}

void FWidgetBlueprintEditor::RefreshPreview()
{
	// Rebuilding the preview can force objects to be recreated, so the selection may need to be updated.
	OnSelectedWidgetsChanging.Broadcast();

	UpdatePreview(GetWidgetBlueprintObj(), true);

	CleanSelection();

	// Fire the selection updated event to ensure everyone is watching the same widgets.
	OnSelectedWidgetsChanged.Broadcast();
}

void FWidgetBlueprintEditor::Compile()
{
	DestroyPreview();

	FBlueprintEditor::Compile();
}

void FWidgetBlueprintEditor::DestroyPreview()
{
	UUserWidget* PreviewActor = GetPreview();
	if ( PreviewActor != nullptr )
	{
		check(PreviewScene.GetWorld());

		// Immediately release the preview ptr to let people know it's gone.
		PreviewWidgetPtr.Reset();

		// Immediately notify anyone with a preview out there they need to dispose of it right now,
		// otherwise the leak detection can't be trusted.
		OnWidgetPreviewUpdated.Broadcast();

		TWeakPtr<SWidget> PreviewSlateWidgetWeak = PreviewActor->GetCachedWidget();

		PreviewActor->MarkPendingKill();
		PreviewActor->ReleaseSlateResources(true);

		FCompilerResultsLog LogResults;
		LogResults.bAnnotateMentionedNodes = false;

		ensure(!PreviewSlateWidgetWeak.IsValid());

		bool bFoundLeak = false;
		
		// NOTE: This doesn't explore sub UUserWidget trees, searching for leaks there.

		// Verify everything is going to be garbage collected.
		PreviewActor->WidgetTree->ForEachWidget([&LogResults, &bFoundLeak] (UWidget* Widget) {
			if ( !bFoundLeak )
			{
				TWeakPtr<SWidget> PreviewChildWidget = Widget->GetCachedWidget();
				if ( PreviewChildWidget.IsValid() )
				{
					bFoundLeak = true;
					if ( UPanelWidget* ParentWidget = Widget->GetParent() )
					{
						LogResults.Warning(*FString::Printf(*LOCTEXT("LeakingWidgetsWithParent_Warning", "Leak Detected!  %s (@@) still has living Slate widgets, it or the parent %s (@@) is keeping them in memory.  Release all Slate resources in ReleaseSlateResources().").ToString(), *Widget->GetName(), *( ParentWidget->GetName() )), Widget->GetClass(), ParentWidget->GetClass());
					}
					else
					{
						LogResults.Warning(*FString::Printf(*LOCTEXT("LeakingWidgetsWithoutParent_Warning", "Leak Detected!  %s (@@) still has living Slate widgets, it or the parent widget is keeping them in memory.  Release all Slate resources in ReleaseSlateResources().").ToString(), *Widget->GetName()), Widget->GetClass());
					}
				}
			}
		});

		DesignerCompilerMessages = LogResults.Messages;
	}
}

void FWidgetBlueprintEditor::AppendExtraCompilerResults(TSharedPtr<class IMessageLogListing> ResultsListing)
{
	FBlueprintEditor::AppendExtraCompilerResults(ResultsListing);

	ResultsListing->AddMessages(DesignerCompilerMessages);
}

void FWidgetBlueprintEditor::UpdatePreview(UBlueprint* InBlueprint, bool bInForceFullUpdate)
{
	UUserWidget* PreviewActor = GetPreview();

	// Signal that we're going to be constructing editor components
	if ( InBlueprint != nullptr && InBlueprint->SimpleConstructionScript != nullptr )
	{
		InBlueprint->SimpleConstructionScript->BeginEditorComponentConstruction();
	}

	// If the Blueprint is changing
	if ( InBlueprint != PreviewBlueprint || bInForceFullUpdate )
	{
		// Destroy the previous actor instance
		DestroyPreview();

		// Save the Blueprint we're creating a preview for
		PreviewBlueprint = Cast<UWidgetBlueprint>(InBlueprint);

<<<<<<< HEAD
		// Update the generated class'es widget tree to match the blueprint tree.  That way the preview can update
		// without needing to do a full recompile.
		Cast<UWidgetBlueprintGeneratedClass>(PreviewBlueprint->GeneratedClass)->DesignerWidgetTree = (UWidgetTree*)StaticDuplicateObject(PreviewBlueprint->WidgetTree, PreviewBlueprint->GeneratedClass, NAME_None, RF_Transactional); 
		PreviewActor = CreateWidget<UUserWidget>(PreviewScene.GetWorld(), PreviewBlueprint->GeneratedClass);
		PreviewActor->SetFlags(RF_Transactional);
		
		// Configure all the widgets to be set to design time.
		PreviewActor->SetDesignerFlags(GetCurrentDesignerFlags());
=======
		// Create the Widget, we have to do special swapping out of the widget tree.
		{
			// Assign the outer to the game instance if it exists, otherwise use the world
			PreviewActor = NewObject<UUserWidget>(PreviewScene.GetWorld(), PreviewBlueprint->GeneratedClass);

			// The preview widget should not be transactional.
			PreviewActor->ClearFlags(RF_Transactional);

			UWidgetTree* LatestWidgetTree = PreviewBlueprint->WidgetTree;

			// HACK NickD: Doing this to match the hack in UUserWidget::Initialize(), to permit some semblance of widgettree
			// inheritance.  This will correctly show the parent widget tree provided your class does not specify a root.
			UWidgetBlueprintGeneratedClass* SuperBGClass = Cast<UWidgetBlueprintGeneratedClass>(PreviewBlueprint->GeneratedClass->GetSuperClass());
			if ( SuperBGClass )
			{
				UWidgetBlueprint* SuperWidgetBlueprint = Cast<UWidgetBlueprint>(SuperBGClass->ClassGeneratedBy);
				if ( SuperWidgetBlueprint && (LatestWidgetTree->RootWidget == nullptr) )
				{
					LatestWidgetTree = SuperWidgetBlueprint->WidgetTree;
				}
			}

			// Update the widget tree directly to match the blueprint tree.  That way the preview can update
			// without needing to do a full recompile.
			PreviewActor->WidgetTree = (UWidgetTree*)StaticDuplicateObject(LatestWidgetTree, PreviewActor, NAME_None, RF_Transactional);

			if ( ULocalPlayer* Player = PreviewScene.GetWorld()->GetFirstLocalPlayerFromController() )
			{
				PreviewActor->SetPlayerContext(FLocalPlayerContext(Player));
			}

			PreviewActor->Initialize();

			// Configure all the widgets to be set to design time.
			PreviewActor->SetDesignerFlags(GetCurrentDesignerFlags());
		}
>>>>>>> aaefee4c

		// Store a reference to the preview actor.
		PreviewWidgetPtr = PreviewActor;
	}

	if (CurrentAnimation.IsValid())
	{
		CurrentAnimation->Initialize(PreviewActor);
	}

	OnWidgetPreviewUpdated.Broadcast();
	GetSequencer()->UpdateRuntimeInstances();
}

FGraphAppearanceInfo FWidgetBlueprintEditor::GetGraphAppearance(UEdGraph* InGraph) const
{
	FGraphAppearanceInfo AppearanceInfo = FBlueprintEditor::GetGraphAppearance(InGraph);

	if ( GetBlueprintObj()->IsA(UWidgetBlueprint::StaticClass()) )
	{
		AppearanceInfo.CornerText = LOCTEXT("AppearanceCornerText", "WIDGET BLUEPRINT");
	}

	return AppearanceInfo;
}

void FWidgetBlueprintEditor::ClearHoveredWidget()
{
	HoveredWidget = FWidgetReference();
	OnHoveredWidgetCleared.Broadcast();
}

void FWidgetBlueprintEditor::SetHoveredWidget(FWidgetReference& InHoveredWidget)
{
	if (InHoveredWidget != HoveredWidget)
	{
		HoveredWidget = InHoveredWidget;
		OnHoveredWidgetSet.Broadcast(InHoveredWidget);
	}
}

const FWidgetReference& FWidgetBlueprintEditor::GetHoveredWidget() const
{
	return HoveredWidget;
}

void FWidgetBlueprintEditor::AddPostDesignerLayoutAction(TFunction<void()> Action)
{
	QueuedDesignerActions.Add(MoveTemp(Action));
}

void FWidgetBlueprintEditor::OnEnteringDesigner()
{
	OnEnterWidgetDesigner.Broadcast();
}

TArray< TFunction<void()> >& FWidgetBlueprintEditor::GetQueuedDesignerActions()
{
	return QueuedDesignerActions;
}

EWidgetDesignFlags::Type FWidgetBlueprintEditor::GetCurrentDesignerFlags() const
{
	EWidgetDesignFlags::Type Flags = EWidgetDesignFlags::Designing;
	
	if ( GetDefault<UWidgetDesignerSettings>()->bShowOutlines )
	{
		Flags = ( EWidgetDesignFlags::Type )(Flags | EWidgetDesignFlags::ShowOutline);
	}

	return Flags;
}

class FObjectAndDisplayName
{
public:
	FObjectAndDisplayName(FText InDisplayName, UObject* InObject)
	{
		DisplayName = InDisplayName;
		Object = InObject;
	}

	bool operator<(FObjectAndDisplayName const& Other) const
	{
		return DisplayName.CompareTo(Other.DisplayName) < 0;
	}

	FText DisplayName;
	UObject* Object;

};

void GetBindableObjects(UWidget* RootWidget, TArray<FObjectAndDisplayName>& BindableObjects)
{
	TArray<UWidget*> ToTraverse;
	ToTraverse.Add(RootWidget);
	while (ToTraverse.Num() > 0)
	{
		UWidget* Widget = ToTraverse[0];
		ToTraverse.RemoveAt(0);
		BindableObjects.Add(FObjectAndDisplayName(FText::FromString(Widget->GetName()), Widget));

		UUserWidget* UserWidget = Cast<UUserWidget>(Widget);
		if (UserWidget != nullptr)
		{
			TArray<FName> SlotNames;
			UserWidget->GetSlotNames(SlotNames);
			for (FName SlotName : SlotNames)
			{
				UWidget* Content = UserWidget->GetContentForSlot(SlotName);
				if (Content != nullptr)
				{
					ToTraverse.Add(Content);
				}
			}
		}

		UPanelWidget* PanelWidget = Cast<UPanelWidget>(Widget);
		if (PanelWidget != nullptr)
		{
			for (UPanelSlot* Slot : PanelWidget->GetSlots())
			{
				if (Slot->Content != nullptr)
				{
					FText SlotDisplayName = FText::Format(LOCTEXT("AddMenuSlotFormat", "{0} ({1} Slot)"), FText::FromString(Slot->Content->GetName()), FText::FromString(PanelWidget->GetName()));
					BindableObjects.Add(FObjectAndDisplayName(SlotDisplayName, Slot));
					ToTraverse.Add(Slot->Content);
				}
			}
		}
	}
}

void FWidgetBlueprintEditor::OnGetAnimationAddMenuContent(FMenuBuilder& MenuBuilder, TSharedRef<ISequencer> InSequencer)
{
	TArray<FObjectAndDisplayName> BindableObjects;
	{
		GetBindableObjects(GetPreview()->GetRootWidget(), BindableObjects);
		BindableObjects.Sort();
	}

	if (CurrentAnimation.IsValid())
	{
		for (FObjectAndDisplayName& BindableObject : BindableObjects)
		{
			FGuid BoundObjectGuid = Sequencer->GetFocusedMovieSceneSequenceInstance()->FindObjectId(*BindableObject.Object);
			if (BoundObjectGuid.IsValid() == false)
			{
				FUIAction AddMenuAction(FExecuteAction::CreateSP(this, &FWidgetBlueprintEditor::AddObjectToAnimation, BindableObject.Object));
				MenuBuilder.AddMenuEntry(BindableObject.DisplayName, FText(), FSlateIcon(), AddMenuAction);
			}
		}
	}
}

void FWidgetBlueprintEditor::AddObjectToAnimation(UObject* ObjectToAnimate)
{
	const FScopedTransaction Transaction( LOCTEXT( "AddWidgetToAnimation", "Add widget to animation" ) );
	Sequencer->GetFocusedMovieSceneSequence()->Modify();

	// @todo Sequencer - Make this kind of adding more explicit, this current setup seem a bit brittle.
	Sequencer->GetHandleToObject(ObjectToAnimate);
}

TSharedRef<FExtender> FWidgetBlueprintEditor::GetAddTrackSequencerExtender( const TSharedRef<FUICommandList> CommandList, const TArray<UObject*> ContextSensitiveObjects )
{
	TSharedRef<FExtender> AddTrackMenuExtender( new FExtender() );
	AddTrackMenuExtender->AddMenuExtension(
		SequencerMenuExtensionPoints::AddTrackMenu_PropertiesSection,
		EExtensionHook::Before,
		CommandList,
		FMenuExtensionDelegate::CreateRaw( this, &FWidgetBlueprintEditor::ExtendSequencerAddTrackMenu, ContextSensitiveObjects ) );
	return AddTrackMenuExtender;
}

TSharedRef<FExtender> FWidgetBlueprintEditor::GetObjectBindingContextMenuExtender(const TSharedRef<FUICommandList> CommandList, const TArray<UObject*> ContextSensitiveObjects)
{
	TSharedRef<FExtender> ObjectBindingMenuExtender(new FExtender());

	ObjectBindingMenuExtender->AddMenuExtension(
		"Edit",
		EExtensionHook::First,
		CommandList,
		FMenuExtensionDelegate::CreateRaw(this, &FWidgetBlueprintEditor::ExtendSequencerObjectBindingMenu, ContextSensitiveObjects));
	return ObjectBindingMenuExtender;
}

void FWidgetBlueprintEditor::ExtendSequencerAddTrackMenu( FMenuBuilder& AddTrackMenuBuilder, const TArray<UObject*> ContextObjects )
{
	if ( ContextObjects.Num() == 1 )
	{
		UWidget* Widget = Cast<UWidget>( ContextObjects[0] );
		if ( Widget != nullptr )
		{
			if( Widget->GetParent() != nullptr && Widget->Slot != nullptr )
			{
				AddTrackMenuBuilder.BeginSection( "Slot", LOCTEXT( "SlotSection", "Slot" ) );
				{
					FUIAction AddSlotAction( FExecuteAction::CreateRaw( this, &FWidgetBlueprintEditor::AddSlotTrack, Widget->Slot ) );
					FText AddSlotLabel = FText::Format(LOCTEXT("SlotLabelFormat", "{0} Slot"), FText::FromString(Widget->GetParent()->GetName()));
					FText AddSlotToolTip = FText::Format(LOCTEXT("SlotToolTipFormat", "Add {0} slot"), FText::FromString( Widget->GetParent()->GetName()));
					AddTrackMenuBuilder.AddMenuEntry(AddSlotLabel, AddSlotToolTip, FSlateIcon(), AddSlotAction);
				}
				AddTrackMenuBuilder.EndSection();
			}

			TArray<TArray<UProperty*>> MaterialBrushPropertyPaths;
			WidgetMaterialTrackUtilities::GetMaterialBrushPropertyPaths( Widget, MaterialBrushPropertyPaths );
			if ( MaterialBrushPropertyPaths.Num() > 0 )
			{
				AddTrackMenuBuilder.BeginSection( "Materials", LOCTEXT( "MaterialsSection", "Materials" ) );
				{
					for ( TArray<UProperty*>& MaterialBrushPropertyPath : MaterialBrushPropertyPaths )
					{
						FString DisplayName = MaterialBrushPropertyPath[0]->GetDisplayNameText().ToString();
						for ( int32 i = 1; i < MaterialBrushPropertyPath.Num(); i++)
						{
							DisplayName.AppendChar( '.' );
							DisplayName.Append( MaterialBrushPropertyPath[i]->GetDisplayNameText().ToString() );
						}
						FText DisplayNameText = FText::FromString( DisplayName );
						FUIAction AddMaterialAction( FExecuteAction::CreateRaw( this, &FWidgetBlueprintEditor::AddMaterialTrack, Widget, MaterialBrushPropertyPath, DisplayNameText ) );
						FText AddMaterialLabel = DisplayNameText;
						FText AddMaterialToolTip = FText::Format( LOCTEXT( "MaterialToolTipFormat", "Add a material track for the {0} property." ), DisplayNameText );
						AddTrackMenuBuilder.AddMenuEntry( AddMaterialLabel, AddMaterialToolTip, FSlateIcon(), AddMaterialAction );
					}
				}
				AddTrackMenuBuilder.EndSection();
			}
		}
	}
}

void FWidgetBlueprintEditor::ReplaceTrackWithSelectedWidget(FWidgetReference SelectedWidget, UWidget* BoundWidget)
{
	const FScopedTransaction Transaction( LOCTEXT( "ReplaceTrackWithSelectedWidget", "Replace Track with Selected Widget" ) );

	UWidgetAnimation* WidgetAnimation = Cast<UWidgetAnimation> (GetSequencer().Get()->GetFocusedMovieSceneSequence());
	UMovieScene* MovieScene = WidgetAnimation->GetMovieScene();
	UWidget* PreviewWidget = SelectedWidget.GetPreview();
	UWidget* TemplateWidget = SelectedWidget.GetTemplate();
	FGuid ObjectId = WidgetAnimation->FindPossessableObjectId(*BoundWidget);

	// Try find if the SelectedWidget is already bound, if so return
	FGuid SelectedWidgetId = WidgetAnimation->FindPossessableObjectId(*PreviewWidget);
	if (SelectedWidgetId.IsValid())
	{
		FNotificationInfo Info(LOCTEXT("SelectedWidgetalreadybound", "Selected Widget already bound"));
		Info.FadeInDuration = 0.1f;
		Info.FadeOutDuration = 0.5f;
		Info.ExpireDuration = 2.5f;
		auto NotificationItem = FSlateNotificationManager::Get().AddNotification(Info);

		NotificationItem->SetCompletionState(SNotificationItem::CS_Success);
		NotificationItem->ExpireAndFadeout();
		return;
	}

	if (TemplateWidget->GetClass() != BoundWidget->GetClass())
	{
		TArray<FMovieSceneBinding> MovieSceneBindings = MovieScene->GetBindings();
		for (FMovieSceneBinding Binding : MovieSceneBindings)
		{
			if(ObjectId == Binding.GetObjectGuid())
			{
				TArray<UMovieSceneTrack*> MovieSceneTracks = Binding.GetTracks();
				for (UMovieSceneTrack* Track : MovieSceneTracks)
				{
					UMovieScenePropertyTrack* PropertyTrack = Cast<UMovieScenePropertyTrack>(Track);
					if (PropertyTrack)
					{
						FString NameString = "Set" + PropertyTrack->GetPropertyName().ToString();
						FName FunctionName = FName(*NameString);
						if (!SelectedWidget.GetTemplate()->FindFunction(FunctionName))
						{
							// Exists a track that's not compatible 
							FNotificationInfo Info(LOCTEXT("IncompatibleTrackToReplaceWith", "Selected Widget doesn't match to a Property this track is bound to"));
							Info.FadeInDuration = 0.1f;
							Info.FadeOutDuration = 0.5f;
							Info.ExpireDuration = 2.5f;
							auto NotificationItem = FSlateNotificationManager::Get().AddNotification(Info);

							NotificationItem->SetCompletionState(SNotificationItem::CS_Success);
							NotificationItem->ExpireAndFadeout();
							return;
						}
					}
				}
			}
		}
	}

	// else it's safe to modify
	MovieScene->Modify();
	MovieScene->SetObjectDisplayName(ObjectId, FText::FromString(PreviewWidget->GetName()));
	
	FMovieScenePossessable NewPossessable(PreviewWidget->GetName(), PreviewWidget->GetClass());
	FGuid PossessableGuid = NewPossessable.GetGuid();

	MovieScene->ReplacePossessable(ObjectId, PossessableGuid, PreviewWidget->GetName());

	UObject* BindingContext = GetSequencer().Get()->GetPlaybackContext();

	// Replace bindings in WidgetAnimation
	WidgetAnimation->Modify();
	{
		TArray<FWidgetAnimationBinding> NewBindings;
		for (FWidgetAnimationBinding Binding : WidgetAnimation->AnimationBindings)
		{
			if (Binding.WidgetName == BoundWidget->GetFName())
			{
				FWidgetAnimationBinding NewBinding;
				{
					if (Binding.SlotWidgetName == NAME_None)
					{
						NewBinding.AnimationGuid = PossessableGuid;
					}
					else
					{
						NewBinding.AnimationGuid = Binding.AnimationGuid;
					}
					NewBinding.WidgetName = PreviewWidget->GetFName();
					NewBinding.SlotWidgetName = Binding.SlotWidgetName;
					NewBinding.bIsRootWidget = Binding.bIsRootWidget;
				}
				NewBindings.Add(NewBinding);
			}
		}
		WidgetAnimation->AnimationBindings.RemoveAll([&](const FWidgetAnimationBinding& Binding) {
			return Binding.WidgetName == BoundWidget->GetFName();
		});
		for (FWidgetAnimationBinding Binding : NewBindings)
		{
			WidgetAnimation->AnimationBindings.Add(Binding);
		}
	}
	WidgetAnimation->ReplacePossessableObject(ObjectId, PossessableGuid, *BoundWidget, *PreviewWidget);

	GetSequencer().Get()->NotifyMovieSceneDataChanged(EMovieSceneDataChangeType::MovieSceneStructureItemsChanged);
}

void FWidgetBlueprintEditor::ExtendSequencerObjectBindingMenu(FMenuBuilder& ObjectBindingMenuBuilder, const TArray<UObject*> ContextObjects)
{
	FWidgetReference SelectedWidget;
	if (SelectedWidgets.Num() == 1)
	{
		for (FWidgetReference Widget : SelectedWidgets)
		{
			SelectedWidget = Widget;
		}
	}
	if (SelectedWidget.IsValid())
	{
		UWidget* BoundWidget = Cast<UWidget>(ContextObjects[0]);
		if (BoundWidget)
		{
			FUIAction ReplaceWithMenuAction(FExecuteAction::CreateRaw(this, &FWidgetBlueprintEditor::ReplaceTrackWithSelectedWidget, SelectedWidget, BoundWidget));

			FText ReplaceWithLabel = FText::Format(LOCTEXT("ReplaceObject", "Replace with {0}"), FText::FromString(SelectedWidget.GetPreview()->GetName()));
			FText ReplaceWithToolTip = FText::Format(LOCTEXT("ReplaceObjectToolTip", "Replace the widget in this animation with selected"), FText::FromString(SelectedWidget.GetPreview()->GetName()));

			ObjectBindingMenuBuilder.AddMenuEntry(ReplaceWithLabel, ReplaceWithToolTip, FSlateIcon(), ReplaceWithMenuAction);
			ObjectBindingMenuBuilder.AddMenuSeparator();
		}
	}
}

void FWidgetBlueprintEditor::AddSlotTrack( UPanelSlot* Slot )
{
	GetSequencer()->GetHandleToObject( Slot );
}

void FWidgetBlueprintEditor::AddMaterialTrack( UWidget* Widget, TArray<UProperty*> MaterialPropertyPath, FText MaterialPropertyDisplayName )
{
	FGuid WidgetHandle = Sequencer->GetHandleToObject( Widget );
	if ( WidgetHandle.IsValid() )
	{
		UMovieScene* MovieScene = Sequencer->GetFocusedMovieSceneSequence()->GetMovieScene();
		TArray<FName> MaterialPropertyNamePath;
		for ( UProperty* Property : MaterialPropertyPath )
		{
			MaterialPropertyNamePath.Add( Property->GetFName() );
		}
		if( MovieScene->FindTrack( UMovieSceneWidgetMaterialTrack::StaticClass(), WidgetHandle, WidgetMaterialTrackUtilities::GetTrackNameFromPropertyNamePath( MaterialPropertyNamePath ) ) == nullptr)
		{
			const FScopedTransaction Transaction( LOCTEXT( "AddWidgetMaterialTrack", "Add widget material track" ) );

			MovieScene->Modify();

			UMovieSceneWidgetMaterialTrack* NewTrack = Cast<UMovieSceneWidgetMaterialTrack>( MovieScene->AddTrack( UMovieSceneWidgetMaterialTrack::StaticClass(), WidgetHandle ) );
			NewTrack->Modify();
			NewTrack->SetBrushPropertyNamePath( MaterialPropertyNamePath );
			NewTrack->SetDisplayName( FText::Format( LOCTEXT( "TrackDisplayNameFormat", "{0} Material"), MaterialPropertyDisplayName ) );

			Sequencer->NotifyMovieSceneDataChanged(EMovieSceneDataChangeType::MovieSceneStructureItemAdded );
		}
	}
}

void FWidgetBlueprintEditor::OnMovieSceneDataChanged()
{
	bRefreshGeneratedClassAnimations = true;
}

#undef LOCTEXT_NAMESPACE<|MERGE_RESOLUTION|>--- conflicted
+++ resolved
@@ -817,16 +817,6 @@
 		// Save the Blueprint we're creating a preview for
 		PreviewBlueprint = Cast<UWidgetBlueprint>(InBlueprint);
 
-<<<<<<< HEAD
-		// Update the generated class'es widget tree to match the blueprint tree.  That way the preview can update
-		// without needing to do a full recompile.
-		Cast<UWidgetBlueprintGeneratedClass>(PreviewBlueprint->GeneratedClass)->DesignerWidgetTree = (UWidgetTree*)StaticDuplicateObject(PreviewBlueprint->WidgetTree, PreviewBlueprint->GeneratedClass, NAME_None, RF_Transactional); 
-		PreviewActor = CreateWidget<UUserWidget>(PreviewScene.GetWorld(), PreviewBlueprint->GeneratedClass);
-		PreviewActor->SetFlags(RF_Transactional);
-		
-		// Configure all the widgets to be set to design time.
-		PreviewActor->SetDesignerFlags(GetCurrentDesignerFlags());
-=======
 		// Create the Widget, we have to do special swapping out of the widget tree.
 		{
 			// Assign the outer to the game instance if it exists, otherwise use the world
@@ -863,7 +853,6 @@
 			// Configure all the widgets to be set to design time.
 			PreviewActor->SetDesignerFlags(GetCurrentDesignerFlags());
 		}
->>>>>>> aaefee4c
 
 		// Store a reference to the preview actor.
 		PreviewWidgetPtr = PreviewActor;
