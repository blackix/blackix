--- conflicted
+++ resolved
@@ -34,11 +34,7 @@
 	FilterHandler = MakeShareable(new TreeFilterHandler< TSharedPtr<FHierarchyModel> >());
 	FilterHandler->SetFilter(SearchBoxWidgetFilter.Get());
 	FilterHandler->SetRootItems(&RootWidgets, &TreeRootWidgets);
-<<<<<<< HEAD
-	FilterHandler->SetGetChildrenDelegate(TreeFilterHandler<UWidget*>::FOnGetChildren::CreateRaw(this, &SHierarchyView::WidgetHierarchy_OnGetChildren));
-=======
 	FilterHandler->SetGetChildrenDelegate(TreeFilterHandler< TSharedPtr<FHierarchyModel> >::FOnGetChildren::CreateRaw(this, &SHierarchyView::WidgetHierarchy_OnGetChildren));
->>>>>>> 1d429763
 
 	ChildSlot
 	[
@@ -91,17 +87,7 @@
 
 void SHierarchyView::Tick(const FGeometry& AllottedGeometry, const double InCurrentTime, const float InDeltaTime)
 {
-<<<<<<< HEAD
-	if ( bRebuildTreeRequested )
-	{
-		bRebuildTreeRequested = false;
-		RebuildTreeView();
-	}
-
-	if ( bRefreshRequested )
-=======
 	if ( bRebuildTreeRequested || bRefreshRequested )
->>>>>>> 1d429763
 	{
 		if ( bRebuildTreeRequested )
 		{
@@ -220,19 +206,6 @@
 	if ( InBlueprint )
 	{
 		bRefreshRequested = true;
-<<<<<<< HEAD
-	}
-}
-
-void SHierarchyView::ShowDetailsForObjects(TArray<UWidget*> TemplateWidgets)
-{
-	TSet<FWidgetReference> SelectedWidgets;
-	for ( UWidget* TemplateWidget : TemplateWidgets )
-	{
-		FWidgetReference Selection = FWidgetReference::FromTemplate(BlueprintEditor.Pin(), TemplateWidget);
-		SelectedWidgets.Add(Selection);
-=======
->>>>>>> 1d429763
 	}
 }
 
@@ -247,24 +220,7 @@
 
 void SHierarchyView::WidgetHierarchy_OnGetChildren(TSharedPtr<FHierarchyModel> InParent, TArray< TSharedPtr<FHierarchyModel> >& OutChildren)
 {
-<<<<<<< HEAD
-	VisibleItems.Add(InParent);
-
-	UPanelWidget* Widget = Cast<UPanelWidget>(InParent);
-	if ( Widget )
-	{
-		for ( int32 i = 0; i < Widget->GetChildrenCount(); i++ )
-		{
-			UWidget* Child = Widget->GetChildAt(i);
-			if ( Child )
-			{
-				OutChildren.Add(Child);
-			}
-		}
-	}
-=======
 	InParent->GatherChildren(OutChildren);
->>>>>>> 1d429763
 }
 
 TSharedRef< ITableRow > SHierarchyView::WidgetHierarchy_OnGenerateRow(TSharedPtr<FHierarchyModel> InItem, const TSharedRef<STableViewBase>& OwnerTable)
@@ -292,8 +248,6 @@
 
 void SHierarchyView::RefreshTree()
 {
-	VisibleItems.Empty();
-
 	RootWidgets.Empty();
 	RootWidgets.Add( MakeShareable(new FHierarchyRoot(BlueprintEditor.Pin())) );
 
@@ -372,41 +326,6 @@
 	}
 }
 
-void SHierarchyView::RebuildTreeView()
-{
-	SAssignNew(WidgetTreeView, STreeView< UWidget* >)
-		.ItemHeight(20.0f)
-		.SelectionMode(ESelectionMode::Single)
-		.OnGetChildren(FilterHandler.ToSharedRef(), &TreeFilterHandler<UWidget*>::OnGetFilteredChildren)
-		.OnGenerateRow(this, &SHierarchyView::WidgetHierarchy_OnGenerateRow)
-		.OnSelectionChanged(this, &SHierarchyView::WidgetHierarchy_OnSelectionChanged)
-		.OnContextMenuOpening(this, &SHierarchyView::WidgetHierarchy_OnContextMenuOpening)
-		.TreeItemsSource(&TreeRootWidgets);
-
-	FilterHandler->SetTreeView(WidgetTreeView.Get());
-
-	TreeViewArea->SetContent(
-		SNew(SScrollBorder, WidgetTreeView.ToSharedRef())
-		[
-			WidgetTreeView.ToSharedRef()
-		]);
-}
-
-void SHierarchyView::OnObjectsReplaced(const TMap<UObject*, UObject*>& ReplacementMap)
-{
-	if ( !bRebuildTreeRequested )
-	{
-		for ( UWidget* Widget : VisibleItems )
-		{
-			if ( ReplacementMap.Contains(Widget) )
-			{
-				bRefreshRequested = true;
-				bRebuildTreeRequested = true;
-			}
-		}
-	}
-}
-
 //@TODO UMG Drop widgets onto the tree, when nothing is present, if there is a root node present, what happens then, let the root node attempt to place it?
 
 #undef LOCTEXT_NAMESPACE