--- conflicted
+++ resolved
@@ -186,26 +186,6 @@
 				HierarchyDragDropOp->SetCursorOverride(EMouseCursor::SlashedCircle);
 				HierarchyDragDropOp->CurrentHoverText = LOCTEXT("CantMakeWidgetChildOfChildren", "Can't make widget a child of its children.");
 				return FReply::Handled();
-<<<<<<< HEAD
-			}
-
-			if ( bIsDrop )
-			{
-				TemplateWidget->RemoveFromParent();
-
-				NewParent->SetFlags(RF_Transactional);
-				NewParent->Modify();
-
-				UPanelSlot* NewSlot = NewParent->AddChild(TemplateWidget);
-				check(NewSlot);
-
-				// Import the old slot properties
-				FWidgetBlueprintEditorUtils::ImportPropertiesFromText(NewSlot, HierarchyDragDropOp->ExportedSlotProperties);
-				NewSlot->SetDesiredPosition(FVector2D::ZeroVector);
-				FBlueprintEditorUtils::MarkBlueprintAsStructurallyModified(Blueprint);
-			}
-
-=======
 			}
 
 			if ( bIsDrop )
@@ -228,7 +208,6 @@
 				BlueprintEditor->SelectWidgets(SelectedTemplates, false);
 			}
 
->>>>>>> 2e95d669
 			return FReply::Handled();
 		}
 		else
