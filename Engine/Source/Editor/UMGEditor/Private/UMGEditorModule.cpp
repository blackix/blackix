--- conflicted
+++ resolved
@@ -130,64 +130,6 @@
 		//}
 	}
 
-<<<<<<< HEAD
-	bool CanCompile(const UBlueprint* Blueprint) override
-	{
-		return Cast<UWidgetBlueprint>(Blueprint) != nullptr;
-	}
-
-	void PreCompile(UBlueprint* Blueprint, const FKismetCompilerOptions& CompileOptions) override
-	{
-		if ( ReRegister == nullptr 
-			&& CanCompile(Blueprint) 
-			&& (CompileOptions.CompileType == EKismetCompileType::Full || CompileOptions.CompileType == EKismetCompileType::Cpp))
-		{
-			ReRegister = new TComponentReregisterContext<UWidgetComponent>();
-		}
-
-		CompileCount++;
-	}
-
-	void Compile(UBlueprint* Blueprint, const FKismetCompilerOptions& CompileOptions, FCompilerResultsLog& Results) override
-	{
-		if ( UWidgetBlueprint* WidgetBlueprint = CastChecked<UWidgetBlueprint>(Blueprint) )
-		{
-			FWidgetBlueprintCompiler Compiler(WidgetBlueprint, Results, CompileOptions);
-			Compiler.Compile();
-			check(Compiler.NewClass);
-		}
-	}
-
-	void PostCompile(UBlueprint* Blueprint, const FKismetCompilerOptions& CompileOptions) override
-	{
-		CompileCount--;
-
-		if ( CompileCount == 0 && ReRegister )
-		{
-			delete ReRegister;
-			ReRegister = nullptr;
-
-			if ( GIsEditor && GEditor )
-			{
-				GEditor->RedrawAllViewports(true);
-			}
-		}
-	}
-
-	bool GetBlueprintTypesForClass(UClass* ParentClass, UClass*& OutBlueprintClass, UClass*& OutBlueprintGeneratedClass) const override
-	{
-		if ( ParentClass == UUserWidget::StaticClass() || ParentClass->IsChildOf(UUserWidget::StaticClass()) )
-		{
-			OutBlueprintClass = UWidgetBlueprint::StaticClass();
-			OutBlueprintGeneratedClass = UWidgetBlueprintGeneratedClass::StaticClass();
-			return true;
-		}
-
-		return false;
-	}
-
-=======
->>>>>>> b57371fe
 	/** Gets the extensibility managers for outside entities to extend gui page editor's menus and toolbars */
 	virtual TSharedPtr<FExtensibilityManager> GetMenuExtensibilityManager() override { return MenuExtensibilityManager; }
 	virtual TSharedPtr<FExtensibilityManager> GetToolBarExtensibilityManager() override { return ToolBarExtensibilityManager; }
