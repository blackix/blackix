--- conflicted
+++ resolved
@@ -403,19 +403,11 @@
 		UGameViewportClient::OnViewportCreated().AddRaw(this, &FInEditorCapture::OnStart);
 		FEditorDelegates::EndPIE.AddRaw(this, &FInEditorCapture::OnEndPIE);
 		
-<<<<<<< HEAD
-		FAudioDevice* AudioDevice = GWorld->GetAudioDevice();
-		if (AudioDevice != nullptr)
-		{
-			TransientMasterVolume = AudioDevice->TransientMasterVolume;
-			AudioDevice->TransientMasterVolume = 0.0f;
-=======
 		FAudioDevice* AudioDevice = GEngine->GetMainAudioDevice();
 		if (AudioDevice != nullptr)
 		{
 			TransientMasterVolume = AudioDevice->GetTransientMasterVolume();
 			AudioDevice->SetTransientMasterVolume(0.0f);
->>>>>>> aaefee4c
 		}
 
 		GEditor->RequestPlaySession(true, nullptr, false);
@@ -532,17 +524,10 @@
 
 		FObjectReader(GetMutableDefault<ULevelEditorPlaySettings>(), BackedUpPlaySettings);
 
-<<<<<<< HEAD
-		FAudioDevice* AudioDevice = GWorld->GetAudioDevice();
-		if (AudioDevice != nullptr)
-		{
-			AudioDevice->TransientMasterVolume = TransientMasterVolume;
-=======
 		FAudioDevice* AudioDevice = GEngine->GetMainAudioDevice();
 		if (AudioDevice != nullptr)
 		{
 			AudioDevice->SetTransientMasterVolume(TransientMasterVolume);
->>>>>>> aaefee4c
 		}
 
 		CaptureObject->Close();
