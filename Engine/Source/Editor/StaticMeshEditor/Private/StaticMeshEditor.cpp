// Copyright 1998-2018 Epic Games, Inc. All Rights Reserved.

#include "StaticMeshEditor.h"
#include "AssetData.h"
#include "Misc/MessageDialog.h"
#include "HAL/FileManager.h"
#include "Misc/ScopedSlowTask.h"
#include "Modules/ModuleManager.h"
#include "Framework/Application/SlateApplication.h"
#include "EditorStyleSet.h"
#include "EditorReimportHandler.h"
#include "Editor/UnrealEdEngine.h"
#include "EditorFramework/AssetImportData.h"
#include "Engine/StaticMesh.h"
#include "Editor.h"
#include "UnrealEdGlobals.h"
#include "StaticMeshEditorModule.h"

#include "SStaticMeshEditorViewport.h"
#include "PropertyEditorModule.h"
#include "IDetailsView.h"
#include "IDetailCustomization.h"
#include "StaticMeshEditorTools.h"
#include "StaticMeshEditorActions.h"

#include "StaticMeshResources.h"
#include "BusyCursor.h"
#include "Editor/UnrealEd/Private/GeomFitUtils.h"
#include "EditorViewportCommands.h"
#include "Editor/UnrealEd/Private/ConvexDecompTool.h"

#include "Runtime/Analytics/Analytics/Public/Interfaces/IAnalyticsProvider.h"
#include "EngineAnalytics.h"
#include "Widgets/Docking/SDockTab.h"
#include "Framework/Commands/GenericCommands.h"
#include "Widgets/Input/STextComboBox.h"
#include "PhysicsEngine/ConvexElem.h"
#include "PhysicsEngine/BoxElem.h"
#include "PhysicsEngine/SphereElem.h"
#include "PhysicsEngine/SphylElem.h"
#include "PhysicsEngine/BodySetup.h"

#include "AdvancedPreviewSceneModule.h"

#include "ConvexDecompositionNotification.h"
#include "FbxMeshUtils.h"
#include "RawMesh.h"

#define LOCTEXT_NAMESPACE "StaticMeshEditor"

DEFINE_LOG_CATEGORY_STATIC(LogStaticMeshEditor, Log, All);

class FStaticMeshStatusMessageContext : public FScopedSlowTask
{
public:
	explicit FStaticMeshStatusMessageContext(const FText& InMessage)
		: FScopedSlowTask(0, InMessage)
	{
		UE_LOG(LogStaticMesh, Log, TEXT("%s"), *InMessage.ToString());
		MakeDialog();
	}
};

const FName FStaticMeshEditor::ViewportTabId( TEXT( "StaticMeshEditor_Viewport" ) );
const FName FStaticMeshEditor::PropertiesTabId( TEXT( "StaticMeshEditor_Properties" ) );
const FName FStaticMeshEditor::SocketManagerTabId( TEXT( "StaticMeshEditor_SocketManager" ) );
const FName FStaticMeshEditor::CollisionTabId( TEXT( "StaticMeshEditor_Collision" ) );
const FName FStaticMeshEditor::PreviewSceneSettingsTabId(TEXT("StaticMeshEditor_PreviewScene"));

void FStaticMeshEditor::RegisterTabSpawners(const TSharedRef<class FTabManager>& InTabManager)
{
	WorkspaceMenuCategory = InTabManager->AddLocalWorkspaceMenuCategory(LOCTEXT("WorkspaceMenu_StaticMeshEditor", "Static Mesh Editor"));
	auto WorkspaceMenuCategoryRef = WorkspaceMenuCategory.ToSharedRef();

	FAssetEditorToolkit::RegisterTabSpawners(InTabManager);

	InTabManager->RegisterTabSpawner( ViewportTabId, FOnSpawnTab::CreateSP(this, &FStaticMeshEditor::SpawnTab_Viewport) )
		.SetDisplayName( LOCTEXT("ViewportTab", "Viewport") )
		.SetGroup(WorkspaceMenuCategoryRef)
		.SetIcon(FSlateIcon(FEditorStyle::GetStyleSetName(), "LevelEditor.Tabs.Viewports"));

	InTabManager->RegisterTabSpawner( PropertiesTabId, FOnSpawnTab::CreateSP(this, &FStaticMeshEditor::SpawnTab_Properties) )
		.SetDisplayName( LOCTEXT("PropertiesTab", "Details") )
		.SetGroup(WorkspaceMenuCategoryRef)
		.SetIcon(FSlateIcon(FEditorStyle::GetStyleSetName(), "LevelEditor.Tabs.Details"));

	InTabManager->RegisterTabSpawner( SocketManagerTabId, FOnSpawnTab::CreateSP(this, &FStaticMeshEditor::SpawnTab_SocketManager) )
		.SetDisplayName( LOCTEXT("SocketManagerTab", "Socket Manager") )
		.SetGroup(WorkspaceMenuCategoryRef)
		.SetIcon(FSlateIcon(FEditorStyle::GetStyleSetName(), "StaticMeshEditor.Tabs.SocketManager"));

	InTabManager->RegisterTabSpawner( CollisionTabId, FOnSpawnTab::CreateSP(this, &FStaticMeshEditor::SpawnTab_Collision) )
		.SetDisplayName( LOCTEXT("CollisionTab", "Convex Decomposition") )
		.SetGroup(WorkspaceMenuCategoryRef)
		.SetIcon(FSlateIcon(FEditorStyle::GetStyleSetName(), "StaticMeshEditor.Tabs.ConvexDecomposition"));

	InTabManager->RegisterTabSpawner(PreviewSceneSettingsTabId, FOnSpawnTab::CreateSP(this, &FStaticMeshEditor::SpawnTab_PreviewSceneSettings))
		.SetDisplayName(LOCTEXT("PreviewSceneTab", "Preview Scene Settings"))
		.SetGroup(WorkspaceMenuCategoryRef)
		.SetIcon(FSlateIcon(FEditorStyle::GetStyleSetName(), "LevelEditor.Tabs.Details"));
}

void FStaticMeshEditor::UnregisterTabSpawners(const TSharedRef<class FTabManager>& InTabManager)
{
	FAssetEditorToolkit::UnregisterTabSpawners(InTabManager);

	InTabManager->UnregisterTabSpawner( ViewportTabId );
	InTabManager->UnregisterTabSpawner( PropertiesTabId );
	InTabManager->UnregisterTabSpawner( SocketManagerTabId );
	InTabManager->UnregisterTabSpawner( CollisionTabId );
	InTabManager->UnregisterTabSpawner( PreviewSceneSettingsTabId );
}


FStaticMeshEditor::~FStaticMeshEditor()
{
#if USE_ASYNC_DECOMP
	/** If there is an active instance of the asynchronous convex decomposition interface, release it here. */
	if (GConvexDecompositionNotificationState)
	{
		GConvexDecompositionNotificationState->IsActive = false;
	}
	if (DecomposeMeshToHullsAsync)
	{
		DecomposeMeshToHullsAsync->Release();
	}
#endif
	FReimportManager::Instance()->OnPostReimport().RemoveAll(this);

	GEditor->UnregisterForUndo( this );
	GEditor->OnObjectReimported().RemoveAll(this);
}

void FStaticMeshEditor::InitStaticMeshEditor( const EToolkitMode::Type Mode, const TSharedPtr< class IToolkitHost >& InitToolkitHost, UStaticMesh* ObjectToEdit )
{
	FReimportManager::Instance()->OnPostReimport().AddRaw(this, &FStaticMeshEditor::OnPostReimport);

	// Support undo/redo
	ObjectToEdit->SetFlags( RF_Transactional );

	GEditor->RegisterForUndo( this );

	// Register our commands. This will only register them if not previously registered
	FStaticMeshEditorCommands::Register();

	// Register to be notified when an object is reimported.
	GEditor->OnObjectReimported().AddSP(this, &FStaticMeshEditor::OnObjectReimported);

	BindCommands();

	Viewport = SNew(SStaticMeshEditorViewport)
		.StaticMeshEditor(SharedThis(this))
		.ObjectToEdit(ObjectToEdit);

	FPropertyEditorModule& PropertyEditorModule = FModuleManager::LoadModuleChecked<FPropertyEditorModule>(TEXT("PropertyEditor"));

	FDetailsViewArgs DetailsViewArgs;
	DetailsViewArgs.bAllowSearch = true;
	DetailsViewArgs.bLockable = false;
	DetailsViewArgs.bUpdatesFromSelection = false;
	DetailsViewArgs.NameAreaSettings = FDetailsViewArgs::HideNameArea;
	DetailsViewArgs.NotifyHook = this;

	StaticMeshDetailsView = PropertyEditorModule.CreateDetailView( DetailsViewArgs );

	FOnGetDetailCustomizationInstance LayoutCustomStaticMeshProperties = FOnGetDetailCustomizationInstance::CreateSP( this, &FStaticMeshEditor::MakeStaticMeshDetails );
	StaticMeshDetailsView->RegisterInstancedCustomPropertyLayout( UStaticMesh::StaticClass(), LayoutCustomStaticMeshProperties );

	SetEditorMesh(ObjectToEdit);

	BuildSubTools();

	const TSharedRef<FTabManager::FLayout> StandaloneDefaultLayout = FTabManager::NewLayout( "Standalone_StaticMeshEditor_Layout_v4" )
	->AddArea
	(
		FTabManager::NewPrimaryArea() ->SetOrientation(Orient_Vertical)
		->Split
		(
			FTabManager::NewStack()
			->SetSizeCoefficient(0.1f)
			->SetHideTabWell( true )
			->AddTab(GetToolbarTabId(), ETabState::OpenedTab)
		)
		->Split
		(
			FTabManager::NewSplitter() ->SetOrientation(Orient_Horizontal)
			->SetSizeCoefficient(0.9f)
			->Split
			(
				FTabManager::NewStack()
				->SetSizeCoefficient(0.6f)
				->AddTab(ViewportTabId, ETabState::OpenedTab)
				->SetHideTabWell( true )
			)
			->Split
			(
				FTabManager::NewSplitter() ->SetOrientation(Orient_Vertical)
				->SetSizeCoefficient(0.2f)
				->Split
				(
					FTabManager::NewStack()
					->SetSizeCoefficient(0.7f)
					->AddTab(PreviewSceneSettingsTabId, ETabState::OpenedTab)
					->AddTab(PropertiesTabId, ETabState::OpenedTab)
				)
				->Split
				(
					FTabManager::NewStack()
					->SetSizeCoefficient(0.3f)
					->AddTab(SocketManagerTabId, ETabState::OpenedTab)
					->AddTab(CollisionTabId, ETabState::ClosedTab)
				)
			)
		)
	);

	const bool bCreateDefaultStandaloneMenu = true;
	const bool bCreateDefaultToolbar = true;
	FAssetEditorToolkit::InitAssetEditor( Mode, InitToolkitHost, StaticMeshEditorAppIdentifier, StandaloneDefaultLayout, bCreateDefaultToolbar, bCreateDefaultStandaloneMenu, ObjectToEdit );

	ExtendMenu();
	ExtendToolBar();
	RegenerateMenusAndToolbars();
}

TSharedRef<IDetailCustomization> FStaticMeshEditor::MakeStaticMeshDetails()
{
	TSharedRef<FStaticMeshDetails> NewDetails = MakeShareable( new FStaticMeshDetails( *this ) );
	StaticMeshDetails = NewDetails;
	return NewDetails;
}

void FStaticMeshEditor::ExtendMenu()
{
	struct Local
	{
		static void FillEditMenu( FMenuBuilder& InMenuBuilder )
		{
			InMenuBuilder.BeginSection("Sockets", LOCTEXT("EditStaticMeshSockets", "Sockets"));
			{
				InMenuBuilder.AddMenuEntry( FGenericCommands::Get().Delete, "DeleteSocket", LOCTEXT("DeleteSocket", "Delete Socket"), LOCTEXT("DeleteSocketToolTip", "Deletes the selected socket from the mesh.") );
				InMenuBuilder.AddMenuEntry( FGenericCommands::Get().Duplicate, "DuplicateSocket", LOCTEXT("DuplicateSocket", "Duplicate Socket"), LOCTEXT("DuplicateSocketToolTip", "Duplicates the selected socket.") );
			}
			InMenuBuilder.EndSection();
		}

		static void FillMeshMenu( FMenuBuilder& InMenuBuilder )
		{
			// @todo mainframe: These menus, and indeed all menus like them, should be updated with extension points, plus expose public module
			// access to extending the menus.  They may also need to extend the command list, or be able to PUSH a command list of their own.
			// If we decide to only allow PUSHING, then nothing else should be needed (happens by extender automatically).  But if we want to
			// augment the asset editor's existing command list, then we need to think about how to expose support for that.

			InMenuBuilder.BeginSection("MeshFindSource");
			{
				InMenuBuilder.AddMenuEntry(FStaticMeshEditorCommands::Get().FindSource);
			}
			InMenuBuilder.EndSection();

			InMenuBuilder.BeginSection("MeshChange");
			{
				InMenuBuilder.AddMenuEntry(FStaticMeshEditorCommands::Get().ChangeMesh);
				static auto* CVar = IConsoleManager::Get().FindTConsoleVariableDataInt(TEXT("r.StaticMesh.EnableSaveGeneratedLODsInPackage"));
				if (CVar && CVar->GetValueOnGameThread() != 0)
				{
					InMenuBuilder.AddMenuEntry(FStaticMeshEditorCommands::Get().SaveGeneratedLODs);
				}
			}
			InMenuBuilder.EndSection();
		}

		static void FillCollisionMenu( FMenuBuilder& InMenuBuilder )
		{
			InMenuBuilder.BeginSection("CollisionEditCollision");
			{
				InMenuBuilder.AddMenuEntry(FStaticMeshEditorCommands::Get().CreateSphereCollision);
				InMenuBuilder.AddMenuEntry(FStaticMeshEditorCommands::Get().CreateSphylCollision);
				InMenuBuilder.AddMenuEntry(FStaticMeshEditorCommands::Get().CreateBoxCollision);
				InMenuBuilder.AddMenuEntry(FStaticMeshEditorCommands::Get().CreateDOP10X);
				InMenuBuilder.AddMenuEntry(FStaticMeshEditorCommands::Get().CreateDOP10Y);
				InMenuBuilder.AddMenuEntry(FStaticMeshEditorCommands::Get().CreateDOP10Z);
				InMenuBuilder.AddMenuEntry(FStaticMeshEditorCommands::Get().CreateDOP18);
				InMenuBuilder.AddMenuEntry(FStaticMeshEditorCommands::Get().CreateDOP26);
				InMenuBuilder.AddMenuEntry(FStaticMeshEditorCommands::Get().ConvertBoxesToConvex);
				InMenuBuilder.AddMenuEntry(FStaticMeshEditorCommands::Get().RemoveCollision);
				InMenuBuilder.AddMenuEntry(FGenericCommands::Get().Delete, "DeleteCollision", LOCTEXT("DeleteCollision", "Delete Selected Collision"), LOCTEXT("DeleteCollisionToolTip", "Deletes the selected Collision from the mesh."));
				InMenuBuilder.AddMenuEntry(FGenericCommands::Get().Duplicate, "DuplicateCollision", LOCTEXT("DuplicateCollision", "Duplicate Selected Collision"), LOCTEXT("DuplicateCollisionToolTip", "Duplicates the selected Collision."));
			}
			InMenuBuilder.EndSection();

			InMenuBuilder.BeginSection("CollisionAutoConvexCollision");
			{
				InMenuBuilder.AddMenuEntry(FStaticMeshEditorCommands::Get().CreateAutoConvexCollision);
			}
			InMenuBuilder.EndSection();

			InMenuBuilder.BeginSection("CollisionCopy");
			{
				InMenuBuilder.AddMenuEntry(FStaticMeshEditorCommands::Get().CopyCollisionFromSelectedMesh);
			}
			InMenuBuilder.EndSection();
		}

		static void GenerateMeshAndCollisionMenuBars( FMenuBarBuilder& InMenuBarBuilder)
		{
			InMenuBarBuilder.AddPullDownMenu(
				LOCTEXT("StaticMeshEditorMeshMenu", "Mesh"),
				LOCTEXT("StaticMeshEditorMeshMenu_ToolTip", "Opens a menu with commands for altering this mesh"),
				FNewMenuDelegate::CreateStatic(&Local::FillMeshMenu),
				"Mesh");

			InMenuBarBuilder.AddPullDownMenu(
				LOCTEXT("StaticMeshEditorCollisionMenu", "Collision"),
				LOCTEXT("StaticMeshEditorCollisionMenu_ToolTip", "Opens a menu with commands for editing this mesh's collision"),
				FNewMenuDelegate::CreateStatic(&Local::FillCollisionMenu),
				"Collision");
		}
	};

	TSharedPtr<FExtender> MenuExtender = MakeShareable(new FExtender);

	MenuExtender->AddMenuExtension(
		"EditHistory",
		EExtensionHook::After,
		GetToolkitCommands(),
		FMenuExtensionDelegate::CreateStatic( &Local::FillEditMenu ) );

	MenuExtender->AddMenuBarExtension(
		"Asset",
		EExtensionHook::After,
		GetToolkitCommands(),
		FMenuBarExtensionDelegate::CreateStatic( &Local::GenerateMeshAndCollisionMenuBars )
		);

	AddMenuExtender(MenuExtender);

	IStaticMeshEditorModule* StaticMeshEditorModule = &FModuleManager::LoadModuleChecked<IStaticMeshEditorModule>( "StaticMeshEditor" );
	AddMenuExtender(StaticMeshEditorModule->GetMenuExtensibilityManager()->GetAllExtenders(GetToolkitCommands(), GetEditingObjects()));
}

void FStaticMeshEditor::AddReferencedObjects( FReferenceCollector& Collector )
{
	Collector.AddReferencedObject( StaticMesh );
}

TSharedRef<SDockTab> FStaticMeshEditor::SpawnTab_Viewport( const FSpawnTabArgs& Args )
{
	check( Args.GetTabId() == ViewportTabId );

	TSharedRef<SDockTab> SpawnedTab =
	 SNew(SDockTab)
		.Label( LOCTEXT("StaticMeshViewport_TabTitle", "Viewport") )
		[
			Viewport.ToSharedRef()
		];

	Viewport->SetParentTab( SpawnedTab );

	return SpawnedTab;
}

TSharedRef<SDockTab> FStaticMeshEditor::SpawnTab_Properties( const FSpawnTabArgs& Args )
{
	check( Args.GetTabId() == PropertiesTabId );

	return SNew(SDockTab)
		.Icon( FEditorStyle::GetBrush("StaticMeshEditor.Tabs.Properties") )
		.Label( LOCTEXT("StaticMeshProperties_TabTitle", "Details") )
		[
			StaticMeshDetailsView.ToSharedRef()
		];
}

TSharedRef<SDockTab> FStaticMeshEditor::SpawnTab_SocketManager( const FSpawnTabArgs& Args )
{
	check( Args.GetTabId() == SocketManagerTabId );

	return SNew(SDockTab)
		.Label( LOCTEXT("StaticMeshSocketManager_TabTitle", "Socket Manager") )
		[
			SocketManager.ToSharedRef()
		];
}

TSharedRef<SDockTab> FStaticMeshEditor::SpawnTab_Collision( const FSpawnTabArgs& Args )
{
	check( Args.GetTabId() == CollisionTabId );

	return SNew(SDockTab)
		.Label( LOCTEXT("StaticMeshConvexDecomp_TabTitle", "Convex Decomposition") )
		[
			ConvexDecomposition.ToSharedRef()
		];
}

TSharedRef<SDockTab> FStaticMeshEditor::SpawnTab_PreviewSceneSettings(const FSpawnTabArgs& Args)
{
	check(Args.GetTabId() == PreviewSceneSettingsTabId);
	return SNew(SDockTab)
		.Label(LOCTEXT("StaticMeshPreviewScene_TabTitle", "Preview Scene Settings"))
		[
			AdvancedPreviewSettingsWidget.ToSharedRef()
		];
}

void FStaticMeshEditor::BindCommands()
{
	const FStaticMeshEditorCommands& Commands = FStaticMeshEditorCommands::Get();

	const TSharedRef<FUICommandList>& UICommandList = GetToolkitCommands();

	UICommandList->MapAction( FGenericCommands::Get().Delete,
		FExecuteAction::CreateSP( this, &FStaticMeshEditor::DeleteSelected ),
		FCanExecuteAction::CreateSP(this, &FStaticMeshEditor::CanDeleteSelected));

	UICommandList->MapAction( FGenericCommands::Get().Undo,
		FExecuteAction::CreateSP( this, &FStaticMeshEditor::UndoAction ) );

	UICommandList->MapAction( FGenericCommands::Get().Redo,
		FExecuteAction::CreateSP( this, &FStaticMeshEditor::RedoAction ) );

	UICommandList->MapAction(
		FGenericCommands::Get().Duplicate,
		FExecuteAction::CreateSP(this, &FStaticMeshEditor::DuplicateSelected),
		FCanExecuteAction::CreateSP(this, &FStaticMeshEditor::CanDuplicateSelected));

	UICommandList->MapAction(
		FGenericCommands::Get().Rename,
		FExecuteAction::CreateSP(this, &FStaticMeshEditor::RequestRenameSelectedSocket),
		FCanExecuteAction::CreateSP(this, &FStaticMeshEditor::CanRenameSelected));

	UICommandList->MapAction(
		Commands.CreateDOP10X,
		FExecuteAction::CreateSP(this, &FStaticMeshEditor::GenerateKDop, KDopDir10X, (uint32)10));

	UICommandList->MapAction(
		Commands.CreateDOP10Y,
		FExecuteAction::CreateSP(this, &FStaticMeshEditor::GenerateKDop, KDopDir10Y, (uint32)10));

	UICommandList->MapAction(
		Commands.CreateDOP10Z,
		FExecuteAction::CreateSP(this, &FStaticMeshEditor::GenerateKDop, KDopDir10Z, (uint32)10));

	UICommandList->MapAction(
		Commands.CreateDOP18,
		FExecuteAction::CreateSP(this, &FStaticMeshEditor::GenerateKDop, KDopDir18, (uint32)18));

	UICommandList->MapAction(
		Commands.CreateDOP26,
		FExecuteAction::CreateSP(this, &FStaticMeshEditor::GenerateKDop, KDopDir26, (uint32)26));

	UICommandList->MapAction(
		Commands.CreateBoxCollision,
		FExecuteAction::CreateSP(this, &FStaticMeshEditor::OnCollisionBox));

	UICommandList->MapAction(
		Commands.CreateSphereCollision,
		FExecuteAction::CreateSP(this, &FStaticMeshEditor::OnCollisionSphere));

	UICommandList->MapAction(
		Commands.CreateSphylCollision,
		FExecuteAction::CreateSP(this, &FStaticMeshEditor::OnCollisionSphyl));

	UICommandList->MapAction(
		Commands.RemoveCollision,
		FExecuteAction::CreateSP(this, &FStaticMeshEditor::OnRemoveCollision),
		FCanExecuteAction::CreateSP(this, &FStaticMeshEditor::CanRemoveCollision));

	UICommandList->MapAction(
		Commands.ConvertBoxesToConvex,
		FExecuteAction::CreateSP(this, &FStaticMeshEditor::OnConvertBoxToConvexCollision));

	UICommandList->MapAction(
		Commands.CopyCollisionFromSelectedMesh,
		FExecuteAction::CreateSP(this, &FStaticMeshEditor::OnCopyCollisionFromSelectedStaticMesh),
		FCanExecuteAction::CreateSP(this, &FStaticMeshEditor::CanCopyCollisionFromSelectedStaticMesh));

	// Mesh menu
	UICommandList->MapAction(
		Commands.FindSource,
		FExecuteAction::CreateSP(this, &FStaticMeshEditor::ExecuteFindInExplorer),
		FCanExecuteAction::CreateSP(this, &FStaticMeshEditor::CanExecuteSourceCommands));

	UICommandList->MapAction(
		Commands.ChangeMesh,
		FExecuteAction::CreateSP(this, &FStaticMeshEditor::OnChangeMesh),
		FCanExecuteAction::CreateSP(this, &FStaticMeshEditor::CanChangeMesh));

	UICommandList->MapAction(
		Commands.SaveGeneratedLODs,
		FExecuteAction::CreateSP(this, &FStaticMeshEditor::OnSaveGeneratedLODs));

	// Collision Menu
	UICommandList->MapAction(
		Commands.CreateAutoConvexCollision,
		FExecuteAction::CreateSP(this, &FStaticMeshEditor::OnConvexDecomposition));
}

static TSharedRef< SWidget > GenerateCollisionMenuContent(TSharedPtr<const FUICommandList> InCommandList)
{
	FMenuBuilder MenuBuilder(true, InCommandList);

	MenuBuilder.BeginSection("ShowCollision", LOCTEXT("ShowCollision", "Show Collision"));
	{
		MenuBuilder.AddMenuEntry(FStaticMeshEditorCommands::Get().SetShowSimpleCollision);
		MenuBuilder.AddMenuEntry(FStaticMeshEditorCommands::Get().SetShowComplexCollision);
	}
	MenuBuilder.EndSection();

	return MenuBuilder.MakeWidget();
}

void FStaticMeshEditor::ExtendToolBar()
{
	struct Local
	{
		static void FillToolbar(FToolBarBuilder& ToolbarBuilder, FStaticMeshEditor* ThisEditor)
		{
			auto ConstructReimportContextMenu = [ThisEditor]()
			{
				FMenuBuilder MenuBuilder(true, nullptr);
				MenuBuilder.AddMenuEntry(FStaticMeshEditorCommands::Get().ReimportMesh->GetLabel(),
					FStaticMeshEditorCommands::Get().ReimportMesh->GetDescription(),
					FSlateIcon(),
					FUIAction(FExecuteAction::CreateSP(ThisEditor, &FStaticMeshEditor::HandleReimportMesh)));
				MenuBuilder.AddMenuEntry(FStaticMeshEditorCommands::Get().ReimportAllMesh->GetLabel(),
					FStaticMeshEditorCommands::Get().ReimportAllMesh->GetDescription(),
					FSlateIcon(),
					FUIAction(FExecuteAction::CreateSP(ThisEditor, &FStaticMeshEditor::HandleReimportAllMesh)));
				return MenuBuilder.MakeWidget();
			};

			ToolbarBuilder.BeginSection("Realtime");
			{
				ToolbarBuilder.AddToolBarButton(FEditorViewportCommands::Get().ToggleRealTime);
			}
			ToolbarBuilder.EndSection();
			
			ToolbarBuilder.BeginSection("Mesh");
			{
				ToolbarBuilder.AddToolBarButton(FUIAction(FExecuteAction::CreateSP(ThisEditor, &FStaticMeshEditor::HandleReimportMesh)),
					NAME_None,
					FStaticMeshEditorCommands::Get().ReimportMesh->GetLabel(),
					FStaticMeshEditorCommands::Get().ReimportMesh->GetDescription(),
					FStaticMeshEditorCommands::Get().ReimportMesh->GetIcon());
				ToolbarBuilder.AddComboButton(
					FUIAction(),
					FOnGetContent::CreateLambda(ConstructReimportContextMenu),
					TAttribute<FText>(),
					TAttribute<FText>()
				);
			}
			ToolbarBuilder.EndSection();
	
			ToolbarBuilder.BeginSection("Command");
			{
				ToolbarBuilder.AddToolBarButton(FStaticMeshEditorCommands::Get().SetShowSockets);
				ToolbarBuilder.AddToolBarButton(FStaticMeshEditorCommands::Get().SetShowWireframe);
				ToolbarBuilder.AddToolBarButton(FStaticMeshEditorCommands::Get().SetShowVertexColor);
				ToolbarBuilder.AddToolBarButton(FStaticMeshEditorCommands::Get().SetShowGrid);
				ToolbarBuilder.AddToolBarButton(FStaticMeshEditorCommands::Get().SetShowBounds);

				TSharedPtr<const FUICommandList> CommandList = ToolbarBuilder.GetTopCommandList();

				ToolbarBuilder.AddComboButton(
					FUIAction(),
					FOnGetContent::CreateStatic(&GenerateCollisionMenuContent, CommandList),
					LOCTEXT("Collision_Label", "Collision"),
					LOCTEXT("Collision_Tooltip", "Collision drawing options"),
					FSlateIcon(FEditorStyle::GetStyleSetName(), "StaticMeshEditor.SetShowCollision")
				);

				ToolbarBuilder.AddToolBarButton(FStaticMeshEditorCommands::Get().SetShowPivot);
				ToolbarBuilder.AddToolBarButton(FStaticMeshEditorCommands::Get().SetShowNormals);
				ToolbarBuilder.AddToolBarButton(FStaticMeshEditorCommands::Get().SetShowTangents);
				ToolbarBuilder.AddToolBarButton(FStaticMeshEditorCommands::Get().SetShowBinormals);
				ToolbarBuilder.AddToolBarButton(FStaticMeshEditorCommands::Get().SetShowVertices);

				FOnGetContent OnGetUVMenuContent = FOnGetContent::CreateRaw(ThisEditor, &FStaticMeshEditor::GenerateUVChannelComboList);

				ToolbarBuilder.AddComboButton(
					FUIAction(),
					OnGetUVMenuContent,
					LOCTEXT("UVToolbarText", "UV"),
					LOCTEXT("UVToolbarTooltip", "Toggles display of the static mesh's UVs for the specified channel."),
					FSlateIcon(FEditorStyle::GetStyleSetName(), "StaticMeshEditor.SetDrawUVs"));
			}

			ToolbarBuilder.EndSection();

			ToolbarBuilder.BeginSection("Camera");
			{
				ToolbarBuilder.AddToolBarButton(FStaticMeshEditorCommands::Get().ResetCamera);
			}
			ToolbarBuilder.EndSection();

			ToolbarBuilder.AddToolBarButton(FStaticMeshEditorCommands::Get().SetDrawAdditionalData);
		}
	};

	TSharedPtr<FExtender> ToolbarExtender = MakeShareable(new FExtender);

	FStaticMeshEditorViewportClient& ViewportClient = Viewport->GetViewportClient();

	FStaticMeshEditor* ThisEditor = this;

	ToolbarExtender->AddToolBarExtension(
		"Asset",
		EExtensionHook::After,
		Viewport->GetCommandList(),
		FToolBarExtensionDelegate::CreateStatic(&Local::FillToolbar, ThisEditor)
		);

	AddToolbarExtender(ToolbarExtender);

	IStaticMeshEditorModule* StaticMeshEditorModule = &FModuleManager::LoadModuleChecked<IStaticMeshEditorModule>( "StaticMeshEditor" );
	AddToolbarExtender(StaticMeshEditorModule->GetToolBarExtensibilityManager()->GetAllExtenders(GetToolkitCommands(), GetEditingObjects()));
}

void FStaticMeshEditor::BuildSubTools()
{
	FSimpleDelegate OnSocketSelectionChanged = FSimpleDelegate::CreateSP( SharedThis(this), &FStaticMeshEditor::OnSocketSelectionChanged );

	SocketManager = ISocketManager::CreateSocketManager( SharedThis(this) , OnSocketSelectionChanged );

	SAssignNew( ConvexDecomposition, SConvexDecomposition )
		.StaticMeshEditorPtr(SharedThis(this));

	FAdvancedPreviewSceneModule& AdvancedPreviewSceneModule = FModuleManager::LoadModuleChecked<FAdvancedPreviewSceneModule>("AdvancedPreviewScene");
	AdvancedPreviewSettingsWidget = AdvancedPreviewSceneModule.CreateAdvancedPreviewSceneSettingsWidget(Viewport->GetPreviewScene());
}

FName FStaticMeshEditor::GetToolkitFName() const
{
	return FName("StaticMeshEditor");
}

FText FStaticMeshEditor::GetBaseToolkitName() const
{
	return LOCTEXT("AppLabel", "StaticMesh Editor");
}

FString FStaticMeshEditor::GetWorldCentricTabPrefix() const
{
	return LOCTEXT("WorldCentricTabPrefix", "StaticMesh ").ToString();
}

FLinearColor FStaticMeshEditor::GetWorldCentricTabColorScale() const
{
	return FLinearColor( 0.3f, 0.2f, 0.5f, 0.5f );
}

UStaticMeshComponent* FStaticMeshEditor::GetStaticMeshComponent() const
{
	return Viewport->GetStaticMeshComponent();
}

void FStaticMeshEditor::SetSelectedSocket(UStaticMeshSocket* InSelectedSocket)
{
	SocketManager->SetSelectedSocket(InSelectedSocket);
}

UStaticMeshSocket* FStaticMeshEditor::GetSelectedSocket() const
{
	check(SocketManager.IsValid());

	return SocketManager->GetSelectedSocket();
}

void FStaticMeshEditor::DuplicateSelectedSocket()
{
	SocketManager->DuplicateSelectedSocket();
}

void FStaticMeshEditor::RequestRenameSelectedSocket()
{
	SocketManager->RequestRenameSelectedSocket();
}

bool FStaticMeshEditor::IsPrimValid(const FPrimData& InPrimData) const
{
	if (StaticMesh->BodySetup)
	{
		const FKAggregateGeom* AggGeom = &StaticMesh->BodySetup->AggGeom;

		switch (InPrimData.PrimType)
		{
		case EAggCollisionShape::Sphere:
			return AggGeom->SphereElems.IsValidIndex(InPrimData.PrimIndex);
		case EAggCollisionShape::Box:
			return AggGeom->BoxElems.IsValidIndex(InPrimData.PrimIndex);
		case EAggCollisionShape::Sphyl:
			return AggGeom->SphylElems.IsValidIndex(InPrimData.PrimIndex);
		case EAggCollisionShape::Convex:
			return AggGeom->ConvexElems.IsValidIndex(InPrimData.PrimIndex);
		}
	}
	return false;
}

bool FStaticMeshEditor::HasSelectedPrims() const
{
	return (SelectedPrims.Num() > 0 ? true : false);
}

void FStaticMeshEditor::AddSelectedPrim(const FPrimData& InPrimData, bool bClearSelection)
{
	check(IsPrimValid(InPrimData));

	// Enable collision, if not already
	if( !Viewport->GetViewportClient().IsShowSimpleCollisionChecked() )
	{
		Viewport->GetViewportClient().ToggleShowSimpleCollision();
	}

	if( bClearSelection )
	{
		ClearSelectedPrims();
	}
	SelectedPrims.Add(InPrimData);
}

void FStaticMeshEditor::RemoveSelectedPrim(const FPrimData& InPrimData)
{
	SelectedPrims.Remove(InPrimData);
}

void FStaticMeshEditor::RemoveInvalidPrims()
{
	for (int32 PrimIdx = SelectedPrims.Num() - 1; PrimIdx >= 0; PrimIdx--)
	{
		FPrimData& PrimData = SelectedPrims[PrimIdx];

		if (!IsPrimValid(PrimData))
		{
			SelectedPrims.RemoveAt(PrimIdx);
		}
	}
}

bool FStaticMeshEditor::IsSelectedPrim(const FPrimData& InPrimData) const
{
	return SelectedPrims.Contains(InPrimData);
}

void FStaticMeshEditor::ClearSelectedPrims()
{
	SelectedPrims.Empty();
}

void FStaticMeshEditor::DuplicateSelectedPrims(const FVector* InOffset)
{
	if (SelectedPrims.Num() > 0)
	{
		check(StaticMesh->BodySetup);

		FKAggregateGeom* AggGeom = &StaticMesh->BodySetup->AggGeom;

		GEditor->BeginTransaction(LOCTEXT("FStaticMeshEditor_DuplicateSelectedPrims", "Duplicate Collision"));
		StaticMesh->BodySetup->Modify();

		//Clear the cache (PIE may have created some data), create new GUID
		StaticMesh->BodySetup->InvalidatePhysicsData();

		for (int32 PrimIdx = 0; PrimIdx < SelectedPrims.Num(); PrimIdx++)
		{
			FPrimData& PrimData = SelectedPrims[PrimIdx];

			check(IsPrimValid(PrimData));
			switch (PrimData.PrimType)
			{
			case EAggCollisionShape::Sphere:
				{
					const FKSphereElem SphereElem = AggGeom->SphereElems[PrimData.PrimIndex];
					PrimData.PrimIndex = AggGeom->SphereElems.Add(SphereElem);
				}
				break;
			case EAggCollisionShape::Box:
				{
					const FKBoxElem BoxElem = AggGeom->BoxElems[PrimData.PrimIndex];
					PrimData.PrimIndex = AggGeom->BoxElems.Add(BoxElem);
				}
				break;
			case EAggCollisionShape::Sphyl:
				{
					const FKSphylElem SphylElem = AggGeom->SphylElems[PrimData.PrimIndex];
					PrimData.PrimIndex = AggGeom->SphylElems.Add(SphylElem);
				}
				break;
			case EAggCollisionShape::Convex:
				{
					const FKConvexElem ConvexElem = AggGeom->ConvexElems[PrimData.PrimIndex];
					PrimData.PrimIndex = AggGeom->ConvexElems.Add(ConvexElem);
				}
				break;
			}

			// If specified, offset the duplicate by a specific amount
			if (InOffset)
			{
				FTransform PrimTransform = GetPrimTransform(PrimData);
				FVector PrimLocation = PrimTransform.GetLocation();
				PrimLocation += *InOffset;
				PrimTransform.SetLocation(PrimLocation);
				SetPrimTransform(PrimData, PrimTransform);
			}
		}

		// refresh collision change back to staticmesh components
		RefreshCollisionChange(*StaticMesh);

		GEditor->EndTransaction();

		// Mark staticmesh as dirty, to help make sure it gets saved.
		StaticMesh->MarkPackageDirty();

		// Update views/property windows
		Viewport->RefreshViewport();

		StaticMesh->bCustomizedCollision = true;	//mark the static mesh for collision customization
	}
}

void FStaticMeshEditor::TranslateSelectedPrims(const FVector& InDrag)
{
	check(StaticMesh->BodySetup);
	StaticMesh->BodySetup->InvalidatePhysicsData();

	for (int32 PrimIdx = 0; PrimIdx < SelectedPrims.Num(); PrimIdx++)
	{
		const FPrimData& PrimData = SelectedPrims[PrimIdx];

		FTransform PrimTransform = GetPrimTransform(PrimData);

		FVector PrimLocation = PrimTransform.GetLocation();
		PrimLocation += InDrag;
		PrimTransform.SetLocation(PrimLocation);

		SetPrimTransform(PrimData, PrimTransform);
	}

	// refresh collision change back to staticmesh components
	RefreshCollisionChange(*StaticMesh);
}

void FStaticMeshEditor::RotateSelectedPrims(const FRotator& InRot)
{
	check(StaticMesh->BodySetup);
	StaticMesh->BodySetup->InvalidatePhysicsData();

	const FQuat DeltaQ = InRot.Quaternion();

	for (int32 PrimIdx = 0; PrimIdx < SelectedPrims.Num(); PrimIdx++)
	{
		const FPrimData& PrimData = SelectedPrims[PrimIdx];

		FTransform PrimTransform = GetPrimTransform(PrimData);

		FRotator ActorRotWind, ActorRotRem;
		PrimTransform.Rotator().GetWindingAndRemainder(ActorRotWind, ActorRotRem);

		const FQuat ActorQ = ActorRotRem.Quaternion();
		FRotator NewActorRotRem = FRotator(DeltaQ * ActorQ);
		NewActorRotRem.Normalize();
		PrimTransform.SetRotation(NewActorRotRem.Quaternion());

		SetPrimTransform(PrimData, PrimTransform);
	}

	// refresh collision change back to staticmesh components
	RefreshCollisionChange(*StaticMesh);
}

void FStaticMeshEditor::ScaleSelectedPrims(const FVector& InScale)
{
	check(StaticMesh->BodySetup);
	StaticMesh->BodySetup->InvalidatePhysicsData();

	FKAggregateGeom* AggGeom = &StaticMesh->BodySetup->AggGeom;

	FVector ModifiedScale = InScale;
	if (GEditor->UsePercentageBasedScaling())
	{
		ModifiedScale = InScale * ((GEditor->GetScaleGridSize() / 100.0f) / GEditor->GetGridSize());
	}

	//Multiply in estimated size of the mesh so scaling of sphere, box and sphyl is similar speed to other scaling
	float SimplePrimitiveScaleSpeedFactor = StaticMesh->GetBounds().SphereRadius;

	for (int32 PrimIdx = 0; PrimIdx < SelectedPrims.Num(); PrimIdx++)
	{
		const FPrimData& PrimData = SelectedPrims[PrimIdx];

		check(IsPrimValid(PrimData));
		switch (PrimData.PrimType)
		{
		case EAggCollisionShape::Sphere:
			AggGeom->SphereElems[PrimData.PrimIndex].ScaleElem(SimplePrimitiveScaleSpeedFactor * ModifiedScale, MinPrimSize);
			break;
		case EAggCollisionShape::Box:
			AggGeom->BoxElems[PrimData.PrimIndex].ScaleElem(SimplePrimitiveScaleSpeedFactor * ModifiedScale, MinPrimSize);
			break;
		case EAggCollisionShape::Sphyl:
			AggGeom->SphylElems[PrimData.PrimIndex].ScaleElem(SimplePrimitiveScaleSpeedFactor * ModifiedScale, MinPrimSize);
			break;
		case EAggCollisionShape::Convex:
			AggGeom->ConvexElems[PrimData.PrimIndex].ScaleElem(ModifiedScale, MinPrimSize);
			break;
		}

		StaticMesh->bCustomizedCollision = true;	//mark the static mesh for collision customization
	}

	// refresh collision change back to staticmesh components
	RefreshCollisionChange(*StaticMesh);
}

bool FStaticMeshEditor::CalcSelectedPrimsAABB(FBox &OutBox) const
{
	check(StaticMesh->BodySetup);

	FKAggregateGeom* AggGeom = &StaticMesh->BodySetup->AggGeom;

	for (int32 PrimIdx = 0; PrimIdx < SelectedPrims.Num(); PrimIdx++)
	{
		const FPrimData& PrimData = SelectedPrims[PrimIdx];

		check(IsPrimValid(PrimData));
		switch (PrimData.PrimType)
		{
		case EAggCollisionShape::Sphere:
			OutBox += AggGeom->SphereElems[PrimData.PrimIndex].CalcAABB(FTransform::Identity, 1.f);
			break;
		case EAggCollisionShape::Box:
			OutBox += AggGeom->BoxElems[PrimData.PrimIndex].CalcAABB(FTransform::Identity, 1.f);
			break;
		case EAggCollisionShape::Sphyl:
			OutBox += AggGeom->SphylElems[PrimData.PrimIndex].CalcAABB(FTransform::Identity, 1.f);
			break;
		case EAggCollisionShape::Convex:
			OutBox += AggGeom->ConvexElems[PrimData.PrimIndex].CalcAABB(FTransform::Identity, FVector(1.f));
			break;
		}
	}
	return HasSelectedPrims();
}

bool FStaticMeshEditor::GetLastSelectedPrimTransform(FTransform& OutTransform) const
{
	if (SelectedPrims.Num() > 0)
	{
		check(StaticMesh->BodySetup);

		const FKAggregateGeom* AggGeom = &StaticMesh->BodySetup->AggGeom;

		const FPrimData& PrimData = SelectedPrims.Last();

		check(IsPrimValid(PrimData));
		switch (PrimData.PrimType)
		{
		case EAggCollisionShape::Sphere:
			OutTransform = AggGeom->SphereElems[PrimData.PrimIndex].GetTransform();
			break;
		case EAggCollisionShape::Box:
			OutTransform = AggGeom->BoxElems[PrimData.PrimIndex].GetTransform();
			break;
		case EAggCollisionShape::Sphyl:
			OutTransform = AggGeom->SphylElems[PrimData.PrimIndex].GetTransform();
			break;
		case EAggCollisionShape::Convex:
			OutTransform = AggGeom->ConvexElems[PrimData.PrimIndex].GetTransform();
			break;
		}
	}
	return HasSelectedPrims();
}

FTransform FStaticMeshEditor::GetPrimTransform(const FPrimData& InPrimData) const
{
	check(StaticMesh->BodySetup);

	const FKAggregateGeom* AggGeom = &StaticMesh->BodySetup->AggGeom;

	check(IsPrimValid(InPrimData));
	switch (InPrimData.PrimType)
	{
	case EAggCollisionShape::Sphere:
		return AggGeom->SphereElems[InPrimData.PrimIndex].GetTransform();
	case EAggCollisionShape::Box:
		return AggGeom->BoxElems[InPrimData.PrimIndex].GetTransform();
	case EAggCollisionShape::Sphyl:
		return AggGeom->SphylElems[InPrimData.PrimIndex].GetTransform();
	case EAggCollisionShape::Convex:
		return AggGeom->ConvexElems[InPrimData.PrimIndex].GetTransform();
	}
	return FTransform::Identity;
}

void FStaticMeshEditor::SetPrimTransform(const FPrimData& InPrimData, const FTransform& InPrimTransform) const
{
	check(StaticMesh->BodySetup);

	FKAggregateGeom* AggGeom = &StaticMesh->BodySetup->AggGeom;

	check(IsPrimValid(InPrimData));
	switch (InPrimData.PrimType)
	{
	case EAggCollisionShape::Sphere:
		AggGeom->SphereElems[InPrimData.PrimIndex].SetTransform(InPrimTransform);
		break;
	case EAggCollisionShape::Box:
		AggGeom->BoxElems[InPrimData.PrimIndex].SetTransform(InPrimTransform);
		break;
	case EAggCollisionShape::Sphyl:
		AggGeom->SphylElems[InPrimData.PrimIndex].SetTransform(InPrimTransform);
		break;
	case EAggCollisionShape::Convex:
		AggGeom->ConvexElems[InPrimData.PrimIndex].SetTransform(InPrimTransform);
		break;
	}

	StaticMesh->bCustomizedCollision = true;	//mark the static mesh for collision customization
}

bool FStaticMeshEditor::OverlapsExistingPrim(const FPrimData& InPrimData) const
{
	check(StaticMesh->BodySetup);

	const FKAggregateGeom* AggGeom = &StaticMesh->BodySetup->AggGeom;

	// Assume that if the transform of the prim is the same, then it overlaps (FKConvexElem doesn't have an operator==, and no shape takes tolerances into account)
	check(IsPrimValid(InPrimData));
	switch (InPrimData.PrimType)
	{
	case EAggCollisionShape::Sphere:
		{
			const FKSphereElem InSphereElem = AggGeom->SphereElems[InPrimData.PrimIndex];
			const FTransform InElemTM = InSphereElem.GetTransform();
			for (int32 i = 0; i < AggGeom->SphereElems.Num(); ++i)
			{
				if( i == InPrimData.PrimIndex )
				{
					continue;
				}

				const FKSphereElem& SphereElem = AggGeom->SphereElems[i];
				const FTransform ElemTM = SphereElem.GetTransform();
				if( InElemTM.Equals(ElemTM) )
				{
					return true;
				}
			}
		}
		break;
	case EAggCollisionShape::Box:
		{
			const FKBoxElem InBoxElem = AggGeom->BoxElems[InPrimData.PrimIndex];
			const FTransform InElemTM = InBoxElem.GetTransform();
			for (int32 i = 0; i < AggGeom->BoxElems.Num(); ++i)
			{
				if( i == InPrimData.PrimIndex )
				{
					continue;
				}

				const FKBoxElem& BoxElem = AggGeom->BoxElems[i];
				const FTransform ElemTM = BoxElem.GetTransform();
				if( InElemTM.Equals(ElemTM) )
				{
					return true;
				}
			}
		}
		break;
	case EAggCollisionShape::Sphyl:
		{
			const FKSphylElem InSphylElem = AggGeom->SphylElems[InPrimData.PrimIndex];
			const FTransform InElemTM = InSphylElem.GetTransform();
			for (int32 i = 0; i < AggGeom->SphylElems.Num(); ++i)
			{
				if( i == InPrimData.PrimIndex )
				{
					continue;
				}

				const FKSphylElem& SphylElem = AggGeom->SphylElems[i];
				const FTransform ElemTM = SphylElem.GetTransform();
				if( InElemTM.Equals(ElemTM) )
				{
					return true;
				}
			}
		}
		break;
	case EAggCollisionShape::Convex:
		{
			const FKConvexElem InConvexElem = AggGeom->ConvexElems[InPrimData.PrimIndex];
			const FTransform InElemTM = InConvexElem.GetTransform();
			for (int32 i = 0; i < AggGeom->ConvexElems.Num(); ++i)
			{
				if( i == InPrimData.PrimIndex )
				{
					continue;
				}

				const FKConvexElem& ConvexElem = AggGeom->ConvexElems[i];
				const FTransform ElemTM = ConvexElem.GetTransform();
				if( InElemTM.Equals(ElemTM) )
				{
					return true;
				}
			}
		}
		break;
	}

	return false;
}

void FStaticMeshEditor::RefreshTool()
{
	int32 NumLODs = StaticMesh->GetNumLODs();
	for (int32 LODIndex = 0; LODIndex < NumLODs; ++LODIndex)
	{
		UpdateLODStats(LODIndex);
	}

	OnSelectedLODChangedResetOnRefresh.Clear();
	bool bForceRefresh = true;
	StaticMeshDetailsView->SetObject( StaticMesh, bForceRefresh );

	RefreshViewport();
}

void FStaticMeshEditor::RefreshViewport()
{
	Viewport->RefreshViewport();
}

TSharedRef<SWidget> FStaticMeshEditor::GenerateUVChannelComboList()
{
	FMenuBuilder MenuBuilder(true, nullptr);

	FUIAction DrawUVsAction;

	FStaticMeshEditorViewportClient& ViewportClient = Viewport->GetViewportClient();

	DrawUVsAction.ExecuteAction = FExecuteAction::CreateRaw(&ViewportClient, &FStaticMeshEditorViewportClient::SetDrawUVOverlay, false);

	// Note, the logic is inversed here.  We show the radio button as checked if no uv channels are being shown
	DrawUVsAction.GetActionCheckState = FGetActionCheckState::CreateLambda([&ViewportClient]() {return ViewportClient.IsDrawUVOverlayChecked() ? ECheckBoxState::Unchecked : ECheckBoxState::Checked; });

	MenuBuilder.AddMenuEntry(
		LOCTEXT("ShowUVSToggle", "None"),
		LOCTEXT("ShowUVSToggle_Tooltip", "Toggles display of the static mesh's UVs."),
		FSlateIcon(),
		DrawUVsAction,
		NAME_None,
		EUserInterfaceActionType::RadioButton
	);


	MenuBuilder.AddMenuSeparator();

	// Fill out the UV channels combo.
	int32 MaxUVChannels = FMath::Max<int32>(GetNumUVChannels(),1);
	for(int32 UVChannelID = 0; UVChannelID < MaxUVChannels; ++UVChannelID)
	{
		FUIAction MenuAction;
		MenuAction.ExecuteAction.BindSP(this, &FStaticMeshEditor::SetCurrentViewedUVChannel, UVChannelID);
		MenuAction.GetActionCheckState.BindSP(this, &FStaticMeshEditor::GetUVChannelCheckState, UVChannelID);

		MenuBuilder.AddMenuEntry(
			FText::Format(LOCTEXT("UVChannel_ID", "UV Channel {0}"), FText::AsNumber(UVChannelID)),
			FText::Format(LOCTEXT("UVChannel_ID_ToolTip", "Overlay UV Channel {0} on the viewport"), FText::AsNumber(UVChannelID)),
			FSlateIcon(),
			MenuAction,
			NAME_None,
			EUserInterfaceActionType::RadioButton
		);
	}

	MenuBuilder.EndSection();

	return MenuBuilder.MakeWidget();
}


void FStaticMeshEditor::UpdateLODStats(int32 CurrentLOD)
{
	NumTriangles[CurrentLOD] = 0; //-V781
	NumVertices[CurrentLOD] = 0; //-V781
	NumUVChannels[CurrentLOD] = 0; //-V781
	int32 NumLODLevels = 0;

	if( StaticMesh->RenderData )
	{
		NumLODLevels = StaticMesh->RenderData->LODResources.Num();
		if (CurrentLOD >= 0 && CurrentLOD < NumLODLevels)
		{
			FStaticMeshLODResources& LODModel = StaticMesh->RenderData->LODResources[CurrentLOD];
			NumTriangles[CurrentLOD] = LODModel.GetNumTriangles();
			NumVertices[CurrentLOD] = LODModel.GetNumVertices();
			NumUVChannels[CurrentLOD] = LODModel.VertexBuffers.StaticMeshVertexBuffer.GetNumTexCoords();
		}
	}
}

void FStaticMeshEditor::ComboBoxSelectionChanged( TSharedPtr<FString> NewSelection, ESelectInfo::Type /*SelectInfo*/ )
{
	Viewport->RefreshViewport();
}

void FStaticMeshEditor::HandleReimportMesh()
{
	// Reimport the asset
	if (StaticMesh)
	{
		FReimportManager::Instance()->Reimport(StaticMesh, true);
	}
}

void FStaticMeshEditor::HandleReimportAllMesh()
{
	// Reimport the asset
	if (StaticMesh)
	{
		//Reimport base LOD, generated mesh will be rebuild here, the static mesh is always using the base mesh to reduce LOD
		if (FReimportManager::Instance()->Reimport(StaticMesh, true))
		{
			TArray<FStaticMeshSourceModel>& SourceModels = StaticMesh->SourceModels;
			//Reimport all custom LODs
			for (int32 LodIndex = 1; LodIndex < StaticMesh->GetNumLODs(); ++LodIndex)
			{
				//Skip LOD import in the same file as the base mesh, they are already re-import
				if (SourceModels[LodIndex].bImportWithBaseMesh)
				{
					continue;
				}
				bool bHasBeenSimplified = SourceModels[LodIndex].RawMeshBulkData->IsEmpty() || SourceModels[LodIndex].ReductionSettings.PercentTriangles < 1.0f || SourceModels[LodIndex].ReductionSettings.MaxDeviation > 0.0f;
				if (!bHasBeenSimplified)
				{
					FbxMeshUtils::ImportMeshLODDialog(StaticMesh, LodIndex);
				}
			}
		}
	}
}

int32 FStaticMeshEditor::GetCurrentUVChannel()
{
	return FMath::Min(CurrentViewedUVChannel, GetNumUVChannels());
}

int32 FStaticMeshEditor::GetCurrentLODLevel()
{
	if (GetStaticMeshComponent())
	{
		return GetStaticMeshComponent()->ForcedLodModel;
	}
	return 0;
}

int32 FStaticMeshEditor::GetCurrentLODIndex()
{
	int32 Index = GetCurrentLODLevel();

	return Index == 0? 0 : Index - 1;
}

int32 FStaticMeshEditor::GetCustomData(const int32 Key) const
{
	if (!CustomEditorData.Contains(Key))
	{
		return INDEX_NONE;
	}
	return CustomEditorData[Key];
}

void FStaticMeshEditor::SetCustomData(const int32 Key, const int32 CustomData)
{
	CustomEditorData.FindOrAdd(Key) = CustomData;
}

void FStaticMeshEditor::GenerateKDop(const FVector* Directions, uint32 NumDirections)
{
	TArray<FVector>	DirArray;
	for(uint32 DirectionIndex = 0;DirectionIndex < NumDirections;DirectionIndex++)
	{
		DirArray.Add(Directions[DirectionIndex]);
	}

	GEditor->BeginTransaction(LOCTEXT("FStaticMeshEditor_GenerateKDop", "Create Convex Collision"));
	const int32 PrimIndex = GenerateKDopAsSimpleCollision(StaticMesh, DirArray);
	GEditor->EndTransaction();
	if (PrimIndex != INDEX_NONE)
	{
		if (FEngineAnalytics::IsAvailable())
		{
			FEngineAnalytics::GetProvider().RecordEvent(TEXT("Editor.Usage.StaticMesh.Collision"), TEXT("Type"), TEXT("KDop Collision"));
		}
		const FPrimData PrimData = FPrimData(EAggCollisionShape::Convex, PrimIndex);
		ClearSelectedPrims();
		AddSelectedPrim(PrimData, true);
		// Don't 'nudge' KDop prims, as they are fitted specifically around the geometry
	}

	Viewport->RefreshViewport();
}

void FStaticMeshEditor::OnCollisionBox()
{
	GEditor->BeginTransaction(LOCTEXT("FStaticMeshEditor_OnCollisionBox", "Create Box Collision"));
	const int32 PrimIndex = GenerateBoxAsSimpleCollision(StaticMesh);
	GEditor->EndTransaction();
	if (PrimIndex != INDEX_NONE)
	{
		if (FEngineAnalytics::IsAvailable())
		{
			FEngineAnalytics::GetProvider().RecordEvent(TEXT("Editor.Usage.StaticMesh.Collision"), TEXT("Type"), TEXT("Box Collision"));
		}
		const FPrimData PrimData = FPrimData(EAggCollisionShape::Box, PrimIndex);
		ClearSelectedPrims();
		AddSelectedPrim(PrimData, true);
		while( OverlapsExistingPrim(PrimData) )
		{
			TranslateSelectedPrims(OverlapNudge);
		}
	}

	Viewport->RefreshViewport();
}

void FStaticMeshEditor::OnCollisionSphere()
{
	GEditor->BeginTransaction(LOCTEXT("FStaticMeshEditor_OnCollisionSphere", "Create Sphere Collision"));
	const int32 PrimIndex = GenerateSphereAsSimpleCollision(StaticMesh);
	GEditor->EndTransaction();
	if (PrimIndex != INDEX_NONE)
	{
		if (FEngineAnalytics::IsAvailable())
		{
			FEngineAnalytics::GetProvider().RecordEvent(TEXT("Editor.Usage.StaticMesh.Collision"), TEXT("Type"), TEXT("Sphere Collision"));
		}
		const FPrimData PrimData = FPrimData(EAggCollisionShape::Sphere, PrimIndex);
		ClearSelectedPrims();
		AddSelectedPrim(PrimData, true);
		while( OverlapsExistingPrim(PrimData) )
		{
			TranslateSelectedPrims(OverlapNudge);
		}
	}

	Viewport->RefreshViewport();
}

void FStaticMeshEditor::OnCollisionSphyl()
{
	GEditor->BeginTransaction(LOCTEXT("FStaticMeshEditor_OnCollisionSphyl", "Create Capsule Collision"));
	const int32 PrimIndex = GenerateSphylAsSimpleCollision(StaticMesh);
	GEditor->EndTransaction();
	if (PrimIndex != INDEX_NONE)
	{
		if (FEngineAnalytics::IsAvailable())
		{
			FEngineAnalytics::GetProvider().RecordEvent(TEXT("Editor.Usage.StaticMesh.Collision"), TEXT("Type"), TEXT("Capsule Collision"));
		}
		const FPrimData PrimData = FPrimData(EAggCollisionShape::Sphyl, PrimIndex);
		ClearSelectedPrims();
		AddSelectedPrim(PrimData, true);
		while( OverlapsExistingPrim(PrimData) )
		{
			TranslateSelectedPrims(OverlapNudge);
		}
	}

	Viewport->RefreshViewport();
}

void FStaticMeshEditor::OnRemoveCollision(void)
{
	UBodySetup* BS = StaticMesh->BodySetup;
	check(BS != NULL && BS->AggGeom.GetElementCount() > 0);

	ClearSelectedPrims();

	// Make sure rendering is done - so we are not changing data being used by collision drawing.
	FlushRenderingCommands();

	GEditor->BeginTransaction(LOCTEXT("FStaticMeshEditor_RemoveCollision", "Remove Collision"));
	StaticMesh->BodySetup->Modify();

	StaticMesh->BodySetup->RemoveSimpleCollision();

	GEditor->EndTransaction();

	// refresh collision change back to staticmesh components
	RefreshCollisionChange(*StaticMesh);

	// Mark staticmesh as dirty, to help make sure it gets saved.
	StaticMesh->MarkPackageDirty();

	// Update views/property windows
	Viewport->RefreshViewport();

	StaticMesh->bCustomizedCollision = true;	//mark the static mesh for collision customization
}

bool FStaticMeshEditor::CanRemoveCollision()
{
	UBodySetup* BS = StaticMesh->BodySetup;
	return (BS != NULL && BS->AggGeom.GetElementCount() > 0);
}

/** Util for adding vertex to an array if it is not already present. */
static void AddVertexIfNotPresent(TArray<FVector>& Vertices, const FVector& NewVertex)
{
	bool bIsPresent = false;

	for(int32 i=0; i<Vertices.Num(); i++)
	{
		float diffSqr = (NewVertex - Vertices[i]).SizeSquared();
		if(diffSqr < 0.01f * 0.01f)
		{
			bIsPresent = 1;
			break;
		}
	}

	if(!bIsPresent)
	{
		Vertices.Add(NewVertex);
	}
}

void FStaticMeshEditor::OnConvertBoxToConvexCollision()
{
	// If we have a collision model for this staticmesh, ask if we want to replace it.
	if (StaticMesh->BodySetup != NULL)
	{
		int32 ShouldReplace = FMessageDialog::Open( EAppMsgType::YesNo, LOCTEXT("ConvertBoxCollisionPrompt", "Are you sure you want to convert all box collision?") );
		if (ShouldReplace == EAppReturnType::Yes)
		{
			UBodySetup* BodySetup = StaticMesh->BodySetup;

			int32 NumBoxElems = BodySetup->AggGeom.BoxElems.Num();
			if (NumBoxElems > 0)
			{
				ClearSelectedPrims();

				// Make sure rendering is done - so we are not changing data being used by collision drawing.
				FlushRenderingCommands();

				FKConvexElem* NewConvexColl = NULL;

				//For each box elem, calculate the new convex collision representation
				//Stored in a temp array so we can undo on failure.
				TArray<FKConvexElem> TempArray;

				for (int32 i=0; i<NumBoxElems; i++)
				{
					const FKBoxElem& BoxColl = BodySetup->AggGeom.BoxElems[i];

					//Create a new convex collision element
					NewConvexColl = new(TempArray) FKConvexElem();
					NewConvexColl->ConvexFromBoxElem(BoxColl);
				}

				//Clear the cache (PIE may have created some data), create new GUID
				BodySetup->InvalidatePhysicsData();

				//Copy the new data into the static mesh
				BodySetup->AggGeom.ConvexElems.Append(TempArray);

				//Clear out what we just replaced
				BodySetup->AggGeom.BoxElems.Empty();

				BodySetup->CreatePhysicsMeshes();

				// Select the new prims
				FKAggregateGeom* AggGeom = &StaticMesh->BodySetup->AggGeom;
				for (int32 i = 0; i < NumBoxElems; ++i)
				{
					AddSelectedPrim(FPrimData(EAggCollisionShape::Convex, (AggGeom->ConvexElems.Num() - (i+1))), false);
				}

				RefreshCollisionChange(*StaticMesh);
				// Mark static mesh as dirty, to help make sure it gets saved.
				StaticMesh->MarkPackageDirty();

				// Update views/property windows
				Viewport->RefreshViewport();

				StaticMesh->bCustomizedCollision = true;	//mark the static mesh for collision customization
			}
		}
	}
}

void FStaticMeshEditor::OnCopyCollisionFromSelectedStaticMesh()
{
	UStaticMesh* SelectedMesh = GetFirstSelectedStaticMeshInContentBrowser();
	check(SelectedMesh && SelectedMesh != StaticMesh && SelectedMesh->BodySetup != NULL);

	UBodySetup* BodySetup = StaticMesh->BodySetup;

	ClearSelectedPrims();

	// Make sure rendering is done - so we are not changing data being used by collision drawing.
	FlushRenderingCommands();

	GEditor->BeginTransaction(LOCTEXT("FStaticMeshEditor_CopyCollisionFromSelectedStaticMesh", "Copy Collision from Selected Static Mesh"));
	BodySetup->Modify();

	// Copy body properties from
	BodySetup->CopyBodyPropertiesFrom(SelectedMesh->BodySetup);

	// Enable collision, if not already
	if( !Viewport->GetViewportClient().IsShowSimpleCollisionChecked() )
	{
		Viewport->GetViewportClient().ToggleShowSimpleCollision();
	}

	// Invalidate physics data and create new meshes
	BodySetup->InvalidatePhysicsData();
	BodySetup->CreatePhysicsMeshes();

	GEditor->EndTransaction();

	RefreshCollisionChange(*StaticMesh);
	// Mark static mesh as dirty, to help make sure it gets saved.
	StaticMesh->MarkPackageDirty();

	// Redraw level editor viewports, in case the asset's collision is visible in a viewport and the viewport isn't set to realtime.
	// Note: This could be more intelligent and only trigger a redraw if the asset is referenced in the world.
	GUnrealEd->RedrawLevelEditingViewports();

	// Update views/property windows
	Viewport->RefreshViewport();

	StaticMesh->bCustomizedCollision = true;	//mark the static mesh for collision customization
}

bool FStaticMeshEditor::CanCopyCollisionFromSelectedStaticMesh() const
{
	bool CanCopy = false;

	TArray<FAssetData> SelectedAssets;
	GEditor->GetContentBrowserSelections(SelectedAssets);
	if(SelectedAssets.Num() == 1)
	{
		FAssetData& Asset = SelectedAssets[0];
		if(Asset.GetClass() == UStaticMesh::StaticClass())
		{
			UStaticMesh* SelectedMesh = Cast<UStaticMesh>(Asset.GetAsset());
			if(SelectedMesh && SelectedMesh != StaticMesh && SelectedMesh->BodySetup != NULL)
			{
				CanCopy = true;
			}
		}
	}

	return CanCopy;
}

UStaticMesh* FStaticMeshEditor::GetFirstSelectedStaticMeshInContentBrowser() const
{
	TArray<FAssetData> SelectedAssets;
	GEditor->GetContentBrowserSelections(SelectedAssets);

	for(auto& Asset : SelectedAssets)
	{
		UStaticMesh* SelectedMesh = Cast<UStaticMesh>(Asset.GetAsset());
		if(SelectedMesh)
		{
			return SelectedMesh;
		}
	}

	return NULL;
}

void FStaticMeshEditor::SetEditorMesh(UStaticMesh* InStaticMesh, bool bResetCamera/*=true*/)
{
	ClearSelectedPrims();

	StaticMesh = InStaticMesh;

	//Init stat arrays.
	const int32 ArraySize = MAX_STATIC_MESH_LODS;
	NumVertices.Empty(ArraySize);
	NumVertices.AddZeroed(ArraySize);
	NumTriangles.Empty(ArraySize);
	NumTriangles.AddZeroed(ArraySize);
	NumUVChannels.Empty(ArraySize);
	NumUVChannels.AddZeroed(ArraySize);

<<<<<<< HEAD
	int32 NumLODs = StaticMesh->GetNumLODs();
	for (int32 LODIndex = 0; LODIndex < NumLODs; ++LODIndex)
	{
		UpdateLODStats(LODIndex);
=======
	if(StaticMesh)
	{
		int32 NumLODs = StaticMesh->GetNumLODs();
		for (int32 LODIndex = 0; LODIndex < NumLODs; ++LODIndex)
		{
			UpdateLODStats(LODIndex);
		}
>>>>>>> a23640a2
	}

	// Set the details view.
	StaticMeshDetailsView->SetObject(StaticMesh);

	Viewport->UpdatePreviewMesh(StaticMesh, bResetCamera);
	Viewport->RefreshViewport();
}

void FStaticMeshEditor::OnChangeMesh()
{
	UStaticMesh* SelectedMesh = GetFirstSelectedStaticMeshInContentBrowser();
	check(SelectedMesh != NULL && SelectedMesh != StaticMesh);

	RemoveEditingObject(StaticMesh);
	AddEditingObject(SelectedMesh);

	SetEditorMesh(SelectedMesh);

	// Clear selections made on previous mesh
	ClearSelectedPrims();
	GetSelectedEdges().Empty();

	if(SocketManager.IsValid())
	{
		SocketManager->UpdateStaticMesh();
	}
}

bool FStaticMeshEditor::CanChangeMesh() const
{
	bool CanChange = false;

	TArray<FAssetData> SelectedAssets;
	GEditor->GetContentBrowserSelections(SelectedAssets);
	if(SelectedAssets.Num() == 1)
	{
		FAssetData& Asset = SelectedAssets[0];
		if(Asset.GetClass() == UStaticMesh::StaticClass())
		{
			UStaticMesh* SelectedMesh = Cast<UStaticMesh>(Asset.GetAsset());
			if(SelectedMesh && SelectedMesh != StaticMesh)
			{
				CanChange = true;
			}
		}
	}

	return CanChange;
}

void FStaticMeshEditor::OnSaveGeneratedLODs()
{
	if (StaticMesh)
	{
		StaticMesh->GenerateLodsInPackage();

		// Update editor UI as we modified LOD groups
		auto Selected = StaticMeshDetailsView->GetSelectedObjects();
		StaticMeshDetailsView->SetObjects(Selected, true);

		// Update screen
		Viewport->RefreshViewport();
	}
}

void FStaticMeshEditor::DoDecomp(uint32 InHullCount, int32 InMaxHullVerts, uint32 InHullPrecision)
{
	// Check we have a selected StaticMesh
	if(StaticMesh && StaticMesh->RenderData)
	{
		FStaticMeshLODResources& LODModel = StaticMesh->RenderData->LODResources[0];

		// Start a busy cursor so the user has feedback while waiting
		const FScopedBusyCursor BusyCursor;

		// Make vertex buffer
		int32 NumVerts = LODModel.VertexBuffers.StaticMeshVertexBuffer.GetNumVertices();
		TArray<FVector> Verts;
		for(int32 i=0; i<NumVerts; i++)
		{
			FVector Vert = LODModel.VertexBuffers.PositionVertexBuffer.VertexPosition(i);
			Verts.Add(Vert);
		}

		// Grab all indices
		TArray<uint32> AllIndices;
		LODModel.IndexBuffer.GetCopy(AllIndices);

		// Only copy indices that have collision enabled
		TArray<uint32> CollidingIndices;
		for(const FStaticMeshSection& Section : LODModel.Sections)
		{
			if(Section.bEnableCollision)
			{
				for (uint32 IndexIdx = Section.FirstIndex; IndexIdx < Section.FirstIndex + (Section.NumTriangles * 3); IndexIdx++)
				{
					CollidingIndices.Add(AllIndices[IndexIdx]);
				}
			}
		}

		ClearSelectedPrims();

		// Make sure rendering is done - so we are not changing data being used by collision drawing.
		FlushRenderingCommands();

		// Get the BodySetup we are going to put the collision into
		UBodySetup* bs = StaticMesh->BodySetup;
		if(bs)
		{
			bs->RemoveSimpleCollision();
		}
		else
		{
			// Otherwise, create one here.
			StaticMesh->CreateBodySetup();
			bs = StaticMesh->BodySetup;
		}

		// Run actual util to do the work (if we have some valid input)
		if(Verts.Num() >= 3 && CollidingIndices.Num() >= 3)
		{
#if USE_ASYNC_DECOMP
			// If there is currently a decomposition already in progress we release it.
			if (DecomposeMeshToHullsAsync)
			{
				DecomposeMeshToHullsAsync->Release();
			}
			// Begin the convex decomposition process asynchronously
			DecomposeMeshToHullsAsync = CreateIDecomposeMeshToHullAsync();
			DecomposeMeshToHullsAsync->DecomposeMeshToHullsAsyncBegin(bs, Verts, CollidingIndices, InHullCount, InMaxHullVerts, InHullPrecision);
#else
			DecomposeMeshToHulls(bs, Verts, CollidingIndices, InHullCount, InMaxHullVerts, InHullPrecision);
#endif
		}

		// Enable collision, if not already
		if( !Viewport->GetViewportClient().IsShowSimpleCollisionChecked() )
		{
			Viewport->GetViewportClient().ToggleShowSimpleCollision();
		}

		// refresh collision change back to staticmesh components
		RefreshCollisionChange(*StaticMesh);

		// Mark mesh as dirty
		StaticMesh->MarkPackageDirty();

		// Update screen.
		Viewport->RefreshViewport();

		StaticMesh->bCustomizedCollision = true;	//mark the static mesh for collision customization
	}
}

TSet< int32 >& FStaticMeshEditor::GetSelectedEdges()
{
	return Viewport->GetSelectedEdges();
}

int32 FStaticMeshEditor::GetNumTriangles( int32 LODLevel ) const
{
	return NumTriangles.IsValidIndex(LODLevel) ? NumTriangles[LODLevel] : 0;
}

int32 FStaticMeshEditor::GetNumVertices( int32 LODLevel ) const
{
	return NumVertices.IsValidIndex(LODLevel) ? NumVertices[LODLevel] : 0;
}

int32 FStaticMeshEditor::GetNumUVChannels( int32 LODLevel ) const
{
	return NumUVChannels.IsValidIndex(LODLevel) ? NumUVChannels[LODLevel] : 0;
}

void FStaticMeshEditor::DeleteSelected()
{
	if (GetSelectedSocket())
	{
		DeleteSelectedSockets();
	}

	if (HasSelectedPrims())
	{
		DeleteSelectedPrims();
	}
}

bool FStaticMeshEditor::CanDeleteSelected() const
{
	return (GetSelectedSocket() != NULL || HasSelectedPrims());
}

void FStaticMeshEditor::DeleteSelectedSockets()
{
	check(SocketManager.IsValid());

	SocketManager->DeleteSelectedSocket();
}

void FStaticMeshEditor::DeleteSelectedPrims()
{
	if (SelectedPrims.Num() > 0)
	{
		// Sort the selected prims by PrimIndex so when we're deleting them we don't mess up other prims indicies
		struct FCompareFPrimDataPrimIndex
		{
			FORCEINLINE bool operator()(const FPrimData& A, const FPrimData& B) const
			{
				return A.PrimIndex < B.PrimIndex;
			}
		};
		SelectedPrims.Sort(FCompareFPrimDataPrimIndex());

		check(StaticMesh->BodySetup);

		FKAggregateGeom* AggGeom = &StaticMesh->BodySetup->AggGeom;

		GEditor->BeginTransaction(LOCTEXT("FStaticMeshEditor_DeleteSelectedPrims", "Delete Collision"));
		StaticMesh->BodySetup->Modify();

		for (int32 PrimIdx = SelectedPrims.Num() - 1; PrimIdx >= 0; PrimIdx--)
		{
			const FPrimData& PrimData = SelectedPrims[PrimIdx];

			check(IsPrimValid(PrimData));
			switch (PrimData.PrimType)
			{
			case EAggCollisionShape::Sphere:
				AggGeom->SphereElems.RemoveAt(PrimData.PrimIndex);
				break;
			case EAggCollisionShape::Box:
				AggGeom->BoxElems.RemoveAt(PrimData.PrimIndex);
				break;
			case EAggCollisionShape::Sphyl:
				AggGeom->SphylElems.RemoveAt(PrimData.PrimIndex);
				break;
			case EAggCollisionShape::Convex:
				AggGeom->ConvexElems.RemoveAt(PrimData.PrimIndex);
				break;
			}
		}

		GEditor->EndTransaction();

		ClearSelectedPrims();

		// Make sure rendering is done - so we are not changing data being used by collision drawing.
		FlushRenderingCommands();

		// Make sure to invalidate cooked data
		StaticMesh->BodySetup->InvalidatePhysicsData();

		// refresh collision change back to staticmesh components
		RefreshCollisionChange(*StaticMesh);

		// Mark staticmesh as dirty, to help make sure it gets saved.
		StaticMesh->MarkPackageDirty();

		// Update views/property windows
		Viewport->RefreshViewport();

		StaticMesh->bCustomizedCollision = true;	//mark the static mesh for collision customization
	}
}

void FStaticMeshEditor::DuplicateSelected()
{
	DuplicateSelectedSocket();

	const FVector InitialOffset(20.f);
	DuplicateSelectedPrims(&InitialOffset);
}

bool FStaticMeshEditor::CanDuplicateSelected() const
{
	return (GetSelectedSocket() != NULL || HasSelectedPrims());
}

bool FStaticMeshEditor::CanRenameSelected() const
{
	return (GetSelectedSocket() != NULL);
}

void FStaticMeshEditor::ExecuteFindInExplorer()
{
	if ( ensure(StaticMesh->AssetImportData) )
	{
		const FString SourceFilePath = StaticMesh->AssetImportData->GetFirstFilename();
		if ( SourceFilePath.Len() && IFileManager::Get().FileSize( *SourceFilePath ) != INDEX_NONE )
		{
			FPlatformProcess::ExploreFolder( *FPaths::GetPath(SourceFilePath) );
		}
	}
}

bool FStaticMeshEditor::CanExecuteSourceCommands() const
{
	if ( !StaticMesh->AssetImportData )
	{
		return false;
	}

	const FString& SourceFilePath = StaticMesh->AssetImportData->GetFirstFilename();

	return SourceFilePath.Len() && IFileManager::Get().FileSize(*SourceFilePath) != INDEX_NONE;
}

void FStaticMeshEditor::OnObjectReimported(UObject* InObject)
{
	// Make sure we are using the object that is being reimported, otherwise a lot of needless work could occur.
	if(StaticMesh == InObject)
	{
		//When we re-import we want to avoid moving the camera in the staticmesh editor
		bool bResetCamera = false;
		SetEditorMesh(Cast<UStaticMesh>(InObject), bResetCamera);

		if (SocketManager.IsValid())
		{
			SocketManager->UpdateStaticMesh();
		}
	}
}

EViewModeIndex FStaticMeshEditor::GetViewMode() const
{
	if (Viewport.IsValid())
	{
		const FStaticMeshEditorViewportClient& ViewportClient = Viewport->GetViewportClient();
		return ViewportClient.GetViewMode();
	}
	else
	{
		return VMI_Unknown;
	}
}

FEditorViewportClient& FStaticMeshEditor::GetViewportClient()
{
	return Viewport->GetViewportClient();
}

void FStaticMeshEditor::OnConvexDecomposition()
{
	TabManager->InvokeTab(CollisionTabId);
}

bool FStaticMeshEditor::OnRequestClose()
{
	bool bAllowClose = true;
	if (StaticMeshDetails.IsValid() && StaticMeshDetails.Pin()->IsApplyNeeded())
	{
		// find out the user wants to do with this dirty material
		EAppReturnType::Type YesNoCancelReply = FMessageDialog::Open(
			EAppMsgType::YesNoCancel,
			FText::Format( LOCTEXT("ShouldApplyLODChanges", "Would you like to apply level of detail changes to {0}?\n\n(No will lose all changes!)"), FText::FromString( StaticMesh->GetName() ) )
		);

		switch (YesNoCancelReply)
		{
		case EAppReturnType::Yes:
			StaticMeshDetails.Pin()->ApplyChanges();
			bAllowClose = true;
			break;
		case EAppReturnType::No:
			// Do nothing, changes will be abandoned.
			bAllowClose = true;
			break;
		case EAppReturnType::Cancel:
			// Don't exit.
			bAllowClose = false;
			break;
		}
	}

	return bAllowClose;
}

void FStaticMeshEditor::RegisterOnPostUndo( const FOnPostUndo& Delegate )
{
	OnPostUndo.Add( Delegate );
}

void FStaticMeshEditor::UnregisterOnPostUndo( SWidget* Widget )
{
	OnPostUndo.RemoveAll( Widget );
}

void FStaticMeshEditor::NotifyPostChange( const FPropertyChangedEvent& PropertyChangedEvent, UProperty* PropertyThatChanged )
{
	if(StaticMesh && StaticMesh->BodySetup)
	{
		StaticMesh->BodySetup->CreatePhysicsMeshes();

		if (GET_MEMBER_NAME_CHECKED(UStaticMesh, LODGroup) == PropertyChangedEvent.GetPropertyName())
		{
			RefreshTool();
		}
	}
}

void FStaticMeshEditor::UndoAction()
{
	GEditor->UndoTransaction();
}

void FStaticMeshEditor::RedoAction()
{
	GEditor->RedoTransaction();
}

void FStaticMeshEditor::PostUndo( bool bSuccess )
{
	RemoveInvalidPrims();
	RefreshTool();

	OnPostUndo.Broadcast();
}

void FStaticMeshEditor::PostRedo( bool bSuccess )
{
	RemoveInvalidPrims();
	RefreshTool();

	OnPostUndo.Broadcast();
}

void FStaticMeshEditor::OnSocketSelectionChanged()
{
	UStaticMeshSocket* SelectedSocket = GetSelectedSocket();
	if (SelectedSocket)
	{
		ClearSelectedPrims();
	}
	Viewport->GetViewportClient().OnSocketSelectionChanged( SelectedSocket );
}

void FStaticMeshEditor::OnPostReimport(UObject* InObject, bool bSuccess)
{
	// Ignore if this is regarding a different object
	if ( InObject != StaticMesh )
	{
		return;
	}

	if (bSuccess)
	{
		RefreshTool();
	}
}

void FStaticMeshEditor::SetCurrentViewedUVChannel(int32 InNewUVChannel)
{
	CurrentViewedUVChannel = FMath::Clamp(InNewUVChannel, 0, GetNumUVChannels());
	Viewport->GetViewportClient().SetDrawUVOverlay(true);
}

ECheckBoxState FStaticMeshEditor::GetUVChannelCheckState(int32 TestUVChannel) const
{
	return CurrentViewedUVChannel == TestUVChannel && Viewport->GetViewportClient().IsDrawUVOverlayChecked() ? ECheckBoxState::Checked : ECheckBoxState::Unchecked;
}

void FStaticMeshEditor::Tick(float DeltaTime)
{
#if USE_ASYNC_DECOMP
	/** If we have an active convex decomposition task running, we check to see if is completed and, if so, release the interface */
	if (DecomposeMeshToHullsAsync)
	{
		if (DecomposeMeshToHullsAsync->IsComplete())
		{
			DecomposeMeshToHullsAsync->Release();
			DecomposeMeshToHullsAsync = nullptr;
			GConvexDecompositionNotificationState->IsActive = false;
		}
		else if (GConvexDecompositionNotificationState)
		{
			GConvexDecompositionNotificationState->IsActive = true;
			GConvexDecompositionNotificationState->Status = DecomposeMeshToHullsAsync->GetCurrentStatus();
		}
	}
#endif
}

TStatId FStaticMeshEditor::GetStatId() const
{
	RETURN_QUICK_DECLARE_CYCLE_STAT(FStaticMeshEditor, STATGROUP_TaskGraphTasks);
}


#undef LOCTEXT_NAMESPACE<|MERGE_RESOLUTION|>--- conflicted
+++ resolved
@@ -1595,12 +1595,6 @@
 	NumUVChannels.Empty(ArraySize);
 	NumUVChannels.AddZeroed(ArraySize);
 
-<<<<<<< HEAD
-	int32 NumLODs = StaticMesh->GetNumLODs();
-	for (int32 LODIndex = 0; LODIndex < NumLODs; ++LODIndex)
-	{
-		UpdateLODStats(LODIndex);
-=======
 	if(StaticMesh)
 	{
 		int32 NumLODs = StaticMesh->GetNumLODs();
@@ -1608,7 +1602,6 @@
 		{
 			UpdateLODStats(LODIndex);
 		}
->>>>>>> a23640a2
 	}
 
 	// Set the details view.
