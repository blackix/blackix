--- conflicted
+++ resolved
@@ -228,13 +228,9 @@
 						float LineX = 0.0f;
 						for (const auto& GlyphToRender : ShapedPreviewText->GetGlyphsToRender())
 						{
-<<<<<<< HEAD
-							const FCharacterEntry Entry = CharacterList.GetCharacter(Char, FontInfo.FontFallback);
-=======
 							if (GlyphToRender.bIsVisible)
 							{
 								const FShapedGlyphFontAtlasData GlyphAtlasData = FontCache->GetShapedGlyphFontAtlasData(GlyphToRender);
->>>>>>> e58dcb1b
 
 								const float X = CurPos.X + LineX + GlyphAtlasData.HorizontalOffset + GlyphToRender.XOffset;
 								const float Y = CurPos.Y - GlyphAtlasData.VerticalOffset + GlyphToRender.YOffset + ShapedPreviewText->GetTextBaseline() + ShapedPreviewText->GetMaxTextHeight();
@@ -292,12 +288,7 @@
 
 					// Draw the baseline
 					{
-<<<<<<< HEAD
-						const FCharacterEntry Entry = CharacterList.GetCharacter(0, FontInfo.FontFallback);
-						const float Y = CurPos.Y /*- Entry.VerticalOffset*/ + Entry.GlobalDescender + MaxCharHeight;
-=======
 						const float Y = CurPos.Y + ShapedPreviewText->GetTextBaseline() + ShapedPreviewText->GetMaxTextHeight();
->>>>>>> e58dcb1b
 
 						FCanvasLineItem BaseLineItem(FVector2D(CurPos.X, Y), FVector2D(CurPos.X + ShapedPreviewText->GetMeasuredWidth(), Y));
 						BaseLineItem.SetColor(FLinearColor::Red);
