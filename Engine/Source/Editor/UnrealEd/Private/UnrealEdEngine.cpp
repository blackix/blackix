// Copyright 1998-2016 Epic Games, Inc. All Rights Reserved.

#include "UnrealEd.h"

#include "Matinee/InterpData.h"
#include "Matinee/MatineeActor.h"
#include "Animation/AnimCompress.h"

#include "EditorSupportDelegates.h"
#include "SoundDefinitions.h"
#include "BusyCursor.h"
#include "EditorLevelUtils.h"
#include "AVIWriter.h"
#include "Editor/PropertyEditor/Public/PropertyEditorModule.h"
#include "Editor/LevelEditor/Public/LevelEditor.h"
#include "Editor/MainFrame/Public/MainFrame.h"
#include "CrashTracker.h"
#include "AssetToolsModule.h"
#include "EditorLoadingSavingSettingsCustomization.h"
#include "GameMapsSettingsCustomization.h"
#include "LevelEditorPlaySettingsCustomization.h"
#include "ProjectPackagingSettingsCustomization.h"
#include "Editor/StatsViewer/Public/StatsViewerModule.h"
#include "SnappingUtils.h"
#include "PackageAutoSaver.h"
#include "PerformanceMonitor.h"
#include "BSPOps.h"
#include "ComponentVisualizer.h"
#include "Editor/EditorLiveStreaming/Public/IEditorLiveStreaming.h"
#include "SourceCodeNavigation.h"
#include "AutoReimport/AutoReimportManager.h"
#include "NotificationManager.h"
#include "SNotificationList.h"
#include "AutoReimport/AssetSourceFilenameCache.h"
#include "UObject/UObjectThreadContext.h"
#include "Components/BillboardComponent.h"
#include "Components/ArrowComponent.h"
#include "Engine/Selection.h"
#include "IMovieSceneCapture.h"
#include "EngineUtils.h"

#include "TargetPlatform.h"

#include "CookerSettings.h"
DEFINE_LOG_CATEGORY_STATIC(LogUnrealEdEngine, Log, All);


void UUnrealEdEngine::Init(IEngineLoop* InEngineLoop)
{
	Super::Init(InEngineLoop);

	// Build databases used by source code navigation
	FSourceCodeNavigation::Initialize();

	PackageAutoSaver.Reset(new FPackageAutoSaver);
	PackageAutoSaver->LoadRestoreFile();

#if !UE_BUILD_DEBUG
	if( !GEditorSettingsIni.IsEmpty() )
	{
		// We need the game agnostic ini for this code
		PerformanceMonitor = new FPerformanceMonitor;
	}
#endif

	// Register for the package dirty state updated callback to catch packages that have been modified and need to be checked out.
	UPackage::PackageDirtyStateChangedEvent.AddUObject(this, &UUnrealEdEngine::OnPackageDirtyStateUpdated);
	
	// Register to the PostGarbageCollect delegate, as we want to use this to trigger the RefreshAllBroweser delegate from 
	// here rather then from Core
	FCoreUObjectDelegates::PostGarbageCollect.AddUObject(this, &UUnrealEdEngine::OnPostGarbageCollect);

	// register to color picker changed event and trigger RedrawAllViewports when that happens */
	FCoreDelegates::ColorPickerChanged.AddUObject(this, &UUnrealEdEngine::OnColorPickerChanged);

	// register windows message pre and post handler
	FEditorSupportDelegates::PreWindowsMessage.AddUObject(this, &UUnrealEdEngine::OnPreWindowsMessage);
	FEditorSupportDelegates::PostWindowsMessage.AddUObject(this, &UUnrealEdEngine::OnPostWindowsMessage);

	// Initialize the snap manager
	FSnappingUtils::InitEditorSnappingTools();

	// Register for notification of volume changes
	AVolume::GetOnVolumeShapeChangedDelegate().AddStatic(&FBSPOps::HandleVolumeShapeChanged);
	//
	InitBuilderBrush( GWorld );

	// Iterate over all always fully loaded packages and load them.
	if (!IsRunningCommandlet())
	{
		for( int32 PackageNameIndex=0; PackageNameIndex<PackagesToBeFullyLoadedAtStartup.Num(); PackageNameIndex++ )
		{
			const FString& PackageName = PackagesToBeFullyLoadedAtStartup[PackageNameIndex];
			// Load package if it's found in the package file cache.
			if( FPackageName::DoesPackageExist( PackageName ) )
			{
				LoadPackage( NULL, *PackageName, LOAD_None );
			}
		}
	}

	// Populate the data structures related to the sprite category visibility feature for use elsewhere in the editor later
	TArray<FSpriteCategoryInfo> SortedSpriteInfo;
	UUnrealEdEngine::MakeSortedSpriteInfo(SortedSpriteInfo);

	// Iterate over the sorted list, constructing a mapping of unlocalized categories to the index the localized category
	// resides in. This is an optimization to prevent having to localize values repeatedly.
	for( int32 InfoIndex = 0; InfoIndex < SortedSpriteInfo.Num(); ++InfoIndex )
	{
		const FSpriteCategoryInfo& SpriteInfo = SortedSpriteInfo[InfoIndex];
		SpriteIDToIndexMap.Add( SpriteInfo.Category, InfoIndex );
	}

	if (FPaths::IsProjectFilePathSet())
	{
		AutoReimportManager = NewObject<UAutoReimportManager>();
		AutoReimportManager->Initialize();
		
		GetMutableDefault<UEditorLoadingSavingSettings>()->CheckSourceControlCompatability();
	}

	// register details panel customizations
	if (!HasAnyFlags(RF_ClassDefaultObject))
	{
		FPropertyEditorModule& PropertyModule = FModuleManager::LoadModuleChecked<FPropertyEditorModule>("PropertyEditor");

		PropertyModule.RegisterCustomClassLayout("EditorLoadingSavingSettings", FOnGetDetailCustomizationInstance::CreateStatic(&FEditorLoadingSavingSettingsCustomization::MakeInstance));
		PropertyModule.RegisterCustomClassLayout("GameMapsSettings", FOnGetDetailCustomizationInstance::CreateStatic(&FGameMapsSettingsCustomization::MakeInstance));
		PropertyModule.RegisterCustomClassLayout("LevelEditorPlaySettings", FOnGetDetailCustomizationInstance::CreateStatic(&FLevelEditorPlaySettingsCustomization::MakeInstance));
		PropertyModule.RegisterCustomClassLayout("ProjectPackagingSettings", FOnGetDetailCustomizationInstance::CreateStatic(&FProjectPackagingSettingsCustomization::MakeInstance));
	}

	if (!IsRunningCommandlet())
	{
		UEditorExperimentalSettings const* ExperimentalSettings = GetDefault<UEditorExperimentalSettings>();
		UCookerSettings const* CookerSettings = GetDefault<UCookerSettings>();
		ECookInitializationFlags BaseCookingFlags = ECookInitializationFlags::AutoTick | ECookInitializationFlags::AsyncSave | ECookInitializationFlags::Compressed;
		BaseCookingFlags |= CookerSettings->bIterativeCookingForLaunchOn ? ECookInitializationFlags::Iterative : ECookInitializationFlags::None;

		bool bEnableCookOnTheSide = false;
		GConfig->GetBool(TEXT("/Script/UnrealEd.CookerSettings"), TEXT("bEnableCookOnTheSide"), bEnableCookOnTheSide, GEngineIni);

		bool bEnableBuildDDCInBackground = false;
		GConfig->GetBool(TEXT("/Script/UnrealEd.CookerSettings"), TEXT("bEnableBuildDDCInBackground"), bEnableBuildDDCInBackground, GEngineIni);
		BaseCookingFlags |= bEnableBuildDDCInBackground ? ECookInitializationFlags::BuildDDCInBackground : ECookInitializationFlags::None;
		if (bEnableCookOnTheSide)
		{
			CookServer = NewObject<UCookOnTheFlyServer>();
			CookServer->Initialize(ECookMode::CookOnTheFlyFromTheEditor, BaseCookingFlags);
			CookServer->StartNetworkFileServer(false);
		}
		else if (!ExperimentalSettings->bDisableCookInEditor)
		{
			CookServer = NewObject<UCookOnTheFlyServer>();
			CookServer->Initialize(ECookMode::CookByTheBookFromTheEditor, BaseCookingFlags);
		}
	}

	bPivotMovedIndependently = false;
}

bool CanCookForPlatformInThisProcess( const FString& PlatformName )
{
	////////////////////////////////////////
	// hack remove this hack when we properly support changing the mobileHDR setting 
	// check if our mobile hdr setting in memory is different from the one which is saved in the config file
	
	
	FConfigFile PlatformEngineIni;
	GConfig->LoadLocalIniFile(PlatformEngineIni, TEXT("Engine"), true, *PlatformName );

	FString IniValueString;
	bool ConfigSetting = false;
	if ( PlatformEngineIni.GetString( TEXT("/Script/Engine.RendererSettings"), TEXT("r.MobileHDR"), IniValueString ) == false )
	{
		// must always match the RSetting setting because we don't have a config setting
		return true; 
	}
	ConfigSetting = IniValueString.ToBool();

	// this was stolen from void IsMobileHDR()
	static auto* MobileHDRCvar = IConsoleManager::Get().FindTConsoleVariableDataInt(TEXT("r.MobileHDR"));
	const bool CurrentRSetting = MobileHDRCvar->GetValueOnAnyThread() == 1;

	if ( CurrentRSetting != ConfigSetting )
	{
		UE_LOG(LogUnrealEdEngine, Warning, TEXT("Unable to use cook in editor because r.MobileHDR from Engine ini doesn't match console value r.MobileHDR"));
		return false;
	}
	////////////////////////////////////////
	return true;
}


bool UUnrealEdEngine::CanCookByTheBookInEditor(const FString& PlatformName) const 
{ 	
	if ( CanCookForPlatformInThisProcess(PlatformName) == false )
	{
		return false;
	}

	if ( CookServer )
	{
		return CookServer->GetCookMode() == ECookMode::CookByTheBookFromTheEditor; 
	}
	return false;
}

bool UUnrealEdEngine::CanCookOnTheFlyInEditor(const FString& PlatformName) const
{
	if ( CanCookForPlatformInThisProcess(PlatformName) == false )
	{
		return false;
	}

	if ( CookServer )
	{
		return CookServer->GetCookMode() == ECookMode::CookOnTheFlyFromTheEditor;
	}
	return false;
}

void UUnrealEdEngine::StartCookByTheBookInEditor( const TArray<ITargetPlatform*> &TargetPlatforms, const TArray<FString> &CookMaps, const TArray<FString> &CookDirectories, const TArray<FString> &CookCultures, const TArray<FString> &IniMapSections )
{
	UCookOnTheFlyServer::FCookByTheBookStartupOptions StartupOptions;
	StartupOptions.CookMaps = CookMaps;
	StartupOptions.TargetPlatforms = TargetPlatforms;
	StartupOptions.CookDirectories = CookDirectories;
	StartupOptions.CookCultures = CookCultures;
	StartupOptions.IniMapSections = IniMapSections;

	CookServer->StartCookByTheBook( StartupOptions );
}

bool UUnrealEdEngine::IsCookByTheBookInEditorFinished() const 
{ 
	return !CookServer->IsCookByTheBookRunning();
}

void UUnrealEdEngine::CancelCookByTheBookInEditor()
{
	CookServer->QueueCancelCookByTheBook();
}

void UUnrealEdEngine::MakeSortedSpriteInfo(TArray<FSpriteCategoryInfo>& OutSortedSpriteInfo)
{
	struct Local
	{
		static void AddSortedSpriteInfo(TArray<FSpriteCategoryInfo>& InOutSortedSpriteInfo, const FSpriteCategoryInfo& InSpriteInfo )
		{
			const FSpriteCategoryInfo* ExistingSpriteInfo = InOutSortedSpriteInfo.FindByPredicate([&InSpriteInfo](const FSpriteCategoryInfo& SpriteInfo){ return InSpriteInfo.Category == SpriteInfo.Category; });
			if (ExistingSpriteInfo != NULL)
			{
				//Already present
				checkSlow(ExistingSpriteInfo->DisplayName.EqualTo(InSpriteInfo.DisplayName)); //Catch mismatches between DisplayNames
			}
			else
			{
				// Add the category to the correct position in the array to keep it sorted
				const int32 CatIndex = InOutSortedSpriteInfo.IndexOfByPredicate([&InSpriteInfo](const FSpriteCategoryInfo& SpriteInfo){ return InSpriteInfo.DisplayName.CompareTo( SpriteInfo.DisplayName ) < 0; });
				if (CatIndex != INDEX_NONE)
				{
					InOutSortedSpriteInfo.Insert( InSpriteInfo, CatIndex );
				}
				else
				{
					InOutSortedSpriteInfo.Add( InSpriteInfo );
				}
			}
		}
	};

	// Iterate over all classes searching for those which derive from AActor and are neither deprecated nor abstract.
	// It would be nice to only check placeable classes here, but we cannot do that as some non-placeable classes
	// still end up in the editor (with sprites) procedurally, such as prefab instances and landscape actors.
	for ( auto* Class : TObjectRange<UClass>() )
	{
		if ( Class->IsChildOf( AActor::StaticClass() )
		&& !( Class->HasAnyClassFlags(CLASS_Abstract | CLASS_Deprecated) ) )
		{
			// Check if the class default actor has billboard components or arrow components that should be treated as
			// sprites, and if so, add their categories to the array
			const AActor* CurDefaultClassActor = Class->GetDefaultObject<AActor>();
			if ( CurDefaultClassActor )
			{
				TInlineComponentArray<UActorComponent*> Components;
				CurDefaultClassActor->GetComponents(Components);

				for ( auto* Comp : Components )
				{
					const UBillboardComponent* CurSpriteComponent = Cast<UBillboardComponent>( Comp );
					const UArrowComponent* CurArrowComponent = (CurSpriteComponent ? NULL : Cast<UArrowComponent>( Comp ));
					if ( CurSpriteComponent )
					{
						Local::AddSortedSpriteInfo( OutSortedSpriteInfo, CurSpriteComponent->SpriteInfo );
					}
					else if ( CurArrowComponent && CurArrowComponent->bTreatAsASprite )
					{
						Local::AddSortedSpriteInfo( OutSortedSpriteInfo, CurArrowComponent->SpriteInfo );
					}
				}
			}
		}
	}

	// It wont find sounds, but we want it to be there
	{
		FSpriteCategoryInfo SpriteInfo;
		SpriteInfo.Category = TEXT("Sounds");
		SpriteInfo.DisplayName = NSLOCTEXT( "SpriteCategory", "Sounds", "Sounds" );
		Local::AddSortedSpriteInfo( OutSortedSpriteInfo, SpriteInfo );
	}
}


void UUnrealEdEngine::PreExit()
{
	FAssetSourceFilenameCache::Get().Shutdown();

	// Notify edit modes we're mode at exit
	FEditorModeRegistry::Get().Shutdown();

	Super::PreExit();
}


UUnrealEdEngine::~UUnrealEdEngine()
{
	if (this == GUnrealEd)
	{
		GUnrealEd = NULL; 
	}
}


void UUnrealEdEngine::FinishDestroy()
{
	if( CookServer)
	{
		FCoreUObjectDelegates::OnObjectPropertyChanged.RemoveAll(CookServer);
		FCoreUObjectDelegates::OnObjectModified.RemoveAll(CookServer);
	}

	if(PackageAutoSaver.Get())
	{
		// We've finished shutting down, so disable the auto-save restore
		PackageAutoSaver->UpdateRestoreFile(false);
		PackageAutoSaver.Reset();
	}

	if( PerformanceMonitor )
	{
		delete PerformanceMonitor;
	}

	UPackage::PackageDirtyStateChangedEvent.RemoveAll(this);
	FCoreUObjectDelegates::PostGarbageCollect.RemoveAll(this);
	FCoreDelegates::ColorPickerChanged.RemoveAll(this);
	Super::FinishDestroy();
}


void UUnrealEdEngine::Tick(float DeltaSeconds, bool bIdleMode)
{
	Super::Tick( DeltaSeconds, bIdleMode );

	// Increment the "seconds since last autosave" counter, then try to autosave.
	if (!GSlowTaskOccurred)
	{
		// Don't increment autosave count while in game/pie/automation testing or while in Matinee
		const bool PauseAutosave = (PlayWorld != NULL) || GIsAutomationTesting;
		if (!PauseAutosave && PackageAutoSaver.Get())
		{
			PackageAutoSaver->UpdateAutoSaveCount(DeltaSeconds);
		}
	}
	if (!GIsSlowTask)
	{
		GSlowTaskOccurred = false;
	}

	// Display any load errors that happened while starting up the editor.
	static bool bFirstTick = true;
	if (bFirstTick)
	{
		FEditorDelegates::DisplayLoadErrors.Broadcast();
	}
	bFirstTick = false;

	if(PackageAutoSaver.Get())
	{
		PackageAutoSaver->AttemptAutoSave();
	}

	// Try and notify the user about modified packages needing checkout
	AttemptModifiedPackageNotification();

	// Attempt to warn about any packages that have been modified but were previously
	// saved with an engine version newer than the current one
	AttemptWarnAboutPackageEngineVersions();

	// Attempt to warn about any packages that have been modified but the user
	// does not have permission to write them to disk
	AttemptWarnAboutWritePermission();

	// Update lightmass
	UpdateBuildLighting();
	
<<<<<<< HEAD
=======
	if (!GIsSlowTask && !bFirstTick)
	{
		if (CookServer && 
			CookServer->IsCookByTheBookMode() && 
			!CookServer->IsCookByTheBookRunning() )
		{
			TArray<const ITargetPlatform*> CacheTargetPlatforms;

			const ULevelEditorPlaySettings* PlaySettings = GetDefault<ULevelEditorPlaySettings>();
			ITargetPlatform* TargetPlatform = nullptr;
			if (PlaySettings && (PlaySettings->LastExecutedLaunchModeType == LaunchMode_OnDevice))
			{
				FString DeviceName = PlaySettings->LastExecutedLaunchDevice.Left(PlaySettings->LastExecutedLaunchDevice.Find(TEXT("@")));
				CacheTargetPlatforms.Add( GetTargetPlatformManager()->FindTargetPlatform(DeviceName) );
			}

			if (CacheTargetPlatforms.Num() > 0)
			{
				CookServer->EditorTick(0.001f, CacheTargetPlatforms);
			}
		}
	}

>>>>>>> 73f66985
	ICrashTrackerModule* CrashTracker = FModuleManager::LoadModulePtr<ICrashTrackerModule>( FName("CrashTracker") );
	bool bCrashTrackerEnabled = false;
	if (CrashTracker)
	{
		CrashTracker->Update(DeltaSeconds);
		bCrashTrackerEnabled = CrashTracker->IsCurrentlyCapturing();
	}

	// Only allow live streaming if crash tracker is disabled. This is because the SlateRHIRenderer shares the same render targets
	// for both crash tracker and live editor streaming, and we don't want them to be thrashed every frame.
	if( !bCrashTrackerEnabled )
	{
		// If the editor is configured to broadcast frames, do that now
		if( IEditorLiveStreaming::Get().IsBroadcastingEditor() )
		{
			IEditorLiveStreaming::Get().BroadcastEditorVideoFrame();
		}
	}
}


void UUnrealEdEngine::OnPackageDirtyStateUpdated( UPackage* Pkg)
{
	// The passed in object should never be NULL
	check(Pkg);

	UPackage* Package = Pkg->GetOutermost();
	const FString PackageName = Package->GetName();

	// Alert the user if they have modified a package that won't be able to be saved because
	// it's already been saved with an engine version that is newer than the current one.
	if (!FUObjectThreadContext::Get().IsRoutingPostLoad && Package->IsDirty() && !PackagesCheckedForEngineVersion.Contains(PackageName))
	{
		EWriteDisallowedWarningState WarningStateToSet = WDWS_WarningUnnecessary;
				
		FString PackageFileName;
		if ( FPackageName::DoesPackageExist( Package->GetName(), NULL, &PackageFileName ) )
		{
			// If a package has never been loaded, a file reader is necessary to find the package file summary for its saved engine version.
			FArchive* PackageReader = IFileManager::Get().CreateFileReader( *PackageFileName );
			if ( PackageReader )
			{
				FPackageFileSummary Summary;
				*PackageReader << Summary;

				if ( Summary.GetFileVersionUE4() > GPackageFileUE4Version || !FEngineVersion::Current().IsCompatibleWith(Summary.CompatibleWithEngineVersion) )
				{
					WarningStateToSet = WDWS_PendingWarn;
					bNeedWarningForPkgEngineVer = true;
				}
			}
			delete PackageReader;
		}
		PackagesCheckedForEngineVersion.Add( PackageName, WarningStateToSet );
	}

	// Alert the user if they have modified a package that they do not have sufficient permission to write to disk.
	// This can be due to the content being in the "Program Files" folder and the user does not have admin privileges.
	if (!FUObjectThreadContext::Get().IsRoutingPostLoad && Package->IsDirty() && !PackagesCheckedForWritePermission.Contains(PackageName))
	{
		EWriteDisallowedWarningState WarningStateToSet = GetWarningStateForWritePermission(PackageName);

		if ( WarningStateToSet == WDWS_PendingWarn )
		{
			bNeedWarningForWritePermission = true;
		}
		
		PackagesCheckedForWritePermission.Add( PackageName, WarningStateToSet );
	}

	if( Package->IsDirty() )
	{
		// Find out if we have already asked the user to modify this package
		const uint8* PromptState = PackageToNotifyState.Find( Package );
		const bool bAlreadyAsked = PromptState != NULL;

		// During an autosave, packages are saved in the autosave directory which switches off their dirty flags.
		// To preserve the pre-autosave state, any saved package is then remarked as dirty because it wasn't saved in the normal location where it would be picked up by source control.
		// Any callback that happens during an autosave is bogus since a package wasn't marked dirty due to a user modification.
		const bool bIsAutoSaving = PackageAutoSaver.Get() && PackageAutoSaver->IsAutoSaving();

		const UEditorLoadingSavingSettings* Settings = GetDefault<UEditorLoadingSavingSettings>();

		if( !bIsAutoSaving && 
			!GIsEditorLoadingPackage && // Don't ask if the package was modified as a result of a load
			!bAlreadyAsked && // Don't ask if we already asked once!
			(Settings->bPromptForCheckoutOnAssetModification || Settings->bAutomaticallyCheckoutOnAssetModification) )
		{
			// Force source control state to be updated
			ISourceControlProvider& SourceControlProvider = ISourceControlModule::Get().GetProvider();

			TArray<FString> Files;
			Files.Add(SourceControlHelpers::PackageFilename(Package));
			SourceControlProvider.Execute(ISourceControlOperation::Create<FUpdateStatus>(), SourceControlHelpers::AbsoluteFilenames(Files), EConcurrency::Asynchronous, FSourceControlOperationComplete::CreateUObject(this, &UUnrealEdEngine::OnSourceControlStateUpdated, TWeakObjectPtr<UPackage>(Package)));
		}
	}
	else
	{
		// This package was saved, the user should be prompted again if they checked in the package
		PackageToNotifyState.Remove( Package );
	}
}


void UUnrealEdEngine::OnSourceControlStateUpdated(const FSourceControlOperationRef& SourceControlOp, ECommandResult::Type ResultType, TWeakObjectPtr<UPackage> Package)
{
	if (ResultType == ECommandResult::Succeeded && Package.IsValid())
	{
		// Get the source control state of the package
		ISourceControlProvider& SourceControlProvider = ISourceControlModule::Get().GetProvider();
		FSourceControlStatePtr SourceControlState = SourceControlProvider.GetState(Package.Get(), EStateCacheUsage::Use);

		if (SourceControlState.IsValid())
		{
			const UEditorLoadingSavingSettings* Settings = GetDefault<UEditorLoadingSavingSettings>();
			check(Settings->bPromptForCheckoutOnAssetModification || Settings->bAutomaticallyCheckoutOnAssetModification);

			if (Settings->bAutomaticallyCheckoutOnAssetModification && SourceControlState->CanCheckout())
			{
				// Automatically check out asset
				TArray<FString> Files;
				Files.Add(SourceControlHelpers::PackageFilename(Package.Get()));
				SourceControlProvider.Execute(ISourceControlOperation::Create<FCheckOut>(), SourceControlHelpers::AbsoluteFilenames(Files), EConcurrency::Asynchronous, FSourceControlOperationComplete::CreateUObject(this, &UUnrealEdEngine::OnPackageCheckedOut, TWeakObjectPtr<UPackage>(Package)));
			}
			else
			{
				// Note when cooking in the editor we ignore package notifications.  The cooker is saving packages in a temp location which generates bogus checkout messages otherwise.
				if ((SourceControlState->CanCheckout() || !SourceControlState->IsCurrent() || SourceControlState->IsCheckedOutOther()) && (!CookServer || !CookServer->IsCookingInEditor() ) )
				{
					// To get here, either "prompt for checkout on asset modification" is set, or "automatically checkout on asset modification"
					// is set, but it failed.

					// Allow packages that are not checked out to pass through.
					// Allow packages that are not current or checked out by others pass through.  
					// The user wont be able to checkout these packages but the checkout dialog will show up with a special icon 
					// to let the user know they wont be able to checkout the package they are modifying.

					PackageToNotifyState.Add(Package, SourceControlState->CanCheckout() ? NS_PendingPrompt : NS_PendingWarning);
					// We need to prompt since a new package was added
					bNeedToPromptForCheckout = true;
				}
			}
		}
	}
}


void UUnrealEdEngine::OnPackageCheckedOut(const FSourceControlOperationRef& SourceControlOp, ECommandResult::Type ResultType, TWeakObjectPtr<UPackage> Package)
{
	if (Package.IsValid())
	{
		// Get the source control state of the package
		ISourceControlProvider& SourceControlProvider = ISourceControlModule::Get().GetProvider();
		FSourceControlStatePtr SourceControlState = SourceControlProvider.GetState(Package.Get(), EStateCacheUsage::Use);

		FFormatNamedArguments Arguments;
		Arguments.Add(TEXT("Package"), FText::FromString(Package->GetName()));

		if (ResultType == ECommandResult::Succeeded)
		{
			if (SourceControlState.IsValid() && SourceControlState->IsCheckedOut())
	{
				FNotificationInfo Notification(FText::Format(NSLOCTEXT("SourceControl", "AutoCheckOutNotification", "Package '{Package}' automatically checked out."), Arguments));
				Notification.bFireAndForget = true;
				Notification.ExpireDuration = 4.0f;
				Notification.bUseThrobber = true;

				FSlateNotificationManager::Get().AddNotification(Notification);

				return;
			}
		}

		FNotificationInfo ErrorNotification(FText::Format(NSLOCTEXT("SourceControl", "AutoCheckOutFailedNotification", "Unable to automatically check out Package '{Package}'."), Arguments));
		ErrorNotification.bFireAndForget = true;
		ErrorNotification.ExpireDuration = 4.0f;
		ErrorNotification.bUseThrobber = true;

		FSlateNotificationManager::Get().AddNotification(ErrorNotification);

		// Automatic checkout failed - pop up the notification for manual checkout
		PackageToNotifyState.Add(Package, SourceControlState->CanCheckout() ? NS_PendingPrompt : NS_PendingWarning);
		bNeedToPromptForCheckout = true;
	}
}


void UUnrealEdEngine::OnPostGarbageCollect()
{
	// Refresh Editor browsers after GC in case objects where removed.  Note that if the user is currently
	// playing in a PIE level, we don't want to interrupt performance by refreshing the Generic Browser window.
	if( GIsEditor && !GIsPlayInEditorWorld )
	{
		FEditorDelegates::RefreshAllBrowsers.Broadcast();
	}

	// Clean up any GCed packages in the PackageToNotifyState
	for( TMap<TWeakObjectPtr<UPackage>,uint8>::TIterator It(PackageToNotifyState); It; ++It )
	{
		if( It.Key().IsValid() == false )
		{
			It.RemoveCurrent();
		}
	}
}


void UUnrealEdEngine::OnColorPickerChanged()
{
	FEditorSupportDelegates::RedrawAllViewports.Broadcast();

	FEditorSupportDelegates::PreWindowsMessage.RemoveAll(this);
	FEditorSupportDelegates::PostWindowsMessage.RemoveAll(this);
}


UWorld* SavedGWorld = NULL;


void UUnrealEdEngine::OnPreWindowsMessage(FViewport* Viewport, uint32 Message)
{
	// Make sure the proper GWorld is set before handling the windows message
	if( GEditor->GameViewport && !GUnrealEd->bIsSimulatingInEditor && GEditor->GameViewport->Viewport == Viewport && !GIsPlayInEditorWorld )
	{
		// remember the current GWorld that will be restored in the PostWindowsMessage callback
		SavedGWorld = GWorld;
		SetPlayInEditorWorld( GEditor->PlayWorld );
	}
	else
	{
		SavedGWorld = NULL;
	}
}


void UUnrealEdEngine::OnPostWindowsMessage(FViewport* Viewport, uint32 Message)
{
	if( SavedGWorld )
	{
		RestoreEditorWorld( SavedGWorld );
	}		
}


void UUnrealEdEngine::OnOpenMatinee()
{
	// Register a delegate to pickup when Matinee is closed.
	OnMatineeEditorClosedDelegateHandle = GLevelEditorModeTools().OnEditorModeChanged().AddUObject( this, &UUnrealEdEngine::OnMatineeEditorClosed );
}

bool UUnrealEdEngine::IsAutosaving() const
{
	if (PackageAutoSaver)
	{
		return PackageAutoSaver->IsAutoSaving();
	}
	
	return false;
}


void UUnrealEdEngine::ConvertMatinees()
{
	FVector StartLocation= FVector::ZeroVector;
	UWorld* World = GWorld;
	if( World )
	{
		ULevel* Level = World->GetCurrentLevel();
		if( !Level )
		{
			Level = World->PersistentLevel;
		}
		check(Level);
		for( TObjectIterator<UInterpData> It; It; ++It )
		{
			UInterpData* InterpData = *It;
			if( InterpData->IsIn( Level ) ) 
			{
				// We dont care about renaming references or adding redirectors.  References to this will be old seqact_interps
				GEditor->RenameObject( InterpData, Level->GetOutermost(), *InterpData->GetName() );

				AMatineeActor* MatineeActor = Level->OwningWorld->SpawnActor<AMatineeActor>(StartLocation, FRotator::ZeroRotator);
				StartLocation.Y += 50;
								
				MatineeActor->MatineeData = InterpData;
				UProperty* MatineeDataProp = NULL;
				for( UProperty* Property = MatineeActor->GetClass()->PropertyLink; Property != NULL; Property = Property->PropertyLinkNext )
				{
					if( Property->GetName() == TEXT("MatineeData") )
					{
						MatineeDataProp = Property;
						break;
					}
				}

				FPropertyChangedEvent PropertyChangedEvent( MatineeDataProp ); 
				MatineeActor->PostEditChangeProperty( PropertyChangedEvent );
			}
		}
	}

}


void UUnrealEdEngine::ShowActorProperties()
{
	// See if we have any unlocked property windows available.  If not, create a new one.
	if( FSlateApplication::IsInitialized() )	
	{
		IMainFrameModule& MainFrameModule = FModuleManager::LoadModuleChecked<IMainFrameModule>(TEXT("MainFrame"));

		bool bHasUnlockedViews = false;
	
		FPropertyEditorModule& PropertyEditorModule = FModuleManager::LoadModuleChecked<FPropertyEditorModule>( TEXT("PropertyEditor") );
		bHasUnlockedViews = PropertyEditorModule.HasUnlockedDetailViews();
	
		// If the slate main frame is shown, summon a new property viewer in the Level editor module
		if(MainFrameModule.IsWindowInitialized())
		{
			FLevelEditorModule& LevelEditorModule = FModuleManager::GetModuleChecked<FLevelEditorModule>( TEXT("LevelEditor") );
			LevelEditorModule.SummonSelectionDetails();
		}

		if( !bHasUnlockedViews )
		{
			UpdateFloatingPropertyWindows();
		}
	}
}

bool UUnrealEdEngine::GetMapBuildCancelled() const
{
	return FUnrealEdMisc::Get().GetMapBuildCancelled();
}


void UUnrealEdEngine::SetMapBuildCancelled( bool InCancelled )
{
	FUnrealEdMisc::Get().SetMapBuildCancelled( InCancelled );
}

// namespace to match the original in the old loc system
#define LOCTEXT_NAMESPACE "UnrealEd"


FText FClassPickerDefaults::GetName() const
{
	FText Result = LOCTEXT("NullClass", "(null class)");

	if (UClass* ItemClass = LoadClass<UObject>(NULL, *ClassName, NULL, LOAD_None, NULL))
	{
		Result = ItemClass->GetDisplayNameText();
	}

	return Result;
}


FText FClassPickerDefaults::GetDescription() const
{
	FText Result = LOCTEXT("NullClass", "(null class)");

	if (UClass* ItemClass = LoadClass<UObject>(NULL, *ClassName, NULL, LOAD_None, NULL))
	{
		Result = ItemClass->GetToolTipText(/*bShortTooltip=*/ true);
	}

	return Result;
}

#undef LOCTEXT_NAMESPACE


UUnrealEdKeyBindings::UUnrealEdKeyBindings(const FObjectInitializer& ObjectInitializer)
	: Super(ObjectInitializer)
{
}

UUnrealEdOptions::UUnrealEdOptions(const FObjectInitializer& ObjectInitializer)
	: Super(ObjectInitializer)
{
}


void UUnrealEdOptions::PostInitProperties()
{
	Super::PostInitProperties();
	if (!HasAnyFlags(RF_ClassDefaultObject | RF_NeedLoad))
	{
		EditorKeyBindings = NewObject<UUnrealEdKeyBindings>(this, FName("EditorKeyBindingsInst"));
	}
}


UUnrealEdOptions* UUnrealEdEngine::GetUnrealEdOptions()
{
	if(EditorOptionsInst == NULL)
	{
		EditorOptionsInst = NewObject<UUnrealEdOptions>();
	}

	return EditorOptionsInst;
}

 
void UUnrealEdEngine::CloseEditor()
{
	check(GEngine);

	// if PIE is still happening, stop it before doing anything
	if (PlayWorld)
	{
		EndPlayMap();
	}

	// End any play on console/pc games still happening
	EndPlayOnLocalPc();

	// Can't use FPlatformMisc::RequestExit as it uses PostQuitMessage which is not what we want here.
	GIsRequestingExit = 1;
}


bool UUnrealEdEngine::AllowSelectTranslucent() const
{
	return GetDefault<UEditorPerProjectUserSettings>()->bAllowSelectTranslucent;
}


bool UUnrealEdEngine::OnlyLoadEditorVisibleLevelsInPIE() const
{
	return GetDefault<ULevelEditorPlaySettings>()->bOnlyLoadVisibleLevelsInPIE;
}

bool UUnrealEdEngine::PreferToStreamLevelsInPIE() const
{
	return GetDefault<ULevelEditorPlaySettings>()->bPreferToStreamLevelsInPIE;
}

void UUnrealEdEngine::RedrawLevelEditingViewports(bool bInvalidateHitProxies)
{
	// Redraw Slate based viewports
	if( FModuleManager::Get().IsModuleLoaded("LevelEditor") )
	{
		FLevelEditorModule& LevelEditor = FModuleManager::GetModuleChecked<FLevelEditorModule>( "LevelEditor" );
		LevelEditor.BroadcastRedrawViewports( bInvalidateHitProxies );
	}

}


void UUnrealEdEngine::TakeHighResScreenShots()
{
	// Tell all viewports to take a screenshot
	if( FModuleManager::Get().IsModuleLoaded("LevelEditor") )
	{
		FLevelEditorModule& LevelEditor = FModuleManager::GetModuleChecked<FLevelEditorModule>( "LevelEditor" );
		LevelEditor.BroadcastTakeHighResScreenShots( );
	}
}


void UUnrealEdEngine::SetCurrentClass( UClass* InClass )
{
	USelection* SelectionSet = GetSelectedObjects();
	SelectionSet->DeselectAll( UClass::StaticClass() );

	if(InClass != NULL)
	{
		SelectionSet->Select( InClass );
	}
}


void UUnrealEdEngine::GetPackageList( TArray<UPackage*>* InPackages, UClass* InClass )
{
	InPackages->Empty();

	for( FObjectIterator It ; It ; ++It )
	{
		if( It->GetOuter() && It->GetOuter() != GetTransientPackage() )
		{
			UObject* TopParent = NULL;

			if( InClass == NULL || It->IsA( InClass ) )
				TopParent = It->GetOutermost();

			if( Cast<UPackage>(TopParent) )
				InPackages->AddUnique( (UPackage*)TopParent );
		}
	}
}


bool UUnrealEdEngine::CanSavePackage( UPackage* PackageToSave )
{
	const FString& PackageName = PackageToSave->GetName();
	EWriteDisallowedWarningState WarningState = GetWarningStateForWritePermission(PackageName);

	if ( WarningState == WDWS_PendingWarn )
	{
		bNeedWarningForWritePermission = true;
		PackagesCheckedForWritePermission.Add( PackageName, WarningState );
		return false;
	}

	return true;
}


UThumbnailManager* UUnrealEdEngine::GetThumbnailManager()
{
	return &(UThumbnailManager::Get());
}


void UUnrealEdEngine::Serialize(FArchive& Ar)
{
	Super::Serialize(Ar);
	Ar << MaterialCopyPasteBuffer;
	Ar << AnimationCompressionAlgorithms;
	Ar << MatineeCopyPasteBuffer;
}


void UUnrealEdEngine::MakeSelectedActorsLevelCurrent()
{
	ULevel* LevelToMakeCurrent = NULL;

	// Look to the selected actors for the level to make current.
	// If actors from multiple levels are selected, do nothing.
	for ( FSelectionIterator It( GetSelectedActorIterator() ) ; It ; ++It )
	{
		AActor* Actor = static_cast<AActor*>( *It );
		checkSlow( Actor->IsA(AActor::StaticClass()) );

		ULevel* ActorLevel = Actor->GetLevel();

		if ( !LevelToMakeCurrent )
		{
			// First assignment.
			LevelToMakeCurrent = ActorLevel;
		}
		else if ( LevelToMakeCurrent != ActorLevel )
		{
			// Actors from multiple levels are selected -- abort.
			LevelToMakeCurrent = NULL;
			break;
		}
	}

	// Change the current level to something different
	if ( LevelToMakeCurrent && !LevelToMakeCurrent->IsCurrentLevel() )
	{
		EditorLevelUtils::MakeLevelCurrent( LevelToMakeCurrent );
	}
}


int32 UUnrealEdEngine::GetSpriteCategoryIndex( const FName& InSpriteCategory )
{
	// Find the sprite category in the unlocalized to index map, if possible
	const int32* CategoryIndexPtr = SpriteIDToIndexMap.Find( InSpriteCategory );
	
	const int32 CategoryIndex = CategoryIndexPtr ? *CategoryIndexPtr : INDEX_NONE;

	return CategoryIndex;
}


void UUnrealEdEngine::ShowLightingStaticMeshInfoWindow()
{
	// first invoke the stats viewer tab
	FLevelEditorModule& LevelEditorModule = FModuleManager::GetModuleChecked<FLevelEditorModule>( TEXT("LevelEditor") );
	TSharedPtr<FTabManager> LevelEditorTabManager = LevelEditorModule.GetLevelEditorTabManager();
	LevelEditorTabManager->InvokeTab(FName("LevelEditorStatsViewer"));

	// then switch pages
	FStatsViewerModule& StatsViewerModule = FModuleManager::Get().LoadModuleChecked<FStatsViewerModule>(TEXT("StatsViewer"));
	StatsViewerModule.GetPage(EStatsPage::StaticMeshLightingInfo)->Show();
}


void UUnrealEdEngine::OpenSceneStatsWindow()
{
	// first invoke the stats viewer tab
	FLevelEditorModule& LevelEditorModule = FModuleManager::GetModuleChecked<FLevelEditorModule>( TEXT("LevelEditor") );
	TSharedPtr<FTabManager> LevelEditorTabManager = LevelEditorModule.GetLevelEditorTabManager();
	LevelEditorTabManager->InvokeTab(FName("LevelEditorStatsViewer"));

	// then switch pages
	FStatsViewerModule& StatsViewerModule = FModuleManager::Get().LoadModuleChecked<FStatsViewerModule>(TEXT("StatsViewer"));
	StatsViewerModule.GetPage(EStatsPage::PrimitiveStats)->Show();
}


void UUnrealEdEngine::OpenTextureStatsWindow()
{
	// first invoke the stats viewer tab
	FLevelEditorModule& LevelEditorModule = FModuleManager::GetModuleChecked<FLevelEditorModule>( TEXT("LevelEditor") );
	TSharedPtr<FTabManager> LevelEditorTabManager = LevelEditorModule.GetLevelEditorTabManager();
	LevelEditorTabManager->InvokeTab(FName("LevelEditorStatsViewer"));

	// then switch pages
	FStatsViewerModule& StatsViewerModule = FModuleManager::Get().LoadModuleChecked<FStatsViewerModule>(TEXT("StatsViewer"));
	StatsViewerModule.GetPage(EStatsPage::TextureStats)->Show();
}


void UUnrealEdEngine::GetSortedVolumeClasses( TArray< UClass* >* VolumeClasses )
{
	// Add all of the volume classes to the passed in array and then sort it
	for( auto* Class : TObjectRange<UClass>() )
	{
		if (Class->IsChildOf(AVolume::StaticClass()) && !Class->HasAnyClassFlags(CLASS_Deprecated | CLASS_Abstract | CLASS_NotPlaceable) && Class->ClassGeneratedBy == nullptr)
		{
			VolumeClasses->AddUnique( Class );
		}
	}

	VolumeClasses->Sort();
}


void UUnrealEdOptions::GenerateCommandMap()
{
	CommandMap.Empty();
	for(int32 CmdIdx=0; CmdIdx<EditorCommands.Num(); CmdIdx++)
	{
		FEditorCommand &Cmd = EditorCommands[CmdIdx];

		CommandMap.Add(Cmd.CommandName, CmdIdx);
	}
}


FString UUnrealEdOptions::GetExecCommand(FKey Key, bool bAltDown, bool bCtrlDown, bool bShiftDown, FName EditorSet)
{
	TArray<FEditorKeyBinding> &KeyBindings = EditorKeyBindings->KeyBindings;
	FString Result;

	for(int32 BindingIdx=0; BindingIdx<KeyBindings.Num(); BindingIdx++)
	{
		FEditorKeyBinding &Binding = KeyBindings[BindingIdx];
		int32* CommandIdx = CommandMap.Find(Binding.CommandName);

		if(CommandIdx && EditorCommands.IsValidIndex(*CommandIdx))
		{
			FEditorCommand &Cmd = EditorCommands[*CommandIdx];

			if(Cmd.Parent == EditorSet)
			{
				// See if this key binding matches the key combination passed in.
				if(bAltDown == Binding.bAltDown && bCtrlDown == Binding.bCtrlDown && bShiftDown == Binding.bShiftDown && Key == Binding.Key)
				{
					int32* EditorCommandIdx = CommandMap.Find(Binding.CommandName);

					if(EditorCommandIdx && EditorCommands.IsValidIndex(*EditorCommandIdx))
					{
						FEditorCommand &EditorCommand = EditorCommands[*EditorCommandIdx];
						Result = EditorCommand.ExecCommand;
					}
					break;
				}
			}
		}
	}

	return Result;
}


/**
 * Does the update for volume actor visibility
 *
 * @param ActorsToUpdate	The list of actors to update
 * @param ViewClient		The viewport client to apply visibility changes to
 */
static void InternalUpdateVolumeActorVisibility( TArray<AActor*>& ActorsToUpdate, const FLevelEditorViewportClient& ViewClient, TArray<AActor*>& OutActorsThatChanged )
{
	for( int32 ActorIdx = 0; ActorIdx < ActorsToUpdate.Num(); ++ActorIdx )
	{
		AVolume* VolumeToUpdate = Cast<AVolume>(ActorsToUpdate[ActorIdx]);

		if ( VolumeToUpdate )
		{
			const bool bIsVisible = ViewClient.IsVolumeVisibleInViewport( *VolumeToUpdate );

			uint64 OriginalViews = VolumeToUpdate->HiddenEditorViews;
			if( bIsVisible )
			{
				// If the actor should be visible, unset the bit for the actor in this viewport
				VolumeToUpdate->HiddenEditorViews &= ~((uint64)1<<ViewClient.ViewIndex);	
			}
			else
			{
				if( VolumeToUpdate->IsSelected() )
				{
					// We are hiding the actor, make sure its not selected anymore
					GEditor->SelectActor( VolumeToUpdate, false, true  );
				}

				// If the actor should be hidden, set the bit for the actor in this viewport
				VolumeToUpdate->HiddenEditorViews |= ((uint64)1<<ViewClient.ViewIndex);	
			}

			if( OriginalViews != VolumeToUpdate->HiddenEditorViews )
			{
				// At least one actor has visibility changes
				OutActorsThatChanged.AddUnique( VolumeToUpdate );
			}
		}
	}
}


void UUnrealEdEngine::UpdateVolumeActorVisibility( UClass* InVolumeActorClass, FLevelEditorViewportClient* InViewport )
{
	TSubclassOf<AActor> VolumeClassToCheck = InVolumeActorClass ? InVolumeActorClass : AVolume::StaticClass();
	
	// Build a list of actors that need to be updated.  Only take actors of the passed in volume class.  
	UWorld* World = InViewport ? InViewport->GetWorld() : GWorld;
	TArray< AActor *> ActorsToUpdate;
	for( TActorIterator<AActor> It( World, VolumeClassToCheck ); It; ++It)
	{
		ActorsToUpdate.Add(*It);
	}

	if( ActorsToUpdate.Num() > 0 )
	{
		TArray< AActor* > ActorsThatChanged;
		if( !InViewport )
		{
			// Update the visibility state of each actor for each viewport
			for( int32 ViewportIdx = 0; ViewportIdx < LevelViewportClients.Num(); ++ViewportIdx )
			{
				FLevelEditorViewportClient& ViewClient = *LevelViewportClients[ViewportIdx];
				{
					// Only update the editor frame clients as those are the only viewports right now that show volumes.
					InternalUpdateVolumeActorVisibility( ActorsToUpdate, ViewClient, ActorsThatChanged );
					if( ActorsThatChanged.Num() )
					{
						// If actor visibility changed in the viewport, it needs to be redrawn
						ViewClient.Invalidate();
					}
				}
			}
		}
		else
		{
			// Only update the editor frame clients as those are the only viewports right now that show volumes.
			InternalUpdateVolumeActorVisibility( ActorsToUpdate, *InViewport, ActorsThatChanged );
			if( ActorsThatChanged.Num() )
			{	
				// If actor visibility changed in the viewport, it needs to be redrawn
				InViewport->Invalidate();
			}
		}

		// Push all changes in the actors to the scene proxy so the render thread correctly updates visibility
		for( int32 ActorIdx = 0; ActorIdx < ActorsThatChanged.Num(); ++ActorIdx )
		{
			AActor* ActorToUpdate = ActorsThatChanged[ ActorIdx ];

			// Find all registered primitive components and update the scene proxy with the actors updated visibility map
			TInlineComponentArray<UPrimitiveComponent*> PrimitiveComponents;
			ActorToUpdate->GetComponents(PrimitiveComponents);

			for( int32 ComponentIdx = 0; ComponentIdx < PrimitiveComponents.Num(); ++ComponentIdx )
			{
				UPrimitiveComponent* PrimitiveComponent = PrimitiveComponents[ComponentIdx];
				if (PrimitiveComponent->IsRegistered())
				{
					// Push visibility to the render thread
					PrimitiveComponent->PushEditorVisibilityToProxy( ActorToUpdate->HiddenEditorViews );
				}
			}
		}
	}
}


void UUnrealEdEngine::FixAnyInvertedBrushes(UWorld* World)
{
	// Get list of brushes with inverted polys
	TArray<ABrush*> Brushes;
	for (TActorIterator<ABrush> It(World); It; ++It)
	{
		ABrush* Brush = *It;
		if (Brush->BrushComponent && Brush->BrushComponent->HasInvertedPolys())
		{
			Brushes.Add(Brush);
		}
	}

	bool bAnyStaticBrushesFixed = false;
	if (Brushes.Num() > 0)
	{
		for (ABrush* Brush : Brushes)
		{
			UE_LOG(LogUnrealEdEngine, Warning, TEXT("Brush '%s' appears to be inside out - fixing."), *Brush->GetName());

			// Invert the polys of the brush
			for (auto& Poly : Brush->BrushComponent->Brush->Polys->Element)
			{
				Poly.Reverse();
				Poly.CalcNormal();
			}

			if (Brush->IsStaticBrush())
			{
				// Static brushes require a full BSP rebuild
				bAnyStaticBrushesFixed = true;
			}
			else
			{
				// Dynamic brushes can be fixed up here
				FBSPOps::csgPrepMovingBrush(Brush);
				Brush->BrushComponent->BuildSimpleBrushCollision();
			}

			Brush->MarkPackageDirty();
		}

		if (bAnyStaticBrushesFixed)
		{
			RebuildAlteredBSP();
		}
	}
}


void UUnrealEdEngine::RegisterComponentVisualizer(FName ComponentClassName, TSharedPtr<FComponentVisualizer> Visualizer)
{
	if( ComponentClassName != NAME_Name )
	{
		ComponentVisualizerMap.Add(ComponentClassName, Visualizer);		
	}
}


void UUnrealEdEngine::UnregisterComponentVisualizer(FName ComponentClassName)
{
	ComponentVisualizerMap.Remove(ComponentClassName);
}

TSharedPtr<FComponentVisualizer> UUnrealEdEngine::FindComponentVisualizer(FName ComponentClassName) const
{
	TSharedPtr<FComponentVisualizer> Visualizer = NULL;

	const TSharedPtr<FComponentVisualizer>* VisualizerPtr = ComponentVisualizerMap.Find(ComponentClassName);
	if(VisualizerPtr != NULL)
	{
		Visualizer = *VisualizerPtr;
	}

	return Visualizer;
}

/** Find a component visualizer for the given component class (checking parent classes too) */
TSharedPtr<class FComponentVisualizer> UUnrealEdEngine::FindComponentVisualizer(UClass* ComponentClass) const
{
	TSharedPtr<FComponentVisualizer> Visualizer;
	while (!Visualizer.IsValid() && (ComponentClass != nullptr) && (ComponentClass != UActorComponent::StaticClass()))
	{
		Visualizer = FindComponentVisualizer(ComponentClass->GetFName());
		ComponentClass = ComponentClass->GetSuperClass();
	}

	return Visualizer;
}



void UUnrealEdEngine::DrawComponentVisualizers(const FSceneView* View, FPrimitiveDrawInterface* PDI)
{
	// Iterate over all selected actors
	for ( FSelectionIterator It( GetSelectedActorIterator() ) ; It ; ++It )
	{
		AActor* Actor = Cast<AActor>(*It);
		if(Actor != NULL)
		{
			// Then iterate over components of that actor
			TInlineComponentArray<UActorComponent*> Components;
			Actor->GetComponents(Components);

			for(int32 CompIdx=0; CompIdx<Components.Num(); CompIdx++)
			{
				UActorComponent* Comp = Components[CompIdx];
				if(Comp->IsRegistered())
				{
					// Try and find a visualizer
					
					TSharedPtr<FComponentVisualizer> Visualizer = FindComponentVisualizer(Comp->GetClass());
					if(Visualizer.IsValid())
					{
						Visualizer->DrawVisualization(Comp, View, PDI);
					}
				}
			}
		}
	}
}


void UUnrealEdEngine::DrawComponentVisualizersHUD(const FViewport* Viewport, const FSceneView* View, FCanvas* Canvas)
{
	// Iterate over all selected actors
	for (FSelectionIterator It(GetSelectedActorIterator()); It; ++It)
	{
		AActor* Actor = Cast<AActor>(*It);
		if (Actor != NULL)
		{
			// Then iterate over components of that actor
			TInlineComponentArray<UActorComponent*> Components;
			Actor->GetComponents(Components);

			for (int32 CompIdx = 0; CompIdx<Components.Num(); CompIdx++)
			{
				UActorComponent* Comp = Components[CompIdx];
				if (Comp->IsRegistered())
				{
					// Try and find a visualizer

					TSharedPtr<FComponentVisualizer> Visualizer = FindComponentVisualizer(Comp->GetClass());
					if (Visualizer.IsValid())
					{
						Visualizer->DrawVisualizationHUD(Comp, Viewport, View, Canvas);
					}
				}
			}
		}
	}
}


EWriteDisallowedWarningState UUnrealEdEngine::GetWarningStateForWritePermission(const FString& PackageName) const
{
	EWriteDisallowedWarningState WarningState = WDWS_WarningUnnecessary;

	if ( FPackageName::IsValidLongPackageName(PackageName, /*bIncludeReadOnlyRoots=*/false) )
	{
		// Test for write permission in the folder the package is in by creating a temp file and writing to it.
		// This isn't exactly the same as testing the package file for write permission, but we can not test that without directly writing to the file.
		FString BasePackageFileName = FPackageName::LongPackageNameToFilename(PackageName);
		FString TempPackageFileName = BasePackageFileName;

		// Make sure the temp file we are writing does not already exist by appending a numbered suffix
		const int32 MaxSuffix = 32;
		bool bCanTestPermission = false;
		for ( int32 SuffixIdx = 0; SuffixIdx < MaxSuffix; ++SuffixIdx )
		{
			TempPackageFileName = BasePackageFileName + FString::Printf(TEXT(".tmp%d"), SuffixIdx);
			if ( !FPlatformFileManager::Get().GetPlatformFile().FileExists(*TempPackageFileName) )
			{
				// Found a file that is not already in use
				bCanTestPermission = true;
				break;
			}
		}

		// If we actually found a file to test permission, test it now.
		if ( bCanTestPermission )
		{
			bool bHasWritePermission = FFileHelper::SaveStringToFile( TEXT("Write Test"), *TempPackageFileName );
			if ( bHasWritePermission )
			{
				// We can successfully write to the folder containing the package.
				// Delete the temp file.
				IFileManager::Get().Delete(*TempPackageFileName);
			}
			else
			{
				// We may not write to the specified location. Warn the user that he will not be able to write to this file.
				WarningState = WDWS_PendingWarn;
			}
		}
		else
		{
			// Failed to find a proper file to test permission...
		}
	}

	return WarningState;
}


void UUnrealEdEngine::OnMatineeEditorClosed( FEdMode* Mode, bool IsEntering )
{
	// if we are closing the Matinee editor
	if ( !IsEntering && Mode->GetID() == FBuiltinEditorModes::EM_InterpEdit )
	{
		// set the autosave timer to save soon
		if(PackageAutoSaver)
		{
			PackageAutoSaver->ForceMinimumTimeTillAutoSave();
		}

		// Remove this delegate. 
		GLevelEditorModeTools().OnEditorModeChanged().Remove( OnMatineeEditorClosedDelegateHandle );
	}	
}<|MERGE_RESOLUTION|>--- conflicted
+++ resolved
@@ -406,8 +406,6 @@
 	// Update lightmass
 	UpdateBuildLighting();
 	
-<<<<<<< HEAD
-=======
 	if (!GIsSlowTask && !bFirstTick)
 	{
 		if (CookServer && 
@@ -431,7 +429,6 @@
 		}
 	}
 
->>>>>>> 73f66985
 	ICrashTrackerModule* CrashTracker = FModuleManager::LoadModulePtr<ICrashTrackerModule>( FName("CrashTracker") );
 	bool bCrashTrackerEnabled = false;
 	if (CrashTracker)
