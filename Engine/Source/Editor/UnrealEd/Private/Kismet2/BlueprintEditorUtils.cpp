--- conflicted
+++ resolved
@@ -1235,261 +1235,6 @@
 	}
 };
 
-<<<<<<< HEAD
-bool FLegacyEditorOnlyBlueprintUtils::DoPinsMatch(const FEdGraphPinType& Input, const FEdGraphPinType& Output)
-{
-	bool bHasBlueprintPin = false;
-	auto TestCompatibility = [&bHasBlueprintPin](const FEdGraphPinType& A, const FEdGraphPinType& B)
-	{
-		if ((B.PinCategory == UEdGraphSchema_K2::PC_Object) && (A.PinCategory == UEdGraphSchema_K2::PC_Class))
-		{
-			const bool bAIsObjectClass = (UObject::StaticClass() == A.PinSubCategoryObject.Get());
-
-			const UClass* BClass = Cast<UClass>(B.PinSubCategoryObject.Get());
-			const bool bBIsBlueprintObj = BClass && BClass->IsChildOf(UBlueprint::StaticClass());
-			bHasBlueprintPin |= bBIsBlueprintObj;
-
-			return bAIsObjectClass && bBIsBlueprintObj;
-		}
-		return false;
-	};
-
-	const bool bIsMatch = TestCompatibility(Input, Output) || TestCompatibility(Output, Input);
-	if (bHasBlueprintPin)
-	{
-		if (AllowLegacyBlueprintPinMatchesWithClass())
-		{
-			UE_LOG(LogBlueprint, Warning, TEXT("Editor config [EditoronlyBP] settings are DEPRECATED. You currently have old (now prohibited) UBlueprint pins that are being fixed up on load. Please update/resave the asset to keep it from breaking."));
-			return bIsMatch;
-		}
-		else
-		{
-			UE_LOG(LogBlueprint, Warning, TEXT("Editor config [EditoronlyBP] settings are DEPRECATED. You currently use old (now prohibited) UBlueprint pins. Please switch these over to use the Blueprint's class instead."));
-		}
-	}
-	return false;
-}
-
-bool FLegacyEditorOnlyBlueprintUtils::FixupBlueprint(UBlueprint* Blueprint)
-{
-	if (HasLegacyBlueprintReferences(Blueprint) && FixupLegacyBlueprintReferences())
-	{
-		const UEdGraphSchema_K2* Schema = GetDefault<UEdGraphSchema_K2>();
-
-		//any native function call with blueprint parameter
-		TArray<UEdGraph*> Graphs;
-		Blueprint->GetAllGraphs(Graphs);
-		for (UEdGraph* Graph : Graphs)
-		{
-			Schema->BackwardCompatibilityNodeConversion(Graph, false);
-		}
-
-		//any blueprint pin (function/event/macro parameter
-		for (const UEdGraph* Graph : Graphs)
-		{
-			{
-				TArray<UK2Node_EditablePinBase*> EditablePinNodes;
-				Graph->GetNodesOfClass(EditablePinNodes);
-				for (UK2Node_EditablePinBase* Node : EditablePinNodes)
-				{
-					HandleEditablePinNode(Node);
-				}
-			}
-
-			{
-				TArray<UK2Node_TemporaryVariable*> TempVariablesNodes;
-				Graph->GetNodesOfClass(TempVariablesNodes);
-				for (UK2Node_TemporaryVariable* Node : TempVariablesNodes)
-				{
-					HandleTemporaryVariableNode(Node);
-				}
-			}
-		}
-
-		// change variables
-		for (FBPVariableDescription& VarDesc : Blueprint->NewVariables)
-		{
-			if (IsUnwantedType(VarDesc.VarType))
-			{
-				ChangePinType(VarDesc.VarType);
-			}
-		}
-
-		for (const UEdGraph* Graph : Graphs)
-		{
-			TArray<UK2Node*> Nodes;
-			Graph->GetNodesOfClass(Nodes);
-			for (UK2Node* Node : Nodes)
-			{
-				HandleDefaultObjects(Node);
-			}
-		}
-
-		return true;
-	}
-	return false;
-}
-
-bool FLegacyEditorOnlyBlueprintUtils::HasLegacyBlueprintReferences(UBlueprint* Blueprint)
-{
-	check(Blueprint);
-	//any blueprint variable
-	for (const FBPVariableDescription& VarDesc : Blueprint->NewVariables)
-	{
-		if (IsUnwantedType(VarDesc.VarType))
-		{
-			const FString UnwantedType = GetNameSafe(VarDesc.VarType.PinSubCategoryObject.Get());
-			UE_LOG(LogBlueprint, Warning, TEXT("Editor config [EditoronlyBP] settings are DEPRECATED. A Blueprint ('%s') has a variable ('%s') that is now a deprecated type ('%s') - use the target's class instead (may just require a resave)."), *Blueprint->GetName(), *VarDesc.FriendlyName, *UnwantedType);
-			return true;
-		}
-	}
-
-	//anything on graph
-	TArray<UEdGraph*> Graphs;
-	Blueprint->GetAllGraphs(Graphs);
-	for (const UEdGraph* Graph : Graphs)
-	{
-		TArray<UK2Node*> Nodes;
-		Graph->GetNodesOfClass(Nodes);
-		for (const UK2Node* Node : Nodes)
-		{
-			for (const UEdGraphPin* Pin : Node->Pins)
-			{
-				if (Pin)
-				{
-					const bool bUnwantedType = IsUnwantedType(Pin->PinType);
-					const bool bUnwantedDefaultObject = IsUnwantedDefaultObject(Pin->DefaultObject);
-					if (bUnwantedType || bUnwantedDefaultObject)
-					{
-						const FString ReasonPrefix = FString::Printf(TEXT("Editor config [EditoronlyBP] settings are DEPRECATED. A Blueprint (%s) has a"), *Blueprint->GetName());
-						const FString PinName = Pin->GetDisplayName().ToString();
-						const FString PinNodeName = Pin->GetOwningNode()->GetNodeTitle(ENodeTitleType::ListView).ToString();
-						if (bUnwantedType)
-						{
-							const FString UnwantedType = GetNameSafe(Pin->PinType.PinSubCategoryObject.Get());
-							UE_LOG(LogBlueprint, Warning, TEXT("%s node ('%s') with a pin ('%s') that is now a deprecated type ('%s') - use the target's class instead (may just require a resave)."), *ReasonPrefix, *PinNodeName, *PinName, *UnwantedType);
-						}
-						else if (bUnwantedDefaultObject)
-						{
-							const FString UnwantedDefaultObject = GetNameSafe(Pin->DefaultObject);
-							UE_LOG(LogBlueprint, Warning, TEXT("%s node ('%s') with a pin ('%s') that has a default object ('%s') that is now deprecated - use the target's class instead (may just require a resave)."), *ReasonPrefix, *PinNodeName, *PinName, *UnwantedDefaultObject);
-						}
-						else
-						{
-							ensureMsgf(false, TEXT("Can not describe why the blueprint should be fixed."));
-							UE_LOG(LogBlueprint, Warning, TEXT("%s node ('%s') with a pin ('%s') that references a deprecated type - use the target's class instead (may just require a resave)."), *ReasonPrefix, *PinNodeName, *PinName);
-						}
-						return true;
-					}
-				}
-			}
-		}
-	}
-
-	return false;
-}
-
-bool FLegacyEditorOnlyBlueprintUtils::IsUnwantedType(const FEdGraphPinType& Type)
-{
-	if (const UClass* BPClass = Cast<const UClass>(Type.PinSubCategoryObject.Get()))
-	{
-		if (BPClass->IsChildOf(UBlueprint::StaticClass()))
-		{
-			return true;
-		}
-	}
-
-	return false;
-}
-
-bool FLegacyEditorOnlyBlueprintUtils::IsUnwantedDefaultObject(const UObject* Obj)
-{
-	return Obj && Obj->IsA<UBlueprint>();
-}
-
-void FLegacyEditorOnlyBlueprintUtils::ChangePinType(FEdGraphPinType& Type)
-{
-	const UEdGraphSchema_K2* Schema = GetDefault<UEdGraphSchema_K2>();
-
-	Type.PinCategory = Schema->PC_Class;
-	Type.PinSubCategoryObject = UObject::StaticClass();
-}
-
-void FLegacyEditorOnlyBlueprintUtils::HandleEditablePinNode(UK2Node_EditablePinBase* Node)
-{
-	check(Node);
-
-	const UEdGraphSchema_K2* Schema = GetDefault<UEdGraphSchema_K2>();
-
-	for (const TSharedPtr<FUserPinInfo>& UserPinInfo : Node->UserDefinedPins)
-	{
-		if (UserPinInfo.IsValid() && IsUnwantedType(UserPinInfo->PinType))
-		{
-			UserPinInfo->PinType.PinCategory = Schema->PC_Class;
-			UserPinInfo->PinType.PinSubCategoryObject = UObject::StaticClass();
-
-			UserPinInfo->PinDefaultValue.Empty();
-		}
-	}
-
-	for (UEdGraphPin* Pin : Node->Pins)
-	{
-		if (IsUnwantedType(Pin->PinType))
-		{
-			ChangePinType(Pin->PinType);
-
-			if (Pin->DefaultObject)
-			{
-				UBlueprint* DefaultBlueprint = Cast<UBlueprint>(Pin->DefaultObject);
-				Pin->DefaultObject = DefaultBlueprint ? *DefaultBlueprint->GeneratedClass : nullptr;
-			}
-		}
-
-	}
-}
-
-void FLegacyEditorOnlyBlueprintUtils::HandleTemporaryVariableNode(UK2Node_TemporaryVariable* Node)
-{
-	check(Node);
-
-	UEdGraphPin* Pin = Node->GetVariablePin();
-	if (Pin && IsUnwantedType(Pin->PinType))
-	{
-		ChangePinType(Pin->PinType);
-			
-		if (Pin->DefaultObject)
-		{
-			UBlueprint* DefaultBlueprint = Cast<UBlueprint>(Pin->DefaultObject);
-			Pin->DefaultObject = DefaultBlueprint ? *DefaultBlueprint->GeneratedClass : nullptr;
-		}
-	}
-
-	if (IsUnwantedType(Node->VariableType))
-	{
-		ChangePinType(Node->VariableType);
-	}
-}
-
-void FLegacyEditorOnlyBlueprintUtils::HandleDefaultObjects(UK2Node* Node)
-{
-	if (Node)
-	{
-		for (UEdGraphPin* Pin : Node->Pins)
-		{
-			if (Pin && IsUnwantedDefaultObject(Pin->DefaultObject))
-			{
-				const UBlueprint* DefaultBlueprint = Cast<const UBlueprint>(Pin->DefaultObject);
-				if (DefaultBlueprint)
-				{
-					Pin->DefaultObject = *DefaultBlueprint->GeneratedClass;
-				}
-			}
-		}
-	}
-}
-
-=======
->>>>>>> f00d6e77
 /**
 	Procedure used to remove old function implementations and child properties from data only blueprints.
 	These blueprints have a 'fast path' compilation path but we need to make sure that any data regenerated 
@@ -1624,11 +1369,6 @@
 
 		bool bSkeletonUpToDate = FKismetEditorUtilities::GenerateBlueprintSkeleton(Blueprint);
 
-<<<<<<< HEAD
-		FLegacyEditorOnlyBlueprintUtils::FixupBlueprint(Blueprint);
-
-=======
->>>>>>> f00d6e77
 		const bool bDataOnlyClassThatMustBeRecompiled = !bHasCode && !bIsMacro
 			&& (!ClassToRegenerate || (Blueprint->ParentClass != ClassToRegenerate->GetSuperClass()));
 
