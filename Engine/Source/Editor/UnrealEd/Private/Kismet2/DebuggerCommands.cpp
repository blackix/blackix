--- conflicted
+++ resolved
@@ -1459,19 +1459,6 @@
 
 		if (UnrecoverableError)
 		{
-<<<<<<< HEAD
-			TSharedRef<FTokenizedMessage> Message = FTokenizedMessage::Create(EMessageSeverity::Error);
-			Message->AddToken(FTextToken::Create(MessageLogText));
-			Message->AddToken(FTextToken::Create(MessageLogTextDetail));
-			Message->AddToken(FTutorialToken::Create(NotInstalledTutorialLink));
-			Message->AddToken(FDocumentationToken::Create(TEXT("Platforms/iOS/QuickStart/6")));
-
-			FMessageLog MessageLog("PackagingResults");
-			MessageLog.AddMessage(Message);
-			MessageLog.Open();
-
-=======
->>>>>>> 972e0610
 			return false;
 		}
 
