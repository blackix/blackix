--- conflicted
+++ resolved
@@ -66,10 +66,7 @@
 	bDragging = false;
 	bSnapEnabled = false;
 	bDefaultVisibility = true;
-<<<<<<< HEAD
-=======
 	bIsOrthoDrawingFullRing = false;
->>>>>>> cce8678d
 }
 
 extern ENGINE_API void StringSize(UFont* Font,int32& XL,int32& YL,const TCHAR* Text, FCanvas* Canvas);
