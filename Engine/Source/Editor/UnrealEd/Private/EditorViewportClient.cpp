// Copyright 1998-2018 Epic Games, Inc. All Rights Reserved.

#include "EditorViewportClient.h"
#include "PreviewScene.h"
#include "HAL/FileManager.h"
#include "Misc/FileHelper.h"
#include "Misc/Paths.h"
#include "Misc/CoreDelegates.h"
#include "Misc/App.h"
#include "Modules/ModuleManager.h"
#include "Framework/Application/SlateApplication.h"
#include "EditorStyleSet.h"
#include "CanvasItem.h"
#include "Engine/Canvas.h"
#include "Settings/LevelEditorViewportSettings.h"
#include "Settings/LevelEditorMiscSettings.h"
#include "Components/DirectionalLightComponent.h"
#include "Components/BillboardComponent.h"
#include "Debug/DebugDrawService.h"
#include "EngineUtils.h"
#include "Editor.h"
#include "LevelEditorViewport.h"
#include "EditorModes.h"
#include "MouseDeltaTracker.h"
#include "CameraController.h"
#include "Editor/Matinee/Public/IMatinee.h"
#include "Editor/Matinee/Public/MatineeConstants.h"
#include "HighResScreenshot.h"
#include "EditorDragTools.h"
#include "Editor/MeshPaintMode/Public/MeshPaintEdMode.h"
#include "EngineAnalytics.h"
#include "AnalyticsEventAttribute.h"
#include "Interfaces/IAnalyticsProvider.h"
#include "Matinee/MatineeActor.h"
#include "EngineModule.h"
#include "Framework/Notifications/NotificationManager.h"
#include "Widgets/Notifications/SNotificationList.h"
#include "Components/LineBatchComponent.h"
#include "SEditorViewport.h"
#include "AssetEditorModeManager.h"
#include "PixelInspectorModule.h"
#include "IHeadMountedDisplay.h"
#include "IXRTrackingSystem.h"
#include "IXRCamera.h"
#include "SceneViewExtension.h"
#include "LegacyScreenPercentageDriver.h"
#include "ComponentRecreateRenderStateContext.h"
#include "EditorBuildUtils.h"
#include "AudioDevice.h"
#include "EditorWorldExtension.h"
#include "ViewportWorldInteraction.h"
#include "Editor/EditorPerformanceSettings.h"

#define LOCTEXT_NAMESPACE "EditorViewportClient"

const EViewModeIndex FEditorViewportClient::DefaultPerspectiveViewMode = VMI_Lit;
const EViewModeIndex FEditorViewportClient::DefaultOrthoViewMode = VMI_BrushWireframe;

static TAutoConsoleVariable<int32> CVarAlignedOrthoZoom(
	TEXT("r.Editor.AlignedOrthoZoom"),
	1,
	TEXT("Only affects the editor ortho viewports.\n")
	TEXT(" 0: Each ortho viewport zoom in defined by the viewport width\n")
	TEXT(" 1: All ortho viewport zoom are locked to each other to allow axis lines to be aligned with each other."),
	ECVF_RenderThreadSafe);

static bool GetDefaultLowDPIPreviewValue()
{
	static auto CVarEnableEditorScreenPercentageOverride = IConsoleManager::Get().FindConsoleVariable(TEXT("Editor.OverrideDPIBasedEditorViewportScaling"));
	return CVarEnableEditorScreenPercentageOverride->GetInt() == 0;
}

float ComputeOrthoZoomFactor(const float ViewportWidth)
{
	float Ret = 1.0f;

	if(CVarAlignedOrthoZoom.GetValueOnGameThread())
	{
		// We want to have all ortho view ports scale the same way to have the axis aligned with each other.
		// So we take out the usual scaling of a view based on it's width.
		// That means when a view port is resized in x or y it shows more content, not the same content larger (for x) or has no effect (for y).
		// 500 is to get good results with existing view port settings.
		Ret = ViewportWidth / 500.0f;
	}

	return Ret;
}

void PixelInspectorRealtimeManagement(FEditorViewportClient *CurrentViewport, bool bMouseEnter)
{
	FPixelInspectorModule& PixelInspectorModule = FModuleManager::LoadModuleChecked<FPixelInspectorModule>(TEXT("PixelInspectorModule"));
	bool bViewportIsRealtime = CurrentViewport->IsRealtime();
	bool bViewportShouldBeRealtime = PixelInspectorModule.GetViewportRealtime(CurrentViewport->ViewIndex, bViewportIsRealtime, bMouseEnter);
	if (bViewportIsRealtime != bViewportShouldBeRealtime)
	{
		CurrentViewport->SetRealtime(bViewportShouldBeRealtime);
	}
}

namespace {
	static const float GridSize = 2048.0f;
	static const int32 CellSize = 16;
	static const float AutoViewportOrbitCameraTranslate = 256.0f;
	static const float LightRotSpeed = 0.22f;
}

#define MIN_ORTHOZOOM				250.0					/* Limit of 2D viewport zoom in */
#define MAX_ORTHOZOOM				MAX_FLT					/* Limit of 2D viewport zoom out */

namespace OrbitConstants
{
	const float OrbitPanSpeed = 1.0f;
	const float IntialLookAtDistance = 1024.f;
}

namespace FocusConstants
{
	const float TransitionTime = 0.25f;
}

namespace PreviewLightConstants
{
	const float MovingPreviewLightTimerDuration = 1.0f;

	const float MinMouseRadius = 100.0f;
	const float MinArrowLength = 10.0f;
	const float ArrowLengthToSizeRatio = 0.1f;
	const float MouseLengthToArrowLenghtRatio = 0.2f;

	const float ArrowLengthToThicknessRatio = 0.05f;
	const float MinArrowThickness = 2.0f;

	// Note: MinMouseRadius must be greater than MinArrowLength
}

/**
 * Cached off joystick input state
 */
class FCachedJoystickState
{
public:
	uint32 JoystickType;
	TMap <FKey, float> AxisDeltaValues;
	TMap <FKey, EInputEvent> KeyEventValues;
};

FViewportCameraTransform::FViewportCameraTransform()
	: TransitionCurve( new FCurveSequence( 0.0f, FocusConstants::TransitionTime, ECurveEaseFunction::CubicOut ) )
	, ViewLocation( FVector::ZeroVector )
	, ViewRotation( FRotator::ZeroRotator )
	, DesiredLocation( FVector::ZeroVector )
	, LookAt( FVector::ZeroVector )
	, StartLocation( FVector::ZeroVector )
	, OrthoZoom( DEFAULT_ORTHOZOOM )
{}

void FViewportCameraTransform::SetLocation( const FVector& Position )
{
	ViewLocation = Position;
	DesiredLocation = ViewLocation;
}

void FViewportCameraTransform::TransitionToLocation(const FVector& InDesiredLocation, TWeakPtr<SWidget> EditorViewportWidget, bool bInstant)
{
	if( bInstant || !EditorViewportWidget.IsValid() )
	{
		SetLocation( InDesiredLocation );
		TransitionCurve->JumpToEnd();
	}
	else
	{
		DesiredLocation = InDesiredLocation;
		StartLocation = ViewLocation;

		TransitionCurve->Play(EditorViewportWidget.Pin().ToSharedRef());
	}
}


bool FViewportCameraTransform::UpdateTransition()
{
	bool bIsAnimating = false;
	if (TransitionCurve->IsPlaying() || ViewLocation != DesiredLocation)
	{
		float LerpWeight = TransitionCurve->GetLerp();

		if( LerpWeight == 1.0f )
		{
			// Failsafe for the value not being exact on lerps
			ViewLocation = DesiredLocation;
		}
		else
		{
			ViewLocation = FMath::Lerp( StartLocation, DesiredLocation, LerpWeight );
		}

		
		bIsAnimating = true;
	}

	return bIsAnimating;
}

FMatrix FViewportCameraTransform::ComputeOrbitMatrix() const
{
	FTransform Transform =
	FTransform( -LookAt ) * 
	FTransform( FRotator(0,ViewRotation.Yaw,0) ) * 
	FTransform( FRotator(0, 0, ViewRotation.Pitch) ) *
	FTransform( FVector(0,(ViewLocation - LookAt).Size(), 0) );

	return Transform.ToMatrixNoScale() * FInverseRotationMatrix( FRotator(0,90.f,0) );
}

bool FViewportCameraTransform::IsPlaying()
{
	return TransitionCurve->IsPlaying();
}

/**The Maximum Mouse/Camera Speeds Setting supported */
const uint32 FEditorViewportClient::MaxCameraSpeeds = 8;

float FEditorViewportClient::GetCameraSpeed() const
{
	return GetCameraSpeed(GetCameraSpeedSetting());
}

float FEditorViewportClient::GetCameraSpeed(int32 SpeedSetting) const
{
	//previous mouse speed values were as follows...
	//(note: these were previously all divided by 4 when used be the viewport)
	//#define MOVEMENTSPEED_SLOW			4	~ 1
	//#define MOVEMENTSPEED_NORMAL			12	~ 3
	//#define MOVEMENTSPEED_FAST			32	~ 8
	//#define MOVEMENTSPEED_VERYFAST		64	~ 16

	const int32 SpeedToUse = FMath::Clamp<int32>(SpeedSetting, 1, MaxCameraSpeeds);
	const float Speed[] = { 0.03125f, 0.09375f, 0.33f, 1.f, 3.f, 8.f, 16.f, 32.f };

	return Speed[SpeedToUse - 1];
}

void FEditorViewportClient::SetCameraSpeedSetting(int32 SpeedSetting)
{
	CameraSpeedSetting = SpeedSetting;
}

int32 FEditorViewportClient::GetCameraSpeedSetting() const
{
	return CameraSpeedSetting;
}

float FEditorViewportClient::GetCameraSpeedScalar() const
{
	return CameraSpeedScalar;
}

void FEditorViewportClient::SetCameraSpeedScalar(float SpeedScalar)
{
	CameraSpeedScalar = FMath::Clamp<float>(SpeedScalar, 1.0f, TNumericLimits <float>::Max());
}


float const FEditorViewportClient::SafePadding = 0.075f;

static int32 ViewOptionIndex = 0;
static TArray<ELevelViewportType> ViewOptions;

void InitViewOptionsArray()
{
	ViewOptions.Empty();

	ELevelViewportType Front = ELevelViewportType::LVT_OrthoXZ;
	ELevelViewportType Back = ELevelViewportType::LVT_OrthoNegativeXZ;
	ELevelViewportType Top = ELevelViewportType::LVT_OrthoXY;
	ELevelViewportType Bottom = ELevelViewportType::LVT_OrthoNegativeXY;
	ELevelViewportType Left = ELevelViewportType::LVT_OrthoYZ;
	ELevelViewportType Right = ELevelViewportType::LVT_OrthoNegativeYZ;

	ViewOptions.Add(Front);
	ViewOptions.Add(Back);
	ViewOptions.Add(Top);
	ViewOptions.Add(Bottom);
	ViewOptions.Add(Left);
	ViewOptions.Add(Right);
}

FEditorViewportClient::FEditorViewportClient(FEditorModeTools* InModeTools, FPreviewScene* InPreviewScene, const TWeakPtr<SEditorViewport>& InEditorViewportWidget)
	: bAllowCinematicPreview(false)
	, CameraSpeedSetting(4)
	, CameraSpeedScalar(1.0f)
	, ImmersiveDelegate()
	, VisibilityDelegate()
	, Viewport(NULL)
	, ViewportType(LVT_Perspective)
	, ViewState()
	, StereoViewStates()
	, EngineShowFlags(ESFIM_Editor)
	, LastEngineShowFlags(ESFIM_Game)
	, ExposureSettings()
	, CurrentBufferVisualizationMode(NAME_None)
	, FramesSinceLastDraw(0)
	, ViewIndex(INDEX_NONE)
	, ViewFOV(EditorViewportDefs::DefaultPerspectiveFOVAngle)
	, FOVAngle(EditorViewportDefs::DefaultPerspectiveFOVAngle)
	, AspectRatio(1.777777f)
	, bForcingUnlitForNewMap(false)
	, bWidgetAxisControlledByDrag(false)
	, bNeedsRedraw(true)
	, bNeedsLinkedRedraw(false)
	, bNeedsInvalidateHitProxy(false)
	, bUsingOrbitCamera(false)
	, bUseNumpadCameraControl(true)
	, bDisableInput(false)
	, bDrawAxes(true)
	, bSetListenerPosition(false)
	, LandscapeLODOverride(-1)
	, bDrawVertices(false)
	, bOwnsModeTools(false)
	, ModeTools(InModeTools)
	, Widget(new FWidget)
	, bShowWidget(true)
	, MouseDeltaTracker(new FMouseDeltaTracker)
	, RecordingInterpEd(NULL)
	, bHasMouseMovedSinceClick(false)
	, CameraController(new FEditorCameraController())
	, CameraUserImpulseData(new FCameraControllerUserImpulseData())
	, TimeForForceRedraw(0.0)
	, FlightCameraSpeedScale(1.0f)
	, bUseControllingActorViewInfo(false)
	, LastMouseX(0)
	, LastMouseY(0)
	, CachedMouseX(0)
	, CachedMouseY(0)
	, CurrentMousePos(-1, -1)
	, bIsTracking(false)
	, bDraggingByHandle(false)
	, CurrentGestureDragDelta(FVector::ZeroVector)
	, CurrentGestureRotDelta(FRotator::ZeroRotator)
	, GestureMoveForwardBackwardImpulse(0.0f)
	, bForceAudioRealtime(false)
	, RealTimeFrameCount(0)
	, bIsRealtime(false)
	, bStoredRealtime(false)
	, bStoredShowStats(false)
	, bShowStats(false)
	, bHasAudioFocus(false)
	, bShouldCheckHitProxy(false)
	, bUsesDrawHelper(true)
	, bIsSimulateInEditorViewport(false)
	, bCameraLock(false)
	, bIsCameraMoving(false)
	, bIsCameraMovingOnTick(false)
	, EditorViewportWidget(InEditorViewportWidget)
	, PreviewScene(InPreviewScene)
	, MovingPreviewLightSavedScreenPos(ForceInitToZero)
	, MovingPreviewLightTimer(0.0f)
	, bLockFlightCamera(false)
	, PreviewResolutionFraction(1.0f)
	, SceneDPIMode(ESceneDPIMode::EditorDefault)
	, PerspViewModeIndex(DefaultPerspectiveViewMode)
	, OrthoViewModeIndex(DefaultOrthoViewMode)
	, ViewModeParam(-1)
	, NearPlane(-1.0f)
	, FarPlane(0.0f)
	, bInGameViewMode(false)
	, bShouldInvalidateViewportWidget(false)
	, DragStartView(nullptr)
	, DragStartViewFamily(nullptr)
{
	InitViewOptionsArray();
	if (ModeTools == nullptr)
	{
		ModeTools = new FAssetEditorModeManager();
		bOwnsModeTools = true;
	}

	//@TODO: MODETOOLS: Would like to make this the default, and have specific editors opt-out, but for now opt-in is the safer choice
	//Widget->SetUsesEditorModeTools(ModeTools);

	ViewState.Allocate();

	// NOTE: StereoViewState will be allocated on demand, for viewports than end up drawing in stereo

	// add this client to list of views, and remember the index
	ViewIndex = GEditor->AllViewportClients.Add(this);

	// Initialize the Cursor visibility struct
	RequiredCursorVisibiltyAndAppearance.bSoftwareCursorVisible = false;
	RequiredCursorVisibiltyAndAppearance.bHardwareCursorVisible = true;
	RequiredCursorVisibiltyAndAppearance.bDontResetCursor = false;
	RequiredCursorVisibiltyAndAppearance.bOverrideAppearance = false;
	RequiredCursorVisibiltyAndAppearance.RequiredCursor = EMouseCursor::Default;

	// Setup defaults for the common draw helper.
	DrawHelper.bDrawPivot = false;
	DrawHelper.bDrawWorldBox = false;
	DrawHelper.bDrawKillZ = false;
	DrawHelper.bDrawGrid = true;
	DrawHelper.GridColorAxis = FColor(160, 160, 160);
	DrawHelper.GridColorMajor = FColor(144, 144, 144);
	DrawHelper.GridColorMinor = FColor(128, 128, 128);
	DrawHelper.PerspectiveGridSize = GridSize;
	DrawHelper.NumCells = DrawHelper.PerspectiveGridSize / ( CellSize * 2 );

	// Most editor viewports do not want motion blur.
	EngineShowFlags.MotionBlur = 0;

	EngineShowFlags.SetSnap(1);

	SetViewMode(IsPerspective() ? PerspViewModeIndex : OrthoViewModeIndex);

	ModeTools->OnEditorModeChanged().AddRaw(this, &FEditorViewportClient::OnEditorModeChanged);

	FCoreDelegates::StatCheckEnabled.AddRaw(this, &FEditorViewportClient::HandleViewportStatCheckEnabled);
	FCoreDelegates::StatEnabled.AddRaw(this, &FEditorViewportClient::HandleViewportStatEnabled);
	FCoreDelegates::StatDisabled.AddRaw(this, &FEditorViewportClient::HandleViewportStatDisabled);
	FCoreDelegates::StatDisableAll.AddRaw(this, &FEditorViewportClient::HandleViewportStatDisableAll);

	RequestUpdateDPIScale();

	FSlateApplication::Get().OnWindowDPIScaleChanged().AddRaw(this, &FEditorViewportClient::HandleWindowDPIScaleChanged);
}

FEditorViewportClient::~FEditorViewportClient()
{
	if (bOwnsModeTools)
	{
		ModeTools->SetDefaultMode(FBuiltinEditorModes::EM_Default);
		ModeTools->DeactivateAllModes(); // this also activates the default mode
	}

	ModeTools->OnEditorModeChanged().RemoveAll(this);

	delete Widget;
	delete MouseDeltaTracker;

	delete CameraController;
	CameraController = NULL;

	delete CameraUserImpulseData;
	CameraUserImpulseData = NULL;

	if(Viewport)
	{
		UE_LOG(LogEditorViewport, Fatal, TEXT("Viewport != NULL in FLevelEditorViewportClient destructor."));
	}

	if(GEditor)
	{
		GEditor->AllViewportClients.Remove(this);

		// fix up the other viewport indices
		for (int32 ViewportIndex = ViewIndex; ViewportIndex < GEditor->AllViewportClients.Num(); ViewportIndex++)
		{
			GEditor->AllViewportClients[ViewportIndex]->ViewIndex = ViewportIndex;
		}
	}

	FCoreDelegates::StatCheckEnabled.RemoveAll(this);
	FCoreDelegates::StatEnabled.RemoveAll(this);
	FCoreDelegates::StatDisabled.RemoveAll(this);
	FCoreDelegates::StatDisableAll.RemoveAll(this);

	if (FSlateApplication::IsInitialized())
	{
		FSlateApplication::Get().OnWindowDPIScaleChanged().RemoveAll(this);
	}

	if (bOwnsModeTools)
	{
		delete ModeTools;
		ModeTools = nullptr;
	}
}

bool FEditorViewportClient::ToggleRealtime()
{
	SetRealtime(!bIsRealtime);
	return bIsRealtime;
}

void FEditorViewportClient::SetRealtime(bool bInRealtime, bool bStoreCurrentValue)
{
	if (bStoreCurrentValue)
	{
		//Cache the Realtime and ShowStats flags
		bStoredRealtime = bIsRealtime;
		bStoredShowStats = bShowStats;
	}

	bIsRealtime = bInRealtime;

	if (!bIsRealtime)
	{
		SetShowStats(false);
	}
	else
	{
		bShouldInvalidateViewportWidget = true;
	}
}

void FEditorViewportClient::RestoreRealtime(const bool bAllowDisable)
{
	if (bAllowDisable)
	{
		bIsRealtime = bStoredRealtime;
		bShowStats = bStoredShowStats;
	}
	else
	{
		bIsRealtime |= bStoredRealtime;
		bShowStats |= bStoredShowStats;
	}	

	if (bIsRealtime)
	{
		bShouldInvalidateViewportWidget = true;
	}
}

void FEditorViewportClient::SetShowStats(bool bWantStats)
{
	bShowStats = bWantStats;
}

void FEditorViewportClient::InvalidateViewportWidget()
{
	if (EditorViewportWidget.IsValid())
	{
		// Invalidate the viewport widget to register its active timer
		EditorViewportWidget.Pin()->Invalidate();
	}
	bShouldInvalidateViewportWidget = false;
}

void FEditorViewportClient::RedrawRequested(FViewport* InViewport)
{
	bNeedsRedraw = true;
}

void FEditorViewportClient::RequestInvalidateHitProxy(FViewport* InViewport)
{
	bNeedsInvalidateHitProxy = true;
}

void FEditorViewportClient::OnEditorModeChanged(FEdMode* EditorMode, bool bIsEntering)
{
	if (Viewport)
	{
		RequestInvalidateHitProxy(Viewport);
	}
}

float FEditorViewportClient::GetOrthoUnitsPerPixel(const FViewport* InViewport) const
{
	const float SizeX = InViewport->GetSizeXY().X;

	// 15.0f was coming from the CAMERA_ZOOM_DIV marco, seems it was chosen arbitrarily
	return (GetOrthoZoom() / (SizeX * 15.f)) * ComputeOrthoZoomFactor(SizeX);
}

void FEditorViewportClient::SetViewLocationForOrbiting(const FVector& LookAtPoint, float DistanceToCamera )
{
	FMatrix Matrix = FTranslationMatrix(-GetViewLocation());
	Matrix = Matrix * FInverseRotationMatrix(GetViewRotation());
	FMatrix CamRotMat = Matrix.InverseFast();
	FVector CamDir = FVector(CamRotMat.M[0][0],CamRotMat.M[0][1],CamRotMat.M[0][2]);
	SetViewLocation( LookAtPoint - DistanceToCamera * CamDir );
	SetLookAtLocation( LookAtPoint );
}

void FEditorViewportClient::SetInitialViewTransform(ELevelViewportType InViewportType, const FVector& ViewLocation, const FRotator& ViewRotation, float InOrthoZoom )
{
	check(InViewportType < LVT_MAX);

	FViewportCameraTransform& ViewTransform = (InViewportType == LVT_Perspective) ? ViewTransformPerspective : ViewTransformOrthographic;

	ViewTransform.SetLocation(ViewLocation);
	ViewTransform.SetRotation(ViewRotation);

	// Make a look at location in front of the camera
	const FQuat CameraOrientation = FQuat::MakeFromEuler(ViewRotation.Euler());
	FVector Direction = CameraOrientation.RotateVector( FVector(1,0,0) );

	ViewTransform.SetLookAt(ViewLocation + Direction * OrbitConstants::IntialLookAtDistance);
	ViewTransform.SetOrthoZoom(InOrthoZoom);
}

void FEditorViewportClient::ToggleOrbitCamera( bool bEnableOrbitCamera )
{
	if( bUsingOrbitCamera != bEnableOrbitCamera )
	{
		FViewportCameraTransform& ViewTransform = GetViewTransform();

		bUsingOrbitCamera = bEnableOrbitCamera;

		// Convert orbit view to regular view
		FMatrix OrbitMatrix = ViewTransform.ComputeOrbitMatrix();
		OrbitMatrix = OrbitMatrix.InverseFast();

		if( !bUsingOrbitCamera )
		{
			// Ensure that the view location and rotation is up to date to ensure smooth transition in and out of orbit mode
			ViewTransform.SetRotation(OrbitMatrix.Rotator());
		}
		else
		{
			FRotator ViewRotation = ViewTransform.GetRotation();

			bool bUpsideDown = (ViewRotation.Pitch < -90.0f || ViewRotation.Pitch > 90.0f || !FMath::IsNearlyZero(ViewRotation.Roll, KINDA_SMALL_NUMBER));

			// if the camera is upside down compute the rotation differently to preserve pitch
			// otherwise the view will pop to right side up when transferring to orbit controls
			if( bUpsideDown )
			{
				FMatrix OrbitViewMatrix = FTranslationMatrix(-ViewTransform.GetLocation());
				OrbitViewMatrix *= FInverseRotationMatrix(ViewRotation);
				OrbitViewMatrix *= FRotationMatrix( FRotator(0,90.f,0) );

				FMatrix RotMat = FTranslationMatrix(-ViewTransform.GetLookAt()) * OrbitViewMatrix;
				FMatrix RotMatInv = RotMat.InverseFast();
				FRotator RollVec = RotMatInv.Rotator();
				FMatrix YawMat = RotMatInv * FInverseRotationMatrix( FRotator(0, 0, -RollVec.Roll));
				FMatrix YawMatInv = YawMat.InverseFast();
				FRotator YawVec = YawMat.Rotator();
				FRotator rotYawInv = YawMatInv.Rotator();
				ViewTransform.SetRotation(FRotator(-RollVec.Roll, YawVec.Yaw, 0));
			}
			else
			{
				ViewTransform.SetRotation(OrbitMatrix.Rotator());
			}
		}
		
		ViewTransform.SetLocation(OrbitMatrix.GetOrigin());
	}
}

void FEditorViewportClient::FocusViewportOnBox( const FBox& BoundingBox, bool bInstant /* = false */ )
{
	const FVector Position = BoundingBox.GetCenter();
	float Radius = FMath::Max(BoundingBox.GetExtent().Size(), 10.f);

	float AspectToUse = AspectRatio;
	FIntPoint ViewportSize = Viewport->GetSizeXY();
	if(!bUseControllingActorViewInfo && ViewportSize.X > 0 && ViewportSize.Y > 0)
	{
		AspectToUse = Viewport->GetDesiredAspectRatio();
	}

	const bool bEnable=false;
	ToggleOrbitCamera(bEnable);

	{
		FViewportCameraTransform& ViewTransform = GetViewTransform();

		if(!IsOrtho())
		{
		   /** 
			* We need to make sure we are fitting the sphere into the viewport completely, so if the height of the viewport is less
			* than the width of the viewport, we scale the radius by the aspect ratio in order to compensate for the fact that we have
			* less visible vertically than horizontally.
			*/
			if( AspectToUse > 1.0f )
			{
				Radius *= AspectToUse;
			}

			/** 
			 * Now that we have a adjusted radius, we are taking half of the viewport's FOV,
			 * converting it to radians, and then figuring out the camera's distance from the center
			 * of the bounding sphere using some simple trig.  Once we have the distance, we back up
			 * along the camera's forward vector from the center of the sphere, and set our new view location.
			 */

			const float HalfFOVRadians = FMath::DegreesToRadians( ViewFOV / 2.0f);
			const float DistanceFromSphere = Radius / FMath::Tan( HalfFOVRadians );
			FVector CameraOffsetVector = ViewTransform.GetRotation().Vector() * -DistanceFromSphere;

			ViewTransform.SetLookAt(Position);
			ViewTransform.TransitionToLocation(Position + CameraOffsetVector, EditorViewportWidget, bInstant);

		}
		else
		{
			// For ortho viewports just set the camera position to the center of the bounding volume.
			//SetViewLocation( Position );
			ViewTransform.TransitionToLocation(Position, EditorViewportWidget, bInstant);

			if( !(Viewport->KeyState(EKeys::LeftControl) || Viewport->KeyState(EKeys::RightControl)) )
			{
				/** 			
				* We also need to zoom out till the entire volume is in view.  The following block of code first finds the minimum dimension
				* size of the viewport.  It then calculates backwards from what the view size should be (The radius of the bounding volume),
				* to find the new OrthoZoom value for the viewport. The 15.0f is a fudge factor.
				*/
				float NewOrthoZoom;
				uint32 MinAxisSize = (AspectToUse > 1.0f) ? Viewport->GetSizeXY().Y : Viewport->GetSizeXY().X;
				float Zoom = Radius / (MinAxisSize / 2.0f);

				NewOrthoZoom = Zoom * (Viewport->GetSizeXY().X*15.0f);
				NewOrthoZoom = FMath::Clamp<float>( NewOrthoZoom, MIN_ORTHOZOOM, MAX_ORTHOZOOM );
				ViewTransform.SetOrthoZoom(NewOrthoZoom);
			}
		}
	}

	// Tell the viewport to redraw itself.
	Invalidate();
}

//////////////////////////////////////////////////////////////////////////
//
// Configures the specified FSceneView object with the view and projection matrices for this viewport. 

FSceneView* FEditorViewportClient::CalcSceneView(FSceneViewFamily* ViewFamily, const EStereoscopicPass StereoPass)
{
    const bool bStereoRendering = StereoPass != eSSP_FULL;

	FSceneViewInitOptions ViewInitOptions;

	// Takes care of HighDPI based screen percentage in editor viewport when not in VR editor.
	if (!bStereoRendering)
	{
		// Disables any screen percentage derived for game such as r.ScreenPercentage or FPostProcessSettings::ScreenPercentage.
		ViewInitOptions.bDisableGameScreenPercentage = true;

		// Forces screen percentage showflag on so that we always upscale on HighDPI configuration.
		ViewFamily->EngineShowFlags.ScreenPercentage = true;
	}

	FViewportCameraTransform& ViewTransform = GetViewTransform();
	const ELevelViewportType EffectiveViewportType = GetViewportType();

	ViewInitOptions.ViewOrigin = ViewTransform.GetLocation();
	FRotator ViewRotation = ViewTransform.GetRotation();


	// Apply head tracking!  Note that this won't affect what the editor *thinks* the view location and rotation is, it will
	// only affect the rendering of the scene.
	if( bStereoRendering && GEngine->XRSystem.IsValid() && GEngine->XRSystem->IsHeadTrackingAllowed() )
	{
		FQuat CurrentHmdOrientation;
		FVector CurrentHmdPosition;
		GEngine->XRSystem->GetCurrentPose(IXRTrackingSystem::HMDDeviceId, CurrentHmdOrientation, CurrentHmdPosition );

		const FQuat VisualRotation = ViewRotation.Quaternion() * CurrentHmdOrientation;
		ViewRotation = VisualRotation.Rotator();
		ViewRotation.Normalize();
	}



	const FIntPoint ViewportSizeXY = Viewport->GetSizeXY();

	FIntRect ViewRect = FIntRect(0, 0, ViewportSizeXY.X, ViewportSizeXY.Y);
	ViewInitOptions.SetViewRectangle(ViewRect);

	// no matter how we are drawn (forced or otherwise), reset our time here
	TimeForForceRedraw = 0.0;

	const bool bConstrainAspectRatio = bUseControllingActorViewInfo && ControllingActorViewInfo.bConstrainAspectRatio;
	const EAspectRatioAxisConstraint AspectRatioAxisConstraint = GetDefault<ULevelEditorViewportSettings>()->AspectRatioAxisConstraint;

	AWorldSettings* WorldSettings = nullptr;
	if( GetScene() != nullptr && GetScene()->GetWorld() != nullptr )
	{
		WorldSettings = GetScene()->GetWorld()->GetWorldSettings();
	}
	if( WorldSettings != nullptr )
	{
		ViewInitOptions.WorldToMetersScale = WorldSettings->WorldToMeters;
	}

	if (bUseControllingActorViewInfo)
	{
		// @todo vreditor: Not stereo friendly yet
		ViewInitOptions.ViewRotationMatrix = FInverseRotationMatrix(ViewRotation) * FMatrix(
			FPlane(0, 0, 1, 0),
			FPlane(1, 0, 0, 0),
			FPlane(0, 1, 0, 0),
			FPlane(0, 0, 0, 1));

		FMinimalViewInfo::CalculateProjectionMatrixGivenView(ControllingActorViewInfo, AspectRatioAxisConstraint, Viewport, /*inout*/ ViewInitOptions);
	}
	else
	{
		//
		if (EffectiveViewportType == LVT_Perspective)
		{
		    // If stereo rendering is enabled, update the size and offset appropriately for this pass
		    // @todo vreditor: Also need to update certain other use cases of ViewFOV like culling, streaming, etc.  (needs accessor)
		    if( bStereoRendering )
		    {
		        int32 X = 0;
		        int32 Y = 0;
		        uint32 SizeX = ViewportSizeXY.X;
		        uint32 SizeY = ViewportSizeXY.Y;
			    GEngine->StereoRenderingDevice->AdjustViewRect( StereoPass, X, Y, SizeX, SizeY );
		        const FIntRect StereoViewRect = FIntRect( X, Y, X + SizeX, Y + SizeY );
		        ViewInitOptions.SetViewRectangle( StereoViewRect );
			
				GEngine->StereoRenderingDevice->CalculateStereoViewOffset( StereoPass, ViewRotation, ViewInitOptions.WorldToMetersScale, ViewInitOptions.ViewOrigin );
			}

			// Calc view rotation matrix
			ViewInitOptions.ViewRotationMatrix = CalcViewRotationMatrix(ViewRotation);

		    // Rotate view 90 degrees
			ViewInitOptions.ViewRotationMatrix = ViewInitOptions.ViewRotationMatrix * FMatrix(
				FPlane(0, 0, 1, 0),
				FPlane(1, 0, 0, 0),
				FPlane(0, 1, 0, 0),
				FPlane(0, 0, 0, 1));
    
		    if( bStereoRendering )
		    {
			    // @todo vreditor: bConstrainAspectRatio is ignored in this path, as it is in the game client as well currently
			    // Let the stereoscopic rendering device handle creating its own projection matrix, as needed
			    ViewInitOptions.ProjectionMatrix = GEngine->StereoRenderingDevice->GetStereoProjectionMatrix(StereoPass);
		    }
		    else
		    {
			    const float MinZ = GetNearClipPlane();
			    const float MaxZ = MinZ;
			    // Avoid zero ViewFOV's which cause divide by zero's in projection matrix
			    const float MatrixFOV = FMath::Max(0.001f, ViewFOV) * (float)PI / 360.0f;
    
			    if (bConstrainAspectRatio)
			    {
				    if ((bool)ERHIZBuffer::IsInverted)
				    {
					    ViewInitOptions.ProjectionMatrix = FReversedZPerspectiveMatrix(
						    MatrixFOV,
						    MatrixFOV,
						    1.0f,
						    AspectRatio,
						    MinZ,
						    MaxZ
						    );
				    }
				    else
				    {
					    ViewInitOptions.ProjectionMatrix = FPerspectiveMatrix(
						    MatrixFOV,
						    MatrixFOV,
						    1.0f,
						    AspectRatio,
						    MinZ,
						    MaxZ
						    );
				    }
			    }
			    else
			    {
				    float XAxisMultiplier;
				    float YAxisMultiplier;
    
				    if (((ViewportSizeXY.X > ViewportSizeXY.Y) && (AspectRatioAxisConstraint == AspectRatio_MajorAxisFOV)) || (AspectRatioAxisConstraint == AspectRatio_MaintainXFOV))
				    {
					    //if the viewport is wider than it is tall
					    XAxisMultiplier = 1.0f;
					    YAxisMultiplier = ViewportSizeXY.X / (float)ViewportSizeXY.Y;
				    }
				    else
				    {
					    //if the viewport is taller than it is wide
					    XAxisMultiplier = ViewportSizeXY.Y / (float)ViewportSizeXY.X;
					    YAxisMultiplier = 1.0f;
				    }
    
				    if ((bool)ERHIZBuffer::IsInverted)
				    {
					    ViewInitOptions.ProjectionMatrix = FReversedZPerspectiveMatrix(
						    MatrixFOV,
						    MatrixFOV,
						    XAxisMultiplier,
						    YAxisMultiplier,
						    MinZ,
						    MaxZ
						    );
				    }
				    else
				    {
					    ViewInitOptions.ProjectionMatrix = FPerspectiveMatrix(
						    MatrixFOV,
						    MatrixFOV,
						    XAxisMultiplier,
						    YAxisMultiplier,
						    MinZ,
						    MaxZ
						    );
				    }
			    }
			}
		}
		else
		{
			static_assert((bool)ERHIZBuffer::IsInverted, "Check all the Rotation Matrix transformations!");
			float ZScale = 0.5f / HALF_WORLD_MAX;
			float ZOffset = HALF_WORLD_MAX;

			//The divisor for the matrix needs to match the translation code.
			const float Zoom = GetOrthoUnitsPerPixel(Viewport);

			float OrthoWidth = Zoom * ViewportSizeXY.X / 2.0f;
			float OrthoHeight = Zoom * ViewportSizeXY.Y / 2.0f;

			if (EffectiveViewportType == LVT_OrthoXY)
			{
				ViewInitOptions.ViewRotationMatrix = FMatrix(
					FPlane(1, 0, 0, 0),
					FPlane(0, -1, 0, 0),
					FPlane(0, 0, -1, 0),
					FPlane(0, 0, -ViewInitOptions.ViewOrigin.Z, 1));
			}
			else if (EffectiveViewportType == LVT_OrthoXZ)
			{
				ViewInitOptions.ViewRotationMatrix = FMatrix(
					FPlane(1, 0, 0, 0),
					FPlane(0, 0, -1, 0),
					FPlane(0, 1, 0, 0),
					FPlane(0, 0, -ViewInitOptions.ViewOrigin.Y, 1));
			}
			else if (EffectiveViewportType == LVT_OrthoYZ)
			{
				ViewInitOptions.ViewRotationMatrix = FMatrix(
					FPlane(0, 0, 1, 0),
					FPlane(1, 0, 0, 0),
					FPlane(0, 1, 0, 0),
					FPlane(0, 0, ViewInitOptions.ViewOrigin.X, 1));
			}
			else if (EffectiveViewportType == LVT_OrthoNegativeXY)
			{
				ViewInitOptions.ViewRotationMatrix = FMatrix(
					FPlane(-1, 0, 0, 0),
					FPlane(0, -1, 0, 0),
					FPlane(0, 0, 1, 0),
					FPlane(0, 0, -ViewInitOptions.ViewOrigin.Z, 1));
			}
			else if (EffectiveViewportType == LVT_OrthoNegativeXZ)
			{
				ViewInitOptions.ViewRotationMatrix = FMatrix(
					FPlane(-1, 0, 0, 0),
					FPlane(0, 0, 1, 0),
					FPlane(0, 1, 0, 0),
					FPlane(0, 0, -ViewInitOptions.ViewOrigin.Y, 1));
			}
			else if (EffectiveViewportType == LVT_OrthoNegativeYZ)
			{
				ViewInitOptions.ViewRotationMatrix = FMatrix(
					FPlane(0, 0, -1, 0),
					FPlane(-1, 0, 0, 0),
					FPlane(0, 1, 0, 0),
					FPlane(0, 0, ViewInitOptions.ViewOrigin.X, 1));
			}
			else if (EffectiveViewportType == LVT_OrthoFreelook)
			{
				ViewInitOptions.ViewRotationMatrix = FMatrix(
					FPlane(0, 0, 1, 0),
					FPlane(1, 0, 0, 0),
					FPlane(0, 1, 0, 0),
					FPlane(0, 0, ViewInitOptions.ViewOrigin.X, 1));
			}
			else
			{
				// Unknown viewport type
				check(false);
			}

			ViewInitOptions.ProjectionMatrix = FReversedZOrthoMatrix(
				OrthoWidth,
				OrthoHeight,
				ZScale,
				ZOffset
				);
		}

		if (bConstrainAspectRatio)
		{
			ViewInitOptions.SetConstrainedViewRectangle(Viewport->CalculateViewExtents(AspectRatio, ViewRect));
		}
	}

	// Allocate our stereo view state on demand, so that only viewports that actually use stereo features have one
	const int32 ViewStateIndex = (StereoPass > eSSP_MONOSCOPIC_EYE) ? StereoPass - eSSP_MONOSCOPIC_EYE : 0;
	if (bStereoRendering)
	{
		if (StereoViewStates.Num() <= ViewStateIndex)
		{ 
			StereoViewStates.SetNum(ViewStateIndex + 1);
		}

		if (StereoViewStates[ViewStateIndex].GetReference() == nullptr)
		{
			StereoViewStates[ViewStateIndex].Allocate();
		}
	}

	ViewInitOptions.ViewFamily = ViewFamily;
	ViewInitOptions.SceneViewStateInterface = ( (StereoPass < eSSP_RIGHT_EYE) ? ViewState.GetReference() : StereoViewStates[ViewStateIndex].GetReference() );
	ViewInitOptions.StereoPass = StereoPass;
	
	ViewInitOptions.ViewElementDrawer = this;

	ViewInitOptions.BackgroundColor = GetBackgroundColor();

	ViewInitOptions.EditorViewBitflag = (uint64)1 << ViewIndex, // send the bit for this view - each actor will check it's visibility bits against this

	// for ortho views to steal perspective view origin
	ViewInitOptions.OverrideLODViewOrigin = FVector::ZeroVector;
	ViewInitOptions.bUseFauxOrthoViewPos = true;

	if (bUseControllingActorViewInfo)
	{
		ViewInitOptions.bUseFieldOfViewForLOD = ControllingActorViewInfo.bUseFieldOfViewForLOD;
	}

	ViewInitOptions.OverrideFarClippingPlaneDistance = FarPlane;
	ViewInitOptions.CursorPos = CurrentMousePos;

	FSceneView* View = new FSceneView(ViewInitOptions);

	View->ViewLocation = ViewTransform.GetLocation();
	View->ViewRotation = ViewRotation;

	View->SubduedSelectionOutlineColor = GEngine->GetSubduedSelectionOutlineColor();

	ViewFamily->Views.Add(View);

	View->StartFinalPostprocessSettings( View->ViewLocation );

	if (bUseControllingActorViewInfo)
	{
		View->OverridePostProcessSettings(ControllingActorViewInfo.PostProcessSettings, ControllingActorViewInfo.PostProcessBlendWeight);

		for (int32 ExtraPPBlendIdx = 0; ExtraPPBlendIdx < ControllingActorExtraPostProcessBlends.Num(); ++ExtraPPBlendIdx)
		{
			FPostProcessSettings const& PPSettings = ControllingActorExtraPostProcessBlends[ExtraPPBlendIdx];
			float const Weight = ControllingActorExtraPostProcessBlendWeights[ExtraPPBlendIdx];
			View->OverridePostProcessSettings(PPSettings, Weight);
		}
	}
	else
	{
		OverridePostProcessSettings(*View);
	}

	View->EndFinalPostprocessSettings(ViewInitOptions);

	for (int ViewExt = 0; ViewExt < ViewFamily->ViewExtensions.Num(); ViewExt++)
	{
		ViewFamily->ViewExtensions[ViewExt]->SetupView(*ViewFamily, *View);
	}

	return View;
}

/** Determines if the new MoveCanvas movement should be used 
 * @return - true if we should use the new drag canvas movement.  Returns false for combined object-camera movement and marquee selection
 */
bool FLevelEditorViewportClient::ShouldUseMoveCanvasMovement()
{
	const bool LeftMouseButtonDown = Viewport->KeyState(EKeys::LeftMouseButton) ? true : false;
	const bool MiddleMouseButtonDown = Viewport->KeyState(EKeys::MiddleMouseButton) ? true : false;
	const bool RightMouseButtonDown = Viewport->KeyState(EKeys::RightMouseButton) ? true : false;
	const bool bMouseButtonDown = (LeftMouseButtonDown || MiddleMouseButtonDown || RightMouseButtonDown );

	const bool AltDown = IsAltPressed();
	const bool ShiftDown = IsShiftPressed();
	const bool ControlDown = IsCtrlPressed();

	//if we're using the new move canvas mode, we're in an ortho viewport, and the mouse is down
	if (GetDefault<ULevelEditorViewportSettings>()->bPanMovesCanvas && IsOrtho() && bMouseButtonDown)
	{
		//MOVING CAMERA
		if ( !MouseDeltaTracker->UsingDragTool() && AltDown == false && ShiftDown == false && ControlDown == false && (Widget->GetCurrentAxis() == EAxisList::None) && (LeftMouseButtonDown ^ RightMouseButtonDown))
		{
			return true;
		}

		//OBJECT MOVEMENT CODE
		if ( ( AltDown == false && ShiftDown == false && ( LeftMouseButtonDown ^ RightMouseButtonDown ) ) && 
			( ( GetWidgetMode() == FWidget::WM_Translate && Widget->GetCurrentAxis() != EAxisList::None ) ||
			( GetWidgetMode() == FWidget::WM_TranslateRotateZ && Widget->GetCurrentAxis() != EAxisList::ZRotation &&  Widget->GetCurrentAxis() != EAxisList::None ) ||
			( GetWidgetMode() == FWidget::WM_2D && Widget->GetCurrentAxis() != EAxisList::Rotate2D &&  Widget->GetCurrentAxis() != EAxisList::None ) ) )
		{
			return true;
		}


		//ALL other cases hide the mouse
		return false;
	}
	else
	{
		//current system - do not show cursor when mouse is down
		return false;
	}
}

void FEditorViewportClient::ReceivedFocus(FViewport* InViewport)
{
	// Viewport has changed got to reset the cursor as it could of been left in any state
	UpdateRequiredCursorVisibility();
	ApplyRequiredCursorVisibility( true );

	// Force a cursor update to make sure its returned to default as it could of been left in any state and wont update itself till an action is taken
	SetRequiredCursorOverride(false, EMouseCursor::Default);
	FSlateApplication::Get().QueryCursor();

	if( IsMatineeRecordingWindow() )
	{
		// Allow the joystick to be used for matinee capture
		InViewport->SetUserFocus( true );
	}

	ModeTools->ReceivedFocus(this, Viewport);
}

void FEditorViewportClient::LostFocus(FViewport* InViewport)
{
	StopTracking();
	ModeTools->LostFocus(this, Viewport);
}

void FEditorViewportClient::Tick(float DeltaTime)
{
	ConditionalCheckHoveredHitProxy();

	FViewportCameraTransform& ViewTransform = GetViewTransform();
	const bool bIsAnimating = ViewTransform.UpdateTransition();
	if (bIsAnimating && GetViewportType() == LVT_Perspective)
	{
		PerspectiveCameraMoved();
	}

	if ( bIsTracking )
	{
		FEditorViewportStats::BeginFrame();
	}

	if( !bIsAnimating )
	{
		bIsCameraMovingOnTick = bIsCameraMoving;

		// Update any real-time camera movement
		UpdateCameraMovement( DeltaTime );

		UpdateMouseDelta();
		
		UpdateGestureDelta();

		EndCameraMovement();
	}

	const bool bStereoRendering = GEngine->XRSystem.IsValid() && GEngine->IsStereoscopic3D( Viewport );
	if( bStereoRendering )
	{
		// Every frame, we'll push our camera position to the HMD device, so that it can properly compute a head-relative offset for each eye
		if( GEngine->XRSystem->IsHeadTrackingAllowed() )
		{
			auto XRCamera = GEngine->XRSystem->GetXRCamera();
			if (XRCamera.IsValid())
		{
			FQuat PlayerOrientation = GetViewRotation().Quaternion();
			FVector PlayerLocation = GetViewLocation();
				XRCamera->UseImplicitHMDPosition(false);
				XRCamera->UpdatePlayerCamera(PlayerOrientation, PlayerLocation);
			}
		}
	}

	if ( bIsTracking )
	{
		// If a mouse button or modifier is pressed we want to assume the user is still in a mode 
		// they haven't left to perform a non-action in the frame to keep the last used operation 
		// from being reset.
		const bool LeftMouseButtonDown = Viewport->KeyState(EKeys::LeftMouseButton) ? true : false;
		const bool MiddleMouseButtonDown = Viewport->KeyState(EKeys::MiddleMouseButton) ? true : false;
		const bool RightMouseButtonDown = Viewport->KeyState(EKeys::RightMouseButton) ? true : false;
		const bool bMouseButtonDown = ( LeftMouseButtonDown || MiddleMouseButtonDown || RightMouseButtonDown );

		const bool AltDown = IsAltPressed();
		const bool ShiftDown = IsShiftPressed();
		const bool ControlDown = IsCtrlPressed();
		const bool bModifierDown = AltDown || ShiftDown || ControlDown;
		if ( bMouseButtonDown || bModifierDown )
		{
			FEditorViewportStats::NoOpUsing();
		}

		FEditorViewportStats::EndFrame();
	}

	// refresh ourselves if animating or told to from another view
	if ( bIsAnimating || ( TimeForForceRedraw != 0.0 && FPlatformTime::Seconds() > TimeForForceRedraw ) )
	{
		Invalidate();
	}

	// Update the fade out animation
	if (MovingPreviewLightTimer > 0.0f)
	{
		MovingPreviewLightTimer = FMath::Max(MovingPreviewLightTimer - DeltaTime, 0.0f);

		if (MovingPreviewLightTimer == 0.0f)
		{
			Invalidate();
		}
	}

	// Invalidate the viewport widget if pending
	if (bShouldInvalidateViewportWidget)
	{
		InvalidateViewportWidget();
	}

	// Tick the editor modes
	ModeTools->Tick(this, DeltaTime);
}

namespace ViewportDeadZoneConstants
{
	enum
	{
		NO_DEAD_ZONE,
		STANDARD_DEAD_ZONE
	};
};

float GetFilteredDelta(const float DefaultDelta, const uint32 DeadZoneType, const float StandardDeadZoneSize)
{
	if (DeadZoneType == ViewportDeadZoneConstants::NO_DEAD_ZONE)
	{
		return DefaultDelta;
	}
	else
	{
		//can't be one or normalizing won't work
		check(FMath::IsWithin<float>(StandardDeadZoneSize, 0.0f, 1.0f));
		//standard dead zone
		float ClampedAbsValue = FMath::Clamp(FMath::Abs(DefaultDelta), StandardDeadZoneSize, 1.0f);
		float NormalizedClampedAbsValue = (ClampedAbsValue - StandardDeadZoneSize)/(1.0f-StandardDeadZoneSize);
		float ClampedSignedValue = (DefaultDelta >= 0.0f) ? NormalizedClampedAbsValue : -NormalizedClampedAbsValue;
		return ClampedSignedValue;
	}
}


/**Applies Joystick axis control to camera movement*/
void FEditorViewportClient::UpdateCameraMovementFromJoystick(const bool bRelativeMovement, FCameraControllerConfig& InConfig)
{
	for(TMap<int32,FCachedJoystickState*>::TConstIterator JoystickIt(JoystickStateMap);JoystickIt;++JoystickIt)
	{
		FCachedJoystickState* JoystickState = JoystickIt.Value();
		check(JoystickState);
		for(TMap<FKey,float>::TConstIterator AxisIt(JoystickState->AxisDeltaValues);AxisIt;++AxisIt)
		{
			FKey Key = AxisIt.Key();
			float UnfilteredDelta = AxisIt.Value();
			const float StandardDeadZone = CameraController->GetConfig().ImpulseDeadZoneAmount;

			if (bRelativeMovement)
			{
				//XBOX Controller
				if (Key == EKeys::Gamepad_LeftX)
				{
					CameraUserImpulseData->MoveRightLeftImpulse += GetFilteredDelta(UnfilteredDelta, ViewportDeadZoneConstants::STANDARD_DEAD_ZONE, StandardDeadZone) * InConfig.TranslationMultiplier;
				}
				else if (Key == EKeys::Gamepad_LeftY)
				{
					CameraUserImpulseData->MoveForwardBackwardImpulse += GetFilteredDelta(UnfilteredDelta, ViewportDeadZoneConstants::STANDARD_DEAD_ZONE, StandardDeadZone) * InConfig.TranslationMultiplier;
				}
				else if (Key == EKeys::Gamepad_RightX)
				{
					float DeltaYawImpulse = GetFilteredDelta(UnfilteredDelta, ViewportDeadZoneConstants::STANDARD_DEAD_ZONE, StandardDeadZone) * InConfig.RotationMultiplier * (InConfig.bInvertX ? -1.0f : 1.0f);
					CameraUserImpulseData->RotateYawImpulse += DeltaYawImpulse;
					InConfig.bForceRotationalPhysics |= (DeltaYawImpulse != 0.0f);
				}
				else if (Key == EKeys::Gamepad_RightY)
				{
					float DeltaPitchImpulse = GetFilteredDelta(UnfilteredDelta, ViewportDeadZoneConstants::STANDARD_DEAD_ZONE, StandardDeadZone) * InConfig.RotationMultiplier * (InConfig.bInvertY ? -1.0f : 1.0f);
					CameraUserImpulseData->RotatePitchImpulse -= DeltaPitchImpulse;
					InConfig.bForceRotationalPhysics |= (DeltaPitchImpulse != 0.0f);
				}
				else if (Key == EKeys::Gamepad_LeftTriggerAxis)
				{
					CameraUserImpulseData->MoveUpDownImpulse -= GetFilteredDelta(UnfilteredDelta, ViewportDeadZoneConstants::STANDARD_DEAD_ZONE, StandardDeadZone) * InConfig.TranslationMultiplier;
				}
				else if (Key == EKeys::Gamepad_RightTriggerAxis)
				{
					CameraUserImpulseData->MoveUpDownImpulse += GetFilteredDelta(UnfilteredDelta, ViewportDeadZoneConstants::STANDARD_DEAD_ZONE, StandardDeadZone) * InConfig.TranslationMultiplier;
				}
			}
		}

		if (bRelativeMovement)
		{
			for(TMap<FKey,EInputEvent>::TConstIterator KeyIt(JoystickState->KeyEventValues);KeyIt;++KeyIt)
			{
				FKey Key = KeyIt.Key();
				EInputEvent KeyState = KeyIt.Value();

				const bool bPressed = (KeyState==IE_Pressed);
				const bool bRepeat = (KeyState == IE_Repeat);

				if ((Key == EKeys::Gamepad_LeftShoulder) && (bPressed || bRepeat))
				{
					CameraUserImpulseData->ZoomOutInImpulse +=  InConfig.ZoomMultiplier;
				}
				else if ((Key == EKeys::Gamepad_RightShoulder) && (bPressed || bRepeat))
				{
					CameraUserImpulseData->ZoomOutInImpulse -= InConfig.ZoomMultiplier;
				}
				else if (RecordingInterpEd)
				{
					bool bRepeatAllowed = RecordingInterpEd->IsRecordMenuChangeAllowedRepeat();
					if ((Key == EKeys::Gamepad_DPad_Up) && bPressed)
					{
						const bool bNextMenuItem = false;
						RecordingInterpEd->ChangeRecordingMenu(bNextMenuItem);
						bRepeatAllowed = false;
					}
					else if ((Key == EKeys::Gamepad_DPad_Down) && bPressed)
					{
						const bool bNextMenuItem = true;
						RecordingInterpEd->ChangeRecordingMenu(bNextMenuItem);
						bRepeatAllowed = false;
					}
					else if ((Key == EKeys::Gamepad_DPad_Right) && (bPressed || (bRepeat && bRepeatAllowed)))
					{
						const bool bIncrease= true;
						RecordingInterpEd->ChangeRecordingMenuValue(this, bIncrease);
					}
					else if ((Key == EKeys::Gamepad_DPad_Left) && (bPressed || (bRepeat && bRepeatAllowed)))
					{
						const bool bIncrease= false;
						RecordingInterpEd->ChangeRecordingMenuValue(this, bIncrease);
					}
					else if ((Key == EKeys::Gamepad_RightThumbstick) && (bPressed))
					{
						const bool bIncrease= true;
						RecordingInterpEd->ResetRecordingMenuValue(this);
					}
					else if ((Key == EKeys::Gamepad_LeftThumbstick) && (bPressed))
					{
						RecordingInterpEd->ToggleRecordMenuDisplay();
					}
					else if ((Key == EKeys::Gamepad_FaceButton_Bottom) && (bPressed))
					{
						RecordingInterpEd->ToggleRecordInterpValues();
					}
					else if ((Key == EKeys::Gamepad_FaceButton_Right) && (bPressed))
					{
						if (!RecordingInterpEd->GetMatineeActor()->bIsPlaying)
						{
							bool bLoop = true;
							bool bForward = true;
							RecordingInterpEd->StartPlaying(bLoop, bForward);
						}
						else
						{
							RecordingInterpEd->StopPlaying();
						}
					}

					if (!bRepeatAllowed)
					{
						//only respond to this event ONCE
						JoystickState->KeyEventValues.Remove(Key);
					}
				}
				if (bPressed)
				{
					//instantly set to repeat to stock rapid flickering until the time out
					JoystickState->KeyEventValues.Add(Key, IE_Repeat);
				}
			}
		}
	}
}

EMouseCursor::Type FEditorViewportClient::GetCursor(FViewport* InViewport,int32 X,int32 Y)
{
	EMouseCursor::Type MouseCursor = EMouseCursor::Default;

	// StaticFindObject is used lower down in this code, and that's not allowed while saving packages.
	if ( GIsSavingPackage )
	{
		return MouseCursor;
	}

	bool bMoveCanvasMovement = ShouldUseMoveCanvasMovement();
	
	if (RequiredCursorVisibiltyAndAppearance.bOverrideAppearance &&
		RequiredCursorVisibiltyAndAppearance.bHardwareCursorVisible)
	{
		MouseCursor = RequiredCursorVisibiltyAndAppearance.RequiredCursor;
	}
	else if( MouseDeltaTracker->UsingDragTool() )
	{
		MouseCursor = EMouseCursor::Default;
	}
	else if (!RequiredCursorVisibiltyAndAppearance.bHardwareCursorVisible)
	{
		MouseCursor = EMouseCursor::None;
	}
	//only camera movement gets the hand icon
	else if (bMoveCanvasMovement && (Widget->GetCurrentAxis() == EAxisList::None) && bHasMouseMovedSinceClick)
	{
		//We're grabbing the canvas so the icon should look "grippy"
		MouseCursor = EMouseCursor::GrabHandClosed;
	}
	else if (bMoveCanvasMovement && 
		bHasMouseMovedSinceClick &&
		(GetWidgetMode() == FWidget::WM_Translate || GetWidgetMode() == FWidget::WM_TranslateRotateZ || GetWidgetMode() == FWidget::WM_2D))
	{
		MouseCursor = EMouseCursor::CardinalCross;
	}
	//wyisyg mode
	else if (IsUsingAbsoluteTranslation() && bHasMouseMovedSinceClick)
	{
		MouseCursor = EMouseCursor::CardinalCross;
	}
	// Don't select widget axes by mouse over while they're being controlled by a mouse drag.
	else if( InViewport->IsCursorVisible() && !bWidgetAxisControlledByDrag )
	{
		// allow editor modes to override cursor
		EMouseCursor::Type EditorModeCursor = EMouseCursor::Default;
		if(ModeTools->GetCursor(EditorModeCursor))
		{
			MouseCursor = EditorModeCursor;
		}
		else
		{
			HHitProxy* HitProxy = InViewport->GetHitProxy(X,Y);

			// Change the mouse cursor if the user is hovering over something they can interact with.
			if( HitProxy && !bUsingOrbitCamera )
			{
				MouseCursor = HitProxy->GetMouseCursor();
				bShouldCheckHitProxy = true;
			}
			else
			{
				// Turn off widget highlight if there currently is one
				if( Widget->GetCurrentAxis() != EAxisList::None )
				{
					SetCurrentWidgetAxis( EAxisList::None );
					Invalidate( false, false );
				}			
			}
		}
	}
	
	// Allow the viewport interaction to override any previously set mouse cursor
	UViewportWorldInteraction* WorldInteraction = Cast<UViewportWorldInteraction>(GEditor->GetEditorWorldExtensionsManager()->GetEditorWorldExtensions(GetWorld())->FindExtension(UViewportWorldInteraction::StaticClass()));
	if (WorldInteraction != nullptr)
	{
		if (WorldInteraction->ShouldForceCursor())
		{
			MouseCursor = EMouseCursor::Crosshairs;
			SetRequiredCursor(false, true);
			UpdateRequiredCursorVisibility();
		}
		else if (WorldInteraction->ShouldSuppressExistingCursor())
		{
			MouseCursor = EMouseCursor::None;
			SetRequiredCursor(false, false);
			UpdateRequiredCursorVisibility();
		}
	}

	CachedMouseX = X;
	CachedMouseY = Y;

	return MouseCursor;
}

bool FEditorViewportClient::IsOrtho() const
{
	return !IsPerspective();
}

bool FEditorViewportClient::IsPerspective() const
{
	return (GetViewportType() == LVT_Perspective);
}

bool FEditorViewportClient::IsAspectRatioConstrained() const
{
	return bUseControllingActorViewInfo && ControllingActorViewInfo.bConstrainAspectRatio;
}

ELevelViewportType FEditorViewportClient::GetViewportType() const
{
	ELevelViewportType EffectiveViewportType = ViewportType;
	if (bUseControllingActorViewInfo)
	{
		EffectiveViewportType = (ControllingActorViewInfo.ProjectionMode == ECameraProjectionMode::Perspective) ? LVT_Perspective : LVT_OrthoFreelook;
	}
	return EffectiveViewportType;
}

void FEditorViewportClient::SetViewportType( ELevelViewportType InViewportType )
{
	ViewportType = InViewportType;

	// Changing the type may also change the active view mode; re-apply that now
	ApplyViewMode(GetViewMode(), IsPerspective(), EngineShowFlags);

	// We might have changed to an orthographic viewport; if so, update any viewport links
	UpdateLinkedOrthoViewports(true);

	Invalidate();
}

void FEditorViewportClient::RotateViewportType()
{	
	ViewportType = ViewOptions[ViewOptionIndex];

	// Changing the type may also change the active view mode; re-apply that now
	ApplyViewMode(GetViewMode(), IsPerspective(), EngineShowFlags);

	// We might have changed to an orthographic viewport; if so, update any viewport links
	UpdateLinkedOrthoViewports(true);

	Invalidate();

	if (ViewOptionIndex == 5)
	{
		ViewOptionIndex = 0;
	}
	else
	{
		ViewOptionIndex++;
	}
}

bool FEditorViewportClient::IsActiveViewportTypeInRotation() const
{
	return GetViewportType() == ViewOptions[ViewOptionIndex];
}

bool FEditorViewportClient::IsActiveViewportType(ELevelViewportType InViewportType) const
{
	return GetViewportType() == InViewportType;
}

// Updates real-time camera movement.  Should be called every viewport tick!
void FEditorViewportClient::UpdateCameraMovement( float DeltaTime )
{
	// We only want to move perspective cameras around like this
	if( Viewport != NULL && IsPerspective() && !ShouldOrbitCamera() )
	{
		const bool bEnable = false;
		ToggleOrbitCamera(bEnable);

		const bool bIsUsingTrackpad = FSlateApplication::Get().IsUsingTrackpad();
		
		// Certain keys are only available while the flight camera input mode is active
		const bool bUsingFlightInput = IsFlightCameraInputModeActive() || bIsUsingTrackpad;

		// Is the current press unmodified?
		const bool bUnmodifiedPress = !IsAltPressed() && !IsShiftPressed() && !IsCtrlPressed() && !IsCmdPressed();

		// Do we want to use the regular arrow keys for flight input?
		// Because the arrow keys are used for things like nudging actors, we'll only do this while the press is unmodified
		const bool bRemapArrowKeys = bUnmodifiedPress;

		// Do we want to remap the various WASD keys for flight input?
		const bool bRemapWASDKeys =
			(bUnmodifiedPress) &&
			(GetDefault<ULevelEditorViewportSettings>()->FlightCameraControlType == WASD_Always ||
			( bUsingFlightInput &&
			( GetDefault<ULevelEditorViewportSettings>()->FlightCameraControlType == WASD_RMBOnly && (Viewport->KeyState(EKeys::RightMouseButton ) ||Viewport->KeyState(EKeys::MiddleMouseButton) || Viewport->KeyState(EKeys::LeftMouseButton) || bIsUsingTrackpad ) ) ) ) &&
			!MouseDeltaTracker->UsingDragTool();

		// Apply impulse from magnify gesture and reset impulses if we're using WASD keys
		CameraUserImpulseData->MoveForwardBackwardImpulse = GestureMoveForwardBackwardImpulse;
		CameraUserImpulseData->MoveRightLeftImpulse = 0.0f;
		CameraUserImpulseData->MoveUpDownImpulse = 0.0f;
		CameraUserImpulseData->ZoomOutInImpulse = 0.0f;
		CameraUserImpulseData->RotateYawImpulse = 0.0f;
		CameraUserImpulseData->RotatePitchImpulse = 0.0f;
		CameraUserImpulseData->RotateRollImpulse = 0.0f;

		GestureMoveForwardBackwardImpulse = 0.0f;
		
		bool bForwardKeyState = false;
		bool bBackwardKeyState = false;
		bool bRightKeyState = false;
		bool bLeftKeyState = false;
		
		bool bUpKeyState = false;
		bool bDownKeyState = false;
		bool bZoomOutKeyState = false;
		bool bZoomInKeyState = false;
		// Iterate through all key mappings to generate key state flags
		for (uint32 i = 0; i < static_cast<uint8>(EMultipleKeyBindingIndex::NumChords); ++i)
		{
			EMultipleKeyBindingIndex ChordIndex = static_cast<EMultipleKeyBindingIndex> (i);
			bForwardKeyState |= Viewport->KeyState(FViewportNavigationCommands::Get().Forward->GetActiveChord(ChordIndex)->Key);
			bBackwardKeyState |= Viewport->KeyState(FViewportNavigationCommands::Get().Backward->GetActiveChord(ChordIndex)->Key);
			bRightKeyState |= Viewport->KeyState(FViewportNavigationCommands::Get().Right->GetActiveChord(ChordIndex)->Key);
			bLeftKeyState |= Viewport->KeyState(FViewportNavigationCommands::Get().Left->GetActiveChord(ChordIndex)->Key);
			
			bUpKeyState |= Viewport->KeyState(FViewportNavigationCommands::Get().Up->GetActiveChord(ChordIndex)->Key);
			bDownKeyState |= Viewport->KeyState(FViewportNavigationCommands::Get().Down->GetActiveChord(ChordIndex)->Key);
			bZoomOutKeyState |= Viewport->KeyState(FViewportNavigationCommands::Get().FovZoomOut->GetActiveChord(ChordIndex)->Key);
			bZoomInKeyState |= Viewport->KeyState(FViewportNavigationCommands::Get().FovZoomIn->GetActiveChord(ChordIndex)->Key);
		}

		// Forward/back
		if( ( bRemapWASDKeys && bForwardKeyState ) || 
			( bRemapArrowKeys && Viewport->KeyState( EKeys::Up ) ) ||
			( bUnmodifiedPress && bUseNumpadCameraControl && Viewport->KeyState(EKeys::NumPadEight) ) )
		{
			CameraUserImpulseData->MoveForwardBackwardImpulse += 1.0f;
		}
		if( (bRemapWASDKeys && bBackwardKeyState) ||
			( bRemapArrowKeys && Viewport->KeyState( EKeys::Down ) ) ||
			( bUnmodifiedPress && bUseNumpadCameraControl && Viewport->KeyState( EKeys::NumPadTwo ) ) )
		{
			CameraUserImpulseData->MoveForwardBackwardImpulse -= 1.0f;
		}

		// Right/left
		if (( bRemapWASDKeys && bRightKeyState) ||
			( bRemapArrowKeys && Viewport->KeyState( EKeys::Right ) ) ||
			( bUnmodifiedPress && bUseNumpadCameraControl && Viewport->KeyState( EKeys::NumPadSix ) ) )
		{
			CameraUserImpulseData->MoveRightLeftImpulse += 1.0f;
		}
		if( ( bRemapWASDKeys && bLeftKeyState) ||
			( bRemapArrowKeys && Viewport->KeyState( EKeys::Left ) ) ||
			( bUnmodifiedPress && bUseNumpadCameraControl && Viewport->KeyState( EKeys::NumPadFour ) ) )
		{
			CameraUserImpulseData->MoveRightLeftImpulse -= 1.0f;
		}

		// Up/down
		if( ( bRemapWASDKeys && bUpKeyState) ||
			( bUnmodifiedPress && Viewport->KeyState( EKeys::PageUp ) ) ||
			( bUnmodifiedPress && bUseNumpadCameraControl && ( Viewport->KeyState( EKeys::NumPadNine ) || Viewport->KeyState( EKeys::Add ) ) ) )
		{
			CameraUserImpulseData->MoveUpDownImpulse += 1.0f;
		}
		if( ( bRemapWASDKeys && bDownKeyState) ||
			( bUnmodifiedPress && Viewport->KeyState( EKeys::PageDown ) ) ||
			( bUnmodifiedPress && bUseNumpadCameraControl && ( Viewport->KeyState( EKeys::NumPadSeven ) || Viewport->KeyState( EKeys::Subtract ) ) ) )
		{
			CameraUserImpulseData->MoveUpDownImpulse -= 1.0f;
		}

		// Zoom FOV out/in
		if( ( bRemapWASDKeys && bZoomOutKeyState) ||
			( bUnmodifiedPress && bUseNumpadCameraControl && Viewport->KeyState( EKeys::NumPadOne ) ) )
		{
			CameraUserImpulseData->ZoomOutInImpulse += 1.0f;
		}
		if( ( bRemapWASDKeys && bZoomInKeyState) ||
			( bUnmodifiedPress && bUseNumpadCameraControl && Viewport->KeyState( EKeys::NumPadThree ) ) )
		{
			CameraUserImpulseData->ZoomOutInImpulse -= 1.0f;
		}

		// Record Stats
		if ( CameraUserImpulseData->MoveForwardBackwardImpulse != 0 || CameraUserImpulseData->MoveRightLeftImpulse != 0 )
		{
			FEditorViewportStats::Using(FEditorViewportStats::CAT_PERSPECTIVE_KEYBOARD_WASD);
		}
		else if ( CameraUserImpulseData->MoveUpDownImpulse != 0 )
		{
			FEditorViewportStats::Using(FEditorViewportStats::CAT_PERSPECTIVE_KEYBOARD_UP_DOWN);
		}
		else if ( CameraUserImpulseData->ZoomOutInImpulse != 0 )
		{
			FEditorViewportStats::Using(FEditorViewportStats::CAT_PERSPECTIVE_KEYBOARD_FOV_ZOOM);
		}

		if (!CameraController->IsRotating())
		{
			CameraController->GetConfig().bForceRotationalPhysics = false;
		}

		bool bIgnoreJoystickControls = false;
		//if we're playing back (without recording), stop input from being processed
		if (RecordingInterpEd && RecordingInterpEd->GetMatineeActor())
		{
			if (RecordingInterpEd->GetMatineeActor()->bIsPlaying && !RecordingInterpEd->IsRecordingInterpValues())
			{
				bIgnoreJoystickControls = true;
			}

			CameraController->GetConfig().bPlanarCamera = (RecordingInterpEd->GetCameraMovementScheme() == MatineeConstants::ECameraScheme::CAMERA_SCHEME_PLANAR_CAM);
		}

		if( GetDefault<ULevelEditorViewportSettings>()->bLevelEditorJoystickControls )
		{
			//Now update for cached joystick info (relative movement first)
			UpdateCameraMovementFromJoystick(true, CameraController->GetConfig());

			//if we're not playing any cinematics right now
			if (!bIgnoreJoystickControls)
			{
				//Now update for cached joystick info (absolute movement second)
				UpdateCameraMovementFromJoystick(false, CameraController->GetConfig());
			}
		}

		FVector NewViewLocation = GetViewLocation();
		FRotator NewViewRotation = GetViewRotation();
		FVector NewViewEuler = GetViewRotation().Euler();
		float NewViewFOV = ViewFOV;

		// We'll combine the regular camera speed scale (controlled by viewport toolbar setting) with
		// the flight camera speed scale (controlled by mouse wheel) and the CameraSpeedScalar (set in the transform viewport toolbar).
		const float CameraSpeed = GetCameraSpeed();
		const float FinalCameraSpeedScale = FlightCameraSpeedScale * CameraSpeed * GetCameraSpeedScalar();

		// Only allow FOV recoil if flight camera mode is currently inactive.
		const bool bAllowRecoilIfNoImpulse = (!bUsingFlightInput) && (!IsMatineeRecordingWindow());

		// Update the camera's position, rotation and FOV
		float EditorMovementDeltaUpperBound = 1.0f;	// Never "teleport" the camera further than a reasonable amount after a large quantum

#if UE_BUILD_DEBUG
		// Editor movement is very difficult in debug without this, due to hitching
		// It is better to freeze movement during a hitch than to fly off past where you wanted to go 
		// (considering there will be further hitching trying to get back to where you were)
		EditorMovementDeltaUpperBound = .15f;
#endif
		// Check whether the camera is being moved by the mouse or keyboard
		bool bHasMovement = bIsTracking;

		if ((*CameraUserImpulseData).RotateYawVelocityModifier != 0.0f ||
			(*CameraUserImpulseData).RotatePitchVelocityModifier != 0.0f ||
			(*CameraUserImpulseData).RotateRollVelocityModifier != 0.0f ||
			(*CameraUserImpulseData).MoveForwardBackwardImpulse != 0.0f ||
			(*CameraUserImpulseData).MoveRightLeftImpulse != 0.0f ||
			(*CameraUserImpulseData).MoveUpDownImpulse != 0.0f ||
			(*CameraUserImpulseData).ZoomOutInImpulse != 0.0f ||
			(*CameraUserImpulseData).RotateYawImpulse != 0.0f ||
			(*CameraUserImpulseData).RotatePitchImpulse != 0.0f ||
			(*CameraUserImpulseData).RotateRollImpulse != 0.0f
			)
		{
			bHasMovement = true;
		}

		BeginCameraMovement(bHasMovement);

		CameraController->UpdateSimulation(
			*CameraUserImpulseData,
			FMath::Min(DeltaTime, EditorMovementDeltaUpperBound),
			bAllowRecoilIfNoImpulse,
			FinalCameraSpeedScale,
			NewViewLocation,
			NewViewEuler,
			NewViewFOV );

		// We'll zero out rotation velocity modifier after updating the simulation since these actions
		// are always momentary -- that is, when the user mouse looks some number of pixels,
		// we increment the impulse value right there
		{
			CameraUserImpulseData->RotateYawVelocityModifier = 0.0f;
			CameraUserImpulseData->RotatePitchVelocityModifier = 0.0f;
			CameraUserImpulseData->RotateRollVelocityModifier = 0.0f;
		}


		// Check for rotation difference within a small tolerance, ignoring winding
		if( !GetViewRotation().GetDenormalized().Equals( FRotator::MakeFromEuler( NewViewEuler ).GetDenormalized(), SMALL_NUMBER ) )
		{
			NewViewRotation = FRotator::MakeFromEuler( NewViewEuler );
		}

		// See if translation/rotation have changed
		const bool bTransformDifferent = !NewViewLocation.Equals(GetViewLocation(), SMALL_NUMBER) || NewViewRotation != GetViewRotation();
		// See if FOV has changed
		const bool bFOVDifferent = !FMath::IsNearlyEqual( NewViewFOV, ViewFOV, float(SMALL_NUMBER) );

		// If something has changed, tell the actor
		if(bTransformDifferent || bFOVDifferent)
		{
			// Something has changed!
			const bool bInvalidateChildViews=true;

			// When flying the camera around the hit proxies dont need to be invalidated since we are flying around and not clicking on anything
			const bool bInvalidateHitProxies=!IsFlightCameraActive();
			Invalidate(bInvalidateChildViews,bInvalidateHitProxies);

			// Update the FOV
			ViewFOV = NewViewFOV;

			// Actually move/rotate the camera
			if(bTransformDifferent)
			{
				MoveViewportPerspectiveCamera(
					NewViewLocation - GetViewLocation(),
					NewViewRotation - GetViewRotation() );
			}

			// Invalidate the viewport widget
			if (EditorViewportWidget.IsValid())
			{
				EditorViewportWidget.Pin()->Invalidate();
			}
		}
	}
}

/**
 * Forcibly disables lighting show flags if there are no lights in the scene, or restores lighting show
 * flags if lights are added to the scene.
 */
void FEditorViewportClient::UpdateLightingShowFlags( FEngineShowFlags& InOutShowFlags )
{
	bool bViewportNeedsRefresh = false;

	if( bForcingUnlitForNewMap && !bInGameViewMode && IsPerspective() )
	{
		// We'll only use default lighting for viewports that are viewing the main world
		if (GWorld != NULL && GetScene() != NULL && GetScene()->GetWorld() != NULL && GetScene()->GetWorld() == GWorld )
		{
			// Check to see if there are any lights in the scene
			bool bAnyLights = GetScene()->HasAnyLights();
			if (bAnyLights)
			{
				// Is unlit mode currently enabled?  We'll make sure that all of the regular unlit view
				// mode show flags are set (not just EngineShowFlags.Lighting), so we don't disrupt other view modes
				if (!InOutShowFlags.Lighting)
				{
					// We have lights in the scene now so go ahead and turn lighting back on
					// designer can see what they're interacting with!
					InOutShowFlags.SetLighting(true);
				}

				// No longer forcing lighting to be off
				bForcingUnlitForNewMap = false;
			}
			else
			{
				// Is lighting currently enabled?
				if (InOutShowFlags.Lighting)
				{
					// No lights in the scene, so make sure that lighting is turned off so the level
					// designer can see what they're interacting with!
					InOutShowFlags.SetLighting(false);
				}
			}
		}
	}
}

bool FEditorViewportClient::CalculateEditorConstrainedViewRect(FSlateRect& OutSafeFrameRect, FViewport* InViewport)
{
	const int32 SizeX = InViewport->GetSizeXY().X;
	const int32 SizeY = InViewport->GetSizeXY().Y;

	OutSafeFrameRect = FSlateRect(0, 0, SizeX, SizeY);
	float FixedAspectRatio;
	bool bSafeFrameActive = GetActiveSafeFrame(FixedAspectRatio);
	
	if (bSafeFrameActive)
	{
		// Get the size of the viewport
		float ActualAspectRatio = (float)SizeX / (float)SizeY;

		float SafeWidth = SizeX;
		float SafeHeight = SizeY;

		if (FixedAspectRatio < ActualAspectRatio)
		{
			// vertical bars required on left and right
			SafeWidth = FixedAspectRatio * SizeY;
			float CorrectedHalfWidth = SafeWidth * 0.5f;
			float CentreX = SizeX * 0.5f;
			float X1 = CentreX - CorrectedHalfWidth;
			float X2 = CentreX + CorrectedHalfWidth;
			OutSafeFrameRect = FSlateRect(X1, 0, X2, SizeY);
		}
		else
		{
			// horizontal bars required on top and bottom
			SafeHeight = SizeX / FixedAspectRatio;
			float CorrectedHalfHeight = SafeHeight * 0.5f;
			float CentreY = SizeY * 0.5f;
			float Y1 = CentreY - CorrectedHalfHeight;
			float Y2 = CentreY + CorrectedHalfHeight;
			OutSafeFrameRect = FSlateRect(0, Y1, SizeX, Y2);
		}
	}

	return bSafeFrameActive;
}

void FEditorViewportClient::DrawSafeFrames(FViewport& InViewport, FSceneView& View, FCanvas& Canvas)
{
	if (EngineShowFlags.CameraAspectRatioBars || EngineShowFlags.CameraSafeFrames)
	{
		FSlateRect SafeRect;
		if (CalculateEditorConstrainedViewRect(SafeRect, &InViewport))
		{
			if (EngineShowFlags.CameraSafeFrames)
			{
				FSlateRect InnerRect = SafeRect.InsetBy(FMargin(0.5f * SafePadding * SafeRect.GetSize().Size()));
				FCanvasBoxItem BoxItem(FVector2D(InnerRect.Left, InnerRect.Top), InnerRect.GetSize());
				BoxItem.SetColor(FLinearColor(0.0f, 0.0f, 0.0f, 0.5f));
				Canvas.DrawItem(BoxItem);
			}

			if (EngineShowFlags.CameraAspectRatioBars)
			{
				const int32 SizeX = InViewport.GetSizeXY().X;
				const int32 SizeY = InViewport.GetSizeXY().Y;
				FCanvasLineItem LineItem;
				LineItem.SetColor(FLinearColor(0.0f, 0.0f, 0.0f, 0.75f));

				if (SafeRect.GetSize().X < SizeX)
				{
					DrawSafeFrameQuad(Canvas, FVector2D(0, SafeRect.Top), FVector2D(SafeRect.Left, SafeRect.Bottom));
					DrawSafeFrameQuad(Canvas, FVector2D(SafeRect.Right, SafeRect.Top), FVector2D(SizeX, SafeRect.Bottom));
					LineItem.Draw(&Canvas, FVector2D(SafeRect.Left, 0), FVector2D(SafeRect.Left, SizeY));
					LineItem.Draw(&Canvas, FVector2D(SafeRect.Right, 0), FVector2D(SafeRect.Right, SizeY));
				}
				
				if (SafeRect.GetSize().Y < SizeY)
				{
					DrawSafeFrameQuad(Canvas, FVector2D(SafeRect.Left, 0), FVector2D(SafeRect.Right, SafeRect.Top));
					DrawSafeFrameQuad(Canvas, FVector2D(SafeRect.Left, SafeRect.Bottom), FVector2D(SafeRect.Right, SizeY));
					LineItem.Draw(&Canvas, FVector2D(0, SafeRect.Top), FVector2D(SizeX, SafeRect.Top));
					LineItem.Draw(&Canvas, FVector2D(0, SafeRect.Bottom), FVector2D(SizeX, SafeRect.Bottom));
				}
			}
		}
	}
}

void FEditorViewportClient::DrawSafeFrameQuad( FCanvas &Canvas, FVector2D V1, FVector2D V2 )
{
	static const FLinearColor SafeFrameColor(0.0f, 0.0f, 0.0f, 1.0f);
	FCanvasUVTri UVTriItem;
	UVTriItem.V0_Pos = FVector2D(V1.X, V1.Y);
	UVTriItem.V1_Pos = FVector2D(V2.X, V1.Y);
	UVTriItem.V2_Pos = FVector2D(V1.X, V2.Y);		
	FCanvasTriangleItem TriItem( UVTriItem, GWhiteTexture );
	UVTriItem.V0_Pos = FVector2D(V2.X, V1.Y);
	UVTriItem.V1_Pos = FVector2D(V2.X, V2.Y);
	UVTriItem.V2_Pos = FVector2D(V1.X, V2.Y);
	TriItem.TriangleList.Add( UVTriItem );
	TriItem.SetColor( SafeFrameColor );
	TriItem.Draw( &Canvas );
}

int32 FEditorViewportClient::SetStatEnabled(const TCHAR* InName, const bool bEnable, const bool bAll)
{
	if (bEnable)
	{
		check(!bAll);	// Not possible to enable all
		EnabledStats.AddUnique(InName);
	}
	else
	{
		if (bAll)
		{
			EnabledStats.Empty();
		}
		else
		{
			EnabledStats.Remove(InName);
		}
	}
	return EnabledStats.Num();
}


void FEditorViewportClient::HandleViewportStatCheckEnabled(const TCHAR* InName, bool& bOutCurrentEnabled, bool& bOutOthersEnabled)
{
	// Check to see which viewports have this enabled (current, non-current)
	const bool bEnabled = IsStatEnabled(InName);
	if (GStatProcessingViewportClient == this)
	{
		// Only if realtime and stats are also enabled should we show the stat as visible
		bOutCurrentEnabled = IsRealtime() && ShouldShowStats() && bEnabled;
	}
	else
	{
		bOutOthersEnabled |= bEnabled;
	}
}

void FEditorViewportClient::HandleViewportStatEnabled(const TCHAR* InName)
{
	// Just enable this on the active viewport
	if (GStatProcessingViewportClient == this)
	{
		SetShowStats(true);
		SetRealtime(true);
		SetStatEnabled(InName, true);
	}
}

void FEditorViewportClient::HandleViewportStatDisabled(const TCHAR* InName)
{
	// Just disable this on the active viewport
	if (GStatProcessingViewportClient == this)
	{
		if (SetStatEnabled(InName, false) == 0)
		{
			SetShowStats(false);
			// Note: we can't disable realtime as we don't know the setting it was previously
		}
	}
}

void FEditorViewportClient::HandleViewportStatDisableAll(const bool bInAnyViewport)
{
	// Disable all on either all or the current viewport (depending on the flag)
	if (bInAnyViewport || GStatProcessingViewportClient == this)
	{
		SetShowStats(false);
		// Note: we can't disable realtime as we don't know the setting it was previously
		SetStatEnabled(NULL, false, true);
	}
}

void FEditorViewportClient::HandleWindowDPIScaleChanged(TSharedRef<SWindow> InWindow)
{
	RequestUpdateDPIScale();
	Invalidate();
}

void FEditorViewportClient::UpdateMouseDelta()
{
	// Do nothing if a drag tool is being used.
	if (MouseDeltaTracker->UsingDragTool() || ModeTools->DisallowMouseDeltaTracking())
	{
		return;
	}

	// Stop tracking and do nothing else if we're tracking and the widget mode has changed mid-track.
	// It can confuse the widget code that handles the mouse movements.
	if (bIsTracking && MouseDeltaTracker->GetTrackingWidgetMode() != GetWidgetMode())
	{
		StopTracking();
		return;
	}

	FVector DragDelta = MouseDeltaTracker->GetDelta();

	GEditor->MouseMovement += DragDelta.GetAbs();

	if( Viewport )
	{
		if( !DragDelta.IsNearlyZero() )
		{
			const bool LeftMouseButtonDown = Viewport->KeyState(EKeys::LeftMouseButton);
			const bool MiddleMouseButtonDown = Viewport->KeyState(EKeys::MiddleMouseButton);
			const bool RightMouseButtonDown = Viewport->KeyState(EKeys::RightMouseButton);
			const bool bIsUsingTrackpad = FSlateApplication::Get().IsUsingTrackpad();
			const bool bIsNonOrbitMiddleMouse = MiddleMouseButtonDown && !IsAltPressed();

			// Convert the movement delta into drag/rotation deltas
			FVector Drag;
			FRotator Rot;
			FVector Scale;
			EAxisList::Type CurrentAxis = Widget->GetCurrentAxis();
			if ( IsOrtho() && ( LeftMouseButtonDown || bIsUsingTrackpad ) && RightMouseButtonDown )
			{
				bWidgetAxisControlledByDrag = false;
				Widget->SetCurrentAxis( EAxisList::None );
				MouseDeltaTracker->ConvertMovementDeltaToDragRot(this, DragDelta, Drag, Rot, Scale);
				Widget->SetCurrentAxis( CurrentAxis );
				CurrentAxis = EAxisList::None;
			}
			else
			{
				//if Absolute Translation, and not just moving the camera around
				if (IsUsingAbsoluteTranslation())
				{
					if (DragStartView == nullptr)
					{
						// Compute a view.
						DragStartViewFamily = new FSceneViewFamily(FSceneViewFamily::ConstructionValues(
							Viewport,
							GetScene(),
							EngineShowFlags)
							.SetRealtimeUpdate(IsRealtime()));
						DragStartView = CalcSceneView(DragStartViewFamily);
					}
					MouseDeltaTracker->AbsoluteTranslationConvertMouseToDragRot(DragStartView, this, Drag, Rot, Scale);
				} 
				else
				{
					MouseDeltaTracker->ConvertMovementDeltaToDragRot(this, DragDelta, Drag, Rot, Scale);
				}
			}

			const bool bInputHandledByGizmos = InputWidgetDelta( Viewport, CurrentAxis, Drag, Rot, Scale );
					
			if( !Rot.IsZero() )
			{
				Widget->UpdateDeltaRotation();
			}

			if( !bInputHandledByGizmos )
			{
				if ( ShouldOrbitCamera() )
				{
					bool bHasMovement = !DragDelta.IsNearlyZero();

					BeginCameraMovement(bHasMovement);

					FVector TempDrag;
					FRotator TempRot;
					InputAxisForOrbit( Viewport, DragDelta, TempDrag, TempRot );
				}
				else
				{
					// Disable orbit camera
					const bool bEnable=false;
					ToggleOrbitCamera(bEnable);

					if ( ShouldPanOrDollyCamera() )
					{
						bool bHasMovement = !Drag.IsNearlyZero() || !Rot.IsNearlyZero();

						BeginCameraMovement(bHasMovement);

						if( !IsOrtho())
						{
							const float CameraSpeed = GetCameraSpeed();
							Drag *= CameraSpeed;
						}
						MoveViewportCamera( Drag, Rot );

						if ( IsPerspective() && LeftMouseButtonDown && !MiddleMouseButtonDown && !RightMouseButtonDown )
						{
							FEditorViewportStats::Using(FEditorViewportStats::CAT_PERSPECTIVE_MOUSE_DOLLY);
						}
						else
						{
							if ( !Drag.IsZero() )
							{
								FEditorViewportStats::Using(IsPerspective() ? FEditorViewportStats::CAT_PERSPECTIVE_MOUSE_PAN : FEditorViewportStats::CAT_ORTHOGRAPHIC_MOUSE_PAN);
							}
						}
					}
				}
			}

			// Clean up
			MouseDeltaTracker->ReduceBy( DragDelta );

			Invalidate( false, false );
		}
	}
}


static bool IsOrbitRotationMode( FViewport* Viewport )
{
	bool	LeftMouseButton = Viewport->KeyState(EKeys::LeftMouseButton),
		MiddleMouseButton = Viewport->KeyState(EKeys::MiddleMouseButton),
		RightMouseButton = Viewport->KeyState(EKeys::RightMouseButton);
	return LeftMouseButton && !MiddleMouseButton && !RightMouseButton ;
}

static bool IsOrbitPanMode( FViewport* Viewport )
{
	bool	LeftMouseButton = Viewport->KeyState(EKeys::LeftMouseButton),
		MiddleMouseButton = Viewport->KeyState(EKeys::MiddleMouseButton),
		RightMouseButton = Viewport->KeyState(EKeys::RightMouseButton);

	bool bAltPressed = Viewport->KeyState(EKeys::LeftAlt) || Viewport->KeyState(EKeys::RightAlt);

	return  (MiddleMouseButton && !LeftMouseButton && !RightMouseButton) || (!bAltPressed && MiddleMouseButton );
}

static bool IsOrbitZoomMode( FViewport* Viewport )
{	
	bool	LeftMouseButton = Viewport->KeyState(EKeys::LeftMouseButton),
		MiddleMouseButton = Viewport->KeyState(EKeys::MiddleMouseButton),
		RightMouseButton = Viewport->KeyState(EKeys::RightMouseButton);

	 return RightMouseButton || (LeftMouseButton && MiddleMouseButton);
}


void FEditorViewportClient::InputAxisForOrbit(FViewport* InViewport, const FVector& DragDelta, FVector& Drag, FRotator& Rot)
{
	// Ensure orbit is enabled
	const bool bEnable=true;
	ToggleOrbitCamera(bEnable);

	FRotator TempRot = GetViewRotation();

	SetViewRotation( FRotator(0,90,0) );
	ConvertMovementToOrbitDragRot(DragDelta, Drag, Rot);
	SetViewRotation( TempRot );

	Drag.X = DragDelta.X;

	FViewportCameraTransform& ViewTransform = GetViewTransform();

	if ( IsOrbitRotationMode( InViewport ) )
	{
		SetViewRotation( GetViewRotation() + FRotator( Rot.Pitch, -Rot.Yaw, Rot.Roll ) );
		FEditorViewportStats::Using(IsPerspective() ? FEditorViewportStats::CAT_PERSPECTIVE_MOUSE_ORBIT_ROTATION : FEditorViewportStats::CAT_ORTHOGRAPHIC_MOUSE_ORBIT_ROTATION);
		
		/*
		 * Recalculates the view location according to the new SetViewRotation() did earlier.
		 */
		SetViewLocation(ViewTransform.ComputeOrbitMatrix().Inverse().GetOrigin());
	}
	else if ( IsOrbitPanMode( InViewport ) )
	{
		bool bInvert = GetDefault<ULevelEditorViewportSettings>()->bInvertMiddleMousePan;

		const float CameraSpeed = GetCameraSpeed();
		Drag *= CameraSpeed;

		FVector DeltaLocation = bInvert ? FVector(Drag.X, 0, -Drag.Z ) : FVector(-Drag.X, 0, Drag.Z);

		FVector LookAt = ViewTransform.GetLookAt();

		FMatrix RotMat =
			FTranslationMatrix( -LookAt ) *
			FRotationMatrix( FRotator(0,GetViewRotation().Yaw,0) ) * 
			FRotationMatrix( FRotator(0, 0, GetViewRotation().Pitch));

		FVector TransformedDelta = RotMat.InverseFast().TransformVector(DeltaLocation);

		SetLookAtLocation( GetLookAtLocation() + TransformedDelta );
		SetViewLocation(ViewTransform.ComputeOrbitMatrix().Inverse().GetOrigin());

		FEditorViewportStats::Using(IsPerspective() ? FEditorViewportStats::CAT_PERSPECTIVE_MOUSE_ORBIT_PAN : FEditorViewportStats::CAT_ORTHOGRAPHIC_MOUSE_ORBIT_PAN);
	}
	else if ( IsOrbitZoomMode( InViewport ) )
	{
		FMatrix OrbitMatrix = ViewTransform.ComputeOrbitMatrix().InverseFast();

		const float CameraSpeed = GetCameraSpeed();
		Drag *= CameraSpeed;

		FVector DeltaLocation = FVector(0, Drag.X+ -Drag.Y, 0);

		FVector LookAt = ViewTransform.GetLookAt();

		// Orient the delta down the view direction towards the look at
		FMatrix RotMat =
			FTranslationMatrix( -LookAt ) *
			FRotationMatrix( FRotator(0,GetViewRotation().Yaw,0) ) * 
			FRotationMatrix( FRotator(0, 0, GetViewRotation().Pitch));

		FVector TransformedDelta = RotMat.InverseFast().TransformVector(DeltaLocation);

		SetViewLocation( OrbitMatrix.GetOrigin() + TransformedDelta );

		FEditorViewportStats::Using(IsPerspective() ? FEditorViewportStats::CAT_PERSPECTIVE_MOUSE_ORBIT_ZOOM : FEditorViewportStats::CAT_ORTHOGRAPHIC_MOUSE_ORBIT_ZOOM);
	}

	if ( IsPerspective() )
	{
		PerspectiveCameraMoved();
	}
}

/**
 * forces a cursor update and marks the window as a move has occurred
 */
void FEditorViewportClient::MarkMouseMovedSinceClick()
{
	if (!bHasMouseMovedSinceClick )
	{
		bHasMouseMovedSinceClick = true;
		//if we care about the cursor
		if (Viewport->IsCursorVisible() && Viewport->HasMouseCapture())
		{
			//force a refresh
			Viewport->UpdateMouseCursor(true);
		}
	}
}

/** Determines whether this viewport is currently allowed to use Absolute Movement */
bool FEditorViewportClient::IsUsingAbsoluteTranslation() const
{
	bool bIsHotKeyAxisLocked = Viewport->KeyState(EKeys::LeftControl) || Viewport->KeyState(EKeys::RightControl);
	bool bCameraLockedToWidget = !(Widget && Widget->GetCurrentAxis() & EAxisList::Screen) && (Viewport->KeyState(EKeys::LeftShift) || Viewport->KeyState(EKeys::RightShift));
	// Screen-space movement must always use absolute translation
	bool bScreenSpaceTransformation = Widget && (Widget->GetCurrentAxis() == EAxisList::Screen);
	bool bAbsoluteMovementEnabled = GetDefault<ULevelEditorViewportSettings>()->bUseAbsoluteTranslation || bScreenSpaceTransformation;
	bool bCurrentWidgetSupportsAbsoluteMovement = FWidget::AllowsAbsoluteTranslationMovement( GetWidgetMode() ) || bScreenSpaceTransformation;
	bool bWidgetActivelyTrackingAbsoluteMovement = Widget && (Widget->GetCurrentAxis() != EAxisList::None);

	const bool LeftMouseButtonDown = Viewport->KeyState(EKeys::LeftMouseButton);
	const bool MiddleMouseButtonDown = Viewport->KeyState(EKeys::MiddleMouseButton);
	const bool RightMouseButtonDown = Viewport->KeyState(EKeys::RightMouseButton);

	const bool bAnyMouseButtonsDown = (LeftMouseButtonDown || MiddleMouseButtonDown || RightMouseButtonDown);

	return (!bCameraLockedToWidget && !bIsHotKeyAxisLocked && bAbsoluteMovementEnabled && bCurrentWidgetSupportsAbsoluteMovement && bWidgetActivelyTrackingAbsoluteMovement && !IsOrtho() && bAnyMouseButtonsDown);
}

void FEditorViewportClient::SetMatineeRecordingWindow (IMatineeBase* InInterpEd)
{
	RecordingInterpEd = InInterpEd;
	if (CameraController)
	{
		FCameraControllerConfig Config = CameraController->GetConfig();
		RecordingInterpEd->LoadRecordingSettings(OUT Config);
		CameraController->SetConfig(Config);
	}
}

bool FEditorViewportClient::IsFlightCameraActive() const
{
	bool bIsFlightMovementKey = false;
	for (uint32 i = 0; i < static_cast<uint8>(EMultipleKeyBindingIndex::NumChords); ++i)
	{
		auto ChordIndex = static_cast<EMultipleKeyBindingIndex>(i);
		bIsFlightMovementKey |= (Viewport->KeyState(FViewportNavigationCommands::Get().Forward->GetActiveChord(ChordIndex)->Key)
			|| Viewport->KeyState(FViewportNavigationCommands::Get().Backward->GetActiveChord(ChordIndex)->Key)
			|| Viewport->KeyState(FViewportNavigationCommands::Get().Left->GetActiveChord(ChordIndex)->Key)
			|| Viewport->KeyState(FViewportNavigationCommands::Get().Right->GetActiveChord(ChordIndex)->Key)
			|| Viewport->KeyState(FViewportNavigationCommands::Get().Up->GetActiveChord(ChordIndex)->Key)
			|| Viewport->KeyState(FViewportNavigationCommands::Get().Down->GetActiveChord(ChordIndex)->Key)
			|| Viewport->KeyState(FViewportNavigationCommands::Get().FovZoomIn->GetActiveChord(ChordIndex)->Key)
			|| Viewport->KeyState(FViewportNavigationCommands::Get().FovZoomOut->GetActiveChord(ChordIndex)->Key));
	}
	const bool bIsUsingTrackpad = FSlateApplication::Get().IsUsingTrackpad();

	// Movement key pressed and automatic movement enabled
	bIsFlightMovementKey &= (GetDefault<ULevelEditorViewportSettings>()->FlightCameraControlType == WASD_Always) | bIsUsingTrackpad;

	// Not using automatic movement but the flight camera is active
	bIsFlightMovementKey |= IsFlightCameraInputModeActive() && (GetDefault<ULevelEditorViewportSettings>()->FlightCameraControlType == WASD_RMBOnly );

	return
		!(Viewport->KeyState( EKeys::LeftControl ) || Viewport->KeyState( EKeys::RightControl ) ) &&
		!(Viewport->KeyState( EKeys::LeftShift ) || Viewport->KeyState( EKeys::RightShift ) ) &&
		!(Viewport->KeyState( EKeys::LeftAlt ) || Viewport->KeyState( EKeys::RightAlt ) ) &&
		bIsFlightMovementKey;
}

void FEditorViewportClient::HandleToggleShowFlag(FEngineShowFlags::EShowFlag EngineShowFlagIndex)
{
	const bool bOldState = EngineShowFlags.GetSingleFlag(EngineShowFlagIndex);
	EngineShowFlags.SetSingleFlag(EngineShowFlagIndex, !bOldState);

	// If changing collision flag, need to do special handling for hidden objects.
	if (EngineShowFlagIndex == FEngineShowFlags::EShowFlag::SF_Collision)
	{
		UpdateHiddenCollisionDrawing();
	}

	// Invalidate clients which aren't real-time so we see the changes.
	Invalidate();
}

bool FEditorViewportClient::HandleIsShowFlagEnabled(FEngineShowFlags::EShowFlag EngineShowFlagIndex) const
{
	return EngineShowFlags.GetSingleFlag(EngineShowFlagIndex);
}

void FEditorViewportClient::ChangeBufferVisualizationMode( FName InName )
{
	SetViewMode(VMI_VisualizeBuffer);
	CurrentBufferVisualizationMode = InName;
}

bool FEditorViewportClient::IsBufferVisualizationModeSelected( FName InName ) const
{
	return IsViewModeEnabled( VMI_VisualizeBuffer ) && CurrentBufferVisualizationMode == InName;	
}

bool FEditorViewportClient::SupportsPreviewResolutionFraction() const
{
	// Don't do preview screen percentage for some view mode.
	switch (GetViewMode())
	{
	case VMI_BrushWireframe:
	case VMI_Wireframe:
	case VMI_LightComplexity:
	case VMI_LightmapDensity:
	case VMI_LitLightmapDensity:
	case VMI_ReflectionOverride:
	case VMI_StationaryLightOverlap:
	case VMI_CollisionPawn:
	case VMI_CollisionVisibility:
	case VMI_LODColoration:
	case VMI_PrimitiveDistanceAccuracy:
	case VMI_MeshUVDensityAccuracy:
	case VMI_HLODColoration:
	case VMI_GroupLODColoration:
		return false;
	}

	// Don't do preview screen percentage for buffer visualization.
	if (EngineShowFlags.VisualizeBuffer)
	{
		return false;
	}

	return true;
}

int32 FEditorViewportClient::GetPreviewScreenPercentage() const
{
	// We expose the resolution fraction derived from DPI, to not lie to the artist when screen percentage = 100%.
	return FMath::RoundToInt(FMath::Clamp(
		PreviewResolutionFraction,
		FSceneViewScreenPercentageConfig::kMinTAAUpsampleResolutionFraction,
		FSceneViewScreenPercentageConfig::kMaxTAAUpsampleResolutionFraction) * 100.0f);
}

void FEditorViewportClient::SetPreviewScreenPercentage(int32 PreviewScreenPercentage)
{
	PreviewResolutionFraction = PreviewScreenPercentage / 100.0f;
}

bool FEditorViewportClient::SupportsLowDPIPreview() const
{
	return GetDPIDerivedResolutionFraction() < 1.0f;
}

bool FEditorViewportClient::IsLowDPIPreview()
{
	if (SceneDPIMode == ESceneDPIMode::EditorDefault)
	{
		return GetDefaultLowDPIPreviewValue();
	}
	return SceneDPIMode == ESceneDPIMode::EmulateLowDPI;
}

void FEditorViewportClient::SetLowDPIPreview(bool LowDPIPreview)
{
	if (LowDPIPreview == GetDefaultLowDPIPreviewValue())
	{
		SceneDPIMode = ESceneDPIMode::EditorDefault;
	}
	else
	{
		SceneDPIMode = LowDPIPreview ? ESceneDPIMode::EmulateLowDPI : ESceneDPIMode::HighDPI;
	}
}

bool FEditorViewportClient::InputKey(FViewport* InViewport, int32 ControllerId, FKey Key, EInputEvent Event, float/*AmountDepressed*/, bool/*Gamepad*/)
{
	if (bDisableInput)
	{
		return true;
	}

	// Let the current mode have a look at the input before reacting to it.
	if (ModeTools->InputKey(this, Viewport, Key, Event))
	{
		return true;
	}

	UEditorWorldExtensionCollection& EditorWorldExtensionCollection = *GEditor->GetEditorWorldExtensionsManager()->GetEditorWorldExtensions( GetWorld() );
	if( EditorWorldExtensionCollection.InputKey(this, Viewport, Key, Event))
	{
		return true;
	}

	FInputEventState InputState(InViewport, Key, Event);

	bool bHandled = false;

	if ((IsOrtho() || InputState.IsAltButtonPressed()) && (Key == EKeys::Left || Key == EKeys::Right || Key == EKeys::Up || Key == EKeys::Down))
	{
		NudgeSelectedObjects(InputState);

		bHandled = true;
	}
	else if (Key == EKeys::Escape && Event == IE_Pressed && bIsTracking)
	{
		// Pressing Escape cancels the current operation
		AbortTracking();
		bHandled = true;
	}

	// If in ortho and right mouse button and ctrl is pressed
	if (!InputState.IsAltButtonPressed()
		&& InputState.IsCtrlButtonPressed()
		&& !InputState.IsButtonPressed(EKeys::LeftMouseButton)
		&& !InputState.IsButtonPressed(EKeys::MiddleMouseButton)
		&& InputState.IsButtonPressed(EKeys::RightMouseButton)
		&& IsOrtho())
	{
		ModeTools->SetWidgetModeOverride(FWidget::WM_Rotate);
	}
	else
	{
		ModeTools->SetWidgetModeOverride(FWidget::WM_None);
	}

	const int32	HitX = InViewport->GetMouseX();
	const int32	HitY = InViewport->GetMouseY();

	FCachedJoystickState* JoystickState = GetJoystickState(ControllerId);
	if (JoystickState)
	{
		JoystickState->KeyEventValues.Add(Key, Event);
	}

	const bool bWasCursorVisible = InViewport->IsCursorVisible();
	const bool bWasSoftwareCursorVisible = InViewport->IsSoftwareCursorVisible();

	const bool AltDown = InputState.IsAltButtonPressed();
	const bool ShiftDown = InputState.IsShiftButtonPressed();
	const bool ControlDown = InputState.IsCtrlButtonPressed();

	RequiredCursorVisibiltyAndAppearance.bDontResetCursor = false;
	UpdateRequiredCursorVisibility();

	if( bWasCursorVisible != RequiredCursorVisibiltyAndAppearance.bHardwareCursorVisible || bWasSoftwareCursorVisible != RequiredCursorVisibiltyAndAppearance.bSoftwareCursorVisible )
	{
		bHandled = true;	
	}

	
	// Compute a view.
	FSceneViewFamilyContext ViewFamily(FSceneViewFamily::ConstructionValues(
		InViewport,
		GetScene(),
		EngineShowFlags )
		.SetRealtimeUpdate( IsRealtime() ) );
	FSceneView* View = CalcSceneView( &ViewFamily );


	if (!InputState.IsAnyMouseButtonDown())
	{
		bHasMouseMovedSinceClick = false;
	}


	// Start tracking if any mouse button is down and it was a tracking event (MouseButton/Ctrl/Shift/Alt):
	if ( InputState.IsAnyMouseButtonDown() 
		&& (Event == IE_Pressed || Event == IE_Released)
		&& (InputState.IsMouseButtonEvent() || InputState.IsCtrlButtonEvent() || InputState.IsAltButtonEvent() || InputState.IsShiftButtonEvent() ) )		
	{
		StartTrackingDueToInput( InputState, *View );
		return true;
	}

	
	// If we are tracking and no mouse button is down and this input event released the mouse button stop tracking and process any clicks if necessary
	if ( bIsTracking && !InputState.IsAnyMouseButtonDown() && InputState.IsMouseButtonEvent() )
	{
		// Handle possible mouse click viewport
		ProcessClickInViewport( InputState, *View );

		// Stop tracking if no mouse button is down
		StopTracking();

		bHandled |= true;
	}


	if ( Event == IE_DoubleClick )
	{
		ProcessDoubleClickInViewport( InputState, *View );
		return true;
	}

	if( ( Key == EKeys::MouseScrollUp || Key == EKeys::MouseScrollDown || Key == EKeys::Add || Key == EKeys::Subtract ) && (Event == IE_Pressed || Event == IE_Repeat ) && IsOrtho() )
	{
		OnOrthoZoom( InputState );
		bHandled |= true;

		if ( Key == EKeys::MouseScrollUp || Key == EKeys::MouseScrollDown )
		{
			FEditorViewportStats::Using(FEditorViewportStats::CAT_ORTHOGRAPHIC_MOUSE_SCROLL);
		}
	}
	else if( ( Key == EKeys::MouseScrollUp || Key == EKeys::MouseScrollDown ) && Event == IE_Pressed && IsPerspective() )
	{
		// If flight camera input is active, then the mouse wheel will control the speed of camera
		// movement
		if( IsFlightCameraInputModeActive() )
		{
			OnChangeCameraSpeed( InputState );
		}
		else
		{
			OnDollyPerspectiveCamera( InputState );

			FEditorViewportStats::Using(FEditorViewportStats::CAT_PERSPECTIVE_MOUSE_SCROLL);
		}

		bHandled |= true;
	}
	else if( IsFlightCameraActive() && Event != IE_Repeat )
	{
		// Flight camera control is active, so simply absorb the key.  The camera will update based
		// on currently pressed keys (Viewport->KeyState) in the Tick function.

		//mark "externally moved" so context menu doesn't come up
		MouseDeltaTracker->SetExternalMovement();
		bHandled |= true;
	}
	
	//apply the visibility and set the cursor positions
	ApplyRequiredCursorVisibility( true );
	return bHandled;
}


void FEditorViewportClient::StopTracking()
{
	if( bIsTracking )
	{
		DragStartView = nullptr;
		if (DragStartViewFamily != nullptr)
		{
			delete DragStartViewFamily;
			DragStartViewFamily = nullptr;
		}
		MouseDeltaTracker->EndTracking( this );

		Widget->SetCurrentAxis( EAxisList::None );

		// Force an immediate redraw of the viewport and hit proxy.
		// The results are required straight away, so it is not sufficient to defer the redraw until the next tick.
		if (Viewport)
		{
			Viewport->InvalidateHitProxy();
			Viewport->Draw();

			// If there are child viewports, force a redraw on those too
			FSceneViewStateInterface* ParentView = ViewState.GetReference();
			if (ParentView->IsViewParent())
			{
				for (FEditorViewportClient* ViewportClient : GEditor->AllViewportClients)
				{
					if (ViewportClient != nullptr)
					{
						FSceneViewStateInterface* ViewportParentView = ViewportClient->ViewState.GetReference();

						if (ViewportParentView != nullptr &&
							ViewportParentView->HasViewParent() &&
							ViewportParentView->GetViewParent() == ParentView &&
							!ViewportParentView->IsViewParent())
						{
							ViewportClient->Viewport->InvalidateHitProxy();
							ViewportClient->Viewport->Draw();
						}
					}
				}
			}
		}

		SetRequiredCursorOverride( false );

		bWidgetAxisControlledByDrag = false;

 		// Update the hovered hit proxy here.  If the user didnt move the mouse
 		// they still need to be able to pick up the gizmo without moving the mouse again
 		HHitProxy* HitProxy = Viewport->GetHitProxy(CachedMouseX,CachedMouseY);
  		CheckHoveredHitProxy(HitProxy);

		bIsTracking = false;	
	}

	bHasMouseMovedSinceClick = false;
}

void FEditorViewportClient::AbortTracking()
{
	StopTracking();
}

bool FEditorViewportClient::IsInImmersiveViewport() const
{
	return ImmersiveDelegate.IsBound() ? ImmersiveDelegate.Execute() : false;
}

void FEditorViewportClient::StartTrackingDueToInput( const struct FInputEventState& InputState, FSceneView& View )
{
	// Check to see if the current event is a modifier key and that key was already in the
	// same state.
	EInputEvent Event = InputState.GetInputEvent();
	FViewport* InputStateViewport = InputState.GetViewport();
	FKey Key = InputState.GetKey();

	bool bIsRedundantModifierEvent = 
		( InputState.IsAltButtonEvent() && ( ( Event != IE_Released ) == IsAltPressed() ) ) ||
		( InputState.IsCtrlButtonEvent() && ( ( Event != IE_Released ) == IsCtrlPressed() ) ) ||
		( InputState.IsShiftButtonEvent() && ( ( Event != IE_Released ) == IsShiftPressed() ) );

	if( MouseDeltaTracker->UsingDragTool() && InputState.IsLeftMouseButtonPressed() && Event != IE_Released )
	{
		bIsRedundantModifierEvent = true;
	}

	const int32	HitX = InputStateViewport->GetMouseX();
	const int32	HitY = InputStateViewport->GetMouseY();


	//First mouse down, note where they clicked
	LastMouseX = HitX;
	LastMouseY = HitY;

	// Only start (or restart) tracking mode if the current event wasn't a modifier key that
	// was already pressed or released.
	if( !bIsRedundantModifierEvent )
	{
		const bool bWasTracking = bIsTracking;

		// Stop current tracking
		if ( bIsTracking )
		{
			MouseDeltaTracker->EndTracking( this );
			bIsTracking = false;
		}

		bDraggingByHandle = (Widget && Widget->GetCurrentAxis() != EAxisList::None);

		if( Event == IE_Pressed )
		{
			// Tracking initialization:
			GEditor->MouseMovement = FVector::ZeroVector;
		}

		// Start new tracking. Potentially reset the widget so that StartTracking can pick a new axis.
		if ( Widget && ( !bDraggingByHandle || InputState.IsCtrlButtonPressed() ) ) 
		{
			bWidgetAxisControlledByDrag = false;
			Widget->SetCurrentAxis( EAxisList::None );
		}
		const bool bNudge = false;
		MouseDeltaTracker->StartTracking( this, HitX, HitY, InputState, bNudge, !bWasTracking );
		bIsTracking = true;

		//if we are using a widget to drag by axis ensure the cursor is correct
		if( bDraggingByHandle == true )
		{
			//reset the flag to say we used a drag modifier	if we are using the widget handle
			if( bWidgetAxisControlledByDrag == false )
			{
				MouseDeltaTracker->ResetUsedDragModifier();
			}

			SetRequiredCursorOverride( true , EMouseCursor::CardinalCross );
		}

		//only reset the initial point when the mouse is actually clicked
		if (InputState.IsAnyMouseButtonDown() && Widget)
		{
			Widget->ResetInitialTranslationOffset();				
		}

		//Don't update the cursor visibility if we don't have focus or mouse capture 
		if( InputStateViewport->HasFocus() ||  InputStateViewport->HasMouseCapture())
		{
			//Need to call this one more time as the axis variable for the widget has just been updated
			UpdateRequiredCursorVisibility();
		}
	}
	ApplyRequiredCursorVisibility( true );
}



void FEditorViewportClient::ProcessClickInViewport( const FInputEventState& InputState, FSceneView& View )
{
	// Ignore actor manipulation if we're using a tool
	if ( !MouseDeltaTracker->UsingDragTool() )
	{
		EInputEvent Event = InputState.GetInputEvent();
		FViewport* InputStateViewport = InputState.GetViewport();
		FKey Key = InputState.GetKey();

		const int32	HitX = InputStateViewport->GetMouseX();
		const int32	HitY = InputStateViewport->GetMouseY();
		
		// Calc the raw delta from the mouse to detect if there was any movement
		FVector RawMouseDelta = MouseDeltaTracker->GetRawDelta();

		// Note: We are using raw mouse movement to double check distance moved in low performance situations.  In low performance situations its possible 
		// that we would get a mouse down and a mouse up before the next tick where GEditor->MouseMovment has not been updated.  
		// In that situation, legitimate drags are incorrectly considered clicks
		bool bNoMouseMovment = RawMouseDelta.SizeSquared() < MOUSE_CLICK_DRAG_DELTA && GEditor->MouseMovement.SizeSquared() < MOUSE_CLICK_DRAG_DELTA;

		// If the mouse haven't moved too far, treat the button release as a click.
		if( bNoMouseMovment && !MouseDeltaTracker->WasExternalMovement() )
		{
			HHitProxy* HitProxy = InputStateViewport->GetHitProxy(HitX,HitY);

			// When clicking, the cursor should always appear at the location of the click and not move out from undere the user
			InputStateViewport->SetPreCaptureMousePosFromSlateCursor();
			ProcessClick(View,HitProxy,Key,Event,HitX,HitY);
		}
	}

}

bool FEditorViewportClient::IsAltPressed() const
{
	return Viewport->KeyState(EKeys::LeftAlt) || Viewport->KeyState(EKeys::RightAlt);
}

bool FEditorViewportClient::IsCtrlPressed() const
{
	return Viewport->KeyState(EKeys::LeftControl) || Viewport->KeyState(EKeys::RightControl);
}

bool FEditorViewportClient::IsShiftPressed() const
{
	return Viewport->KeyState(EKeys::LeftShift) || Viewport->KeyState(EKeys::RightShift);
}

bool FEditorViewportClient::IsCmdPressed() const
{
	return Viewport->KeyState(EKeys::LeftCommand) || Viewport->KeyState(EKeys::RightCommand);
}


void FEditorViewportClient::ProcessDoubleClickInViewport( const struct FInputEventState& InputState, FSceneView& View )
{
	// Stop current tracking
	if ( bIsTracking )
	{
		MouseDeltaTracker->EndTracking( this );
		bIsTracking = false;
	}

	FViewport* InputStateViewport = InputState.GetViewport();
	EInputEvent Event = InputState.GetInputEvent();
	FKey Key = InputState.GetKey();

	const int32	HitX = InputStateViewport->GetMouseX();
	const int32	HitY = InputStateViewport->GetMouseY();

	MouseDeltaTracker->StartTracking( this, HitX, HitY, InputState );
	bIsTracking = true;
	GEditor->MouseMovement = FVector::ZeroVector;
	HHitProxy*	HitProxy = InputStateViewport->GetHitProxy(HitX,HitY);
	ProcessClick(View,HitProxy,Key,Event,HitX,HitY);
	MouseDeltaTracker->EndTracking( this );
	bIsTracking = false;

	// This needs to be set to false to allow the axes to update
	bWidgetAxisControlledByDrag = false;
	MouseDeltaTracker->ResetUsedDragModifier();
	SetRequiredCursor(true, false);
	ApplyRequiredCursorVisibility();
}


/** Determines if the new MoveCanvas movement should be used 
 * @return - true if we should use the new drag canvas movement.  Returns false for combined object-camera movement and marquee selection
 */
bool FEditorViewportClient::ShouldUseMoveCanvasMovement() const
{
	const bool LeftMouseButtonDown = Viewport->KeyState(EKeys::LeftMouseButton) ? true : false;
	const bool MiddleMouseButtonDown = Viewport->KeyState(EKeys::MiddleMouseButton) ? true : false;
	const bool RightMouseButtonDown = Viewport->KeyState(EKeys::RightMouseButton) ? true : false;
	const bool bMouseButtonDown = (LeftMouseButtonDown || MiddleMouseButtonDown || RightMouseButtonDown );

	const bool AltDown = IsAltPressed();
	const bool ShiftDown = IsShiftPressed();
	const bool ControlDown = IsCtrlPressed();

	//if we're using the new move canvas mode, we're in an ortho viewport, and the mouse is down
	if (GetDefault<ULevelEditorViewportSettings>()->bPanMovesCanvas && IsOrtho() && bMouseButtonDown)
	{
		//MOVING CAMERA
		if ( !MouseDeltaTracker->UsingDragTool() && AltDown == false && ShiftDown == false && ControlDown == false && (Widget->GetCurrentAxis() == EAxisList::None) && (LeftMouseButtonDown ^ RightMouseButtonDown))
		{
			return true;
		}

		//OBJECT MOVEMENT CODE
		if ( ( AltDown == false && ShiftDown == false && ( LeftMouseButtonDown ^ RightMouseButtonDown ) ) && 
			( ( GetWidgetMode() == FWidget::WM_Translate && Widget->GetCurrentAxis() != EAxisList::None ) ||
			( GetWidgetMode() == FWidget::WM_TranslateRotateZ && Widget->GetCurrentAxis() != EAxisList::ZRotation &&  Widget->GetCurrentAxis() != EAxisList::None ) ||
			( GetWidgetMode() == FWidget::WM_2D && Widget->GetCurrentAxis() != EAxisList::Rotate2D &&  Widget->GetCurrentAxis() != EAxisList::None ) ) )
		{
			return true;
		}


		//ALL other cases hide the mouse
		return false;
	}
	else
	{
		//current system - do not show cursor when mouse is down
		return false;
	}
}

void FEditorViewportClient::DrawAxes(FViewport* InViewport, FCanvas* Canvas, const FRotator* InRotation, EAxisList::Type InAxis)
{
	FMatrix ViewTM = FMatrix::Identity;
	if ( bUsingOrbitCamera)
	{
		FViewportCameraTransform& ViewTransform = GetViewTransform();
		ViewTM = FRotationMatrix(ViewTransform.ComputeOrbitMatrix().InverseFast().Rotator());
	}
	else
	{
		ViewTM = FRotationMatrix( GetViewRotation() );
	}


	if( InRotation )
	{
		ViewTM = FRotationMatrix( *InRotation );
	}

	const int32 SizeX = InViewport->GetSizeXY().X / Canvas->GetDPIScale();
	const int32 SizeY = InViewport->GetSizeXY().Y / Canvas->GetDPIScale();

	const FIntPoint AxisOrigin( 30, SizeY - 30 );
	const float AxisSize = 25.f;

	UFont* Font = GEngine->GetSmallFont();
	int32 XL, YL;
	StringSize(Font, XL, YL, TEXT("Z"));

	FVector AxisVec;
	FIntPoint AxisEnd;
	FCanvasLineItem LineItem;
	FCanvasTextItem TextItem( FVector2D::ZeroVector, FText::GetEmpty(), Font, FLinearColor::White );
	if( ( InAxis & EAxisList::X ) ==  EAxisList::X)
	{
		AxisVec = AxisSize * ViewTM.InverseTransformVector( FVector(1,0,0) );
		AxisEnd = AxisOrigin + FIntPoint( AxisVec.Y, -AxisVec.Z );
		LineItem.SetColor( FLinearColor::Red );
		TextItem.SetColor( FLinearColor::Red );
		LineItem.Draw( Canvas, AxisOrigin, AxisEnd );
		TextItem.Text = LOCTEXT("XAxis","X");
		TextItem.Draw( Canvas, FVector2D(AxisEnd.X + 2, AxisEnd.Y - 0.5*YL) );
	}

	if( ( InAxis & EAxisList::Y ) == EAxisList::Y)
	{
		AxisVec = AxisSize * ViewTM.InverseTransformVector( FVector(0,1,0) );
		AxisEnd = AxisOrigin + FIntPoint( AxisVec.Y, -AxisVec.Z );
		LineItem.SetColor( FLinearColor::Green );
		TextItem.SetColor( FLinearColor::Green );
		LineItem.Draw( Canvas, AxisOrigin, AxisEnd );
		TextItem.Text = LOCTEXT("YAxis","Y");
		TextItem.Draw( Canvas, FVector2D(AxisEnd.X + 2, AxisEnd.Y - 0.5*YL) );
		
	}

	if( ( InAxis & EAxisList::Z ) == EAxisList::Z )
	{
		AxisVec = AxisSize * ViewTM.InverseTransformVector( FVector(0,0,1) );
		AxisEnd = AxisOrigin + FIntPoint( AxisVec.Y, -AxisVec.Z );
		LineItem.SetColor( FLinearColor::Blue );
		TextItem.SetColor( FLinearColor::Blue );
		LineItem.Draw( Canvas, AxisOrigin, AxisEnd );
		TextItem.Text = LOCTEXT("ZAxis","Z");
		TextItem.Draw( Canvas, FVector2D(AxisEnd.X + 2, AxisEnd.Y - 0.5*YL) );
	}
}

/** Convert the specified number (in cm or unreal units) into a readable string with relevant si units */
FString FEditorViewportClient::UnrealUnitsToSiUnits(float UnrealUnits)
{
	// Put it in mm to start off with
	UnrealUnits *= 10.f;

	const int32 OrderOfMagnitude = UnrealUnits > 0 ? FMath::TruncToInt(FMath::LogX(10.0f, UnrealUnits)) : 0;

	// Get an exponent applied to anything >= 1,000,000,000mm (1000km)
	const int32 Exponent = (OrderOfMagnitude - 6)  / 3;
	const FString ExponentString = Exponent > 0 ? FString::Printf(TEXT("e+%d"), Exponent*3) : TEXT("");

	float ScaledNumber = UnrealUnits;

	// Factor the order of magnitude into thousands and clamp it to km
	const int32 OrderOfThousands = OrderOfMagnitude / 3;
	if (OrderOfThousands != 0)
	{
		// Scale units to m or km (with the order of magnitude in 1000s)
		ScaledNumber /= FMath::Pow(1000.f, OrderOfThousands);
	}

	// Round to 2 S.F.
	const TCHAR* Approximation = TEXT("");
	{
		const int32 ScaledOrder = OrderOfMagnitude % (FMath::Max(OrderOfThousands, 1) * 3);
		const float RoundingDivisor = FMath::Pow(10.f, ScaledOrder) / 10.f;
		const int32 Rounded = FMath::TruncToInt(ScaledNumber / RoundingDivisor) * RoundingDivisor;
		if (ScaledNumber - Rounded > KINDA_SMALL_NUMBER)
		{
			ScaledNumber = Rounded;
			Approximation = TEXT("~");
		}
	}

	if (OrderOfMagnitude <= 2)
	{
		// Always show cm not mm
		ScaledNumber /= 10;
	}

	static const TCHAR* UnitText[] = { TEXT("cm"), TEXT("m"), TEXT("km") };
	if (FMath::Fmod(ScaledNumber, 1.f) > KINDA_SMALL_NUMBER)
	{
		return FString::Printf(TEXT("%s%.1f%s%s"), Approximation, ScaledNumber, *ExponentString, UnitText[FMath::Min(OrderOfThousands, 2)]);
	}
	else
	{
		return FString::Printf(TEXT("%s%d%s%s"), Approximation, FMath::TruncToInt(ScaledNumber), *ExponentString, UnitText[FMath::Min(OrderOfThousands, 2)]);
	}
}

void FEditorViewportClient::DrawScaleUnits(FViewport* InViewport, FCanvas* Canvas, const FSceneView& InView)
{
	const float UnitsPerPixel = GetOrthoUnitsPerPixel(InViewport);

	// Find the closest power of ten to our target width
	static const int32 ApproxTargetMarkerWidthPx = 100;
	const float SegmentWidthUnits = UnitsPerPixel > 0 ? FMath::Pow(10.f, FMath::RoundToFloat(FMath::LogX(10.f, UnitsPerPixel * ApproxTargetMarkerWidthPx))) : 0.f;

	const FString DisplayText = UnrealUnitsToSiUnits(SegmentWidthUnits);
	
	UFont* Font = GEngine->GetTinyFont();
	int32 TextWidth, TextHeight;
	StringSize(Font, TextWidth, TextHeight, *DisplayText);

	// Origin is the bottom left of the scale
	const FIntPoint StartPoint(80, InViewport->GetSizeXY().Y/Canvas->GetDPIScale() - 30);
	const FIntPoint EndPoint = StartPoint + (UnitsPerPixel != 0 ? FIntPoint(SegmentWidthUnits / UnitsPerPixel, 0) : FIntPoint(0,0));

	// Sort out the color for the text and widget
	FLinearColor HSVBackground = InView.BackgroundColor.LinearRGBToHSV().CopyWithNewOpacity(1.f);
	const int32 Sign = (0.5f - HSVBackground.B) / FMath::Abs(HSVBackground.B - 0.5f);
	HSVBackground.B = HSVBackground.B + Sign*0.4f;
	const FLinearColor SegmentColor = HSVBackground.HSVToLinearRGB();

	const FIntPoint VerticalTickOffset(0, -3);

	// Draw the scale
	FCanvasLineItem LineItem;
	LineItem.SetColor(SegmentColor);
	LineItem.Draw(Canvas, StartPoint, StartPoint + VerticalTickOffset);
	LineItem.Draw(Canvas, StartPoint, EndPoint);
	LineItem.Draw(Canvas, EndPoint, EndPoint + VerticalTickOffset);

	// Draw the text
	FCanvasTextItem TextItem(EndPoint + FIntPoint(-(TextWidth + 3), -TextHeight), FText::FromString(DisplayText), Font, SegmentColor);
	TextItem.Draw(Canvas);
}

void FEditorViewportClient::OnOrthoZoom( const struct FInputEventState& InputState, float Scale )
{
	FViewport* InputStateViewport = InputState.GetViewport();
	FKey Key = InputState.GetKey();

	// Scrolling the mousewheel up/down zooms the orthogonal viewport in/out.
	int32 Delta = 25 * Scale;
	if( Key == EKeys::MouseScrollUp || Key == EKeys::Add )
	{
		Delta *= -1;
	}

	//Extract current state
	int32 ViewportWidth = InputStateViewport->GetSizeXY().X;
	int32 ViewportHeight = InputStateViewport->GetSizeXY().Y;

	FVector OldOffsetFromCenter;

	const bool bCenterZoomAroundCursor = GetDefault<ULevelEditorViewportSettings>()->bCenterZoomAroundCursor && (Key == EKeys::MouseScrollDown || Key == EKeys::MouseScrollUp );

	if (bCenterZoomAroundCursor)
	{
		//Y is actually backwards, but since we're move the camera opposite the cursor to center, we negate both
		//therefore the x is negated
		//X Is backwards, negate it
		//default to viewport mouse position
		int32 CenterX = InputStateViewport->GetMouseX();
		int32 CenterY = InputStateViewport->GetMouseY();
		if (ShouldUseMoveCanvasMovement())
		{
			//use virtual mouse while dragging (normal mouse is clamped when invisible)
			CenterX = LastMouseX;
			CenterY = LastMouseY;
		}
		int32 DeltaFromCenterX = -(CenterX - (ViewportWidth>>1));
		int32 DeltaFromCenterY =  (CenterY - (ViewportHeight>>1));
		switch( GetViewportType() )
		{
		case LVT_OrthoXY:
			OldOffsetFromCenter.Set(DeltaFromCenterX, -DeltaFromCenterY, 0.0f);
			break;
		case LVT_OrthoXZ:
			OldOffsetFromCenter.Set(DeltaFromCenterX, 0.0f, DeltaFromCenterY);
			break;
		case LVT_OrthoYZ:
			OldOffsetFromCenter.Set(0.0f, DeltaFromCenterX, DeltaFromCenterY);
			break;
		case LVT_OrthoNegativeXY:
			OldOffsetFromCenter.Set(-DeltaFromCenterX, -DeltaFromCenterY, 0.0f);
			break;
		case LVT_OrthoNegativeXZ:
			OldOffsetFromCenter.Set(-DeltaFromCenterX, 0.0f, DeltaFromCenterY);
			break;
		case LVT_OrthoNegativeYZ:
			OldOffsetFromCenter.Set(0.0f, -DeltaFromCenterX, DeltaFromCenterY);
			break;
		case LVT_OrthoFreelook:
			//@TODO: CAMERA: How to handle this
			break;
		case LVT_Perspective:
			break;
		}
	}

	//save off old zoom
	const float OldUnitsPerPixel = GetOrthoUnitsPerPixel(Viewport);

	//update zoom based on input
	SetOrthoZoom( GetOrthoZoom() + (GetOrthoZoom() / CAMERA_ZOOM_DAMPEN) * Delta );
	SetOrthoZoom( FMath::Clamp<float>( GetOrthoZoom(), MIN_ORTHOZOOM, MAX_ORTHOZOOM ) );

	if (bCenterZoomAroundCursor)
	{
		//This is the equivalent to moving the viewport to center about the cursor, zooming, and moving it back a proportional amount towards the cursor
		FVector FinalDelta = (GetOrthoUnitsPerPixel(Viewport) - OldUnitsPerPixel)*OldOffsetFromCenter;

		//now move the view location proportionally
		SetViewLocation( GetViewLocation() + FinalDelta );
	}

	const bool bInvalidateViews = true;

	// Update linked ortho viewport movement based on updated zoom and view location, 
	UpdateLinkedOrthoViewports( bInvalidateViews );

	const bool bInvalidateHitProxies = true;

	Invalidate( bInvalidateViews, bInvalidateHitProxies );

	//mark "externally moved" so context menu doesn't come up
	MouseDeltaTracker->SetExternalMovement();
}

void FEditorViewportClient::OnDollyPerspectiveCamera( const FInputEventState& InputState )
{
	FKey Key = InputState.GetKey();

	// Scrolling the mousewheel up/down moves the perspective viewport forwards/backwards.
	FVector Drag(0,0,0);

	const FRotator& ViewRotation = GetViewRotation();
	Drag.X = FMath::Cos( ViewRotation.Yaw * PI / 180.f ) * FMath::Cos( ViewRotation.Pitch * PI / 180.f );
	Drag.Y = FMath::Sin( ViewRotation.Yaw * PI / 180.f ) * FMath::Cos( ViewRotation.Pitch * PI / 180.f );
	Drag.Z = FMath::Sin( ViewRotation.Pitch * PI / 180.f );

	if( Key == EKeys::MouseScrollDown )
	{
		Drag = -Drag;
	}

	const float CameraSpeed = GetCameraSpeed(GetDefault<ULevelEditorViewportSettings>()->MouseScrollCameraSpeed);
	Drag *= CameraSpeed * 32.f;

	const bool bDollyCamera = true;
	MoveViewportCamera( Drag, FRotator::ZeroRotator, bDollyCamera );
	Invalidate( true, true );

	FEditorDelegates::OnDollyPerspectiveCamera.Broadcast(Drag, ViewIndex);
}

void FEditorViewportClient::OnChangeCameraSpeed( const struct FInputEventState& InputState )
{
	const float MinCameraSpeedScale = 0.1f;
	const float MaxCameraSpeedScale = 10.0f;

	FKey Key = InputState.GetKey();

	// Adjust and clamp the camera speed scale
	if( Key == EKeys::MouseScrollUp )
	{
		if( FlightCameraSpeedScale >= 2.0f )
		{
			FlightCameraSpeedScale += 0.5f;
		}
		else if( FlightCameraSpeedScale >= 1.0f )
		{
			FlightCameraSpeedScale += 0.2f;
		}
		else
		{
			FlightCameraSpeedScale += 0.1f;
		}
	}
	else
	{
		if( FlightCameraSpeedScale > 2.49f )
		{
			FlightCameraSpeedScale -= 0.5f;
		}
		else if( FlightCameraSpeedScale >= 1.19f )
		{
			FlightCameraSpeedScale -= 0.2f;
		}
		else
		{
			FlightCameraSpeedScale -= 0.1f;
		}
	}

	FlightCameraSpeedScale = FMath::Clamp( FlightCameraSpeedScale, MinCameraSpeedScale, MaxCameraSpeedScale );

	if( FMath::IsNearlyEqual( FlightCameraSpeedScale, 1.0f, 0.01f ) )
	{
		// Snap to 1.0 if we're really close to that
		FlightCameraSpeedScale = 1.0f;
	}
}

void FEditorViewportClient::AddReferencedObjects( FReferenceCollector& Collector )
{
	if( PreviewScene )
	{
		PreviewScene->AddReferencedObjects( Collector );
	}

	if (ViewState.GetReference())
	{
		ViewState.GetReference()->AddReferencedObjects(Collector);
	}

	for (FSceneViewStateReference &StereoViewState : StereoViewStates)
	{
		if (StereoViewState.GetReference())
		{
			StereoViewState.GetReference()->AddReferencedObjects(Collector);
		}
	}
}

void FEditorViewportClient::ProcessClick(class FSceneView& View, class HHitProxy* HitProxy, FKey Key, EInputEvent Event, uint32 HitX, uint32 HitY)
{
	const FViewportClick Click(&View, this, Key, Event, HitX, HitY);
	ModeTools->HandleClick(this, HitProxy, Click);
}

bool FEditorViewportClient::InputWidgetDelta(FViewport* InViewport, EAxisList::Type CurrentAxis, FVector& Drag, FRotator& Rot, FVector& Scale)
{
	if (ModeTools->InputDelta(this, Viewport, Drag, Rot, Scale))
	{
		if (ModeTools->AllowWidgetMove())
		{
			ModeTools->PivotLocation += Drag;
			ModeTools->SnappedLocation += Drag;
		}

		// Update visuals of the rotate widget 
		ApplyDeltaToRotateWidget(Rot);
		return true;
	}
	else
	{
		return false;
	}
}

void FEditorViewportClient::SetWidgetMode(FWidget::EWidgetMode NewMode)
{
	if (!ModeTools->IsTracking() && !IsFlightCameraActive())
	{
		ModeTools->SetWidgetMode(NewMode);

		// force an invalidation (non-deferred) of the hit proxy here, otherwise we will
		// end up checking against an incorrect hit proxy if the cursor is not moved
		Viewport->InvalidateHitProxy();
		bShouldCheckHitProxy = true;

		// Fire event delegate
		ModeTools->BroadcastWidgetModeChanged(NewMode);
	}

	RedrawAllViewportsIntoThisScene();
}

bool FEditorViewportClient::CanSetWidgetMode(FWidget::EWidgetMode NewMode) const
{
	return ModeTools->UsesTransformWidget(NewMode) == true;
}

FWidget::EWidgetMode FEditorViewportClient::GetWidgetMode() const
{
	return ModeTools->GetWidgetMode();
}

FVector FEditorViewportClient::GetWidgetLocation() const
{
	return ModeTools->GetWidgetLocation();
}

FMatrix FEditorViewportClient::GetWidgetCoordSystem() const
{
	return ModeTools->GetCustomInputCoordinateSystem();
}

void FEditorViewportClient::SetWidgetCoordSystemSpace(ECoordSystem NewCoordSystem)
{
	ModeTools->SetCoordSystem(NewCoordSystem);
	RedrawAllViewportsIntoThisScene();
}

ECoordSystem FEditorViewportClient::GetWidgetCoordSystemSpace() const
{
	return ModeTools->GetCoordSystem();
}

void FEditorViewportClient::ApplyDeltaToRotateWidget(const FRotator& InRot)
{
	//apply rotation to translate rotate widget
	if (!InRot.IsZero())
	{
		FRotator TranslateRotateWidgetRotation(0, ModeTools->TranslateRotateXAxisAngle, 0);
		TranslateRotateWidgetRotation += InRot;
		ModeTools->TranslateRotateXAxisAngle = TranslateRotateWidgetRotation.Yaw;

		FRotator Widget2DRotation(ModeTools->TranslateRotate2DAngle, 0, 0);
		Widget2DRotation += InRot;
		ModeTools->TranslateRotate2DAngle = Widget2DRotation.Pitch;
	}
}

void FEditorViewportClient::RedrawAllViewportsIntoThisScene()
{
	Invalidate();
}

FSceneInterface* FEditorViewportClient::GetScene() const
{
	UWorld* World = GetWorld();
	if( World )
	{
		return World->Scene;
	}
	
	return NULL;
}

UWorld* FEditorViewportClient::GetWorld() const
{
	UWorld* OutWorldPtr = NULL;
	// If we have a valid scene get its world
	if( PreviewScene )
	{
		OutWorldPtr = PreviewScene->GetWorld();
	}
	if ( OutWorldPtr == NULL )
	{
		OutWorldPtr = GWorld;
	}
	return OutWorldPtr;
}

void FEditorViewportClient::DrawCanvas(FViewport& InViewport, FSceneView& View, FCanvas& Canvas)
{
	// Information string
	Canvas.DrawShadowedString(4, 4, *ModeTools->InfoString, GEngine->GetSmallFont(), FColor::White);

	ModeTools->DrawHUD(this, &InViewport, &View, &Canvas);
}

void FEditorViewportClient::SetupViewForRendering(FSceneViewFamily& ViewFamily, FSceneView& View)
{
	if (ViewFamily.EngineShowFlags.Wireframe)
	{
		// Wireframe color is emissive-only, and mesh-modifying materials do not use material substitution, hence...
		View.DiffuseOverrideParameter = FVector4(0.f, 0.f, 0.f, 0.f);
		View.SpecularOverrideParameter = FVector4(0.f, 0.f, 0.f, 0.f);
	}
	else if (ViewFamily.EngineShowFlags.OverrideDiffuseAndSpecular)
	{
		View.DiffuseOverrideParameter = FVector4(GEngine->LightingOnlyBrightness.R, GEngine->LightingOnlyBrightness.G, GEngine->LightingOnlyBrightness.B, 0.0f);
		View.SpecularOverrideParameter = FVector4(.1f, .1f, .1f, 0.0f);
	}
	else if (ViewFamily.EngineShowFlags.ReflectionOverride)
	{
		View.DiffuseOverrideParameter = FVector4(0.f, 0.f, 0.f, 0.f);
		View.SpecularOverrideParameter = FVector4(1, 1, 1, 0.0f);
		View.NormalOverrideParameter = FVector4(0, 0, 1, 0.0f);
		View.RoughnessOverrideParameter = FVector2D(0.0f, 0.0f);
	}

	if (!ViewFamily.EngineShowFlags.Diffuse)
	{
		View.DiffuseOverrideParameter = FVector4(0.f, 0.f, 0.f, 0.f);
	}

	if (!ViewFamily.EngineShowFlags.Specular)
	{
		View.SpecularOverrideParameter = FVector4(0.f, 0.f, 0.f, 0.f);
	}

	View.CurrentBufferVisualizationMode = CurrentBufferVisualizationMode;

	//Look if the pixel inspector tool is on
	View.bUsePixelInspector = false;
	FPixelInspectorModule& PixelInspectorModule = FModuleManager::LoadModuleChecked<FPixelInspectorModule>(TEXT("PixelInspectorModule"));
	bool IsInspectorActive = PixelInspectorModule.IsPixelInspectorEnable();
	View.bUsePixelInspector = IsInspectorActive;
	FIntPoint InspectViewportPos = FIntPoint(-1, -1);
	if (IsInspectorActive)
	{
		float ViewRectScale = (float)View.ViewRect.Size().X / View.UnscaledViewRect.Size().X;

		if (CurrentMousePos == FIntPoint(-1, -1))
		{
			uint32 CoordinateViewportId = 0;
			PixelInspectorModule.GetCoordinatePosition(InspectViewportPos, CoordinateViewportId);

<<<<<<< HEAD
			InspectViewportPos.X = FMath::TruncToInt(CurrentMousePos.X * ViewRectScale);
			InspectViewportPos.Y = FMath::TruncToInt(CurrentMousePos.Y * ViewRectScale);

=======
>>>>>>> e3a25b20
			bool IsCoordinateInViewport = InspectViewportPos.X <= Viewport->GetSizeXY().X && InspectViewportPos.Y <= Viewport->GetSizeXY().Y;
			IsInspectorActive = IsCoordinateInViewport && (CoordinateViewportId == View.State->GetViewKey());
			if (IsInspectorActive)
			{
				PixelInspectorModule.SetViewportInformation(View.State->GetViewKey(), Viewport->GetSizeXY());
			}
		}
		else
		{
			InspectViewportPos.X = FMath::TruncToInt(CurrentMousePos.X * ViewRectScale);
			InspectViewportPos.Y = FMath::TruncToInt(CurrentMousePos.Y * ViewRectScale);

			PixelInspectorModule.SetViewportInformation(View.State->GetViewKey(), Viewport->GetSizeXY());
			PixelInspectorModule.SetCoordinatePosition(InspectViewportPos, false);
		}
	}

	if (IsInspectorActive)
	{
		// Ready to send a request
		FSceneInterface *SceneInterface = GetScene();

		FVector2D InspectViewportUV(
			(InspectViewportPos.X + 0.5f) / float(View.UnscaledViewRect.Width()),
			(InspectViewportPos.Y + 0.5f) / float(View.UnscaledViewRect.Height()));

		PixelInspectorModule.CreatePixelInspectorRequest(InspectViewportUV, View.State->GetViewKey(), SceneInterface, bInGameViewMode);
	}
	else if (!View.bUsePixelInspector && CurrentMousePos != FIntPoint(-1, -1))
	{
		//Track in case the user hit esc key to stop inspecting pixel
		PixelInspectorRealtimeManagement(this, true);
	}
}

void FEditorViewportClient::Draw(FViewport* InViewport, FCanvas* Canvas)
{
	if (RealTimeFrameCount > 0)
	{
		--RealTimeFrameCount;
	}

	FViewport* ViewportBackup = Viewport;
	Viewport = InViewport ? InViewport : Viewport;

	// Determine whether we should use world time or real time based on the scene.
	float TimeSeconds;
	float RealTimeSeconds;
	float DeltaTimeSeconds;

	UWorld* World = GetWorld();
	// During Simulation blueprints are directly using the World time, causing a mismatch with Material's Frame time
	if (!World || ( GetScene() != World->Scene) || (IsRealtime() && !IsSimulateInEditorViewport()))
	{
		// Use time relative to start time to avoid issues with float vs double
		TimeSeconds = FApp::GetCurrentTime() - GStartTime;
		RealTimeSeconds = FApp::GetCurrentTime() - GStartTime;
		DeltaTimeSeconds = FApp::GetDeltaTime();
	}
	else
	{
		TimeSeconds = World->GetTimeSeconds();
		RealTimeSeconds = World->GetRealTimeSeconds();
		DeltaTimeSeconds = World->GetDeltaSeconds();
	}

	// Allow HMD to modify the view later, just before rendering
	const bool bStereoRendering = GEngine->IsStereoscopic3D( InViewport );
	FCanvas* DebugCanvas = Viewport->GetDebugCanvas();
	if (DebugCanvas)
	{
		DebugCanvas->SetScaledToRenderTarget(bStereoRendering);
		DebugCanvas->SetStereoRendering(bStereoRendering);
	}
	Canvas->SetScaledToRenderTarget(bStereoRendering);
	Canvas->SetStereoRendering(bStereoRendering);

	// Setup a FSceneViewFamily/FSceneView for the viewport.
	FSceneViewFamilyContext ViewFamily(FSceneViewFamily::ConstructionValues(
		Canvas->GetRenderTarget(),
		GetScene(),
		EngineShowFlags)
		.SetWorldTimes( TimeSeconds, DeltaTimeSeconds, RealTimeSeconds )
		.SetRealtimeUpdate( IsRealtime() && FSlateThrottleManager::Get().IsAllowingExpensiveTasks() )
		.SetViewModeParam( ViewModeParam, ViewModeParamName ) );

	ViewFamily.EngineShowFlags = EngineShowFlags;

	if( ModeTools->GetActiveMode( FBuiltinEditorModes::EM_InterpEdit ) == 0 || !AllowsCinematicPreview() )
	{
		if( !EngineShowFlags.Game )
		{
			// in the editor, disable camera motion blur and other rendering features that rely on the former frame
			// unless the view port is Matinee controlled
			ViewFamily.EngineShowFlags.CameraInterpolation = 0;
		}

		if (!bStereoRendering)
		{
			// stereo is enabled, as many HMDs require this for proper visuals
			ViewFamily.EngineShowFlags.SetScreenPercentage(false);
		}
	}

	ViewFamily.ViewExtensions = GEngine->ViewExtensions->GatherActiveExtensions(InViewport);

	for (auto ViewExt : ViewFamily.ViewExtensions)
	{
		ViewExt->SetupViewFamily(ViewFamily);
	}

	ViewFamily.ViewMode = GetViewMode();
	EngineShowFlagOverride(ESFIM_Editor, ViewFamily.ViewMode, ViewFamily.EngineShowFlags, CurrentBufferVisualizationMode);
	EngineShowFlagOrthographicOverride(IsPerspective(), ViewFamily.EngineShowFlags);

	UpdateLightingShowFlags( ViewFamily.EngineShowFlags );

	ViewFamily.ExposureSettings = ExposureSettings;

	ViewFamily.LandscapeLODOverride = LandscapeLODOverride;

	FSceneView* View = nullptr;

	// Stereo rendering
	const bool bStereoDeviceActive = bStereoRendering && GEngine->StereoRenderingDevice.IsValid();
	int32 NumViews = bStereoRendering ? GEngine->StereoRenderingDevice->GetDesiredNumberOfViews(bStereoRendering) : 1;
	for( int StereoViewIndex = 0; StereoViewIndex < NumViews; ++StereoViewIndex )
	{
		const EStereoscopicPass StereoPass = bStereoRendering ? GEngine->StereoRenderingDevice->GetViewPassForIndex(bStereoRendering, StereoViewIndex) : eSSP_FULL;

		View = CalcSceneView( &ViewFamily, StereoPass );

		SetupViewForRendering(ViewFamily,*View);

	    FSlateRect SafeFrame;
	    View->CameraConstrainedViewRect = View->UnscaledViewRect;
	    if (CalculateEditorConstrainedViewRect(SafeFrame, Viewport))
	    {
		    View->CameraConstrainedViewRect = FIntRect(SafeFrame.Left, SafeFrame.Top, SafeFrame.Right, SafeFrame.Bottom);
	    }
 	}

	if (IsAspectRatioConstrained())
	{
		// Clear the background to black if the aspect ratio is constrained, as the scene view won't write to all pixels.
		Canvas->Clear(FLinearColor::Black);
	}

	// If not doing VR rendering, apply DPI derived resolution fraction even if show flag is disabled
	if (!bStereoRendering && SupportsLowDPIPreview() && IsLowDPIPreview() && ViewFamily.SupportsScreenPercentage())
	{
		ViewFamily.SecondaryViewFraction = GetDPIDerivedResolutionFraction();
	}

	// If a screen percentage interface was not set by one of the view extension, then set the legacy one.
	if (ViewFamily.GetScreenPercentageInterface() == nullptr)
	{
		float GlobalResolutionFraction = 1.0f;

		// If not doing VR rendering, apply preview resolution fraction.
		if (!bStereoRendering && SupportsPreviewResolutionFraction() && ViewFamily.SupportsScreenPercentage())
		{
			GlobalResolutionFraction = PreviewResolutionFraction;

			// Force screen percentage's engine show flag to be turned on for preview screen percentage.
			ViewFamily.EngineShowFlags.ScreenPercentage = (GlobalResolutionFraction != 1.0);
		}

		// In editor viewport, we ignore r.ScreenPercentage and FPostProcessSettings::ScreenPercentage by design.
		ViewFamily.SetScreenPercentageInterface(new FLegacyScreenPercentageDriver(
			ViewFamily, GlobalResolutionFraction, /* AllowPostProcessSettingsScreenPercentage = */ false));
	}

	// Draw the 3D scene
	GetRendererModule().BeginRenderingViewFamily(Canvas,&ViewFamily);

	if (View)
	{
		DrawCanvas( *Viewport, *View, *Canvas );

		DrawSafeFrames(*Viewport, *View, *Canvas);
	}

	// Remove temporary debug lines.
	// Possibly a hack. Lines may get added without the scene being rendered etc.
	if (World->LineBatcher != NULL && (World->LineBatcher->BatchedLines.Num() || World->LineBatcher->BatchedPoints.Num() || World->LineBatcher->BatchedMeshes.Num() ) )
	{
		World->LineBatcher->Flush();
	}

	if (World->ForegroundLineBatcher != NULL && (World->ForegroundLineBatcher->BatchedLines.Num() || World->ForegroundLineBatcher->BatchedPoints.Num() || World->ForegroundLineBatcher->BatchedMeshes.Num() ) )
	{
		World->ForegroundLineBatcher->Flush();
	}

	
	// Draw the widget.
	if (Widget && bShowWidget)
	{
		Widget->DrawHUD( Canvas );
	}
    
	// Axes indicators
	if (bDrawAxes && !ViewFamily.EngineShowFlags.Game && !GLevelEditorModeTools().IsViewportUIHidden())
	{
		switch (GetViewportType())
		{
		case LVT_OrthoXY:
			{
				const FRotator XYRot(-90.0f, -90.0f, 0.0f);
				DrawAxes(Viewport, Canvas, &XYRot, EAxisList::XY);
				if (View)
				{
					DrawScaleUnits(Viewport, Canvas, *View);
				}
				break;
			}
		case LVT_OrthoXZ:
			{
				const FRotator XZRot(0.0f, -90.0f, 0.0f);
				DrawAxes(Viewport, Canvas, &XZRot, EAxisList::XZ);
				if (View)
				{
					DrawScaleUnits(Viewport, Canvas, *View);
				}
				break;
			}
		case LVT_OrthoYZ:
			{
				const FRotator YZRot(0.0f, 0.0f, 0.0f);
				DrawAxes(Viewport, Canvas, &YZRot, EAxisList::YZ);
				if (View)
				{
					DrawScaleUnits(Viewport, Canvas, *View);
				}
				break;
			}
		case LVT_OrthoNegativeXY:
			{
				const FRotator XYRot(90.0f, 90.0f, 0.0f);
				DrawAxes(Viewport, Canvas, &XYRot, EAxisList::XY);
				if (View)
				{
					DrawScaleUnits(Viewport, Canvas, *View);
				}
				break;
			}
		case LVT_OrthoNegativeXZ:
			{
				const FRotator XZRot(0.0f, 90.0f, 0.0f);
				DrawAxes(Viewport, Canvas, &XZRot, EAxisList::XZ);
				if (View)
				{
					DrawScaleUnits(Viewport, Canvas, *View);
				}
				break;
			}
		case LVT_OrthoNegativeYZ:
			{
				const FRotator YZRot(0.0f, 180.0f, 0.0f);
				DrawAxes(Viewport, Canvas, &YZRot, EAxisList::YZ);
				if (View)
				{
					DrawScaleUnits(Viewport, Canvas, *View);
				}
				break;
			}
		default:
			{
				DrawAxes(Viewport, Canvas);
				break;
			}
		}
	}    
   
	// NOTE: DebugCanvasObject will be created by UDebugDrawService::Draw() if it doesn't already exist.
	UDebugDrawService::Draw(ViewFamily.EngineShowFlags, Viewport, View, DebugCanvas);
	UCanvas* DebugCanvasObject = FindObjectChecked<UCanvas>(GetTransientPackage(),TEXT("DebugCanvasObject"));
<<<<<<< HEAD
	
	DebugCanvasObject->Init( Viewport->GetSizeXY().X, Viewport->GetSizeXY().Y, View , DebugCanvas);

=======
	DebugCanvasObject->Canvas = DebugCanvas;
	DebugCanvasObject->Init( Viewport->GetSizeXY().X, Viewport->GetSizeXY().Y, View , DebugCanvas);
    
    
>>>>>>> e3a25b20
	// Stats display
	if( IsRealtime() && ShouldShowStats() && DebugCanvas)
	{
		const int32 XPos = 4;
		TArray< FDebugDisplayProperty > EmptyPropertyArray;
		DrawStatsHUD( World, Viewport, DebugCanvas, NULL, EmptyPropertyArray, GetViewLocation(), GetViewRotation() );
	}

	if( bStereoRendering && GEngine->XRSystem.IsValid() )
	{
#if 0 && !UE_BUILD_SHIPPING // TODO remove DrawDebug from the IHeadmountedDisplayInterface
		GEngine->XRSystem->DrawDebug(DebugCanvasObject);
#endif
	}

	if(!IsRealtime())
	{
		// Wait for the rendering thread to finish drawing the view before returning.
		// This reduces the apparent latency of dragging the viewport around.
		FlushRenderingCommands();
	}

	Viewport = ViewportBackup;
}

void FEditorViewportClient::Draw(const FSceneView* View, FPrimitiveDrawInterface* PDI)
{
	// Draw the drag tool.
	MouseDeltaTracker->Render3DDragTool( View, PDI );

	// Draw the widget.
	if (Widget && bShowWidget)
	{
		Widget->Render( View, PDI, this );
	}

	if( bUsesDrawHelper )
	{
		DrawHelper.Draw( View, PDI );
	}

	ModeTools->DrawActiveModes(View, PDI);

	// Draw the current editor mode.
	ModeTools->Render(View, Viewport, PDI);

	// Draw the preview scene light visualization
	DrawPreviewLightVisualization(View, PDI);

	// This viewport was just rendered, reset this value.
	FramesSinceLastDraw = 0;
}

void FEditorViewportClient::DrawPreviewLightVisualization(const FSceneView* View, FPrimitiveDrawInterface* PDI)
{
	// Draw the indicator of the current light direction if it was recently moved
	if ((PreviewScene != nullptr) && (PreviewScene->DirectionalLight != nullptr) && (MovingPreviewLightTimer > 0.0f))
	{
		const float A = MovingPreviewLightTimer / PreviewLightConstants::MovingPreviewLightTimerDuration;

		ULightComponent* Light = PreviewScene->DirectionalLight;

		const FLinearColor ArrowColor = Light->LightColor;

		// Figure out where the light is (ignoring position for directional lights)
		const FTransform LightLocalToWorldRaw = Light->GetComponentToWorld();
		FTransform LightLocalToWorld = LightLocalToWorldRaw;
		if (Light->IsA(UDirectionalLightComponent::StaticClass()))
		{
			LightLocalToWorld.SetTranslation(FVector::ZeroVector);
		}
		LightLocalToWorld.SetScale3D(FVector(1.0f));

		// Project the last mouse position during the click into world space
		FVector LastMouseWorldPos;
		FVector LastMouseWorldDir;
		View->DeprojectFVector2D(MovingPreviewLightSavedScreenPos, /*out*/ LastMouseWorldPos, /*out*/ LastMouseWorldDir);

		// The world pos may be nuts due to a super distant near plane for orthographic cameras, so find the closest
		// point to the origin along the ray
		LastMouseWorldPos = FMath::ClosestPointOnLine(LastMouseWorldPos, LastMouseWorldPos + LastMouseWorldDir * WORLD_MAX, FVector::ZeroVector);

		// Figure out the radius to draw the light preview ray at
		const FVector LightToMousePos = LastMouseWorldPos - LightLocalToWorld.GetTranslation();
		const float LightToMouseRadius = FMath::Max(LightToMousePos.Size(), PreviewLightConstants::MinMouseRadius);

		const float ArrowLength = FMath::Max(PreviewLightConstants::MinArrowLength, LightToMouseRadius * PreviewLightConstants::MouseLengthToArrowLenghtRatio);
		const float ArrowSize = PreviewLightConstants::ArrowLengthToSizeRatio * ArrowLength;
		const float ArrowThickness = FMath::Max(PreviewLightConstants::ArrowLengthToThicknessRatio * ArrowLength, PreviewLightConstants::MinArrowThickness);

		const FVector ArrowOrigin = LightLocalToWorld.TransformPosition(FVector(-LightToMouseRadius - 0.5f * ArrowLength, 0.0f, 0.0f));
		const FVector ArrowDirection = LightLocalToWorld.TransformVector(FVector(-1.0f, 0.0f, 0.0f));

		const FQuatRotationTranslationMatrix ArrowToWorld(LightLocalToWorld.GetRotation(), ArrowOrigin);

		DrawDirectionalArrow(PDI, ArrowToWorld, ArrowColor, ArrowLength, ArrowSize, SDPG_World, ArrowThickness);
	}
}

void FEditorViewportClient::RenderDragTool(const FSceneView* View, FCanvas* Canvas)
{
	MouseDeltaTracker->RenderDragTool(View, Canvas);
}

FLinearColor FEditorViewportClient::GetBackgroundColor() const
{
	return PreviewScene ? PreviewScene->GetBackgroundColor() : FColor(55, 55, 55);
}

void FEditorViewportClient::SetCameraSetup(
	const FVector& LocationForOrbiting, 
	const FRotator& InOrbitRotation, 
	const FVector& InOrbitZoom, 
	const FVector& InOrbitLookAt, 
	const FVector& InViewLocation, 
	const FRotator &InViewRotation )
{
	if( bUsingOrbitCamera )
	{
		SetViewRotation( InOrbitRotation );
		SetViewLocation( InViewLocation + InOrbitZoom );
		SetLookAtLocation( InOrbitLookAt );
	}
	else
	{
		SetViewLocation( InViewLocation );
		SetViewRotation( InViewRotation );
	}

	
	// Save settings for toggling between orbit and unlocked camera
	DefaultOrbitLocation = InViewLocation;
	DefaultOrbitRotation = InOrbitRotation;
	DefaultOrbitZoom = InOrbitZoom;
	DefaultOrbitLookAt = InOrbitLookAt;
}

// Determines which axis InKey and InDelta most refer to and returns
// a corresponding FVector.  This vector represents the mouse movement
// translated into the viewports/widgets axis space.
//
// @param InNudge		If 1, this delta is coming from a keyboard nudge and not the mouse

FVector FEditorViewportClient::TranslateDelta( FKey InKey, float InDelta, bool InNudge )
{
	const bool LeftMouseButtonDown = Viewport->KeyState(EKeys::LeftMouseButton);
	const bool RightMouseButtonDown = Viewport->KeyState(EKeys::RightMouseButton);
	const bool bIsUsingTrackpad = FSlateApplication::Get().IsUsingTrackpad();

	FVector vec(0.0f, 0.0f, 0.0f);

	float X = InKey == EKeys::MouseX ? InDelta : 0.f;
	float Y = InKey == EKeys::MouseY ? InDelta : 0.f;

	switch( GetViewportType() )
	{
	case LVT_OrthoXY:
	case LVT_OrthoXZ:
	case LVT_OrthoYZ:
	case LVT_OrthoNegativeXY:
	case LVT_OrthoNegativeXZ:
	case LVT_OrthoNegativeYZ:
		{
			LastMouseX += X;
			LastMouseY -= Y;

			if ((X != 0.0f) || (Y!=0.0f))
			{
				MarkMouseMovedSinceClick();
			}

			//only invert x,y if we're moving the camera
			if( ShouldUseMoveCanvasMovement() )
			{
				if(Widget->GetCurrentAxis() == EAxisList::None) 
				{
					X = -X;
					Y = -Y;
				}
			}

			//update the position
			Viewport->SetSoftwareCursorPosition( FVector2D( LastMouseX, LastMouseY ) );
			//UE_LOG(LogEditorViewport, Log, *FString::Printf( TEXT("can:%d %d") , LastMouseX , LastMouseY ));
			//change to grab hand
			SetRequiredCursorOverride( true , EMouseCursor::CardinalCross );
			//update and apply cursor visibility
			UpdateAndApplyCursorVisibility();

			FWidget::EWidgetMode WidgetMode = GetWidgetMode();
			bool bIgnoreOrthoScaling = (WidgetMode == FWidget::WM_Scale) && (Widget->GetCurrentAxis() != EAxisList::None);

			if( InNudge || bIgnoreOrthoScaling )
			{
				vec = FVector( X, Y, 0.f );
			}
			else
			{
				const float UnitsPerPixel = GetOrthoUnitsPerPixel(Viewport);
				vec = FVector( X * UnitsPerPixel, Y * UnitsPerPixel, 0.f );

				if( Widget->GetCurrentAxis() == EAxisList::None )
				{
					switch( GetViewportType() )
					{
					case LVT_OrthoXY:
						vec.Y *= -1.0f;
						break;
					case LVT_OrthoXZ:
						vec = FVector(X * UnitsPerPixel, 0.f, Y * UnitsPerPixel);
						break;
					case LVT_OrthoYZ:
						vec = FVector(0.f, X * UnitsPerPixel, Y * UnitsPerPixel);
						break;
 					case LVT_OrthoNegativeXY:
 						vec = FVector(-X * UnitsPerPixel, -Y * UnitsPerPixel, 0.0f);
 						break;
					case LVT_OrthoNegativeXZ:
						vec = FVector(-X * UnitsPerPixel, 0.f, Y * UnitsPerPixel);
						break;
					case LVT_OrthoNegativeYZ:
						vec = FVector(0.f, -X * UnitsPerPixel, Y * UnitsPerPixel);
						break;
					case LVT_OrthoFreelook:
					case LVT_Perspective:
						break;
					}
				}
			}
		}
		break;

	case LVT_OrthoFreelook://@TODO: CAMERA: Not sure what to do here
	case LVT_Perspective:
		// Update the software cursor position
		Viewport->SetSoftwareCursorPosition( FVector2D(Viewport->GetMouseX() , Viewport->GetMouseY() ) );
		vec = FVector( X, Y, 0.f );
		break;

	default:
		check(0);		// Unknown viewport type
		break;
	}

	if( IsOrtho() && ((LeftMouseButtonDown || bIsUsingTrackpad) && RightMouseButtonDown) && Y != 0.f )
	{
		vec = FVector(0,0,Y);
	}

	return vec;
}

bool FEditorViewportClient::InputAxis(FViewport* InViewport, int32 ControllerId, FKey Key, float Delta, float DeltaTime, int32 NumSamples, bool bGamepad)
{
	if (bDisableInput)
	{
		return true;
	}

	// Let the current mode have a look at the input before reacting to it.
	if (ModeTools->InputAxis(this, Viewport, ControllerId, Key, Delta, DeltaTime))
	{
		return true;
	}

	const bool bMouseButtonDown = InViewport->KeyState( EKeys::LeftMouseButton ) || InViewport->KeyState( EKeys::MiddleMouseButton ) || InViewport->KeyState( EKeys::RightMouseButton );
	const bool bLightMoveDown = InViewport->KeyState(EKeys::L);

	// Look at which axis is being dragged and by how much
	const float DragX = (Key == EKeys::MouseX) ? Delta : 0.f;
	const float DragY = (Key == EKeys::MouseY) ? Delta : 0.f;

	if( bLightMoveDown && bMouseButtonDown && PreviewScene )
	{
		// Adjust the preview light direction
		FRotator LightDir = PreviewScene->GetLightDirection();

		LightDir.Yaw += -DragX * LightRotSpeed;
		LightDir.Pitch += -DragY * LightRotSpeed;

		PreviewScene->SetLightDirection( LightDir );
		
		// Remember that we adjusted it for the visualization
		MovingPreviewLightTimer = PreviewLightConstants::MovingPreviewLightTimerDuration;
		MovingPreviewLightSavedScreenPos = FVector2D(LastMouseX, LastMouseY);

		Invalidate();
	}
	else
	{
		/**Save off axis commands for future camera work*/
		FCachedJoystickState* JoystickState = GetJoystickState(ControllerId);
		if (JoystickState)
		{
			JoystickState->AxisDeltaValues.Add(Key, Delta);
		}

		if( bIsTracking	)
		{
			// Accumulate and snap the mouse movement since the last mouse button click.
			MouseDeltaTracker->AddDelta( this, Key, Delta, 0 );
		}
	}

	// If we are using a drag tool, paint the viewport so we can see it update.
	if( MouseDeltaTracker->UsingDragTool() )
	{
		Invalidate( false, false );
	}

	return true;
}

static float AdjustGestureCameraRotation(float Delta, float AdjustLimit, float DeltaCutoff)
{
	const float AbsDelta = FMath::Abs(Delta);
	const float Scale = AbsDelta * (1.0f / AdjustLimit);
	if (AbsDelta > 0.0f && AbsDelta <= AdjustLimit)
	{
		return Delta * Scale;
	}
	const bool bIsUsingTrackpad = FSlateApplication::Get().IsUsingTrackpad();
	return bIsUsingTrackpad ? Delta : FMath::Clamp(Delta, -DeltaCutoff, DeltaCutoff);
}

bool FEditorViewportClient::InputGesture(FViewport* InViewport, EGestureEvent GestureType, const FVector2D& GestureDelta, bool bIsDirectionInvertedFromDevice)
{
	if (bDisableInput)
	{
		return true;
	}

	const FRotator& ViewRotation = GetViewRotation();

	const bool LeftMouseButtonDown = InViewport->KeyState(EKeys::LeftMouseButton);
	const bool RightMouseButtonDown = InViewport->KeyState(EKeys::RightMouseButton);

	const ELevelViewportType LevelViewportType = GetViewportType();

	const ULevelEditorViewportSettings* ViewportSettings = GetDefault<ULevelEditorViewportSettings>();

	switch (LevelViewportType)
	{
	case LVT_OrthoXY:
	case LVT_OrthoXZ:
	case LVT_OrthoYZ:
	case LVT_OrthoNegativeXY:
	case LVT_OrthoNegativeXZ:
	case LVT_OrthoNegativeYZ:
		{
			if (GestureType == EGestureEvent::Scroll && !LeftMouseButtonDown && !RightMouseButtonDown)
			{
				const float UnitsPerPixel = GetOrthoUnitsPerPixel(InViewport);

				const EScrollGestureDirection DirectionSetting = GetDefault<ULevelEditorViewportSettings>()->ScrollGestureDirectionForOrthoViewports;
				const bool bUseDirectionInvertedFromDevice = DirectionSetting == EScrollGestureDirection::Natural || (DirectionSetting == EScrollGestureDirection::UseSystemSetting && bIsDirectionInvertedFromDevice);

				// GestureDelta is in window pixel coords.  Adjust for ortho units.
				const FVector2D AdjustedGestureDelta = (bUseDirectionInvertedFromDevice == bIsDirectionInvertedFromDevice ? GestureDelta : -GestureDelta) * UnitsPerPixel;

				switch (LevelViewportType)
				{
					case LVT_OrthoXY:
						CurrentGestureDragDelta += FVector(-AdjustedGestureDelta.X, -AdjustedGestureDelta.Y, 0);
						break;
					case LVT_OrthoXZ:
						CurrentGestureDragDelta += FVector(-AdjustedGestureDelta.X, 0, AdjustedGestureDelta.Y);
						break;
					case LVT_OrthoYZ:
						CurrentGestureDragDelta += FVector(0, -AdjustedGestureDelta.X, AdjustedGestureDelta.Y);
						break;
					case LVT_OrthoNegativeXY:
						CurrentGestureDragDelta += FVector(AdjustedGestureDelta.X, -AdjustedGestureDelta.Y, 0);
						break;
					case LVT_OrthoNegativeXZ:
						CurrentGestureDragDelta += FVector(AdjustedGestureDelta.X, 0, AdjustedGestureDelta.Y);
						break;
					case LVT_OrthoNegativeYZ:
						CurrentGestureDragDelta += FVector(0, AdjustedGestureDelta.X, AdjustedGestureDelta.Y);
						break;
					case LVT_OrthoFreelook:
					case LVT_Perspective:
						break;
				}

				FEditorViewportStats::Used(FEditorViewportStats::CAT_ORTHOGRAPHIC_GESTURE_SCROLL);
			}
			else if (GestureType == EGestureEvent::Magnify)
			{
				OnOrthoZoom(FInputEventState(InViewport, EKeys::MouseScrollDown, IE_Released), -10.0f * GestureDelta.X);
				FEditorViewportStats::Used(FEditorViewportStats::CAT_ORTHOGRAPHIC_GESTURE_MAGNIFY);
			}
		}
		break;

	case LVT_Perspective:
	case LVT_OrthoFreelook:
		{
			if (GestureType == EGestureEvent::Scroll)
			{
				const EScrollGestureDirection DirectionSetting = GetDefault<ULevelEditorViewportSettings>()->ScrollGestureDirectionFor3DViewports;
				const bool bUseDirectionInvertedFromDevice = DirectionSetting == EScrollGestureDirection::Natural || (DirectionSetting == EScrollGestureDirection::UseSystemSetting && bIsDirectionInvertedFromDevice);
				const FVector2D AdjustedGestureDelta = bUseDirectionInvertedFromDevice == bIsDirectionInvertedFromDevice ? GestureDelta : -GestureDelta;

				if( LeftMouseButtonDown )
				{
					// Pan left/right/up/down
					
					CurrentGestureDragDelta.X += AdjustedGestureDelta.X * -FMath::Sin( ViewRotation.Yaw * PI / 180.f );
					CurrentGestureDragDelta.Y += AdjustedGestureDelta.X *  FMath::Cos( ViewRotation.Yaw * PI / 180.f );
					CurrentGestureDragDelta.Z += -AdjustedGestureDelta.Y;
				}
				else
				{
					// Change viewing angle
					
					CurrentGestureRotDelta.Yaw += AdjustGestureCameraRotation( AdjustedGestureDelta.X, 20.0f, 35.0f ) * -0.35f;
					CurrentGestureRotDelta.Pitch += AdjustGestureCameraRotation( AdjustedGestureDelta.Y, 20.0f, 35.0f ) * 0.35f;
				}

				FEditorViewportStats::Used(FEditorViewportStats::CAT_ORTHOGRAPHIC_GESTURE_SCROLL);
			}
			else if (GestureType == EGestureEvent::Magnify)
			{
				GestureMoveForwardBackwardImpulse = GestureDelta.X * 4.0f;
			}
		}
		break;

	default:
		// Not a 3D viewport receiving this gesture.  Could be a canvas window.  Bail out.
		return false;
	}

	//mark "externally moved" so context menu doesn't come up
	MouseDeltaTracker->SetExternalMovement();

	return true;
}

void FEditorViewportClient::UpdateGestureDelta()
{
	if( CurrentGestureDragDelta != FVector::ZeroVector || CurrentGestureRotDelta != FRotator::ZeroRotator )
	{
		MoveViewportCamera( CurrentGestureDragDelta, CurrentGestureRotDelta, false );
		
		Invalidate( true, true );
		
		CurrentGestureDragDelta = FVector::ZeroVector;
		CurrentGestureRotDelta = FRotator::ZeroRotator;
	}
}

// Converts a generic movement delta into drag/rotation deltas based on the viewport and keys held down

void FEditorViewportClient::ConvertMovementToDragRot(const FVector& InDelta,
													 FVector& InDragDelta,
													 FRotator& InRotDelta) const
{
	const FRotator& ViewRotation = GetViewRotation();

	const bool LeftMouseButtonDown = Viewport->KeyState(EKeys::LeftMouseButton);
	const bool MiddleMouseButtonDown = Viewport->KeyState(EKeys::MiddleMouseButton);
	const bool RightMouseButtonDown = Viewport->KeyState(EKeys::RightMouseButton);
	const bool bIsUsingTrackpad = FSlateApplication::Get().IsUsingTrackpad();

	InDragDelta = FVector::ZeroVector;
	InRotDelta = FRotator::ZeroRotator;

	switch( GetViewportType() )
	{
	case LVT_OrthoXY:
	case LVT_OrthoXZ:
	case LVT_OrthoYZ:
	case LVT_OrthoNegativeXY:
	case LVT_OrthoNegativeXZ:
	case LVT_OrthoNegativeYZ:
		{
			if( ( LeftMouseButtonDown || bIsUsingTrackpad ) && RightMouseButtonDown )
			{
				// Both mouse buttons change the ortho viewport zoom.
				InDragDelta = FVector(0,0,InDelta.Z);
			}
			else if( RightMouseButtonDown )
			{
				// @todo: set RMB to move opposite to the direction of drag, in other words "grab and pull".
				InDragDelta = InDelta;
			}
			else if( LeftMouseButtonDown )
			{
				// LMB moves in the direction of the drag.
				InDragDelta = InDelta;
			}
		}
		break;

	case LVT_Perspective:
	case LVT_OrthoFreelook:
		{
			const ULevelEditorViewportSettings* ViewportSettings = GetDefault<ULevelEditorViewportSettings>();

			if( LeftMouseButtonDown && !RightMouseButtonDown )
			{
				// Move forward and yaw

				InDragDelta.X = InDelta.Y * FMath::Cos( ViewRotation.Yaw * PI / 180.f );
				InDragDelta.Y = InDelta.Y * FMath::Sin( ViewRotation.Yaw * PI / 180.f );

				InRotDelta.Yaw = InDelta.X * ViewportSettings->MouseSensitivty;
			}
			else if( MiddleMouseButtonDown || bIsUsingTrackpad || ( ( LeftMouseButtonDown || bIsUsingTrackpad ) && RightMouseButtonDown ) )
			{
				// Pan left/right/up/down
				const bool bInvert = !bIsUsingTrackpad && MiddleMouseButtonDown && GetDefault<ULevelEditorViewportSettings>()->bInvertMiddleMousePan;


				float Direction = bInvert ? 1 : -1;
				InDragDelta.X = InDelta.X * Direction * FMath::Sin( ViewRotation.Yaw * PI / 180.f );
				InDragDelta.Y = InDelta.X * -Direction * FMath::Cos( ViewRotation.Yaw * PI / 180.f );
				InDragDelta.Z = -Direction * InDelta.Y;
			}
			else if( RightMouseButtonDown && !LeftMouseButtonDown )
			{
				// Change viewing angle

				// inverting orbit axis is handled elsewhere
				const bool bInvertY = !ShouldOrbitCamera() && GetDefault<ULevelEditorViewportSettings>()->bInvertMouseLookYAxis;
				float Direction = bInvertY ? -1 : 1;

				InRotDelta.Yaw = InDelta.X * ViewportSettings->MouseSensitivty;
				InRotDelta.Pitch = InDelta.Y * ViewportSettings->MouseSensitivty * Direction;
			}
		}
		break;

	default:
		check(0);	// unknown viewport type
		break;
	}
}

void FEditorViewportClient::ConvertMovementToOrbitDragRot(const FVector& InDelta,
																 FVector& InDragDelta,
																 FRotator& InRotDelta) const
{
	const FRotator& ViewRotation = GetViewRotation();

	const bool LeftMouseButtonDown = Viewport->KeyState(EKeys::LeftMouseButton);
	const bool RightMouseButtonDown = Viewport->KeyState(EKeys::RightMouseButton);
	const bool MiddleMouseButtonDown = Viewport->KeyState(EKeys::MiddleMouseButton);
	const bool bIsUsingTrackpad = FSlateApplication::Get().IsUsingTrackpad();

	InDragDelta = FVector::ZeroVector;
	InRotDelta = FRotator::ZeroRotator;

	const float YawRadians = FMath::DegreesToRadians( ViewRotation.Yaw );

	switch( GetViewportType() )
	{
	case LVT_OrthoXY:
	case LVT_OrthoXZ:
	case LVT_OrthoYZ:
	case LVT_OrthoNegativeXY:
	case LVT_OrthoNegativeXZ:
	case LVT_OrthoNegativeYZ:
		{
			if( ( LeftMouseButtonDown || bIsUsingTrackpad ) && RightMouseButtonDown )
			{
				// Change ortho zoom.
				InDragDelta = FVector(0,0,InDelta.Z);
			}
			else if( RightMouseButtonDown )
			{
				// Move camera.
				InDragDelta = InDelta;
			}
			else if( LeftMouseButtonDown )
			{
				// Move actors.
				InDragDelta = InDelta;
			}
		}
		break;

	case LVT_Perspective:
		{
			const ULevelEditorViewportSettings* ViewportSettings = GetDefault<ULevelEditorViewportSettings>();

			if( IsOrbitRotationMode( Viewport ) )
			{
				const bool bInvertY = GetDefault<ULevelEditorViewportSettings>()->bInvertOrbitYAxis;
				float Direction = bInvertY ? -1 : 1;

				// Change the viewing angle
				InRotDelta.Yaw = InDelta.X * ViewportSettings->MouseSensitivty;
				InRotDelta.Pitch = InDelta.Y * ViewportSettings->MouseSensitivty * Direction;
			}
			else if( IsOrbitPanMode( Viewport ) )
			{
				// Pan left/right/up/down
				InDragDelta.X = InDelta.X * -FMath::Sin( YawRadians );
				InDragDelta.Y = InDelta.X *  FMath::Cos( YawRadians );
				InDragDelta.Z = InDelta.Y;
			}
			else if( IsOrbitZoomMode( Viewport ) )
			{
				// Zoom in and out.
				InDragDelta.X = InDelta.Y * FMath::Cos( YawRadians );
				InDragDelta.Y = InDelta.Y* FMath::Sin( YawRadians );
			}
		}
		break;

	default:
		check(0);	// unknown viewport type
		break;
	}
}

bool FEditorViewportClient::ShouldPanOrDollyCamera() const
{
	const bool bIsCtrlDown = IsCtrlPressed();
	
	const bool bLeftMouseButtonDown = Viewport->KeyState( EKeys::LeftMouseButton );
	const bool bRightMouseButtonDown = Viewport->KeyState( EKeys::RightMouseButton );
	const bool bIsMarqueeSelect = IsOrtho() && bLeftMouseButtonDown;

	const bool bOrthoRotateObjectMode = IsOrtho() && IsCtrlPressed() && bRightMouseButtonDown && !bLeftMouseButtonDown;
	// Pan the camera if not marquee selecting or the left and right mouse buttons are down
	return !bOrthoRotateObjectMode && !bIsCtrlDown && (!bIsMarqueeSelect || (bLeftMouseButtonDown && bRightMouseButtonDown) );
}

TSharedPtr<FDragTool> FEditorViewportClient::MakeDragTool(EDragTool::Type)
{
	return MakeShareable( new FDragTool(GetModeTools()) );
}

bool FEditorViewportClient::CanUseDragTool() const
{
	return !ShouldOrbitCamera() && (GetCurrentWidgetAxis() == EAxisList::None) && ((ModeTools == nullptr) || ModeTools->AllowsViewportDragTool());
}

bool FEditorViewportClient::ShouldOrbitCamera() const
{
	if( bCameraLock )
	{
		return true;
	}
	else
	{
		bool bDesireOrbit = false;

		if (!GetDefault<ULevelEditorViewportSettings>()->bUseUE3OrbitControls)
		{
			bDesireOrbit = IsAltPressed() && !IsCtrlPressed() && !IsShiftPressed();
		}
		else
		{
			bDesireOrbit = Viewport->KeyState(EKeys::U) || Viewport->KeyState(EKeys::L);
		}

		return bDesireOrbit && !IsFlightCameraInputModeActive() && !IsOrtho();
	}
}

/** Returns true if perspective flight camera input mode is currently active in this viewport */
bool FEditorViewportClient::IsFlightCameraInputModeActive() const
{
	if( (Viewport != NULL) && IsPerspective() )
	{
		if( CameraController != NULL )
		{
			const bool bLeftMouseButtonDown = Viewport->KeyState(EKeys::LeftMouseButton) && !bLockFlightCamera;
			const bool bMiddleMouseButtonDown = Viewport->KeyState( EKeys::MiddleMouseButton );
			const bool bRightMouseButtonDown = Viewport->KeyState( EKeys::RightMouseButton );
			const bool bIsUsingTrackpad = FSlateApplication::Get().IsUsingTrackpad();
			
			const bool bIsNonOrbitMiddleMouse = bMiddleMouseButtonDown && !IsAltPressed();

			const bool bIsMouseLooking =
				bIsTracking &&
				Widget->GetCurrentAxis() == EAxisList::None &&
				( bLeftMouseButtonDown || bMiddleMouseButtonDown || bRightMouseButtonDown || bIsUsingTrackpad ) &&
				!IsCtrlPressed() && !IsShiftPressed() && !IsAltPressed();

			return bIsMouseLooking;
		}
	}

	return false;
}

bool FEditorViewportClient::IsMovingCamera() const
{
	return bUsingOrbitCamera || IsFlightCameraActive();
}

/** True if the window is maximized or floating */
bool FEditorViewportClient::IsVisible() const
{
	bool bIsVisible = false;

	if( VisibilityDelegate.IsBound() )
	{
		// Call the visibility delegate to see if our parent viewport and layout configuration says we arevisible
		bIsVisible = VisibilityDelegate.Execute();
	}

	return bIsVisible;
}

void FEditorViewportClient::GetViewportDimensions( FIntPoint& OutOrigin, FIntPoint& Outize )
{
	OutOrigin = FIntPoint(0,0);
	if ( Viewport != NULL )
	{
		Outize.X = Viewport->GetSizeXY().X;
		Outize.Y = Viewport->GetSizeXY().Y;
	}
	else
	{
		Outize = FIntPoint(0,0);
	}
}

void FEditorViewportClient::UpdateAndApplyCursorVisibility()
{
	UpdateRequiredCursorVisibility();
	ApplyRequiredCursorVisibility();	
}

void FEditorViewportClient::UpdateRequiredCursorVisibility()
{
	const bool LeftMouseButtonDown = Viewport->KeyState(EKeys::LeftMouseButton) ? true : false;
	const bool MiddleMouseButtonDown = Viewport->KeyState(EKeys::MiddleMouseButton) ? true : false;
	const bool RightMouseButtonDown = Viewport->KeyState(EKeys::RightMouseButton) ? true : false;
	const bool bMouseButtonDown = (LeftMouseButtonDown || MiddleMouseButtonDown || RightMouseButtonDown );
	const bool bIsUsingTrackpad = FSlateApplication::Get().IsUsingTrackpad();

	bool AltDown = IsAltPressed();
	bool ShiftDown = IsShiftPressed();
	bool ControlDown = IsCtrlPressed();

	if (GetViewportType() == LVT_None)
	{
		SetRequiredCursor(true, false);
		return;
	}

	//if we're using the new move canvas mode, we're in an ortho viewport, and the mouse is down
	if (IsOrtho() && bMouseButtonDown && !MouseDeltaTracker->UsingDragTool())
	{
		//Translating an object, but NOT moving the camera AND the object (shift)
		if ( ( AltDown == false && ShiftDown == false && ( LeftMouseButtonDown ^ RightMouseButtonDown ) ) && 
			( ( GetWidgetMode() == FWidget::WM_Translate && Widget->GetCurrentAxis() != EAxisList::None ) ||
			(  GetWidgetMode() == FWidget::WM_TranslateRotateZ && Widget->GetCurrentAxis() != EAxisList::ZRotation &&  Widget->GetCurrentAxis() != EAxisList::None ) ||
			( GetWidgetMode() == FWidget::WM_2D && Widget->GetCurrentAxis() != EAxisList::Rotate2D &&  Widget->GetCurrentAxis() != EAxisList::None ) ) )
		{
			SetRequiredCursor(false, true);
			SetRequiredCursorOverride( true , EMouseCursor::CardinalCross );
			return;
		}

		if (GetDefault<ULevelEditorViewportSettings>()->bPanMovesCanvas && RightMouseButtonDown)
		{
			bool bMovingCamera = GetCurrentWidgetAxis() == EAxisList::None;
			bool bIsZoomingCamera = bMovingCamera && ( LeftMouseButtonDown || bIsUsingTrackpad );
			//moving camera without  zooming
			if ( bMovingCamera && !bIsZoomingCamera )
			{
				// Always turn the hardware cursor on before turning the software cursor off
				// so the hardware cursor will be be set where the software cursor was
				SetRequiredCursor(!bHasMouseMovedSinceClick, bHasMouseMovedSinceClick);
				SetRequiredCursorOverride( true , EMouseCursor::GrabHand );
				return;
			}
			SetRequiredCursor(false, false);
			return;
		}
	}

	//if Absolute Translation and not just moving the camera around
	if (IsUsingAbsoluteTranslation() && !MouseDeltaTracker->UsingDragTool() )
	{
		//If we are dragging something we should hide the hardware cursor and show the s/w one
		SetRequiredCursor(false, true);
		SetRequiredCursorOverride( true , EMouseCursor::CardinalCross );
	}
	else
	{
		// Calc the raw delta from the mouse since we started dragging to detect if there was any movement
		FVector RawMouseDelta = MouseDeltaTracker->GetRawDelta();

		if (bMouseButtonDown && (RawMouseDelta.SizeSquared() >= MOUSE_CLICK_DRAG_DELTA || IsFlightCameraActive() || ShouldOrbitCamera()) && !MouseDeltaTracker->UsingDragTool())
		{
			//current system - do not show cursor when mouse is down
			SetRequiredCursor(false, false);
			return;
		}

		if( MouseDeltaTracker->UsingDragTool() )
		{
			RequiredCursorVisibiltyAndAppearance.bOverrideAppearance = false;
		}

		SetRequiredCursor(true, false);
	}
}

void FEditorViewportClient::SetRequiredCursor(const bool bHardwareCursorVisible, const bool bSoftwareCursorVisible)
{
	RequiredCursorVisibiltyAndAppearance.bHardwareCursorVisible = bHardwareCursorVisible;
	RequiredCursorVisibiltyAndAppearance.bSoftwareCursorVisible = bSoftwareCursorVisible;
}

void FEditorViewportClient::ApplyRequiredCursorVisibility( bool bUpdateSoftwareCursorPostion )
{
	if( RequiredCursorVisibiltyAndAppearance.bDontResetCursor == true )
	{
		Viewport->SetPreCaptureMousePosFromSlateCursor();
	}
	bool bOldCursorVisibility = Viewport->IsCursorVisible();
	bool bOldSoftwareCursorVisibility = Viewport->IsSoftwareCursorVisible();

	Viewport->ShowCursor( RequiredCursorVisibiltyAndAppearance.bHardwareCursorVisible );
	Viewport->ShowSoftwareCursor( RequiredCursorVisibiltyAndAppearance.bSoftwareCursorVisible );
	if( bUpdateSoftwareCursorPostion == true )
	{
		//if we made the software cursor visible set its position
		if( bOldSoftwareCursorVisibility != Viewport->IsSoftwareCursorVisible() )
		{			
			Viewport->SetSoftwareCursorPosition( FVector2D(Viewport->GetMouseX() , Viewport->GetMouseY() ) );			
		}
	}
}


void FEditorViewportClient::SetRequiredCursorOverride( bool WantOverride, EMouseCursor::Type RequiredCursor )
{
	RequiredCursorVisibiltyAndAppearance.bOverrideAppearance = WantOverride;
	RequiredCursorVisibiltyAndAppearance.RequiredCursor = RequiredCursor;
}

EAxisList::Type FEditorViewportClient::GetCurrentWidgetAxis() const
{
	return Widget->GetCurrentAxis();
}

void FEditorViewportClient::SetCurrentWidgetAxis(EAxisList::Type InAxis)
{
	Widget->SetCurrentAxis(InAxis);
	ModeTools->SetCurrentWidgetAxis(InAxis);
}

void FEditorViewportClient::AdjustTransformWidgetSize(const int32 SizeDelta)
{
	 ULevelEditorViewportSettings &ViewportSettings = *GetMutableDefault<ULevelEditorViewportSettings>();
	 ViewportSettings.TransformWidgetSizeAdjustment = FMath::Clamp(ViewportSettings.TransformWidgetSizeAdjustment + SizeDelta, -10, 150);
	 ViewportSettings.PostEditChange();
}

float FEditorViewportClient::GetNearClipPlane() const
{
	return (NearPlane < 0.0f) ? GNearClippingPlane : NearPlane;
}

void FEditorViewportClient::OverrideNearClipPlane(float InNearPlane)
{
	NearPlane = InNearPlane;
}

float FEditorViewportClient::GetFarClipPlaneOverride() const
{
	return FarPlane;
}
	
void FEditorViewportClient::OverrideFarClipPlane(const float InFarPlane)
{
	FarPlane = InFarPlane;
}

float FEditorViewportClient::GetSceneDepthAtLocation(int32 X, int32 Y)
{
	// #todo: in the future we will just sample the depth buffer
	return 0.f;
}

FVector FEditorViewportClient::GetHitProxyObjectLocation(int32 X, int32 Y)
{
	// #todo: for now we are just getting the actor and using its location for 
	// depth. in the future we will just sample the depth buffer
	HHitProxy* const HitProxy = Viewport->GetHitProxy(X, Y);
	if (HitProxy && HitProxy->IsA(HActor::StaticGetType()))
	{
		HActor* const ActorHit = static_cast<HActor*>(HitProxy);

		// dist to component will be more reliable than dist to actor
		if (ActorHit->PrimComponent != nullptr)
		{
			return ActorHit->PrimComponent->GetComponentLocation();
		}

		if (ActorHit->Actor != nullptr)
		{
			return ActorHit->Actor->GetActorLocation();
		}
	}

	return FVector::ZeroVector;
}


void FEditorViewportClient::ShowWidget(const bool bShow)
{
	bShowWidget = bShow;
}

void FEditorViewportClient::MoveViewportCamera(const FVector& InDrag, const FRotator& InRot, bool bDollyCamera)
{
	switch( GetViewportType() )
	{
	case LVT_OrthoXY:
	case LVT_OrthoXZ:
	case LVT_OrthoYZ:
	case LVT_OrthoNegativeXY:
	case LVT_OrthoNegativeXZ:
	case LVT_OrthoNegativeYZ:
		{
			const bool LeftMouseButtonDown = Viewport->KeyState(EKeys::LeftMouseButton);
			const bool RightMouseButtonDown = Viewport->KeyState(EKeys::RightMouseButton);
			const bool bIsUsingTrackpad = FSlateApplication::Get().IsUsingTrackpad();

			if( ( LeftMouseButtonDown || bIsUsingTrackpad ) && RightMouseButtonDown )
			{
				SetOrthoZoom( GetOrthoZoom() + (GetOrthoZoom() / CAMERA_ZOOM_DAMPEN) * InDrag.Z );
				SetOrthoZoom( FMath::Clamp<float>( GetOrthoZoom(), MIN_ORTHOZOOM, MAX_ORTHOZOOM ) );
			}
			else
			{
				SetViewLocation( GetViewLocation() + InDrag );
			}

			// Update any linked orthographic viewports.
			UpdateLinkedOrthoViewports();
		}
		break;

	case LVT_OrthoFreelook:
		//@TODO: CAMERA: Not sure how to handle this
		break;

	case LVT_Perspective:
		{
			// If the flight camera is active, we'll update the rotation impulse data for that instead
			// of rotating the camera ourselves here
			if( IsFlightCameraInputModeActive() && CameraController->GetConfig().bUsePhysicsBasedRotation )
			{
				const ULevelEditorViewportSettings* ViewportSettings = GetDefault<ULevelEditorViewportSettings>();

				// NOTE: We damp the rotation for impulse input since the camera controller will
				//	apply its own rotation speed
				const float VelModRotSpeed = 900.0f;
				const FVector RotEuler = InRot.Euler();

				CameraUserImpulseData->RotateRollVelocityModifier += VelModRotSpeed * RotEuler.X / ViewportSettings->MouseSensitivty;
				CameraUserImpulseData->RotatePitchVelocityModifier += VelModRotSpeed * RotEuler.Y / ViewportSettings->MouseSensitivty;
				CameraUserImpulseData->RotateYawVelocityModifier += VelModRotSpeed * RotEuler.Z / ViewportSettings->MouseSensitivty;
			}
			else
			{
				MoveViewportPerspectiveCamera( InDrag, InRot, bDollyCamera );
			}
		}
		break;
	}
}

bool FEditorViewportClient::ShouldLockPitch() const
{
	return CameraController->GetConfig().bLockedPitch;
}


void FEditorViewportClient::CheckHoveredHitProxy( HHitProxy* HoveredHitProxy )
{
	const EAxisList::Type SaveAxis = Widget->GetCurrentAxis();
	EAxisList::Type NewAxis = EAxisList::None;

	const bool LeftMouseButtonDown = Viewport->KeyState(EKeys::LeftMouseButton) ? true : false;
	const bool MiddleMouseButtonDown = Viewport->KeyState(EKeys::MiddleMouseButton) ? true : false;
	const bool RightMouseButtonDown = Viewport->KeyState(EKeys::RightMouseButton) ? true : false;
	const bool bMouseButtonDown = (LeftMouseButtonDown || MiddleMouseButtonDown || RightMouseButtonDown );

	// Change the mouse cursor if the user is hovering over something they can interact with.
	if( HoveredHitProxy )
	{
		if( HoveredHitProxy->IsA(HWidgetAxis::StaticGetType() ) && !bUsingOrbitCamera && !bMouseButtonDown )
		{
			// In the case of the widget mode being overridden we can have a hit proxy
			// from the previous mode with an inappropriate axis for rotation.
			EAxisList::Type ProxyAxis = ((HWidgetAxis*)HoveredHitProxy)->Axis;
			if ( !IsOrtho() || GetWidgetMode() != FWidget::WM_Rotate
				|| ProxyAxis == EAxisList::X || ProxyAxis == EAxisList::Y || ProxyAxis == EAxisList::Z )
			{
				NewAxis = ProxyAxis;
			}
			else
			{
				switch( GetViewportType() )
				{
				case LVT_OrthoXY:
				case LVT_OrthoNegativeXY:
					NewAxis = EAxisList::Z;
					break;
				case LVT_OrthoXZ:
				case LVT_OrthoNegativeXZ:
					NewAxis = EAxisList::Y;
					break;
				case LVT_OrthoYZ:
				case LVT_OrthoNegativeYZ:
					NewAxis = EAxisList::X;
					break;
				default:
					break;
				}
			}
		}


		// If the current axis on the widget changed, repaint the viewport.
		if( NewAxis != SaveAxis )
		{
			SetCurrentWidgetAxis( NewAxis );

			Invalidate( false, false );
		}
	}

}

void FEditorViewportClient::ConditionalCheckHoveredHitProxy()
{
	// If it has been decided that there is more important things to do than check hit proxies, then don't check them.
	if( !bShouldCheckHitProxy || bWidgetAxisControlledByDrag == true )
	{
		return;
	}

	HHitProxy* HitProxy = Viewport->GetHitProxy(CachedMouseX,CachedMouseY);

	CheckHoveredHitProxy( HitProxy );

	// We need to set this to false here as if mouse is moved off viewport fast, it will keep doing CheckHoveredOverHitProxy for this viewport when it should not.
	bShouldCheckHitProxy = false;
}

/** Moves a perspective camera */
void FEditorViewportClient::MoveViewportPerspectiveCamera( const FVector& InDrag, const FRotator& InRot, bool bDollyCamera )
{
	check( IsPerspective() );

	FVector ViewLocation = GetViewLocation();
	FRotator ViewRotation = GetViewRotation();

	if ( ShouldLockPitch() )
	{
		// Update camera Rotation
		ViewRotation += FRotator( InRot.Pitch, InRot.Yaw, InRot.Roll );

		// normalize to -180 to 180
		ViewRotation.Pitch = FRotator::NormalizeAxis(ViewRotation.Pitch);
		// Make sure its withing  +/- 90 degrees.
		ViewRotation.Pitch = FMath::Clamp( ViewRotation.Pitch, -90.f, 90.f );		
	}
	else
	{
		//when not constraining the pitch (matinee feature) we need to rotate differently to avoid a gimbal lock
		const FRotator PitchRot(InRot.Pitch, 0, 0);
		const FRotator LateralRot(0, InRot.Yaw, InRot.Roll);

		//update lateral rotation
		ViewRotation += LateralRot;

		//update pitch separately using quaternions
		const FQuat ViewQuat = ViewRotation.Quaternion();
		const FQuat PitchQuat = PitchRot.Quaternion();
		const FQuat ResultQuat = ViewQuat * PitchQuat;

		//get our correctly rotated ViewRotation
		ViewRotation = ResultQuat.Rotator();	
	}

	// Update camera Location
	ViewLocation += InDrag;

	if( !bDollyCamera )
	{
		const float DistanceToCurrentLookAt = FVector::Dist( GetViewLocation() , GetLookAtLocation() );

		const FQuat CameraOrientation = FQuat::MakeFromEuler( ViewRotation.Euler() );
		FVector Direction = CameraOrientation.RotateVector( FVector(1,0,0) );

		SetLookAtLocation( ViewLocation + Direction * DistanceToCurrentLookAt );
	}

	SetViewLocation(ViewLocation);
	SetViewRotation(ViewRotation);

	if (bUsingOrbitCamera)
	{
		FVector LookAtPoint = GetLookAtLocation();
		const float DistanceToLookAt = FVector::Dist( ViewLocation, LookAtPoint );

		SetViewLocationForOrbiting( LookAtPoint, DistanceToLookAt );
	}

	PerspectiveCameraMoved();

}

void FEditorViewportClient::EnableCameraLock(bool bEnable)
{
	bCameraLock = bEnable;

	if(bCameraLock)
	{
		SetViewLocation( DefaultOrbitLocation + DefaultOrbitZoom );
		SetViewRotation( DefaultOrbitRotation );
		SetLookAtLocation( DefaultOrbitLookAt );
	}
	else
	{
		ToggleOrbitCamera( false );
	}

	bUsingOrbitCamera = bCameraLock;
}

FCachedJoystickState* FEditorViewportClient::GetJoystickState(const uint32 InControllerID)
{
	FCachedJoystickState* CurrentState = JoystickStateMap.FindRef(InControllerID);
	if (CurrentState == NULL)
	{
		/** Create new joystick state for cached input*/
		CurrentState = new FCachedJoystickState();
		CurrentState->JoystickType = 0;
		JoystickStateMap.Add(InControllerID, CurrentState);
	}

	return CurrentState;
}

void FEditorViewportClient::SetCameraLock()
{
	EnableCameraLock(!bCameraLock);
	Invalidate();
}

bool FEditorViewportClient::IsCameraLocked() const
{
	return bCameraLock;
}

void FEditorViewportClient::SetShowGrid()
{
	DrawHelper.bDrawGrid = !DrawHelper.bDrawGrid;
	if (FEngineAnalytics::IsAvailable())
	{
		FEngineAnalytics::GetProvider().RecordEvent(TEXT("Editor.Usage.StaticMesh.Toolbar"), TEXT("bDrawGrid"), DrawHelper.bDrawGrid ? TEXT("True") : TEXT("False"));
	}
	Invalidate();
}

bool FEditorViewportClient::IsSetShowGridChecked() const
{
	return DrawHelper.bDrawGrid;
}

void FEditorViewportClient::SetShowBounds(bool bShow)
{
	EngineShowFlags.SetBounds(bShow);
}

void FEditorViewportClient::ToggleShowBounds()
{
	EngineShowFlags.SetBounds(!EngineShowFlags.Bounds);
	if (FEngineAnalytics::IsAvailable())
	{
		FEngineAnalytics::GetProvider().RecordEvent(TEXT("Editor.Usage.StaticMesh.Toolbar"), TEXT("Bounds"), FString::Printf(TEXT("%d"), EngineShowFlags.Bounds));
	}
	Invalidate();
}

bool FEditorViewportClient::IsSetShowBoundsChecked() const
{
	return EngineShowFlags.Bounds;
}

void FEditorViewportClient::UpdateHiddenCollisionDrawing()
{
	FSceneInterface* SceneInterface = GetScene();
	if (SceneInterface != nullptr)
	{
		UWorld* World = SceneInterface->GetWorld();
		if (World != nullptr)
		{
			// See if this is a collision view mode
			bool bCollisionMode = EngineShowFlags.Collision || EngineShowFlags.CollisionVisibility || EngineShowFlags.CollisionPawn;

			// Tell engine to create proxies for hidden components, so we can still draw collision
			if (World->bCreateRenderStateForHiddenComponents != bCollisionMode)
			{
				World->bCreateRenderStateForHiddenComponents = bCollisionMode;

				// Need to recreate scene proxies when this flag changes.
				FGlobalComponentRecreateRenderStateContext Recreate;
			}
		}
	}
}


void FEditorViewportClient::SetShowCollision()
{
	EngineShowFlags.SetCollision(!EngineShowFlags.Collision);
	UpdateHiddenCollisionDrawing();
	Invalidate();
}

bool FEditorViewportClient::IsSetShowCollisionChecked() const
{
	return EngineShowFlags.Collision;
}

void FEditorViewportClient::SetRealtimePreview()
{
	SetRealtime(!IsRealtime());
	Invalidate();
}

void FEditorViewportClient::SetViewMode(EViewModeIndex InViewModeIndex)
{
	ViewModeParam = -1; // Reset value when the viewmode changes
	ViewModeParamName = NAME_None;
	ViewModeParamNameMap.Empty();

	if (IsPerspective())
	{

		if (InViewModeIndex == VMI_PrimitiveDistanceAccuracy || InViewModeIndex == VMI_MeshUVDensityAccuracy || InViewModeIndex == VMI_MaterialTextureScaleAccuracy)
		{
			FEditorBuildUtils::EditorBuildTextureStreaming(GetWorld(), InViewModeIndex);
		}
		else // Otherwise compile any required shader if needed.
		{
			FEditorBuildUtils::CompileViewModeShaders(GetWorld(), InViewModeIndex);
		}
			 
		PerspViewModeIndex = InViewModeIndex;
		ApplyViewMode(PerspViewModeIndex, true, EngineShowFlags);
		bForcingUnlitForNewMap = false;
	}
	else
	{
		OrthoViewModeIndex = InViewModeIndex;
		ApplyViewMode(OrthoViewModeIndex, false, EngineShowFlags);
	}

	UpdateHiddenCollisionDrawing();
	Invalidate();
}

void FEditorViewportClient::SetViewModes(const EViewModeIndex InPerspViewModeIndex, const EViewModeIndex InOrthoViewModeIndex)
{
	PerspViewModeIndex = InPerspViewModeIndex;
	OrthoViewModeIndex = InOrthoViewModeIndex;

	if (IsPerspective())
	{
		ApplyViewMode(PerspViewModeIndex, true, EngineShowFlags);
	}
	else
	{
		ApplyViewMode(OrthoViewModeIndex, false, EngineShowFlags);
	}

	UpdateHiddenCollisionDrawing();
	Invalidate();
}

void FEditorViewportClient::SetViewModeParam(int32 InViewModeParam)
{
	ViewModeParam = InViewModeParam;
	FName* BoundName = ViewModeParamNameMap.Find(ViewModeParam);
	ViewModeParamName = BoundName ? *BoundName : FName();

	Invalidate();
}

bool FEditorViewportClient::IsViewModeParam(int32 InViewModeParam) const
{
	const FName* MappedName = ViewModeParamNameMap.Find(ViewModeParam);
	// Check if the param and names match. The param name only gets updated on click, while the map is built at menu creation.
	if (MappedName)
	{
		return ViewModeParam == InViewModeParam && ViewModeParamName == *MappedName;
	}
	else
	{
		return ViewModeParam == InViewModeParam && ViewModeParamName == NAME_None;
	}
}

EViewModeIndex FEditorViewportClient::GetViewMode() const
{
	return (IsPerspective()) ? PerspViewModeIndex : OrthoViewModeIndex;
}

void FEditorViewportClient::Invalidate(bool bInvalidateChildViews, bool bInvalidateHitProxies)
{
	if ( Viewport )
	{
		if ( bInvalidateHitProxies )
		{
			// Invalidate hit proxies and display pixels.
			Viewport->Invalidate();
		}
		else
		{
			// Invalidate only display pixels.
			Viewport->InvalidateDisplay();
		}

		// If this viewport is a view parent . . .
		if ( bInvalidateChildViews &&
			ViewState.GetReference()->IsViewParent() )
		{
			GEditor->InvalidateChildViewports( ViewState.GetReference(), bInvalidateHitProxies );	
		}
	}
}

void FEditorViewportClient::MouseEnter(FViewport* InViewport,int32 x, int32 y)
{
	ModeTools->MouseEnter(this, Viewport, x, y);

	MouseMove(InViewport, x, y);

	PixelInspectorRealtimeManagement(this, true);
}

void FEditorViewportClient::MouseMove(FViewport* InViewport,int32 x, int32 y)
{
	check(IsInGameThread());

	CurrentMousePos = FIntPoint(x, y);

	// Let the current editor mode know about the mouse movement.
	ModeTools->MouseMove(this, Viewport, x, y);
}

void FEditorViewportClient::MouseLeave(FViewport* InViewport)
{
	check(IsInGameThread());

	ModeTools->MouseLeave(this, Viewport);

	CurrentMousePos = FIntPoint(-1, -1);

	FCommonViewportClient::MouseLeave(InViewport);

	PixelInspectorRealtimeManagement(this, false);
}

void FEditorViewportClient::CapturedMouseMove( FViewport* InViewport, int32 InMouseX, int32 InMouseY )
{
	UpdateRequiredCursorVisibility();
	ApplyRequiredCursorVisibility();

	// Let the current editor mode know about the mouse movement.
	if (ModeTools->CapturedMouseMove(this, InViewport, InMouseX, InMouseY))
	{
		return;
	}
}

void FEditorViewportClient::OpenScreenshot( FString SourceFilePath )
{
	FPlatformProcess::ExploreFolder( *( FPaths::GetPath( SourceFilePath ) ) );
}

void FEditorViewportClient::TakeScreenshot(FViewport* InViewport, bool bInValidatViewport)
{
	// The old method for taking screenshots does this for us on mousedown, so we do not have
	//	to do this for all situations.
	if( bInValidatViewport )
	{
		// We need to invalidate the viewport in order to generate the correct pixel buffer for picking.
		Invalidate( false, true );
	}

	// Redraw the viewport so we don't end up with clobbered data from other viewports using the same frame buffer.
	InViewport->Draw();

	// Default the result to fail it will be set to  SNotificationItem::CS_Success if saved ok
	SNotificationItem::ECompletionState SaveResultState = SNotificationItem::CS_Fail;
	// The string we will use to tell the user the result of the save
	FText ScreenshotSaveResultText;
	FString HyperLinkString;

	// Read the contents of the viewport into an array.
	TArray<FColor> Bitmap;
	if( InViewport->ReadPixels(Bitmap) )
	{
		check(Bitmap.Num() == InViewport->GetSizeXY().X * InViewport->GetSizeXY().Y);

		// Initialize alpha channel of bitmap
		for (auto& Pixel : Bitmap)
		{
			Pixel.A = 255;
		}

		// Create screenshot folder if not already present.
		
		if ( IFileManager::Get().MakeDirectory(*(GetDefault<ULevelEditorMiscSettings>()->EditorScreenshotSaveDirectory.Path), true ) )
		{
			// Save the contents of the array to a bitmap file.
			FHighResScreenshotConfig& HighResScreenshotConfig = GetHighResScreenshotConfig();
			HighResScreenshotConfig.SetHDRCapture(false);

			FString ScreenshotSaveName;
			if (FFileHelper::GenerateNextBitmapFilename(GetDefault<ULevelEditorMiscSettings>()->EditorScreenshotSaveDirectory.Path / TEXT("ScreenShot"), TEXT("png"), ScreenshotSaveName) &&
				HighResScreenshotConfig.SaveImage(ScreenshotSaveName, Bitmap, InViewport->GetSizeXY()))
			{
				// Setup the string with the path and name of the file
				ScreenshotSaveResultText = NSLOCTEXT( "UnrealEd", "ScreenshotSavedAs", "Screenshot capture saved as" );					
				HyperLinkString = FPaths::ConvertRelativePathToFull( ScreenshotSaveName );	
				// Flag success
				SaveResultState = SNotificationItem::CS_Success;
			}
			else
			{
				// Failed to save the bitmap
				ScreenshotSaveResultText = NSLOCTEXT( "UnrealEd", "ScreenshotFailedBitmap", "Screenshot failed, unable to save" );									
			}
		}
		else
		{
			// Failed to make save directory
			ScreenshotSaveResultText = NSLOCTEXT( "UnrealEd", "ScreenshotFailedFolder", "Screenshot capture failed, unable to create save directory (see log)" );					
			UE_LOG(LogEditorViewport, Warning, TEXT("Failed to create directory %s"), *FPaths::ConvertRelativePathToFull(GetDefault<ULevelEditorMiscSettings>()->EditorScreenshotSaveDirectory.Path));
		}
	}
	else
	{
		// Failed to read the image from the viewport
		ScreenshotSaveResultText = NSLOCTEXT( "UnrealEd", "ScreenshotFailedViewport", "Screenshot failed, unable to read image from viewport" );					
	}

	// Inform the user of the result of the operation
	FNotificationInfo Info( ScreenshotSaveResultText );
	Info.ExpireDuration = 5.0f;
	Info.bUseSuccessFailIcons = false;
	Info.bUseLargeFont = false;
	if ( !HyperLinkString.IsEmpty() )
	{
		Info.Hyperlink = FSimpleDelegate::CreateRaw(this, &FEditorViewportClient::OpenScreenshot, HyperLinkString );
		Info.HyperlinkText = FText::FromString( HyperLinkString );
	}

	TWeakPtr<SNotificationItem> SaveMessagePtr;
	SaveMessagePtr = FSlateNotificationManager::Get().AddNotification(Info);
	SaveMessagePtr.Pin()->SetCompletionState(SaveResultState);
}

/**
 * Implements screenshot capture for editor viewports.
 */
bool FEditorViewportClient::InputTakeScreenshot(FViewport* InViewport, FKey Key, EInputEvent Event)
{
	const bool F9Down = InViewport->KeyState(EKeys::F9);

	// Whether or not we accept the key press
	bool bHandled = false;

	if ( F9Down )
	{
		if ( Key == EKeys::LeftMouseButton )
		{
			if( Event == IE_Pressed )
			{
				// We need to invalidate the viewport in order to generate the correct pixel buffer for picking.
				Invalidate( false, true );
			}
			else if( Event == IE_Released )
			{
				TakeScreenshot(InViewport,false);
			}
			bHandled = true;
		}
	}

	return bHandled;
}

void FEditorViewportClient::TakeHighResScreenShot()
{
	if(Viewport)
	{
		Viewport->TakeHighResScreenShot();
	}
}

void FEditorViewportClient::ProcessScreenShots(FViewport* InViewport)
{
	if (GIsDumpingMovie || FScreenshotRequest::IsScreenshotRequested() || GIsHighResScreenshot)
	{
		// Default capture region is the entire viewport
		FIntRect CaptureRect(0, 0, 0, 0);

		FHighResScreenshotConfig& HighResScreenshotConfig = GetHighResScreenshotConfig();
		bool bCaptureAreaValid = HighResScreenshotConfig.CaptureRegion.Area() > 0;

		// If capture region isn't valid, we need to determine which rectangle to capture from.
		// We need to calculate a proper view rectangle so that we can take into account camera
		// properties, such as it being aspect ratio constrained
		if (GIsHighResScreenshot && !bCaptureAreaValid)
		{
			// Screen Percentage is an optimization and should not affect the editor by default, unless we're rendering in stereo
			bool bUseScreenPercentage = GEngine && GEngine->IsStereoscopic3D(InViewport);

			FSceneViewFamilyContext ViewFamily(FSceneViewFamily::ConstructionValues(
				InViewport,
				GetScene(),
				EngineShowFlags)
				.SetRealtimeUpdate(IsRealtime())
				.SetViewModeParam(ViewModeParam, ViewModeParamName));

			ViewFamily.EngineShowFlags.SetScreenPercentage(bUseScreenPercentage);

			auto* ViewportBak = Viewport;
			Viewport = InViewport;
			FSceneView* View = CalcSceneView(&ViewFamily);
			Viewport = ViewportBak;
			CaptureRect = View->UnscaledViewRect;
		}

		FString ScreenShotName = FScreenshotRequest::GetFilename();
		TArray<FColor> Bitmap;
		if (GetViewportScreenShot(InViewport, Bitmap, CaptureRect))
		{
			// Determine the size of the captured viewport data.
			FIntPoint BitmapSize = CaptureRect.Area() > 0 ? CaptureRect.Size() : InViewport->GetSizeXY();
			
			// Determine which region of the captured data we want to save out. If the highres screenshot capture region 
			// is not valid, we want to save out everything in the viewrect that we just grabbed.
			FIntRect SourceRect = FIntRect(0, 0, 0, 0);
			if (GIsHighResScreenshot && bCaptureAreaValid)
			{
				// Highres screenshot capture region is valid, so use that
				SourceRect = HighResScreenshotConfig.CaptureRegion;
			}

			bool bWriteAlpha = false;

			// If this is a high resolution screenshot and we are using the masking feature,
			// Get the results of the mask rendering pass and insert into the alpha channel of the screenshot.
			if (GIsHighResScreenshot && HighResScreenshotConfig.bMaskEnabled)
			{
				bWriteAlpha = HighResScreenshotConfig.MergeMaskIntoAlpha(Bitmap);
			}

			// Clip the bitmap to just the capture region if valid
			if (!SourceRect.IsEmpty())
			{
				FColor* const Data = Bitmap.GetData();
				const int32 OldWidth = BitmapSize.X;
				const int32 OldHeight = BitmapSize.Y;
				const int32 NewWidth = SourceRect.Width();
				const int32 NewHeight = SourceRect.Height();
				const int32 CaptureTopRow = SourceRect.Min.Y;
				const int32 CaptureLeftColumn = SourceRect.Min.X;

				for (int32 Row = 0; Row < NewHeight; Row++)
				{
					FMemory::Memmove(Data + Row * NewWidth, Data + (Row + CaptureTopRow) * OldWidth + CaptureLeftColumn, NewWidth * sizeof(*Data));
				}

				Bitmap.RemoveAt(NewWidth * NewHeight, OldWidth * OldHeight - NewWidth * NewHeight, false);
				BitmapSize = FIntPoint(NewWidth, NewHeight);
			}

			// Set full alpha on the bitmap
			if (!bWriteAlpha)
			{
				for (auto& Pixel : Bitmap)
				{
					Pixel.A = 255;
				}
			}

			// Save the bitmap to disc
			HighResScreenshotConfig.SaveImage(ScreenShotName, Bitmap, BitmapSize);
		}
		
		// Done with the request
		FScreenshotRequest::Reset();
		FScreenshotRequest::OnScreenshotRequestProcessed().ExecuteIfBound();

		// Re-enable screen messages - if we are NOT capturing a movie
		GAreScreenMessagesEnabled = GScreenMessagesRestoreState;

		InViewport->InvalidateHitProxy();
	}
}

void FEditorViewportClient::DrawBoundingBox(FBox &Box, FCanvas* InCanvas, const FSceneView* InView, const FViewport* InViewport, const FLinearColor& InColor, const bool bInDrawBracket, const FString &InLabelText)
{
	FVector BoxCenter, BoxExtents;
	Box.GetCenterAndExtents( BoxCenter, BoxExtents );

	// Project center of bounding box onto screen.
	const FVector4 ProjBoxCenter = InView->WorldToScreen(BoxCenter);
		
	// Do nothing if behind camera
	if( ProjBoxCenter.W > 0.f )
	{
		// Project verts of world-space bounding box onto screen and take their bounding box
		const FVector Verts[8] = {	FVector( 1, 1, 1),
			FVector( 1, 1,-1),
			FVector( 1,-1, 1),
			FVector( 1,-1,-1),
			FVector(-1, 1, 1),
			FVector(-1, 1,-1),
			FVector(-1,-1, 1),
			FVector(-1,-1,-1) };

		const int32 HalfX = 0.5f * InViewport->GetSizeXY().X;
		const int32 HalfY = 0.5f * InViewport->GetSizeXY().Y;

		FVector2D ScreenBoxMin(1000000000, 1000000000);
		FVector2D ScreenBoxMax(-1000000000, -1000000000);

		for(int32 j=0; j<8; j++)
		{
			// Project vert into screen space.
			const FVector WorldVert = BoxCenter + (Verts[j]*BoxExtents);
			FVector2D PixelVert;
			if(InView->ScreenToPixel(InView->WorldToScreen(WorldVert),PixelVert))
			{
				// Update screen-space bounding box with with transformed vert.
				ScreenBoxMin.X = FMath::Min<int32>(ScreenBoxMin.X, PixelVert.X);
				ScreenBoxMin.Y = FMath::Min<int32>(ScreenBoxMin.Y, PixelVert.Y);

				ScreenBoxMax.X = FMath::Max<int32>(ScreenBoxMax.X, PixelVert.X);
				ScreenBoxMax.Y = FMath::Max<int32>(ScreenBoxMax.Y, PixelVert.Y);
			}
		}


		FCanvasLineItem LineItem( FVector2D( 0.0f, 0.0f ), FVector2D( 0.0f, 0.0f ) );
		LineItem.SetColor( InColor );
		if( bInDrawBracket )
		{
			// Draw a bracket when considering the non-current level.
			const float DeltaX = ScreenBoxMax.X - ScreenBoxMin.X;
			const float DeltaY = ScreenBoxMax.X - ScreenBoxMin.X;
			const FIntPoint Offset( DeltaX * 0.2f, DeltaY * 0.2f );

			LineItem.Draw( InCanvas, FVector2D(ScreenBoxMin.X, ScreenBoxMin.Y), FVector2D(ScreenBoxMin.X + Offset.X, ScreenBoxMin.Y) );
			LineItem.Draw( InCanvas, FVector2D(ScreenBoxMin.X, ScreenBoxMax.Y), FVector2D(ScreenBoxMin.X + Offset.X, ScreenBoxMax.Y) );

			LineItem.Draw( InCanvas, FVector2D(ScreenBoxMax.X, ScreenBoxMin.Y), FVector2D(ScreenBoxMax.X - Offset.X, ScreenBoxMin.Y) );
			LineItem.Draw( InCanvas, FVector2D(ScreenBoxMax.X, ScreenBoxMax.Y), FVector2D(ScreenBoxMax.X - Offset.X, ScreenBoxMax.Y) );

			LineItem.Draw( InCanvas, FVector2D(ScreenBoxMin.X, ScreenBoxMin.Y), FVector2D(ScreenBoxMin.X, ScreenBoxMin.Y + Offset.Y) );
			LineItem.Draw( InCanvas, FVector2D(ScreenBoxMax.X, ScreenBoxMin.Y), FVector2D(ScreenBoxMax.X, ScreenBoxMin.Y + Offset.Y) );

			LineItem.Draw( InCanvas, FVector2D(ScreenBoxMin.X, ScreenBoxMax.Y), FVector2D(ScreenBoxMin.X, ScreenBoxMax.Y - Offset.Y) );
			LineItem.Draw( InCanvas, FVector2D(ScreenBoxMax.X, ScreenBoxMax.Y), FVector2D(ScreenBoxMax.X, ScreenBoxMax.Y - Offset.Y) );
		}
		else
		{
			// Draw a box when considering the current level.
			LineItem.Draw( InCanvas, FVector2D(ScreenBoxMin.X, ScreenBoxMin.Y), FVector2D(ScreenBoxMin.X, ScreenBoxMax.Y) );
			LineItem.Draw( InCanvas, FVector2D(ScreenBoxMin.X, ScreenBoxMax.Y), FVector2D(ScreenBoxMax.X, ScreenBoxMax.Y) );
			LineItem.Draw( InCanvas, FVector2D(ScreenBoxMax.X, ScreenBoxMax.Y), FVector2D(ScreenBoxMax.X, ScreenBoxMin.Y) );
			LineItem.Draw( InCanvas, FVector2D(ScreenBoxMax.X, ScreenBoxMin.Y), FVector2D(ScreenBoxMin.X, ScreenBoxMin.Y) );
		}


		if (InLabelText.Len() > 0)
		{
			FCanvasTextItem TextItem( FVector2D( ScreenBoxMin.X + ((ScreenBoxMax.X - ScreenBoxMin.X) * 0.5f),ScreenBoxMin.Y), FText::FromString( InLabelText ), GEngine->GetMediumFont(), InColor );
			TextItem.bCentreX = true;
			InCanvas->DrawItem( TextItem );
		}
	}
}

void FEditorViewportClient::DrawActorScreenSpaceBoundingBox( FCanvas* InCanvas, const FSceneView* InView, FViewport* InViewport, AActor* InActor, const FLinearColor& InColor, const bool bInDrawBracket, const FString& InLabelText )
{
	check( InActor != NULL );


	// First check to see if we're dealing with a sprite, otherwise just use the normal bounding box
	UBillboardComponent* Sprite = InActor->FindComponentByClass<UBillboardComponent>();

	FBox ActorBox;
	if( Sprite != NULL )
	{
		ActorBox = Sprite->Bounds.GetBox();
	}
	else
	{
		const bool bNonColliding = true;
		ActorBox = InActor->GetComponentsBoundingBox( bNonColliding );
	}


	// If we didn't get a valid bounding box, just make a little one around the actor location
	if( !ActorBox.IsValid || ActorBox.GetExtent().GetMin() < KINDA_SMALL_NUMBER )
	{
		ActorBox = FBox( InActor->GetActorLocation() - FVector( -20 ), InActor->GetActorLocation() + FVector( 20 ) );
	}

	DrawBoundingBox(ActorBox, InCanvas, InView, InViewport, InColor, bInDrawBracket, InLabelText);
}

void FEditorViewportClient::SetGameView(bool bGameViewEnable)
{
	// backup this state as we want to preserve it
	bool bCompositeEditorPrimitives = EngineShowFlags.CompositeEditorPrimitives;

	// defaults
	FEngineShowFlags GameFlags(ESFIM_Game);
	FEngineShowFlags EditorFlags(ESFIM_Editor);
	{
		// likely we can take the existing state
		if(EngineShowFlags.Game)
		{
			GameFlags = EngineShowFlags;
			EditorFlags = LastEngineShowFlags;
		}
		else if(LastEngineShowFlags.Game)
		{
			GameFlags = LastEngineShowFlags;
			EditorFlags = EngineShowFlags;
		}
	}

	// toggle between the game and engine flags
	if(bGameViewEnable)
	{
		EngineShowFlags = GameFlags;
		LastEngineShowFlags = EditorFlags;
	}
	else
	{
		EngineShowFlags = EditorFlags;
		LastEngineShowFlags = GameFlags;
	}

	// maintain this state
	EngineShowFlags.SetCompositeEditorPrimitives(bCompositeEditorPrimitives);
	LastEngineShowFlags.SetCompositeEditorPrimitives(bCompositeEditorPrimitives);

	//reset game engine show flags that may have been turned on by making a selection in game view
	if(bGameViewEnable)
	{
		EngineShowFlags.SetModeWidgets(false);
		EngineShowFlags.SetSelection(false);
	}

	EngineShowFlags.SetSelectionOutline(bGameViewEnable ? false : GetDefault<ULevelEditorViewportSettings>()->bUseSelectionOutline);

	ApplyViewMode(GetViewMode(), IsPerspective(), EngineShowFlags);

	bInGameViewMode = bGameViewEnable;

	Invalidate();
}

FStatUnitData* FEditorViewportClient::GetStatUnitData() const
{
	return &StatUnitData;
}

FStatHitchesData* FEditorViewportClient::GetStatHitchesData() const
{
	return &StatHitchesData;
}

const TArray<FString>* FEditorViewportClient::GetEnabledStats() const
{
	return &EnabledStats;
}

void FEditorViewportClient::SetEnabledStats(const TArray<FString>& InEnabledStats)
{
	EnabledStats = InEnabledStats;

#if !UE_BUILD_SHIPPING
	if (UWorld* MyWorld = GetWorld())
	{
		if (FAudioDevice* AudioDevice = MyWorld->GetAudioDevice())
		{
			AudioDevice->ResolveDesiredStats(this);
		}
	}
#endif
}

bool FEditorViewportClient::IsStatEnabled(const FString& InName) const
{
	return EnabledStats.Contains(InName);
}

float FEditorViewportClient::UpdateViewportClientWindowDPIScale() const
{
	float DPIScale = 1.f;
	if(EditorViewportWidget.IsValid())
	{
		TSharedPtr<SWindow> WidgetWindow = FSlateApplication::Get().FindWidgetWindow(EditorViewportWidget.Pin().ToSharedRef());
		if (WidgetWindow.IsValid())
		{
			DPIScale = WidgetWindow->GetNativeWindow()->GetDPIScaleFactor();
		}
	}

	return DPIScale;
}

FMatrix FEditorViewportClient::CalcViewRotationMatrix(const FRotator& InViewRotation) const
{
	const FViewportCameraTransform& ViewTransform = GetViewTransform();

	if (bUsingOrbitCamera)
	{
		// @todo vreditor: Not stereo friendly yet
		return FTranslationMatrix(ViewTransform.GetLocation()) * ViewTransform.ComputeOrbitMatrix();
	}
	else
	{
		// Create the view matrix
		return FInverseRotationMatrix(InViewRotation);
	}
}

////////////////

bool FEditorViewportStats::bInitialized(false);
bool FEditorViewportStats::bUsingCalledThisFrame(false);
FEditorViewportStats::Category FEditorViewportStats::LastUsing(FEditorViewportStats::CAT_MAX);
int32 FEditorViewportStats::DataPoints[FEditorViewportStats::CAT_MAX];

void FEditorViewportStats::Initialize()
{
	if ( !bInitialized )
	{
		bInitialized = true;
		FMemory::Memzero(DataPoints);
	}
}

void FEditorViewportStats::Used(FEditorViewportStats::Category InCategory)
{
	Initialize();
	DataPoints[InCategory] += 1;
}

void FEditorViewportStats::BeginFrame()
{
	Initialize();
	bUsingCalledThisFrame = false;
}

void FEditorViewportStats::Using(Category InCategory)
{
	Initialize();

	bUsingCalledThisFrame = true;

	if ( LastUsing != InCategory )
	{
		LastUsing = InCategory;
		DataPoints[InCategory] += 1;
	}
}

void FEditorViewportStats::NoOpUsing()
{
	Initialize();

	bUsingCalledThisFrame = true;
}

void FEditorViewportStats::EndFrame()
{
	Initialize();

	if ( !bUsingCalledThisFrame )
	{
		LastUsing = FEditorViewportStats::CAT_MAX;
	}
}

void FEditorViewportStats::SendUsageData()
{
	Initialize();

	static_assert(FEditorViewportStats::CAT_MAX == 22, "If the number of categories change you need to add more entries below!");

	TArray<FAnalyticsEventAttribute> PerspectiveUsage;
	PerspectiveUsage.Add(FAnalyticsEventAttribute(FString("Keyboard.WASD"),			DataPoints[FEditorViewportStats::CAT_PERSPECTIVE_KEYBOARD_WASD]));
	PerspectiveUsage.Add(FAnalyticsEventAttribute(FString("Keyboard.UpDown"),		DataPoints[FEditorViewportStats::CAT_PERSPECTIVE_KEYBOARD_UP_DOWN]));
	PerspectiveUsage.Add(FAnalyticsEventAttribute(FString("Keyboard.FovZoom"),		DataPoints[FEditorViewportStats::CAT_PERSPECTIVE_KEYBOARD_FOV_ZOOM]));
	PerspectiveUsage.Add(FAnalyticsEventAttribute(FString("Mouse.Dolly"),			DataPoints[FEditorViewportStats::CAT_PERSPECTIVE_MOUSE_DOLLY]));
	PerspectiveUsage.Add(FAnalyticsEventAttribute(FString("Mouse.Pan"),				DataPoints[FEditorViewportStats::CAT_PERSPECTIVE_MOUSE_PAN]));
	PerspectiveUsage.Add(FAnalyticsEventAttribute(FString("Mouse.Scroll"),			DataPoints[FEditorViewportStats::CAT_PERSPECTIVE_MOUSE_SCROLL]));
	PerspectiveUsage.Add(FAnalyticsEventAttribute(FString("Mouse.Orbit.Rotation"),	DataPoints[FEditorViewportStats::CAT_PERSPECTIVE_MOUSE_ORBIT_ROTATION]));
	PerspectiveUsage.Add(FAnalyticsEventAttribute(FString("Mouse.Orbit.Pan"),		DataPoints[FEditorViewportStats::CAT_PERSPECTIVE_MOUSE_ORBIT_PAN]));
	PerspectiveUsage.Add(FAnalyticsEventAttribute(FString("Mouse.Orbit.Zoom"),		DataPoints[FEditorViewportStats::CAT_PERSPECTIVE_MOUSE_ORBIT_ZOOM]));
	PerspectiveUsage.Add(FAnalyticsEventAttribute(FString("Gesture.Scroll"),		DataPoints[FEditorViewportStats::CAT_PERSPECTIVE_GESTURE_SCROLL]));
	PerspectiveUsage.Add(FAnalyticsEventAttribute(FString("Gesture.Magnify"),		DataPoints[FEditorViewportStats::CAT_PERSPECTIVE_GESTURE_MAGNIFY]));

	TArray<FAnalyticsEventAttribute> OrthographicUsage;
	OrthographicUsage.Add(FAnalyticsEventAttribute(FString("Keyboard.WASD"),		DataPoints[FEditorViewportStats::CAT_ORTHOGRAPHIC_KEYBOARD_WASD]));
	OrthographicUsage.Add(FAnalyticsEventAttribute(FString("Keyboard.UpDown"),		DataPoints[FEditorViewportStats::CAT_ORTHOGRAPHIC_KEYBOARD_UP_DOWN]));
	OrthographicUsage.Add(FAnalyticsEventAttribute(FString("Keyboard.FovZoom"),		DataPoints[FEditorViewportStats::CAT_ORTHOGRAPHIC_KEYBOARD_FOV_ZOOM]));
	OrthographicUsage.Add(FAnalyticsEventAttribute(FString("Mouse.Zoom"),			DataPoints[FEditorViewportStats::CAT_ORTHOGRAPHIC_MOUSE_ZOOM]));
	OrthographicUsage.Add(FAnalyticsEventAttribute(FString("Mouse.Pan"),			DataPoints[FEditorViewportStats::CAT_ORTHOGRAPHIC_MOUSE_PAN]));
	OrthographicUsage.Add(FAnalyticsEventAttribute(FString("Mouse.Scroll"),			DataPoints[FEditorViewportStats::CAT_ORTHOGRAPHIC_MOUSE_SCROLL]));
	OrthographicUsage.Add(FAnalyticsEventAttribute(FString("Mouse.Orbit.Rotation"), DataPoints[FEditorViewportStats::CAT_ORTHOGRAPHIC_MOUSE_ORBIT_ROTATION]));
	OrthographicUsage.Add(FAnalyticsEventAttribute(FString("Mouse.Orbit.Pan"),		DataPoints[FEditorViewportStats::CAT_ORTHOGRAPHIC_MOUSE_ORBIT_PAN]));
	OrthographicUsage.Add(FAnalyticsEventAttribute(FString("Mouse.Orbit.Zoom"),		DataPoints[FEditorViewportStats::CAT_ORTHOGRAPHIC_MOUSE_ORBIT_ZOOM]));
	OrthographicUsage.Add(FAnalyticsEventAttribute(FString("Gesture.Scroll"),		DataPoints[FEditorViewportStats::CAT_ORTHOGRAPHIC_GESTURE_SCROLL]));
	OrthographicUsage.Add(FAnalyticsEventAttribute(FString("Gesture.Magnify"),		DataPoints[FEditorViewportStats::CAT_ORTHOGRAPHIC_GESTURE_MAGNIFY]));

	FEngineAnalytics::GetProvider().RecordEvent(FString("Editor.Usage.Viewport.Perspective"), PerspectiveUsage);
	FEngineAnalytics::GetProvider().RecordEvent(FString("Editor.Usage.Viewport.Orthographic"), OrthographicUsage);

	// Clear all the usage data in case we do it twice.
	FMemory::Memzero(DataPoints);
}


FViewportNavigationCommands::FViewportNavigationCommands()
	: TCommands<FViewportNavigationCommands>(
		"EditorViewportClient", // Context name for fast lookup
		NSLOCTEXT("Contexts", "ViewportNavigation", "Viewport Navigation"), // Localized context name for displaying
		FName(),
		FEditorStyle::GetStyleSetName() // Icon Style Set
	)
{
}

void FViewportNavigationCommands::RegisterCommands()
{
	UI_COMMAND(Forward, "Forward", "Moves the camera Forward", EUserInterfaceActionType::Button, FInputChord(EKeys::W));
	UI_COMMAND(Backward, "Backward", "Moves the camera Backward", EUserInterfaceActionType::Button, FInputChord(EKeys::S));
	UI_COMMAND(Left, "Left", "Moves the camera Left", EUserInterfaceActionType::Button, FInputChord(EKeys::A));
	UI_COMMAND(Right, "Right", "Moves the camera Right", EUserInterfaceActionType::Button, FInputChord(EKeys::D));

	UI_COMMAND(Up, "Up", "Moves the camera Up", EUserInterfaceActionType::Button, FInputChord(EKeys::E));
	UI_COMMAND(Down, "Down", "Moves the camera Down", EUserInterfaceActionType::Button, FInputChord(EKeys::Q));

	UI_COMMAND(FovZoomIn, "FOV Zoom In", "Narrows the camers FOV", EUserInterfaceActionType::Button, FInputChord(EKeys::C));
	UI_COMMAND(FovZoomOut, "FOV Zoom Out", "Widens the camera FOV", EUserInterfaceActionType::Button, FInputChord(EKeys::Z));
}

#undef LOCTEXT_NAMESPACE <|MERGE_RESOLUTION|>--- conflicted
+++ resolved
@@ -720,16 +720,6 @@
     const bool bStereoRendering = StereoPass != eSSP_FULL;
 
 	FSceneViewInitOptions ViewInitOptions;
-
-	// Takes care of HighDPI based screen percentage in editor viewport when not in VR editor.
-	if (!bStereoRendering)
-	{
-		// Disables any screen percentage derived for game such as r.ScreenPercentage or FPostProcessSettings::ScreenPercentage.
-		ViewInitOptions.bDisableGameScreenPercentage = true;
-
-		// Forces screen percentage showflag on so that we always upscale on HighDPI configuration.
-		ViewFamily->EngineShowFlags.ScreenPercentage = true;
-	}
 
 	FViewportCameraTransform& ViewTransform = GetViewTransform();
 	const ELevelViewportType EffectiveViewportType = GetViewportType();
@@ -3416,19 +3406,11 @@
 	FIntPoint InspectViewportPos = FIntPoint(-1, -1);
 	if (IsInspectorActive)
 	{
-		float ViewRectScale = (float)View.ViewRect.Size().X / View.UnscaledViewRect.Size().X;
-
 		if (CurrentMousePos == FIntPoint(-1, -1))
 		{
 			uint32 CoordinateViewportId = 0;
 			PixelInspectorModule.GetCoordinatePosition(InspectViewportPos, CoordinateViewportId);
 
-<<<<<<< HEAD
-			InspectViewportPos.X = FMath::TruncToInt(CurrentMousePos.X * ViewRectScale);
-			InspectViewportPos.Y = FMath::TruncToInt(CurrentMousePos.Y * ViewRectScale);
-
-=======
->>>>>>> e3a25b20
 			bool IsCoordinateInViewport = InspectViewportPos.X <= Viewport->GetSizeXY().X && InspectViewportPos.Y <= Viewport->GetSizeXY().Y;
 			IsInspectorActive = IsCoordinateInViewport && (CoordinateViewportId == View.State->GetViewKey());
 			if (IsInspectorActive)
@@ -3438,9 +3420,7 @@
 		}
 		else
 		{
-			InspectViewportPos.X = FMath::TruncToInt(CurrentMousePos.X * ViewRectScale);
-			InspectViewportPos.Y = FMath::TruncToInt(CurrentMousePos.Y * ViewRectScale);
-
+			InspectViewportPos = CurrentMousePos;
 			PixelInspectorModule.SetViewportInformation(View.State->GetViewKey(), Viewport->GetSizeXY());
 			PixelInspectorModule.SetCoordinatePosition(InspectViewportPos, false);
 		}
@@ -3707,16 +3687,10 @@
 	// NOTE: DebugCanvasObject will be created by UDebugDrawService::Draw() if it doesn't already exist.
 	UDebugDrawService::Draw(ViewFamily.EngineShowFlags, Viewport, View, DebugCanvas);
 	UCanvas* DebugCanvasObject = FindObjectChecked<UCanvas>(GetTransientPackage(),TEXT("DebugCanvasObject"));
-<<<<<<< HEAD
-	
-	DebugCanvasObject->Init( Viewport->GetSizeXY().X, Viewport->GetSizeXY().Y, View , DebugCanvas);
-
-=======
 	DebugCanvasObject->Canvas = DebugCanvas;
 	DebugCanvasObject->Init( Viewport->GetSizeXY().X, Viewport->GetSizeXY().Y, View , DebugCanvas);
     
     
->>>>>>> e3a25b20
 	// Stats display
 	if( IsRealtime() && ShouldShowStats() && DebugCanvas)
 	{
