// Copyright 1998-2016 Epic Games, Inc. All Rights Reserved.


#include "UnrealEd.h"
#include "Toolkits/AssetEditorManager.h"
#include "ObjectTools.h"
#include "AssetToolsModule.h"
#include "Toolkits/AssetEditorToolkit.h"
#include "Toolkits/SimpleAssetEditor.h"
#include "LevelEditor.h"
#include "EngineAnalytics.h"
#include "Runtime/Analytics/Analytics/Public/Interfaces/IAnalyticsProvider.h"
#include "ToolkitManager.h"
#include "BlueprintEditorModule.h"
#include "SNotificationList.h"
#include "NotificationManager.h"

#define LOCTEXT_NAMESPACE "AssetEditorManager"

FAssetEditorManager* FAssetEditorManager::Instance = NULL;


FAssetEditorManager& FAssetEditorManager::Get()
{
	if (Instance == NULL)
	{
		Instance = new FAssetEditorManager();
	}

	return *Instance;
}

FAssetEditorManager::FAssetEditorManager()
	: bSavingOnShutdown(false)
	, bRequestRestorePreviouslyOpenAssets(false)
{
	// Message bus to receive requests to load assets
	MessageEndpoint = FMessageEndpoint::Builder("FAssetEditorManager")
		.Handling<FAssetEditorRequestOpenAsset>(this, &FAssetEditorManager::HandleRequestOpenAssetMessage)
		.WithInbox();

	if (MessageEndpoint.IsValid())
	{
		MessageEndpoint->Subscribe<FAssetEditorRequestOpenAsset>();
	}

	TickDelegate = FTickerDelegate::CreateRaw(this, &FAssetEditorManager::HandleTicker);
	FTicker::GetCoreTicker().AddTicker(TickDelegate, 1.f);
}

void FAssetEditorManager::OnExit()
{
	SaveOpenAssetEditors(true);

	TGuardValue<bool> GuardOnShutdown(bSavingOnShutdown, true);

	CloseAllAssetEditors();

	// Don't attempt to report usage stats if analytics isn't available
	if (FEngineAnalytics::IsAvailable())
	{
		TArray<FAnalyticsEventAttribute> EditorUsageAttribs;
		EditorUsageAttribs.Empty(2);
		for (auto Iter = EditorUsageAnalytics.CreateConstIterator(); Iter; ++Iter)
		{
			const FAssetEditorAnalyticInfo& Data = Iter.Value();
			EditorUsageAttribs.Reset();
			EditorUsageAttribs.Emplace(TEXT("TotalDuration.Seconds"), FString::Printf(TEXT("%.1f"), Data.SumDuration.GetTotalSeconds()));
			EditorUsageAttribs.Emplace(TEXT("OpenedInstances.Count"), FString::Printf(TEXT("%d"), Data.NumTimesOpened));

			const FString EventName = FString::Printf(TEXT("Editor.Usage.%s"), *Iter.Key().ToString());
			FEngineAnalytics::GetProvider().RecordEvent(EventName, EditorUsageAttribs);
		}
	}
}

void FAssetEditorManager::AddReferencedObjects( FReferenceCollector& Collector )
{
	TMap<UObject*, UObject*> ModifiedKeys;
	for ( TMultiMap<UObject*, IAssetEditorInstance*>::TIterator It(OpenedAssets); It; ++It )
	{
		UObject* Asset = It.Key();
		if ( Asset != nullptr )
<<<<<<< HEAD
		{
			UObject* MutableReference = Asset;
			Collector.AddReferencedObject(MutableReference);
			if ( MutableReference != Asset )
			{
				ModifiedKeys.Add(Asset, MutableReference);
			}
		}
	}

	// If the pointer got deleted or swapped out due to hot reload.
	for ( auto& Entry : ModifiedKeys )
	{
		if ( Entry.Value )
		{
			// Find the existing editor instances bound to a modified object ptr.
			TArray<IAssetEditorInstance*> AssetEditors;
			OpenedAssets.MultiFind(Entry.Key, AssetEditors);

			// Remove the entry for the remapped pointer.
			OpenedAssets.Remove(Entry.Key);

			// Store all new instances for the moved pointer.
			for ( IAssetEditorInstance* AssetEditor : AssetEditors )
			{
				OpenedAssets.Add(Entry.Value, AssetEditor);
			}
		}
	}

=======
		{
			UObject* MutableReference = Asset;
			Collector.AddReferencedObject(MutableReference);
			if ( MutableReference != Asset )
			{
				ModifiedKeys.Add(Asset, MutableReference);
			}
		}
	}

	// If the pointer got deleted or swapped out due to hot reload.
	for ( auto& Entry : ModifiedKeys )
	{
		if ( Entry.Value )
		{
			// Find the existing editor instances bound to a modified object ptr.
			TArray<IAssetEditorInstance*> AssetEditors;
			OpenedAssets.MultiFind(Entry.Key, AssetEditors);

			// Remove the entry for the remapped pointer.
			OpenedAssets.Remove(Entry.Key);

			// Store all new instances for the moved pointer.
			for ( IAssetEditorInstance* AssetEditor : AssetEditors )
			{
				OpenedAssets.Add(Entry.Value, AssetEditor);
			}
		}
	}

>>>>>>> e58dcb1b
	for (TMultiMap<IAssetEditorInstance*, UObject*>::TIterator It(OpenedEditors); It; ++It)
	{
		UObject* Asset = It->Value;
		if ( Asset != nullptr )
		{
			Collector.AddReferencedObject(It->Value);
		}
	}
}


IAssetEditorInstance* FAssetEditorManager::FindEditorForAsset(UObject* Asset, bool bFocusIfOpen)
{
	const TArray<IAssetEditorInstance*> AssetEditors = FindEditorsForAsset(Asset);

	IAssetEditorInstance* const * PrimaryEditor = AssetEditors.FindByPredicate( [](IAssetEditorInstance* Editor){ return Editor->IsPrimaryEditor(); } );
	
	const bool bEditorOpen = PrimaryEditor != NULL;
	if (bEditorOpen && bFocusIfOpen)
	{
		// @todo toolkit minor: We may need to handle this differently for world-centric vs standalone.  (multiple level editors, etc)
		(*PrimaryEditor)->FocusWindow(Asset);
	}

	return bEditorOpen ? *PrimaryEditor : NULL;
}


TArray<IAssetEditorInstance*> FAssetEditorManager::FindEditorsForAsset(UObject* Asset)
{
	TArray<IAssetEditorInstance*> AssetEditors;
	OpenedAssets.MultiFind(Asset, AssetEditors);
	return AssetEditors;
}


void FAssetEditorManager::CloseAllEditorsForAsset(UObject* Asset)
{
	TArray<IAssetEditorInstance*> EditorInstances = FindEditorsForAsset(Asset);

	for( auto EditorIter : EditorInstances )
	{
		EditorIter->CloseWindow();
	}
}


void FAssetEditorManager::CloseOtherEditors( UObject* Asset, IAssetEditorInstance* OnlyEditor)
{
	TArray<UObject*> AllAssets;
	for (TMultiMap<UObject*, IAssetEditorInstance*>::TIterator It(OpenedAssets); It; ++It)
	{
		IAssetEditorInstance* Editor = It.Value();
		if(Asset == It.Key() && Editor != OnlyEditor)
		{
			Editor->CloseWindow();
		}
	}
}


TArray<UObject*> FAssetEditorManager::GetAllEditedAssets()
{
	TArray<UObject*> AllAssets;
	for (TMultiMap<UObject*, IAssetEditorInstance*>::TIterator It(OpenedAssets); It; ++It)
	{
		UObject* Asset = It.Key();
		if(Asset != NULL)
		{
			AllAssets.AddUnique(Asset);
		}
	}
	return AllAssets;
}


void FAssetEditorManager::NotifyAssetOpened(UObject* Asset, IAssetEditorInstance* InInstance)
{
	if (!OpenedEditors.Contains(InInstance))
	{
		FOpenedEditorTime EditorTime;
		EditorTime.EditorName = InInstance->GetEditorName();
		EditorTime.OpenedTime = FDateTime::UtcNow();

		OpenedEditorTimes.Add(InInstance, EditorTime);
	}

	OpenedAssets.Add(Asset, InInstance);
	OpenedEditors.Add(InInstance, Asset);

	SaveOpenAssetEditors(false);
}


void FAssetEditorManager::NotifyAssetsOpened( const TArray< UObject* >& Assets, IAssetEditorInstance* InInstance)
{
	for( auto AssetIter = Assets.CreateConstIterator(); AssetIter; ++AssetIter )
	{
		NotifyAssetOpened(*AssetIter, InInstance);
	}
}


void FAssetEditorManager::NotifyAssetClosed(UObject* Asset, IAssetEditorInstance* InInstance)
{
	OpenedEditors.RemoveSingle(InInstance, Asset);
	OpenedAssets.RemoveSingle(Asset, InInstance);

	SaveOpenAssetEditors(false);
}


void FAssetEditorManager::NotifyEditorClosed(IAssetEditorInstance* InInstance)
{
	// Remove all assets associated with the editor
	TArray<UObject*> Assets;
	OpenedEditors.MultiFind(InInstance, /*out*/ Assets);
	for (int32 AssetIndex = 0; AssetIndex < Assets.Num(); ++AssetIndex)
	{
		OpenedAssets.Remove(Assets[AssetIndex], InInstance);
	}

	// Remove the editor itself
	OpenedEditors.Remove(InInstance);
	FOpenedEditorTime EditorTime = OpenedEditorTimes.FindAndRemoveChecked(InInstance);

	// Record the editor open-close duration
	FAssetEditorAnalyticInfo& AnalyticsForThisAsset = EditorUsageAnalytics.FindOrAdd(EditorTime.EditorName);
	AnalyticsForThisAsset.SumDuration += FDateTime::UtcNow() - EditorTime.OpenedTime;
	AnalyticsForThisAsset.NumTimesOpened++;

	SaveOpenAssetEditors(false);
}


bool FAssetEditorManager::CloseAllAssetEditors()
{
	bool bAllEditorsClosed = true;
	for (TMultiMap<IAssetEditorInstance*, UObject*>::TIterator It(OpenedEditors); It; ++It)
	{
		IAssetEditorInstance* Editor = It.Key();
		if (Editor != NULL)
		{
			if ( !Editor->CloseWindow() )
			{
				bAllEditorsClosed = false;
			}
		}
	}

	return bAllEditorsClosed;
}


bool FAssetEditorManager::OpenEditorForAsset(UObject* Asset, const EToolkitMode::Type ToolkitMode, TSharedPtr< IToolkitHost > OpenedFromLevelEditor )
{
	check(Asset);
	// @todo toolkit minor: When "Edit Here" happens in a different level editor from the one that an asset is already
	//    being edited within, we should decide whether to disallow "Edit Here" in that case, or to close the old asset
	//    editor and summon it in the new level editor, or to just foreground the old level editor (current behavior)

	const bool bBringToFrontIfOpen = true;

	// Don't open asset editors for cooked packages
	if (UPackage* Package = Asset->GetOutermost())
	{
		if (Package->bIsCookedForEditor)
		{
			return false;
		}
	}
	
	AssetEditorRequestOpenEvent.Broadcast(Asset);

	if( FindEditorForAsset(Asset, bBringToFrontIfOpen) != nullptr )
	{
		// This asset is already open in an editor! (the call to FindEditorForAsset above will bring it to the front)
		return true;
	}
	else
	{
		GWarn->BeginSlowTask( LOCTEXT("OpenEditor", "Opening Editor..."), true);
	}


	FAssetToolsModule& AssetToolsModule = FModuleManager::LoadModuleChecked<FAssetToolsModule>(TEXT("AssetTools"));

	TWeakPtr<IAssetTypeActions> AssetTypeActions = AssetToolsModule.Get().GetAssetTypeActionsForClass( Asset->GetClass() );
	
	auto ActualToolkitMode = ToolkitMode;
	if( AssetTypeActions.IsValid() )
	{
		if( AssetTypeActions.Pin()->ShouldForceWorldCentric() )
		{
			// This asset type prefers a specific toolkit mode
			ActualToolkitMode = EToolkitMode::WorldCentric;

			if( !OpenedFromLevelEditor.IsValid() )
			{
				// We don't have a level editor to spawn in world-centric mode, so we'll find one now
				// @todo sequencer: We should eventually eliminate this code (incl include dependencies) or change it to not make assumptions about a single level editor
				OpenedFromLevelEditor = FModuleManager::LoadModuleChecked< FLevelEditorModule >( "LevelEditor" ).GetFirstLevelEditor();
			}
		}
	}
	
	if( ActualToolkitMode != EToolkitMode::WorldCentric && OpenedFromLevelEditor.IsValid() )
	{
		// @todo toolkit minor: Kind of lame use of a static variable here to prime the new asset editor.  This was done to avoid refactoring a few dozen files for a very minor change.
		FAssetEditorToolkit::SetPreviousWorldCentricToolkitHostForNewAssetEditor( OpenedFromLevelEditor.ToSharedRef() );
	}

	// Disallow opening an asset editor for classes
	bool bCanSummonSimpleAssetEditor = !Asset->IsA<UClass>();

	if( AssetTypeActions.IsValid() )
	{
		TArray<UObject*> AssetsToEdit;
		AssetsToEdit.Add(Asset);

		// Some assets (like UWorlds) may be destroyed and recreated as part of opening. To protect against this, keep the path to the asset and try to re-find it if it disappeared.
		TWeakObjectPtr<UObject> WeakAsset = Asset;
		const FString AssetPath = Asset->GetPathName();

		AssetTypeActions.Pin()->OpenAssetEditor(AssetsToEdit, ActualToolkitMode == EToolkitMode::WorldCentric ? OpenedFromLevelEditor : TSharedPtr<IToolkitHost>());
		
		// If the Asset was destroyed, attempt to find it if it was recreated
		if ( !WeakAsset.IsValid() && !AssetPath.IsEmpty() )
		{
			Asset = FindObject<UObject>(nullptr, *AssetPath);
		}

		AssetEditorOpenedEvent.Broadcast(Asset);
	}
	else if( bCanSummonSimpleAssetEditor )
	{
		// No asset type actions for this asset. Just use a properties editor.
		FSimpleAssetEditor::CreateEditor(ActualToolkitMode, ActualToolkitMode == EToolkitMode::WorldCentric ? OpenedFromLevelEditor : TSharedPtr<IToolkitHost>(), Asset);
	}

	GWarn->EndSlowTask();
	return true;
}


bool FAssetEditorManager::OpenEditorForAssets( const TArray< UObject* >& Assets, const EToolkitMode::Type ToolkitMode, TSharedPtr< IToolkitHost > OpenedFromLevelEditor )
{
	if( Assets.Num() == 1 )
	{
		return OpenEditorForAsset(Assets[0], ToolkitMode, OpenedFromLevelEditor);
	}
	else if (Assets.Num() > 0)
	{
		// If any of the assets are already open, remove them from the list of assets to open an editor for
		TArray<UObject*> AlreadyOpenAssets;
		for (auto Asset : Assets)
		{
			if( FindEditorForAsset(Asset, true) != nullptr )
			{
				AlreadyOpenAssets.Add(Asset);
			}
		}

		// Verify that all the assets are of the same class
		bool bAssetClassesMatch = true;
		auto AssetClass = Assets[0]->GetClass();
		for (int32 i = 1; i < Assets.Num(); i++)
		{
			if (Assets[i]->GetClass() != AssetClass)
			{
				bAssetClassesMatch = false;
				break;
			}
		}

		// If the classes don't match or any of the selected assets are already open, just open each asset in its own editor.
		if (bAssetClassesMatch && AlreadyOpenAssets.Num() == 0)
		{
			FAssetToolsModule& AssetToolsModule = FModuleManager::LoadModuleChecked<FAssetToolsModule>(TEXT("AssetTools"));
			TWeakPtr<IAssetTypeActions> AssetTypeActions = AssetToolsModule.Get().GetAssetTypeActionsForClass(AssetClass);

			if (AssetTypeActions.IsValid())
			{
				GWarn->BeginSlowTask(LOCTEXT("OpenEditor", "Opening Editor(s)..."), true);

				// Determine the appropriate toolkit mode for the asset type
				auto ActualToolkitMode = ToolkitMode;
				if (AssetTypeActions.Pin()->ShouldForceWorldCentric())
				{
					// This asset type prefers a specific toolkit mode
					ActualToolkitMode = EToolkitMode::WorldCentric;

					if (!OpenedFromLevelEditor.IsValid())
					{
						// We don't have a level editor to spawn in world-centric mode, so we'll find one now
						// @todo sequencer: We should eventually eliminate this code (incl include dependencies) or change it to not make assumptions about a single level editor
						OpenedFromLevelEditor = FModuleManager::LoadModuleChecked< FLevelEditorModule >("LevelEditor").GetFirstLevelEditor();
					}
				}

				if (ActualToolkitMode != EToolkitMode::WorldCentric && OpenedFromLevelEditor.IsValid())
				{
					// @todo toolkit minor: Kind of lame use of a static variable here to prime the new asset editor.  This was done to avoid refactoring a few dozen files for a very minor change.
					FAssetEditorToolkit::SetPreviousWorldCentricToolkitHostForNewAssetEditor(OpenedFromLevelEditor.ToSharedRef());
				}

				// Some assets (like UWorlds) may be destroyed and recreated as part of opening. To protect against this, keep the path to each asset and try to re-find any if they disappear.
				struct FLocalAssetInfo
				{
					TWeakObjectPtr<UObject> WeakAsset;
					FString AssetPath;

					FLocalAssetInfo(const TWeakObjectPtr<UObject>& InWeakAsset, const FString& InAssetPath)
						: WeakAsset(InWeakAsset), AssetPath(InAssetPath) {}
				};

				TArray<FLocalAssetInfo> AssetInfoList;
				AssetInfoList.Reserve(Assets.Num());
				for (auto Asset : Assets)
				{
					AssetInfoList.Add(FLocalAssetInfo(Asset, Asset->GetPathName()));
				}

				// How to handle multiple assets is left up to the type actions (i.e. open a single shared editor or an editor for each)
				AssetTypeActions.Pin()->OpenAssetEditor(Assets, ActualToolkitMode == EToolkitMode::WorldCentric ? OpenedFromLevelEditor : TSharedPtr<IToolkitHost>());

				// If any assets were destroyed, attempt to find them if they were recreated
				for (int32 i = 0; i < Assets.Num(); i++)
				{
					auto& AssetInfo = AssetInfoList[i];
					auto Asset = Assets[i];

					if (!AssetInfo.WeakAsset.IsValid() && !AssetInfo.AssetPath.IsEmpty())
					{
						Asset = FindObject<UObject>(nullptr, *AssetInfo.AssetPath);
					}
				}

				//@todo if needed, broadcast the event for every asset. It is possible, however, that a single shared editor was opened by the AssetTypeActions, not an editor for each asset.
				/*AssetEditorOpenedEvent.Broadcast(Asset);*/

				GWarn->EndSlowTask();
			}
		}
		else
		{
			// Asset types don't match or some are already open, so just open individual editors for the unopened ones
			for (auto Asset : Assets)
			{
				if (!AlreadyOpenAssets.Contains(Asset))
				{
					OpenEditorForAsset(Asset, ToolkitMode, OpenedFromLevelEditor);
				}
			}
		}
	}

	return true;
}


FArchive& operator<<(FArchive& Ar,IAssetEditorInstance*& TypeRef)
{
	return Ar;
}


void FAssetEditorManager::HandleRequestOpenAssetMessage( const FAssetEditorRequestOpenAsset& Message, const IMessageContextRef& Context )
{
	OpenEditorForAsset(Message.AssetName);
}

void FAssetEditorManager::OpenEditorForAsset(const FString& AssetPathName)
{
	// An asset needs loading
	UPackage* Package = LoadPackage(NULL, *AssetPathName, LOAD_NoRedirects);

	if (Package)
	{
		Package->FullyLoad();

		FString AssetName = FPaths::GetBaseFilename(AssetPathName);
		UObject* Object = FindObject<UObject>(Package, *AssetName);

		if (Object != NULL)
		{
			OpenEditorForAsset(Object);
		}
	}
}

bool FAssetEditorManager::HandleTicker( float DeltaTime )
{
	if (bRequestRestorePreviouslyOpenAssets)
	{
		RestorePreviouslyOpenAssets();
		bRequestRestorePreviouslyOpenAssets = false;
	}
	MessageEndpoint->ProcessInbox();

	return true;
}

void FAssetEditorManager::RequestRestorePreviouslyOpenAssets()
{
	// We defer the restore so that we guarantee that it happens once initialization is complete
	bRequestRestorePreviouslyOpenAssets = true;
}

void FAssetEditorManager::RestorePreviouslyOpenAssets()
{
	TArray<FString> OpenAssets;
	GConfig->GetArray(TEXT("AssetEditorManager"), TEXT("OpenAssetsAtExit"), OpenAssets, GEditorPerProjectIni);

	bool bCleanShutdown =  false;
	GConfig->GetBool(TEXT("AssetEditorManager"), TEXT("CleanShutdown"), bCleanShutdown, GEditorPerProjectIni);

	SaveOpenAssetEditors(false);

	if(OpenAssets.Num() > 0)
	{
		if(bCleanShutdown)
		{
			// Do we have permission to automatically re-open the assets, or should we ask?
			const bool bAutoRestore = GetDefault<UEditorLoadingSavingSettings>()->bRestoreOpenAssetTabsOnRestart;

			if(bAutoRestore)
			{
				// Pretend that we showed the notification and that the user clicked "Restore Now"
				OpenEditorsForAssets(OpenAssets);
			}
			else
			{
				// Has this notification previously been suppressed by the user?
				bool bSuppressNotification = false;
				GConfig->GetBool(TEXT("AssetEditorManager"), TEXT("SuppressRestorePreviouslyOpenAssetsNotification"), bSuppressNotification, GEditorPerProjectIni);

				if(!bSuppressNotification)
				{
					// Ask the user; this doesn't block so will reopen the assets later
					SpawnRestorePreviouslyOpenAssetsNotification(bCleanShutdown, OpenAssets);
				}
			}
		}
		else
		{
			// If we crashed, we always ask regardless of what the user previously said
			SpawnRestorePreviouslyOpenAssetsNotification(bCleanShutdown, OpenAssets);
		}
	}
}

void FAssetEditorManager::SpawnRestorePreviouslyOpenAssetsNotification(const bool bCleanShutdown, const TArray<FString>& AssetsToOpen)
{
	/** Utility functions for the notification which don't rely on the state from FAssetEditorManager */
	struct Local
	{
		static ECheckBoxState GetDontAskAgainCheckBoxState()
		{
			bool bSuppressNotification = false;
			GConfig->GetBool(TEXT("AssetEditorManager"), TEXT("SuppressRestorePreviouslyOpenAssetsNotification"), bSuppressNotification, GEditorPerProjectIni);
			return bSuppressNotification ? ECheckBoxState::Checked : ECheckBoxState::Unchecked;
		}

		static void OnDontAskAgainCheckBoxStateChanged(ECheckBoxState NewState)
		{
			const bool bSuppressNotification = (NewState == ECheckBoxState::Checked);
			GConfig->SetBool(TEXT("AssetEditorManager"), TEXT("SuppressRestorePreviouslyOpenAssetsNotification"), bSuppressNotification, GEditorPerProjectIni);
		}
	};

	FNotificationInfo Info(bCleanShutdown 
		? LOCTEXT("RestoreOpenAssetsAfterClose_Message", "Assets were open when the Editor was last closed, would you like to restore them now?")
		: LOCTEXT("RestoreOpenAssetsAfterCrash", "The Editor did not shut down cleanly, would you like to attempt to restore previously open assets now?")
		);

	// Add the buttons
	Info.ButtonDetails.Add(FNotificationButtonInfo(
		LOCTEXT("RestoreOpenAssetsAfterClose_Confirm", "Restore Now"), 
		FText(), 
		FSimpleDelegate::CreateRaw(this, &FAssetEditorManager::OnConfirmRestorePreviouslyOpenAssets, AssetsToOpen), 
		SNotificationItem::CS_None
		));
	Info.ButtonDetails.Add(FNotificationButtonInfo(
		LOCTEXT("RestoreOpenAssetsAfterClose_Cancel", "Don't Restore"), 
		FText(), 
		FSimpleDelegate::CreateRaw(this, &FAssetEditorManager::OnCancelRestorePreviouslyOpenAssets), 
		SNotificationItem::CS_None
		));

	// We will let the notification expire automatically after 10 seconds
	Info.bFireAndForget = true;
	Info.ExpireDuration = 10.0f;

	// We want the auto-save to be subtle
	Info.bUseLargeFont = false;
	Info.bUseThrobber = false;
	Info.bUseSuccessFailIcons = false;

	// Only let the user suppress the non-crash version
	if(bCleanShutdown)
	{
		Info.CheckBoxState = TAttribute<ECheckBoxState>::Create(&Local::GetDontAskAgainCheckBoxState);
		Info.CheckBoxStateChanged = FOnCheckStateChanged::CreateStatic(&Local::OnDontAskAgainCheckBoxStateChanged);
		Info.CheckBoxText = NSLOCTEXT("ModalDialogs", "DefaultCheckBoxMessage", "Don't show this again");
	}

	// Close any existing notification
	TSharedPtr<SNotificationItem> RestorePreviouslyOpenAssetsNotification = RestorePreviouslyOpenAssetsNotificationPtr.Pin();
	if(RestorePreviouslyOpenAssetsNotification.IsValid())
	{
		RestorePreviouslyOpenAssetsNotification->ExpireAndFadeout();
	}

	RestorePreviouslyOpenAssetsNotificationPtr = FSlateNotificationManager::Get().AddNotification(Info);
}

void FAssetEditorManager::OnConfirmRestorePreviouslyOpenAssets(TArray<FString> AssetsToOpen)
{
	// Close any existing notification
	TSharedPtr<SNotificationItem> RestorePreviouslyOpenAssetsNotification = RestorePreviouslyOpenAssetsNotificationPtr.Pin();
	if (RestorePreviouslyOpenAssetsNotification.IsValid())
	{
		RestorePreviouslyOpenAssetsNotification->SetExpireDuration(0.0f);
		RestorePreviouslyOpenAssetsNotification->SetFadeOutDuration(0.5f);
		RestorePreviouslyOpenAssetsNotification->ExpireAndFadeout();

		// If the user suppressed the notification for future sessions, make sure this is reflected in their settings
		// Note: We do that inside this if statement so that we only do it if we were showing a UI they could interact with
		bool bSuppressNotification = false;
		GConfig->GetBool(TEXT("AssetEditorManager"), TEXT("SuppressRestorePreviouslyOpenAssetsNotification"), bSuppressNotification, GEditorPerProjectIni);
		UEditorLoadingSavingSettings& Settings = *GetMutableDefault<UEditorLoadingSavingSettings>();
		Settings.bRestoreOpenAssetTabsOnRestart = bSuppressNotification;
		Settings.PostEditChange();

		// we do this inside the condition so that it can only be done once. 
		OpenEditorsForAssets(AssetsToOpen);

	}
}

void FAssetEditorManager::OnCancelRestorePreviouslyOpenAssets()
{
	// Close any existing notification
	TSharedPtr<SNotificationItem> RestorePreviouslyOpenAssetsNotification = RestorePreviouslyOpenAssetsNotificationPtr.Pin();
	if (RestorePreviouslyOpenAssetsNotification.IsValid())
	{
		RestorePreviouslyOpenAssetsNotification->SetExpireDuration(0.0f);
		RestorePreviouslyOpenAssetsNotification->SetFadeOutDuration(0.5f);
		RestorePreviouslyOpenAssetsNotification->ExpireAndFadeout();
	}
}

void FAssetEditorManager::SaveOpenAssetEditors(bool bOnShutdown)
{
	if(!bSavingOnShutdown)
	{
		TArray<FString> OpenAssets;

		// Don't save a list of assets to restore if we are running under a debugger
		if(!FPlatformMisc::IsDebuggerPresent())
		{
			for (auto EditorPair : OpenedEditors)
			{
				IAssetEditorInstance* Editor = EditorPair.Key;
				if (Editor != NULL)
				{
					UObject* EditedObject = EditorPair.Value;
					if(EditedObject != NULL)
					{
						// only record assets that have a valid saved package
						UPackage* Package = EditedObject->GetOutermost();
						if(Package != NULL && Package->GetFileSize() != 0)
						{
							OpenAssets.Add(EditedObject->GetPathName());
						}
					}
				}
			}
		}

		GConfig->SetArray(TEXT("AssetEditorManager"), TEXT("OpenAssetsAtExit"), OpenAssets, GEditorPerProjectIni);
		GConfig->SetBool(TEXT("AssetEditorManager"), TEXT("CleanShutdown"), bOnShutdown, GEditorPerProjectIni);
		GConfig->Flush(false, GEditorPerProjectIni);
	}
}

void FAssetEditorManager::OpenEditorsForAssets(const TArray<FString>& AssetsToOpen)
{
	for (const FString& AssetName : AssetsToOpen)
	{
		OpenEditorForAsset(AssetName);
	}
}

void FAssetEditorManager::OpenEditorsForAssets(const TArray<FName>& AssetsToOpen)
{
	for (const FName AssetName : AssetsToOpen)
	{
		OpenEditorForAsset(AssetName.ToString());
	}
}

#undef LOCTEXT_NAMESPACE<|MERGE_RESOLUTION|>--- conflicted
+++ resolved
@@ -81,7 +81,6 @@
 	{
 		UObject* Asset = It.Key();
 		if ( Asset != nullptr )
-<<<<<<< HEAD
 		{
 			UObject* MutableReference = Asset;
 			Collector.AddReferencedObject(MutableReference);
@@ -112,38 +111,6 @@
 		}
 	}
 
-=======
-		{
-			UObject* MutableReference = Asset;
-			Collector.AddReferencedObject(MutableReference);
-			if ( MutableReference != Asset )
-			{
-				ModifiedKeys.Add(Asset, MutableReference);
-			}
-		}
-	}
-
-	// If the pointer got deleted or swapped out due to hot reload.
-	for ( auto& Entry : ModifiedKeys )
-	{
-		if ( Entry.Value )
-		{
-			// Find the existing editor instances bound to a modified object ptr.
-			TArray<IAssetEditorInstance*> AssetEditors;
-			OpenedAssets.MultiFind(Entry.Key, AssetEditors);
-
-			// Remove the entry for the remapped pointer.
-			OpenedAssets.Remove(Entry.Key);
-
-			// Store all new instances for the moved pointer.
-			for ( IAssetEditorInstance* AssetEditor : AssetEditors )
-			{
-				OpenedAssets.Add(Entry.Value, AssetEditor);
-			}
-		}
-	}
-
->>>>>>> e58dcb1b
 	for (TMultiMap<IAssetEditorInstance*, UObject*>::TIterator It(OpenedEditors); It; ++It)
 	{
 		UObject* Asset = It->Value;
