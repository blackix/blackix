--- conflicted
+++ resolved
@@ -909,19 +909,11 @@
 				for (auto It = Curve->GetKeyHandleIterator(); It; ++It)
 				{
 					const FKeyHandle& KeyHandle = *It;
-<<<<<<< HEAD
 
 					KeyHandles.Add(KeyHandle);
 					Key_TimeValuePairs.Emplace(Curve->GetKeyTimeValuePair(KeyHandle));
 				}
 
-=======
-
-					KeyHandles.Add(KeyHandle);
-					Key_TimeValuePairs.Emplace(Curve->GetKeyTimeValuePair(KeyHandle));
-				}
-
->>>>>>> 1ca592a2
 				//Add arrive and exit lines
 				{
 					float ArriveX = ScaleInfo.InputToLocalX(Key_TimeValuePairs[0].Key);
