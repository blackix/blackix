--- conflicted
+++ resolved
@@ -55,53 +55,6 @@
 			// Scoped lock
 			FSystemWideCriticalSection StoredValuesLock(EditorAnalyticsDefs::GlobalLockName, bWaitForLock ? EditorAnalyticsDefs::GlobalLockWaitTimeout : FTimespan::Zero());
 
-<<<<<<< HEAD
-			// Get list of sessions in storage
-			if (StoredValuesLock.IsValid() && BeginReadWriteRecords())
-			{
-				TArray<FSessionRecord> SessionRecordsToDelete;
-
-				// Attempt check each stored session
-				for (FSessionRecord& Record : SessionRecords)
-				{
-					FTimespan RecordAge = FDateTime::UtcNow() - Record.Timestamp;
-
-					if (Record.bCrashed)
-					{
-						// Crashed sessions
-						SessionRecordsToReport.Add(Record);
-						SessionRecordsToDelete.Add(Record);
-					}
-					else if (RecordAge > EditorAnalyticsDefs::SessionRecordExpiration)
-					{
-						// Delete expired session records
-						SessionRecordsToDelete.Add(Record);
-					}
-					else if (RecordAge > EditorAnalyticsDefs::SessionRecordTimeout)
-					{
-						// Timed out sessions
-						SessionRecordsToReport.Add(Record);
-						SessionRecordsToDelete.Add(Record);
-					}
-				}
-
-				for (FSessionRecord& DeletingRecord : SessionRecordsToDelete)
-				{
-					DeleteStoredRecord(DeletingRecord);
-				}
-
-				// Create a session record for this session
-				CreateAndWriteRecordForSession();
-
-				// Update and release list of sessions in storage
-				EndReadWriteRecords();
-
-				// Register for crash callbacks
-				FCoreDelegates::OnHandleSystemError.AddRaw(this, &FSessionManager::OnCrashing);
-
-				bInitialized = true;
-			}
-=======
 		// Get list of sessions in storage
 			if (StoredValuesLock.IsValid() && BeginReadWriteRecords())
 		{
@@ -147,7 +100,6 @@
 
 			bInitialized = true;
 		}
->>>>>>> 73f66985
 		}
 
 		for (FSessionRecord& ReportingSession : SessionRecordsToReport)
@@ -298,8 +250,6 @@
 		SessionRecords.RemoveAll([&SessionId](const FSessionRecord& X){ return X.SessionId == SessionId; });
 	}
 
-<<<<<<< HEAD
-=======
 	/**
   	 * @EventName Editor.AbnormalShutdown
 	 *
@@ -329,7 +279,6 @@
 	 *
 	 * The editor updates this timestamp every 5 minutes, so we should know the time of the crash within 5 minutes. It should technically correlate with the last heartbeat we receive in the data for that session.
 	 */
->>>>>>> 73f66985
 	void SendAbnormalShutdownReport(const FSessionRecord& Record)
 	{
 		FGameProjectGenerationModule& GameProjectModule = FModuleManager::LoadModuleChecked<FGameProjectGenerationModule>(TEXT("GameProjectGeneration"));
@@ -378,11 +327,7 @@
 			CurrentSession.SessionId = FEngineAnalytics::GetProvider().GetSessionID();
 		}
 
-<<<<<<< HEAD
-		CurrentSession.EngineVersion = GEngineVersion.ToString(EVersionComponent::Changelist);
-=======
 		CurrentSession.EngineVersion = FEngineVersion::Current().ToString(EVersionComponent::Changelist);
->>>>>>> 73f66985
 		CurrentSession.Timestamp = FDateTime::UtcNow();
 		CurrentSession.bCrashed = false;
 		CurrentSession.bIsDebugger = FPlatformMisc::IsDebuggerPresent();
