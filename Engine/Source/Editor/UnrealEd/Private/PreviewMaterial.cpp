--- conflicted
+++ resolved
@@ -57,6 +57,14 @@
 	
 		}
 
+		if (Material->IsPostProcessMaterial())
+		{
+			if (FCString::Stristr(ShaderType->GetName(), TEXT("PostProcess")))
+			{
+				return true;
+			}
+		}
+
 		{
 			bool bEditorStatsMaterial = Material->bIsMaterialEditorStatsMaterial;
 
@@ -378,11 +386,7 @@
 			{
 				ParameterValue.SortPriority = 0;
 			}
-<<<<<<< HEAD
 			AssignParameterToGroup(ParentMaterial, &ParameterValue);
-=======
-			AssignParameterToGroup(ParentMaterial, Cast<UDEditorParameterValue>(&ParameterValue));
->>>>>>> fe293936
 		}
 		// Scalar Parameters.
 		ParentMaterial->GetAllScalarParameterNames(ParameterNames, Guids);
@@ -422,11 +426,7 @@
 			{
 				ParameterValue.SortPriority = 0;
 			}
-<<<<<<< HEAD
 			AssignParameterToGroup(ParentMaterial, &ParameterValue);
-=======
-			AssignParameterToGroup(ParentMaterial, Cast<UDEditorParameterValue>(&ParameterValue));
->>>>>>> fe293936
 		}
 
 		// Texture Parameters.
@@ -466,11 +466,7 @@
 			{
 				ParameterValue.SortPriority = 0;
 			}
-<<<<<<< HEAD
 			AssignParameterToGroup(ParentMaterial, &ParameterValue);
-=======
-			AssignParameterToGroup(ParentMaterial, Cast<UDEditorParameterValue>(&ParameterValue));
->>>>>>> fe293936
 		}
 
 		// Font Parameters.
@@ -513,11 +509,7 @@
 			{
 				ParameterValue.SortPriority = 0;
 			}
-<<<<<<< HEAD
 			AssignParameterToGroup(ParentMaterial, &ParameterValue);
-=======
-			AssignParameterToGroup(ParentMaterial, Cast<UDEditorParameterValue>(&ParameterValue));
->>>>>>> fe293936
 		}
 
 		// Get all static parameters from the source instance.  This will handle inheriting parent values.
@@ -543,11 +535,7 @@
 			{
 				ParameterValue.SortPriority = 0;
 			}
-<<<<<<< HEAD
 			AssignParameterToGroup(ParentMaterial, &ParameterValue);
-=======
-			AssignParameterToGroup(ParentMaterial, Cast<UDEditorParameterValue>(&ParameterValue));
->>>>>>> fe293936
 		}
 
 		// Copy Static Component Mask Parameters
@@ -573,11 +561,7 @@
 			{
 				ParameterValue.SortPriority = 0;
 			}
-<<<<<<< HEAD
 			AssignParameterToGroup(ParentMaterial, &ParameterValue);
-=======
-			AssignParameterToGroup(ParentMaterial, Cast<UDEditorParameterValue>(&ParameterValue));
->>>>>>> fe293936
 		}
 
 		IMaterialEditorModule* MaterialEditorModule = &FModuleManager::LoadModuleChecked<IMaterialEditorModule>( "MaterialEditor" );
@@ -591,13 +575,8 @@
 		{
 			FORCEINLINE bool operator()(const UDEditorParameterValue& A, const UDEditorParameterValue& B) const
 			{
-<<<<<<< HEAD
 				FString AName = A.ParameterName.ToString();
 				FString BName = B.ParameterName.ToString();
-=======
-				FString AName = A.ParameterName.ToString().ToLower();
-				FString BName = B.ParameterName.ToString().ToLower();
->>>>>>> fe293936
 				return A.SortPriority != B.SortPriority ? A.SortPriority < B.SortPriority : AName < BName;
 			}
 		};
