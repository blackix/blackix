// Copyright 1998-2015 Epic Games, Inc. All Rights Reserved.


#include "UnrealEd.h"
#include "Matinee/MatineeActor.h"
#include "InteractiveFoliageActor.h"
#include "Animation/SkeletalMeshActor.h"
#include "Animation/VertexAnim/VertexAnimation.h"
#include "Engine/WorldComposition.h"
#include "EditorSupportDelegates.h"
#include "Factories.h"
#include "BSPOps.h"
#include "EditorCommandLineUtils.h"
#include "Net/NetworkProfiler.h"
#include "UObjectGlobals.h"

// needed for the RemotePropagator
#include "SoundDefinitions.h"
#include "Database.h"
#include "SurfaceIterators.h"
#include "ScopedTransaction.h"

#include "ISourceControlModule.h"
#include "PackageBackup.h"
#include "LevelUtils.h"
#include "Layers/Layers.h"
#include "EditorLevelUtils.h"

#include "Editor/PropertyEditor/Public/PropertyEditorModule.h"
#include "AssetSelection.h"
#include "FXSystem.h"

#include "Kismet2/BlueprintEditorUtils.h"
#include "Kismet2/KismetEditorUtilities.h"
#include "Kismet2/KismetDebugUtilities.h"
#include "Editor/Kismet/Public/BlueprintEditorModule.h"
#include "Engine/InheritableComponentHandler.h"

#include "BlueprintUtilities.h"

#include "AssetRegistryModule.h"
#include "ContentBrowserModule.h"
#include "ISourceCodeAccessModule.h"

#include "Editor/MainFrame/Public/MainFrame.h"
#include "AnimationUtils.h"
#include "AudioDecompress.h"
#include "LevelEditor.h"
#include "SCreateAssetFromObject.h"

#include "Editor/ActorPositioning.h"

#include "Developer/DirectoryWatcher/Public/DirectoryWatcherModule.h"

#include "Runtime/Engine/Public/Slate/SceneViewport.h"
#include "Editor/LevelEditor/Public/ILevelViewport.h"

#include "ComponentReregisterContext.h"
#include "EngineModule.h"
#include "RendererInterface.h"

#if PLATFORM_WINDOWS
// For WAVEFORMATEXTENSIBLE
	#include "AllowWindowsPlatformTypes.h"
#include <mmreg.h>
	#include "HideWindowsPlatformTypes.h"
#endif

#include "AudioDerivedData.h"
#include "Projects.h"
#include "TargetPlatform.h"
#include "RemoteConfigIni.h"

#include "AssetToolsModule.h"
#include "DesktopPlatformModule.h"
#include "ObjectTools.h"
#include "MessageLogModule.h"

#include "GameProjectGenerationModule.h"
#include "ActorEditorUtils.h"
#include "SnappingUtils.h"
#include "EditorViewportCommands.h"
#include "MessageLog.h"

#include "MRUFavoritesList.h"
#include "EditorStyle.h"
#include "EngineBuildSettings.h"

#include "Runtime/Analytics/Analytics/Public/Interfaces/IAnalyticsProvider.h"
#include "EngineAnalytics.h"

// AIMdule
#include "BehaviorTree/BehaviorTreeManager.h"

#include "HotReloadInterface.h"
#include "SNotificationList.h"
#include "NotificationManager.h"
#include "Engine/GameEngine.h"
#include "Engine/TextureRenderTarget2D.h"
#include "GameFramework/GameUserSettings.h"
#include "Engine/Light.h"
#include "Engine/LevelStreamingVolume.h"
#include "Sound/SoundCue.h"
#include "Components/BrushComponent.h"
#include "Engine/LocalPlayer.h"
#include "Components/SkyLightComponent.h"
#include "Components/ReflectionCaptureComponent.h"
#include "Engine/Polys.h"
#include "UnrealEngine.h"
#include "EngineStats.h"
#include "Engine/SimpleConstructionScript.h"

#include "Settings/EditorSettings.h"

#define LOCTEXT_NAMESPACE "UnrealEd.Editor"

TArray<FTickableEditorObject*> FTickableEditorObject::TickableObjects;

FSimpleMulticastDelegate								FEditorDelegates::NewCurrentLevel;
FEditorDelegates::FOnMapChanged							FEditorDelegates::MapChange;
FSimpleMulticastDelegate								FEditorDelegates::LayerChange;
FEditorDelegates::FOnModeChanged						FEditorDelegates::ChangeEditorMode;
FSimpleMulticastDelegate								FEditorDelegates::SurfProps;
FSimpleMulticastDelegate								FEditorDelegates::SelectedProps;
FEditorDelegates::FOnFitTextureToSurface				FEditorDelegates::FitTextureToSurface;
FSimpleMulticastDelegate								FEditorDelegates::ActorPropertiesChange;
FSimpleMulticastDelegate								FEditorDelegates::RefreshEditor;
FSimpleMulticastDelegate								FEditorDelegates::RefreshAllBrowsers;
FSimpleMulticastDelegate								FEditorDelegates::RefreshLayerBrowser;
FSimpleMulticastDelegate								FEditorDelegates::RefreshPrimitiveStatsBrowser;
FSimpleMulticastDelegate								FEditorDelegates::LoadSelectedAssetsIfNeeded;
FSimpleMulticastDelegate								FEditorDelegates::DisplayLoadErrors;
FEditorDelegates::FOnEditorModeTransitioned				FEditorDelegates::EditorModeEnter;
FEditorDelegates::FOnEditorModeTransitioned				FEditorDelegates::EditorModeExit;
<<<<<<< HEAD
=======
FEditorDelegates::FOnPIEEvent							FEditorDelegates::PreBeginPIE;
>>>>>>> cce8678d
FEditorDelegates::FOnPIEEvent							FEditorDelegates::BeginPIE;
FEditorDelegates::FOnPIEEvent							FEditorDelegates::EndPIE;
FEditorDelegates::FOnPIEEvent							FEditorDelegates::PausePIE;
FEditorDelegates::FOnPIEEvent							FEditorDelegates::ResumePIE;
FEditorDelegates::FOnPIEEvent							FEditorDelegates::SingleStepPIE;
FSimpleMulticastDelegate								FEditorDelegates::PropertySelectionChange;
FSimpleMulticastDelegate								FEditorDelegates::PostLandscapeLayerUpdated;
FEditorDelegates::FOnPreSaveWorld						FEditorDelegates::PreSaveWorld;
FEditorDelegates::FOnPostSaveWorld						FEditorDelegates::PostSaveWorld;
FEditorDelegates::FOnFinishPickingBlueprintClass		FEditorDelegates::OnFinishPickingBlueprintClass;
FEditorDelegates::FOnNewAssetCreation					FEditorDelegates::OnConfigureNewAssetProperties;
FEditorDelegates::FOnNewAssetCreation					FEditorDelegates::OnNewAssetCreated;
FEditorDelegates::FOnAssetPreImport						FEditorDelegates::OnAssetPreImport;
FEditorDelegates::FOnAssetPostImport					FEditorDelegates::OnAssetPostImport;
FEditorDelegates::FOnAssetReimport						FEditorDelegates::OnAssetReimport;
FEditorDelegates::FOnNewActorsDropped					FEditorDelegates::OnNewActorsDropped;
FEditorDelegates::FOnGridSnappingChanged				FEditorDelegates::OnGridSnappingChanged;
FSimpleMulticastDelegate								FEditorDelegates::OnLightingBuildStarted;
FSimpleMulticastDelegate								FEditorDelegates::OnLightingBuildKept;
FEditorDelegates::FOnApplyObjectToActor					FEditorDelegates::OnApplyObjectToActor;
FEditorDelegates::FOnFocusViewportOnActors				FEditorDelegates::OnFocusViewportOnActors;
FEditorDelegates::FOnMapOpened							FEditorDelegates::OnMapOpened;
FEditorDelegates::FOnEditorCameraMoved					FEditorDelegates::OnEditorCameraMoved;
FEditorDelegates::FOnDollyPerspectiveCamera				FEditorDelegates::OnDollyPerspectiveCamera;
FSimpleMulticastDelegate								FEditorDelegates::OnShutdownPostPackagesSaved;
FEditorDelegates::FOnAssetsPreDelete					FEditorDelegates::OnAssetsPreDelete;
FEditorDelegates::FOnAssetsDeleted						FEditorDelegates::OnAssetsDeleted;
FSimpleMulticastDelegate								FEditorDelegates::OnActionAxisMappingsChanged;
FEditorDelegates::FOnAddLevelToWorld					FEditorDelegates::OnAddLevelToWorld;

/*-----------------------------------------------------------------------------
	Globals.
-----------------------------------------------------------------------------*/

IMPLEMENT_STRUCT(SlatePlayInEditorInfo);

//////////////////////////////////////////////////////////////////////////
// FReimportManager

<<<<<<< HEAD
static inline USelection*& PrivateGetSelectedComponents()
{
	static USelection* SSelectedComponents = NULL;
	return SSelectedComponents;
}

static inline USelection*& PrivateGetSelectedObjects()
=======
FReimportManager* FReimportManager::Instance()
>>>>>>> cce8678d
{
	static FReimportManager Inst;
	return &Inst;
}

<<<<<<< HEAD
static void OnObjectSelected(UObject* Object)
{
	// Whenever an actor is unselected we must remove its components from the components selection
	if (!Object->IsSelected())
	{
		TArray<UActorComponent*> ComponentsToDeselect;
		for (FSelectionIterator It(*PrivateGetSelectedComponents()); It; ++It)
		{
			UActorComponent* Component = CastChecked<UActorComponent>(*It);
			if (Component->GetOwner() == Object)
			{
				ComponentsToDeselect.Add(Component);
			}
		}
		if (ComponentsToDeselect.Num() > 0)
		{
			PrivateGetSelectedComponents()->Modify();
			PrivateGetSelectedComponents()->BeginBatchSelectOperation();
			for (UActorComponent* Component : ComponentsToDeselect)
			{
				PrivateGetSelectedComponents()->Deselect(Component);
			}
			PrivateGetSelectedComponents()->EndBatchSelectOperation();
		}
	}
}

static void PrivateInitSelectedSets()
{
	PrivateGetSelectedActors() = NewNamedObject<USelection>(GetTransientPackage(), TEXT("SelectedActors"), RF_Transactional);
	PrivateGetSelectedActors()->AddToRoot();

	PrivateGetSelectedActors()->SelectObjectEvent.AddStatic(&OnObjectSelected);

	PrivateGetSelectedComponents() = NewNamedObject<USelection>(GetTransientPackage(), TEXT("SelectedComponents"), RF_Transactional);
	PrivateGetSelectedComponents()->AddToRoot();

	PrivateGetSelectedObjects() = NewNamedObject<USelection>(GetTransientPackage(), TEXT("SelectedObjects"), RF_Transactional);
	PrivateGetSelectedObjects()->AddToRoot();
=======
void FReimportManager::RegisterHandler( FReimportHandler& InHandler )
{
	Handlers.AddUnique( &InHandler );
	bHandlersNeedSorting = true;
>>>>>>> cce8678d
}

void FReimportManager::UnregisterHandler( FReimportHandler& InHandler )
{
<<<<<<< HEAD
#if 0
	PrivateGetSelectedActors()->RemoveFromRoot();
	PrivateGetSelectedActors() = NULL;
	PrivateGetSelectedComponents()->RemoveFromRoot();
	PrivateGetSelectedComponents() = NULL;
	PrivateGetSelectedObjects()->RemoveFromRoot();
	PrivateGetSelectedObjects() = NULL;
#endif
=======
	Handlers.Remove( &InHandler );
>>>>>>> cce8678d
}

bool FReimportManager::CanReimport( UObject* Obj ) const
{
	if ( Obj )
	{
		TArray<FString> SourceFilenames;
		for( int32 HandlerIndex = 0; HandlerIndex < Handlers.Num(); ++HandlerIndex )
		{
			SourceFilenames.Empty();
			if ( Handlers[ HandlerIndex ]->CanReimport(Obj, SourceFilenames) )
			{
				return true;
			}
<<<<<<< HEAD
		};
		static FConstructorStatics ConstructorStatics;

		Bad = ConstructorStatics.BadTexture.Object;
		Bkgnd = ConstructorStatics.BackgroundTexture.Object;
		BkgndHi = ConstructorStatics.BackgroundHiTexture.Object;
		EditorCube = ConstructorStatics.EditorCubeMesh.Object;
		EditorSphere = ConstructorStatics.EditorSphereMesh.Object;
		EditorPlane = ConstructorStatics.EditorPlaneMesh.Object;
		EditorCylinder = ConstructorStatics.EditorCylinderMesh.Object;
		EditorFont = ConstructorStatics.SmallFont.Object;
	}

	DetailMode = DM_MAX;
	PlayInEditorViewportIndex = -1;
	CurrentPlayWorldDestination = -1;
	bDisableDeltaModification = false;
	bPlayOnLocalPcSession = false;
	bAllowMultiplePIEWorlds = true;
	NumOnlinePIEInstances = 0;
	DefaultWorldFeatureLevel = GMaxRHIFeatureLevel;
}


int32 UEditorEngine::GetSelectedActorCount() const
{
	int32 NumSelectedActors = 0;
	for(FSelectionIterator It(GetSelectedActorIterator()); It; ++It)
	{
		++NumSelectedActors;
=======
		}
>>>>>>> cce8678d
	}
	return false;
}

void FReimportManager::UpdateReimportPaths( UObject* Obj, const TArray<FString>& InFilenames )
{
	if (Obj)
	{
		TArray<FString> UnusedExistingFilenames;
		auto* Handler = Handlers.FindByPredicate([&](FReimportHandler* InHandler){ return InHandler->CanReimport(Obj, UnusedExistingFilenames); });
		if (Handler)
		{
			(*Handler)->SetReimportPaths(Obj, InFilenames);
			Obj->MarkPackageDirty();
		}
	}
<<<<<<< HEAD

	return bIsWorldSettingsSelected;
}

FSelectionIterator UEditorEngine::GetSelectedActorIterator() const
{
	return FSelectionIterator( *GetSelectedActors() );
};

int32 UEditorEngine::GetSelectedComponentCount() const
{
	int32 NumSelectedComponents = 0;
	for (FSelectionIterator It(GetSelectedComponentIterator()); It; ++It)
	{
		++NumSelectedComponents;
	}

	return NumSelectedComponents;
}

FSelectionIterator UEditorEngine::GetSelectedComponentIterator() const
{
	return FSelectionIterator(*GetSelectedComponents());
};

FSelectedEditableComponentIterator UEditorEngine::GetSelectedEditableComponentIterator() const
{
	return FSelectedEditableComponentIterator(*GetSelectedComponents());
}

USelection* UEditorEngine::GetSelectedComponents() const
{
	return PrivateGetSelectedComponents();
}

USelection* UEditorEngine::GetSelectedObjects() const
{
	return PrivateGetSelectedObjects();
=======
>>>>>>> cce8678d
}

bool FReimportManager::Reimport( UObject* Obj, bool bAskForNewFileIfMissing, bool bShowNotification )
{
	// Warn that were about to reimport, so prep for it
	PreReimport.Broadcast( Obj );

	bool bSuccess = false;
	if ( Obj )
	{
		if (bHandlersNeedSorting)
		{
			// Use > operator because we want higher priorities earlier in the list
			Handlers.Sort([](const FReimportHandler& A, const FReimportHandler& B) { return A.GetPriority() > B.GetPriority(); });
			bHandlersNeedSorting = false;
		}
		
		bool bValidSourceFilename = false;
		TArray<FString> SourceFilenames;

		for( int32 HandlerIndex = 0; HandlerIndex < Handlers.Num(); ++HandlerIndex )
		{
			SourceFilenames.Empty();
			if ( Handlers[ HandlerIndex ]->CanReimport(Obj, SourceFilenames) )
			{
				// Check all filenames for missing files
				bool bMissingFiles = false;
				if (SourceFilenames.Num() > 0)
				{
					for (int32 FileIndex = 0; FileIndex < SourceFilenames.Num(); ++FileIndex)
					{
						if (SourceFilenames[FileIndex].IsEmpty() || IFileManager::Get().FileSize(*SourceFilenames[FileIndex]) == INDEX_NONE)
						{
							bMissingFiles = true;
							break;
						}
					}
				}
				else
				{
					bMissingFiles = true;
				}

				bValidSourceFilename = true;
				if ( bAskForNewFileIfMissing && bMissingFiles )
				{
					GetNewReimportPath(Obj, SourceFilenames);
					if ( SourceFilenames.Num() == 0 )
					{
						// Failed to specify a new filename. Don't show a notification of the failure since the user exited on his own
						bValidSourceFilename = false;
						bShowNotification = false;
					}
					else
					{
						// A new filename was supplied, update the path
						Handlers[ HandlerIndex ]->SetReimportPaths(Obj, SourceFilenames);
					}
				}

				if ( bValidSourceFilename )
				{
					// Do the reimport
					EReimportResult::Type Result = Handlers[ HandlerIndex ]->Reimport( Obj );
					if( Result == EReimportResult::Succeeded )
					{
						Obj->PostEditChange();
						GEditor->BroadcastObjectReimported(Obj);
						if (FEngineAnalytics::IsAvailable())
						{
							TArray<FAnalyticsEventAttribute> Attributes;
							Attributes.Add( FAnalyticsEventAttribute( TEXT( "ObjectType" ), Obj->GetClass()->GetName() ) );
							FEngineAnalytics::GetProvider().RecordEvent(TEXT("Editor.Usage.AssetReimported"), Attributes);
						}
						bSuccess = true;
					}
					else if( Result == EReimportResult::Cancelled )
					{
						bShowNotification = false;
					}
				}
				
				break;
			}
		}

		if ( bShowNotification )
		{
			// Send a notification of the results
			FText NotificationText;
			if ( bSuccess )
			{
				if ( bValidSourceFilename )
				{
					const FString FirstLeafFilename = FPaths::GetCleanFilename(SourceFilenames[0]);

					if ( SourceFilenames.Num() == 1 )
					{
						FFormatNamedArguments Args;
						Args.Add( TEXT("ObjectName"), FText::FromString( Obj->GetName() ) );
						Args.Add( TEXT("ObjectType"), FText::FromString( Obj->GetClass()->GetName() ) );
						Args.Add( TEXT("SourceFile"), FText::FromString( FirstLeafFilename ) );
						NotificationText = FText::Format( LOCTEXT("ReimportSuccessfulFrom", "Successfully Reimported: {ObjectName} ({ObjectType}) from file ({SourceFile})"), Args );
					}
					else
					{
						FFormatNamedArguments Args;
						Args.Add( TEXT("ObjectName"), FText::FromString( Obj->GetName() ) );
						Args.Add( TEXT("ObjectType"), FText::FromString( Obj->GetClass()->GetName() ) );
						Args.Add( TEXT("SourceFile"), FText::FromString( FirstLeafFilename ) );
						Args.Add( TEXT("Number"), SourceFilenames.Num() - 1 );
						NotificationText = FText::Format( LOCTEXT("ReimportSuccessfulMultiple", "Successfuly Reimported: {ObjectName} ({ObjectType}) from file ({SourceFile}) and {Number} more"), Args );
					}
				}
				else
				{
					FFormatNamedArguments Args;
					Args.Add( TEXT("ObjectName"), FText::FromString( Obj->GetName() ) );
					Args.Add( TEXT("ObjectType"), FText::FromString( Obj->GetClass()->GetName() ) );
					NotificationText = FText::Format( LOCTEXT("ReimportSuccessful", "Successfully Reimported: {ObjectName} ({ObjectType})"), Args );
				}
			}
			else
			{
				FFormatNamedArguments Args;
				Args.Add( TEXT("ObjectName"), FText::FromString( Obj->GetName() ) );
				Args.Add( TEXT("ObjectType"), FText::FromString( Obj->GetClass()->GetName() ) );
				NotificationText = FText::Format( LOCTEXT("ReimportFailed", "Failed to Reimport: {ObjectName} ({ObjectType})"), Args );
			}

			FNotificationInfo Info(NotificationText);
			Info.ExpireDuration = 3.0f;
			Info.bUseLargeFont = false;
			TSharedPtr<SNotificationItem> Notification = FSlateNotificationManager::Get().AddNotification(Info);
			if ( Notification.IsValid() )
			{
				Notification->SetCompletionState( bSuccess ? SNotificationItem::CS_Success : SNotificationItem::CS_Fail );
			}
		}
	}

	// Let listeners know whether the reimport was successful or not
	PostReimport.Broadcast( Obj, bSuccess );

	GEditor->RedrawAllViewports();

	return bSuccess;
}

void FReimportManager::GetNewReimportPath(UObject* Obj, TArray<FString>& InOutFilenames)
{
	TArray<UObject*> ReturnObjects;
	FString FileTypes;
	FString AllExtensions;
	TArray<UFactory*> Factories;

	// Determine whether we will allow multi select and clear old filenames
	bool bAllowMultiSelect = InOutFilenames.Num() > 1;
	InOutFilenames.Empty();

	// Get the list of valid factories
	for( TObjectIterator<UClass> It ; It ; ++It )
	{
		UClass* CurrentClass = (*It);

		if( CurrentClass->IsChildOf(UFactory::StaticClass()) && !(CurrentClass->HasAnyClassFlags(CLASS_Abstract)) )
		{
			UFactory* Factory = Cast<UFactory>( CurrentClass->GetDefaultObject() );
			if( Factory->bEditorImport && Obj->GetClass()->IsChildOf(Factory->GetSupportedClass()) )
			{
				Factories.Add( Factory );
			}
		}
	}

	if ( Factories.Num() <= 0 )
	{
		// No matching factories for this asset, fail
		return;
	}

<<<<<<< HEAD
	const UEditorStyleSettings* StyleSettings = GetDefault<UEditorStyleSettings>();
	const ULevelEditorViewportSettings* ViewportSettings = GetDefault<ULevelEditorViewportSettings>();

	// Needs to be set early as materials can be cached with selected material color baked in
	GEngine->SetSelectedMaterialColor(ViewportSettings->bHighlightWithBrackets ? FLinearColor::Black : StyleSettings->SelectionColor);
	GEngine->SetSelectionOutlineColor(StyleSettings->SelectionColor);
	GEngine->SetSubduedSelectionOutlineColor(StyleSettings->GetSubduedSelectionColor());
	GEngine->SelectionHighlightIntensity = ViewportSettings->SelectionHighlightIntensity;
	GEngine->BSPSelectionHighlightIntensity = ViewportSettings->BSPSelectionHighlightIntensity;
	GEngine->HoverHighlightIntensity = ViewportSettings->HoverHighlightIntensity;

	// Set navigation system property indicating whether navigation is supposed to rebuild automatically 
	FWorldContext &EditorContext = GEditor->GetEditorWorldContext();
	UNavigationSystem::SetNavigationAutoUpdateEnabled(GetDefault<ULevelEditorMiscSettings>()->bNavigationAutoUpdate, EditorContext.World()->GetNavigationSystem());

	// Allocate temporary model.
	TempModel = NewObject<UModel>();
	TempModel->Initialize(nullptr, 1);
	ConversionTempModel = NewObject<UModel>();
	ConversionTempModel->Initialize(nullptr, 1);

	// create the timer manager
	TimerManager = MakeShareable(new FTimerManager());

	// Settings.
	FBSPOps::GFastRebuild = 0;

	// Setup delegate callbacks for SavePackage()
	FCoreUObjectDelegates::IsPackageOKToSaveDelegate.BindUObject(this, &UEditorEngine::IsPackageOKToSave);
	FCoreUObjectDelegates::AutoPackageBackupDelegate.BindStatic(&FAutoPackageBackup::BackupPackage);

	extern void SetupDistanceFieldBuildNotification();
	SetupDistanceFieldBuildNotification();

	// Update recents
	UpdateRecentlyLoadedProjectFiles();
=======
	TMultiMap<uint32, UFactory*> DummyFilterIndexToFactory;
>>>>>>> cce8678d

	// Generate the file types and extensions represented by the selected factories
	ObjectTools::GenerateFactoryFileExtensions( Factories, FileTypes, AllExtensions, DummyFilterIndexToFactory );

	FileTypes = FString::Printf(TEXT("All Files (%s)|%s|%s"),*AllExtensions,*AllExtensions,*FileTypes);

	// Prompt the user for the filenames
	TArray<FString> OpenFilenames;
	IDesktopPlatform* DesktopPlatform = FDesktopPlatformModule::Get();
	bool bOpened = false;
	if ( DesktopPlatform )
	{
		void* ParentWindowWindowHandle = NULL;

		IMainFrameModule& MainFrameModule = FModuleManager::LoadModuleChecked<IMainFrameModule>(TEXT("MainFrame"));
		const TSharedPtr<SWindow>& MainFrameParentWindow = MainFrameModule.GetParentWindow();
		if ( MainFrameParentWindow.IsValid() && MainFrameParentWindow->GetNativeWindow().IsValid() )
		{
			ParentWindowWindowHandle = MainFrameParentWindow->GetNativeWindow()->GetOSWindowHandle();
		}

<<<<<<< HEAD
		GEngine->Exec(NULL, TEXT("RecompileShaders SlateElementPixelShader"));
	}
	if (Name == FName("SelectionColor") || Name == NAME_None)
	{
		// Selection outline color and material color use the same color but sometimes the selected material color can be overidden so these need to be set independently
		GEngine->SetSelectedMaterialColor(GetDefault<UEditorStyleSettings>()->SelectionColor);
		GEngine->SetSelectionOutlineColor(GetDefault<UEditorStyleSettings>()->SelectionColor);
		GEngine->SetSubduedSelectionOutlineColor(GetDefault<UEditorStyleSettings>()->GetSubduedSelectionColor());
=======
		const FString Title = FString::Printf(TEXT("%s: %s"), *NSLOCTEXT("ReimportManager", "ImportDialogTitle", "Import For").ToString(), *Obj->GetName());
		bOpened = DesktopPlatform->OpenFileDialog(
			ParentWindowWindowHandle,
			Title,
			TEXT(""),
			TEXT(""),
			FileTypes,
			bAllowMultiSelect ? EFileDialogFlags::Multiple : EFileDialogFlags::None,
			OpenFilenames
			);
>>>>>>> cce8678d
	}

	if ( bOpened )
	{
		for (int32 FileIndex = 0; FileIndex < OpenFilenames.Num(); ++FileIndex)
		{
			InOutFilenames.Add(OpenFilenames[FileIndex]);
		}
	}
}

FString FReimportManager::SanitizeImportFilename(const FString& InPath, const UObject* Obj)
{
<<<<<<< HEAD
	bool bResult = true;

	bResult = GLevelEditorModeTools().ShouldDrawBrushWireframe( InActor );
	
	return bResult;
}

//
// Init the editor.
//

extern void StripUnusedPackagesFromList(TArray<FString>& PackageList, const FString& ScriptSourcePath);

void UEditorEngine::Init(IEngineLoop* InEngineLoop)
{
	FScopedSlowTask SlowTask(100);

	DECLARE_SCOPE_CYCLE_COUNTER(TEXT("Editor Engine Initialized"), STAT_EditorEngineStartup, STATGROUP_LoadTime);

	check(!HasAnyFlags(RF_ClassDefaultObject));

	FSlateApplication::Get().SetAppIcon(FEditorStyle::GetBrush(TEXT("Editor.AppIcon")));

	FCoreDelegates::ModalErrorMessage.BindUObject(this, &UEditorEngine::OnModalMessageDialog);
	FCoreUObjectDelegates::ShouldLoadOnTop.BindUObject(this, &UEditorEngine::OnShouldLoadOnTop);
	FCoreDelegates::PreWorldOriginOffset.AddUObject(this, &UEditorEngine::PreWorldOriginOffset);
	FCoreUObjectDelegates::OnAssetLoaded.AddUObject(this, &UEditorEngine::OnAssetLoaded);
	FWorldDelegates::LevelAddedToWorld.AddUObject(this, &UEditorEngine::OnLevelAddedToWorld);
	FWorldDelegates::LevelRemovedFromWorld.AddUObject(this, &UEditorEngine::OnLevelRemovedFromWorld);
	FLevelStreamingGCHelper::OnGCStreamedOutLevels.AddUObject(this, &UEditorEngine::OnGCStreamedOutLevels);
	
	// Init editor.
	SlowTask.EnterProgressFrame(40);
	GEditor = this;
	InitEditor(InEngineLoop);

	Layers = FLayers::Create( TWeakObjectPtr< UEditorEngine >( this ) );

	// Init transactioning.
	Trans = CreateTrans();

	// Load all of the runtime modules that the game needs.  The game is part of the editor, so we'll need these loaded.
	UGameEngine::LoadRuntimeEngineStartupModules();

	SlowTask.EnterProgressFrame(50);

	// Load all editor modules here
	{
		static const TCHAR* ModuleNames[] =
		{
			TEXT("Documentation"),
			TEXT("WorkspaceMenuStructure"),
			TEXT("MainFrame"),
			TEXT("GammaUI"),
			TEXT("OutputLog"),
			TEXT("SourceControl"),
			TEXT("TextureCompressor"),
			TEXT("MeshUtilities"),
			TEXT("MovieSceneTools"),
			TEXT("ModuleUI"),
			TEXT("Toolbox"),
			TEXT("ClassViewer"),
			TEXT("ContentBrowser"),
			TEXT("AssetTools"),
			TEXT("GraphEditor"),
			TEXT("KismetCompiler"),
			TEXT("Kismet"),
			TEXT("Persona"),
			TEXT("LevelEditor"),
			TEXT("MainFrame"),
			TEXT("PropertyEditor"),
			TEXT("EditorStyle"),
			TEXT("PackagesDialog"),
			TEXT("AssetRegistry"),
			TEXT("DetailCustomizations"),
			TEXT("ComponentVisualizers"),
			TEXT("Layers"),
			TEXT("AutomationWindow"),
			TEXT("AutomationController"),
			TEXT("DeviceManager"),
			TEXT("ProfilerClient"),
//			TEXT("Search"),
			TEXT("SessionFrontend"),
			TEXT("ProjectLauncher"),
			TEXT("SettingsEditor"),
			TEXT("EditorSettingsViewer"),
			TEXT("ProjectSettingsViewer"),
			TEXT("AndroidRuntimeSettings"),
			TEXT("AndroidPlatformEditor"),
			TEXT("IOSRuntimeSettings"),
			TEXT("IOSPlatformEditor"),
			TEXT("Blutility"),
			TEXT("OnlineBlueprintSupport"),
			TEXT("XmlParser"),
			TEXT("UserFeedback"),
			TEXT("GameplayTagsEditor"),
			TEXT("UndoHistory"),
			TEXT("DeviceProfileEditor"),
			TEXT("SourceCodeAccess"),
			TEXT("BehaviorTreeEditor"),
			TEXT("HardwareTargeting")
		};

		FScopedSlowTask SlowTask(ARRAY_COUNT(ModuleNames));
		for (const TCHAR* ModuleName : ModuleNames)
		{
			SlowTask.EnterProgressFrame(1);
			FModuleManager::Get().LoadModule(ModuleName);
		}

		if (!IsRunningCommandlet())
		{
			FModuleManager::Get().LoadModule(TEXT("EditorLiveStreaming"));
			FModuleManager::Get().LoadModule(TEXT("IntroTutorials"));
		}

		if( FParse::Param( FCommandLine::Get(),TEXT( "PListEditor" ) ) )
		{
			FModuleManager::Get().LoadModule(TEXT("PListEditor"));
		}

		bool bEnvironmentQueryEditor = false;
		GConfig->GetBool(TEXT("EnvironmentQueryEd"), TEXT("EnableEnvironmentQueryEd"), bEnvironmentQueryEditor, GEngineIni);
		if (bEnvironmentQueryEditor || GetDefault<UEditorExperimentalSettings>()->bEQSEditor)
		{
			FModuleManager::Get().LoadModule(TEXT("EnvironmentQueryEditor"));
		}

		bool bGameplayAbilitiesEnabled = false;
		GConfig->GetBool(TEXT("GameplayAbilities"), TEXT("GameplayAbilitiesEditorEnabled"), bGameplayAbilitiesEnabled, GEngineIni);
		if (bGameplayAbilitiesEnabled)
		{
			FModuleManager::Get().LoadModule(TEXT("GameplayAbilitiesEditor"));
		}


		FModuleManager::Get().LoadModule(TEXT("LogVisualizer"));
		FModuleManager::Get().LoadModule(TEXT("HotReload"));
	}

	SlowTask.EnterProgressFrame(10);

	float BSPTexelScale = 100.0f;
	if( GetDefault<ULevelEditorViewportSettings>()->bUsePowerOf2SnapSize )
	{
		BSPTexelScale=128.0f;
	}
	UModel::SetGlobalBSPTexelScale(BSPTexelScale);

	GLog->EnableBacklog( false );

	{
		// avoid doing this every time, create a list of classes that derive from AVolume
		TArray<UClass*> VolumeClasses;
		for (TObjectIterator<UClass> ObjectIt; ObjectIt; ++ObjectIt)
		{
			UClass* TestClass = *ObjectIt;
			// we want classes derived from AVolume, but not AVolume itself
			if ( TestClass->IsChildOf(AVolume::StaticClass()) && TestClass != AVolume::StaticClass() )
			{
				VolumeClasses.Add( TestClass );
			}
		}

		FAssetData NoAssetData;

		// Create array of ActorFactory instances.
		for (TObjectIterator<UClass> ObjectIt; ObjectIt; ++ObjectIt)
		{
			UClass* TestClass = *ObjectIt;
			if (TestClass->IsChildOf(UActorFactory::StaticClass()))
			{
				if (!TestClass->HasAnyClassFlags(CLASS_Abstract))
				{
					// if the factory is a volume shape factory we create an instance for all volume types
					if ( TestClass->IsChildOf(UActorFactoryBoxVolume::StaticClass()) ||
						 TestClass->IsChildOf(UActorFactorySphereVolume::StaticClass()) ||
						 TestClass->IsChildOf(UActorFactoryCylinderVolume::StaticClass()) )
					{
						for ( int32 i=0; i < VolumeClasses.Num(); i++ )
						{
							UActorFactory* NewFactory = ConstructObject<UActorFactory>(TestClass);
							check(NewFactory);
							NewFactory->NewActorClass = VolumeClasses[i];
							ActorFactories.Add(NewFactory);
						}
					}
					else
					{
						UActorFactory* NewFactory = ConstructObject<UActorFactory>(TestClass);
						check(NewFactory);
						ActorFactories.Add(NewFactory);
					}
				}
			}
		}
	}

	// Used for sorting ActorFactory classes.
	struct FCompareUActorFactoryByMenuPriority
	{
		FORCEINLINE bool operator()(const UActorFactory& A, const UActorFactory& B) const
		{
			if (B.MenuPriority == A.MenuPriority)
			{
				if ( A.GetClass() != UActorFactory::StaticClass() && B.IsA(A.GetClass()) )
				{
					return false;
				}
				else if ( B.GetClass() != UActorFactory::StaticClass() && A.IsA(B.GetClass()) )
				{
					return true;
				}
				else
				{
					return A.GetClass()->GetName() < B.GetClass()->GetName();
				}
			}
			else 
			{
				return B.MenuPriority < A.MenuPriority;
			}
		}
	};
	// Sort by menu priority.
	ActorFactories.Sort( FCompareUActorFactoryByMenuPriority() );

	// Load game user settings and apply
	auto GameUserSettings = GetGameUserSettings();
	if (GameUserSettings)
	{
		GameUserSettings->LoadSettings();
		GameUserSettings->ApplySettings(true);
	}

	UEditorStyleSettings* Settings = GetMutableDefault<UEditorStyleSettings>();
	Settings->OnSettingChanged().AddUObject(this, &UEditorEngine::HandleSettingChanged);

	// Purge garbage.
	Cleanse( false, 0, NSLOCTEXT("UnrealEd", "Startup", "Startup") );

	FEditorCommandLineUtils::ProcessEditorCommands(FCommandLine::Get());

	// for IsInitialized()
	bIsInitialized = true;
};


void UEditorEngine::InitBuilderBrush( UWorld* InWorld )
{
	check( InWorld );
	const bool bOldDirtyState = InWorld->GetCurrentLevel()->GetOutermost()->IsDirty();

	// For additive geometry mode, make the builder brush a small 256x256x256 cube so its visible.
	const int32 CubeSize = 256;
	UCubeBuilder* CubeBuilder = ConstructObject<UCubeBuilder>( UCubeBuilder::StaticClass() );
	CubeBuilder->X = CubeSize;
	CubeBuilder->Y = CubeSize;
	CubeBuilder->Z = CubeSize;
	CubeBuilder->Build( InWorld );

	// Restore the level's dirty state, so that setting a builder brush won't mark the map as dirty.
	if (!bOldDirtyState)
	{
		InWorld->GetCurrentLevel()->GetOutermost()->SetDirtyFlag( bOldDirtyState );
	}
}

void UEditorEngine::BroadcastObjectReimported(UObject* InObject)
{
	ObjectReimportedEvent.Broadcast(InObject);
	FEditorDelegates::OnAssetReimport.Broadcast(InObject);
}

void UEditorEngine::FinishDestroy()
{
	if ( !HasAnyFlags(RF_ClassDefaultObject) )
	{
		// this needs to be already cleaned up
		check(PlayWorld == NULL);

		// Unregister events
		FEditorDelegates::MapChange.RemoveAll(this);
		FCoreDelegates::ModalErrorMessage.Unbind();
		FCoreUObjectDelegates::ShouldLoadOnTop.Unbind();
		FCoreDelegates::PreWorldOriginOffset.RemoveAll(this);
		FCoreUObjectDelegates::OnAssetLoaded.RemoveAll(this);
		FWorldDelegates::LevelAddedToWorld.RemoveAll(this);
		FWorldDelegates::LevelRemovedFromWorld.RemoveAll(this);
		FLevelStreamingGCHelper::OnGCStreamedOutLevels.RemoveAll(this);
		GetMutableDefault<UEditorStyleSettings>()->OnSettingChanged().RemoveAll(this);

		EditorClearComponents();
		UWorld* World = GWorld;
		if( World != NULL )
		{
			World->CleanupWorld();
		}
	
		// Shut down transaction tracking system.
		if( Trans )
		{
			if( GUndo )
			{
				UE_LOG(LogEditor, Warning, TEXT("Warning: A transaction is active") );
			}
			ResetTransaction( NSLOCTEXT("UnrealEd", "Shutdown", "Shutdown") );
		}

		// Destroy selection sets.
		PrivateDestroySelectedSets();

		extern void TearDownDistanceFieldBuildNotification();
		TearDownDistanceFieldBuildNotification();

		// Remove editor array from root.
		UE_LOG(LogExit, Log, TEXT("Editor shut down") );
	}

	Super::FinishDestroy();
}

void UEditorEngine::AddReferencedObjects(UObject* InThis, FReferenceCollector& Collector)
{
	UEditorEngine* This = CastChecked<UEditorEngine>(InThis);
	// Serialize viewport clients.
	for(uint32 ViewportIndex = 0;ViewportIndex < (uint32)This->AllViewportClients.Num(); ViewportIndex++)
	{
		This->AllViewportClients[ViewportIndex]->AddReferencedObjects( Collector );
	}

	// Serialize ActorFactories
	for( int32 Index = 0; Index < This->ActorFactories.Num(); Index++ )
	{
		Collector.AddReferencedObject( This->ActorFactories[ Index ], This );
	}

	Super::AddReferencedObjects( This, Collector );
}

void UEditorEngine::Tick( float DeltaSeconds, bool bIdleMode )
{
	UWorld* CurrentGWorld = GWorld;
	check( CurrentGWorld );
	check( CurrentGWorld != PlayWorld || bIsSimulatingInEditor );

	// Clear out the list of objects modified this frame, used for OnObjectModified notification.
	FCoreUObjectDelegates::ObjectsModifiedThisFrame.Empty();

	// Always ensure we've got adequate slack for any worlds that are going to get created in this frame so that
	// our EditorContext reference doesn't get invalidated
	WorldList.Reserve(WorldList.Num() + 10);

	FWorldContext& EditorContext = GetEditorWorldContext();
	check( CurrentGWorld == EditorContext.World() );

	// was there a reregister requested last frame?
	if (bHasPendingGlobalReregister)
	{
		// make sure outstanding deletion has completed before the reregister
		CollectGarbage(GARBAGE_COLLECTION_KEEPFLAGS);

		//Only reregister actors whose replacement primitive is a child of the global reregister list
		FGlobalComponentReregisterContext Reregister(ActorsForGlobalReregister);
		ActorsForGlobalReregister.Empty();

		bHasPendingGlobalReregister = false;
	}

	// early in the Tick() to get the callbacks for cvar changes called
	IConsoleManager::Get().CallAllConsoleVariableSinks();

	// Tick the hot reload interface
	IHotReloadInterface* HotReload = IHotReloadInterface::GetPtr();
	if(HotReload != nullptr)
	{
		HotReload->Tick();
	}

	// Tick the remote config IO manager
	FRemoteConfigAsyncTaskManager::Get()->Tick();

	// Clean up the game viewports that have been closed.
	CleanupGameViewport();

	// If all viewports closed, close the current play level.
	if( PlayWorld && !bIsSimulatingInEditor )
	{
		for (auto It=WorldList.CreateIterator(); It; ++It)
		{
			// For now, kill PIE session if any of the viewports are closed
			if (It->WorldType == EWorldType::PIE && It->GameViewport == NULL && !It->RunAsDedicated && !It->bWaitingOnOnlineSubsystem)
			{
				EndPlayMap();
				break;
			}
		}
	}

	// Rebuild the BSPs this frame, providing we're not in the middle of a transaction
	if( ABrush::NeedsRebuild() && GUndo == NULL )
	{
		RebuildAlteredBSP();
	}

	// Potentially rebuilds the streaming data.
	EditorContext.World()->ConditionallyBuildStreamingData();

	// Update the timer manager
	TimerManager->Tick(DeltaSeconds);

	// Update subsystems.
	{
		// This assumes that UObject::StaticTick only calls ProcessAsyncLoading.	
		StaticTick(DeltaSeconds, bAsyncLoadingUseFullTimeLimit, AsyncLoadingTimeLimit / 1000.f);
	}

	// Look for realtime flags.
	bool IsRealtime = false;

	// True if a viewport has realtime audio	// If any realtime audio is enabled in the editor
	bool bAudioIsRealtime = GetDefault<ULevelEditorMiscSettings>()->bEnableRealTimeAudio;

	// By default we tick the editor world.  
	// When in PIE if we are in immersive we do not tick the editor world unless there is a visible editor viewport.
	bool bShouldTickEditorWorld = true;

	//@todo Multiple Worlds: Do we need to consider what world we are in here?

	// Find which viewport has audio focus, i.e. gets to set the listener location
	// Priorities are:
	//  Active perspective realtime view
	//	> Any realtime perspective view (first encountered)
	//	> Active perspective view
	//	> Any perspective view (first encountered)
	FEditorViewportClient* AudioFocusViewportClient = NULL;
	{
		FEditorViewportClient* BestRealtimePerspViewport = NULL;
		FEditorViewportClient* BestPerspViewport = NULL;

		for( int32 ViewportIndex = 0; ViewportIndex < AllViewportClients.Num(); ViewportIndex++ )
		{
			FEditorViewportClient* const ViewportClient = AllViewportClients[ ViewportIndex ];

			// clear any previous audio focus flags
			ViewportClient->ClearAudioFocus();

			if (ViewportClient->IsPerspective())
			{
				if (ViewportClient->IsRealtime())
				{
					if (ViewportClient->Viewport && ViewportClient->Viewport->HasFocus())
					{
						// active realtime perspective -- use this and be finished
						BestRealtimePerspViewport = ViewportClient;
						break;
					}
					else if (BestRealtimePerspViewport == NULL)
					{
						// save this
						BestRealtimePerspViewport = ViewportClient;
					}
				}
				else 
				{
					if (ViewportClient->Viewport && ViewportClient->Viewport->HasFocus())
					{
						// active non-realtime perspective -- use this
						BestPerspViewport = ViewportClient;
					}
					else if (BestPerspViewport == NULL)
					{
						// save this
						BestPerspViewport = ViewportClient;
					}

				}
			}
		}

		// choose realtime if set.  note this could still be null.
		AudioFocusViewportClient = BestRealtimePerspViewport ? BestRealtimePerspViewport : BestPerspViewport;
	}
	// tell viewportclient it has audio focus
	if (AudioFocusViewportClient)
	{
		AudioFocusViewportClient->SetAudioFocus();

		// override realtime setting if viewport chooses (i.e. for matinee preview)
		if (AudioFocusViewportClient->IsForcedRealtimeAudio())
		{
			bAudioIsRealtime = true;
		}
	}

	// Find realtime and visibility settings on all viewport clients
	for( int32 ViewportIndex = 0; ViewportIndex < AllViewportClients.Num(); ViewportIndex++ )
	{
		FEditorViewportClient* const ViewportClient = AllViewportClients[ ViewportIndex ];

		if( PlayWorld && ViewportClient->IsVisible() )
		{
			if( ViewportClient->IsInImmersiveViewport() )
			{
				// if a viewport client is immersive then by default we do not tick the editor world during PIE unless there is a visible editor world viewport
				bShouldTickEditorWorld = false;
			}
			else
			{
				// If the viewport is not immersive but still visible while we have a play world then we need to tick the editor world
				bShouldTickEditorWorld = true;
			}
		}

		if( ViewportClient->GetScene() == EditorContext.World()->Scene )
		{
			if( ViewportClient->IsRealtime() )
			{
				IsRealtime = true;
			}
		}
	}

	// Find out if the editor has focus. Audio should only play if the editor has focus.
	const bool bHasFocus = FPlatformProcess::IsThisApplicationForeground();

	if (bHasFocus || GetDefault<ULevelEditorMiscSettings>()->bAllowBackgroundAudio)
	{
		if (!PlayWorld)
		{
			// Adjust the global volume multiplier if the window has focus and there is no pie world or no viewport overriding audio.
			FApp::SetVolumeMultiplier( GetDefault<ULevelEditorMiscSettings>()->EditorVolumeLevel );
		}
		else
		{
			// If there is currently a pie world a viewport is overriding audio settings do not adjust the volume.
			FApp::SetVolumeMultiplier( 1.0f );
		}
	}

	// Tick any editor FTickableEditorObject dervived classes
	FTickableEditorObject::TickObjects( DeltaSeconds );

	// Tick the asset registry
	FAssetRegistryModule::TickAssetRegistry(DeltaSeconds);

	static FName SourceCodeAccessName("SourceCodeAccess");
	ISourceCodeAccessModule& SourceCodeAccessModule = FModuleManager::LoadModuleChecked<ISourceCodeAccessModule>(SourceCodeAccessName);
	SourceCodeAccessModule.GetAccessor().Tick(DeltaSeconds);

	// tick the directory watcher
	// @todo: Put me into an FTicker that is created when the DW module is loaded
	static FName DirectoryWatcherName("DirectoryWatcher");
	FDirectoryWatcherModule& DirectoryWatcherModule = FModuleManager::Get().LoadModuleChecked<FDirectoryWatcherModule>(DirectoryWatcherName);
	DirectoryWatcherModule.Get()->Tick(DeltaSeconds);

	if( bShouldTickEditorWorld )
	{ 
		// Tick level.
		ELevelTick TickType = IsRealtime ? LEVELTICK_ViewportsOnly : LEVELTICK_TimeOnly;

		//EditorContext.World()->FXSystem->Resume();
		// Note: Still allowing the FX system to tick so particle systems dont restart after entering/leaving responsive mode
		if( FSlateThrottleManager::Get().IsAllowingExpensiveTasks() )
		{
			FKismetDebugUtilities::NotifyDebuggerOfStartOfGameFrame(EditorContext.World());
			EditorContext.World()->Tick(TickType, DeltaSeconds);
			FKismetDebugUtilities::NotifyDebuggerOfEndOfGameFrame(EditorContext.World());
		}
	}
	else 
	{
		//EditorContext.World()->FXSystem->Suspend();
	}


	// Perform editor level streaming previs if no PIE session is currently in progress.
	if( !PlayWorld )
	{
		for ( int32 ClientIndex = 0 ; ClientIndex < LevelViewportClients.Num() ; ++ClientIndex )
		{
			FLevelEditorViewportClient* ViewportClient = LevelViewportClients[ClientIndex];

			// Previs level streaming volumes in the Editor.
			if ( ViewportClient->IsPerspective() && GetDefault<ULevelEditorViewportSettings>()->bLevelStreamingVolumePrevis )
			{
				bool bProcessViewer = false;
				const FVector& ViewLocation = ViewportClient->GetViewLocation();

				// Iterate over streaming levels and compute whether the ViewLocation is in their associated volumes.
				TMap<ALevelStreamingVolume*, bool> VolumeMap;

				for( int32 LevelIndex = 0 ; LevelIndex < EditorContext.World()->StreamingLevels.Num() ; ++LevelIndex )
				{
					ULevelStreaming* StreamingLevel = EditorContext.World()->StreamingLevels[LevelIndex];
					if( StreamingLevel )
					{
						// Assume the streaming level is invisible until we find otherwise.
						bool bStreamingLevelShouldBeVisible = false;

						// We're not going to change level visibility unless we encounter at least one
						// volume associated with the level.
						bool bFoundValidVolume = false;

						// For each streaming volume associated with this level . . .
						for ( int32 VolumeIndex = 0 ; VolumeIndex < StreamingLevel->EditorStreamingVolumes.Num() ; ++VolumeIndex )
						{
							ALevelStreamingVolume* StreamingVolume = StreamingLevel->EditorStreamingVolumes[VolumeIndex];
							if ( StreamingVolume && !StreamingVolume->bDisabled )
							{
								bFoundValidVolume = true;

								bool bViewpointInVolume;
								bool* bResult = VolumeMap.Find(StreamingVolume);
								if ( bResult )
								{
									// This volume has already been considered for another level.
									bViewpointInVolume = *bResult;
								}
								else
								{
									// Compute whether the viewpoint is inside the volume and cache the result.
									bViewpointInVolume = StreamingVolume->EncompassesPoint( ViewLocation );							

								
									VolumeMap.Add( StreamingVolume, bViewpointInVolume );
								}

								// Halt when we find a volume associated with the level that the viewpoint is in.
								if ( bViewpointInVolume )
								{
									bStreamingLevelShouldBeVisible = true;
									break;
								}
							}
						}

						// Set the streaming level visibility status if we encountered at least one volume.
						if ( bFoundValidVolume && StreamingLevel->bShouldBeVisibleInEditor != bStreamingLevelShouldBeVisible )
						{
							StreamingLevel->bShouldBeVisibleInEditor = bStreamingLevelShouldBeVisible;
							bProcessViewer = true;
						}
					}
				}

				// Call UpdateLevelStreaming if the visibility of any streaming levels was modified.
				if ( bProcessViewer )
				{
					EditorContext.World()->UpdateLevelStreaming();
					FEditorDelegates::RefreshPrimitiveStatsBrowser.Broadcast();
				}
				break;
			}
		}
	}

	// kick off a "Play From Here" if we got one
	if (bIsPlayWorldQueued)
	{
		StartQueuedPlayMapRequest();
	}
	else if( bIsToggleBetweenPIEandSIEQueued )
	{
		ToggleBetweenPIEandSIE();
	}

	static bool bFirstTick = true;

	// Skip updating reflection captures on the first update as the level will not be ready to display
	if (!bFirstTick)
	{
		// Update sky light first because sky diffuse will be visible in reflection capture indirect specular
		USkyLightComponent::UpdateSkyCaptureContents(EditorContext.World());
		UReflectionCaptureComponent::UpdateReflectionCaptureContents(EditorContext.World());
	}

	// if we have the side-by-side world for "Play From Here", tick it unless we are ensuring slate is responsive
	if( FSlateThrottleManager::Get().IsAllowingExpensiveTasks() )
	{
		for (auto ContextIt = WorldList.CreateIterator(); ContextIt; ++ContextIt)
		{
			FWorldContext &PieContext = *ContextIt;
			if (PieContext.WorldType != EWorldType::PIE || PieContext.World() == NULL)
			{
				continue;
			}

			GPlayInEditorID = PieContext.PIEInstance;

			PlayWorld = PieContext.World();
			GameViewport = PieContext.GameViewport;

			UWorld* OldGWorld = NULL;
			// Use the PlayWorld as the GWorld, because who knows what will happen in the Tick.
			OldGWorld = SetPlayInEditorWorld( PlayWorld );

			// Tick all travel and Pending NetGames (Seamless, server, client)
			TickWorldTravel(PieContext, DeltaSeconds);

			// Updates 'connecting' message in PIE network games
			UpdateTransitionType(PlayWorld);

			// Update streaming for dedicated servers in PIE
			if (PieContext.RunAsDedicated)
			{
				SCOPE_CYCLE_COUNTER(STAT_UpdateLevelStreaming);
				PlayWorld->UpdateLevelStreaming();
			}

			// Release mouse if the game is paused. The low level input code might ignore the request when e.g. in fullscreen mode.
			if ( GameViewport != NULL && GameViewport->Viewport != NULL )
			{
				// Decide whether to drop high detail because of frame rate
				GameViewport->SetDropDetail(DeltaSeconds);
			}

			if (!bFirstTick)
			{
				// Update sky light first because sky diffuse will be visible in reflection capture indirect specular
				USkyLightComponent::UpdateSkyCaptureContents(PlayWorld);
				UReflectionCaptureComponent::UpdateReflectionCaptureContents(PlayWorld);
			}

			// Update the level.
			GameCycles=0;
			CLOCK_CYCLES(GameCycles);

			{
				// So that hierarchical stats work in PIE
				SCOPE_CYCLE_COUNTER(STAT_FrameTime);

				FKismetDebugUtilities::NotifyDebuggerOfStartOfGameFrame(PieContext.World());

				static TArray< TWeakObjectPtr<AActor> > RecordedActors;
				RecordedActors.Reset();

				// Check to see if we want to use sequencer's live recording feature
				bool bIsRecordingActive = false;
				GetActorRecordingStateEvent.Broadcast( bIsRecordingActive );
				if( bIsRecordingActive )
				{
					// @todo sequencer livecapture: How do we capture the destruction of actors? (needs to hide the spawned puppet actor, or destroy it)
					// @todo sequencer livecapture: Actor parenting state is not captured or retained on puppets
					// @todo sequencer livecapture: Needs to capture state besides transforms (animation, audio, property changes, etc.)

					// @todo sequencer livecapture: Hacky test code for sequencer live capture feature
					for( FActorIterator ActorIter( PlayWorld ); ActorIter; ++ActorIter )
					{
						AActor* Actor = *ActorIter;

						// @todo sequencer livecapture: Restrict to certain actor types for now, just for testing
						if( Actor->IsA(ASkeletalMeshActor::StaticClass()) || (Actor->IsA(AStaticMeshActor::StaticClass()) && Actor->IsRootComponentMovable()) )
						{
							GEditor->BroadcastBeginObjectMovement( *Actor );
							RecordedActors.Add( Actor );
						}
					}				
				}

				// tick the level
				PieContext.World()->Tick( LEVELTICK_All, DeltaSeconds );

				if( bIsRecordingActive )
				{
					for( auto RecordedActorIter( RecordedActors.CreateIterator() ); RecordedActorIter; ++RecordedActorIter )
					{
						AActor* Actor = RecordedActorIter->Get();
						if( Actor != NULL )
						{
							GEditor->BroadcastEndObjectMovement( *Actor );
						}
					}				
				}

				FKismetDebugUtilities::NotifyDebuggerOfEndOfGameFrame(PieContext.World());
			}

			UNCLOCK_CYCLES(GameCycles);

			// Tick the viewports.
			if ( GameViewport != NULL )
			{
				GameViewport->Tick(DeltaSeconds);
			}

			// Pop the world
			RestoreEditorWorld( OldGWorld );
		}
	}

	if (bFirstTick)
	{
		bFirstTick = false;
	}

	GPlayInEditorID = -1;

	// Clean up any game viewports that may have been closed during the level tick (eg by Kismet).
	CleanupGameViewport();

	// If all viewports closed, close the current play level.
	if( GameViewport == NULL && PlayWorld && !bIsSimulatingInEditor )
	{
		FWorldContext& PieWorldContext = GetWorldContextFromWorldChecked(PlayWorld);
		if (!PieWorldContext.RunAsDedicated && !PieWorldContext.bWaitingOnOnlineSubsystem)
		{
			EndPlayMap();
		}
	}

	// Update viewports.

	for(int32 ViewportIndex = 0;ViewportIndex < AllViewportClients.Num();ViewportIndex++)
	{
		FEditorViewportClient* ViewportClient = AllViewportClients[ ViewportIndex ];

		// When throttling tick only viewports which need to be redrawn (they have been manually invalidated)
		if( ( FSlateThrottleManager::Get().IsAllowingExpensiveTasks() || ViewportClient->bNeedsRedraw ) && ViewportClient->IsVisible() )
		{
			// Switch to the correct world for the client before it ticks
			FScopedConditionalWorldSwitcher WorldSwitcher( ViewportClient );

			ViewportClient->Tick(DeltaSeconds);
		}
	}
	
	bool bIsMouseOverAnyLevelViewport = false;

	//Do this check separate to the above loop as the ViewportClient may no longer be valid after we have ticked it
	for(int32 ViewportIndex = 0;ViewportIndex < LevelViewportClients.Num();ViewportIndex++)
	{
		FLevelEditorViewportClient* ViewportClient = LevelViewportClients[ ViewportIndex ];
		FViewport* Viewport = ViewportClient->Viewport;

		// Keep track of whether the mouse cursor is over any level viewports
		if( Viewport != NULL )
		{
			const int32 MouseX = Viewport->GetMouseX();
			const int32 MouseY = Viewport->GetMouseY();
			if( MouseX >= 0 && MouseY >= 0 && MouseX < (int32)Viewport->GetSizeXY().X && MouseY < (int32)Viewport->GetSizeXY().Y )
			{
				bIsMouseOverAnyLevelViewport = true;
				break;
			}
		}
	}

	// If the cursor is outside all level viewports, then clear the hover effect
	if( !bIsMouseOverAnyLevelViewport )
	{
		FLevelEditorViewportClient::ClearHoverFromObjects();
	}


	// Commit changes to the BSP model.
	EditorContext.World()->CommitModelSurfaces();
	EditorContext.World()->SendAllEndOfFrameUpdates();
	
	{
		// tell renderer about EditorContext.World()->IsPaused(), before rendering
		ENQUEUE_UNIQUE_RENDER_COMMAND_ONEPARAMETER(
			SetPaused,
			bool, bGamePaused, EditorContext.World()->IsPaused(),
		{
			GRenderingRealtimeClock.SetGamePaused(bGamePaused);
		});
	}

	bool bUpdateLinkedOrthoViewports = false;
	/////////////////////////////
	// Redraw viewports.

	// Do not redraw if the application is hidden
	bool bAllWindowsHidden = !bHasFocus && GEditor->AreAllWindowsHidden();
	if( !bAllWindowsHidden )
	{
		// Render view parents, then view children.
		bool bEditorFrameNonRealtimeViewportDrawn = false;
		if (GCurrentLevelEditingViewportClient && GCurrentLevelEditingViewportClient->IsVisible())
		{
			bool bAllowNonRealtimeViewports = true;
			bool bWasNonRealtimeViewportDraw = UpdateSingleViewportClient(GCurrentLevelEditingViewportClient, bAllowNonRealtimeViewports, bUpdateLinkedOrthoViewports);
			if (GCurrentLevelEditingViewportClient->IsLevelEditorClient())
			{
				bEditorFrameNonRealtimeViewportDrawn |= bWasNonRealtimeViewportDraw;
			}
		}
		for (int32 bRenderingChildren = 0; bRenderingChildren < 2; bRenderingChildren++)
		{
			for (int32 ViewportIndex = 0; ViewportIndex < AllViewportClients.Num(); ViewportIndex++)
			{
				FEditorViewportClient* ViewportClient = AllViewportClients[ViewportIndex];
				if (ViewportClient == GCurrentLevelEditingViewportClient)
				{
					//already given this window a chance to update
					continue;
				}

				if ( ViewportClient->IsVisible() )
				{
					// Only update ortho viewports if that mode is turned on, the viewport client we are about to update is orthographic and the current editing viewport is orthographic and tracking mouse movement.
					bUpdateLinkedOrthoViewports = GetDefault<ULevelEditorViewportSettings>()->bUseLinkedOrthographicViewports && ViewportClient->IsOrtho() && GCurrentLevelEditingViewportClient && GCurrentLevelEditingViewportClient->IsOrtho() && GCurrentLevelEditingViewportClient->IsTracking();

					const bool bIsViewParent = ViewportClient->ViewState.GetReference()->IsViewParent();
					if ((bRenderingChildren && !bIsViewParent) ||
						(!bRenderingChildren && bIsViewParent) || bUpdateLinkedOrthoViewports)
					{
						//if we haven't drawn a non-realtime viewport OR not one of the main viewports
						bool bAllowNonRealtimeViewports = (!bEditorFrameNonRealtimeViewportDrawn) || !(ViewportClient->IsLevelEditorClient());
						bool bWasNonRealtimeViewportDrawn = UpdateSingleViewportClient(ViewportClient, bAllowNonRealtimeViewports, bUpdateLinkedOrthoViewports);
						if (ViewportClient->IsLevelEditorClient())
						{
							bEditorFrameNonRealtimeViewportDrawn |= bWasNonRealtimeViewportDrawn;
						}
					}
				}
			}
		}
	}

	ISourceControlModule::Get().Tick();

	if( FSlateThrottleManager::Get().IsAllowingExpensiveTasks() )
	{
		for (auto ContextIt = WorldList.CreateIterator(); ContextIt; ++ContextIt)
		{
			FWorldContext &PieContext = *ContextIt;
			if (PieContext.WorldType != EWorldType::PIE)
			{
				continue;
			}

			PlayWorld = PieContext.World();
			GameViewport = PieContext.GameViewport;

			// Render playworld. This needs to happen after the other viewports for screenshots to work correctly in PIE.
			if(PlayWorld && GameViewport && !bIsSimulatingInEditor)
			{
				// Use the PlayWorld as the GWorld, because who knows what will happen in the Tick.
				UWorld* OldGWorld = SetPlayInEditorWorld( PlayWorld );
				GPlayInEditorID = PieContext.PIEInstance;

				// Render everything.
				GameViewport->LayoutPlayers();
				check(GameViewport->Viewport);
				GameViewport->Viewport->Draw();

				// Pop the world
				RestoreEditorWorld( OldGWorld );
				GPlayInEditorID = -1;
			}
		}
	}

	// Update resource streaming after both regular Editor viewports and PIE had a chance to add viewers.
	IStreamingManager::Get().Tick(DeltaSeconds);

	// Update Audio. This needs to occur after rendering as the rendering code updates the listener position.
	if (GetAudioDevice())
	{
		UWorld* OldGWorld = NULL;
		if( PlayWorld )
		{
			// Use the PlayWorld as the GWorld if we're using PIE.
			OldGWorld = SetPlayInEditorWorld( PlayWorld );
		}

		// Update audio device.
		GetAudioDevice()->Update( (!PlayWorld && bAudioIsRealtime) || ( PlayWorld && !PlayWorld->IsPaused() ) );

		if( PlayWorld )
		{
			// Pop the world.
			RestoreEditorWorld( OldGWorld );
		}
	}

	// Update constraints if dirtied.
	EditorContext.World()->UpdateConstraintActors();

	{
		// rendering thread commands

		ENQUEUE_UNIQUE_RENDER_COMMAND_TWOPARAMETER(
			TickRenderingTimer,
			bool, bPauseRenderingRealtimeClock, GPauseRenderingRealtimeClock,
			float, DeltaTime, DeltaSeconds,
		{
			if(!bPauseRenderingRealtimeClock)
			{
				// Tick the GRenderingRealtimeClock, unless it's paused
				GRenderingRealtimeClock.Tick(DeltaTime);
			}
			GetRendererModule().TickRenderTargetPool();
		});
	}

	// After the play world has ticked, see if a request was made to end pie
	if( bRequestEndPlayMapQueued )
	{
		EndPlayMap();
	}

	FUnrealEdMisc::Get().TickAssetAnalytics();

	FUnrealEdMisc::Get().TickPerformanceAnalytics();

	// If the fadeout animation has completed for the undo/redo notification item, allow it to be deleted
	if(UndoRedoNotificationItem.IsValid() && UndoRedoNotificationItem->GetCompletionState() == SNotificationItem::CS_None)
	{
		UndoRedoNotificationItem.Reset();
	}
}

float UEditorEngine::GetMaxTickRate( float DeltaTime, bool bAllowFrameRateSmoothing ) const
{
	float MaxTickRate = 0.0f;
	if( !ShouldThrottleCPUUsage() )
	{
		// do not limit fps in VR Preview mode
		if (bUseVRPreviewForPlayWorld)
		{
			return 0.0f;
		}
		const float SuperMaxTickRate = Super::GetMaxTickRate( DeltaTime, bAllowFrameRateSmoothing );
		if( SuperMaxTickRate != 0.0f )
		{
			return SuperMaxTickRate;
		}

		// Clamp editor frame rate, even if smoothing is disabled
		if( !bSmoothFrameRate && GIsEditor && !GIsPlayInEditorWorld )
		{
			MaxTickRate = 1.0f / DeltaTime;
			if (SmoothedFrameRateRange.HasLowerBound())
			{
				MaxTickRate = FMath::Max(MaxTickRate, SmoothedFrameRateRange.GetLowerBoundValue());
			}
			if (SmoothedFrameRateRange.HasUpperBound())
			{
				MaxTickRate = FMath::Min(MaxTickRate, SmoothedFrameRateRange.GetUpperBoundValue());
			}
		}

		// Laptops should throttle to 60 hz in editor to reduce battery drain
		static const auto CVarDontLimitOnBattery = IConsoleManager::Get().FindTConsoleVariableDataInt(TEXT("r.DontLimitOnBattery"));
		const bool bLimitOnBattery = (FPlatformMisc::IsRunningOnBattery() && CVarDontLimitOnBattery->GetValueOnGameThread() == 0);
		if( bLimitOnBattery )
		{
			MaxTickRate = 60.0f;
		}
	}
	else
	{
		MaxTickRate = 3.0f;
	}

	return MaxTickRate;
}

const UEditorUserSettings& UEditorEngine::GetEditorUserSettings() const
{
	if (EditorUserSettings == NULL)
	{
		auto ConstThis = const_cast< UEditorEngine* >( this );	// Hack because Header Generator doesn't yet support mutable keyword
		ConstThis->EditorUserSettings = ConstructObject<UEditorUserSettings>(UEditorUserSettings::StaticClass());
	}
	return *EditorUserSettings;
}

UEditorUserSettings& UEditorEngine::AccessEditorUserSettings()
{
	if (EditorUserSettings == NULL)
	{
		EditorUserSettings = ConstructObject<UEditorUserSettings>(UEditorUserSettings::StaticClass());
	}
	return *EditorUserSettings;
}

void UEditorEngine::SaveEditorUserSettings()
{
	if (!FUnrealEdMisc::Get().IsDeletePreferences())
	{
		AccessEditorUserSettings().SaveConfig();
	}
}

const UEditorGameAgnosticSettings& UEditorEngine::GetGameAgnosticSettings() const
{
	if (GameAgnosticSettings == NULL)
	{
		auto ConstThis = const_cast< UEditorEngine* >( this );	// Hack because Header Generator doesn't yet support mutable keyword
		ConstThis->GameAgnosticSettings = ConstructObject<UEditorGameAgnosticSettings>(UEditorGameAgnosticSettings::StaticClass());
		
		// Load config from file, but only if we are not the build machine since game agnostic settings may put the builder in an unclean state
		if ( !GIsBuildMachine )
		{
			ConstThis->GameAgnosticSettings->LoadConfig(UEditorGameAgnosticSettings::StaticClass(), *GEditorGameAgnosticIni);
		}
	}
	return *GameAgnosticSettings;
}

UEditorGameAgnosticSettings& UEditorEngine::AccessGameAgnosticSettings()
{
	if (GameAgnosticSettings == NULL)
	{
		GameAgnosticSettings = ConstructObject<UEditorGameAgnosticSettings>(UEditorGameAgnosticSettings::StaticClass());
		
		// Load config from file, but only if we are not the build machine since game agnostic settings may put the builder in an unclean state
		if ( !GIsBuildMachine )
		{
			GameAgnosticSettings->LoadConfig(UEditorGameAgnosticSettings::StaticClass(), *GEditorGameAgnosticIni);
		}
	}
	return *GameAgnosticSettings;
}

void UEditorEngine::SaveGameAgnosticSettings()
{
	// Save config to file, but only if we are not the build machine since game agnostic settings may put the builder in an unclean state
	if ( !GIsBuildMachine )
	{
		AccessGameAgnosticSettings().SaveConfig(CPF_Config, *GEditorGameAgnosticIni);
	}
}

bool UEditorEngine::IsRealTimeAudioMuted() const
{
	if (EditorUserSettings == NULL)
	{
		return true;
	}
	return GetDefault<ULevelEditorMiscSettings>()->bEnableRealTimeAudio ? false : true;
}

void UEditorEngine::MuteRealTimeAudio(bool bMute)
{
	ULevelEditorMiscSettings* LevelEditorMiscSettings = GetMutableDefault<ULevelEditorMiscSettings>();

	LevelEditorMiscSettings->bEnableRealTimeAudio = bMute ? false : true;
	LevelEditorMiscSettings->PostEditChange();
}

float UEditorEngine::GetRealTimeAudioVolume() const
{
	return GetDefault<ULevelEditorMiscSettings>()->EditorVolumeLevel;
}

void UEditorEngine::SetRealTimeAudioVolume(float VolumeLevel)
{
	ULevelEditorMiscSettings* LevelEditorMiscSettings = GetMutableDefault<ULevelEditorMiscSettings>();

	LevelEditorMiscSettings->EditorVolumeLevel = VolumeLevel;
	LevelEditorMiscSettings->PostEditChange();
}

bool UEditorEngine::UpdateSingleViewportClient(FEditorViewportClient* InViewportClient, const bool bInAllowNonRealtimeViewportToDraw, bool bLinkedOrthoMovement )
{
	bool bUpdatedNonRealtimeViewport = false;

	// Always submit view information for content streaming 
	// otherwise content for editor view can be streamed out if there are other views (ex: thumbnails)
	if (InViewportClient->IsPerspective())
	{
		IStreamingManager::Get().AddViewInformation( InViewportClient->GetViewLocation(), InViewportClient->Viewport->GetSizeXY().X, InViewportClient->Viewport->GetSizeXY().X / FMath::Tan(InViewportClient->ViewFOV) );
	}
	
	// Only allow viewports to be drawn if we are not throttling for slate UI responsiveness or if the viewport client requested a redraw
	// Note about bNeedsRedraw: Redraws can happen during some Slate events like checking a checkbox in a menu to toggle a view mode in the viewport.  In those cases we need to show the user the results immediately
	if( FSlateThrottleManager::Get().IsAllowingExpensiveTasks() || InViewportClient->bNeedsRedraw )
	{
		// Switch to the world used by the viewport before its drawn
		FScopedConditionalWorldSwitcher WorldSwitcher( InViewportClient );
	
		// Add view information for perspective viewports.
		if( InViewportClient->IsPerspective() )
		{
			GWorld->ViewLocationsRenderedLastFrame.Add(InViewportClient->GetViewLocation());
	
			// If we're currently simulating in editor, then we'll need to make sure that sub-levels are streamed in.
			// When using PIE, this normally happens by UGameViewportClient::Draw().  But for SIE, we need to do
			// this ourselves!
			if( PlayWorld != NULL && bIsSimulatingInEditor && InViewportClient->IsSimulateInEditorViewport() )
			{
				// Update level streaming.
				GWorld->UpdateLevelStreaming();

				// Also make sure hit proxies are refreshed for SIE viewports, as the user may be trying to grab an object or widget manipulator that's moving!
				if( InViewportClient->IsRealtime() )
				{
					// @todo simulate: This may cause simulate performance to be worse in cases where you aren't needing to interact with gizmos.  Consider making this optional.
					InViewportClient->RequestInvalidateHitProxy( InViewportClient->Viewport );
				}
			}
		}
	
		// Redraw the viewport if it's realtime.
		if( InViewportClient->IsRealtime() )
		{
			InViewportClient->Viewport->Draw();
			InViewportClient->bNeedsRedraw = false;
			InViewportClient->bNeedsLinkedRedraw = false;
		}
		// Redraw any linked ortho viewports that need to be updated this frame.
		else if( InViewportClient->IsOrtho() && bLinkedOrthoMovement && InViewportClient->IsVisible() )
		{
			if( InViewportClient->bNeedsLinkedRedraw || InViewportClient->bNeedsRedraw )
			{
				// Redraw this viewport
				InViewportClient->Viewport->Draw();
				InViewportClient->bNeedsLinkedRedraw = false;
				InViewportClient->bNeedsRedraw = false;
			}
			else
			{
				// This viewport doesn't need to be redrawn.  Skip this frame and increment the number of frames we skipped.
				InViewportClient->FramesSinceLastDraw++;
			}
		}
		// Redraw the viewport if there are pending redraw, and we haven't already drawn one viewport this frame.
		else if (InViewportClient->bNeedsRedraw && bInAllowNonRealtimeViewportToDraw)
		{
			InViewportClient->Viewport->Draw();
			InViewportClient->bNeedsRedraw = false;
			bUpdatedNonRealtimeViewport = true;
		}

		if (InViewportClient->bNeedsInvalidateHitProxy)
		{
			InViewportClient->Viewport->InvalidateHitProxy();
			InViewportClient->bNeedsInvalidateHitProxy = false;
		}
	}

	return bUpdatedNonRealtimeViewport;
}

void UEditorEngine::InvalidateAllViewportClientHitProxies()
{
	for (const auto* LevelViewportClient : LevelViewportClients)
	{
		if (LevelViewportClient->Viewport != nullptr)
		{
			LevelViewportClient->Viewport->InvalidateHitProxy();
		}
	}
}

void UEditorEngine::PostEditChangeProperty(FPropertyChangedEvent& PropertyChangedEvent)
{
	// Propagate the callback up to the superclass.
	Super::PostEditChangeProperty(PropertyChangedEvent);

	const FName PropertyName = PropertyChangedEvent.Property ? PropertyChangedEvent.Property->GetFName() : NAME_None;

	if (PropertyName == GET_MEMBER_NAME_CHECKED(UEngine, MaximumLoopIterationCount))
	{
		// Clamp to a reasonable range and feed the new value to the script core
		MaximumLoopIterationCount = FMath::Clamp( MaximumLoopIterationCount, 100, 10000000 );
		FBlueprintCoreDelegates::SetScriptMaximumLoopIterations( MaximumLoopIterationCount );
	}
	else if (PropertyName == GET_MEMBER_NAME_CHECKED(UEngine, bCanBlueprintsTickByDefault))
	{
		FScopedSlowTask SlowTask(100, LOCTEXT("DirtyingBlueprintsDueToTickChange", "InvalidatingAllBlueprints"));

		// Flag all Blueprints as out of date (this doesn't dirty the package as needs saving but will force a recompile during PIE)
		for (TObjectIterator<UBlueprint> BlueprintIt; BlueprintIt; ++BlueprintIt)
		{
			UBlueprint* Blueprint = *BlueprintIt;
			Blueprint->Status = BS_Dirty;
		}
	}
}

void UEditorEngine::Cleanse( bool ClearSelection, bool Redraw, const FText& TransReset )
{
	check( !TransReset.IsEmpty() );

	if (GIsRunning)
	{
		if( ClearSelection )
		{
			// Clear selection sets.
			GetSelectedActors()->DeselectAll();
			GetSelectedObjects()->DeselectAll();
		}

		// Reset the transaction tracking system.
		ResetTransaction( TransReset );

		// Invalidate hit proxies as they can retain references to objects over a few frames
		FEditorSupportDelegates::CleanseEditor.Broadcast();

		// Redraw the levels.
		if( Redraw )
		{
			RedrawLevelEditingViewports();
		}

		// Attempt to unload any loaded redirectors. Redirectors should not be referenced in memory and are only used to forward references at load time
		for (TObjectIterator<UObjectRedirector> RedirIt; RedirIt; ++RedirIt)
		{
			RedirIt->ClearFlags(RF_Standalone | RF_RootSet | RF_Transactional);
		}

		// Collect garbage.
		CollectGarbage( GARBAGE_COLLECTION_KEEPFLAGS );

		// Remaining redirectors are probably referenced by editor tools. Keep them in memory for now.
		for (TObjectIterator<UObjectRedirector> RedirIt; RedirIt; ++RedirIt)
		{
			if ( RedirIt->IsAsset() )
			{
				RedirIt->SetFlags(RF_Standalone);
			}
		}
	}
}

void UEditorEngine::EditorClearComponents()
{
	UWorld* World = GWorld;
	if (World != NULL)
	{
		World->ClearWorldComponents();
	}
}

void UEditorEngine::EditorUpdateComponents()
{
	GWorld->UpdateWorldComponents( true, false );
}

UAudioComponent* UEditorEngine::GetPreviewAudioComponent()
{
	return PreviewAudioComponent;
}

UAudioComponent* UEditorEngine::ResetPreviewAudioComponent( USoundBase* Sound, USoundNode* SoundNode )
{
	if( GetAudioDevice() )
	{
		if( PreviewAudioComponent)
		{
			PreviewAudioComponent->Stop();
		}
		else
		{
			PreviewSoundCue = ConstructObject<USoundCue>( USoundCue::StaticClass() );
			// Set world to NULL as it will most likely become invalid in the next PIE/Simulate session and the
			// component will be left with invalid pointer.
			PreviewAudioComponent = FAudioDevice::CreateComponent( PreviewSoundCue, NULL, NULL, false );
		}

		check( PreviewAudioComponent );
		// Mark as a preview component so the distance calculations can be ignored
		PreviewAudioComponent->bPreviewComponent = true;

		if (Sound)
		{
			PreviewAudioComponent->Sound = Sound;
		}
		else if( SoundNode)
		{
			PreviewSoundCue->FirstNode = SoundNode;
			PreviewAudioComponent->Sound = PreviewSoundCue;
		}
	}

	return PreviewAudioComponent;
}

void UEditorEngine::PlayPreviewSound( USoundBase* Sound,  USoundNode* SoundNode )
{
	UAudioComponent* AudioComponent = ResetPreviewAudioComponent(Sound, SoundNode);
	if(AudioComponent)
	{
		AudioComponent->bAutoDestroy = false;
		AudioComponent->bIsUISound = true;
		AudioComponent->bAllowSpatialization = false;
		AudioComponent->bReverb = false;
		AudioComponent->bCenterChannelOnly = false;

		AudioComponent->Play();	
	}
}

void UEditorEngine::PlayEditorSound( const FString& SoundAssetName )
{
	// Only play sounds if the user has that feature enabled
	if( GetDefault<ULevelEditorMiscSettings>()->bEnableEditorSounds && !GIsSavingPackage )
	{
		USoundBase* Sound = Cast<USoundBase>( StaticFindObject( USoundBase::StaticClass(), NULL, *SoundAssetName ) );
		if( Sound == NULL )
		{
			Sound = Cast<USoundBase>( StaticLoadObject( USoundBase::StaticClass(), NULL, *SoundAssetName ) );
		}

		if( Sound != NULL )
		{
			GEditor->PlayPreviewSound( Sound );
		}
	}
}


void UEditorEngine::ClearPreviewComponents()
{
	if( PreviewAudioComponent )
	{
		PreviewAudioComponent->Stop();

		// Just null out so they get GC'd
		PreviewSoundCue->FirstNode = NULL;
		PreviewSoundCue = NULL;
		PreviewAudioComponent->Sound = NULL;
		PreviewAudioComponent = NULL;
	}

	if (PreviewMeshComp)
	{
		PreviewMeshComp->UnregisterComponent();
		PreviewMeshComp = NULL;
	}
}

void UEditorEngine::CloseEditedWorldAssets(UWorld* InWorld)
{
	if (!InWorld)
	{
		return;
	}

	// Find all assets being edited
	FAssetEditorManager& EditorManager = FAssetEditorManager::Get();
	TArray<UObject*> AllAssets = EditorManager.GetAllEditedAssets();

	TSet<UWorld*> ClosingWorlds;

	ClosingWorlds.Add(InWorld);

	for (int32 Index = 0; Index < InWorld->StreamingLevels.Num(); ++Index)
	{
		ULevelStreaming* LevelStreaming = InWorld->StreamingLevels[Index];
		if (LevelStreaming && LevelStreaming->LoadedLevel && LevelStreaming->LoadedLevel)
		{
			ClosingWorlds.Add(CastChecked<UWorld>(LevelStreaming->LoadedLevel->GetOuter()));
		}
	}

	for(int32 i=0; i<AllAssets.Num(); i++)
	{
		UObject* Asset = AllAssets[i];
		UWorld* AssetWorld = Asset->GetTypedOuter<UWorld>();

		if ( !AssetWorld )
		{
			// This might be a world, itself
			AssetWorld = Cast<UWorld>(Asset);
		}

		if (AssetWorld && ClosingWorlds.Contains(AssetWorld))
		{
			const TArray<IAssetEditorInstance*> AssetEditors = EditorManager.FindEditorsForAsset(Asset);
			for (IAssetEditorInstance* EditorInstance : AssetEditors )
			{
				if (EditorInstance != NULL)
				{
					EditorInstance->CloseWindow();
				}
			}
		}
	}
}

UTextureRenderTarget2D* UEditorEngine::GetScratchRenderTarget( uint32 MinSize )
{
	UTextureRenderTargetFactoryNew* NewFactory = CastChecked<UTextureRenderTargetFactoryNew>( StaticConstructObject(UTextureRenderTargetFactoryNew::StaticClass()) );

	UTextureRenderTarget2D* ScratchRenderTarget = NULL;

	// We never allow render targets greater than 2048
	check( MinSize <= 2048 );

	// 256x256
	if( MinSize <= 256 )
	{
		if( ScratchRenderTarget256 == NULL )
		{
			NewFactory->Width = 256;
			NewFactory->Height = 256;
			UObject* NewObj = NewFactory->FactoryCreateNew( UTextureRenderTarget2D::StaticClass(), GetTransientPackage(), NAME_None, RF_Transient, NULL, GWarn );
			ScratchRenderTarget256 = CastChecked<UTextureRenderTarget2D>(NewObj);
		}
		ScratchRenderTarget = ScratchRenderTarget256;
	}
	// 512x512
	else if( MinSize <= 512 )
	{
		if( ScratchRenderTarget512 == NULL )
		{
			NewFactory->Width = 512;
			NewFactory->Height = 512;
			UObject* NewObj = NewFactory->FactoryCreateNew( UTextureRenderTarget2D::StaticClass(), GetTransientPackage(), NAME_None, RF_Transient, NULL, GWarn );
			ScratchRenderTarget512 = CastChecked<UTextureRenderTarget2D>(NewObj);
		}
		ScratchRenderTarget = ScratchRenderTarget512;
	}
	// 1024x1024
	else if( MinSize <= 1024 )
	{
		if( ScratchRenderTarget1024 == NULL )
		{
			NewFactory->Width = 1024;
			NewFactory->Height = 1024;
			UObject* NewObj = NewFactory->FactoryCreateNew( UTextureRenderTarget2D::StaticClass(), GetTransientPackage(), NAME_None, RF_Transient, NULL, GWarn );
			ScratchRenderTarget1024 = CastChecked<UTextureRenderTarget2D>(NewObj);
		}
		ScratchRenderTarget = ScratchRenderTarget1024;
	}
	// 2048x2048
	else if( MinSize <= 2048 )
	{
		if( ScratchRenderTarget2048 == NULL )
		{
			NewFactory->Width = 2048;
			NewFactory->Height = 2048;
			UObject* NewObj = NewFactory->FactoryCreateNew( UTextureRenderTarget2D::StaticClass(), GetTransientPackage(), NAME_None, RF_Transient, NULL, GWarn );
			ScratchRenderTarget2048 = CastChecked<UTextureRenderTarget2D>(NewObj);
		}
		ScratchRenderTarget = ScratchRenderTarget2048;
	}

	check( ScratchRenderTarget != NULL );
	return ScratchRenderTarget;
}


bool UEditorEngine::WarnAboutHiddenLevels( UWorld* InWorld, bool bIncludePersistentLvl) const
{
	bool bResult = true;

	const bool bPersistentLvlHidden = !FLevelUtils::IsLevelVisible( InWorld->PersistentLevel );

	// Make a list of all hidden streaming levels.
	TArray< ULevelStreaming* > HiddenLevels;
	for( int32 LevelIndex = 0 ; LevelIndex< InWorld->StreamingLevels.Num() ; ++LevelIndex )
	{
		ULevelStreaming* StreamingLevel = InWorld->StreamingLevels[ LevelIndex ];
		if( StreamingLevel && !FLevelUtils::IsLevelVisible( StreamingLevel ) )
		{
			HiddenLevels.Add( StreamingLevel );
		}
	}

	// Warn the user that some levels are hidden and prompt for continue.
	if ( ( bIncludePersistentLvl && bPersistentLvlHidden ) || HiddenLevels.Num() > 0 )
	{
		FText Message;
		if ( !bIncludePersistentLvl )
		{
			Message = LOCTEXT("TheFollowingStreamingLevelsAreHidden_Additional", "The following streaming levels are hidden:\n{HiddenLevelNameList}\n\n{ContinueMessage}");
		}
		else if ( bPersistentLvlHidden )
		{
			Message = LOCTEXT("TheFollowingLevelsAreHidden_Persistent", "The following levels are hidden:\n\n    Persistent Level{HiddenLevelNameList}\n\n{ContinueMessage}");
		}
		else
		{
			Message = LOCTEXT("TheFollowingLevelsAreHidden_Additional", "The following levels are hidden:\n{HiddenLevelNameList}\n\n{ContinueMessage}");
		}

		FString HiddenLevelNames;
		for ( int32 LevelIndex = 0 ; LevelIndex < HiddenLevels.Num() ; ++LevelIndex )
		{
			HiddenLevelNames += FString::Printf( TEXT("\n    %s"), *HiddenLevels[LevelIndex]->GetWorldAssetPackageName() );
		}

		FFormatNamedArguments Args;
		Args.Add( TEXT("HiddenLevelNameList"), FText::FromString( HiddenLevelNames ) );
		Args.Add( TEXT("ContinueMessage"), LOCTEXT("HiddenLevelsContinueWithBuildQ", "These levels will not be rebuilt. Leaving them hidden may invalidate what is built in other levels.\n\nContinue with build?\n(Yes All will show all hidden levels and continue with the build)") );

		const FText MessageBoxText = FText::Format( Message, Args );

		// Create and show the user the dialog.
		const EAppReturnType::Type Choice = FMessageDialog::Open(EAppMsgType::YesNoYesAll, MessageBoxText);

		if( Choice == EAppReturnType::YesAll )
		{
			if ( bIncludePersistentLvl && bPersistentLvlHidden )
			{
				EditorLevelUtils::SetLevelVisibility( InWorld->PersistentLevel, true, false );
			}

			// The code below should technically also make use of FLevelUtils::SetLevelVisibility, but doing
			// so would be much more inefficient, resulting in several calls to UpdateLevelStreaming
			for( int32 HiddenLevelIdx = 0; HiddenLevelIdx < HiddenLevels.Num(); ++HiddenLevelIdx )
			{
				HiddenLevels[ HiddenLevelIdx ]->bShouldBeVisibleInEditor = true;
			}

			InWorld->FlushLevelStreaming();

			// follow up using SetLevelVisibility - streaming should now be completed so we can show actors, layers, 
			// BSPs etc. without too big a performance hit.
			for( int32 HiddenLevelIdx = 0; HiddenLevelIdx < HiddenLevels.Num(); ++HiddenLevelIdx )
			{
				check(HiddenLevels[ HiddenLevelIdx ]->GetLoadedLevel());
				ULevel* LoadedLevel = HiddenLevels[ HiddenLevelIdx ]->GetLoadedLevel();
				EditorLevelUtils::SetLevelVisibility( LoadedLevel, true, false );
			}

			FEditorSupportDelegates::RedrawAllViewports.Broadcast();
		}

		// return true if the user pressed make all visible or yes.
		bResult = (Choice != EAppReturnType::No);
	}

	return bResult;
}


void UEditorEngine::SetStreamingBoundsTexture(UTexture2D* InTexture)
{
	if (StreamingBoundsTexture != InTexture)
	{
		// Clear the currently stored streaming bounds information

		// Set the new texture
		StreamingBoundsTexture = InTexture;
		if (StreamingBoundsTexture != NULL)
		{
			// Fill in the new streaming bounds info
			ULevel::BuildStreamingData(NULL, NULL, InTexture);

			// Turn on the StreamingBounds show flag
			for(uint32 ViewportIndex = 0; ViewportIndex < (uint32)LevelViewportClients.Num(); ViewportIndex++)
			{
				FLevelEditorViewportClient* ViewportClient = LevelViewportClients[ViewportIndex];
				if (ViewportClient)
				{
					ViewportClient->EngineShowFlags.StreamingBounds = 1;
					ViewportClient->Invalidate(false,true);
				}
			}
		}
		else
		{
			// Clear the streaming bounds info
			// Turn off the StreamingBounds show flag
			for(uint32 ViewportIndex = 0; ViewportIndex < (uint32)LevelViewportClients.Num(); ViewportIndex++)
			{
				FLevelEditorViewportClient* ViewportClient = LevelViewportClients[ViewportIndex];
				if (ViewportClient)
				{
					ViewportClient->EngineShowFlags.StreamingBounds = 0;
					ViewportClient->Invalidate(false,true);
				}
			}
		}
	}
}

void UEditorEngine::ApplyDeltaToActor(AActor* InActor,
									  bool bDelta,
									  const FVector* InTrans,
									  const FRotator* InRot,
									  const FVector* InScale,
									  bool bAltDown,
									  bool bShiftDown,
									  bool bControlDown) const
{
	if(!bDisableDeltaModification)
	{
		InActor->Modify();
	}
	
	ABrush* Brush = Cast< ABrush >( InActor );
	if( Brush )
	{
		if( Brush->GetBrushComponent() && Brush->GetBrushComponent()->Brush )
		{
			Brush->GetBrushComponent()->Brush->Polys->Element.ModifyAllItems();
		}
	}

	FNavigationLockContext LockNavigationUpdates(InActor->GetWorld(), ENavigationLockReason::ContinuousEditorMove);

	bool bTranslationOnly = true;

	///////////////////
	// Rotation

	// Unfortunately this can't be moved into ABrush::EditorApplyRotation, as that would
	// create a dependence in Engine on Editor.
	if ( InRot )
	{
		const FRotator& InDeltaRot = *InRot;
		const bool bRotatingActor = !bDelta || !InDeltaRot.IsZero();
		if( bRotatingActor )
		{
			bTranslationOnly = false;

			if ( bDelta )
			{
				if( InActor->GetRootComponent() != NULL )
				{
					const FRotator OriginalRotation = InActor->GetRootComponent()->GetComponentRotation();

					InActor->EditorApplyRotation( InDeltaRot, bAltDown, bShiftDown, bControlDown );

					// Check to see if we should transform the rigid body
					UPrimitiveComponent* RootPrimitiveComponent = Cast< UPrimitiveComponent >( InActor->GetRootComponent() );
					if( bIsSimulatingInEditor && GIsPlayInEditorWorld && RootPrimitiveComponent != NULL )
					{
						FRotator ActorRotWind, ActorRotRem;
						OriginalRotation.GetWindingAndRemainder(ActorRotWind, ActorRotRem);

						const FQuat ActorQ = ActorRotRem.Quaternion();
						const FQuat DeltaQ = InDeltaRot.Quaternion();
						const FQuat ResultQ = DeltaQ * ActorQ;

						const FRotator NewActorRotRem = FRotator( ResultQ );
						FRotator DeltaRot = NewActorRotRem - ActorRotRem;
						DeltaRot.Normalize();

						// @todo SIE: Not taking into account possible offset between root component and actor
						RootPrimitiveComponent->SetWorldRotation( OriginalRotation + DeltaRot );
					}
				}

				FVector NewActorLocation = InActor->GetActorLocation();
				NewActorLocation -= GLevelEditorModeTools().PivotLocation;
				NewActorLocation = FRotationMatrix(InDeltaRot).TransformPosition(NewActorLocation);
				NewActorLocation += GLevelEditorModeTools().PivotLocation;
				NewActorLocation -= InActor->GetActorLocation();
				InActor->EditorApplyTranslation(NewActorLocation, bAltDown, bShiftDown, bControlDown);
			}
			else
			{
				InActor->SetActorRotation( InDeltaRot );
			}
		}
	}

	///////////////////
	// Translation
	if ( InTrans )
	{
		if ( bDelta )
		{
			if( InActor->GetRootComponent() != NULL )
			{
				const FVector OriginalLocation = InActor->GetRootComponent()->GetComponentLocation();

				InActor->EditorApplyTranslation( *InTrans, bAltDown, bShiftDown, bControlDown );

				// Check to see if we should transform the rigid body
				UPrimitiveComponent* RootPrimitiveComponent = Cast< UPrimitiveComponent >( InActor->GetRootComponent() );
				if( bIsSimulatingInEditor && GIsPlayInEditorWorld && RootPrimitiveComponent != NULL )
				{
					// @todo SIE: Not taking into account possible offset between root component and actor
					RootPrimitiveComponent->SetWorldLocation( OriginalLocation + *InTrans );
				}
			}
		}
		else
		{
			InActor->SetActorLocation( *InTrans, false );
		}
	}

	///////////////////
	// Scaling
	if ( InScale )
	{
		const FVector& InDeltaScale = *InScale;
		const bool bScalingActor = !bDelta || !InDeltaScale.IsNearlyZero(0.000001f);
		if( bScalingActor )
		{
			bTranslationOnly = false;

			FVector ModifiedScale = InDeltaScale;

			// Note: With the new additive scaling method, this is handled in FLevelEditorViewportClient::ModifyScale
			if( GEditor->UsePercentageBasedScaling() )
			{
				// Get actor box extents
				const FBox BoundingBox = InActor->GetComponentsBoundingBox( true );
				const FVector BoundsExtents = BoundingBox.GetExtent();

				// Make sure scale on actors is clamped to a minimum and maximum size.
				const float MinThreshold = 1.0f;

				for (int32 Idx=0; Idx<3; Idx++)
				{
					if ( ( FMath::Pow(BoundsExtents[Idx], 2) ) > BIG_NUMBER)
					{
						ModifiedScale[Idx] = 0.0f;
					}
					else if (SMALL_NUMBER < BoundsExtents[Idx])
					{
						const bool bBelowAllowableScaleThreshold = ((InDeltaScale[Idx] + 1.0f) * BoundsExtents[Idx]) < MinThreshold;

						if(bBelowAllowableScaleThreshold)
						{
							ModifiedScale[Idx] = (MinThreshold / BoundsExtents[Idx]) - 1.0f;
						}
					}
				}
			}

			if ( bDelta )
			{
				// Flag actors to use old-style scaling or not
				// @todo: Remove this hack once we have decided on the scaling method to use.
				AActor::bUsePercentageBasedScaling = GEditor->UsePercentageBasedScaling();

				InActor->EditorApplyScale( 
					ModifiedScale,
					&GLevelEditorModeTools().PivotLocation,
					bAltDown,
					bShiftDown,
					bControlDown
					);

			}
			else if( InActor->GetRootComponent() != NULL )
			{
				InActor->GetRootComponent()->SetRelativeScale3D( InDeltaScale );
			}
		}
	}

	// Update the actor before leaving.
	InActor->MarkPackageDirty();
	InActor->InvalidateLightingCacheDetailed(bTranslationOnly);
	InActor->PostEditMove( false );
}

void UEditorEngine::ApplyDeltaToComponent(USceneComponent* InComponent,
	bool bDelta,
	const FVector* InTrans,
	const FRotator* InRot,
	const FVector* InScale,
	const FVector& PivotLocation ) const
{
	if(!bDisableDeltaModification)
	{
		InComponent->Modify();
	}

	///////////////////
	// Rotation
	if ( InRot )
	{
		const FRotator& InDeltaRot = *InRot;
		const bool bRotatingComp = !bDelta || !InDeltaRot.IsZero();
		if( bRotatingComp )
		{
			if ( bDelta )
			{
				const FQuat ActorQ = InComponent->RelativeRotation.Quaternion();
				const FQuat DeltaQ = InDeltaRot.Quaternion();
				const FQuat ResultQ = DeltaQ * ActorQ;

				const FRotator NewActorRot = FRotator( ResultQ );

				InComponent->SetRelativeRotation(NewActorRot);
			}
			else
			{
				InComponent->SetRelativeRotation( InDeltaRot );
			}

			if ( bDelta )
			{
				FVector NewCompLocation = InComponent->RelativeLocation;
				NewCompLocation -= PivotLocation;
				NewCompLocation = FRotationMatrix( InDeltaRot ).TransformPosition( NewCompLocation );
				NewCompLocation += PivotLocation;
				InComponent->SetRelativeLocation(NewCompLocation);
			}
		}
	}

	///////////////////
	// Translation
	if ( InTrans )
	{
		if ( bDelta )
		{
			InComponent->SetRelativeLocation(InComponent->RelativeLocation + *InTrans);
		}
		else
		{
			InComponent->SetRelativeLocation( *InTrans );
		}
	}

	///////////////////
	// Scaling
	if ( InScale )
	{
		const FVector& InDeltaScale = *InScale;
		const bool bScalingComp = !bDelta || !InDeltaScale.IsNearlyZero(0.000001f);
		if( bScalingComp )
		{
			if ( bDelta )
			{
				const FScaleMatrix ScaleMatrix( FVector( InDeltaScale.X , InDeltaScale.Y, InDeltaScale.Z ) );

				FVector DeltaScale3D = ScaleMatrix.TransformPosition( InComponent->RelativeScale3D );
				InComponent->SetRelativeScale3D(InComponent->RelativeScale3D + DeltaScale3D);


				FVector NewCompLocation = InComponent->RelativeLocation;
				NewCompLocation -= PivotLocation;
				NewCompLocation += ScaleMatrix.TransformPosition( NewCompLocation );
				NewCompLocation += PivotLocation;
				InComponent->SetRelativeLocation(NewCompLocation);
			}
			else
			{
				InComponent->SetRelativeScale3D(InDeltaScale);
			}
		}
	}

	// Update the actor before leaving.
	InComponent->MarkPackageDirty();

	// Fire callbacks
	FEditorSupportDelegates::RefreshPropertyWindows.Broadcast();
	FEditorSupportDelegates::UpdateUI.Broadcast();
}


void UEditorEngine::ProcessToggleFreezeCommand( UWorld* InWorld )
{
	if (InWorld->IsPlayInEditor())
	{
		ULocalPlayer* Player = PlayWorld->GetFirstLocalPlayerFromController();
		if( Player )
		{
			Player->ViewportClient->Viewport->ProcessToggleFreezeCommand();
		}
	}
	else
	{
		// pass along the freeze command to all perspective viewports
		for(int32 ViewportIndex = 0; ViewportIndex < LevelViewportClients.Num(); ViewportIndex++)
		{
			if (LevelViewportClients[ViewportIndex]->IsPerspective())
			{
				LevelViewportClients[ViewportIndex]->Viewport->ProcessToggleFreezeCommand();
			}
		}
	}

	// tell editor to update views
	RedrawAllViewports();
}


void UEditorEngine::ProcessToggleFreezeStreamingCommand(UWorld* InWorld)
{
	// freeze vis in PIE
	if (InWorld && InWorld->WorldType == EWorldType::PIE)
	{
		InWorld->bIsLevelStreamingFrozen = !InWorld->bIsLevelStreamingFrozen;
	}
}

/*-----------------------------------------------------------------------------
	Reimporting.
-----------------------------------------------------------------------------*/

/** 
* Singleton function
* @return Singleton instance of this manager
*/
FReimportManager* FReimportManager::Instance()
{
	static FReimportManager Inst;
	return &Inst;
}

/**
 * Register a reimport handler with the manager
 *
 * @param	InHandler	Handler to register with the manager
 */
void FReimportManager::RegisterHandler( FReimportHandler& InHandler )
{
	Handlers.AddUnique( &InHandler );
	bHandlersNeedSorting = true;
}

/**
 * Unregister a reimport handler from the manager
 *
 * @param	InHandler	Handler to unregister from the manager
 */
void FReimportManager::UnregisterHandler( FReimportHandler& InHandler )
{
	Handlers.Remove( &InHandler );
}

bool FReimportManager::CanReimport( UObject* Obj ) const
{
	if ( Obj )
	{
		TArray<FString> SourceFilenames;
		for( int32 HandlerIndex = 0; HandlerIndex < Handlers.Num(); ++HandlerIndex )
		{
			SourceFilenames.Empty();
			if ( Handlers[ HandlerIndex ]->CanReimport(Obj, SourceFilenames) )
			{
				return true;
			}
		}
	}
	return false;
}

bool FReimportManager::Reimport( UObject* Obj, bool bAskForNewFileIfMissing, bool bShowNotification )
{
	// Warn that were about to reimport, so prep for it
	PreReimport.Broadcast( Obj );

	bool bSuccess = false;
	if ( Obj )
	{
		if (bHandlersNeedSorting)
		{
			// Use > operator because we want higher priorities earlier in the list
			Handlers.Sort([](const FReimportHandler& A, const FReimportHandler& B) { return A.GetPriority() > B.GetPriority(); });
			bHandlersNeedSorting = false;
		}
		
		bool bValidSourceFilename = false;
		TArray<FString> SourceFilenames;

		for( int32 HandlerIndex = 0; HandlerIndex < Handlers.Num(); ++HandlerIndex )
		{
			SourceFilenames.Empty();
			if ( Handlers[ HandlerIndex ]->CanReimport(Obj, SourceFilenames) )
			{
				// Check all filenames for missing files
				bool bMissingFiles = false;
				if (SourceFilenames.Num() > 0)
				{
					for (int32 FileIndex = 0; FileIndex < SourceFilenames.Num(); ++FileIndex)
					{
						if (SourceFilenames[FileIndex].IsEmpty() || IFileManager::Get().FileSize(*SourceFilenames[FileIndex]) == INDEX_NONE)
						{
							bMissingFiles = true;
							break;
						}
					}
				}
				else
				{
					bMissingFiles = true;
				}

				bValidSourceFilename = true;
				if ( bAskForNewFileIfMissing && bMissingFiles )
				{
					GetNewReimportPath(Obj, SourceFilenames);
					if ( SourceFilenames.Num() == 0 )
					{
						// Failed to specify a new filename. Don't show a notification of the failure since the user exited on his own
						bValidSourceFilename = false;
						bShowNotification = false;
					}
					else
					{
						// A new filename was supplied, update the path
						Handlers[ HandlerIndex ]->SetReimportPaths(Obj, SourceFilenames);
					}
				}

				if ( bValidSourceFilename )
				{
					// Do the reimport
					EReimportResult::Type Result = Handlers[ HandlerIndex ]->Reimport( Obj );
					if( Result == EReimportResult::Succeeded )
					{
						Obj->PostEditChange();
						GEditor->BroadcastObjectReimported(Obj);
						if (FEngineAnalytics::IsAvailable())
						{
							TArray<FAnalyticsEventAttribute> Attributes;
							Attributes.Add( FAnalyticsEventAttribute( TEXT( "ObjectType" ), Obj->GetClass()->GetName() ) );
							FEngineAnalytics::GetProvider().RecordEvent(TEXT("Editor.Usage.AssetReimported"), Attributes);
						}
						bSuccess = true;
					}
					else if( Result == EReimportResult::Cancelled )
					{
						bShowNotification = false;
					}
				}
				
				break;
			}
		}

		if ( bShowNotification )
		{
			// Send a notification of the results
			FText NotificationText;
			if ( bSuccess )
			{
				if ( bValidSourceFilename )
				{
					const FString FirstLeafFilename = FPaths::GetCleanFilename(SourceFilenames[0]);

					if ( SourceFilenames.Num() == 1 )
					{
						FFormatNamedArguments Args;
						Args.Add( TEXT("ObjectName"), FText::FromString( Obj->GetName() ) );
						Args.Add( TEXT("ObjectType"), FText::FromString( Obj->GetClass()->GetName() ) );
						Args.Add( TEXT("SourceFile"), FText::FromString( FirstLeafFilename ) );
						NotificationText = FText::Format( LOCTEXT("ReimportSuccessfulFrom", "Successfully Reimported: {ObjectName} ({ObjectType}) from file ({SourceFile})"), Args );
					}
					else
					{
						FFormatNamedArguments Args;
						Args.Add( TEXT("ObjectName"), FText::FromString( Obj->GetName() ) );
						Args.Add( TEXT("ObjectType"), FText::FromString( Obj->GetClass()->GetName() ) );
						Args.Add( TEXT("SourceFile"), FText::FromString( FirstLeafFilename ) );
						Args.Add( TEXT("Number"), SourceFilenames.Num() - 1 );
						NotificationText = FText::Format( LOCTEXT("ReimportSuccessfulMultiple", "Successfuly Reimported: {ObjectName} ({ObjectType}) from file ({SourceFile}) and {Number} more"), Args );
					}
				}
				else
				{
					FFormatNamedArguments Args;
					Args.Add( TEXT("ObjectName"), FText::FromString( Obj->GetName() ) );
					Args.Add( TEXT("ObjectType"), FText::FromString( Obj->GetClass()->GetName() ) );
					NotificationText = FText::Format( LOCTEXT("ReimportSuccessful", "Successfully Reimported: {ObjectName} ({ObjectType})"), Args );
				}
			}
			else
			{
				FFormatNamedArguments Args;
				Args.Add( TEXT("ObjectName"), FText::FromString( Obj->GetName() ) );
				Args.Add( TEXT("ObjectType"), FText::FromString( Obj->GetClass()->GetName() ) );
				NotificationText = FText::Format( LOCTEXT("ReimportFailed", "Failed to Reimport: {ObjectName} ({ObjectType})"), Args );
			}

			FNotificationInfo Info(NotificationText);
			Info.ExpireDuration = 3.0f;
			Info.bUseLargeFont = false;
			TSharedPtr<SNotificationItem> Notification = FSlateNotificationManager::Get().AddNotification(Info);
			if ( Notification.IsValid() )
			{
				Notification->SetCompletionState( bSuccess ? SNotificationItem::CS_Success : SNotificationItem::CS_Fail );
			}
		}
	}

	// Let listeners know whether the reimport was successful or not
	PostReimport.Broadcast( Obj, bSuccess );

	GEditor->RedrawAllViewports();

	return bSuccess;
}

void FReimportManager::GetNewReimportPath(UObject* Obj, TArray<FString>& InOutFilenames)
{
	TArray<UObject*> ReturnObjects;
	FString FileTypes;
	FString AllExtensions;
	TArray<UFactory*> Factories;

	// Determine whether we will allow multi select and clear old filenames
	bool bAllowMultiSelect = InOutFilenames.Num() > 1;
	InOutFilenames.Empty();

	// Get the list of valid factories
	for( TObjectIterator<UClass> It ; It ; ++It )
	{
		UClass* CurrentClass = (*It);

		if( CurrentClass->IsChildOf(UFactory::StaticClass()) && !(CurrentClass->HasAnyClassFlags(CLASS_Abstract)) )
		{
			UFactory* Factory = Cast<UFactory>( CurrentClass->GetDefaultObject() );
			if( Factory->bEditorImport && Obj->GetClass()->IsChildOf(Factory->GetSupportedClass()) )
			{
				Factories.Add( Factory );
			}
		}
	}

	if ( Factories.Num() <= 0 )
	{
		// No matching factories for this asset, fail
		return;
	}

	TMultiMap<uint32, UFactory*> DummyFilterIndexToFactory;

	// Generate the file types and extensions represented by the selected factories
	ObjectTools::GenerateFactoryFileExtensions( Factories, FileTypes, AllExtensions, DummyFilterIndexToFactory );

	FileTypes = FString::Printf(TEXT("All Files (%s)|%s|%s"),*AllExtensions,*AllExtensions,*FileTypes);

	// Prompt the user for the filenames
	TArray<FString> OpenFilenames;
	IDesktopPlatform* DesktopPlatform = FDesktopPlatformModule::Get();
	bool bOpened = false;
	if ( DesktopPlatform )
	{
		void* ParentWindowWindowHandle = NULL;

		IMainFrameModule& MainFrameModule = FModuleManager::LoadModuleChecked<IMainFrameModule>(TEXT("MainFrame"));
		const TSharedPtr<SWindow>& MainFrameParentWindow = MainFrameModule.GetParentWindow();
		if ( MainFrameParentWindow.IsValid() && MainFrameParentWindow->GetNativeWindow().IsValid() )
		{
			ParentWindowWindowHandle = MainFrameParentWindow->GetNativeWindow()->GetOSWindowHandle();
		}

		const FString Title = FString::Printf(TEXT("%s: %s"), *NSLOCTEXT("ReimportManager", "ImportDialogTitle", "Import For").ToString(), *Obj->GetName());
		bOpened = DesktopPlatform->OpenFileDialog(
			ParentWindowWindowHandle,
			Title,
			TEXT(""),
			TEXT(""),
			FileTypes,
			bAllowMultiSelect ? EFileDialogFlags::Multiple : EFileDialogFlags::None,
			OpenFilenames
			);
	}

	if ( bOpened )
	{
		for (int32 FileIndex = 0; FileIndex < OpenFilenames.Num(); ++FileIndex)
		{
			InOutFilenames.Add(OpenFilenames[FileIndex]);
		}
	}
}

FString FReimportManager::SanitizeImportFilename(const FString& InPath, const UObject* Obj)
{
	const UPackage* Package = Obj->GetOutermost();
	if (Package)
	{
		const bool		bIncludeDot = true;
		const FString	PackagePath	= Package->GetPathName();
		const FName		MountPoint	= FPackageName::GetPackageMountPoint(PackagePath);
		const FString	PackageFilename = FPackageName::LongPackageNameToFilename(PackagePath, FPaths::GetExtension(InPath, bIncludeDot));
		const FString	AbsolutePath = FPaths::ConvertRelativePathToFull(InPath);

		if ((MountPoint == FName("Engine") && AbsolutePath.StartsWith(FPaths::ConvertRelativePathToFull(FPaths::EngineContentDir()))) ||
			(MountPoint == FName("Game") &&	AbsolutePath.StartsWith(FPaths::ConvertRelativePathToFull(FPaths::GameDir()))))
		{
			FString RelativePath = InPath;
			FPaths::MakePathRelativeTo(RelativePath, *PackageFilename);
			return RelativePath;
		}
	}

	return IFileManager::Get().ConvertToRelativePath(*InPath);
}


FString FReimportManager::ResolveImportFilename(const FString& InRelativePath, const UObject* Obj)
{
	FString RelativePath = InRelativePath;

	const UPackage* Package = Obj->GetOutermost();
	if (Package)
	{
		// Relative to the package filename?
		const FString PathRelativeToPackage = FPaths::GetPath(FPackageName::LongPackageNameToFilename(Package->GetPathName())) / InRelativePath;
		if (FPaths::FileExists(PathRelativeToPackage))
		{
			RelativePath = PathRelativeToPackage;
		}
	}

	// Convert relative paths
	return FPaths::ConvertRelativePathToFull(RelativePath);
}


/** Constructor */
FReimportManager::FReimportManager()
{
	// Create reimport handler for textures
	// NOTE: New factories can be created anywhere, inside or outside of editor
	// This is just here for convenience
	UReimportTextureFactory::StaticClass();

	// Create reimport handler for FBX static meshes
	UReimportFbxStaticMeshFactory::StaticClass();

	// Create reimport handler for FBX skeletal meshes
	UReimportFbxSkeletalMeshFactory::StaticClass();

	// Create reimport handler for APEX destructible meshes
	UReimportDestructibleMeshFactory::StaticClass();

	// Create reimport handler for sound node waves
	UReimportSoundFactory::StaticClass();

	// Create reimport handler for surround sound waves
	UReimportSoundSurroundFactory::StaticClass();
}

/** Destructor */
FReimportManager::~FReimportManager()
{
	Handlers.Empty();
}

int32 FReimportHandler::GetPriority() const
{
	return UFactory::DefaultImportPriority;
}

/*-----------------------------------------------------------------------------
	PIE helpers.
-----------------------------------------------------------------------------*/

/**
 * Sets GWorld to the passed in PlayWorld and sets a global flag indicating that we are playing
 * in the Editor.
 *
 * @param	PlayInEditorWorld		PlayWorld
 * @return	the original GWorld
 */
UWorld* SetPlayInEditorWorld( UWorld* PlayInEditorWorld )
{
	check(!GIsPlayInEditorWorld);
	UWorld* SavedWorld = GWorld;
	GIsPlayInEditorWorld = true;
	GWorld = PlayInEditorWorld;

	return SavedWorld;
}

/**
 * Restores GWorld to the passed in one and reset the global flag indicating whether we are a PIE
 * world or not.
 *
 * @param EditorWorld	original world being edited
 */
void RestoreEditorWorld( UWorld* EditorWorld )
{
	check(GIsPlayInEditorWorld);
	GIsPlayInEditorWorld = false;
	GWorld = EditorWorld;
}

/**
 * Compresses SoundWave for all available platforms, and then decompresses to PCM 
 *
 * @param	SoundWave				Wave file to compress
 * @param	PreviewInfo				Compressed stats and decompressed data
 */
void SoundWaveQualityPreview( USoundWave* SoundWave, FPreviewInfo* PreviewInfo )
{
	FWaveModInfo WaveInfo;
	FSoundQualityInfo QualityInfo = { 0 };

	// Extract the info from the wave header
	if( !WaveInfo.ReadWaveHeader( ( uint8* )SoundWave->ResourceData, SoundWave->ResourceSize, 0 ) )
	{
		return;
	}

	SoundWave->NumChannels = *WaveInfo.pChannels;
	SoundWave->RawPCMDataSize = WaveInfo.SampleDataSize;

	// Extract the stats
	PreviewInfo->OriginalSize = SoundWave->ResourceSize;
	PreviewInfo->OggVorbisSize = 0;
	PreviewInfo->PS3Size = 0;
	PreviewInfo->XMASize = 0;

	QualityInfo.Quality = PreviewInfo->QualitySetting;
	QualityInfo.NumChannels = *WaveInfo.pChannels;
	QualityInfo.SampleRate = SoundWave->SampleRate;
	QualityInfo.SampleDataSize = WaveInfo.SampleDataSize;
	QualityInfo.DebugName = SoundWave->GetFullName();

	// PCM -> Vorbis -> PCM 
	ITargetPlatformManagerModule& TPM = GetTargetPlatformManagerRef();
	static FName NAME_OGG(TEXT("OGG"));
	const IAudioFormat* Compressor = TPM.FindAudioFormat(NAME_OGG); // why is this ogg specific?
	PreviewInfo->OggVorbisSize = 0;

	if (Compressor)
	{
		TArray<uint8> Input;
		Input.AddUninitialized(WaveInfo.SampleDataSize);
		FMemory::Memcpy(Input.GetData(), WaveInfo.SampleDataStart, Input.Num());
		TArray<uint8> Output;
		Compressor->Recompress(NAME_OGG, Input, QualityInfo, Output );
		if (Output.Num())
		{
			PreviewInfo->OggVorbisSize = Output.Num();
			PreviewInfo->DecompressedOggVorbis = ( uint8* )FMemory::Malloc(Output.Num());
			FMemory::Memcpy(PreviewInfo->DecompressedOggVorbis, Output.GetData(), Output.Num());
		}
	}

	if( PreviewInfo->OggVorbisSize <= 0 )
	{
		UE_LOG(LogAudio, Log, TEXT( "PC decompression failed" ) );
	}
}

/**
 * Takes an FName and checks to see that it is unique among all loaded objects.
 *
 * @param	InName		The name to check
 * @param	Outer		The context for validating this object name. Should be a group/package, but could be ANY_PACKAGE if you want to check across the whole system (not recommended)
 * @param	InReason	If the check fails, this string is filled in with the reason why.
 *
 * @return	1 if the name is valid, 0 if it is not
 */

bool IsUniqueObjectName( const FName& InName, UObject* Outer, FText* InReason )
{
	// See if the name is already in use.
	if( StaticFindObject( UObject::StaticClass(), Outer, *InName.ToString() ) != NULL )
	{
		if ( InReason != NULL )
		{
			*InReason = NSLOCTEXT("UnrealEd", "NameAlreadyInUse", "Name is already in use by another object.");
		}
		return false;
	}

	return true;
}

/**
 * Takes an FName and checks to see that it is unique among all loaded objects.
 *
 * @param	InName		The name to check
 * @param	Outer		The context for validating this object name. Should be a group/package, but could be ANY_PACKAGE if you want to check across the whole system (not recommended)
 * @param	InReason	If the check fails, this string is filled in with the reason why.
 *
 * @return	1 if the name is valid, 0 if it is not
 */

bool IsUniqueObjectName( const FName& InName, UObject* Outer, FText& InReason )
{
	return IsUniqueObjectName(InName,Outer,&InReason);
}




void UEditorEngine::ParseMapSectionIni(const TCHAR* InCmdParams, TArray<FString>& OutMapList)
{
	FString SectionStr;
	if (FParse::Value(InCmdParams, TEXT("MAPINISECTION="), SectionStr))
	{
		if (SectionStr.Contains(TEXT("+")))
		{
			TArray<FString> Sections;
			SectionStr.ParseIntoArray(&Sections,TEXT("+"),true);
			for (int32 Index = 0; Index < Sections.Num(); Index++)
			{
				LoadMapListFromIni(Sections[Index], OutMapList);
			}
		}
		else
		{
			LoadMapListFromIni(SectionStr, OutMapList);
		}
	}
}


void UEditorEngine::LoadMapListFromIni(const FString& InSectionName, TArray<FString>& OutMapList)
{
	// 
	FConfigSection* MapListList = GConfig->GetSectionPrivate(*InSectionName, false, true, GEditorIni);
	if (MapListList)
	{
		for (FConfigSectionMap::TConstIterator It(*MapListList) ; It ; ++It)
		{
			FName EntryType = It.Key();
			const FString& EntryValue = It.Value();

			if (EntryType == NAME_Map)
			{
				// Add it to the list
				OutMapList.AddUnique(EntryValue);
			}
			else if (EntryType == FName(TEXT("Section")))
			{
				// Recurse...
				LoadMapListFromIni(EntryValue, OutMapList);
			}
			else
			{
				UE_LOG(LogEditor, Warning, TEXT("Invalid entry in map ini list: %s, %s=%s"),
					*InSectionName, *(EntryType.ToString()), *EntryValue);
			}
		}
	}
}

void UEditorEngine::SyncBrowserToObjects( TArray<UObject*>& InObjectsToSync )
{
	FContentBrowserModule& ContentBrowserModule = FModuleManager::Get().LoadModuleChecked<FContentBrowserModule>("ContentBrowser");
	ContentBrowserModule.Get().SyncBrowserToAssets( InObjectsToSync );

}

void UEditorEngine::SyncBrowserToObjects( TArray<class FAssetData>& InAssetsToSync )
{
	FContentBrowserModule& ContentBrowserModule = FModuleManager::Get().LoadModuleChecked<FContentBrowserModule>("ContentBrowser");
	ContentBrowserModule.Get().SyncBrowserToAssets( InAssetsToSync );
}


bool UEditorEngine::CanSyncToContentBrowser()
{
	TArray< UObject*> Objects;
	GetObjectsToSyncToContentBrowser( Objects );
	return Objects.Num() > 0;
}


void UEditorEngine::GetObjectsToSyncToContentBrowser( TArray<UObject*>& Objects )
{
	// If the user has any BSP surfaces selected, sync to the materials on them.
	bool bFoundSurfaceMaterial = false;

	for ( TSelectedSurfaceIterator<> It(GWorld) ; It ; ++It )
	{
		FBspSurf* Surf = *It;
		UMaterialInterface* Material = Surf->Material;
		if( Material )
		{
			Objects.AddUnique( Material );
			bFoundSurfaceMaterial = true;
		}
	}

	// Otherwise, assemble a list of resources from selected actors.
	if( !bFoundSurfaceMaterial )
	{
		for ( FSelectionIterator It( GEditor->GetSelectedActorIterator() ) ; It ; ++It )
		{
			AActor* Actor = static_cast<AActor*>( *It );
			checkSlow( Actor->IsA(AActor::StaticClass()) );

			// If the actor is an instance of a blueprint, just add the blueprint.
			UBlueprint* GeneratingBP = Cast<UBlueprint>(It->GetClass()->ClassGeneratedBy);
			if ( GeneratingBP != NULL )
			{
				Objects.Add(GeneratingBP);
			}
			// Otherwise, add the results of the GetReferencedContentObjects call
			else
			{
				Actor->GetReferencedContentObjects(Objects);
			}
		}
	}
}

void UEditorEngine::SyncToContentBrowser()
{
	TArray<UObject*> Objects;

	GetObjectsToSyncToContentBrowser( Objects );

	// Sync the content browser to the object list.
	SyncBrowserToObjects(Objects);
}


void UEditorEngine::GetReferencedAssetsForEditorSelection(TArray<UObject*>& Objects, const bool bIgnoreOtherAssetsIfBPReferenced)
{
	for ( TSelectedSurfaceIterator<> It(GWorld) ; It ; ++It )
	{
		FBspSurf* Surf = *It;
		UMaterialInterface* Material = Surf->Material;
		if( Material )
		{
			Objects.AddUnique( Material );
		}
	}

	for ( FSelectionIterator It( GEditor->GetSelectedActorIterator() ) ; It ; ++It )
	{
		AActor* Actor = static_cast<AActor*>( *It );
		checkSlow( Actor->IsA(AActor::StaticClass()) );

		TArray<UObject*> ActorObjects;
		Actor->GetReferencedContentObjects(ActorObjects);

		// If Blueprint assets should take precedence over any other referenced asset, check if there are any blueprints in this actor's list
		// and if so, add only those.
		if (bIgnoreOtherAssetsIfBPReferenced && ActorObjects.ContainsByPredicate([](UObject* Obj) { return Obj->IsA(UBlueprint::StaticClass()); }))
		{
			for (UObject* Object : ActorObjects)
			{
				if (Object->IsA(UBlueprint::StaticClass()))
				{
					Objects.Add(Object);
				}
			}
		}
		else
		{
			Objects.Append(ActorObjects);
		}
	}
}


void UEditorEngine::ToggleSelectedActorMovementLock()
{
	// First figure out if any selected actor is already locked.
	const bool bFoundLockedActor = HasLockedActors();

	// Fires ULevel::LevelDirtiedEvent when falling out of scope.
	FScopedLevelDirtied		LevelDirtyCallback;

	for ( FSelectionIterator It( GetSelectedActorIterator() ) ; It ; ++It )
	{
		AActor* Actor = Cast<AActor>( *It );
		checkSlow( Actor );

		Actor->Modify();

		// If nothing is locked then we'll turn on locked for all selected actors
		// Otherwise, we'll turn off locking for any actors that are locked
		Actor->bLockLocation = !bFoundLockedActor;

		LevelDirtyCallback.Request();
	}

	bCheckForLockActors = true;
}

bool UEditorEngine::HasLockedActors()
{
	if( bCheckForLockActors )
	{
		bHasLockedActors = false;
		for ( FSelectionIterator It( GetSelectedActorIterator() ) ; It ; ++It )
		{
			AActor* Actor = Cast<AActor>( *It );
			checkSlow( Actor );

			if( Actor->bLockLocation )
			{
				bHasLockedActors = true;
				break;
			}
		}
		bCheckForLockActors = false;
	}

	return bHasLockedActors;
}

void UEditorEngine::EditObject( UObject* ObjectToEdit )
{
	// @todo toolkit minor: Needs world-centric support?
	FAssetEditorManager::Get().OpenEditorForAsset(ObjectToEdit);
}

void UEditorEngine::SelectLevelInLevelBrowser( bool bDeselectOthers )
{
	if( bDeselectOthers )
	{
		AActor* Actor = Cast<AActor>( *FSelectionIterator(*GEditor->GetSelectedActors()) );
		if(Actor)
		{
			TArray<class ULevel*> EmptyLevelsList;
			Actor->GetWorld()->SetSelectedLevels(EmptyLevelsList);
		}
	}

	for ( FSelectionIterator Itor(*GEditor->GetSelectedActors()) ; Itor ; ++Itor )
	{
		AActor* Actor = Cast<AActor>( *Itor);
		if ( Actor )
		{
			Actor->GetWorld()->SelectLevel( Actor->GetLevel() );
		}
	}

	FLevelEditorModule& LevelEditorModule = FModuleManager::LoadModuleChecked<FLevelEditorModule>("LevelEditor");
	if (FParse::Param(FCommandLine::Get(), TEXT("oldlevels")))
	{
		LevelEditorModule.SummonLevelBrowser();
	}
	else
	{
		LevelEditorModule.SummonWorldBrowserHierarchy();
	}
}

void UEditorEngine::DeselectLevelInLevelBrowser()
{
	for ( FSelectionIterator Itor(*GEditor->GetSelectedActors()) ; Itor ; ++Itor )
	{
		AActor* Actor = Cast<AActor>( *Itor);
		if ( Actor )
		{
			Actor->GetWorld()->DeSelectLevel( Actor->GetLevel() );
		}
	}
	
	FLevelEditorModule& LevelEditorModule = FModuleManager::LoadModuleChecked<FLevelEditorModule>("LevelEditor");
	if (FParse::Param(FCommandLine::Get(), TEXT("oldlevels")))
	{
		LevelEditorModule.SummonLevelBrowser();
	}
	else
	{
		LevelEditorModule.SummonWorldBrowserHierarchy();
	}
}

void UEditorEngine::SelectAllActorsControlledByMatinee()
{
	TArray<AActor *> AllActors;
	UWorld* IteratorWorld = GWorld;
	for( FSelectedActorIterator Iter(IteratorWorld); Iter; ++Iter)
	{
		AMatineeActor * CurActor = Cast<AMatineeActor>(*Iter);
		if ( CurActor )
		{
			TArray<AActor*> Actors;			
			CurActor->GetControlledActors(Actors);
			AllActors.Append(Actors);
		}
	}

	GUnrealEd->SelectNone(false, true, false);
	for(int32 i=0; i<AllActors.Num(); i++)
	{
		GUnrealEd->SelectActor( AllActors[i], true, false, true );
	}
	GUnrealEd->NoteSelectionChange();
}

void UEditorEngine::SelectAllActorsWithClass( bool bArchetype )
{
	if( !bArchetype )
	{
		FSelectedActorInfo SelectionInfo = AssetSelectionUtils::GetSelectedActorInfo();

		if( SelectionInfo.NumSelected )
		{
			GUnrealEd->Exec( SelectionInfo.SharedWorld, *FString::Printf( TEXT("ACTOR SELECT OFCLASS CLASS=%s"), *SelectionInfo.SelectionStr ) );
		}
	}
	else
	{
		// For this function to have been called in the first place, all of the selected actors should be of the same type
		// and with the same archetype; however, it's safest to confirm the assumption first
		bool bAllSameClassAndArchetype = false;
		TSubclassOf<AActor> FirstClass;
		UObject* FirstArchetype = NULL;

		// Find the class and archetype of the first selected actor; they will be used to check that all selected actors
		// share the same class and archetype
		UWorld* IteratorWorld = GWorld;
		FSelectedActorIterator SelectedActorIter(IteratorWorld);
		if ( SelectedActorIter )
		{
			AActor* FirstActor = *SelectedActorIter;
			check( FirstActor );
			FirstClass = FirstActor->GetClass();
			FirstArchetype = FirstActor->GetArchetype();

			// If the archetype of the first actor is NULL, then do not allow the selection to proceed
			bAllSameClassAndArchetype = FirstArchetype ? true : false;

			// Increment the iterator so the search begins on the second selected actor
			++SelectedActorIter;
		}
		// Check all the other selected actors
		for ( ; SelectedActorIter && bAllSameClassAndArchetype; ++SelectedActorIter )
		{
			AActor* CurActor = *SelectedActorIter;
			if ( CurActor->GetClass() != FirstClass || CurActor->GetArchetype() != FirstArchetype )
			{
				bAllSameClassAndArchetype = false;
				break;
			}
		}

		// If all the selected actors have the same class and archetype, then go ahead and select all other actors
		// matching the same class and archetype
		if ( bAllSameClassAndArchetype )
		{
			FScopedTransaction Transaction( NSLOCTEXT("UnrealEd", "SelectOfClassAndArchetype", "Select of Class and Archetype") );
			GUnrealEd->edactSelectOfClassAndArchetype( IteratorWorld, FirstClass, FirstArchetype );
		}
	}
}


void UEditorEngine::FindSelectedActorsInLevelScript()
{
	AActor* Actor = GEditor->GetSelectedActors()->GetTop<AActor>();
	if(Actor != NULL)
	{
		FKismetEditorUtilities::ShowActorReferencesInLevelScript(Actor);
	}
}

bool UEditorEngine::AreAnySelectedActorsInLevelScript()
{
	AActor* Actor = GEditor->GetSelectedActors()->GetTop<AActor>();
	if(Actor != NULL)
	{
		ULevelScriptBlueprint* LSB = Actor->GetLevel()->GetLevelScriptBlueprint(true);
		if( LSB != NULL )
		{
			int32 NumRefs = FBlueprintEditorUtils::FindNumReferencesToActorFromLevelScript(LSB, Actor);
			if(NumRefs > 0)
			{
				return true;
			}
		}
	}

	return false;
}

void UEditorEngine::ConvertSelectedBrushesToVolumes( UClass* VolumeClass )
{
	TArray<ABrush*> BrushesToConvert;
	for ( FSelectionIterator SelectedActorIter( GEditor->GetSelectedActorIterator() ); SelectedActorIter; ++SelectedActorIter )
	{
		AActor* CurSelectedActor = Cast<AActor>( *SelectedActorIter );
		check( CurSelectedActor );
		ABrush* Brush = Cast< ABrush >( CurSelectedActor );
		if ( Brush && !FActorEditorUtils::IsABuilderBrush(CurSelectedActor) )
		{
			ABrush* CurBrushActor = CastChecked<ABrush>( CurSelectedActor );

			BrushesToConvert.Add(CurBrushActor);
		}
	}

	if (BrushesToConvert.Num())
	{
		GEditor->GetSelectedActors()->BeginBatchSelectOperation();

		const FScopedTransaction Transaction( FText::Format( NSLOCTEXT("UnrealEd", "Transaction_ConvertToVolume", "Convert to Volume: {0}"), FText::FromString( VolumeClass->GetName() ) ) );
		checkSlow( VolumeClass && VolumeClass->IsChildOf( AVolume::StaticClass() ) );

		TArray< UWorld* > WorldsAffected;
		// Iterate over all selected actors, converting the brushes to volumes of the provided class
		for ( int32 BrushIdx = 0; BrushIdx < BrushesToConvert.Num(); BrushIdx++ )
		{
			ABrush* CurBrushActor = BrushesToConvert[BrushIdx];
			check( CurBrushActor );
			
			ULevel* CurActorLevel = CurBrushActor->GetLevel();
			check( CurActorLevel );

			// Cache the world and store in a list.
			UWorld* World = CurBrushActor->GetWorld();
			check( World );
			WorldsAffected.AddUnique( World );

			FActorSpawnParameters SpawnInfo;
			SpawnInfo.OverrideLevel = CurActorLevel;
			ABrush* NewVolume = World->SpawnActor<ABrush>( VolumeClass, CurBrushActor->GetActorLocation(), FRotator::ZeroRotator );
			if ( NewVolume )
			{
				NewVolume->PreEditChange( NULL );

				FBSPOps::csgCopyBrush( NewVolume, CurBrushActor, 0, RF_Transactional, true, true );

				// Set the texture on all polys to NULL.  This stops invisible texture
				// dependencies from being formed on volumes.
				if( NewVolume->Brush )
				{
					for ( TArray<FPoly>::TIterator PolyIter( NewVolume->Brush->Polys->Element ); PolyIter; ++PolyIter )
					{
						FPoly& CurPoly = *PolyIter;
						CurPoly.Material = NULL;
					}
				}

				// Select the new actor
				GEditor->SelectActor( CurBrushActor, false, true );
				GEditor->SelectActor( NewVolume, true, true );

				NewVolume->PostEditChange();
				NewVolume->PostEditMove( true );
				NewVolume->Modify();

				// Destroy the old actor.
				GEditor->Layers->DisassociateActorFromLayers( CurBrushActor );
				World->EditorDestroyActor( CurBrushActor, true );
			}
		}

		GEditor->GetSelectedActors()->EndBatchSelectOperation();
		GEditor->RedrawLevelEditingViewports();

		// Broadcast a message that the levels in these worlds have changed
		for (int32 iWorld = 0; iWorld < WorldsAffected.Num() ; iWorld++)
		{
			WorldsAffected[ iWorld ]->BroadcastLevelsChanged();
		}

		CollectGarbage( GARBAGE_COLLECTION_KEEPFLAGS );
	}
}

/** Utility for copying properties that differ from defaults between mesh types. */
struct FConvertStaticMeshActorInfo
{
	/** The level the source actor belonged to, and into which the new actor is created. */
	ULevel*						SourceLevel;

	// Actor properties.
	FVector						Location;
	FRotator					Rotation;
	FVector						DrawScale3D;
	bool						bHidden;
	AActor*						Base;
	UPrimitiveComponent*		BaseComponent;
	// End actor properties.

	/**
	 * Used to indicate if any of the above properties differ from defaults; if so, they're copied over.
	 * We don't want to simply copy all properties, because classes with different defaults will have
	 * their defaults hosed by other types.
	 */
	bool bActorPropsDifferFromDefaults[14];

	// Component properties.
	UStaticMesh*						StaticMesh;
	USkeletalMesh*						SkeletalMesh;
	TArray<UMaterialInterface*>			OverrideMaterials;
	TArray<FGuid>						IrrelevantLights;
	float								CachedMaxDrawDistance;
	bool								CastShadow;

	FBodyInstance						BodyInstance;
	TArray< TArray<FColor> >			OverrideVertexColors;


	// for skeletalmeshcomponent animation conversion
	// this is temporary until we have SkeletalMeshComponent.Animations
	UAnimationAsset*					AnimAsset;
	UVertexAnimation*					VertexAnimation;
	bool								bLooping;
	bool								bPlaying;
	float								Rate;
	float								CurrentPos;

	// End component properties.

	/**
	 * Used to indicate if any of the above properties differ from defaults; if so, they're copied over.
	 * We don't want to simply copy all properties, because classes with different defaults will have
	 * their defaults hosed by other types.
	 */
	bool bComponentPropsDifferFromDefaults[7];

	AGroupActor* ActorGroup;

	bool PropsDiffer(const TCHAR* PropertyPath, UObject* Obj)
	{
		const UProperty* PartsProp = FindObjectChecked<UProperty>( ANY_PACKAGE, PropertyPath );

		uint8* ClassDefaults = (uint8*)Obj->GetClass()->GetDefaultObject();
		check( ClassDefaults );

		for (int32 Index = 0; Index < PartsProp->ArrayDim; Index++)
		{
			const bool bMatches = PartsProp->Identical_InContainer(Obj, ClassDefaults, Index);
			if (!bMatches)
			{
				return true;
			}
		}
		return false;
	}

	void GetFromActor(AActor* Actor, UStaticMeshComponent* MeshComp)
	{
		InternalGetFromActor(Actor);

		// Copy over component properties.
		StaticMesh				= MeshComp->StaticMesh;
		OverrideMaterials		= MeshComp->OverrideMaterials;
		IrrelevantLights		= MeshComp->IrrelevantLights;
		CachedMaxDrawDistance	= MeshComp->CachedMaxDrawDistance;
		CastShadow				= MeshComp->CastShadow;

		BodyInstance.CopyBodyInstancePropertiesFrom(&MeshComp->BodyInstance);

		// Loop over each LODInfo in the static mesh component, storing the override vertex colors
		// in each, if any
		bool bHasAnyVertexOverrideColors = false;
		for ( int32 LODIndex = 0; LODIndex < MeshComp->LODData.Num(); ++LODIndex )
		{
			const FStaticMeshComponentLODInfo& CurLODInfo = MeshComp->LODData[LODIndex];
			const FColorVertexBuffer* CurVertexBuffer = CurLODInfo.OverrideVertexColors;

			OverrideVertexColors.Add( TArray<FColor>() );
			
			// If the LODInfo has override vertex colors, store off each one
			if ( CurVertexBuffer && CurVertexBuffer->GetNumVertices() > 0 )
			{
				for ( uint32 VertexIndex = 0; VertexIndex < CurVertexBuffer->GetNumVertices(); ++VertexIndex )
				{
					OverrideVertexColors[LODIndex].Add( CurVertexBuffer->VertexColor(VertexIndex) );
				}
				bHasAnyVertexOverrideColors = true;
			}
		}

		// Record which component properties differ from their defaults.
		bComponentPropsDifferFromDefaults[0] = PropsDiffer( TEXT("Engine.StaticMeshComponent:StaticMesh"), MeshComp );
		bComponentPropsDifferFromDefaults[1] = true; // Assume the materials array always differs.
		bComponentPropsDifferFromDefaults[2] = true; // Assume the set of irrelevant lights always differs.
		bComponentPropsDifferFromDefaults[3] = PropsDiffer( TEXT("Engine.PrimitiveComponent:CachedMaxDrawDistance"), MeshComp );
		bComponentPropsDifferFromDefaults[4] = PropsDiffer( TEXT("Engine.PrimitiveComponent:CastShadow"), MeshComp );
		bComponentPropsDifferFromDefaults[5] = PropsDiffer( TEXT("Engine.PrimitiveComponent:BodyInstance"), MeshComp );
		bComponentPropsDifferFromDefaults[6] = bHasAnyVertexOverrideColors;	// Differs from default if there are any vertex override colors
	}

	void SetToActor(AActor* Actor, UStaticMeshComponent* MeshComp)
	{
		InternalSetToActor(Actor);

		// Set component properties.
		if ( bComponentPropsDifferFromDefaults[0] ) MeshComp->StaticMesh			= StaticMesh;
		if ( bComponentPropsDifferFromDefaults[1] ) MeshComp->OverrideMaterials		= OverrideMaterials;
		if ( bComponentPropsDifferFromDefaults[2] ) MeshComp->IrrelevantLights		= IrrelevantLights;
		if ( bComponentPropsDifferFromDefaults[3] ) MeshComp->CachedMaxDrawDistance	= CachedMaxDrawDistance;
		if ( bComponentPropsDifferFromDefaults[4] ) MeshComp->CastShadow			= CastShadow;
		if ( bComponentPropsDifferFromDefaults[5] ) 
		{
			MeshComp->BodyInstance.CopyBodyInstancePropertiesFrom(&BodyInstance);
		}
		if ( bComponentPropsDifferFromDefaults[6] )
		{
			// Ensure the LODInfo has the right number of entries
			MeshComp->SetLODDataCount( OverrideVertexColors.Num(), MeshComp->StaticMesh->GetNumLODs() );
			
			// Loop over each LODInfo to see if there are any vertex override colors to restore
			for ( int32 LODIndex = 0; LODIndex < MeshComp->LODData.Num(); ++LODIndex )
			{
				FStaticMeshComponentLODInfo& CurLODInfo = MeshComp->LODData[LODIndex];

				// If there are override vertex colors specified for a particular LOD, set them in the LODInfo
				if ( OverrideVertexColors.IsValidIndex( LODIndex ) && OverrideVertexColors[LODIndex].Num() > 0 )
				{
					const TArray<FColor>& OverrideColors = OverrideVertexColors[LODIndex];
					
					// Destroy the pre-existing override vertex buffer if it's not the same size as the override colors to be restored
					if ( CurLODInfo.OverrideVertexColors && CurLODInfo.OverrideVertexColors->GetNumVertices() != OverrideColors.Num() )
					{
						CurLODInfo.ReleaseOverrideVertexColorsAndBlock();
					}

					// If there is a pre-existing color vertex buffer that is valid, release the render thread's hold on it and modify
					// it with the saved off colors
					if ( CurLODInfo.OverrideVertexColors )
					{								
						CurLODInfo.BeginReleaseOverrideVertexColors();
						FlushRenderingCommands();
						for ( int32 VertexIndex = 0; VertexIndex < OverrideColors.Num(); ++VertexIndex )
						{
							CurLODInfo.OverrideVertexColors->VertexColor(VertexIndex) = OverrideColors[VertexIndex];
						}
					}

					// If there isn't a pre-existing color vertex buffer, create one and initialize it with the saved off colors 
					else
					{
						CurLODInfo.OverrideVertexColors = new FColorVertexBuffer();
						CurLODInfo.OverrideVertexColors->InitFromColorArray( OverrideColors );
					}
					BeginInitResource(CurLODInfo.OverrideVertexColors);
				}
			}
		}
	}

	void GetFromActor(AActor* Actor, USkeletalMeshComponent* MeshComp)
	{
		InternalGetFromActor(Actor);

		// Copy over component properties.
		SkeletalMesh			= MeshComp->SkeletalMesh;
		OverrideMaterials		= MeshComp->OverrideMaterials;
		CachedMaxDrawDistance	= MeshComp->CachedMaxDrawDistance;
		CastShadow				= MeshComp->CastShadow;

		BodyInstance.CopyBodyInstancePropertiesFrom(&MeshComp->BodyInstance);

		// Record which component properties differ from their defaults.
		bComponentPropsDifferFromDefaults[0] = PropsDiffer( TEXT("Engine.SkinnedMeshComponent:SkeletalMesh"), MeshComp );
		bComponentPropsDifferFromDefaults[1] = true; // Assume the materials array always differs.
		bComponentPropsDifferFromDefaults[2] = true; // Assume the set of irrelevant lights always differs.
		bComponentPropsDifferFromDefaults[3] = PropsDiffer( TEXT("Engine.PrimitiveComponent:CachedMaxDrawDistance"), MeshComp );
		bComponentPropsDifferFromDefaults[4] = PropsDiffer( TEXT("Engine.PrimitiveComponent:CastShadow"), MeshComp );
		bComponentPropsDifferFromDefaults[5] = PropsDiffer( TEXT("Engine.PrimitiveComponent:BodyInstance"), MeshComp );
		bComponentPropsDifferFromDefaults[6] = false;	// Differs from default if there are any vertex override colors

		InternalGetAnimationData(MeshComp);
	}

	void SetToActor(AActor* Actor, USkeletalMeshComponent* MeshComp)
	{
		InternalSetToActor(Actor);

		// Set component properties.
		if ( bComponentPropsDifferFromDefaults[0] ) MeshComp->SkeletalMesh			= SkeletalMesh;
		if ( bComponentPropsDifferFromDefaults[1] ) MeshComp->OverrideMaterials		= OverrideMaterials;
		if ( bComponentPropsDifferFromDefaults[3] ) MeshComp->CachedMaxDrawDistance	= CachedMaxDrawDistance;
		if ( bComponentPropsDifferFromDefaults[4] ) MeshComp->CastShadow			= CastShadow;
		if ( bComponentPropsDifferFromDefaults[5] ) MeshComp->BodyInstance.CopyBodyInstancePropertiesFrom(&BodyInstance);

		InternalSetAnimationData(MeshComp);
	}
private:
	void InternalGetFromActor(AActor* Actor)
	{
		SourceLevel				= Actor->GetLevel();

		// Copy over actor properties.
		Location				= Actor->GetActorLocation();
		Rotation				= Actor->GetActorRotation();
		DrawScale3D				= Actor->GetRootComponent() ? Actor->GetRootComponent()->RelativeScale3D : FVector(1.f,1.f,1.f);
		bHidden					= Actor->bHidden;

		// Record which actor properties differ from their defaults.
		// we don't have properties for location, rotation, scale3D, so copy all the time. 
		bActorPropsDifferFromDefaults[0] = true; 
		bActorPropsDifferFromDefaults[1] = true; 
		bActorPropsDifferFromDefaults[2] = false;
		bActorPropsDifferFromDefaults[4] = true; 
		bActorPropsDifferFromDefaults[5] = PropsDiffer( TEXT("Engine.Actor:bHidden"), Actor );
		bActorPropsDifferFromDefaults[7] = false;
		// used to point to Engine.Actor.bPathColliding
		bActorPropsDifferFromDefaults[9] = false;
	}

	void InternalSetToActor(AActor* Actor)
	{
		if ( Actor->GetLevel() != SourceLevel )
		{
			UE_LOG(LogEditor, Fatal, TEXT("Actor was converted into a different level."));
		}

		// Set actor properties.
		if ( bActorPropsDifferFromDefaults[0] ) Actor->SetActorLocation(Location, false);
		if ( bActorPropsDifferFromDefaults[1] ) Actor->SetActorRotation(Rotation);
		if ( bActorPropsDifferFromDefaults[4] )
		{
			if( Actor->GetRootComponent() != NULL )
			{
				Actor->GetRootComponent()->SetRelativeScale3D( DrawScale3D );
			}
		}
		if ( bActorPropsDifferFromDefaults[5] ) Actor->bHidden				= bHidden;
	}


	void InternalGetAnimationData(USkeletalMeshComponent * SkeletalComp)
	{
		AnimAsset = SkeletalComp->AnimationData.AnimToPlay;
		VertexAnimation = SkeletalComp->AnimationData.VertexAnimToPlay;
		bLooping = SkeletalComp->AnimationData.bSavedLooping;
		bPlaying = SkeletalComp->AnimationData.bSavedPlaying;
		Rate = SkeletalComp->AnimationData.SavedPlayRate;
		CurrentPos = SkeletalComp->AnimationData.SavedPosition;
	}

	void InternalSetAnimationData(USkeletalMeshComponent * SkeletalComp)
	{
		if (!AnimAsset && !VertexAnimation)
		{
			return;
		}

		UE_LOG(LogAnimation, Log, TEXT("Converting animation data for (%s) : %s(%s), bLooping(%d), bPlaying(%d), Rate(%0.2f), CurrentPos(%0.2f)"), 
			AnimAsset? TEXT("AnimAsset") : TEXT("VertexAnim"),
			AnimAsset? *AnimAsset->GetName() : *VertexAnimation->GetName(), bLooping, bPlaying, Rate, CurrentPos);

		SkeletalComp->AnimationData.AnimToPlay = AnimAsset;
		SkeletalComp->AnimationData.VertexAnimToPlay = VertexAnimation;
		SkeletalComp->AnimationData.bSavedLooping = bLooping;
		SkeletalComp->AnimationData.bSavedPlaying = bPlaying;
		SkeletalComp->AnimationData.SavedPlayRate = Rate;
		SkeletalComp->AnimationData.SavedPosition = CurrentPos;
		// we don't convert back to SkeletalMeshComponent.Animations - that will be gone soon
	}
};

void UEditorEngine::ConvertActorsFromClass( UClass* FromClass, UClass* ToClass )
{
	const bool bFromInteractiveFoliage = FromClass == AInteractiveFoliageActor::StaticClass();
	// InteractiveFoliageActor derives from StaticMeshActor.  bFromStaticMesh should only convert static mesh actors that arent supported by some other conversion
	const bool bFromStaticMesh = !bFromInteractiveFoliage && FromClass->IsChildOf( AStaticMeshActor::StaticClass() );
	const bool bFromSkeletalMesh = FromClass->IsChildOf(ASkeletalMeshActor::StaticClass());

	const bool bToInteractiveFoliage = ToClass == AInteractiveFoliageActor::StaticClass();
	const bool bToStaticMesh = ToClass->IsChildOf( AStaticMeshActor::StaticClass() );
	const bool bToSkeletalMesh = ToClass->IsChildOf(ASkeletalMeshActor::StaticClass());

	const bool bFoundTarget = bToInteractiveFoliage || bToStaticMesh || bToSkeletalMesh;

	TArray<AActor*>				SourceActors;
	TArray<FConvertStaticMeshActorInfo>	ConvertInfo;

	// Provide the option to abort up-front.
	if ( !bFoundTarget || GUnrealEd->ShouldAbortActorDeletion() )
	{
		return;
	}

	const FScopedTransaction Transaction( NSLOCTEXT("UnrealEd", "ConvertMeshes", "Convert Meshes") );
	// Iterate over selected Actors.
	for ( FSelectionIterator It( GEditor->GetSelectedActorIterator() ) ; It ; ++It )
	{
		AActor* Actor				= static_cast<AActor*>( *It );
		checkSlow( Actor->IsA(AActor::StaticClass()) );

		AStaticMeshActor* SMActor				= bFromStaticMesh ? Cast<AStaticMeshActor>(Actor) : NULL;
		AInteractiveFoliageActor* FoliageActor	= bFromInteractiveFoliage ? Cast<AInteractiveFoliageActor>(Actor) : NULL;
		ASkeletalMeshActor* SKMActor			= bFromSkeletalMesh? Cast<ASkeletalMeshActor>(Actor) : NULL;

		const bool bFoundActorToConvert = SMActor || FoliageActor || SKMActor;
		if ( bFoundActorToConvert )
		{
			// clear all transient properties before copying from
			Actor->UnregisterAllComponents();

			// If its the type we are converting 'from' copy its properties and remember it.
			FConvertStaticMeshActorInfo Info;
			FMemory::Memzero(&Info, sizeof(FConvertStaticMeshActorInfo));

			if( SMActor )
			{
				SourceActors.Add(Actor);
				Info.GetFromActor(SMActor, SMActor->GetStaticMeshComponent());
			}
			else if( FoliageActor )
			{
				SourceActors.Add(Actor);
				Info.GetFromActor(FoliageActor, FoliageActor->GetStaticMeshComponent());
			}
			else if ( bFromSkeletalMesh )
			{
				SourceActors.Add(Actor);
				Info.GetFromActor(SKMActor, SKMActor->GetSkeletalMeshComponent());
			}

			// Get the actor group if any
			Info.ActorGroup = AGroupActor::GetParentForActor(Actor);

			ConvertInfo.Add(MoveTemp(Info));
		}
	}

	if (SourceActors.Num())
	{
		GEditor->GetSelectedActors()->BeginBatchSelectOperation();

		// Then clear selection, select and delete the source actors.
		GEditor->SelectNone( false, false );
		UWorld* World = NULL;
		for( int32 ActorIndex = 0 ; ActorIndex < SourceActors.Num() ; ++ActorIndex )
		{
			AActor* SourceActor = SourceActors[ActorIndex];
			GEditor->SelectActor( SourceActor, true, false );
			World = SourceActor->GetWorld();
		}
		
		if ( World && GUnrealEd->edactDeleteSelected( World, false ) )
		{
			// Now we need to spawn some new actors at the desired locations.
			for( int32 i = 0 ; i < ConvertInfo.Num() ; ++i )
			{
				FConvertStaticMeshActorInfo& Info = ConvertInfo[i];

				// Spawn correct type, and copy properties from intermediate struct.
				AActor* Actor = NULL;
				
				// Cache the world pointer
				check( World == Info.SourceLevel->OwningWorld );
				
				FActorSpawnParameters SpawnInfo;
				SpawnInfo.OverrideLevel = Info.SourceLevel;
				SpawnInfo.bNoCollisionFail = true;
				if( bToStaticMesh )
				{					
					AStaticMeshActor* SMActor = CastChecked<AStaticMeshActor>( World->SpawnActor( ToClass, &Info.Location, &Info.Rotation, SpawnInfo ) );
					SMActor->UnregisterAllComponents();
					Info.SetToActor(SMActor, SMActor->GetStaticMeshComponent());
					SMActor->RegisterAllComponents();
					GEditor->SelectActor( SMActor, true, false );
					Actor = SMActor;
				}
				else if(bToInteractiveFoliage)
				{					
					AInteractiveFoliageActor* FoliageActor = World->SpawnActor<AInteractiveFoliageActor>( Info.Location, Info.Rotation, SpawnInfo );
					FoliageActor->UnregisterAllComponents();
					Info.SetToActor(FoliageActor, FoliageActor->GetStaticMeshComponent());
					FoliageActor->RegisterAllComponents();
					GEditor->SelectActor( FoliageActor, true, false );
					Actor = FoliageActor;
				}
				else if (bToSkeletalMesh)
				{
					check(ToClass->IsChildOf(ASkeletalMeshActor::StaticClass()));
					// checked
					ASkeletalMeshActor* SkeletalMeshActor = CastChecked<ASkeletalMeshActor>( World->SpawnActor( ToClass, &Info.Location, &Info.Rotation, SpawnInfo ));
					SkeletalMeshActor->UnregisterAllComponents();
					Info.SetToActor(SkeletalMeshActor, SkeletalMeshActor->GetSkeletalMeshComponent());
					SkeletalMeshActor->RegisterAllComponents();
					GEditor->SelectActor( SkeletalMeshActor, true, false );
					Actor = SkeletalMeshActor;
				}

				// Fix up the actor group.
				if( Actor )
				{
					if( Info.ActorGroup )
					{
						Info.ActorGroup->Add(*Actor);
					}
					if( Info.ActorGroup )
					{
						Info.ActorGroup->Add(*Actor);
					}
				}
			}
		}

		GEditor->GetSelectedActors()->EndBatchSelectOperation();
	}
}

bool UEditorEngine::ShouldOpenMatinee(AMatineeActor* MatineeActor) const
{
	if ( MatineeActor && !MatineeActor->MatineeData )
	{
		FMessageDialog::Open( EAppMsgType::Ok, NSLOCTEXT("UnrealEd", "Error_MatineeActionMustHaveData", "UnrealMatinee must have valid InterpData assigned before being edited.") );
		return false;
	}

	// Make sure we can't open the same action twice in Matinee.
	if( GLevelEditorModeTools().IsModeActive(FBuiltinEditorModes::EM_InterpEdit) )
	{
		FMessageDialog::Open( EAppMsgType::Ok, NSLOCTEXT("UnrealEd", "MatineeActionAlreadyOpen", "An UnrealMatinee sequence is currently open in an editor.  Please close it before proceeding.") );
		return false;
	}

	// Don't let you open Matinee if a transaction is currently active.
	if( GEditor->IsTransactionActive() )
	{
		FMessageDialog::Open( EAppMsgType::Ok, NSLOCTEXT("UnrealEd", "TransactionIsActive", "Undo Transaction Is Active - Cannot Open UnrealMatinee.") );
		return false;
	}

	return true;
}

void UEditorEngine::OpenMatinee(AMatineeActor* MatineeActor, bool bWarnUser)
{
	// Drop out if the user doesn't want to proceed to matinee atm
	if( bWarnUser && !ShouldOpenMatinee( MatineeActor ) )
	{
		return;
	}

	// If already in Matinee mode, exit out before going back in with new Interpolation.
	if( GLevelEditorModeTools().IsModeActive( FBuiltinEditorModes::EM_InterpEdit ) )
	{
		GLevelEditorModeTools().DeactivateMode( FBuiltinEditorModes::EM_InterpEdit );
	}

	GLevelEditorModeTools().ActivateMode( FBuiltinEditorModes::EM_InterpEdit );

	FEdModeInterpEdit* InterpEditMode = (FEdModeInterpEdit*)GLevelEditorModeTools().GetActiveMode( FBuiltinEditorModes::EM_InterpEdit );

	InterpEditMode->InitInterpMode( MatineeActor );

	OnOpenMatinee();
}

void UEditorEngine::UpdateReflectionCaptures()
{
	// Update sky light first because it's considered direct lighting, sky diffuse will be visible in reflection capture indirect specular
	UWorld* World = GWorld;
	World->UpdateAllSkyCaptures();
	World->UpdateAllReflectionCaptures();
}

void UEditorEngine::UpdateSkyCaptures()
{
	GWorld->UpdateAllSkyCaptures();
}

void UEditorEngine::EditorAddModalWindow( TSharedRef<SWindow> InModalWindow ) const
{
	// If there is already a modal window active, parent this new modal window to the existing window so that it doesnt fall behind
	TSharedPtr<SWindow> ParentWindow = FSlateApplication::Get().GetActiveModalWindow();

	if( !ParentWindow.IsValid() )
	{
		// Parent to the main frame window
		if(FModuleManager::Get().IsModuleLoaded("MainFrame"))
		{
			IMainFrameModule& MainFrame = FModuleManager::LoadModuleChecked<IMainFrameModule>("MainFrame");
			ParentWindow = MainFrame.GetParentWindow();
		}
	}

	FSlateApplication::Get().AddModalWindow( InModalWindow, ParentWindow );
}

UBrushBuilder* UEditorEngine::FindBrushBuilder( UClass* BrushBuilderClass )
{
	TArray< UBrushBuilder* > FoundBuilders;
	UBrushBuilder* Builder = NULL;
	// Search for the existing brush builder
	if( ContainsObjectOfClass<UBrushBuilder>( BrushBuilders, BrushBuilderClass, true, &FoundBuilders ) )
	{
		// Should not be more than one of the same type
		check( FoundBuilders.Num() == 1 );
		Builder = FoundBuilders[0];
	}
	else
	{
		// An existing builder does not exist so create one now
		Builder = ConstructObject<UBrushBuilder>( BrushBuilderClass );
		BrushBuilders.Add( Builder );
	}

	return Builder;
}

bool UEditorEngine::AttachActorToComponent(AActor* ParentActor, AActor* ChildActor, USkeletalMeshComponent* SkeletalMeshComponent, const FName SocketName)
{
	bool bAttachedToSocket = false;

	if(SkeletalMeshComponent && SkeletalMeshComponent->SkeletalMesh)
	{
		USkeletalMeshSocket const* const Socket = SkeletalMeshComponent->SkeletalMesh->FindSocket(SocketName);
		if (Socket)
		{
			bAttachedToSocket = Socket->AttachActor(ChildActor, SkeletalMeshComponent);
		}
		else
		{
			// now search bone, if bone exists, snap to the bone
			int32 BoneIndex = SkeletalMeshComponent->SkeletalMesh->RefSkeleton.FindBoneIndex(SocketName);
			if (BoneIndex != INDEX_NONE)
			{
				ChildActor->GetRootComponent()->SnapTo(ParentActor->GetRootComponent(), SocketName);
				bAttachedToSocket = true;
	
	#if WITH_EDITOR
				ChildActor->PreEditChange(NULL);
				ChildActor->PostEditChange();
	#endif // WITH_EDITOR
			}
		}
	}

	return bAttachedToSocket;
}

bool UEditorEngine::AttachActorToComponent(AActor* ChildActor, UStaticMeshComponent* StaticMeshComponent, const FName SocketName)
{
	bool bAttachedToSocket = false;

	if(StaticMeshComponent && StaticMeshComponent->StaticMesh)
	{
		UStaticMeshSocket const* const Socket = StaticMeshComponent->StaticMesh->FindSocket(SocketName);
		if (Socket)
		{
			bAttachedToSocket = Socket->AttachActor(ChildActor, StaticMeshComponent);
		}
	}

	return bAttachedToSocket;
}

bool UEditorEngine::SnapToSocket (AActor* ParentActor, AActor* ChildActor, const FName SocketName, USceneComponent* Component)
{
	bool bAttachedToSocket = false;

	ASkeletalMeshActor* ParentSkelMeshActor = Cast<ASkeletalMeshActor>(ParentActor);
	if (ParentSkelMeshActor != NULL &&
		ParentSkelMeshActor->GetSkeletalMeshComponent() &&
		ParentSkelMeshActor->GetSkeletalMeshComponent()->SkeletalMesh)
	{
		bAttachedToSocket = AttachActorToComponent(ParentActor, ChildActor, ParentSkelMeshActor->GetSkeletalMeshComponent(), SocketName);
	}

	AStaticMeshActor* ParentStaticMeshActor = Cast<AStaticMeshActor>(ParentActor);
	if (ParentStaticMeshActor != NULL &&
		ParentStaticMeshActor->GetStaticMeshComponent() &&
		ParentStaticMeshActor->GetStaticMeshComponent()->StaticMesh)
	{
		bAttachedToSocket = AttachActorToComponent(ChildActor, ParentStaticMeshActor->GetStaticMeshComponent(), SocketName);
	}

	// if the component is in a blueprint actor
	if (Component && ParentActor->OwnsComponent(Component))
	{
		USkeletalMeshComponent* const SkeletalMeshComponent = Cast<USkeletalMeshComponent>(Component);
		if (SkeletalMeshComponent)
		{
			bAttachedToSocket = AttachActorToComponent(ParentActor, ChildActor, SkeletalMeshComponent, SocketName);
		}

		UStaticMeshComponent* const StaticMeshComponent = Cast<UStaticMeshComponent>(Component);		
		if (StaticMeshComponent)
		{
			bAttachedToSocket = AttachActorToComponent(ChildActor, StaticMeshComponent, SocketName);
		}
	}

	return bAttachedToSocket;
}

void UEditorEngine::ParentActors( AActor* ParentActor, AActor* ChildActor, const FName SocketName, USceneComponent* Component)
{
	if (CanParentActors(ParentActor, ChildActor))
	{
		USceneComponent* ChildRoot = ChildActor->GetRootComponent();
		USceneComponent* ParentRoot = ParentActor->GetRootComponent();

		check(ChildRoot);	// CanParentActors() call should ensure this
		check(ParentRoot);	// CanParentActors() call should ensure this

		// modify parent and child
		const FScopedTransaction Transaction( NSLOCTEXT("Editor", "UndoAction_PerformAttachment", "Attach actors") );
		ChildActor->Modify();
		ParentActor->Modify();

		// If child is already attached to something, modify the old parent and detach
		if(ChildRoot->AttachParent != NULL)
		{
			AActor* OldParentActor = ChildRoot->AttachParent->GetOwner();
			OldParentActor->Modify();
			ChildRoot->DetachFromParent(true);

			GEngine->BroadcastLevelActorDetached(ChildActor, OldParentActor);
		}

		// If the parent is already attached to this child, modify its parent and detach so we can allow the attachment
		if(ParentRoot->IsAttachedTo(ChildRoot))
		{
			ParentRoot->AttachParent->GetOwner()->Modify();
			ParentRoot->DetachFromParent(true);
		}

		// Try snapping to socket if requested
		if ((SocketName != NAME_None) && SnapToSocket(ParentActor, ChildActor, SocketName, Component))
		{
			// Refresh editor if snapping to socket was successful
			RedrawLevelEditingViewports();
		}
		else
		{
			// Perform general attachment
			ChildRoot->AttachTo( ParentRoot, SocketName, EAttachLocation::KeepWorldPosition );
		}
	}
}

bool UEditorEngine::DetachSelectedActors()
{
	FScopedTransaction Transaction( NSLOCTEXT("Editor", "UndoAction_PerformDetach", "Detach actors") );

	bool bDetachOccurred = false;
	for ( FSelectionIterator It( GEditor->GetSelectedActorIterator() ) ; It ; ++It )
	{
		AActor* Actor = Cast<AActor>( *It );
		checkSlow( Actor );

		USceneComponent* RootComp = Actor->GetRootComponent();
		if( RootComp != NULL && RootComp->AttachParent != NULL)
		{
			AActor* OldParentActor = RootComp->AttachParent->GetOwner();
			OldParentActor->Modify();
			RootComp->DetachFromParent(true);
			bDetachOccurred = true;
			Actor->SetFolderPath(OldParentActor->GetFolderPath());
		}
	}
	return bDetachOccurred;
}

bool UEditorEngine::CanParentActors( const AActor* ParentActor, const AActor* ChildActor, FText* ReasonText)
{
	if(ChildActor == NULL || ParentActor == NULL)
	{
		if (ReasonText)
		{
			*ReasonText = NSLOCTEXT("ActorAttachmentError", "Null_ActorAttachmentError", "Cannot attach NULL actors.");
		}
		return false;
	}

	if(ChildActor == ParentActor)
	{
		if (ReasonText)
		{
			*ReasonText = NSLOCTEXT("ActorAttachmentError", "Self_ActorAttachmentError", "Cannot attach actor to self.");
		}
		return false;
	}

	USceneComponent* ChildRoot = ChildActor->GetRootComponent();
	USceneComponent* ParentRoot = ParentActor->GetRootComponent();
	if(ChildRoot == NULL || ParentRoot == NULL)
	{
		if (ReasonText)
		{
			*ReasonText = NSLOCTEXT("ActorAttachmentError", "MissingComponent_ActorAttachmentError", "Cannot attach actors without root components.");
		}
		return false;
	}

	const ABrush* ParentBrush = Cast<const  ABrush >( ParentActor );
	const ABrush* ChildBrush = Cast<const  ABrush >( ChildActor );
	if( (ParentBrush && !ParentBrush->IsVolumeBrush() ) || ( ChildBrush && !ChildBrush->IsVolumeBrush() ) )
	{
		if (ReasonText)
		{
			*ReasonText = NSLOCTEXT("ActorAttachmentError", "Brush_ActorAttachmentError", "BSP Brushes cannot be attached");
		}
		return false;
	}

	{
		FText Reason;
		if (!ChildActor->EditorCanAttachTo(ParentActor, Reason))
		{
			if (ReasonText)
			{
				if (Reason.IsEmpty())
				{
					*ReasonText = FText::Format(NSLOCTEXT("ActorAttachmentError", "CannotBeAttached_ActorAttachmentError", "{0} cannot be attached to {1}"), FText::FromString(ChildActor->GetActorLabel()), FText::FromString(ParentActor->GetActorLabel()));
				}
				else
				{
					*ReasonText = MoveTemp(Reason);
				}
			}
			return false;
		}
	}

	if (ChildRoot->Mobility == EComponentMobility::Static && ParentRoot->Mobility != EComponentMobility::Static)
	{
		if (ReasonText)
		{
			FFormatNamedArguments Arguments;
			Arguments.Add(TEXT("StaticActor"), FText::FromString(ChildActor->GetActorLabel()));
			Arguments.Add(TEXT("DynamicActor"), FText::FromString(ParentActor->GetActorLabel()));
			*ReasonText = FText::Format( NSLOCTEXT("ActorAttachmentError", "StaticDynamic_ActorAttachmentError", "Cannot attach static actor {StaticActor} to dynamic actor {DynamicActor}."), Arguments);
		}
		return false;
	}

	if(ChildActor->GetLevel() != ParentActor->GetLevel())
	{
		if (ReasonText)
		{
			*ReasonText = NSLOCTEXT("ActorAttachmentError", "WrongLevel_AttachmentError", "Actors need to be in the same level!");
		}
		return false;
	}

	if(ParentActor->IsSelected())
	{
		if (ReasonText)
		{
			*ReasonText = NSLOCTEXT("ActorAttachmentError", "ParentSelected_ActorAttachementError", "Cannot attach actor to an actor which is also selected.");
		}
		return false;
	}

	if(ParentRoot->IsAttachedTo( ChildRoot ))
	{
		if (ReasonText)
		{
			*ReasonText = NSLOCTEXT("ActorAttachmentError", "CircularInsest_ActorAttachmentError", "Parent cannot become the child of their descendant");
		}
		return false;
	}

	return true;
}


bool UEditorEngine::IsPackageValidForAutoAdding(UPackage* InPackage, const FString& InFilename)
{
	bool bPackageIsValid = false;

	// Ensure the package exists, the user is running the editor (and not a commandlet or cooking), and that source control
	// is enabled and expecting new files to be auto-added before attempting to test the validity of the package
	if ( InPackage && GIsEditor && !IsRunningCommandlet() && ISourceControlModule::Get().IsEnabled() && GetDefault<UEditorLoadingSavingSettings>()->bSCCAutoAddNewFiles )
	{
		const FString CleanFilename = FPaths::GetCleanFilename(InFilename);

		// Assume package is valid to start
		bPackageIsValid = true;

		// Determine if the package has been saved before or not; if it has, it's not valid for auto-adding
		bPackageIsValid = !FPaths::FileExists(InFilename);

		// If the package is still considered valid up to this point, ensure that it is not a script or PIE package
		// and that the editor is not auto-saving.
		if ( bPackageIsValid )
		{
			const bool bIsPlayOnConsolePackage = CleanFilename.StartsWith( PLAYWORLD_CONSOLE_BASE_PACKAGE_PREFIX );
			const bool bIsPIEOrScriptPackage = InPackage->RootPackageHasAnyFlags( PKG_ContainsScript | PKG_PlayInEditor );
			const bool bIsAutosave = GUnrealEd->GetPackageAutoSaver().IsAutoSaving();

			if ( bIsPlayOnConsolePackage || bIsPIEOrScriptPackage || bIsAutosave || GIsAutomationTesting )
			{
				bPackageIsValid = false;
			}
		}
	}
	return bPackageIsValid;
}

/** 
 * A mapping of all startup packages to whether or not we have warned the user about editing them
 */
static TMap<UPackage*, bool>		StartupPackageToWarnState;

bool UEditorEngine::IsPackageOKToSave(UPackage* InPackage, const FString& InFilename, FOutputDevice* Error)
{
	TArray<FString>	AllStartupPackageNames;
	appGetAllPotentialStartupPackageNames(AllStartupPackageNames, GEngineIni, false);
	bool bIsStartupPackage = AllStartupPackageNames.Contains(FPackageName::FilenameToLongPackageName(InFilename));

	// Make sure that if the package is a startup package, the user indeed wants to save changes
	if( !IsRunningCommandlet()																		&& // Don't prompt about saving startup packages when running UCC
		InFilename.EndsWith(FPackageName::GetAssetPackageExtension())				&& // Maps, even startup maps, are ok
		bIsStartupPackage && 
		(!StartupPackageToWarnState.Find(InPackage) || (*(StartupPackageToWarnState.Find(InPackage)) == false))
		)
	{		
		// Prompt to save startup packages
		if( EAppReturnType::Yes == FMessageDialog::Open( EAppMsgType::YesNo, FText::Format(
				NSLOCTEXT("UnrealEd", "Prompt_AboutToEditStartupPackage", "{0} is a startup package.  Startup packages are fully cooked and loaded when on consoles. ALL CONTENT IN THIS PACKAGE WILL ALWAYS USE MEMORY. Are you sure you want to save it?"),
				FText::FromString(InPackage->GetName()))) )
		{
			StartupPackageToWarnState.Add( InPackage, true );
		}
		else
		{
			StartupPackageToWarnState.Add( InPackage, false );
			Error->Logf(ELogVerbosity::Warning, *FText::Format( NSLOCTEXT( "UnrealEd", "CannotSaveStartupPackage", "Cannot save asset '{0}' as user opted not to save this startup asset" ), FText::FromString( InFilename ) ).ToString() );
			return false;
		}
	}

	return true;
}

void UEditorEngine::OnSourceControlDialogClosed(bool bEnabled)
{
	if(ISourceControlModule::Get().IsEnabled())
	{
		ISourceControlProvider& SourceControlProvider = ISourceControlModule::Get().GetProvider();
		if(SourceControlProvider.IsAvailable())
		{
			if(DeferredFilesToAddToSourceControl.Num() > 0)
			{
				SourceControlProvider.Execute(ISourceControlOperation::Create<FMarkForAdd>(), SourceControlHelpers::PackageFilenames(DeferredFilesToAddToSourceControl));
			}
	
			DeferredFilesToAddToSourceControl.Empty();
		}
	}
	else
	{
		// the user decided to disable source control, so clear the deferred list so we dont try to add them again at a later time
		DeferredFilesToAddToSourceControl.Empty();
	}
}

bool UEditorEngine::SavePackage( UPackage* InOuter, UObject* InBase, EObjectFlags TopLevelFlags, const TCHAR* Filename, 
				 FOutputDevice* Error, ULinkerLoad* Conform, bool bForceByteSwapping, bool bWarnOfLongFilename, 
				 uint32 SaveFlags, const class ITargetPlatform* TargetPlatform, const FDateTime& FinalTimeStamp, bool bSlowTask )
{
	FScopedSlowTask SlowTask(100, FText(), bSlowTask);

	UObject* Base = InBase;
	if ( !Base && InOuter && InOuter->PackageFlags & PKG_ContainsMap )
	{
		Base = UWorld::FindWorldInPackage(InOuter);
	}

	// Record the package flags before OnPreSaveWorld. They will be used in OnPostSaveWorld.
	uint32 OriginalPackageFlags = 0;
	if ( InOuter )
	{
		OriginalPackageFlags = InOuter->PackageFlags;
	}

	SlowTask.EnterProgressFrame(10);

	UWorld* World = Cast<UWorld>(Base);
	if ( World )
	{
		OnPreSaveWorld(SaveFlags, World);
	}

	// See if the package is a valid candidate for being auto-added to the default changelist.
	// Only allows the addition of newly created packages while in the editor and then only if the user has the option enabled.
	bool bAutoAddPkgToSCC = false;
	if( !TargetPlatform )
	{
		bAutoAddPkgToSCC = IsPackageValidForAutoAdding( InOuter, Filename );
	}

	SlowTask.EnterProgressFrame(70);

	bool bSuccess = UPackage::SavePackage(InOuter, Base, TopLevelFlags, Filename, Error, Conform, bForceByteSwapping, bWarnOfLongFilename, SaveFlags, TargetPlatform, FinalTimeStamp, bSlowTask);

	SlowTask.EnterProgressFrame(10);

	// If the package is a valid candidate for being automatically-added to source control, go ahead and add it
	// to the default changelist
	if( bSuccess && bAutoAddPkgToSCC )
	{
		// IsPackageValidForAutoAdding should not return true if SCC is disabled
		check(ISourceControlModule::Get().IsEnabled());

		if(!ISourceControlModule::Get().GetProvider().IsAvailable())
		{
			// Show the login window here & store the file we are trying to add.
			// We defer the add operation until we have a valid source control connection.
			ISourceControlModule::Get().ShowLoginDialog(FSourceControlLoginClosed::CreateUObject(this, &UEditorEngine::OnSourceControlDialogClosed), ELoginWindowMode::Modeless);
			DeferredFilesToAddToSourceControl.Add( Filename );
		}
		else
		{
			ISourceControlModule::Get().GetProvider().Execute(ISourceControlOperation::Create<FMarkForAdd>(), SourceControlHelpers::PackageFilename(Filename));
		}
	}

	SlowTask.EnterProgressFrame(10);

	if ( World )
	{
		OnPostSaveWorld(SaveFlags, World, OriginalPackageFlags, bSuccess);
	}

	return bSuccess;
}

void UEditorEngine::OnPreSaveWorld(uint32 SaveFlags, UWorld* World)
{
	if ( !ensure(World) )
	{
		return;
	}

	check(World->PersistentLevel);

	// Pre save world event
	FEditorDelegates::PreSaveWorld.Broadcast(SaveFlags, World);

	// Update cull distance volumes (and associated primitives).
	World->UpdateCullDistanceVolumes();

	if ( !IsRunningCommandlet() )
	{
		const bool bAutosaveOrPIE = (SaveFlags & SAVE_FromAutosave) != 0;
		if ( bAutosaveOrPIE )
		{
			// Temporarily flag packages saved under a PIE filename as PKG_PlayInEditor for serialization so loading
			// them will have the flag set. We need to undo this as the object flagged isn't actually the PIE package, 
			// but rather only the loaded one will be.
			// PIE prefix detected, mark package.
			if( World->GetName().StartsWith( PLAYWORLD_PACKAGE_PREFIX ) )
			{
				World->GetOutermost()->PackageFlags |= PKG_PlayInEditor;
			}
		}
		else
		{
			// Normal non-pie and non-autosave codepath
			FWorldContext &EditorContext = GEditor->GetEditorWorldContext();

			// Check that this world is GWorld to avoid stomping on the saved views of sub-levels.
			if ( World == EditorContext.World() )
			{
				if( FModuleManager::Get().IsModuleLoaded("LevelEditor") )
				{
					FLevelEditorModule& LevelEditor = FModuleManager::GetModuleChecked<FLevelEditorModule>("LevelEditor");

					// Notify slate level editors of the map change
					LevelEditor.BroadcastMapChanged( World, EMapChangeType::SaveMap );
				}
			}

			// Shrink model and clean up deleted actors.
			// Don't do this when autosaving or PIE saving so that actor adds can still undo.
			World->ShrinkLevel();

			{
				FScopedSlowTask SlowTask(0, FText::Format(NSLOCTEXT("UnrealEd", "SavingMapStatus_CollectingGarbage", "Saving map: {0}... (Collecting garbage)"), FText::FromString(World->GetName())));
				// NULL empty or "invalid" entries (e.g. IsPendingKill()) in actors array.
				CollectGarbage( GARBAGE_COLLECTION_KEEPFLAGS );
			}
			
			// Compact and sort actors array to remove empty entries.
			// Don't do this when autosaving or PIE saving so that actor adds can still undo.
			World->PersistentLevel->SortActorList();
		}
	}

	// Move level position closer to world origin
	UWorld* OwningWorld = World->PersistentLevel->OwningWorld;
	if (OwningWorld->WorldComposition)
	{
		OwningWorld->WorldComposition->OnLevelPreSave(World->PersistentLevel);
	}

	// If we can get the streaming level, we should remove the editor transform before saving
	ULevelStreaming* LevelStreaming = FLevelUtils::FindStreamingLevel( World->PersistentLevel );
	if ( LevelStreaming )
	{
		FLevelUtils::RemoveEditorTransform(LevelStreaming);
	}

	// Make sure the public and standalone flags are set on this world to allow it to work properly with the editor
	World->SetFlags(RF_Public | RF_Standalone);
}

void UEditorEngine::OnPostSaveWorld(uint32 SaveFlags, UWorld* World, uint32 OriginalPackageFlags, bool bSuccess)
{
	if ( !ensure(World) )
	{
		return;
	}

	if ( !IsRunningCommandlet() )
	{
		UPackage* WorldPackage = World->GetOutermost();
		const bool bAutosaveOrPIE = (SaveFlags & SAVE_FromAutosave) != 0;
		if ( bAutosaveOrPIE )
		{
			// Restore original value of PKG_PlayInEditor if we changed it during PIE saving
			const bool bOriginallyPIE = (OriginalPackageFlags & PKG_PlayInEditor) != 0;
			const bool bCurrentlyPIE = (WorldPackage->PackageFlags & PKG_PlayInEditor) != 0;
			if ( !bOriginallyPIE && bCurrentlyPIE )
			{
				WorldPackage->PackageFlags &= ~PKG_PlayInEditor;
			}
		}
		else
		{
			// Normal non-pie and non-autosave codepath
			FWorldContext &EditorContext = GEditor->GetEditorWorldContext();

			const bool bIsPersistentLevel = (World == EditorContext.World());
			if ( bSuccess )
			{
				// Put the map into the MRU and mark it as not dirty.

				if ( bIsPersistentLevel )
				{
					// Set the map filename.
					const FString Filename = FPackageName::LongPackageNameToFilename(WorldPackage->GetName(), FPackageName::GetMapPackageExtension());
					FEditorFileUtils::RegisterLevelFilename( World, Filename );

					WorldPackage->SetDirtyFlag(false);

					// Update the editor's MRU level list if we were asked to do that for this level
					IMainFrameModule& MainFrameModule = FModuleManager::LoadModuleChecked<IMainFrameModule>( "MainFrame" );

					if ( MainFrameModule.GetMRUFavoritesList() )
					{
						MainFrameModule.GetMRUFavoritesList()->AddMRUItem( Filename );
					}

					FEditorDirectories::Get().SetLastDirectory(ELastDirectory::UNR, FPaths::GetPath(Filename)); // Save path as default for next time.
				}

				// We saved the map, so unless there are any other dirty levels, go ahead and reset the autosave timer
				if( GUnrealEd && !GUnrealEd->AnyWorldsAreDirty( World ) )
				{
					GUnrealEd->GetPackageAutoSaver().ResetAutoSaveTimer();
				}
			}

			if ( bIsPersistentLevel )
			{
				if ( GUnrealEd )
				{
					GUnrealEd->ResetTransaction( NSLOCTEXT("UnrealEd", "MapSaved", "Map Saved") );
				}

				FPlatformProcess::SetCurrentWorkingDirectoryToBaseDir();
			}
		}
	}

	// Restore level original position
	UWorld* OwningWorld = World->PersistentLevel->OwningWorld;
	if (OwningWorld->WorldComposition)
	{
		OwningWorld->WorldComposition->OnLevelPostSave(World->PersistentLevel);
	}

	// If got the streaming level, we should re-apply the editor transform after saving
	ULevelStreaming* LevelStreaming = FLevelUtils::FindStreamingLevel( World->PersistentLevel );
	if ( LevelStreaming )
	{
		FLevelUtils::ApplyEditorTransform(LevelStreaming);
	}

	// Post save world event
	FEditorDelegates::PostSaveWorld.Broadcast(SaveFlags, World, bSuccess);
}

APlayerStart* UEditorEngine::CheckForPlayerStart()
{
	UWorld* IteratorWorld = GWorld;
	for( TActorIterator<APlayerStart> It(IteratorWorld); It; ++It )
	{
		// Return the found start.
		return *It;
	}

	// No player start was found, return NULL.
	return NULL;
}

void UEditorEngine::CloseEntryPopupWindow()
{
	if (PopupWindow.IsValid())
	{
		PopupWindow.Pin()->RequestDestroyWindow();
	}
}

EAppReturnType::Type UEditorEngine::OnModalMessageDialog(EAppMsgType::Type InMessage, const FText& InText, const FText& InTitle)
{
	if( FSlateApplication::IsInitialized() && FSlateApplication::Get().CanAddModalWindow() )
	{
		return OpenMsgDlgInt(InMessage, InText, InTitle);
	}
	else
	{
		return FPlatformMisc::MessageBoxExt(InMessage, *InText.ToString(), *InTitle.ToString());
	}
}

bool UEditorEngine::OnShouldLoadOnTop( const FString& Filename )
{
	 return GEditor && (FPaths::GetBaseFilename(Filename) == FPaths::GetBaseFilename(GEditor->UserOpenedFile));
}

TSharedPtr<SViewport> UEditorEngine::GetGameViewportWidget() const
{
	for (auto It = SlatePlayInEditorMap.CreateConstIterator(); It; ++It)
	{
		if (It.Value().SlatePlayInEditorWindowViewport.IsValid())
		{
			return It.Value().SlatePlayInEditorWindowViewport->GetViewportWidget().Pin();
		}

		TSharedPtr<ILevelViewport> DestinationLevelViewport = It.Value().DestinationSlateViewport.Pin();
		if (DestinationLevelViewport.IsValid())
		{
			return DestinationLevelViewport->GetViewportWidget().Pin();
		}
	}

	/*
	if(SlatePlayInEditorSession.SlatePlayInEditorWindowViewport.IsValid())
	{
		return SlatePlayInEditorSession.SlatePlayInEditorWindowViewport->GetViewportWidget().Pin();
	}
	*/

	return NULL;
}

bool UEditorEngine::SplitActorLabel( FString& InOutLabel, int32& OutIdx ) const
{
	// Look at the label and see if it ends in a number and separate them
	const TArray<TCHAR>& LabelCharArray = InOutLabel.GetCharArray();
	for(int32 CharIdx = LabelCharArray.Num()-1; CharIdx>=0; CharIdx--)
	{
		if ( CharIdx == 0 || !FChar::IsDigit( LabelCharArray[CharIdx-1] ) )
		{
			FString Idx = InOutLabel.RightChop(CharIdx);
			if ( Idx.Len() > 0 )
			{
				InOutLabel = InOutLabel.Left(CharIdx);
				OutIdx = FCString::Atoi(*Idx);
				return true;
			}
			break;
		}			
	}
	return false;
}

void UEditorEngine::SetActorLabelUnique(AActor* Actor, const FString& NewActorLabel, const FCachedActorLabels* InExistingActorLabels) const
{
	check( Actor );

	FString Prefix             = NewActorLabel;
	FString ModifiedActorLabel = NewActorLabel;
	int32   LabelIdx           = 0;

	FCachedActorLabels ActorLabels;
	if (!InExistingActorLabels)
	{
		InExistingActorLabels = &ActorLabels;

		TSet<AActor*> IgnoreActors;
		IgnoreActors.Add(Actor);
		ActorLabels.Populate(Actor->GetWorld(), IgnoreActors);
	}


	if (InExistingActorLabels->Contains(ModifiedActorLabel))
	{
		// See if the current label ends in a number, and try to create a new label based on that
		if (!SplitActorLabel( Prefix, LabelIdx ))
		{
			// If there wasn't a number on there, append a number, starting from 2 (1 before incrementing below)
			LabelIdx = 1;
		}

		// Update the actor label until we find one that doesn't already exist
		while (InExistingActorLabels->Contains(ModifiedActorLabel))
		{
			++LabelIdx;
			ModifiedActorLabel = FString::Printf(TEXT("%s%d"), *Prefix, LabelIdx);
		}
	}

	Actor->SetActorLabel( ModifiedActorLabel );
}



FString UEditorEngine::GetFriendlyName( const UProperty* Property, UStruct* OwnerClass/* = NULL*/ )
{
	// first, try to pull the friendly name from the loc file
	check( Property );
	UClass* RealOwnerClass = Property->GetOwnerClass();
	if ( OwnerClass == NULL)
	{
		OwnerClass = RealOwnerClass;
	}
	checkSlow(OwnerClass);

	FText FoundText;
	bool DidFindText = false;
	UStruct* CurrentClass = OwnerClass;
	do 
	{
		FString PropertyPathName = Property->GetPathName(CurrentClass);

		DidFindText = FText::FindText(*CurrentClass->GetName(), *(PropertyPathName + TEXT(".FriendlyName")), /*OUT*/FoundText );
		CurrentClass = CurrentClass->GetSuperStruct();
	} while( CurrentClass != NULL && CurrentClass->IsChildOf(RealOwnerClass) && !DidFindText );

	if ( !DidFindText )
	{
		FString DefaultFriendlyName = Property->GetMetaData(TEXT("DisplayName"));
		if (DefaultFriendlyName.IsEmpty())
		{
			// Fallback for old blueprint variables that were saved as friendly name
			DefaultFriendlyName = Property->GetMetaData(TEXT("FriendlyName"));
		}
		if ( DefaultFriendlyName.IsEmpty() )
		{
			const bool bIsBool = Cast<const UBoolProperty>(Property) != NULL;
			return FName::NameToDisplayString( Property->GetName(), bIsBool );
		}
		return DefaultFriendlyName;
	}

	return FoundText.ToString();
}

AActor* UEditorEngine::UseActorFactoryOnCurrentSelection( UActorFactory* Factory, const FTransform* InActorTransform, EObjectFlags ObjectFlags )
{
	// ensure that all selected assets are loaded
	FEditorDelegates::LoadSelectedAssetsIfNeeded.Broadcast();
	return UseActorFactory(Factory, FAssetData( GetSelectedObjects()->GetTop<UObject>() ), InActorTransform, ObjectFlags );
}

AActor* UEditorEngine::UseActorFactory( UActorFactory* Factory, const FAssetData& AssetData, const FTransform* InActorTransform, EObjectFlags ObjectFlags )
{
	check( Factory );

	bool bIsAllowedToCreateActor = true;

	FText ActorErrorMsg;
	if( !Factory->CanCreateActorFrom( AssetData, ActorErrorMsg ) )
	{
		bIsAllowedToCreateActor = false;
		FMessageLog EditorErrors("EditorErrors");
		EditorErrors.Warning(ActorErrorMsg);
		EditorErrors.Notify();
	}

	//Load Asset
	UObject* Asset = AssetData.GetAsset();

	AActor* Actor = NULL;
	if ( bIsAllowedToCreateActor )
	{
		AActor* NewActorTemplate = Factory->GetDefaultActor( AssetData );

		if ( !NewActorTemplate )
		{
			return NULL;
		}

		const FTransform ActorTransform = InActorTransform ? *InActorTransform : FActorPositioning::GetCurrentViewportPlacementTransform(*NewActorTemplate);

		ULevel* DesiredLevel = GWorld->GetCurrentLevel();

		// Don't spawn the actor if the current level is locked.
		if( !FLevelUtils::IsLevelLocked( DesiredLevel ) )
		{
			// Check to see if the level it's being added to is hidden and ask the user if they want to proceed
			const bool bLevelVisible = FLevelUtils::IsLevelVisible( DesiredLevel );
			if ( bLevelVisible || EAppReturnType::Ok == FMessageDialog::Open( EAppMsgType::OkCancel, FText::Format( LOCTEXT("CurrentLevelHiddenActorWillAlsoBeHidden", "Current level [{0}] is hidden, actor will also be hidden until level is visible"), FText::FromString( DesiredLevel->GetOutermost()->GetName() ) ) ) )
			{
				const FScopedTransaction Transaction( NSLOCTEXT("UnrealEd", "CreateActor", "Create Actor") );

				// Create the actor.
				Actor = Factory->CreateActor( Asset, DesiredLevel, ActorTransform, ObjectFlags );
				if(Actor != NULL)
				{
					SelectNone( false, true );
					SelectActor( Actor, true, true );
					Actor->InvalidateLightingCache();
					Actor->PostEditMove( true );

					// Make sure the actors visibility reflects that of the level it's in
					if ( !bLevelVisible )
					{
						Actor->bHiddenEdLevel = true;
						// We update components, so things like draw scale take effect.
						Actor->ReregisterAllComponents(); // @todo UE4 insist on a property update callback
					}
				}

				RedrawLevelEditingViewports();


				if ( Actor )
				{
					Actor->MarkPackageDirty();
					ULevel::LevelDirtiedEvent.Broadcast();
				}
			}
			else
			{
				return NULL;
			}
		}
		else
		{
			FNotificationInfo Info( NSLOCTEXT("UnrealEd", "Error_OperationDisallowedOnLockedLevel", "The requested operation could not be completed because the level is locked.") );
			Info.ExpireDuration = 3.0f;
			FSlateNotificationManager::Get().AddNotification(Info);
			return NULL;
		}
	}

	return Actor;
}

namespace ReattachActorsHelper
{
	/** Holds the actor and socket name for attaching. */
	struct FActorAttachmentInfo
	{
		AActor* Actor;

		FName SocketName;
	};

	/** Used to cache the attachment info for an actor. */
	struct FActorAttachmentCache
	{
	public:
		/** The post-conversion actor. */
		AActor* NewActor;

		/** The parent actor and socket. */
		FActorAttachmentInfo ParentActor;

		/** Children actors and the sockets they were attached to. */
		TArray<FActorAttachmentInfo> AttachedActors;
	};

	/** 
	 * Caches the attachment info for the actors being converted.
	 *
	 * @param InActorsToReattach			List of actors to reattach.
	 * @param InOutAttachmentInfo			List of attachment info for the list of actors.
	 */
	void CacheAttachments(const TArray<AActor*>& InActorsToReattach, TArray<FActorAttachmentCache>& InOutAttachmentInfo)
	{
		for( int32 ActorIdx = 0; ActorIdx < InActorsToReattach.Num(); ++ActorIdx )
		{
			AActor* ActorToReattach = InActorsToReattach[ ActorIdx ];

			InOutAttachmentInfo.AddZeroed();

			FActorAttachmentCache& CurrentAttachmentInfo = InOutAttachmentInfo[ActorIdx];

			// Retrieve the list of attached actors.
			TArray<AActor*> AttachedActors;
			ActorToReattach->GetAttachedActors(AttachedActors);

			// Cache the parent actor and socket name.
			CurrentAttachmentInfo.ParentActor.Actor = ActorToReattach->GetAttachParentActor();
			CurrentAttachmentInfo.ParentActor.SocketName = ActorToReattach->GetAttachParentSocketName();

			// Required to restore attachments properly.
			for( int32 AttachedActorIdx = 0; AttachedActorIdx < AttachedActors.Num(); ++AttachedActorIdx )
			{
				// Store the attached actor and socket name in the cache.
				CurrentAttachmentInfo.AttachedActors.AddZeroed();
				CurrentAttachmentInfo.AttachedActors[AttachedActorIdx].Actor = AttachedActors[AttachedActorIdx];
				CurrentAttachmentInfo.AttachedActors[AttachedActorIdx].SocketName = AttachedActors[AttachedActorIdx]->GetAttachParentSocketName();

				AActor* ChildActor = CurrentAttachmentInfo.AttachedActors[AttachedActorIdx].Actor;
				ChildActor->Modify();
				ChildActor->DetachRootComponentFromParent(true);
			}

			// Modify the actor so undo will reattach it.
			ActorToReattach->Modify();
			ActorToReattach->DetachRootComponentFromParent(true);
		}
	}

	/** 
	 * Caches the actor old/new information, mapping the old actor to the new version for easy look-up and matching.
	 *
	 * @param InOldActor			The old version of the actor.
	 * @param InNewActor			The new version of the actor.
	 * @param InOutReattachmentMap	Map object for placing these in.
	 * @param InOutAttachmentInfo	Update the required attachment info to hold the Converted Actor.
	 */
	void CacheActorConvert(AActor* InOldActor, AActor* InNewActor, TMap<AActor*, AActor*>& InOutReattachmentMap, FActorAttachmentCache& InOutAttachmentInfo)
	{
		// Add mapping data for the old actor to the new actor.
		InOutReattachmentMap.Add(InOldActor, InNewActor);

		// Set the converted actor so re-attachment can occur.
		InOutAttachmentInfo.NewActor = InNewActor;
	}

	/** 
	 * Checks if two actors can be attached, creates Message Log messages if there are issues.
	 *
	 * @param InParentActor			The parent actor.
	 * @param InChildActor			The child actor.
	 * @param InOutErrorMessages	Errors with attaching the two actors are stored in this array.
	 *
	 * @return Returns true if the actors can be attached, false if they cannot.
	 */
	bool CanParentActors(AActor* InParentActor, AActor* InChildActor)
	{
		FText ReasonText;
		if (GEditor->CanParentActors(InParentActor, InChildActor, &ReasonText))
		{
			return true;
		}
		else
		{
			FMessageLog("EditorErrors").Error(ReasonText);
			return false;
		}
	}

	/** 
	 * Reattaches actors to maintain the hierarchy they had previously using a conversion map and an array of attachment info. All errors displayed in Message Log along with notifications.
	 *
	 * @param InReattachmentMap			Used to find the corresponding new versions of actors using an old actor pointer.
	 * @param InAttachmentInfo			Holds parent and child attachment data.
	 */
	void ReattachActors(TMap<AActor*, AActor*>& InReattachmentMap, TArray<FActorAttachmentCache>& InAttachmentInfo)
	{
		// Holds the errors for the message log.
		FMessageLog EditorErrors("EditorErrors");
		EditorErrors.NewPage(LOCTEXT("AttachmentLogPage", "Actor Reattachment"));

		for( int32 ActorIdx = 0; ActorIdx < InAttachmentInfo.Num(); ++ActorIdx )
		{
			FActorAttachmentCache& CurrentAttachment = InAttachmentInfo[ActorIdx];

			// Need to reattach all of the actors that were previously attached.
			for( int32 AttachedIdx = 0; AttachedIdx < CurrentAttachment.AttachedActors.Num(); ++AttachedIdx )
			{
				// Check if the attached actor was converted. If it was it will be in the TMap.
				AActor** CheckIfConverted = InReattachmentMap.Find(CurrentAttachment.AttachedActors[AttachedIdx].Actor);
				if(CheckIfConverted)
				{
					// This should always be valid.
					if(*CheckIfConverted)
					{
						AActor* ParentActor = CurrentAttachment.NewActor;
						AActor* ChildActor = *CheckIfConverted;

						if (CanParentActors(ParentActor, ChildActor))
						{
							// Attach the previously attached and newly converted actor to the current converted actor.
							ChildActor->AttachRootComponentToActor(ParentActor, CurrentAttachment.AttachedActors[AttachedIdx].SocketName, EAttachLocation::KeepWorldPosition);
						}
					}

				}
				else
				{
					AActor* ParentActor = CurrentAttachment.NewActor;
					AActor* ChildActor = CurrentAttachment.AttachedActors[AttachedIdx].Actor;

					if (CanParentActors(ParentActor, ChildActor))
					{
						// Since the actor was not converted, reattach the unconverted actor.
						ChildActor->AttachRootComponentToActor(ParentActor, CurrentAttachment.AttachedActors[AttachedIdx].SocketName, EAttachLocation::KeepWorldPosition);
					}
				}

			}

			// Check if the parent was converted.
			AActor** CheckIfNewActor = InReattachmentMap.Find(CurrentAttachment.ParentActor.Actor);
			if(CheckIfNewActor)
			{
				// Since the actor was converted, attach the current actor to it.
				if(*CheckIfNewActor)
				{
					AActor* ParentActor = *CheckIfNewActor;
					AActor* ChildActor = CurrentAttachment.NewActor;

					if (CanParentActors(ParentActor, ChildActor))
					{
						ChildActor->AttachRootComponentToActor(ParentActor, CurrentAttachment.ParentActor.SocketName, EAttachLocation::KeepWorldPosition);
					}
				}

			}
			else
			{
				AActor* ParentActor = CurrentAttachment.ParentActor.Actor;
				AActor* ChildActor = CurrentAttachment.NewActor;

				// Verify the parent is valid, the actor may not have actually been attached before.
				if (ParentActor && CanParentActors(ParentActor, ChildActor))
				{
					// The parent was not converted, attach to the unconverted parent.
					ChildActor->AttachRootComponentToActor(ParentActor, CurrentAttachment.ParentActor.SocketName, EAttachLocation::KeepWorldPosition);
				}
			}
		}

		// Add the errors to the message log, notifications will also be displayed as needed.
		EditorErrors.Notify(NSLOCTEXT("ActorAttachmentError", "AttachmentsFailed", "Attachments Failed!"));
	}
}

void UEditorEngine::ReplaceSelectedActors(UActorFactory* Factory, const FAssetData& AssetData)
{
	UObject* ObjectForFactory = NULL;

	// Provide the option to abort the delete
	if (ShouldAbortActorDeletion())
	{
		return;
	}
	else if (Factory != nullptr)
	{
		FText ActorErrorMsg;
		if (!Factory->CanCreateActorFrom( AssetData, ActorErrorMsg))
		{
			FMessageDialog::Open( EAppMsgType::Ok, ActorErrorMsg );
			return;
		}
	}
	else
	{
		UE_LOG(LogEditor, Error, TEXT("UEditorEngine::ReplaceSelectedActors() called with NULL parameters!"));
		return;
	}

	const FScopedTransaction Transaction( NSLOCTEXT("UnrealEd", "Replace Actors", "Replace Actor(s)") );

	// construct a list of Actors to replace in a separate pass so we can modify the selection set as we perform the replacement
	TArray<AActor*> ActorsToReplace;
	for (FSelectionIterator It = GetSelectedActorIterator(); It; ++It)
	{
		AActor* Actor = Cast<AActor>(*It);
		if ( Actor && !FActorEditorUtils::IsABuilderBrush(Actor) )
		{
			ActorsToReplace.Add(Actor);
		}
	}

	ReplaceActors(Factory, AssetData, ActorsToReplace);
}

void UEditorEngine::ReplaceActors(UActorFactory* Factory, const FAssetData& AssetData, const TArray<AActor*> ActorsToReplace)
{
	// Cache for attachment info of all actors being converted.
	TArray<ReattachActorsHelper::FActorAttachmentCache> AttachmentInfo;

	// Maps actors from old to new for quick look-up.
	TMap<AActor*, AActor*> ConvertedMap;

	// Cache the current attachment states.
	ReattachActorsHelper::CacheAttachments(ActorsToReplace, AttachmentInfo);

	USelection* SelectedActors = GetSelectedActors();
	SelectedActors->BeginBatchSelectOperation();
	SelectedActors->Modify();

	UObject* Asset = AssetData.GetAsset();
	for(int32 ActorIdx = 0; ActorIdx < ActorsToReplace.Num(); ++ActorIdx)
	{
		AActor* OldActor = ActorsToReplace[ActorIdx];//.Pop();
		check(OldActor);
		UWorld* World = OldActor->GetWorld();
		ULevel* Level = OldActor->GetLevel();
		AActor* NewActor = NULL;

		const FName OldActorName = OldActor->GetFName();
		const FName RenamedActorName = MakeUniqueObjectName( OldActor->GetOuter(), OldActor->GetClass(), *FString::Printf(TEXT("%s_REPLACED"), *OldActorName.ToString()) );
		OldActor->Rename(*RenamedActorName.ToString());

		const FTransform OldTransform = OldActor->ActorToWorld();

		// create the actor
		NewActor = Factory->CreateActor( Asset, Level, OldTransform, RF_Transactional, OldActorName );
		// For blueprints, try to copy over properties
		if (Factory->IsA(UActorFactoryBlueprint::StaticClass()))
		{
			UBlueprint* Blueprint = CastChecked<UBlueprint>(Asset);
			// Only try to copy properties if this blueprint is based on the actor
			UClass* OldActorClass = OldActor->GetClass();
			if (Blueprint->GeneratedClass->IsChildOf(OldActorClass))
			{
				NewActor->UnregisterAllComponents();
				UEditorEngine::CopyPropertiesForUnrelatedObjects(OldActor, NewActor);
				NewActor->RegisterAllComponents();
			}
		}

		if ( NewActor != NULL )
		{
			// The new actor might not have a root component
			USceneComponent* const NewActorRootComponent = NewActor->GetRootComponent();
			if(NewActorRootComponent)
			{
				if(!GetDefault<ULevelEditorMiscSettings>()->bReplaceRespectsScale || OldActor->GetRootComponent() == NULL )
				{
					NewActorRootComponent->SetRelativeScale3D(FVector(1.0f, 1.0f, 1.0f));
				}
				else
				{
					NewActorRootComponent->SetRelativeScale3D( OldActor->GetRootComponent()->RelativeScale3D );
				}
			}

			NewActor->Layers.Empty();
			GEditor->Layers->AddActorToLayers( NewActor, OldActor->Layers );

			// Preserve the label and tags from the old actor
			NewActor->SetActorLabel( OldActor->GetActorLabel() );
			NewActor->Tags = OldActor->Tags;

			// Allow actor derived classes a chance to replace properties.
			NewActor->EditorReplacedActor(OldActor);

			// Caches information for finding the new actor using the pre-converted actor.
			ReattachActorsHelper::CacheActorConvert(OldActor, NewActor, ConvertedMap, AttachmentInfo[ActorIdx]);

			if (SelectedActors->IsSelected(OldActor))
			{
				SelectActor(OldActor, false, true);
				SelectActor(NewActor, true, true);
			}

			// Find compatible static mesh components and copy instance colors between them.
			UStaticMeshComponent* NewActorStaticMeshComponent = NewActor->FindComponentByClass<UStaticMeshComponent>();
			UStaticMeshComponent* OldActorStaticMeshComponent = OldActor->FindComponentByClass<UStaticMeshComponent>();
			if ( NewActorStaticMeshComponent != NULL && OldActorStaticMeshComponent != NULL )
			{
				NewActorStaticMeshComponent->CopyInstanceVertexColorsIfCompatible( OldActorStaticMeshComponent );
			}

			NewActor->InvalidateLightingCache();
			NewActor->PostEditMove(true);
			NewActor->MarkPackageDirty();

			// Replace references in the level script Blueprint with the new Actor
			const bool bDontCreate = true;
			ULevelScriptBlueprint* LSB = NewActor->GetLevel()->GetLevelScriptBlueprint(bDontCreate);
			if( LSB )
			{
				// Only if the level script blueprint exists would there be references.  
				FBlueprintEditorUtils::ReplaceAllActorRefrences(LSB, OldActor, NewActor);
			}

			GEditor->Layers->DisassociateActorFromLayers( OldActor );
			World->EditorDestroyActor(OldActor, true);
		}
		else
		{
			// If creating the new Actor failed, put the old Actor's name back
			OldActor->Rename(*OldActorName.ToString());
		}
	}

	SelectedActors->EndBatchSelectOperation();

	// Reattaches actors based on their previous parent child relationship.
	ReattachActorsHelper::ReattachActors(ConvertedMap, AttachmentInfo);

	RedrawLevelEditingViewports();

	ULevel::LevelDirtiedEvent.Broadcast();
}


/* Gets the common components of a specific type between two actors so that they may be copied.
 * 
 * @param InOldActor		The actor to copy component properties from
 * @param InNewActor		The actor to copy to
 */
static void CopyLightComponentProperties( const AActor& InOldActor, AActor& InNewActor )
{
	// Since this is only being used for lights, make sure only the light component can be copied.
	const UClass* CopyableComponentClass =  ULightComponent::StaticClass();

	// Get the light component from the default actor of source actors class.
	// This is so we can avoid copying properties that have not changed. 
	// using ULightComponent::StaticClass()->GetDefaultObject() will not work since each light actor sets default component properties differently.
	ALight* OldActorDefaultObject = InOldActor.GetClass()->GetDefaultObject<ALight>();
	check(OldActorDefaultObject);
	UActorComponent* DefaultLightComponent = OldActorDefaultObject->GetLightComponent();
	check(DefaultLightComponent);

	// The component we are copying from class
	UClass* CompToCopyClass = NULL;
	UActorComponent* LightComponentToCopy = NULL;

	// Go through the old actor's components and look for a light component to copy.
	TInlineComponentArray<UActorComponent*> OldActorComponents;
	InOldActor.GetComponents(OldActorComponents);

	for( int32 CompToCopyIdx = 0; CompToCopyIdx < OldActorComponents.Num(); ++CompToCopyIdx )
	{
		UActorComponent* Component = OldActorComponents[CompToCopyIdx];

		if( Component->IsRegistered() && Component->IsA( CopyableComponentClass ) ) 
		{
			// A light component has been found. 
			CompToCopyClass = Component->GetClass();
			LightComponentToCopy = Component;
			break;
		}
	}

	// The light component from the new actor
	UActorComponent* NewActorLightComponent = NULL;
	// The class of the new actors light component
	const UClass* CommonLightComponentClass = NULL;

	// Dont do anything if there is no valid light component to copy from
	if( LightComponentToCopy )
	{
		TInlineComponentArray<UActorComponent*> NewActorComponents;
		InNewActor.GetComponents(NewActorComponents);

		// Find a light component to overwrite in the new actor
		for( int32 NewCompIdx = 0; NewCompIdx < NewActorComponents.Num(); ++NewCompIdx )
		{
			UActorComponent* Component = NewActorComponents[ NewCompIdx ];
			if(Component->IsRegistered())
			{
				// Find a common component class between the new and old actor.   
				// This needs to be done so we can copy as many properties as possible. 
				// For example: if we are converting from a point light to a spot light, the point light component will be the common superclass.
				// That way we can copy properties like light radius, which would have been impossible if we just took the base LightComponent as the common class.
				const UClass* CommonSuperclass = Component->FindNearestCommonBaseClass( CompToCopyClass );

				if( CommonSuperclass->IsChildOf( CopyableComponentClass ) )
				{
					NewActorLightComponent = Component;
					CommonLightComponentClass = CommonSuperclass;
				}
			}
		}
	}

	// Don't do anything if there is no valid light component to copy to
	if( NewActorLightComponent )
	{
		bool bCopiedAnyProperty = false;

		// Find and copy the lightmass settings directly as they need to be examined and copied individually and not by the entire light mass settings struct
		const FString LightmassPropertyName = TEXT("LightmassSettings");

		UProperty* PropertyToCopy = NULL;
		for( UProperty* Property = CompToCopyClass->PropertyLink; Property != NULL; Property = Property->PropertyLinkNext )
		{
			if( Property->GetName() == LightmassPropertyName )
			{
				// Get the offset in the old actor where lightmass properties are stored.
				PropertyToCopy = Property;
				break;
			}
		}

		if( PropertyToCopy != NULL )
		{
			void* PropertyToCopyBaseLightComponentToCopy = PropertyToCopy->ContainerPtrToValuePtr<void>(LightComponentToCopy);
			void* PropertyToCopyBaseDefaultLightComponent = PropertyToCopy->ContainerPtrToValuePtr<void>(DefaultLightComponent);
			// Find the location of the lightmass settings in the new actor (if any)
			for( UProperty* NewProperty = NewActorLightComponent->GetClass()->PropertyLink; NewProperty != NULL; NewProperty = NewProperty->PropertyLinkNext )
			{
				if( NewProperty->GetName() == LightmassPropertyName )
				{
					UStructProperty* OldLightmassProperty = Cast<UStructProperty>(PropertyToCopy);
					UStructProperty* NewLightmassProperty = Cast<UStructProperty>(NewProperty);

					void* NewPropertyBaseNewActorLightComponent = NewProperty->ContainerPtrToValuePtr<void>(NewActorLightComponent);
					// The lightmass settings are a struct property so the cast should never fail.
					check(OldLightmassProperty);
					check(NewLightmassProperty);

					// Iterate through each property field in the lightmass settings struct that we are copying from...
					for( TFieldIterator<UProperty> OldIt(OldLightmassProperty->Struct); OldIt; ++OldIt)
					{
						UProperty* OldLightmassField = *OldIt;

						// And search for the same field in the lightmass settings struct we are copying to.
						// We should only copy to fields that exist in both structs.
						// Even though their offsets match the structs may be different depending on what type of light we are converting to
						bool bPropertyFieldFound = false;
						for( TFieldIterator<UProperty> NewIt(NewLightmassProperty->Struct); NewIt; ++NewIt)
						{
							UProperty* NewLightmassField = *NewIt;
							if( OldLightmassField->GetName() == NewLightmassField->GetName() )
							{
								// The field is in both structs.  Ok to copy
								bool bIsIdentical = OldLightmassField->Identical_InContainer(PropertyToCopyBaseLightComponentToCopy, PropertyToCopyBaseDefaultLightComponent);
								if( !bIsIdentical )
								{
									// Copy if the value has changed
									OldLightmassField->CopySingleValue(NewLightmassField->ContainerPtrToValuePtr<void>(NewPropertyBaseNewActorLightComponent), OldLightmassField->ContainerPtrToValuePtr<void>(PropertyToCopyBaseLightComponentToCopy));
									bCopiedAnyProperty = true;
								}
								break;
							}
						}
					}
					// No need to continue once we have found the lightmass settings
					break;
				}
			}
		}



		// Now Copy the light component properties.
		for( UProperty* Property = CommonLightComponentClass->PropertyLink; Property != NULL; Property = Property->PropertyLinkNext )
		{
			bool bIsTransient = !!(Property->PropertyFlags & (CPF_Transient | CPF_DuplicateTransient | CPF_NonPIEDuplicateTransient));
			// Properties are identical if they have not changed from the light component on the default source actor
			bool bIsIdentical = Property->Identical_InContainer(LightComponentToCopy, DefaultLightComponent);
			bool bIsComponent = !!(Property->PropertyFlags & (CPF_InstancedReference | CPF_ContainsInstancedReference));

			if ( !bIsTransient && !bIsIdentical && !bIsComponent && Property->GetName() != LightmassPropertyName )
			{
				bCopiedAnyProperty = true;
				// Copy only if not native, not transient, not identical, not a component (at this time don't copy components within components)
				// Also dont copy lightmass settings, those were examined and taken above
				Property->CopyCompleteValue_InContainer(NewActorLightComponent, LightComponentToCopy);
			}
		}	

		if (bCopiedAnyProperty)
		{
			NewActorLightComponent->PostEditChange();
		}
	}
}


void UEditorEngine::ConvertLightActors( UClass* ConvertToClass )
{
	// Provide the option to abort the conversion
	if ( GEditor->ShouldAbortActorDeletion() )
	{
		return;
	}

	// List of actors to convert
	TArray< AActor* > ActorsToConvert;

	// Get a list of valid actors to convert.
	for( FSelectionIterator It( GEditor->GetSelectedActorIterator() ) ; It ; ++It )
	{
		AActor* ActorToConvert = static_cast<AActor*>( *It );
		// Prevent non light actors from being converted
		// Also prevent light actors from being converted if they are the same time as the new class
		if( ActorToConvert->IsA( ALight::StaticClass() ) && ActorToConvert->GetClass() != ConvertToClass )
		{
			ActorsToConvert.Add( ActorToConvert );
		}
	}

	if (ActorsToConvert.Num())
	{
		GEditor->GetSelectedActors()->BeginBatchSelectOperation();

		// Undo/Redo support
		const FScopedTransaction Transaction( NSLOCTEXT("UnrealEd", "ConvertLights", "Convert Light") );

		int32 NumLightsConverted = 0;
		int32 NumLightsToConvert = ActorsToConvert.Num();

		// Convert each light 
		for( int32 ActorIdx = 0; ActorIdx < ActorsToConvert.Num(); ++ActorIdx )
		{
			AActor* ActorToConvert = ActorsToConvert[ ActorIdx ];

			check( ActorToConvert );
			// The class of the actor we are about to replace
			UClass* ClassToReplace = ActorToConvert->GetClass();

			// Set the current level to the level where the convertible actor resides
			UWorld* World = ActorToConvert->GetWorld();
			check( World );
			ULevel* ActorLevel = ActorToConvert->GetLevel();
			checkSlow( ActorLevel != NULL );

			// Find a common superclass between the actors so we know what properties to copy
			const UClass* CommonSuperclass = ActorToConvert->FindNearestCommonBaseClass( ConvertToClass );
			check ( CommonSuperclass );

			// spawn the new actor
			AActor* NewActor = NULL;	

			// Take the old actors location always, not rotation.  If rotation was changed on the source actor, it will be copied below.
			FVector const SpawnLoc = ActorToConvert->GetActorLocation();
			FActorSpawnParameters SpawnInfo;
			SpawnInfo.OverrideLevel = ActorLevel;
			NewActor = World->SpawnActor( ConvertToClass, &SpawnLoc, NULL, SpawnInfo );
			// The new actor must exist
			check(NewActor);

			// Copy common light component properties
			CopyLightComponentProperties( *ActorToConvert, *NewActor );

			// Select the new actor
			GEditor->SelectActor( ActorToConvert, false, true );
			GEditor->SelectActor( NewActor, true, true );

			NewActor->InvalidateLightingCache();
			NewActor->PostEditChange();
			NewActor->PostEditMove( true );
			NewActor->Modify();
			GEditor->Layers->InitializeNewActorLayers( NewActor );

			// We have converted another light.
			++NumLightsConverted;

			UE_LOG(LogEditor, Log, TEXT("Converted: %s to %s"), *ActorToConvert->GetActorLabel(), *NewActor->GetActorLabel() );

			// Destroy the old actor.
			GEditor->Layers->DisassociateActorFromLayers( ActorToConvert );
			World->EditorDestroyActor( ActorToConvert, true );
		}

		GEditor->GetSelectedActors()->EndBatchSelectOperation();
		GEditor->RedrawLevelEditingViewports();

		ULevel::LevelDirtiedEvent.Broadcast();

		CollectGarbage( GARBAGE_COLLECTION_KEEPFLAGS );
	}
}

/**
 * Internal helper function to copy component properties from one actor to another. Only copies properties
 * from components if the source actor, source actor class default object, and destination actor all contain
 * a component of the same name (specified by parameter) and all three of those components share a common base
 * class, at which point properties from the common base are copied. Component template names are used instead of
 * component classes because an actor could potentially have multiple components of the same class.
 *
 * @param	SourceActor		Actor to copy component properties from
 * @param	DestActor		Actor to copy component properties to
 * @param	ComponentNames	Set of component template names to attempt to copy
 */
void CopyActorComponentProperties( const AActor* SourceActor, AActor* DestActor, const TSet<FString>& ComponentNames )
{
	// Don't attempt to copy anything if the user didn't specify component names to copy
	if ( ComponentNames.Num() > 0 )
	{
		check( SourceActor && DestActor );
		const AActor* SrcActorDefaultActor = SourceActor->GetClass()->GetDefaultObject<AActor>();
		check( SrcActorDefaultActor );

		// Construct a mapping from the default actor of its relevant component names to its actual components. Here relevant component
		// names are those that match a name provided as a parameter.
		TInlineComponentArray<UActorComponent*> CDOComponents;
		SrcActorDefaultActor->GetComponents(CDOComponents);

		TMap<FString, const UActorComponent*> NameToDefaultComponentMap; 
		for ( TInlineComponentArray<UActorComponent*>::TConstIterator CompIter( CDOComponents ); CompIter; ++CompIter )
		{
			const UActorComponent* CurComp = *CompIter;
			check( CurComp );

			const FString CurCompName = CurComp->GetName();
			if ( ComponentNames.Contains( CurCompName ) )
			{
				NameToDefaultComponentMap.Add( CurCompName, CurComp );
			}
		}

		// Construct a mapping from the source actor of its relevant component names to its actual components. Here relevant component names
		// are those that match a name provided as a parameter.
		TInlineComponentArray<UActorComponent*> SourceComponents;
		SourceActor->GetComponents(SourceComponents);

		TMap<FString, const UActorComponent*> NameToSourceComponentMap;
		for ( TInlineComponentArray<UActorComponent*>::TConstIterator CompIter( SourceComponents ); CompIter; ++CompIter )
		{
			const UActorComponent* CurComp = *CompIter;
			check( CurComp );

			const FString CurCompName = CurComp->GetName();
			if ( ComponentNames.Contains( CurCompName ) )
			{
				NameToSourceComponentMap.Add( CurCompName, CurComp );
			}
		}

		bool bCopiedAnyProperty = false;

		TInlineComponentArray<UActorComponent*> DestComponents;
		DestActor->GetComponents(DestComponents);

		// Iterate through all of the destination actor's components to find the ones which should have properties copied into them.
		for ( TInlineComponentArray<UActorComponent*>::TIterator DestCompIter( DestComponents ); DestCompIter; ++DestCompIter )
		{
			UActorComponent* CurComp = *DestCompIter;
			check( CurComp );

			const FString CurCompName = CurComp->GetName();

			// Check if the component is one that the user wanted to copy properties into
			if ( ComponentNames.Contains( CurCompName ) )
			{
				const UActorComponent** DefaultComponent = NameToDefaultComponentMap.Find( CurCompName );
				const UActorComponent** SourceComponent = NameToSourceComponentMap.Find( CurCompName );

				// Make sure that both the default actor and the source actor had a component of the same name
				if ( DefaultComponent && SourceComponent )
				{
					const UClass* CommonBaseClass = NULL;
					const UClass* DefaultCompClass = (*DefaultComponent)->GetClass();
					const UClass* SourceCompClass = (*SourceComponent)->GetClass();

					// Handle the unlikely case of the default component and the source actor component not being the exact same class by finding
					// the common base class across all three components (default, source, and destination)
					if ( DefaultCompClass != SourceCompClass )
					{
						const UClass* CommonBaseClassWithDefault = CurComp->FindNearestCommonBaseClass( DefaultCompClass );
						const UClass* CommonBaseClassWithSource = CurComp->FindNearestCommonBaseClass( SourceCompClass );
						if ( CommonBaseClassWithDefault && CommonBaseClassWithSource )
						{
							// If both components yielded the same common base, then that's the common base of all three
							if ( CommonBaseClassWithDefault == CommonBaseClassWithSource )
							{
								CommonBaseClass = CommonBaseClassWithDefault;
							}
							// If not, find a common base across all three components
							else
							{
								CommonBaseClass = const_cast<UClass*>(CommonBaseClassWithDefault)->GetDefaultObject()->FindNearestCommonBaseClass( CommonBaseClassWithSource );
							}
						}
					}
					else
					{
						CommonBaseClass = CurComp->FindNearestCommonBaseClass( DefaultCompClass );
					}

					// If all three components have a base class in common, copy the properties from that base class from the source actor component
					// to the destination
					if ( CommonBaseClass )
					{
						// Iterate through the properties, only copying those which are non-native, non-transient, non-component, and not identical
						// to the values in the default component
						for ( UProperty* Property = CommonBaseClass->PropertyLink; Property != NULL; Property = Property->PropertyLinkNext )
						{
							const bool bIsTransient = !!( Property->PropertyFlags & CPF_Transient );
							const bool bIsIdentical = Property->Identical_InContainer(*SourceComponent, *DefaultComponent);
							const bool bIsComponent = !!( Property->PropertyFlags & (CPF_InstancedReference | CPF_ContainsInstancedReference) );

							if ( !bIsTransient && !bIsIdentical && !bIsComponent )
							{
								bCopiedAnyProperty = true;
								Property->CopyCompleteValue_InContainer(CurComp, *SourceComponent);
							}
						}
					}
				}
			}
		}

		// If any properties were copied at all, alert the actor to the changes
		if ( bCopiedAnyProperty )
		{
			DestActor->PostEditChange();
		}
	}
}

AActor* UEditorEngine::ConvertBrushesToStaticMesh(const FString& InStaticMeshPackageName, TArray<ABrush*>& InBrushesToConvert, const FVector& InPivotLocation)
{
	AActor* NewActor(NULL);

	FName ObjName = *FPackageName::GetLongPackageAssetName(InStaticMeshPackageName);


	UPackage* Pkg = CreatePackage(NULL, *InStaticMeshPackageName);
	check(Pkg != nullptr);

	FVector Location(0.0f, 0.0f, 0.0f);
	FRotator Rotation(0.0f, 0.0f, 0.0f);
	for(int32 BrushesIdx = 0; BrushesIdx < InBrushesToConvert.Num(); ++BrushesIdx )
	{
		// Cache the location and rotation.
		Location = InBrushesToConvert[BrushesIdx]->GetActorLocation();
		Rotation = InBrushesToConvert[BrushesIdx]->GetActorRotation();

		// Leave the actor's rotation but move it to origin so the Static Mesh will generate correctly.
		InBrushesToConvert[BrushesIdx]->TeleportTo(Location - InPivotLocation, Rotation, false, true);
	}

	GEditor->RebuildModelFromBrushes(ConversionTempModel, true );
	GEditor->bspBuildFPolys(ConversionTempModel, true, 0);

	if (0 < ConversionTempModel->Polys->Element.Num())
	{
		UStaticMesh* NewMesh = CreateStaticMeshFromBrush(Pkg, ObjName, NULL, ConversionTempModel);
		NewActor = FActorFactoryAssetProxy::AddActorForAsset( NewMesh );

		NewActor->Modify();

		NewActor->InvalidateLightingCache();
		NewActor->PostEditChange();
		NewActor->PostEditMove( true );
		NewActor->Modify();
		GEditor->Layers->InitializeNewActorLayers( NewActor );

		// Teleport the new actor to the old location but not the old rotation. The static mesh is built to the rotation already.
		NewActor->TeleportTo(InPivotLocation, FRotator(0.0f, 0.0f, 0.0f), false, true);

		// Destroy the old brushes.
		for( int32 BrushIdx = 0; BrushIdx < InBrushesToConvert.Num(); ++BrushIdx )
		{
			GEditor->Layers->DisassociateActorFromLayers( InBrushesToConvert[BrushIdx] );
			GWorld->EditorDestroyActor( InBrushesToConvert[BrushIdx], true );
		}

		// Notify the asset registry
		FAssetRegistryModule::AssetCreated(NewMesh);
	}

	ConversionTempModel->EmptyModel(1, 1);

	GEditor->RedrawLevelEditingViewports();

	return NewActor;
}

struct TConvertData
{
	const TArray<AActor*> ActorsToConvert;
	UClass* ConvertToClass;
	const TSet<FString> ComponentsToConsider;
	bool bUseSpecialCases;

	TConvertData(const TArray<AActor*>& InActorsToConvert, UClass* InConvertToClass, const TSet<FString>& InComponentsToConsider, bool bInUseSpecialCases)
		: ActorsToConvert(InActorsToConvert)
		, ConvertToClass(InConvertToClass)
		, ComponentsToConsider(InComponentsToConsider)
		, bUseSpecialCases(bInUseSpecialCases)
	{

	}
};

namespace ConvertHelpers
{
	void OnBrushToStaticMeshNameCommitted(const FString& InSettingsPackageName, TConvertData InConvertData)
	{
		GEditor->DoConvertActors(InConvertData.ActorsToConvert, InConvertData.ConvertToClass, InConvertData.ComponentsToConsider, InConvertData.bUseSpecialCases, InSettingsPackageName);
	}

	void GetBrushList(const TArray<AActor*>& InActorsToConvert, UClass* InConvertToClass, TArray<ABrush*>& OutBrushList, int32& OutBrushIndexForReattachment)
	{
		for( int32 ActorIdx = 0; ActorIdx < InActorsToConvert.Num(); ++ActorIdx )
		{
			AActor* ActorToConvert = InActorsToConvert[ActorIdx];
			if (ActorToConvert->GetClass()->IsChildOf(ABrush::StaticClass()) && InConvertToClass == AStaticMeshActor::StaticClass())
			{
				GEditor->SelectActor(ActorToConvert, true, true);
				OutBrushList.Add(Cast<ABrush>(ActorToConvert));

				// If this is a single brush conversion then this index will be used for re-attachment.
				OutBrushIndexForReattachment = ActorIdx;
			}
		}
	}
}

void UEditorEngine::ConvertActors( const TArray<AActor*>& ActorsToConvert, UClass* ConvertToClass, const TSet<FString>& ComponentsToConsider, bool bUseSpecialCases )
{
	// Early out if actor deletion is currently forbidden
	if (GEditor->ShouldAbortActorDeletion())
	{
		return;
	}

	GEditor->SelectNone(true, true);

	// List of brushes being converted.
	TArray<ABrush*> BrushList;
	int32 BrushIndexForReattachment;
	ConvertHelpers::GetBrushList(ActorsToConvert, ConvertToClass, BrushList, BrushIndexForReattachment);

	if( BrushList.Num() )
	{
		TConvertData ConvertData(ActorsToConvert, ConvertToClass, ComponentsToConsider, bUseSpecialCases);

		TSharedPtr<SWindow> CreateAssetFromActorWindow =
			SNew(SWindow)
			.Title(LOCTEXT("SelectPath", "Select Path"))
			.ToolTipText(LOCTEXT("SelectPathTooltip", "Select the path where the static mesh will be created"))
			.ClientSize(FVector2D(400, 400));

		TSharedPtr<SCreateAssetFromObject> CreateAssetFromActorWidget;
		CreateAssetFromActorWindow->SetContent
			(
			SAssignNew(CreateAssetFromActorWidget, SCreateAssetFromObject, CreateAssetFromActorWindow)
			.AssetFilenameSuffix(TEXT("StaticMesh"))
			.HeadingText(LOCTEXT("ConvertBrushesToStaticMesh_Heading", "Static Mesh Name:"))
			.CreateButtonText(LOCTEXT("ConvertBrushesToStaticMesh_ButtonLabel", "Create Static Mesh"))
			.OnCreateAssetAction(FOnPathChosen::CreateStatic(ConvertHelpers::OnBrushToStaticMeshNameCommitted, ConvertData))
			);

		TSharedPtr<SWindow> RootWindow = FGlobalTabmanager::Get()->GetRootWindow();
		if (RootWindow.IsValid())
		{
			FSlateApplication::Get().AddWindowAsNativeChild(CreateAssetFromActorWindow.ToSharedRef(), RootWindow.ToSharedRef());
		}
		else
		{
			FSlateApplication::Get().AddWindow(CreateAssetFromActorWindow.ToSharedRef());
		}
	}
	else
	{
		DoConvertActors(ActorsToConvert, ConvertToClass, ComponentsToConsider, bUseSpecialCases, TEXT(""));
	}
}

void UEditorEngine::DoConvertActors( const TArray<AActor*>& ActorsToConvert, UClass* ConvertToClass, const TSet<FString>& ComponentsToConsider, bool bUseSpecialCases, const FString& InStaticMeshPackageName )
{
	// Early out if actor deletion is currently forbidden
	if (GEditor->ShouldAbortActorDeletion())
	{
		return;
	}

	GWarn->BeginSlowTask( NSLOCTEXT("UnrealEd", "ConvertingActors", "Converting Actors"), true );

	// Scope the transaction - we need it to end BEFORE we finish the slow task we just started
	{
		const FScopedTransaction Transaction( NSLOCTEXT("EditorEngine", "ConvertActors", "Convert Actors") );

		GEditor->GetSelectedActors()->BeginBatchSelectOperation();

		TArray<AActor*> ConvertedActors;
		int32 NumActorsToConvert = ActorsToConvert.Num();

		// Cache for attachment info of all actors being converted.
		TArray<ReattachActorsHelper::FActorAttachmentCache> AttachmentInfo;

		// Maps actors from old to new for quick look-up.
		TMap<AActor*, AActor*> ConvertedMap;

		GEditor->SelectNone(true, true);
		ReattachActorsHelper::CacheAttachments(ActorsToConvert, AttachmentInfo);

		// List of brushes being converted.
		TArray<ABrush*> BrushList;

		// The index of a brush, utilized for re-attachment purposes when a single brush is being converted.
		int32 BrushIndexForReattachment = 0;

		FVector CachePivotLocation = GEditor->GetPivotLocation();
		for( int32 ActorIdx = 0; ActorIdx < ActorsToConvert.Num(); ++ActorIdx )
		{
			AActor* ActorToConvert = ActorsToConvert[ActorIdx];
			if (ActorToConvert->GetClass()->IsChildOf(ABrush::StaticClass()) && ConvertToClass == AStaticMeshActor::StaticClass())
			{
				GEditor->SelectActor(ActorToConvert, true, true);
				BrushList.Add(Cast<ABrush>(ActorToConvert));

				// If this is a single brush conversion then this index will be used for re-attachment.
				BrushIndexForReattachment = ActorIdx;
			}
		}

		// If no package name is supplied, ask the user
		if( BrushList.Num() )
		{
			AActor* ConvertedBrushActor = ConvertBrushesToStaticMesh(InStaticMeshPackageName, BrushList, CachePivotLocation);
			ConvertedActors.Add(ConvertedBrushActor);

			// If only one brush is being converted, reattach it to whatever it was attached to before.
			// Multiple brushes become impossible to reattach due to the single actor returned.
			if(BrushList.Num() == 1)
			{
				ReattachActorsHelper::CacheActorConvert(BrushList[0], ConvertedBrushActor, ConvertedMap, AttachmentInfo[BrushIndexForReattachment]);
			}

		}

		for( int32 ActorIdx = 0; ActorIdx < ActorsToConvert.Num(); ++ActorIdx )
		{
			AActor* ActorToConvert = ActorsToConvert[ ActorIdx ];
			// Source actor display label
			FString ActorLabel = ActorToConvert->GetActorLabel();
			// Low level source actor object name
			FName ActorObjectName = ActorToConvert->GetFName();
	
			// The class of the actor we are about to replace
			UClass* ClassToReplace = ActorToConvert->GetClass();

			// Spawn the new actor
			AActor* NewActor = NULL;

			ABrush* Brush = Cast< ABrush >( ActorToConvert );
			if ( ( Brush && FActorEditorUtils::IsABuilderBrush(Brush) ) ||
				(ClassToReplace->IsChildOf(ABrush::StaticClass()) && ConvertToClass == AStaticMeshActor::StaticClass()) )
			{
				continue;
			}

			if (bUseSpecialCases)
			{
				// Disable grouping temporarily as the following code assumes only one actor will be selected at any given time
				const bool bGroupingActiveSaved = GEditor->bGroupingActive;

				GEditor->bGroupingActive = false;
				GEditor->SelectNone(true, true);
				GEditor->SelectActor(ActorToConvert, true, true);

				// Each of the following 'special case' conversions will convert ActorToConvert to ConvertToClass if possible.
				// If it does it will mark the original for delete and select the new actor
				if (ClassToReplace->IsChildOf(ALight::StaticClass()))
				{
					ConvertLightActors(ConvertToClass);
				}
				else if (ClassToReplace->IsChildOf(ABrush::StaticClass()) && ConvertToClass->IsChildOf(AVolume::StaticClass()))
				{
					ConvertSelectedBrushesToVolumes(ConvertToClass);
				}
				else
				{
					ConvertActorsFromClass(ClassToReplace, ConvertToClass);
				}
				if (ActorToConvert->IsPendingKill())
				{
					// Converted by one of the above
					check (1 == GEditor->GetSelectedActorCount());
					NewActor = CastChecked< AActor >(GEditor->GetSelectedActors()->GetSelectedObject(0));

					// Caches information for finding the new actor using the pre-converted actor.
					ReattachActorsHelper::CacheActorConvert(ActorToConvert, NewActor, ConvertedMap, AttachmentInfo[ActorIdx]);
				}
				else
				{
					// Failed to convert, make sure the actor is unselected
					GEditor->SelectActor(ActorToConvert, false, true);
				}

				// Restore previous grouping setting
				GEditor->bGroupingActive = bGroupingActiveSaved;
			}


			if (!NewActor)
			{
				// Set the current level to the level where the convertible actor resides
				check(ActorToConvert);
				UWorld* World = ActorToConvert->GetWorld();
				ULevel* ActorLevel = ActorToConvert->GetLevel();
				check(World);
				checkSlow( ActorLevel );
				// Find a common base class between the actors so we know what properties to copy
				const UClass* CommonBaseClass = ActorToConvert->FindNearestCommonBaseClass( ConvertToClass );
				check ( CommonBaseClass );	

				// Take the old actors location always, not rotation.  If rotation was changed on the source actor, it will be copied below.
				FVector SpawnLoc = ActorToConvert->GetActorLocation();
				FRotator SpawnRot = ActorToConvert->GetActorRotation();
				{
					FActorSpawnParameters SpawnInfo;
					SpawnInfo.OverrideLevel = ActorLevel;
					SpawnInfo.bNoCollisionFail = true;
					NewActor = World->SpawnActor( ConvertToClass, &SpawnLoc, &SpawnRot, SpawnInfo );

					if (NewActor)
					{
						// Copy non component properties from the old actor to the new actor
						for( UProperty* Property = CommonBaseClass->PropertyLink; Property != NULL; Property = Property->PropertyLinkNext )
						{
							const bool bIsTransient = !!(Property->PropertyFlags & CPF_Transient);
							const bool bIsComponentProp = !!(Property->PropertyFlags & (CPF_InstancedReference | CPF_ContainsInstancedReference));
							const bool bIsIdentical = Property->Identical_InContainer(ActorToConvert, ClassToReplace->GetDefaultObject());

							if ( !bIsTransient && !bIsIdentical && !bIsComponentProp && Property->GetName() != TEXT("Tag") )
							{
								// Copy only if not native, not transient, not identical, and not a component.
								// Copying components directly here is a bad idea because the next garbage collection will delete the component since we are deleting its outer.  

								// Also do not copy the old actors tag.  That will always come up as not identical since the default actor's Tag is "None" and SpawnActor uses the actor's class name
								// The tag will be examined for changes later.
								Property->CopyCompleteValue_InContainer(NewActor, ActorToConvert);
							}
						}

						// Copy properties from actor components
						CopyActorComponentProperties( ActorToConvert, NewActor, ComponentsToConsider );


						// Caches information for finding the new actor using the pre-converted actor.
						ReattachActorsHelper::CacheActorConvert(ActorToConvert, NewActor, ConvertedMap, AttachmentInfo[ActorIdx]);

						NewActor->Modify();
						NewActor->InvalidateLightingCache();
						NewActor->PostEditChange();
						NewActor->PostEditMove( true );
						GEditor->Layers->InitializeNewActorLayers( NewActor );

						// Destroy the old actor.
						ActorToConvert->Modify();
						GEditor->Layers->DisassociateActorFromLayers( ActorToConvert );
						World->EditorDestroyActor( ActorToConvert, true );	
					}
				}
			}

			if (NewActor)
			{
				// If the actor label isn't actually anything custom allow the name to be changed
				// to avoid cases like converting PointLight->SpotLight still being called PointLight after conversion
				FString ClassName = ClassToReplace->GetName();
				
				// Remove any number off the end of the label
				int32 Number = 0;
				if( !ActorLabel.StartsWith( ClassName ) || !FParse::Value(*ActorLabel, *ClassName, Number)  )
				{
					NewActor->SetActorLabel(ActorLabel);
				}

				ConvertedActors.Add(NewActor);

				UE_LOG(LogEditor, Log, TEXT("Converted: %s to %s"), *ActorLabel, *NewActor->GetActorLabel() );

				FFormatNamedArguments Args;
				Args.Add( TEXT("OldActorName"), FText::FromString( ActorLabel ) );
				Args.Add( TEXT("NewActorName"), FText::FromString( NewActor->GetActorLabel() ) );
				const FText StatusUpdate = FText::Format( LOCTEXT("ConvertActorsTaskStatusUpdateMessageFormat", "Converted: {OldActorName} to {NewActorName}"), Args);

				GWarn->StatusUpdate( ConvertedActors.Num(), NumActorsToConvert, StatusUpdate );				
			}
		}

		// Reattaches actors based on their previous parent child relationship.
		ReattachActorsHelper::ReattachActors(ConvertedMap, AttachmentInfo);

		// Select the new actors
		GEditor->SelectNone( false, true );
		for( TArray<AActor*>::TConstIterator it(ConvertedActors); it; ++it )
		{
			GEditor->SelectActor(*it, true, true);
		}

		GEditor->GetSelectedActors()->EndBatchSelectOperation();

		GEditor->RedrawLevelEditingViewports();

		ULevel::LevelDirtiedEvent.Broadcast();
		
		// Clean up
		CollectGarbage( GARBAGE_COLLECTION_KEEPFLAGS );
	}
	// End the slow task
	GWarn->EndSlowTask();
}

void UEditorEngine::NotifyToolsOfObjectReplacement(const TMap<UObject*, UObject*>& OldToNewInstanceMap)
{
	// This can be called early on during startup if blueprints need to be compiled.  
	// If the property module isn't loaded then there aren't any property windows to update
	if( FModuleManager::Get().IsModuleLoaded( "PropertyEditor" ) )
	{
		FPropertyEditorModule& PropertyEditorModule = FModuleManager::GetModuleChecked<FPropertyEditorModule>( "PropertyEditor" );
		PropertyEditorModule.ReplaceViewedObjects( OldToNewInstanceMap );
	}

	// Check to see if any selected components were reinstanced
	USelection* ComponentSelection = GetSelectedComponents();
	if (ComponentSelection)
	{
		TArray<TWeakObjectPtr<UObject> > SelectedComponents;
		ComponentSelection->GetSelectedObjects(SelectedComponents);

		ComponentSelection->BeginBatchSelectOperation();
		for (int32 i = 0; i < SelectedComponents.Num(); ++i)
		{
			UObject* Component = SelectedComponents[i].GetEvenIfUnreachable();

			// If the component corresponds to a new instance in the map, update the selection accordingly
			if (OldToNewInstanceMap.Contains(Component))
			{
				if (UActorComponent* NewComponent = CastChecked<UActorComponent>(OldToNewInstanceMap[Component], ECastCheckedType::NullAllowed))
				{
					ComponentSelection->Deselect(Component);
					SelectComponent(NewComponent, true, false);
				}
			}
		}
		ComponentSelection->EndBatchSelectOperation();
	}
	
	BroadcastObjectsReplaced(OldToNewInstanceMap);
}

void UEditorEngine::DisableRealtimeViewports()
{
	for( int32 x = 0 ; x < AllViewportClients.Num() ; ++x)
	{
		FEditorViewportClient* VC = AllViewportClients[x];
		if( VC )
		{
			VC->SetRealtime( false, true );
		}
	}

	RedrawAllViewports();

	FEditorSupportDelegates::UpdateUI.Broadcast();
}


void UEditorEngine::RestoreRealtimeViewports()
{
	for( int32 x = 0 ; x < AllViewportClients.Num() ; ++x)
	{
		FEditorViewportClient* VC = AllViewportClients[x];
		if( VC )
		{
			VC->RestoreRealtime(true);
		}
	}

	RedrawAllViewports();

	FEditorSupportDelegates::UpdateUI.Broadcast();
}


bool UEditorEngine::IsAnyViewportRealtime()
{
	for( int32 x = 0 ; x < AllViewportClients.Num() ; ++x)
	{
		FEditorViewportClient* VC = AllViewportClients[x];
		if( VC )
		{
			if( VC->IsRealtime() )
			{
				return true;
			}
		}
	}
	return false;
}

bool UEditorEngine::ShouldThrottleCPUUsage() const
{
	bool bShouldThrottle = false;

	bool bIsForeground = FPlatformProcess::IsThisApplicationForeground();

	if( !bIsForeground )
	{
		const UEditorUserSettings* Settings = GetDefault<UEditorUserSettings>();
		bShouldThrottle = Settings->bThrottleCPUWhenNotForeground;

		// Check if we should throttle due to all windows being minimized
		if ( !bShouldThrottle )
		{
			return bShouldThrottle = AreAllWindowsHidden();
		}
	}

	// Don't throttle during amortized export, greatly increases export time
	if (IsLightingBuildCurrentlyExporting())
	{
		return false;
	}

	return bShouldThrottle;
}

bool UEditorEngine::AreAllWindowsHidden() const
{
	const TArray< TSharedRef<SWindow> > AllWindows = FSlateApplication::Get().GetInteractiveTopLevelWindows();

	bool bAllHidden = true;
	for( const TSharedRef<SWindow>& Window : AllWindows )
	{
		if( !Window->IsWindowMinimized() && Window->IsVisible() )
		{
			bAllHidden = false;
			break;
		}
	}

	return bAllHidden;
}

AActor* UEditorEngine::AddActor(ULevel* InLevel, UClass* Class, const FTransform& Transform, bool bSilent, EObjectFlags ObjectFlags)
{
	check( Class );

	if( !bSilent )
	{
		const auto Location = Transform.GetLocation();
		UE_LOG(LogEditor, Log,
			TEXT("Attempting to add actor of class '%s' to level at %0.2f,%0.2f,%0.2f"),
			*Class->GetName(), Location.X, Location.Y, Location.Z );
	}

	///////////////////////////////
	// Validate class flags.

	if( Class->HasAnyClassFlags(CLASS_Abstract) )
	{
		UE_LOG(LogEditor, Error, TEXT("Class %s is abstract.  You can't add actors of this class to the world."), *Class->GetName() );
		return NULL;
	}
	if( Class->HasAnyClassFlags(CLASS_NotPlaceable) )
	{
		UE_LOG(LogEditor, Error, TEXT("Class %s isn't placeable.  You can't add actors of this class to the world."), *Class->GetName() );
		return NULL;
	}
	if( Class->HasAnyClassFlags(CLASS_Transient) )
	{
		UE_LOG(LogEditor, Error, TEXT("Class %s is transient.  You can't add actors of this class in UnrealEd."), *Class->GetName() );
		return NULL;
	}


	UWorld* World = InLevel->OwningWorld;
	ULevel* DesiredLevel = InLevel;

	// Don't spawn the actor if the current level is locked.
	if ( FLevelUtils::IsLevelLocked(DesiredLevel) )
	{
		FNotificationInfo Info( NSLOCTEXT("UnrealEd", "Error_OperationDisallowedOnLockedLevel", "The requested operation could not be completed because the level is locked.") );
		Info.ExpireDuration = 3.0f;
		FSlateNotificationManager::Get().AddNotification(Info);
		return NULL;
	}

	// Transactionally add the actor.
	AActor* Actor = NULL;
	{
		FScopedTransaction Transaction( NSLOCTEXT("UnrealEd", "AddActor", "Add Actor") );
		if ( !(ObjectFlags & RF_Transactional) )
		{
			// Don't attempt a transaction if the actor we are spawning isn't transactional
			Transaction.Cancel();
		}
		SelectNone( false, true );

		AActor* Default = Class->GetDefaultObject<AActor>();

		FActorSpawnParameters SpawnInfo;
		SpawnInfo.OverrideLevel = DesiredLevel;
		SpawnInfo.bNoCollisionFail = true;
		SpawnInfo.ObjectFlags = ObjectFlags;
		const auto Location = Transform.GetLocation();
		const auto Rotation = Transform.GetRotation().Rotator();
		Actor = World->SpawnActor( Class, &Location, &Rotation, SpawnInfo );

		if( Actor )
		{
			SelectActor( Actor, 1, 0 );
			Actor->InvalidateLightingCache();
			Actor->PostEditMove( true );
		}
		else
		{
			FMessageDialog::Open( EAppMsgType::Ok, NSLOCTEXT("UnrealEd", "Error_Couldn'tSpawnActor", "Couldn't spawn actor. Please check the log.") );
		}
	}

	///////////////////////////////
	// If this actor is part of any layers (set in its default properties), add them into the visible layers list.

	if( Actor )
	{
		GEditor->Layers->SetLayersVisibility( Actor->Layers, true );
	}

	///////////////////////////////
	// Clean up.
	if ( Actor )
	{
		Actor->MarkPackageDirty();
		ULevel::LevelDirtiedEvent.Broadcast();
	}

	NoteSelectionChange();

	return Actor;
}

TArray<AActor*> UEditorEngine::AddExportTextActors(const FString& ExportText, bool bSilent, EObjectFlags ObjectFlags)
{
	TArray<AActor*> NewActors;

	// Don't spawn the actor if the current level is locked.
	ULevel* CurrentLevel = GWorld->GetCurrentLevel();
	if ( FLevelUtils::IsLevelLocked( CurrentLevel ) )
	{
		FMessageDialog::Open(EAppMsgType::Ok, NSLOCTEXT("UnrealEd", "Error_OperationDisallowedOnLockedLevelAddExportTextActors", "AddExportTextActors: The requested operation could not be completed because the level is locked."));
		return NewActors;
	}

	// Use a level factory to spawn all the actors using the ExportText
	auto Factory = NewObject<ULevelFactory>();
	FVector Location;
	{
		FScopedTransaction Transaction( NSLOCTEXT("UnrealEd", "AddActor", "Add Actor") );
		if ( !(ObjectFlags & RF_Transactional) )
		{
			// Don't attempt a transaction if the actor we are spawning isn't transactional
			Transaction.Cancel();
		}
		// Remove the selection to detect the actors that were created during FactoryCreateText. They will be selected when the operation in complete
		GEditor->SelectNone( false, true );
		const TCHAR* Text = *ExportText;
		if ( Factory->FactoryCreateText( ULevel::StaticClass(), CurrentLevel, CurrentLevel->GetFName(), ObjectFlags, NULL, TEXT("paste"), Text, Text + FCString::Strlen(Text), GWarn ) != NULL )
		{
			// Now get the selected actors and calculate a center point between all their locations.
			USelection* ActorSelection = GEditor->GetSelectedActors();
			FVector Origin = FVector::ZeroVector;
			for ( int32 ActorIdx = 0; ActorIdx < ActorSelection->Num(); ++ActorIdx )
			{
				AActor* Actor = CastChecked<AActor>(ActorSelection->GetSelectedObject(ActorIdx));
				NewActors.Add(Actor);
				Origin += Actor->GetActorLocation();
			}

			if ( NewActors.Num() > 0 )
			{
				// Finish the Origin calculations now that we know we are not going to divide by zero
				Origin /= NewActors.Num();

				// Set up the spawn location
				FSnappingUtils::SnapPointToGrid( GEditor->ClickLocation, FVector(0, 0, 0) );
				Location = GEditor->ClickLocation;
				FVector Collision = NewActors[0]->GetPlacementExtent();
				Location += GEditor->ClickPlane * (FVector::BoxPushOut(GEditor->ClickPlane, Collision) + 0.1f);
				FSnappingUtils::SnapPointToGrid( Location, FVector(0, 0, 0) );

				// For every spawned actor, teleport to the target loction, preserving the relative translation to the other spawned actors.
				for ( int32 ActorIdx = 0; ActorIdx < NewActors.Num(); ++ActorIdx )
				{
					AActor* Actor = NewActors[ActorIdx];
					FVector OffsetToOrigin = Actor->GetActorLocation() - Origin;

					Actor->TeleportTo(Location + OffsetToOrigin, Actor->GetActorRotation(), false, true );
					Actor->InvalidateLightingCache();
					Actor->PostEditMove( true );

					GEditor->Layers->SetLayersVisibility( Actor->Layers, true );

					Actor->MarkPackageDirty();
				}

				// Send notification about a new actor being created
				ULevel::LevelDirtiedEvent.Broadcast();
				GEditor->NoteSelectionChange();
			}
		}
	}

	if( NewActors.Num() > 0 && !bSilent )
	{
		UE_LOG(LogEditor, Log,
			TEXT("Added '%d' actor(s) to level at %0.2f,%0.2f,%0.2f"),
			NewActors.Num(), Location.X, Location.Y, Location.Z );
	}

	return NewActors;
}

UActorFactory* UEditorEngine::FindActorFactoryForActorClass( const UClass* InClass )
{
	for( int32 i = 0 ; i < ActorFactories.Num() ; ++i )
	{
		UActorFactory* Factory = ActorFactories[i];

		// force NewActorClass update
		const UObject* const ActorCDO = Factory->GetDefaultActor( FAssetData() );
		if( ActorCDO != NULL && ActorCDO->GetClass() == InClass )
		{
			return Factory;
		}
	}

	return NULL;
}

UActorFactory* UEditorEngine::FindActorFactoryByClass( const UClass* InClass ) const
{
	for( int32 i = 0 ; i < ActorFactories.Num() ; ++i )
	{
		UActorFactory* Factory = ActorFactories[i];

		if( Factory != NULL && Factory->GetClass() == InClass )
		{
			return Factory;
		}
	}

	return NULL;
}

UActorFactory* UEditorEngine::FindActorFactoryByClassForActorClass( const UClass* InFactoryClass, const UClass* InActorClass )
{
	for ( int32 i = 0; i < ActorFactories.Num(); ++i )
	{
		UActorFactory* Factory = ActorFactories[i];

		if ( Factory != NULL && Factory->GetClass() == InFactoryClass )
		{
			// force NewActorClass update
			const UObject* const ActorCDO = Factory->GetDefaultActor( FAssetData() );
			if ( ActorCDO != NULL && ActorCDO->GetClass() == InActorClass )
			{
				return Factory;
			}
		}
	}

	return NULL;
}

void UEditorEngine::PreWorldOriginOffset(UWorld* InWorld, FIntVector InSrcOrigin, FIntVector InDstOrigin)
{
	// In case we simulating world in the editor, 
	// we need to shift current viewport as well, 
	// so the streaming procedure will receive correct view location
	if (bIsSimulatingInEditor && 
		GCurrentLevelEditingViewportClient &&
		GCurrentLevelEditingViewportClient->IsVisible())
	{
		FVector ViewLocation = GCurrentLevelEditingViewportClient->GetViewLocation();
		GCurrentLevelEditingViewportClient->SetViewLocation(ViewLocation - FVector(InDstOrigin - InSrcOrigin));
	}
}

void UEditorEngine::SetPreviewMeshMode( bool bState )
{
	// Only change the state if it's different than the current.
	if( bShowPreviewMesh != bState )
	{
		// Set the preview mesh mode state. 
		bShowPreviewMesh = !bShowPreviewMesh;

		bool bHavePreviewMesh = (PreviewMeshComp != NULL);

		// It's possible that the preview mesh hasn't been loaded yet,
		// such as on first-use for the preview mesh mode or there 
		// could be valid mesh names provided in the INI. 
		if( !bHavePreviewMesh )
		{
			bHavePreviewMesh = LoadPreviewMesh( GUnrealEd->PreviewMeshIndex );
		}

		// If we have a	preview mesh, change it's visibility based on the preview state. 
		if( bHavePreviewMesh )
		{
			PreviewMeshComp->SetVisibility( bShowPreviewMesh );
			PreviewMeshComp->SetCastShadow( bShowPreviewMesh );
			RedrawLevelEditingViewports();
		}
		else
		{
			// Without a preview mesh, we can't really use the preview mesh mode. 
			// So, disable it even if the caller wants to enable it. 
			bShowPreviewMesh = false;
		}
	}
}


void UEditorEngine::UpdatePreviewMesh()
{
	if( bShowPreviewMesh )
	{
		// The component should exist by now. Is the bPlayerHeight state 
		// manually changed instead of calling SetPreviewMeshMode()?
		check(PreviewMeshComp);

		// Use the cursor world location as the starting location for the line check. 
		FViewportCursorLocation CursorLocation = GCurrentLevelEditingViewportClient->GetCursorWorldLocationFromMousePos();
		FVector LineCheckStart = CursorLocation.GetOrigin();
		FVector LineCheckEnd = CursorLocation.GetOrigin() + CursorLocation.GetDirection() * HALF_WORLD_MAX;

		// Perform a line check from the camera eye to the surface to place the preview mesh. 
		FHitResult Hit(ForceInit);
		static FName UpdatePreviewMeshTrace = FName(TEXT("UpdatePreviewMeshTrace"));
		FCollisionQueryParams LineParams(UpdatePreviewMeshTrace, true);
		LineParams.bTraceComplex = false;
		if ( GWorld->LineTraceSingle(Hit, LineCheckStart, LineCheckEnd, LineParams, FCollisionObjectQueryParams(ECC_WorldStatic)) ) 
		{
			// Dirty the transform so UpdateComponent will actually update the transforms. 
			PreviewMeshComp->SetRelativeLocation(Hit.Location);
		}

		// Redraw the viewports because the mesh won't 
		// be shown or hidden until that happens. 
		RedrawLevelEditingViewports();
	}
}


void UEditorEngine::CyclePreviewMesh()
{
	const ULevelEditorViewportSettings& ViewportSettings = *GetDefault<ULevelEditorViewportSettings>();
	if( !ViewportSettings.PreviewMeshes.Num() )
	{
		return;
	}

	const int32 StartingPreviewMeshIndex = FMath::Min(GUnrealEd->PreviewMeshIndex, ViewportSettings.PreviewMeshes.Num() - 1);
	int32 CurrentPreviewMeshIndex = StartingPreviewMeshIndex;
	bool bPreviewMeshFound = false;

	do
	{
		// Cycle to the next preview mesh. 
		CurrentPreviewMeshIndex++;

		// If we reached the max index, start at index zero.
		if( CurrentPreviewMeshIndex == ViewportSettings.PreviewMeshes.Num() )
		{
			CurrentPreviewMeshIndex = 0;
		}

		// Load the mesh (if not already) onto the mesh actor. 
		bPreviewMeshFound = LoadPreviewMesh(CurrentPreviewMeshIndex);

		if( bPreviewMeshFound )
		{
			// Save off the index so we can reference it later when toggling the preview mesh mode. 
			GUnrealEd->PreviewMeshIndex = CurrentPreviewMeshIndex;
		}

		// Keep doing this until we found another valid mesh, or we cycled through all possible preview meshes. 
	} while( !bPreviewMeshFound && (StartingPreviewMeshIndex != CurrentPreviewMeshIndex) );
}

bool UEditorEngine::LoadPreviewMesh( int32 Index )
{
	bool bMeshLoaded = false;

	// Don't register the preview mesh into the PIE world!
	if(GWorld->IsPlayInEditor())
	{
		UE_LOG(LogEditorViewport, Warning, TEXT("LoadPreviewMesh called while PIE world is GWorld."));
		return false;
	}

	const ULevelEditorViewportSettings& ViewportSettings = *GetDefault<ULevelEditorViewportSettings>();
	if( ViewportSettings.PreviewMeshes.IsValidIndex(Index) )
	{
		const FStringAssetReference& MeshName = ViewportSettings.PreviewMeshes[Index];

		// If we don't have a preview mesh component in the world yet, create one. 
		if( !PreviewMeshComp )
		{
			PreviewMeshComp = ConstructObject<UStaticMeshComponent>( UStaticMeshComponent::StaticClass(), GetTransientPackage() );
			check(PreviewMeshComp);

			// Attach the component to the scene even if the preview mesh doesn't load.
			PreviewMeshComp->RegisterComponentWithWorld(GWorld);
		}

		// Load the new mesh, if not already loaded. 
		UStaticMesh* PreviewMesh = LoadObject<UStaticMesh>(NULL, *MeshName.ToString(), NULL, LOAD_None, NULL);

		// Swap out the meshes if we loaded or found the given static mesh. 
		if( PreviewMesh )
		{
			bMeshLoaded = true;
			PreviewMeshComp->StaticMesh = PreviewMesh;
		}
		else
		{
			UE_LOG(LogEditorViewport, Warning, TEXT("Couldn't load the PreviewMeshNames for the player at index, %d, with the name, %s."), Index, *MeshName.ToString());
		}
	}
	else
=======
	const UPackage* Package = Obj->GetOutermost();
	if (Package)
>>>>>>> cce8678d
	{
		const bool		bIncludeDot = true;
		const FString	PackagePath	= Package->GetPathName();
		const FName		MountPoint	= FPackageName::GetPackageMountPoint(PackagePath);
		const FString	PackageFilename = FPackageName::LongPackageNameToFilename(PackagePath, FPaths::GetExtension(InPath, bIncludeDot));
		const FString	AbsolutePath = FPaths::ConvertRelativePathToFull(InPath);

		if ((MountPoint == FName("Engine") && AbsolutePath.StartsWith(FPaths::ConvertRelativePathToFull(FPaths::EngineContentDir()))) ||
			(MountPoint == FName("Game") &&	AbsolutePath.StartsWith(FPaths::ConvertRelativePathToFull(FPaths::GameDir()))))
		{
			FString RelativePath = InPath;
			FPaths::MakePathRelativeTo(RelativePath, *PackageFilename);
			return RelativePath;
		}
	}

	return IFileManager::Get().ConvertToRelativePath(*InPath);
}


FString FReimportManager::ResolveImportFilename(const FString& InRelativePath, const UObject* Obj)
{
	FString RelativePath = InRelativePath;

	const UPackage* Package = Obj->GetOutermost();
	if (Package)
	{
		// Relative to the package filename?
		const FString PathRelativeToPackage = FPaths::GetPath(FPackageName::LongPackageNameToFilename(Package->GetPathName())) / InRelativePath;
		if (FPaths::FileExists(PathRelativeToPackage))
		{
			RelativePath = PathRelativeToPackage;
		}
	}

	// Convert relative paths
	return FPaths::ConvertRelativePathToFull(RelativePath);
}

FReimportManager::FReimportManager()
{
	// Create reimport handler for textures
	// NOTE: New factories can be created anywhere, inside or outside of editor
	// This is just here for convenience
	UReimportTextureFactory::StaticClass();

	// Create reimport handler for FBX static meshes
	UReimportFbxStaticMeshFactory::StaticClass();

	// Create reimport handler for FBX skeletal meshes
	UReimportFbxSkeletalMeshFactory::StaticClass();

	// Create reimport handler for APEX destructible meshes
	UReimportDestructibleMeshFactory::StaticClass();

	// Create reimport handler for sound node waves
	UReimportSoundFactory::StaticClass();

	// Create reimport handler for surround sound waves
	UReimportSoundSurroundFactory::StaticClass();
}

FReimportManager::~FReimportManager()
{
	Handlers.Empty();
}

int32 FReimportHandler::GetPriority() const
{
	return UFactory::DefaultImportPriority;
}

/*-----------------------------------------------------------------------------
	PIE helpers.
-----------------------------------------------------------------------------*/

/**
 * Sets GWorld to the passed in PlayWorld and sets a global flag indicating that we are playing
 * in the Editor.
 *
 * @param	PlayInEditorWorld		PlayWorld
 * @return	the original GWorld
 */
UWorld* SetPlayInEditorWorld( UWorld* PlayInEditorWorld )
{
	check(!GIsPlayInEditorWorld);
	UWorld* SavedWorld = GWorld;
	GIsPlayInEditorWorld = true;
	GWorld = PlayInEditorWorld;

	return SavedWorld;
}

/**
 * Restores GWorld to the passed in one and reset the global flag indicating whether we are a PIE
 * world or not.
 *
 * @param EditorWorld	original world being edited
 */
void RestoreEditorWorld( UWorld* EditorWorld )
{
	check(GIsPlayInEditorWorld);
	GIsPlayInEditorWorld = false;
	GWorld = EditorWorld;
}

/**
 * Takes an FName and checks to see that it is unique among all loaded objects.
 *
 * @param	InName		The name to check
 * @param	Outer		The context for validating this object name. Should be a group/package, but could be ANY_PACKAGE if you want to check across the whole system (not recommended)
 * @param	InReason	If the check fails, this string is filled in with the reason why.
 *
 * @return	1 if the name is valid, 0 if it is not
 */

bool IsUniqueObjectName( const FName& InName, UObject* Outer, FText* InReason )
{
	// See if the name is already in use.
	if( StaticFindObject( UObject::StaticClass(), Outer, *InName.ToString() ) != NULL )
	{
		if ( InReason != NULL )
		{
			*InReason = NSLOCTEXT("UnrealEd", "NameAlreadyInUse", "Name is already in use by another object.");
		}
		return false;
	}

	return true;
}

/**
 * Takes an FName and checks to see that it is unique among all loaded objects.
 *
 * @param	InName		The name to check
 * @param	Outer		The context for validating this object name. Should be a group/package, but could be ANY_PACKAGE if you want to check across the whole system (not recommended)
 * @param	InReason	If the check fails, this string is filled in with the reason why.
 *
 * @return	1 if the name is valid, 0 if it is not
 */

bool IsUniqueObjectName( const FName& InName, UObject* Outer, FText& InReason )
{
	return IsUniqueObjectName(InName,Outer,&InReason);
}

//////////////////////////////////////////////////////////////////////////
// EditorUtilities

namespace EditorUtilities
{
	AActor* GetEditorWorldCounterpartActor( AActor* Actor )
	{
		const bool bIsSimActor = !!( Actor->GetOutermost()->PackageFlags & PKG_PlayInEditor );
		if( bIsSimActor && GEditor->PlayWorld != NULL )
		{
			// Do we have a counterpart in the editor world?
			auto* SimWorldActor = Actor;
			if( GEditor->ObjectsThatExistInEditorWorld.Get( SimWorldActor ) )
			{
				// Find the counterpart level
				UWorld* EditorWorld = GEditor->EditorWorld;
				for( auto LevelIt( EditorWorld->GetLevelIterator() ); LevelIt; ++LevelIt )
				{
					auto* Level = *LevelIt;
					if( Level->GetFName() == SimWorldActor->GetLevel()->GetFName() )
					{
						// Find our counterpart actor
						const bool bExactClass = false;	// Don't match class exactly, because we support all classes derived from Actor as well!
						AActor* EditorWorldActor = FindObject<AActor>( Level, *SimWorldActor->GetFName().ToString(), bExactClass );
						if( EditorWorldActor )
						{
							return EditorWorldActor;
						}
					}
				}
			}
		}

		return NULL;
	}

	AActor* GetSimWorldCounterpartActor( AActor* Actor )
	{
		const bool bIsSimActor = !!( Actor->GetOutermost()->PackageFlags & PKG_PlayInEditor );
		if( !bIsSimActor && GEditor->EditorWorld != NULL )
		{
			// Do we have a counterpart in the sim world?
			auto* EditorWorldActor = Actor;

			// Find the counterpart level
			UWorld* PlayWorld = GEditor->PlayWorld;
			for( auto LevelIt( PlayWorld->GetLevelIterator() ); LevelIt; ++LevelIt )
			{
				auto* Level = *LevelIt;
				if( Level->GetFName() == EditorWorldActor->GetLevel()->GetFName() )
				{
					// Find our counterpart actor
					const bool bExactClass = false;	// Don't match class exactly, because we support all classes derived from Actor as well!
					AActor* SimWorldActor = FindObject<AActor>( Level, *EditorWorldActor->GetFName().ToString(), bExactClass );
					if( SimWorldActor && GEditor->ObjectsThatExistInEditorWorld.Get( SimWorldActor ) )
					{
						return SimWorldActor;
					}
				}
			}
		}

		return NULL;
	}

	// Searches through the target components array of the target actor for the source component
	// TargetComponents array is passed in populated to avoid repeated refetching and StartIndex 
	// is updated as an optimization based on the assumption that the standard use case is iterating 
	// over two component arrays that will be parallel in order
	template<class AllocatorType = FDefaultAllocator>
	UActorComponent* FindMatchingComponentInstance( UActorComponent* SourceComponent, AActor* TargetActor, const TArray<UActorComponent*, AllocatorType>& TargetComponents, int32& StartIndex )
	{
		UActorComponent* TargetComponent = StartIndex < TargetComponents.Num() ? TargetComponents[ StartIndex ] : nullptr;

		// If the source and target components do not match (e.g. context-specific), attempt to find a match in the target's array elsewhere
		const int32 NumTargetComponents = TargetComponents.Num();
<<<<<<< HEAD
		if( (SourceComponent != NULL) 
			&& ((TargetComponent == NULL) 
=======
		if( (SourceComponent != nullptr) 
			&& ((TargetComponent == nullptr) 
>>>>>>> cce8678d
				|| (SourceComponent->GetFName() != TargetComponent->GetFName()) ))
		{
			const bool bSourceIsArchetype = SourceComponent->HasAnyFlags(RF_ArchetypeObject);
			// Reset the target component since it doesn't match the source
			TargetComponent = nullptr;

			if (NumTargetComponents > 0)
			{
<<<<<<< HEAD
				const bool bSourceIsArchetype = SourceComponent->HasAnyFlags(RF_ArchetypeObject);
=======
>>>>>>> cce8678d
				// Attempt to locate a match elsewhere in the target's component list
				const int32 StartingIndex = (bSourceIsArchetype ? StartIndex : StartIndex + 1);
				int32 FindTargetComponentIndex = (StartingIndex >= NumTargetComponents) ? 0 : StartingIndex;
				do
				{
					UActorComponent* FindTargetComponent = TargetComponents[ FindTargetComponentIndex ];

<<<<<<< HEAD
					// In the case that the SourceComponent is an Archetype there is a better than even chance the name won't match due to the way the SCS
					// is set up, so we're actually going to reverse search
					if (bSourceIsArchetype)
					{
						if ( SourceComponent == FindTargetComponent->GetArchetype())
						{
							TargetComponent = FindTargetComponent;
							StartIndex = FindTargetComponentIndex;
							break;
						}
					}
					else
					{
						// If we found a match, update the target component and adjust the target index to the matching position
						UActorComponent* FindTargetComponent = TargetComponents[ FindTargetComponentIndex ];
						if( FindTargetComponent != NULL && SourceComponent->GetFName() == FindTargetComponent->GetFName() )
						{
							TargetComponent = FindTargetComponent;
							StartIndex = FindTargetComponentIndex;
							break;
=======
					if (FindTargetComponent->GetClass() == SourceComponent->GetClass())
					{
						// In the case that the SourceComponent is an Archetype there is a better than even chance the name won't match due to the way the SCS
						// is set up, so we're actually going to reverse search the archetype chain
						if (bSourceIsArchetype)
						{
							UActorComponent* CheckComponent = FindTargetComponent;
							while (CheckComponent)
							{
								if ( SourceComponent == CheckComponent->GetArchetype())
								{
									TargetComponent = FindTargetComponent;
									StartIndex = FindTargetComponentIndex;
									break;
								}
								CheckComponent = Cast<UActorComponent>(CheckComponent->GetArchetype());
							}
							if (TargetComponent)
							{
								break;
							}
						}
						else
						{
							// If we found a match, update the target component and adjust the target index to the matching position
							if( FindTargetComponent != NULL && SourceComponent->GetFName() == FindTargetComponent->GetFName() )
							{
								TargetComponent = FindTargetComponent;
								StartIndex = FindTargetComponentIndex;
								break;
							}
>>>>>>> cce8678d
						}
					}

					// Increment the index counter, and loop back to 0 if necessary
					if( ++FindTargetComponentIndex >= NumTargetComponents )
					{
						FindTargetComponentIndex = 0;
					}

				} while( FindTargetComponentIndex != StartIndex );
			}

			// If we still haven't found a match and we're targeting a class default object what we're really looking
<<<<<<< HEAD
			// for is the Archetype
			if(TargetComponent == NULL && TargetActor->HasAnyFlags(RF_ClassDefaultObject|RF_ArchetypeObject))
			{
				TargetComponent = CastChecked<UActorComponent>(SourceComponent->GetArchetype(), ECastCheckedType::NullAllowed);

				// If the returned target component is not from the direct class of the actor we're targeting, we need to insert an inheritable component
				if (TargetComponent && (TargetComponent->GetOuter() != TargetActor->GetClass()))
				{
					// This component doesn't exist in the hierarchy anywhere and we're not going to modify the CDO, so we'll drop it
					if (TargetComponent->HasAnyFlags(RF_ClassDefaultObject))
					{
						TargetComponent = nullptr;
					}
					else
					{
						UBlueprintGeneratedClass* BPGC = CastChecked<UBlueprintGeneratedClass>(TargetActor->GetClass());
						UBlueprint* Blueprint = CastChecked<UBlueprint>(BPGC->ClassGeneratedBy);
						UInheritableComponentHandler* InheritableComponentHandler = Blueprint->GetInheritableComponentHandler(true);
						if (InheritableComponentHandler)
						{
							BPGC = Cast<UBlueprintGeneratedClass>(BPGC->GetSuperClass());
							USCS_Node* SCSNode = nullptr;
							while (BPGC)
							{
								SCSNode = BPGC->SimpleConstructionScript->FindSCSNode(SourceComponent->GetFName());
								BPGC = (SCSNode ? nullptr : Cast<UBlueprintGeneratedClass>(BPGC->GetSuperClass()));
=======
			// for is an Archetype
			if(TargetComponent == nullptr && TargetActor->HasAnyFlags(RF_ClassDefaultObject|RF_ArchetypeObject))
			{
				if (bSourceIsArchetype)
				{
					UBlueprintGeneratedClass* BPGC = Cast<UBlueprintGeneratedClass>(SourceComponent->GetOuter());

					// If the target actor's class is a child of our owner and we're both archetypes, then we're actually looking for an overridden version of ourselves
					if (BPGC && TargetActor->GetClass()->IsChildOf(BPGC))
					{
						TargetComponent = Cast<UActorComponent>(TargetActor->GetClass()->FindArchetype(SourceComponent->GetClass(), SourceComponent->GetFName()));

						// If it is us, then we're done, we don't need to find this
						if (TargetComponent == SourceComponent)
						{
							TargetComponent = nullptr;
						}
					}
				}
				else
				{
					TargetComponent = CastChecked<UActorComponent>(SourceComponent->GetArchetype(), ECastCheckedType::NullAllowed);

					// If the returned target component is not from the direct class of the actor we're targeting, we need to insert an inheritable component
					if (TargetComponent && (TargetComponent->GetOuter() != TargetActor->GetClass()))
					{
						// This component doesn't exist in the hierarchy anywhere and we're not going to modify the CDO, so we'll drop it
						if (TargetComponent->HasAnyFlags(RF_ClassDefaultObject))
						{
							TargetComponent = nullptr;
						}
						else
						{
							UBlueprintGeneratedClass* BPGC = CastChecked<UBlueprintGeneratedClass>(TargetActor->GetClass());
							UBlueprint* Blueprint = CastChecked<UBlueprint>(BPGC->ClassGeneratedBy);
							UInheritableComponentHandler* InheritableComponentHandler = Blueprint->GetInheritableComponentHandler(true);
							if (InheritableComponentHandler)
							{
								BPGC = Cast<UBlueprintGeneratedClass>(BPGC->GetSuperClass());
								USCS_Node* SCSNode = nullptr;
								while (BPGC)
								{
									SCSNode = BPGC->SimpleConstructionScript->FindSCSNode(SourceComponent->GetFName());
									BPGC = (SCSNode ? nullptr : Cast<UBlueprintGeneratedClass>(BPGC->GetSuperClass()));
								}
								check(SCSNode);

								FComponentKey Key(SCSNode);
								check(InheritableComponentHandler->GetOverridenComponentTemplate(Key) == nullptr);
								TargetComponent = InheritableComponentHandler->CreateOverridenComponentTemplate(Key);
>>>>>>> cce8678d
							}
							check(SCSNode);

							FComponentKey Key(SCSNode);
							check(InheritableComponentHandler->GetOverridenComponentTemplate(Key) == nullptr);
							TargetComponent = InheritableComponentHandler->CreateOverridenComponentTemplate(Key);
						}
					}
				}
			}
		}

		return TargetComponent;
	}


	UActorComponent* FindMatchingComponentInstance( UActorComponent* SourceComponent, AActor* TargetActor )
	{
		UActorComponent* MatchingComponent = NULL;
		int32 StartIndex = 0;

		if (TargetActor)
		{
			TInlineComponentArray<UActorComponent*> TargetComponents;
			TargetActor->GetComponents(TargetComponents);
			MatchingComponent = FindMatchingComponentInstance( SourceComponent, TargetActor, TargetComponents, StartIndex );
		}

		return MatchingComponent;
	}


	void CopySinglePropertyRecursive(const void* const InSourcePtr, void* const InTargetPtr, UObject* const InTargetObject, UProperty* const InProperty)
	{
		// Properties that are *object* properties are tricky
		// Sometimes the object will be a reference to a PIE-world object, and copying that reference back to an actor CDO asset is not a good idea
		// If the property is referencing an actor or actor component in the PIE world, then we can try and fix that reference up to the equivalent
		// from the editor world; otherwise we have to skip it
		bool bNeedsGenericCopy = true;
		if( UObjectPropertyBase* const ObjectProperty = Cast<UObjectPropertyBase>(InProperty) )
		{
			const int32 PropertyArrayDim = InProperty->ArrayDim;
			for (int32 ArrayIndex = 0; ArrayIndex < PropertyArrayDim; ArrayIndex++)
			{
				UObject* const SourceObjectPropertyValue = ObjectProperty->GetObjectPropertyValue_InContainer(InSourcePtr, ArrayIndex);
				if (SourceObjectPropertyValue && SourceObjectPropertyValue->GetOutermost()->PackageFlags & PKG_PlayInEditor)
				{
					// Not all the code paths below actually copy the object, but even if they don't we need to claim that they
					// did, as copying a reference to an object in a PIE world leads to crashes
					bNeedsGenericCopy = false;

					// REFERENCE an existing actor in the editor world from a REFERENCE in the PIE world
					if (SourceObjectPropertyValue->IsA(AActor::StaticClass()))
					{
						// We can try and fix-up an actor reference from the PIE world to instead be the version from the persistent world
						AActor* const EditorWorldActor = GetEditorWorldCounterpartActor(Cast<AActor>(SourceObjectPropertyValue));
						if (EditorWorldActor)
						{
							ObjectProperty->SetObjectPropertyValue_InContainer(InTargetPtr, EditorWorldActor, ArrayIndex);
						}
					}
					// REFERENCE an existing actor component in the editor world from a REFERENCE in the PIE world
					else if (SourceObjectPropertyValue->IsA(UActorComponent::StaticClass()) && InTargetObject->IsA(AActor::StaticClass()))
					{
						AActor* const TargetActor = Cast<AActor>(InTargetObject);
						TInlineComponentArray<UActorComponent*> TargetComponents;
						TargetActor->GetComponents(TargetComponents);

						// We can try and fix-up an actor component reference from the PIE world to instead be the version from the persistent world
						int32 TargetComponentIndex = 0;
						UActorComponent* const EditorWorldComponent = FindMatchingComponentInstance(Cast<UActorComponent>(SourceObjectPropertyValue), TargetActor, TargetComponents, TargetComponentIndex);
						if (EditorWorldComponent)
						{
							ObjectProperty->SetObjectPropertyValue_InContainer(InTargetPtr, EditorWorldComponent, ArrayIndex);
						}
					}
				}
			}
		}
		else if (UStructProperty* const StructProperty = Cast<UStructProperty>(InProperty))
		{
			const int32 PropertyArrayDim = InProperty->ArrayDim;
			for (int32 ArrayIndex = 0; ArrayIndex < PropertyArrayDim; ArrayIndex++)
			{
				const void* const SourcePtr = StructProperty->ContainerPtrToValuePtr<void>(InSourcePtr, ArrayIndex);
				void* const TargetPtr = StructProperty->ContainerPtrToValuePtr<void>(InTargetPtr, ArrayIndex);

				for (TFieldIterator<UProperty> It(StructProperty->Struct); It; ++It)
				{
					UProperty* const InnerProperty = *It;
					CopySinglePropertyRecursive(SourcePtr, TargetPtr, InTargetObject, InnerProperty);
				}
			}

			bNeedsGenericCopy = false;
		}
		else if (UArrayProperty* const ArrayProperty = Cast<UArrayProperty>(InProperty))
		{
			check(InProperty->ArrayDim == 1);
			FScriptArrayHelper SourceArrayHelper(ArrayProperty, ArrayProperty->ContainerPtrToValuePtr<void>(InSourcePtr));
			FScriptArrayHelper TargetArrayHelper(ArrayProperty, ArrayProperty->ContainerPtrToValuePtr<void>(InTargetPtr));

			UProperty* InnerProperty = ArrayProperty->Inner;
			int32 Num = SourceArrayHelper.Num();

			TargetArrayHelper.EmptyAndAddUninitializedValues(Num);

			for (int32 Index = 0; Index < Num; Index++)
			{
				CopySinglePropertyRecursive(SourceArrayHelper.GetRawPtr(Index), TargetArrayHelper.GetRawPtr(Index), InTargetObject, InnerProperty);
			}

			bNeedsGenericCopy = false;
		}
		
		// Handle copying properties that either aren't an object, or aren't part of the PIE world
		if( bNeedsGenericCopy )
		{
			InProperty->CopyCompleteValue_InContainer(InTargetPtr, InSourcePtr);
		}
	}

	void CopySingleProperty(const UObject* const InSourceObject, UObject* const InTargetObject, UProperty* const InProperty)
	{
		CopySinglePropertyRecursive(InSourceObject, InTargetObject, InTargetObject, InProperty);
	}

	int32 CopyActorProperties( AActor* SourceActor, AActor* TargetActor, const ECopyOptions::Type Options )
	{
		check( SourceActor != nullptr && TargetActor != nullptr );

		const bool bIsPreviewing = ( Options & ECopyOptions::PreviewOnly ) != 0;

		int32 CopiedPropertyCount = 0;

		// The actor's classes should be compatible, right?
		UClass* ActorClass = SourceActor->GetClass();
		check( TargetActor->GetClass()->IsChildOf(ActorClass) );

		// Get archetype instances for propagation (if requested)
<<<<<<< HEAD
		TArray<UObject*> ArchetypeInstances;
=======
		TArray<AActor*> ArchetypeInstances;
>>>>>>> cce8678d
		if( Options & ECopyOptions::PropagateChangesToArchetypeInstances )
		{
			TArray<UObject*> ObjectArchetypeInstances;
			TargetActor->GetArchetypeInstances(ObjectArchetypeInstances);

			for (UObject* ObjectArchetype : ObjectArchetypeInstances)
			{
				if (AActor* ActorArchetype = Cast<AActor>(ObjectArchetype))
				{
					ArchetypeInstances.Add(ActorArchetype);
				}			
			}
		}

		bool bTransformChanged = false;

		// Copy non-component properties from the old actor to the new actor
		// @todo sequencer: Most of this block of code was borrowed (pasted) from UEditorEngine::ConvertActors().  If we end up being able to share these code bodies, that would be nice!
		TSet<UObject*> ModifiedObjects;
		for( UProperty* Property = ActorClass->PropertyLink; Property != nullptr; Property = Property->PropertyLinkNext )
		{
<<<<<<< HEAD
			bool bIsFirstModification = true;
			for( UProperty* Property = ActorClass->PropertyLink; Property != NULL; Property = Property->PropertyLinkNext )
			{
				const bool bIsTransient = !!( Property->PropertyFlags & CPF_Transient );
				const bool bIsComponentContainer = !!( Property->PropertyFlags & CPF_ContainsInstancedReference );
				const bool bIsComponentProp = !!( Property->PropertyFlags & ( CPF_InstancedReference | CPF_ContainsInstancedReference ) );
				const bool bIsBlueprintReadonly = !!(Options & ECopyOptions::FilterBlueprintReadOnly) && !!( Property->PropertyFlags & CPF_BlueprintReadOnly );
				const bool bIsIdentical = Property->Identical_InContainer( SourceActor, TargetActor );

				if( !bIsTransient && !bIsIdentical && !bIsComponentContainer && !bIsComponentProp && !bIsBlueprintReadonly && Property->GetName() != TEXT( "Tag" ) )
=======
			const bool bIsTransient = !!( Property->PropertyFlags & CPF_Transient );
			const bool bIsComponentContainer = !!( Property->PropertyFlags & CPF_ContainsInstancedReference );
			const bool bIsComponentProp = !!( Property->PropertyFlags & ( CPF_InstancedReference | CPF_ContainsInstancedReference ) );
			const bool bIsBlueprintReadonly = !!(Options & ECopyOptions::FilterBlueprintReadOnly) && !!( Property->PropertyFlags & CPF_BlueprintReadOnly );
			const bool bIsIdentical = Property->Identical_InContainer( SourceActor, TargetActor );

			if( !bIsTransient && !bIsIdentical && !bIsComponentContainer && !bIsComponentProp && !bIsBlueprintReadonly)
			{
				const bool bIsSafeToCopy = !( Options & ECopyOptions::OnlyCopyEditOrInterpProperties ) || ( Property->HasAnyPropertyFlags( CPF_Edit | CPF_Interp ) );
				if( bIsSafeToCopy )
>>>>>>> cce8678d
				{
					if( !bIsPreviewing )
					{
						if( !ModifiedObjects.Contains(TargetActor) )
						{
							// Start modifying the target object
							TargetActor->Modify();
							ModifiedObjects.Add(TargetActor);
						}

						if( Options & ECopyOptions::CallPostEditChangeProperty )
						{
							TargetActor->PreEditChange( Property );
						}

<<<<<<< HEAD
							// Determine which archetype instances match the current property value of the target actor (before it gets changed). We only want to propagate the change to those instances.
							TArray<UObject*> ArchetypeInstancesToChange;
							if( Options & ECopyOptions::PropagateChangesToArchetypeInstances )
=======
						// Determine which archetype instances match the current property value of the target actor (before it gets changed). We only want to propagate the change to those instances.
						TArray<UObject*> ArchetypeInstancesToChange;
						if( Options & ECopyOptions::PropagateChangesToArchetypeInstances )
						{
							for( AActor* ArchetypeInstance : ArchetypeInstances )
>>>>>>> cce8678d
							{
								if( ArchetypeInstance != nullptr && Property->Identical_InContainer( ArchetypeInstance, TargetActor ) )
								{
									ArchetypeInstancesToChange.Add( ArchetypeInstance );
								}
							}
						}

						CopySingleProperty(SourceActor, TargetActor, Property);

						if( Options & ECopyOptions::CallPostEditChangeProperty )
						{
							FPropertyChangedEvent PropertyChangedEvent( Property );
							TargetActor->PostEditChangeProperty( PropertyChangedEvent );
						}

<<<<<<< HEAD
							if( Options & ECopyOptions::PropagateChangesToArchetypeInstances )
=======
						if( Options & ECopyOptions::PropagateChangesToArchetypeInstances )
						{
							for( int32 InstanceIndex = 0; InstanceIndex < ArchetypeInstancesToChange.Num(); ++InstanceIndex )
>>>>>>> cce8678d
							{
								UObject* ArchetypeInstance = ArchetypeInstancesToChange[InstanceIndex];
								if( ArchetypeInstance != nullptr )
								{
									if( !ModifiedObjects.Contains(ArchetypeInstance) )
									{
										ArchetypeInstance->Modify();
										ModifiedObjects.Add(ArchetypeInstance);
									}

									CopySingleProperty( TargetActor, ArchetypeInstance, Property );
								}
							}
						}
					}

					++CopiedPropertyCount;
				}
			}
		}

		// Copy component properties from source to target if they match. Note that the component lists may not be 1-1 due to context-specific components (e.g. editor-only sprites, etc.).
		TInlineComponentArray<UActorComponent*> SourceComponents;
		TInlineComponentArray<UActorComponent*> TargetComponents;

		SourceActor->GetComponents(SourceComponents);
		TargetActor->GetComponents(TargetComponents);


		int32 TargetComponentIndex = 0;
		for( auto SourceComponentIter( SourceComponents.CreateConstIterator() ); SourceComponentIter; ++SourceComponentIter )
		{
			UActorComponent* SourceComponent = *SourceComponentIter;
			UActorComponent* TargetComponent = FindMatchingComponentInstance( SourceComponent, TargetActor, TargetComponents, TargetComponentIndex );

			if( SourceComponent != nullptr && TargetComponent != nullptr )
			{
				UClass* ComponentClass = SourceComponent->GetClass();
				check( ComponentClass == TargetComponent->GetClass() );

				// Build a list of matching component archetype instances for propagation (if requested)
				TArray<UActorComponent*> ComponentArchetypeInstances;
				if( Options & ECopyOptions::PropagateChangesToArchetypeInstances )
				{
					for( AActor* ArchetypeInstance : ArchetypeInstances )
					{
						if( ArchetypeInstance != nullptr )
						{
							UActorComponent* ComponentArchetypeInstance = FindMatchingComponentInstance( TargetComponent, ArchetypeInstance );
							if( ComponentArchetypeInstance != nullptr )
							{
								ComponentArchetypeInstances.AddUnique( ComponentArchetypeInstance );
							}
						}
					}
				}

				TSet<const UProperty*> SourceUCSModifiedProperties;
				SourceComponent->GetUCSModifiedProperties(SourceUCSModifiedProperties);

				// Copy component properties
				for( UProperty* Property = ComponentClass->PropertyLink; Property != nullptr; Property = Property->PropertyLinkNext )
				{
					const bool bIsTransient = !!( Property->PropertyFlags & CPF_Transient );
					const bool bIsIdentical = Property->Identical_InContainer( SourceComponent, TargetComponent );
					const bool bIsComponent = !!( Property->PropertyFlags & ( CPF_InstancedReference | CPF_ContainsInstancedReference ) );
					const bool bIsTransform =
						Property->GetFName() == GET_MEMBER_NAME_CHECKED(USceneComponent, RelativeScale3D) ||
						Property->GetFName() == GET_MEMBER_NAME_CHECKED(USceneComponent, RelativeLocation) ||
						Property->GetFName() == GET_MEMBER_NAME_CHECKED(USceneComponent, RelativeRotation);

					if( !bIsTransient && !bIsIdentical && !bIsComponent && !SourceUCSModifiedProperties.Contains(Property)
						&& ( !bIsTransform || SourceComponent != SourceActor->GetRootComponent() || ( !SourceActor->HasAnyFlags( RF_ClassDefaultObject | RF_ArchetypeObject ) && !TargetActor->HasAnyFlags( RF_ClassDefaultObject | RF_ArchetypeObject ) ) ) )
					{
						const bool bIsSafeToCopy = !( Options & ECopyOptions::OnlyCopyEditOrInterpProperties ) || ( Property->HasAnyPropertyFlags( CPF_Edit | CPF_Interp ) );
						if( bIsSafeToCopy )
						{
							if( !bIsPreviewing )
							{
								if( !ModifiedObjects.Contains(TargetComponent) )
								{
									TargetComponent->SetFlags(RF_Transactional);
									TargetComponent->Modify();
									ModifiedObjects.Add(TargetComponent);
								}

								if( Options & ECopyOptions::CallPostEditChangeProperty )
								{
									// @todo simulate: Should we be calling this on the component instead?
									TargetActor->PreEditChange( Property );
								}

								// Determine which component archetype instances match the current property value of the target component (before it gets changed). We only want to propagate the change to those instances.
								TArray<UActorComponent*> ComponentArchetypeInstancesToChange;
								if( Options & ECopyOptions::PropagateChangesToArchetypeInstances )
								{
									for (UActorComponent* ComponentArchetypeInstance : ComponentArchetypeInstances)
									{
										if( ComponentArchetypeInstance != nullptr && Property->Identical_InContainer( ComponentArchetypeInstance, TargetComponent ) )
										{
											bool bAdd = true;
											// We also need to double check that either the direct archetype of the target is also identical
											if (ComponentArchetypeInstance->GetArchetype() != TargetComponent)
											{
												UActorComponent* CheckComponent = CastChecked<UActorComponent>(ComponentArchetypeInstance->GetArchetype());
												while (CheckComponent != ComponentArchetypeInstance)
												{
													if (!Property->Identical_InContainer( CheckComponent, TargetComponent ))
													{
														bAdd = false;
														break;
													}
													CheckComponent = CastChecked<UActorComponent>(CheckComponent->GetArchetype());
												}
											}
											
											if (bAdd)
											{
												ComponentArchetypeInstancesToChange.Add( ComponentArchetypeInstance );
											}
										}
									}
								}

								CopySingleProperty(SourceComponent, TargetComponent, Property);

								if( Options & ECopyOptions::CallPostEditChangeProperty )
								{
									FPropertyChangedEvent PropertyChangedEvent( Property );
									TargetActor->PostEditChangeProperty( PropertyChangedEvent );
								}

								if( Options & ECopyOptions::PropagateChangesToArchetypeInstances )
								{
									for( int32 InstanceIndex = 0; InstanceIndex < ComponentArchetypeInstancesToChange.Num(); ++InstanceIndex )
									{
										UActorComponent* ComponentArchetypeInstance = ComponentArchetypeInstancesToChange[InstanceIndex];
										if( ComponentArchetypeInstance != nullptr )
										{
											if( !ModifiedObjects.Contains(ComponentArchetypeInstance) )
											{
												// Ensure that this instance will be included in any undo/redo operations, and record it into the transaction buffer.
												// Note: We don't do this for components that originate from script, because they will be re-instanced from the template after an undo, so there is no need to record them.
												if (!ComponentArchetypeInstance->IsCreatedByConstructionScript())
												{
													ComponentArchetypeInstance->SetFlags(RF_Transactional);
													ComponentArchetypeInstance->Modify();
													ModifiedObjects.Add(ComponentArchetypeInstance);
												}

												// We must also modify the owner, because we'll need script components to be reconstructed as part of an undo operation.
												AActor* Owner = ComponentArchetypeInstance->GetOwner();
												if( Owner != nullptr && !ModifiedObjects.Contains(Owner))
												{
													Owner->Modify();
													ModifiedObjects.Add(Owner);
												}
											}

											CopySingleProperty( TargetComponent, ComponentArchetypeInstance, Property );

											// Re-register the component with the scene
											ComponentArchetypeInstance->ReregisterComponent();
										}
									}
								}
							}

							++CopiedPropertyCount;

							if( bIsTransform )
							{
								bTransformChanged = true;
							}
						}
					}
				}
			}
		}

		if (!bIsPreviewing && CopiedPropertyCount > 0 && TargetActor->HasAnyFlags(RF_ClassDefaultObject|RF_ArchetypeObject) && TargetActor->GetClass()->HasAllClassFlags(CLASS_CompiledFromBlueprint))
		{
			FBlueprintEditorUtils::PostEditChangeBlueprintActors(CastChecked<UBlueprint>(TargetActor->GetClass()->ClassGeneratedBy));
		}

		// If one of the changed properties was part of the actor's transformation, then we'll call PostEditMove too.
		if( !bIsPreviewing && bTransformChanged )
		{
			if( Options & ECopyOptions::CallPostEditMove )
			{
				const bool bFinishedMove = true;
				TargetActor->PostEditMove( bFinishedMove );
			}
		}

		return CopiedPropertyCount;
	}
}

//////////////////////////////////////////////////////////////////////////
// FCachedActorLabels

FCachedActorLabels::FCachedActorLabels()
{
	
}

FCachedActorLabels::FCachedActorLabels(UWorld* World, const TSet<AActor*>& IgnoredActors)
{
	Populate(World, IgnoredActors);
}

void FCachedActorLabels::Populate(UWorld* World, const TSet<AActor*>& IgnoredActors)
{
	ActorLabels.Empty();

	for (FActorIterator It(World); It; ++It)
	{
		if (!IgnoredActors.Contains(*It))
		{
			ActorLabels.Add(It->GetActorLabel());
		}
	}
	ActorLabels.Shrink();
}

//////////////////////////////////////////////////////////////////////////

void ExecuteInvalidateCachedShaders(const TArray< FString >& Args)
{
	if(Args.Num() == 0)
	{
		// todo: log error, at least one command is needed
		UE_LOG(LogConsoleResponse, Display, TEXT("r.InvalidateCachedShaders failed\nAs this command should not be executed accidentally it requires you to specify an extra parameter."));
		return;
	}

	FString FileName = FPaths::EngineDir() + TEXT("Shaders/ShaderVersion.usf");

	FileName = IFileManager::Get().ConvertToAbsolutePathForExternalAppForRead(*FileName);

	ISourceControlProvider& SourceControlProvider = ISourceControlModule::Get().GetProvider();
	SourceControlProvider.Init();

	FSourceControlStatePtr SourceControlState = SourceControlProvider.GetState(FileName, EStateCacheUsage::ForceUpdate);
	if(SourceControlState.IsValid())
	{
		if( SourceControlState->CanCheckout() || SourceControlState->IsCheckedOutOther() )
		{
			if(SourceControlProvider.Execute(ISourceControlOperation::Create<FCheckOut>(), FileName) == ECommandResult::Failed)
			{
				UE_LOG(LogConsoleResponse, Display, TEXT("r.InvalidateCachedShaders failed\nCouldn't check out \"ShaderVersion.usf\""));
				return;
			}
		}
		else if(!SourceControlState->IsSourceControlled())
		{
			UE_LOG(LogConsoleResponse, Display, TEXT("r.InvalidateCachedShaders failed\n\"ShaderVersion.usf\" is not under source control."));
		}
		else if(SourceControlState->IsCheckedOutOther())
		{
			UE_LOG(LogConsoleResponse, Display, TEXT("r.InvalidateCachedShaders failed\n\"ShaderVersion.usf\" is already checked out by someone else\n(UE4 SourceControl needs to be fixed to allow multiple checkout.)"));
			return;
		}
		else if(SourceControlState->IsDeleted())
		{
			UE_LOG(LogConsoleResponse, Display, TEXT("r.InvalidateCachedShaders failed\n\"ShaderVersion.usf\" is marked for delete"));
			return;
		}
	}

	IPlatformFile& PlatformFile = FPlatformFileManager::Get().GetPlatformFile();

	IFileHandle* FileHandle = PlatformFile.OpenWrite(*FileName);
	if(FileHandle)
	{
		FString Guid = FString(
			TEXT("// This file is automatically generated by the console command r.InvalidateCachedShaders\n")
			TEXT("// Each time the console command is executed it generates a new GUID. As this file is included\n")
			TEXT("// in common.usf (which should be included in any shader) it allows to invalidate the shader DDC.\n")
			TEXT("// \n")
			TEXT("// GUID = "))
			+ FGuid::NewGuid().ToString();

		FileHandle->Write((const uint8*)TCHAR_TO_ANSI(*Guid), Guid.Len());
		delete FileHandle;

		UE_LOG(LogConsoleResponse, Display, TEXT("r.InvalidateCachedShaders succeeded\n\"ShaderVersion.usf\" was updated.\n"));
	}
	else
	{
		UE_LOG(LogConsoleResponse, Display, TEXT("r.InvalidateCachedShaders failed\nCouldn't open \"ShaderVersion.usf\".\n"));
	}
}

FAutoConsoleCommand InvalidateCachedShaders(
	TEXT("r.InvalidateCachedShaders"),
	TEXT("Invalidate shader cache by making a unique change to ShaderVersion.usf which is included in common.usf.")
	TEXT("To initiate actual the recompile of all shaders use \"recompileshaders changed\" or press \"Ctrl Shift .\".\n")
	TEXT("The ShaderVersion.usf file should be automatically checked out but  it needs to be checked in to have effect on other machines."),
	FConsoleCommandWithArgsDelegate::CreateStatic(ExecuteInvalidateCachedShaders)
	);

//////////////////////////////////////////////////////////////////////////

#undef LOCTEXT_NAMESPACE<|MERGE_RESOLUTION|>--- conflicted
+++ resolved
@@ -132,10 +132,7 @@
 FSimpleMulticastDelegate								FEditorDelegates::DisplayLoadErrors;
 FEditorDelegates::FOnEditorModeTransitioned				FEditorDelegates::EditorModeEnter;
 FEditorDelegates::FOnEditorModeTransitioned				FEditorDelegates::EditorModeExit;
-<<<<<<< HEAD
-=======
 FEditorDelegates::FOnPIEEvent							FEditorDelegates::PreBeginPIE;
->>>>>>> cce8678d
 FEditorDelegates::FOnPIEEvent							FEditorDelegates::BeginPIE;
 FEditorDelegates::FOnPIEEvent							FEditorDelegates::EndPIE;
 FEditorDelegates::FOnPIEEvent							FEditorDelegates::PausePIE;
@@ -175,84 +172,21 @@
 //////////////////////////////////////////////////////////////////////////
 // FReimportManager
 
-<<<<<<< HEAD
-static inline USelection*& PrivateGetSelectedComponents()
-{
-	static USelection* SSelectedComponents = NULL;
-	return SSelectedComponents;
-}
-
-static inline USelection*& PrivateGetSelectedObjects()
-=======
 FReimportManager* FReimportManager::Instance()
->>>>>>> cce8678d
 {
 	static FReimportManager Inst;
 	return &Inst;
 }
 
-<<<<<<< HEAD
-static void OnObjectSelected(UObject* Object)
-{
-	// Whenever an actor is unselected we must remove its components from the components selection
-	if (!Object->IsSelected())
-	{
-		TArray<UActorComponent*> ComponentsToDeselect;
-		for (FSelectionIterator It(*PrivateGetSelectedComponents()); It; ++It)
-		{
-			UActorComponent* Component = CastChecked<UActorComponent>(*It);
-			if (Component->GetOwner() == Object)
-			{
-				ComponentsToDeselect.Add(Component);
-			}
-		}
-		if (ComponentsToDeselect.Num() > 0)
-		{
-			PrivateGetSelectedComponents()->Modify();
-			PrivateGetSelectedComponents()->BeginBatchSelectOperation();
-			for (UActorComponent* Component : ComponentsToDeselect)
-			{
-				PrivateGetSelectedComponents()->Deselect(Component);
-			}
-			PrivateGetSelectedComponents()->EndBatchSelectOperation();
-		}
-	}
-}
-
-static void PrivateInitSelectedSets()
-{
-	PrivateGetSelectedActors() = NewNamedObject<USelection>(GetTransientPackage(), TEXT("SelectedActors"), RF_Transactional);
-	PrivateGetSelectedActors()->AddToRoot();
-
-	PrivateGetSelectedActors()->SelectObjectEvent.AddStatic(&OnObjectSelected);
-
-	PrivateGetSelectedComponents() = NewNamedObject<USelection>(GetTransientPackage(), TEXT("SelectedComponents"), RF_Transactional);
-	PrivateGetSelectedComponents()->AddToRoot();
-
-	PrivateGetSelectedObjects() = NewNamedObject<USelection>(GetTransientPackage(), TEXT("SelectedObjects"), RF_Transactional);
-	PrivateGetSelectedObjects()->AddToRoot();
-=======
 void FReimportManager::RegisterHandler( FReimportHandler& InHandler )
 {
 	Handlers.AddUnique( &InHandler );
 	bHandlersNeedSorting = true;
->>>>>>> cce8678d
 }
 
 void FReimportManager::UnregisterHandler( FReimportHandler& InHandler )
 {
-<<<<<<< HEAD
-#if 0
-	PrivateGetSelectedActors()->RemoveFromRoot();
-	PrivateGetSelectedActors() = NULL;
-	PrivateGetSelectedComponents()->RemoveFromRoot();
-	PrivateGetSelectedComponents() = NULL;
-	PrivateGetSelectedObjects()->RemoveFromRoot();
-	PrivateGetSelectedObjects() = NULL;
-#endif
-=======
 	Handlers.Remove( &InHandler );
->>>>>>> cce8678d
 }
 
 bool FReimportManager::CanReimport( UObject* Obj ) const
@@ -267,40 +201,7 @@
 			{
 				return true;
 			}
-<<<<<<< HEAD
-		};
-		static FConstructorStatics ConstructorStatics;
-
-		Bad = ConstructorStatics.BadTexture.Object;
-		Bkgnd = ConstructorStatics.BackgroundTexture.Object;
-		BkgndHi = ConstructorStatics.BackgroundHiTexture.Object;
-		EditorCube = ConstructorStatics.EditorCubeMesh.Object;
-		EditorSphere = ConstructorStatics.EditorSphereMesh.Object;
-		EditorPlane = ConstructorStatics.EditorPlaneMesh.Object;
-		EditorCylinder = ConstructorStatics.EditorCylinderMesh.Object;
-		EditorFont = ConstructorStatics.SmallFont.Object;
-	}
-
-	DetailMode = DM_MAX;
-	PlayInEditorViewportIndex = -1;
-	CurrentPlayWorldDestination = -1;
-	bDisableDeltaModification = false;
-	bPlayOnLocalPcSession = false;
-	bAllowMultiplePIEWorlds = true;
-	NumOnlinePIEInstances = 0;
-	DefaultWorldFeatureLevel = GMaxRHIFeatureLevel;
-}
-
-
-int32 UEditorEngine::GetSelectedActorCount() const
-{
-	int32 NumSelectedActors = 0;
-	for(FSelectionIterator It(GetSelectedActorIterator()); It; ++It)
-	{
-		++NumSelectedActors;
-=======
-		}
->>>>>>> cce8678d
+		}
 	}
 	return false;
 }
@@ -317,47 +218,6 @@
 			Obj->MarkPackageDirty();
 		}
 	}
-<<<<<<< HEAD
-
-	return bIsWorldSettingsSelected;
-}
-
-FSelectionIterator UEditorEngine::GetSelectedActorIterator() const
-{
-	return FSelectionIterator( *GetSelectedActors() );
-};
-
-int32 UEditorEngine::GetSelectedComponentCount() const
-{
-	int32 NumSelectedComponents = 0;
-	for (FSelectionIterator It(GetSelectedComponentIterator()); It; ++It)
-	{
-		++NumSelectedComponents;
-	}
-
-	return NumSelectedComponents;
-}
-
-FSelectionIterator UEditorEngine::GetSelectedComponentIterator() const
-{
-	return FSelectionIterator(*GetSelectedComponents());
-};
-
-FSelectedEditableComponentIterator UEditorEngine::GetSelectedEditableComponentIterator() const
-{
-	return FSelectedEditableComponentIterator(*GetSelectedComponents());
-}
-
-USelection* UEditorEngine::GetSelectedComponents() const
-{
-	return PrivateGetSelectedComponents();
-}
-
-USelection* UEditorEngine::GetSelectedObjects() const
-{
-	return PrivateGetSelectedObjects();
-=======
->>>>>>> cce8678d
 }
 
 bool FReimportManager::Reimport( UObject* Obj, bool bAskForNewFileIfMissing, bool bShowNotification )
@@ -539,46 +399,7 @@
 		return;
 	}
 
-<<<<<<< HEAD
-	const UEditorStyleSettings* StyleSettings = GetDefault<UEditorStyleSettings>();
-	const ULevelEditorViewportSettings* ViewportSettings = GetDefault<ULevelEditorViewportSettings>();
-
-	// Needs to be set early as materials can be cached with selected material color baked in
-	GEngine->SetSelectedMaterialColor(ViewportSettings->bHighlightWithBrackets ? FLinearColor::Black : StyleSettings->SelectionColor);
-	GEngine->SetSelectionOutlineColor(StyleSettings->SelectionColor);
-	GEngine->SetSubduedSelectionOutlineColor(StyleSettings->GetSubduedSelectionColor());
-	GEngine->SelectionHighlightIntensity = ViewportSettings->SelectionHighlightIntensity;
-	GEngine->BSPSelectionHighlightIntensity = ViewportSettings->BSPSelectionHighlightIntensity;
-	GEngine->HoverHighlightIntensity = ViewportSettings->HoverHighlightIntensity;
-
-	// Set navigation system property indicating whether navigation is supposed to rebuild automatically 
-	FWorldContext &EditorContext = GEditor->GetEditorWorldContext();
-	UNavigationSystem::SetNavigationAutoUpdateEnabled(GetDefault<ULevelEditorMiscSettings>()->bNavigationAutoUpdate, EditorContext.World()->GetNavigationSystem());
-
-	// Allocate temporary model.
-	TempModel = NewObject<UModel>();
-	TempModel->Initialize(nullptr, 1);
-	ConversionTempModel = NewObject<UModel>();
-	ConversionTempModel->Initialize(nullptr, 1);
-
-	// create the timer manager
-	TimerManager = MakeShareable(new FTimerManager());
-
-	// Settings.
-	FBSPOps::GFastRebuild = 0;
-
-	// Setup delegate callbacks for SavePackage()
-	FCoreUObjectDelegates::IsPackageOKToSaveDelegate.BindUObject(this, &UEditorEngine::IsPackageOKToSave);
-	FCoreUObjectDelegates::AutoPackageBackupDelegate.BindStatic(&FAutoPackageBackup::BackupPackage);
-
-	extern void SetupDistanceFieldBuildNotification();
-	SetupDistanceFieldBuildNotification();
-
-	// Update recents
-	UpdateRecentlyLoadedProjectFiles();
-=======
 	TMultiMap<uint32, UFactory*> DummyFilterIndexToFactory;
->>>>>>> cce8678d
 
 	// Generate the file types and extensions represented by the selected factories
 	ObjectTools::GenerateFactoryFileExtensions( Factories, FileTypes, AllExtensions, DummyFilterIndexToFactory );
@@ -600,16 +421,6 @@
 			ParentWindowWindowHandle = MainFrameParentWindow->GetNativeWindow()->GetOSWindowHandle();
 		}
 
-<<<<<<< HEAD
-		GEngine->Exec(NULL, TEXT("RecompileShaders SlateElementPixelShader"));
-	}
-	if (Name == FName("SelectionColor") || Name == NAME_None)
-	{
-		// Selection outline color and material color use the same color but sometimes the selected material color can be overidden so these need to be set independently
-		GEngine->SetSelectedMaterialColor(GetDefault<UEditorStyleSettings>()->SelectionColor);
-		GEngine->SetSelectionOutlineColor(GetDefault<UEditorStyleSettings>()->SelectionColor);
-		GEngine->SetSubduedSelectionOutlineColor(GetDefault<UEditorStyleSettings>()->GetSubduedSelectionColor());
-=======
 		const FString Title = FString::Printf(TEXT("%s: %s"), *NSLOCTEXT("ReimportManager", "ImportDialogTitle", "Import For").ToString(), *Obj->GetName());
 		bOpened = DesktopPlatform->OpenFileDialog(
 			ParentWindowWindowHandle,
@@ -620,2261 +431,6 @@
 			bAllowMultiSelect ? EFileDialogFlags::Multiple : EFileDialogFlags::None,
 			OpenFilenames
 			);
->>>>>>> cce8678d
-	}
-
-	if ( bOpened )
-	{
-		for (int32 FileIndex = 0; FileIndex < OpenFilenames.Num(); ++FileIndex)
-		{
-			InOutFilenames.Add(OpenFilenames[FileIndex]);
-		}
-	}
-}
-
-FString FReimportManager::SanitizeImportFilename(const FString& InPath, const UObject* Obj)
-{
-<<<<<<< HEAD
-	bool bResult = true;
-
-	bResult = GLevelEditorModeTools().ShouldDrawBrushWireframe( InActor );
-	
-	return bResult;
-}
-
-//
-// Init the editor.
-//
-
-extern void StripUnusedPackagesFromList(TArray<FString>& PackageList, const FString& ScriptSourcePath);
-
-void UEditorEngine::Init(IEngineLoop* InEngineLoop)
-{
-	FScopedSlowTask SlowTask(100);
-
-	DECLARE_SCOPE_CYCLE_COUNTER(TEXT("Editor Engine Initialized"), STAT_EditorEngineStartup, STATGROUP_LoadTime);
-
-	check(!HasAnyFlags(RF_ClassDefaultObject));
-
-	FSlateApplication::Get().SetAppIcon(FEditorStyle::GetBrush(TEXT("Editor.AppIcon")));
-
-	FCoreDelegates::ModalErrorMessage.BindUObject(this, &UEditorEngine::OnModalMessageDialog);
-	FCoreUObjectDelegates::ShouldLoadOnTop.BindUObject(this, &UEditorEngine::OnShouldLoadOnTop);
-	FCoreDelegates::PreWorldOriginOffset.AddUObject(this, &UEditorEngine::PreWorldOriginOffset);
-	FCoreUObjectDelegates::OnAssetLoaded.AddUObject(this, &UEditorEngine::OnAssetLoaded);
-	FWorldDelegates::LevelAddedToWorld.AddUObject(this, &UEditorEngine::OnLevelAddedToWorld);
-	FWorldDelegates::LevelRemovedFromWorld.AddUObject(this, &UEditorEngine::OnLevelRemovedFromWorld);
-	FLevelStreamingGCHelper::OnGCStreamedOutLevels.AddUObject(this, &UEditorEngine::OnGCStreamedOutLevels);
-	
-	// Init editor.
-	SlowTask.EnterProgressFrame(40);
-	GEditor = this;
-	InitEditor(InEngineLoop);
-
-	Layers = FLayers::Create( TWeakObjectPtr< UEditorEngine >( this ) );
-
-	// Init transactioning.
-	Trans = CreateTrans();
-
-	// Load all of the runtime modules that the game needs.  The game is part of the editor, so we'll need these loaded.
-	UGameEngine::LoadRuntimeEngineStartupModules();
-
-	SlowTask.EnterProgressFrame(50);
-
-	// Load all editor modules here
-	{
-		static const TCHAR* ModuleNames[] =
-		{
-			TEXT("Documentation"),
-			TEXT("WorkspaceMenuStructure"),
-			TEXT("MainFrame"),
-			TEXT("GammaUI"),
-			TEXT("OutputLog"),
-			TEXT("SourceControl"),
-			TEXT("TextureCompressor"),
-			TEXT("MeshUtilities"),
-			TEXT("MovieSceneTools"),
-			TEXT("ModuleUI"),
-			TEXT("Toolbox"),
-			TEXT("ClassViewer"),
-			TEXT("ContentBrowser"),
-			TEXT("AssetTools"),
-			TEXT("GraphEditor"),
-			TEXT("KismetCompiler"),
-			TEXT("Kismet"),
-			TEXT("Persona"),
-			TEXT("LevelEditor"),
-			TEXT("MainFrame"),
-			TEXT("PropertyEditor"),
-			TEXT("EditorStyle"),
-			TEXT("PackagesDialog"),
-			TEXT("AssetRegistry"),
-			TEXT("DetailCustomizations"),
-			TEXT("ComponentVisualizers"),
-			TEXT("Layers"),
-			TEXT("AutomationWindow"),
-			TEXT("AutomationController"),
-			TEXT("DeviceManager"),
-			TEXT("ProfilerClient"),
-//			TEXT("Search"),
-			TEXT("SessionFrontend"),
-			TEXT("ProjectLauncher"),
-			TEXT("SettingsEditor"),
-			TEXT("EditorSettingsViewer"),
-			TEXT("ProjectSettingsViewer"),
-			TEXT("AndroidRuntimeSettings"),
-			TEXT("AndroidPlatformEditor"),
-			TEXT("IOSRuntimeSettings"),
-			TEXT("IOSPlatformEditor"),
-			TEXT("Blutility"),
-			TEXT("OnlineBlueprintSupport"),
-			TEXT("XmlParser"),
-			TEXT("UserFeedback"),
-			TEXT("GameplayTagsEditor"),
-			TEXT("UndoHistory"),
-			TEXT("DeviceProfileEditor"),
-			TEXT("SourceCodeAccess"),
-			TEXT("BehaviorTreeEditor"),
-			TEXT("HardwareTargeting")
-		};
-
-		FScopedSlowTask SlowTask(ARRAY_COUNT(ModuleNames));
-		for (const TCHAR* ModuleName : ModuleNames)
-		{
-			SlowTask.EnterProgressFrame(1);
-			FModuleManager::Get().LoadModule(ModuleName);
-		}
-
-		if (!IsRunningCommandlet())
-		{
-			FModuleManager::Get().LoadModule(TEXT("EditorLiveStreaming"));
-			FModuleManager::Get().LoadModule(TEXT("IntroTutorials"));
-		}
-
-		if( FParse::Param( FCommandLine::Get(),TEXT( "PListEditor" ) ) )
-		{
-			FModuleManager::Get().LoadModule(TEXT("PListEditor"));
-		}
-
-		bool bEnvironmentQueryEditor = false;
-		GConfig->GetBool(TEXT("EnvironmentQueryEd"), TEXT("EnableEnvironmentQueryEd"), bEnvironmentQueryEditor, GEngineIni);
-		if (bEnvironmentQueryEditor || GetDefault<UEditorExperimentalSettings>()->bEQSEditor)
-		{
-			FModuleManager::Get().LoadModule(TEXT("EnvironmentQueryEditor"));
-		}
-
-		bool bGameplayAbilitiesEnabled = false;
-		GConfig->GetBool(TEXT("GameplayAbilities"), TEXT("GameplayAbilitiesEditorEnabled"), bGameplayAbilitiesEnabled, GEngineIni);
-		if (bGameplayAbilitiesEnabled)
-		{
-			FModuleManager::Get().LoadModule(TEXT("GameplayAbilitiesEditor"));
-		}
-
-
-		FModuleManager::Get().LoadModule(TEXT("LogVisualizer"));
-		FModuleManager::Get().LoadModule(TEXT("HotReload"));
-	}
-
-	SlowTask.EnterProgressFrame(10);
-
-	float BSPTexelScale = 100.0f;
-	if( GetDefault<ULevelEditorViewportSettings>()->bUsePowerOf2SnapSize )
-	{
-		BSPTexelScale=128.0f;
-	}
-	UModel::SetGlobalBSPTexelScale(BSPTexelScale);
-
-	GLog->EnableBacklog( false );
-
-	{
-		// avoid doing this every time, create a list of classes that derive from AVolume
-		TArray<UClass*> VolumeClasses;
-		for (TObjectIterator<UClass> ObjectIt; ObjectIt; ++ObjectIt)
-		{
-			UClass* TestClass = *ObjectIt;
-			// we want classes derived from AVolume, but not AVolume itself
-			if ( TestClass->IsChildOf(AVolume::StaticClass()) && TestClass != AVolume::StaticClass() )
-			{
-				VolumeClasses.Add( TestClass );
-			}
-		}
-
-		FAssetData NoAssetData;
-
-		// Create array of ActorFactory instances.
-		for (TObjectIterator<UClass> ObjectIt; ObjectIt; ++ObjectIt)
-		{
-			UClass* TestClass = *ObjectIt;
-			if (TestClass->IsChildOf(UActorFactory::StaticClass()))
-			{
-				if (!TestClass->HasAnyClassFlags(CLASS_Abstract))
-				{
-					// if the factory is a volume shape factory we create an instance for all volume types
-					if ( TestClass->IsChildOf(UActorFactoryBoxVolume::StaticClass()) ||
-						 TestClass->IsChildOf(UActorFactorySphereVolume::StaticClass()) ||
-						 TestClass->IsChildOf(UActorFactoryCylinderVolume::StaticClass()) )
-					{
-						for ( int32 i=0; i < VolumeClasses.Num(); i++ )
-						{
-							UActorFactory* NewFactory = ConstructObject<UActorFactory>(TestClass);
-							check(NewFactory);
-							NewFactory->NewActorClass = VolumeClasses[i];
-							ActorFactories.Add(NewFactory);
-						}
-					}
-					else
-					{
-						UActorFactory* NewFactory = ConstructObject<UActorFactory>(TestClass);
-						check(NewFactory);
-						ActorFactories.Add(NewFactory);
-					}
-				}
-			}
-		}
-	}
-
-	// Used for sorting ActorFactory classes.
-	struct FCompareUActorFactoryByMenuPriority
-	{
-		FORCEINLINE bool operator()(const UActorFactory& A, const UActorFactory& B) const
-		{
-			if (B.MenuPriority == A.MenuPriority)
-			{
-				if ( A.GetClass() != UActorFactory::StaticClass() && B.IsA(A.GetClass()) )
-				{
-					return false;
-				}
-				else if ( B.GetClass() != UActorFactory::StaticClass() && A.IsA(B.GetClass()) )
-				{
-					return true;
-				}
-				else
-				{
-					return A.GetClass()->GetName() < B.GetClass()->GetName();
-				}
-			}
-			else 
-			{
-				return B.MenuPriority < A.MenuPriority;
-			}
-		}
-	};
-	// Sort by menu priority.
-	ActorFactories.Sort( FCompareUActorFactoryByMenuPriority() );
-
-	// Load game user settings and apply
-	auto GameUserSettings = GetGameUserSettings();
-	if (GameUserSettings)
-	{
-		GameUserSettings->LoadSettings();
-		GameUserSettings->ApplySettings(true);
-	}
-
-	UEditorStyleSettings* Settings = GetMutableDefault<UEditorStyleSettings>();
-	Settings->OnSettingChanged().AddUObject(this, &UEditorEngine::HandleSettingChanged);
-
-	// Purge garbage.
-	Cleanse( false, 0, NSLOCTEXT("UnrealEd", "Startup", "Startup") );
-
-	FEditorCommandLineUtils::ProcessEditorCommands(FCommandLine::Get());
-
-	// for IsInitialized()
-	bIsInitialized = true;
-};
-
-
-void UEditorEngine::InitBuilderBrush( UWorld* InWorld )
-{
-	check( InWorld );
-	const bool bOldDirtyState = InWorld->GetCurrentLevel()->GetOutermost()->IsDirty();
-
-	// For additive geometry mode, make the builder brush a small 256x256x256 cube so its visible.
-	const int32 CubeSize = 256;
-	UCubeBuilder* CubeBuilder = ConstructObject<UCubeBuilder>( UCubeBuilder::StaticClass() );
-	CubeBuilder->X = CubeSize;
-	CubeBuilder->Y = CubeSize;
-	CubeBuilder->Z = CubeSize;
-	CubeBuilder->Build( InWorld );
-
-	// Restore the level's dirty state, so that setting a builder brush won't mark the map as dirty.
-	if (!bOldDirtyState)
-	{
-		InWorld->GetCurrentLevel()->GetOutermost()->SetDirtyFlag( bOldDirtyState );
-	}
-}
-
-void UEditorEngine::BroadcastObjectReimported(UObject* InObject)
-{
-	ObjectReimportedEvent.Broadcast(InObject);
-	FEditorDelegates::OnAssetReimport.Broadcast(InObject);
-}
-
-void UEditorEngine::FinishDestroy()
-{
-	if ( !HasAnyFlags(RF_ClassDefaultObject) )
-	{
-		// this needs to be already cleaned up
-		check(PlayWorld == NULL);
-
-		// Unregister events
-		FEditorDelegates::MapChange.RemoveAll(this);
-		FCoreDelegates::ModalErrorMessage.Unbind();
-		FCoreUObjectDelegates::ShouldLoadOnTop.Unbind();
-		FCoreDelegates::PreWorldOriginOffset.RemoveAll(this);
-		FCoreUObjectDelegates::OnAssetLoaded.RemoveAll(this);
-		FWorldDelegates::LevelAddedToWorld.RemoveAll(this);
-		FWorldDelegates::LevelRemovedFromWorld.RemoveAll(this);
-		FLevelStreamingGCHelper::OnGCStreamedOutLevels.RemoveAll(this);
-		GetMutableDefault<UEditorStyleSettings>()->OnSettingChanged().RemoveAll(this);
-
-		EditorClearComponents();
-		UWorld* World = GWorld;
-		if( World != NULL )
-		{
-			World->CleanupWorld();
-		}
-	
-		// Shut down transaction tracking system.
-		if( Trans )
-		{
-			if( GUndo )
-			{
-				UE_LOG(LogEditor, Warning, TEXT("Warning: A transaction is active") );
-			}
-			ResetTransaction( NSLOCTEXT("UnrealEd", "Shutdown", "Shutdown") );
-		}
-
-		// Destroy selection sets.
-		PrivateDestroySelectedSets();
-
-		extern void TearDownDistanceFieldBuildNotification();
-		TearDownDistanceFieldBuildNotification();
-
-		// Remove editor array from root.
-		UE_LOG(LogExit, Log, TEXT("Editor shut down") );
-	}
-
-	Super::FinishDestroy();
-}
-
-void UEditorEngine::AddReferencedObjects(UObject* InThis, FReferenceCollector& Collector)
-{
-	UEditorEngine* This = CastChecked<UEditorEngine>(InThis);
-	// Serialize viewport clients.
-	for(uint32 ViewportIndex = 0;ViewportIndex < (uint32)This->AllViewportClients.Num(); ViewportIndex++)
-	{
-		This->AllViewportClients[ViewportIndex]->AddReferencedObjects( Collector );
-	}
-
-	// Serialize ActorFactories
-	for( int32 Index = 0; Index < This->ActorFactories.Num(); Index++ )
-	{
-		Collector.AddReferencedObject( This->ActorFactories[ Index ], This );
-	}
-
-	Super::AddReferencedObjects( This, Collector );
-}
-
-void UEditorEngine::Tick( float DeltaSeconds, bool bIdleMode )
-{
-	UWorld* CurrentGWorld = GWorld;
-	check( CurrentGWorld );
-	check( CurrentGWorld != PlayWorld || bIsSimulatingInEditor );
-
-	// Clear out the list of objects modified this frame, used for OnObjectModified notification.
-	FCoreUObjectDelegates::ObjectsModifiedThisFrame.Empty();
-
-	// Always ensure we've got adequate slack for any worlds that are going to get created in this frame so that
-	// our EditorContext reference doesn't get invalidated
-	WorldList.Reserve(WorldList.Num() + 10);
-
-	FWorldContext& EditorContext = GetEditorWorldContext();
-	check( CurrentGWorld == EditorContext.World() );
-
-	// was there a reregister requested last frame?
-	if (bHasPendingGlobalReregister)
-	{
-		// make sure outstanding deletion has completed before the reregister
-		CollectGarbage(GARBAGE_COLLECTION_KEEPFLAGS);
-
-		//Only reregister actors whose replacement primitive is a child of the global reregister list
-		FGlobalComponentReregisterContext Reregister(ActorsForGlobalReregister);
-		ActorsForGlobalReregister.Empty();
-
-		bHasPendingGlobalReregister = false;
-	}
-
-	// early in the Tick() to get the callbacks for cvar changes called
-	IConsoleManager::Get().CallAllConsoleVariableSinks();
-
-	// Tick the hot reload interface
-	IHotReloadInterface* HotReload = IHotReloadInterface::GetPtr();
-	if(HotReload != nullptr)
-	{
-		HotReload->Tick();
-	}
-
-	// Tick the remote config IO manager
-	FRemoteConfigAsyncTaskManager::Get()->Tick();
-
-	// Clean up the game viewports that have been closed.
-	CleanupGameViewport();
-
-	// If all viewports closed, close the current play level.
-	if( PlayWorld && !bIsSimulatingInEditor )
-	{
-		for (auto It=WorldList.CreateIterator(); It; ++It)
-		{
-			// For now, kill PIE session if any of the viewports are closed
-			if (It->WorldType == EWorldType::PIE && It->GameViewport == NULL && !It->RunAsDedicated && !It->bWaitingOnOnlineSubsystem)
-			{
-				EndPlayMap();
-				break;
-			}
-		}
-	}
-
-	// Rebuild the BSPs this frame, providing we're not in the middle of a transaction
-	if( ABrush::NeedsRebuild() && GUndo == NULL )
-	{
-		RebuildAlteredBSP();
-	}
-
-	// Potentially rebuilds the streaming data.
-	EditorContext.World()->ConditionallyBuildStreamingData();
-
-	// Update the timer manager
-	TimerManager->Tick(DeltaSeconds);
-
-	// Update subsystems.
-	{
-		// This assumes that UObject::StaticTick only calls ProcessAsyncLoading.	
-		StaticTick(DeltaSeconds, bAsyncLoadingUseFullTimeLimit, AsyncLoadingTimeLimit / 1000.f);
-	}
-
-	// Look for realtime flags.
-	bool IsRealtime = false;
-
-	// True if a viewport has realtime audio	// If any realtime audio is enabled in the editor
-	bool bAudioIsRealtime = GetDefault<ULevelEditorMiscSettings>()->bEnableRealTimeAudio;
-
-	// By default we tick the editor world.  
-	// When in PIE if we are in immersive we do not tick the editor world unless there is a visible editor viewport.
-	bool bShouldTickEditorWorld = true;
-
-	//@todo Multiple Worlds: Do we need to consider what world we are in here?
-
-	// Find which viewport has audio focus, i.e. gets to set the listener location
-	// Priorities are:
-	//  Active perspective realtime view
-	//	> Any realtime perspective view (first encountered)
-	//	> Active perspective view
-	//	> Any perspective view (first encountered)
-	FEditorViewportClient* AudioFocusViewportClient = NULL;
-	{
-		FEditorViewportClient* BestRealtimePerspViewport = NULL;
-		FEditorViewportClient* BestPerspViewport = NULL;
-
-		for( int32 ViewportIndex = 0; ViewportIndex < AllViewportClients.Num(); ViewportIndex++ )
-		{
-			FEditorViewportClient* const ViewportClient = AllViewportClients[ ViewportIndex ];
-
-			// clear any previous audio focus flags
-			ViewportClient->ClearAudioFocus();
-
-			if (ViewportClient->IsPerspective())
-			{
-				if (ViewportClient->IsRealtime())
-				{
-					if (ViewportClient->Viewport && ViewportClient->Viewport->HasFocus())
-					{
-						// active realtime perspective -- use this and be finished
-						BestRealtimePerspViewport = ViewportClient;
-						break;
-					}
-					else if (BestRealtimePerspViewport == NULL)
-					{
-						// save this
-						BestRealtimePerspViewport = ViewportClient;
-					}
-				}
-				else 
-				{
-					if (ViewportClient->Viewport && ViewportClient->Viewport->HasFocus())
-					{
-						// active non-realtime perspective -- use this
-						BestPerspViewport = ViewportClient;
-					}
-					else if (BestPerspViewport == NULL)
-					{
-						// save this
-						BestPerspViewport = ViewportClient;
-					}
-
-				}
-			}
-		}
-
-		// choose realtime if set.  note this could still be null.
-		AudioFocusViewportClient = BestRealtimePerspViewport ? BestRealtimePerspViewport : BestPerspViewport;
-	}
-	// tell viewportclient it has audio focus
-	if (AudioFocusViewportClient)
-	{
-		AudioFocusViewportClient->SetAudioFocus();
-
-		// override realtime setting if viewport chooses (i.e. for matinee preview)
-		if (AudioFocusViewportClient->IsForcedRealtimeAudio())
-		{
-			bAudioIsRealtime = true;
-		}
-	}
-
-	// Find realtime and visibility settings on all viewport clients
-	for( int32 ViewportIndex = 0; ViewportIndex < AllViewportClients.Num(); ViewportIndex++ )
-	{
-		FEditorViewportClient* const ViewportClient = AllViewportClients[ ViewportIndex ];
-
-		if( PlayWorld && ViewportClient->IsVisible() )
-		{
-			if( ViewportClient->IsInImmersiveViewport() )
-			{
-				// if a viewport client is immersive then by default we do not tick the editor world during PIE unless there is a visible editor world viewport
-				bShouldTickEditorWorld = false;
-			}
-			else
-			{
-				// If the viewport is not immersive but still visible while we have a play world then we need to tick the editor world
-				bShouldTickEditorWorld = true;
-			}
-		}
-
-		if( ViewportClient->GetScene() == EditorContext.World()->Scene )
-		{
-			if( ViewportClient->IsRealtime() )
-			{
-				IsRealtime = true;
-			}
-		}
-	}
-
-	// Find out if the editor has focus. Audio should only play if the editor has focus.
-	const bool bHasFocus = FPlatformProcess::IsThisApplicationForeground();
-
-	if (bHasFocus || GetDefault<ULevelEditorMiscSettings>()->bAllowBackgroundAudio)
-	{
-		if (!PlayWorld)
-		{
-			// Adjust the global volume multiplier if the window has focus and there is no pie world or no viewport overriding audio.
-			FApp::SetVolumeMultiplier( GetDefault<ULevelEditorMiscSettings>()->EditorVolumeLevel );
-		}
-		else
-		{
-			// If there is currently a pie world a viewport is overriding audio settings do not adjust the volume.
-			FApp::SetVolumeMultiplier( 1.0f );
-		}
-	}
-
-	// Tick any editor FTickableEditorObject dervived classes
-	FTickableEditorObject::TickObjects( DeltaSeconds );
-
-	// Tick the asset registry
-	FAssetRegistryModule::TickAssetRegistry(DeltaSeconds);
-
-	static FName SourceCodeAccessName("SourceCodeAccess");
-	ISourceCodeAccessModule& SourceCodeAccessModule = FModuleManager::LoadModuleChecked<ISourceCodeAccessModule>(SourceCodeAccessName);
-	SourceCodeAccessModule.GetAccessor().Tick(DeltaSeconds);
-
-	// tick the directory watcher
-	// @todo: Put me into an FTicker that is created when the DW module is loaded
-	static FName DirectoryWatcherName("DirectoryWatcher");
-	FDirectoryWatcherModule& DirectoryWatcherModule = FModuleManager::Get().LoadModuleChecked<FDirectoryWatcherModule>(DirectoryWatcherName);
-	DirectoryWatcherModule.Get()->Tick(DeltaSeconds);
-
-	if( bShouldTickEditorWorld )
-	{ 
-		// Tick level.
-		ELevelTick TickType = IsRealtime ? LEVELTICK_ViewportsOnly : LEVELTICK_TimeOnly;
-
-		//EditorContext.World()->FXSystem->Resume();
-		// Note: Still allowing the FX system to tick so particle systems dont restart after entering/leaving responsive mode
-		if( FSlateThrottleManager::Get().IsAllowingExpensiveTasks() )
-		{
-			FKismetDebugUtilities::NotifyDebuggerOfStartOfGameFrame(EditorContext.World());
-			EditorContext.World()->Tick(TickType, DeltaSeconds);
-			FKismetDebugUtilities::NotifyDebuggerOfEndOfGameFrame(EditorContext.World());
-		}
-	}
-	else 
-	{
-		//EditorContext.World()->FXSystem->Suspend();
-	}
-
-
-	// Perform editor level streaming previs if no PIE session is currently in progress.
-	if( !PlayWorld )
-	{
-		for ( int32 ClientIndex = 0 ; ClientIndex < LevelViewportClients.Num() ; ++ClientIndex )
-		{
-			FLevelEditorViewportClient* ViewportClient = LevelViewportClients[ClientIndex];
-
-			// Previs level streaming volumes in the Editor.
-			if ( ViewportClient->IsPerspective() && GetDefault<ULevelEditorViewportSettings>()->bLevelStreamingVolumePrevis )
-			{
-				bool bProcessViewer = false;
-				const FVector& ViewLocation = ViewportClient->GetViewLocation();
-
-				// Iterate over streaming levels and compute whether the ViewLocation is in their associated volumes.
-				TMap<ALevelStreamingVolume*, bool> VolumeMap;
-
-				for( int32 LevelIndex = 0 ; LevelIndex < EditorContext.World()->StreamingLevels.Num() ; ++LevelIndex )
-				{
-					ULevelStreaming* StreamingLevel = EditorContext.World()->StreamingLevels[LevelIndex];
-					if( StreamingLevel )
-					{
-						// Assume the streaming level is invisible until we find otherwise.
-						bool bStreamingLevelShouldBeVisible = false;
-
-						// We're not going to change level visibility unless we encounter at least one
-						// volume associated with the level.
-						bool bFoundValidVolume = false;
-
-						// For each streaming volume associated with this level . . .
-						for ( int32 VolumeIndex = 0 ; VolumeIndex < StreamingLevel->EditorStreamingVolumes.Num() ; ++VolumeIndex )
-						{
-							ALevelStreamingVolume* StreamingVolume = StreamingLevel->EditorStreamingVolumes[VolumeIndex];
-							if ( StreamingVolume && !StreamingVolume->bDisabled )
-							{
-								bFoundValidVolume = true;
-
-								bool bViewpointInVolume;
-								bool* bResult = VolumeMap.Find(StreamingVolume);
-								if ( bResult )
-								{
-									// This volume has already been considered for another level.
-									bViewpointInVolume = *bResult;
-								}
-								else
-								{
-									// Compute whether the viewpoint is inside the volume and cache the result.
-									bViewpointInVolume = StreamingVolume->EncompassesPoint( ViewLocation );							
-
-								
-									VolumeMap.Add( StreamingVolume, bViewpointInVolume );
-								}
-
-								// Halt when we find a volume associated with the level that the viewpoint is in.
-								if ( bViewpointInVolume )
-								{
-									bStreamingLevelShouldBeVisible = true;
-									break;
-								}
-							}
-						}
-
-						// Set the streaming level visibility status if we encountered at least one volume.
-						if ( bFoundValidVolume && StreamingLevel->bShouldBeVisibleInEditor != bStreamingLevelShouldBeVisible )
-						{
-							StreamingLevel->bShouldBeVisibleInEditor = bStreamingLevelShouldBeVisible;
-							bProcessViewer = true;
-						}
-					}
-				}
-
-				// Call UpdateLevelStreaming if the visibility of any streaming levels was modified.
-				if ( bProcessViewer )
-				{
-					EditorContext.World()->UpdateLevelStreaming();
-					FEditorDelegates::RefreshPrimitiveStatsBrowser.Broadcast();
-				}
-				break;
-			}
-		}
-	}
-
-	// kick off a "Play From Here" if we got one
-	if (bIsPlayWorldQueued)
-	{
-		StartQueuedPlayMapRequest();
-	}
-	else if( bIsToggleBetweenPIEandSIEQueued )
-	{
-		ToggleBetweenPIEandSIE();
-	}
-
-	static bool bFirstTick = true;
-
-	// Skip updating reflection captures on the first update as the level will not be ready to display
-	if (!bFirstTick)
-	{
-		// Update sky light first because sky diffuse will be visible in reflection capture indirect specular
-		USkyLightComponent::UpdateSkyCaptureContents(EditorContext.World());
-		UReflectionCaptureComponent::UpdateReflectionCaptureContents(EditorContext.World());
-	}
-
-	// if we have the side-by-side world for "Play From Here", tick it unless we are ensuring slate is responsive
-	if( FSlateThrottleManager::Get().IsAllowingExpensiveTasks() )
-	{
-		for (auto ContextIt = WorldList.CreateIterator(); ContextIt; ++ContextIt)
-		{
-			FWorldContext &PieContext = *ContextIt;
-			if (PieContext.WorldType != EWorldType::PIE || PieContext.World() == NULL)
-			{
-				continue;
-			}
-
-			GPlayInEditorID = PieContext.PIEInstance;
-
-			PlayWorld = PieContext.World();
-			GameViewport = PieContext.GameViewport;
-
-			UWorld* OldGWorld = NULL;
-			// Use the PlayWorld as the GWorld, because who knows what will happen in the Tick.
-			OldGWorld = SetPlayInEditorWorld( PlayWorld );
-
-			// Tick all travel and Pending NetGames (Seamless, server, client)
-			TickWorldTravel(PieContext, DeltaSeconds);
-
-			// Updates 'connecting' message in PIE network games
-			UpdateTransitionType(PlayWorld);
-
-			// Update streaming for dedicated servers in PIE
-			if (PieContext.RunAsDedicated)
-			{
-				SCOPE_CYCLE_COUNTER(STAT_UpdateLevelStreaming);
-				PlayWorld->UpdateLevelStreaming();
-			}
-
-			// Release mouse if the game is paused. The low level input code might ignore the request when e.g. in fullscreen mode.
-			if ( GameViewport != NULL && GameViewport->Viewport != NULL )
-			{
-				// Decide whether to drop high detail because of frame rate
-				GameViewport->SetDropDetail(DeltaSeconds);
-			}
-
-			if (!bFirstTick)
-			{
-				// Update sky light first because sky diffuse will be visible in reflection capture indirect specular
-				USkyLightComponent::UpdateSkyCaptureContents(PlayWorld);
-				UReflectionCaptureComponent::UpdateReflectionCaptureContents(PlayWorld);
-			}
-
-			// Update the level.
-			GameCycles=0;
-			CLOCK_CYCLES(GameCycles);
-
-			{
-				// So that hierarchical stats work in PIE
-				SCOPE_CYCLE_COUNTER(STAT_FrameTime);
-
-				FKismetDebugUtilities::NotifyDebuggerOfStartOfGameFrame(PieContext.World());
-
-				static TArray< TWeakObjectPtr<AActor> > RecordedActors;
-				RecordedActors.Reset();
-
-				// Check to see if we want to use sequencer's live recording feature
-				bool bIsRecordingActive = false;
-				GetActorRecordingStateEvent.Broadcast( bIsRecordingActive );
-				if( bIsRecordingActive )
-				{
-					// @todo sequencer livecapture: How do we capture the destruction of actors? (needs to hide the spawned puppet actor, or destroy it)
-					// @todo sequencer livecapture: Actor parenting state is not captured or retained on puppets
-					// @todo sequencer livecapture: Needs to capture state besides transforms (animation, audio, property changes, etc.)
-
-					// @todo sequencer livecapture: Hacky test code for sequencer live capture feature
-					for( FActorIterator ActorIter( PlayWorld ); ActorIter; ++ActorIter )
-					{
-						AActor* Actor = *ActorIter;
-
-						// @todo sequencer livecapture: Restrict to certain actor types for now, just for testing
-						if( Actor->IsA(ASkeletalMeshActor::StaticClass()) || (Actor->IsA(AStaticMeshActor::StaticClass()) && Actor->IsRootComponentMovable()) )
-						{
-							GEditor->BroadcastBeginObjectMovement( *Actor );
-							RecordedActors.Add( Actor );
-						}
-					}				
-				}
-
-				// tick the level
-				PieContext.World()->Tick( LEVELTICK_All, DeltaSeconds );
-
-				if( bIsRecordingActive )
-				{
-					for( auto RecordedActorIter( RecordedActors.CreateIterator() ); RecordedActorIter; ++RecordedActorIter )
-					{
-						AActor* Actor = RecordedActorIter->Get();
-						if( Actor != NULL )
-						{
-							GEditor->BroadcastEndObjectMovement( *Actor );
-						}
-					}				
-				}
-
-				FKismetDebugUtilities::NotifyDebuggerOfEndOfGameFrame(PieContext.World());
-			}
-
-			UNCLOCK_CYCLES(GameCycles);
-
-			// Tick the viewports.
-			if ( GameViewport != NULL )
-			{
-				GameViewport->Tick(DeltaSeconds);
-			}
-
-			// Pop the world
-			RestoreEditorWorld( OldGWorld );
-		}
-	}
-
-	if (bFirstTick)
-	{
-		bFirstTick = false;
-	}
-
-	GPlayInEditorID = -1;
-
-	// Clean up any game viewports that may have been closed during the level tick (eg by Kismet).
-	CleanupGameViewport();
-
-	// If all viewports closed, close the current play level.
-	if( GameViewport == NULL && PlayWorld && !bIsSimulatingInEditor )
-	{
-		FWorldContext& PieWorldContext = GetWorldContextFromWorldChecked(PlayWorld);
-		if (!PieWorldContext.RunAsDedicated && !PieWorldContext.bWaitingOnOnlineSubsystem)
-		{
-			EndPlayMap();
-		}
-	}
-
-	// Update viewports.
-
-	for(int32 ViewportIndex = 0;ViewportIndex < AllViewportClients.Num();ViewportIndex++)
-	{
-		FEditorViewportClient* ViewportClient = AllViewportClients[ ViewportIndex ];
-
-		// When throttling tick only viewports which need to be redrawn (they have been manually invalidated)
-		if( ( FSlateThrottleManager::Get().IsAllowingExpensiveTasks() || ViewportClient->bNeedsRedraw ) && ViewportClient->IsVisible() )
-		{
-			// Switch to the correct world for the client before it ticks
-			FScopedConditionalWorldSwitcher WorldSwitcher( ViewportClient );
-
-			ViewportClient->Tick(DeltaSeconds);
-		}
-	}
-	
-	bool bIsMouseOverAnyLevelViewport = false;
-
-	//Do this check separate to the above loop as the ViewportClient may no longer be valid after we have ticked it
-	for(int32 ViewportIndex = 0;ViewportIndex < LevelViewportClients.Num();ViewportIndex++)
-	{
-		FLevelEditorViewportClient* ViewportClient = LevelViewportClients[ ViewportIndex ];
-		FViewport* Viewport = ViewportClient->Viewport;
-
-		// Keep track of whether the mouse cursor is over any level viewports
-		if( Viewport != NULL )
-		{
-			const int32 MouseX = Viewport->GetMouseX();
-			const int32 MouseY = Viewport->GetMouseY();
-			if( MouseX >= 0 && MouseY >= 0 && MouseX < (int32)Viewport->GetSizeXY().X && MouseY < (int32)Viewport->GetSizeXY().Y )
-			{
-				bIsMouseOverAnyLevelViewport = true;
-				break;
-			}
-		}
-	}
-
-	// If the cursor is outside all level viewports, then clear the hover effect
-	if( !bIsMouseOverAnyLevelViewport )
-	{
-		FLevelEditorViewportClient::ClearHoverFromObjects();
-	}
-
-
-	// Commit changes to the BSP model.
-	EditorContext.World()->CommitModelSurfaces();
-	EditorContext.World()->SendAllEndOfFrameUpdates();
-	
-	{
-		// tell renderer about EditorContext.World()->IsPaused(), before rendering
-		ENQUEUE_UNIQUE_RENDER_COMMAND_ONEPARAMETER(
-			SetPaused,
-			bool, bGamePaused, EditorContext.World()->IsPaused(),
-		{
-			GRenderingRealtimeClock.SetGamePaused(bGamePaused);
-		});
-	}
-
-	bool bUpdateLinkedOrthoViewports = false;
-	/////////////////////////////
-	// Redraw viewports.
-
-	// Do not redraw if the application is hidden
-	bool bAllWindowsHidden = !bHasFocus && GEditor->AreAllWindowsHidden();
-	if( !bAllWindowsHidden )
-	{
-		// Render view parents, then view children.
-		bool bEditorFrameNonRealtimeViewportDrawn = false;
-		if (GCurrentLevelEditingViewportClient && GCurrentLevelEditingViewportClient->IsVisible())
-		{
-			bool bAllowNonRealtimeViewports = true;
-			bool bWasNonRealtimeViewportDraw = UpdateSingleViewportClient(GCurrentLevelEditingViewportClient, bAllowNonRealtimeViewports, bUpdateLinkedOrthoViewports);
-			if (GCurrentLevelEditingViewportClient->IsLevelEditorClient())
-			{
-				bEditorFrameNonRealtimeViewportDrawn |= bWasNonRealtimeViewportDraw;
-			}
-		}
-		for (int32 bRenderingChildren = 0; bRenderingChildren < 2; bRenderingChildren++)
-		{
-			for (int32 ViewportIndex = 0; ViewportIndex < AllViewportClients.Num(); ViewportIndex++)
-			{
-				FEditorViewportClient* ViewportClient = AllViewportClients[ViewportIndex];
-				if (ViewportClient == GCurrentLevelEditingViewportClient)
-				{
-					//already given this window a chance to update
-					continue;
-				}
-
-				if ( ViewportClient->IsVisible() )
-				{
-					// Only update ortho viewports if that mode is turned on, the viewport client we are about to update is orthographic and the current editing viewport is orthographic and tracking mouse movement.
-					bUpdateLinkedOrthoViewports = GetDefault<ULevelEditorViewportSettings>()->bUseLinkedOrthographicViewports && ViewportClient->IsOrtho() && GCurrentLevelEditingViewportClient && GCurrentLevelEditingViewportClient->IsOrtho() && GCurrentLevelEditingViewportClient->IsTracking();
-
-					const bool bIsViewParent = ViewportClient->ViewState.GetReference()->IsViewParent();
-					if ((bRenderingChildren && !bIsViewParent) ||
-						(!bRenderingChildren && bIsViewParent) || bUpdateLinkedOrthoViewports)
-					{
-						//if we haven't drawn a non-realtime viewport OR not one of the main viewports
-						bool bAllowNonRealtimeViewports = (!bEditorFrameNonRealtimeViewportDrawn) || !(ViewportClient->IsLevelEditorClient());
-						bool bWasNonRealtimeViewportDrawn = UpdateSingleViewportClient(ViewportClient, bAllowNonRealtimeViewports, bUpdateLinkedOrthoViewports);
-						if (ViewportClient->IsLevelEditorClient())
-						{
-							bEditorFrameNonRealtimeViewportDrawn |= bWasNonRealtimeViewportDrawn;
-						}
-					}
-				}
-			}
-		}
-	}
-
-	ISourceControlModule::Get().Tick();
-
-	if( FSlateThrottleManager::Get().IsAllowingExpensiveTasks() )
-	{
-		for (auto ContextIt = WorldList.CreateIterator(); ContextIt; ++ContextIt)
-		{
-			FWorldContext &PieContext = *ContextIt;
-			if (PieContext.WorldType != EWorldType::PIE)
-			{
-				continue;
-			}
-
-			PlayWorld = PieContext.World();
-			GameViewport = PieContext.GameViewport;
-
-			// Render playworld. This needs to happen after the other viewports for screenshots to work correctly in PIE.
-			if(PlayWorld && GameViewport && !bIsSimulatingInEditor)
-			{
-				// Use the PlayWorld as the GWorld, because who knows what will happen in the Tick.
-				UWorld* OldGWorld = SetPlayInEditorWorld( PlayWorld );
-				GPlayInEditorID = PieContext.PIEInstance;
-
-				// Render everything.
-				GameViewport->LayoutPlayers();
-				check(GameViewport->Viewport);
-				GameViewport->Viewport->Draw();
-
-				// Pop the world
-				RestoreEditorWorld( OldGWorld );
-				GPlayInEditorID = -1;
-			}
-		}
-	}
-
-	// Update resource streaming after both regular Editor viewports and PIE had a chance to add viewers.
-	IStreamingManager::Get().Tick(DeltaSeconds);
-
-	// Update Audio. This needs to occur after rendering as the rendering code updates the listener position.
-	if (GetAudioDevice())
-	{
-		UWorld* OldGWorld = NULL;
-		if( PlayWorld )
-		{
-			// Use the PlayWorld as the GWorld if we're using PIE.
-			OldGWorld = SetPlayInEditorWorld( PlayWorld );
-		}
-
-		// Update audio device.
-		GetAudioDevice()->Update( (!PlayWorld && bAudioIsRealtime) || ( PlayWorld && !PlayWorld->IsPaused() ) );
-
-		if( PlayWorld )
-		{
-			// Pop the world.
-			RestoreEditorWorld( OldGWorld );
-		}
-	}
-
-	// Update constraints if dirtied.
-	EditorContext.World()->UpdateConstraintActors();
-
-	{
-		// rendering thread commands
-
-		ENQUEUE_UNIQUE_RENDER_COMMAND_TWOPARAMETER(
-			TickRenderingTimer,
-			bool, bPauseRenderingRealtimeClock, GPauseRenderingRealtimeClock,
-			float, DeltaTime, DeltaSeconds,
-		{
-			if(!bPauseRenderingRealtimeClock)
-			{
-				// Tick the GRenderingRealtimeClock, unless it's paused
-				GRenderingRealtimeClock.Tick(DeltaTime);
-			}
-			GetRendererModule().TickRenderTargetPool();
-		});
-	}
-
-	// After the play world has ticked, see if a request was made to end pie
-	if( bRequestEndPlayMapQueued )
-	{
-		EndPlayMap();
-	}
-
-	FUnrealEdMisc::Get().TickAssetAnalytics();
-
-	FUnrealEdMisc::Get().TickPerformanceAnalytics();
-
-	// If the fadeout animation has completed for the undo/redo notification item, allow it to be deleted
-	if(UndoRedoNotificationItem.IsValid() && UndoRedoNotificationItem->GetCompletionState() == SNotificationItem::CS_None)
-	{
-		UndoRedoNotificationItem.Reset();
-	}
-}
-
-float UEditorEngine::GetMaxTickRate( float DeltaTime, bool bAllowFrameRateSmoothing ) const
-{
-	float MaxTickRate = 0.0f;
-	if( !ShouldThrottleCPUUsage() )
-	{
-		// do not limit fps in VR Preview mode
-		if (bUseVRPreviewForPlayWorld)
-		{
-			return 0.0f;
-		}
-		const float SuperMaxTickRate = Super::GetMaxTickRate( DeltaTime, bAllowFrameRateSmoothing );
-		if( SuperMaxTickRate != 0.0f )
-		{
-			return SuperMaxTickRate;
-		}
-
-		// Clamp editor frame rate, even if smoothing is disabled
-		if( !bSmoothFrameRate && GIsEditor && !GIsPlayInEditorWorld )
-		{
-			MaxTickRate = 1.0f / DeltaTime;
-			if (SmoothedFrameRateRange.HasLowerBound())
-			{
-				MaxTickRate = FMath::Max(MaxTickRate, SmoothedFrameRateRange.GetLowerBoundValue());
-			}
-			if (SmoothedFrameRateRange.HasUpperBound())
-			{
-				MaxTickRate = FMath::Min(MaxTickRate, SmoothedFrameRateRange.GetUpperBoundValue());
-			}
-		}
-
-		// Laptops should throttle to 60 hz in editor to reduce battery drain
-		static const auto CVarDontLimitOnBattery = IConsoleManager::Get().FindTConsoleVariableDataInt(TEXT("r.DontLimitOnBattery"));
-		const bool bLimitOnBattery = (FPlatformMisc::IsRunningOnBattery() && CVarDontLimitOnBattery->GetValueOnGameThread() == 0);
-		if( bLimitOnBattery )
-		{
-			MaxTickRate = 60.0f;
-		}
-	}
-	else
-	{
-		MaxTickRate = 3.0f;
-	}
-
-	return MaxTickRate;
-}
-
-const UEditorUserSettings& UEditorEngine::GetEditorUserSettings() const
-{
-	if (EditorUserSettings == NULL)
-	{
-		auto ConstThis = const_cast< UEditorEngine* >( this );	// Hack because Header Generator doesn't yet support mutable keyword
-		ConstThis->EditorUserSettings = ConstructObject<UEditorUserSettings>(UEditorUserSettings::StaticClass());
-	}
-	return *EditorUserSettings;
-}
-
-UEditorUserSettings& UEditorEngine::AccessEditorUserSettings()
-{
-	if (EditorUserSettings == NULL)
-	{
-		EditorUserSettings = ConstructObject<UEditorUserSettings>(UEditorUserSettings::StaticClass());
-	}
-	return *EditorUserSettings;
-}
-
-void UEditorEngine::SaveEditorUserSettings()
-{
-	if (!FUnrealEdMisc::Get().IsDeletePreferences())
-	{
-		AccessEditorUserSettings().SaveConfig();
-	}
-}
-
-const UEditorGameAgnosticSettings& UEditorEngine::GetGameAgnosticSettings() const
-{
-	if (GameAgnosticSettings == NULL)
-	{
-		auto ConstThis = const_cast< UEditorEngine* >( this );	// Hack because Header Generator doesn't yet support mutable keyword
-		ConstThis->GameAgnosticSettings = ConstructObject<UEditorGameAgnosticSettings>(UEditorGameAgnosticSettings::StaticClass());
-		
-		// Load config from file, but only if we are not the build machine since game agnostic settings may put the builder in an unclean state
-		if ( !GIsBuildMachine )
-		{
-			ConstThis->GameAgnosticSettings->LoadConfig(UEditorGameAgnosticSettings::StaticClass(), *GEditorGameAgnosticIni);
-		}
-	}
-	return *GameAgnosticSettings;
-}
-
-UEditorGameAgnosticSettings& UEditorEngine::AccessGameAgnosticSettings()
-{
-	if (GameAgnosticSettings == NULL)
-	{
-		GameAgnosticSettings = ConstructObject<UEditorGameAgnosticSettings>(UEditorGameAgnosticSettings::StaticClass());
-		
-		// Load config from file, but only if we are not the build machine since game agnostic settings may put the builder in an unclean state
-		if ( !GIsBuildMachine )
-		{
-			GameAgnosticSettings->LoadConfig(UEditorGameAgnosticSettings::StaticClass(), *GEditorGameAgnosticIni);
-		}
-	}
-	return *GameAgnosticSettings;
-}
-
-void UEditorEngine::SaveGameAgnosticSettings()
-{
-	// Save config to file, but only if we are not the build machine since game agnostic settings may put the builder in an unclean state
-	if ( !GIsBuildMachine )
-	{
-		AccessGameAgnosticSettings().SaveConfig(CPF_Config, *GEditorGameAgnosticIni);
-	}
-}
-
-bool UEditorEngine::IsRealTimeAudioMuted() const
-{
-	if (EditorUserSettings == NULL)
-	{
-		return true;
-	}
-	return GetDefault<ULevelEditorMiscSettings>()->bEnableRealTimeAudio ? false : true;
-}
-
-void UEditorEngine::MuteRealTimeAudio(bool bMute)
-{
-	ULevelEditorMiscSettings* LevelEditorMiscSettings = GetMutableDefault<ULevelEditorMiscSettings>();
-
-	LevelEditorMiscSettings->bEnableRealTimeAudio = bMute ? false : true;
-	LevelEditorMiscSettings->PostEditChange();
-}
-
-float UEditorEngine::GetRealTimeAudioVolume() const
-{
-	return GetDefault<ULevelEditorMiscSettings>()->EditorVolumeLevel;
-}
-
-void UEditorEngine::SetRealTimeAudioVolume(float VolumeLevel)
-{
-	ULevelEditorMiscSettings* LevelEditorMiscSettings = GetMutableDefault<ULevelEditorMiscSettings>();
-
-	LevelEditorMiscSettings->EditorVolumeLevel = VolumeLevel;
-	LevelEditorMiscSettings->PostEditChange();
-}
-
-bool UEditorEngine::UpdateSingleViewportClient(FEditorViewportClient* InViewportClient, const bool bInAllowNonRealtimeViewportToDraw, bool bLinkedOrthoMovement )
-{
-	bool bUpdatedNonRealtimeViewport = false;
-
-	// Always submit view information for content streaming 
-	// otherwise content for editor view can be streamed out if there are other views (ex: thumbnails)
-	if (InViewportClient->IsPerspective())
-	{
-		IStreamingManager::Get().AddViewInformation( InViewportClient->GetViewLocation(), InViewportClient->Viewport->GetSizeXY().X, InViewportClient->Viewport->GetSizeXY().X / FMath::Tan(InViewportClient->ViewFOV) );
-	}
-	
-	// Only allow viewports to be drawn if we are not throttling for slate UI responsiveness or if the viewport client requested a redraw
-	// Note about bNeedsRedraw: Redraws can happen during some Slate events like checking a checkbox in a menu to toggle a view mode in the viewport.  In those cases we need to show the user the results immediately
-	if( FSlateThrottleManager::Get().IsAllowingExpensiveTasks() || InViewportClient->bNeedsRedraw )
-	{
-		// Switch to the world used by the viewport before its drawn
-		FScopedConditionalWorldSwitcher WorldSwitcher( InViewportClient );
-	
-		// Add view information for perspective viewports.
-		if( InViewportClient->IsPerspective() )
-		{
-			GWorld->ViewLocationsRenderedLastFrame.Add(InViewportClient->GetViewLocation());
-	
-			// If we're currently simulating in editor, then we'll need to make sure that sub-levels are streamed in.
-			// When using PIE, this normally happens by UGameViewportClient::Draw().  But for SIE, we need to do
-			// this ourselves!
-			if( PlayWorld != NULL && bIsSimulatingInEditor && InViewportClient->IsSimulateInEditorViewport() )
-			{
-				// Update level streaming.
-				GWorld->UpdateLevelStreaming();
-
-				// Also make sure hit proxies are refreshed for SIE viewports, as the user may be trying to grab an object or widget manipulator that's moving!
-				if( InViewportClient->IsRealtime() )
-				{
-					// @todo simulate: This may cause simulate performance to be worse in cases where you aren't needing to interact with gizmos.  Consider making this optional.
-					InViewportClient->RequestInvalidateHitProxy( InViewportClient->Viewport );
-				}
-			}
-		}
-	
-		// Redraw the viewport if it's realtime.
-		if( InViewportClient->IsRealtime() )
-		{
-			InViewportClient->Viewport->Draw();
-			InViewportClient->bNeedsRedraw = false;
-			InViewportClient->bNeedsLinkedRedraw = false;
-		}
-		// Redraw any linked ortho viewports that need to be updated this frame.
-		else if( InViewportClient->IsOrtho() && bLinkedOrthoMovement && InViewportClient->IsVisible() )
-		{
-			if( InViewportClient->bNeedsLinkedRedraw || InViewportClient->bNeedsRedraw )
-			{
-				// Redraw this viewport
-				InViewportClient->Viewport->Draw();
-				InViewportClient->bNeedsLinkedRedraw = false;
-				InViewportClient->bNeedsRedraw = false;
-			}
-			else
-			{
-				// This viewport doesn't need to be redrawn.  Skip this frame and increment the number of frames we skipped.
-				InViewportClient->FramesSinceLastDraw++;
-			}
-		}
-		// Redraw the viewport if there are pending redraw, and we haven't already drawn one viewport this frame.
-		else if (InViewportClient->bNeedsRedraw && bInAllowNonRealtimeViewportToDraw)
-		{
-			InViewportClient->Viewport->Draw();
-			InViewportClient->bNeedsRedraw = false;
-			bUpdatedNonRealtimeViewport = true;
-		}
-
-		if (InViewportClient->bNeedsInvalidateHitProxy)
-		{
-			InViewportClient->Viewport->InvalidateHitProxy();
-			InViewportClient->bNeedsInvalidateHitProxy = false;
-		}
-	}
-
-	return bUpdatedNonRealtimeViewport;
-}
-
-void UEditorEngine::InvalidateAllViewportClientHitProxies()
-{
-	for (const auto* LevelViewportClient : LevelViewportClients)
-	{
-		if (LevelViewportClient->Viewport != nullptr)
-		{
-			LevelViewportClient->Viewport->InvalidateHitProxy();
-		}
-	}
-}
-
-void UEditorEngine::PostEditChangeProperty(FPropertyChangedEvent& PropertyChangedEvent)
-{
-	// Propagate the callback up to the superclass.
-	Super::PostEditChangeProperty(PropertyChangedEvent);
-
-	const FName PropertyName = PropertyChangedEvent.Property ? PropertyChangedEvent.Property->GetFName() : NAME_None;
-
-	if (PropertyName == GET_MEMBER_NAME_CHECKED(UEngine, MaximumLoopIterationCount))
-	{
-		// Clamp to a reasonable range and feed the new value to the script core
-		MaximumLoopIterationCount = FMath::Clamp( MaximumLoopIterationCount, 100, 10000000 );
-		FBlueprintCoreDelegates::SetScriptMaximumLoopIterations( MaximumLoopIterationCount );
-	}
-	else if (PropertyName == GET_MEMBER_NAME_CHECKED(UEngine, bCanBlueprintsTickByDefault))
-	{
-		FScopedSlowTask SlowTask(100, LOCTEXT("DirtyingBlueprintsDueToTickChange", "InvalidatingAllBlueprints"));
-
-		// Flag all Blueprints as out of date (this doesn't dirty the package as needs saving but will force a recompile during PIE)
-		for (TObjectIterator<UBlueprint> BlueprintIt; BlueprintIt; ++BlueprintIt)
-		{
-			UBlueprint* Blueprint = *BlueprintIt;
-			Blueprint->Status = BS_Dirty;
-		}
-	}
-}
-
-void UEditorEngine::Cleanse( bool ClearSelection, bool Redraw, const FText& TransReset )
-{
-	check( !TransReset.IsEmpty() );
-
-	if (GIsRunning)
-	{
-		if( ClearSelection )
-		{
-			// Clear selection sets.
-			GetSelectedActors()->DeselectAll();
-			GetSelectedObjects()->DeselectAll();
-		}
-
-		// Reset the transaction tracking system.
-		ResetTransaction( TransReset );
-
-		// Invalidate hit proxies as they can retain references to objects over a few frames
-		FEditorSupportDelegates::CleanseEditor.Broadcast();
-
-		// Redraw the levels.
-		if( Redraw )
-		{
-			RedrawLevelEditingViewports();
-		}
-
-		// Attempt to unload any loaded redirectors. Redirectors should not be referenced in memory and are only used to forward references at load time
-		for (TObjectIterator<UObjectRedirector> RedirIt; RedirIt; ++RedirIt)
-		{
-			RedirIt->ClearFlags(RF_Standalone | RF_RootSet | RF_Transactional);
-		}
-
-		// Collect garbage.
-		CollectGarbage( GARBAGE_COLLECTION_KEEPFLAGS );
-
-		// Remaining redirectors are probably referenced by editor tools. Keep them in memory for now.
-		for (TObjectIterator<UObjectRedirector> RedirIt; RedirIt; ++RedirIt)
-		{
-			if ( RedirIt->IsAsset() )
-			{
-				RedirIt->SetFlags(RF_Standalone);
-			}
-		}
-	}
-}
-
-void UEditorEngine::EditorClearComponents()
-{
-	UWorld* World = GWorld;
-	if (World != NULL)
-	{
-		World->ClearWorldComponents();
-	}
-}
-
-void UEditorEngine::EditorUpdateComponents()
-{
-	GWorld->UpdateWorldComponents( true, false );
-}
-
-UAudioComponent* UEditorEngine::GetPreviewAudioComponent()
-{
-	return PreviewAudioComponent;
-}
-
-UAudioComponent* UEditorEngine::ResetPreviewAudioComponent( USoundBase* Sound, USoundNode* SoundNode )
-{
-	if( GetAudioDevice() )
-	{
-		if( PreviewAudioComponent)
-		{
-			PreviewAudioComponent->Stop();
-		}
-		else
-		{
-			PreviewSoundCue = ConstructObject<USoundCue>( USoundCue::StaticClass() );
-			// Set world to NULL as it will most likely become invalid in the next PIE/Simulate session and the
-			// component will be left with invalid pointer.
-			PreviewAudioComponent = FAudioDevice::CreateComponent( PreviewSoundCue, NULL, NULL, false );
-		}
-
-		check( PreviewAudioComponent );
-		// Mark as a preview component so the distance calculations can be ignored
-		PreviewAudioComponent->bPreviewComponent = true;
-
-		if (Sound)
-		{
-			PreviewAudioComponent->Sound = Sound;
-		}
-		else if( SoundNode)
-		{
-			PreviewSoundCue->FirstNode = SoundNode;
-			PreviewAudioComponent->Sound = PreviewSoundCue;
-		}
-	}
-
-	return PreviewAudioComponent;
-}
-
-void UEditorEngine::PlayPreviewSound( USoundBase* Sound,  USoundNode* SoundNode )
-{
-	UAudioComponent* AudioComponent = ResetPreviewAudioComponent(Sound, SoundNode);
-	if(AudioComponent)
-	{
-		AudioComponent->bAutoDestroy = false;
-		AudioComponent->bIsUISound = true;
-		AudioComponent->bAllowSpatialization = false;
-		AudioComponent->bReverb = false;
-		AudioComponent->bCenterChannelOnly = false;
-
-		AudioComponent->Play();	
-	}
-}
-
-void UEditorEngine::PlayEditorSound( const FString& SoundAssetName )
-{
-	// Only play sounds if the user has that feature enabled
-	if( GetDefault<ULevelEditorMiscSettings>()->bEnableEditorSounds && !GIsSavingPackage )
-	{
-		USoundBase* Sound = Cast<USoundBase>( StaticFindObject( USoundBase::StaticClass(), NULL, *SoundAssetName ) );
-		if( Sound == NULL )
-		{
-			Sound = Cast<USoundBase>( StaticLoadObject( USoundBase::StaticClass(), NULL, *SoundAssetName ) );
-		}
-
-		if( Sound != NULL )
-		{
-			GEditor->PlayPreviewSound( Sound );
-		}
-	}
-}
-
-
-void UEditorEngine::ClearPreviewComponents()
-{
-	if( PreviewAudioComponent )
-	{
-		PreviewAudioComponent->Stop();
-
-		// Just null out so they get GC'd
-		PreviewSoundCue->FirstNode = NULL;
-		PreviewSoundCue = NULL;
-		PreviewAudioComponent->Sound = NULL;
-		PreviewAudioComponent = NULL;
-	}
-
-	if (PreviewMeshComp)
-	{
-		PreviewMeshComp->UnregisterComponent();
-		PreviewMeshComp = NULL;
-	}
-}
-
-void UEditorEngine::CloseEditedWorldAssets(UWorld* InWorld)
-{
-	if (!InWorld)
-	{
-		return;
-	}
-
-	// Find all assets being edited
-	FAssetEditorManager& EditorManager = FAssetEditorManager::Get();
-	TArray<UObject*> AllAssets = EditorManager.GetAllEditedAssets();
-
-	TSet<UWorld*> ClosingWorlds;
-
-	ClosingWorlds.Add(InWorld);
-
-	for (int32 Index = 0; Index < InWorld->StreamingLevels.Num(); ++Index)
-	{
-		ULevelStreaming* LevelStreaming = InWorld->StreamingLevels[Index];
-		if (LevelStreaming && LevelStreaming->LoadedLevel && LevelStreaming->LoadedLevel)
-		{
-			ClosingWorlds.Add(CastChecked<UWorld>(LevelStreaming->LoadedLevel->GetOuter()));
-		}
-	}
-
-	for(int32 i=0; i<AllAssets.Num(); i++)
-	{
-		UObject* Asset = AllAssets[i];
-		UWorld* AssetWorld = Asset->GetTypedOuter<UWorld>();
-
-		if ( !AssetWorld )
-		{
-			// This might be a world, itself
-			AssetWorld = Cast<UWorld>(Asset);
-		}
-
-		if (AssetWorld && ClosingWorlds.Contains(AssetWorld))
-		{
-			const TArray<IAssetEditorInstance*> AssetEditors = EditorManager.FindEditorsForAsset(Asset);
-			for (IAssetEditorInstance* EditorInstance : AssetEditors )
-			{
-				if (EditorInstance != NULL)
-				{
-					EditorInstance->CloseWindow();
-				}
-			}
-		}
-	}
-}
-
-UTextureRenderTarget2D* UEditorEngine::GetScratchRenderTarget( uint32 MinSize )
-{
-	UTextureRenderTargetFactoryNew* NewFactory = CastChecked<UTextureRenderTargetFactoryNew>( StaticConstructObject(UTextureRenderTargetFactoryNew::StaticClass()) );
-
-	UTextureRenderTarget2D* ScratchRenderTarget = NULL;
-
-	// We never allow render targets greater than 2048
-	check( MinSize <= 2048 );
-
-	// 256x256
-	if( MinSize <= 256 )
-	{
-		if( ScratchRenderTarget256 == NULL )
-		{
-			NewFactory->Width = 256;
-			NewFactory->Height = 256;
-			UObject* NewObj = NewFactory->FactoryCreateNew( UTextureRenderTarget2D::StaticClass(), GetTransientPackage(), NAME_None, RF_Transient, NULL, GWarn );
-			ScratchRenderTarget256 = CastChecked<UTextureRenderTarget2D>(NewObj);
-		}
-		ScratchRenderTarget = ScratchRenderTarget256;
-	}
-	// 512x512
-	else if( MinSize <= 512 )
-	{
-		if( ScratchRenderTarget512 == NULL )
-		{
-			NewFactory->Width = 512;
-			NewFactory->Height = 512;
-			UObject* NewObj = NewFactory->FactoryCreateNew( UTextureRenderTarget2D::StaticClass(), GetTransientPackage(), NAME_None, RF_Transient, NULL, GWarn );
-			ScratchRenderTarget512 = CastChecked<UTextureRenderTarget2D>(NewObj);
-		}
-		ScratchRenderTarget = ScratchRenderTarget512;
-	}
-	// 1024x1024
-	else if( MinSize <= 1024 )
-	{
-		if( ScratchRenderTarget1024 == NULL )
-		{
-			NewFactory->Width = 1024;
-			NewFactory->Height = 1024;
-			UObject* NewObj = NewFactory->FactoryCreateNew( UTextureRenderTarget2D::StaticClass(), GetTransientPackage(), NAME_None, RF_Transient, NULL, GWarn );
-			ScratchRenderTarget1024 = CastChecked<UTextureRenderTarget2D>(NewObj);
-		}
-		ScratchRenderTarget = ScratchRenderTarget1024;
-	}
-	// 2048x2048
-	else if( MinSize <= 2048 )
-	{
-		if( ScratchRenderTarget2048 == NULL )
-		{
-			NewFactory->Width = 2048;
-			NewFactory->Height = 2048;
-			UObject* NewObj = NewFactory->FactoryCreateNew( UTextureRenderTarget2D::StaticClass(), GetTransientPackage(), NAME_None, RF_Transient, NULL, GWarn );
-			ScratchRenderTarget2048 = CastChecked<UTextureRenderTarget2D>(NewObj);
-		}
-		ScratchRenderTarget = ScratchRenderTarget2048;
-	}
-
-	check( ScratchRenderTarget != NULL );
-	return ScratchRenderTarget;
-}
-
-
-bool UEditorEngine::WarnAboutHiddenLevels( UWorld* InWorld, bool bIncludePersistentLvl) const
-{
-	bool bResult = true;
-
-	const bool bPersistentLvlHidden = !FLevelUtils::IsLevelVisible( InWorld->PersistentLevel );
-
-	// Make a list of all hidden streaming levels.
-	TArray< ULevelStreaming* > HiddenLevels;
-	for( int32 LevelIndex = 0 ; LevelIndex< InWorld->StreamingLevels.Num() ; ++LevelIndex )
-	{
-		ULevelStreaming* StreamingLevel = InWorld->StreamingLevels[ LevelIndex ];
-		if( StreamingLevel && !FLevelUtils::IsLevelVisible( StreamingLevel ) )
-		{
-			HiddenLevels.Add( StreamingLevel );
-		}
-	}
-
-	// Warn the user that some levels are hidden and prompt for continue.
-	if ( ( bIncludePersistentLvl && bPersistentLvlHidden ) || HiddenLevels.Num() > 0 )
-	{
-		FText Message;
-		if ( !bIncludePersistentLvl )
-		{
-			Message = LOCTEXT("TheFollowingStreamingLevelsAreHidden_Additional", "The following streaming levels are hidden:\n{HiddenLevelNameList}\n\n{ContinueMessage}");
-		}
-		else if ( bPersistentLvlHidden )
-		{
-			Message = LOCTEXT("TheFollowingLevelsAreHidden_Persistent", "The following levels are hidden:\n\n    Persistent Level{HiddenLevelNameList}\n\n{ContinueMessage}");
-		}
-		else
-		{
-			Message = LOCTEXT("TheFollowingLevelsAreHidden_Additional", "The following levels are hidden:\n{HiddenLevelNameList}\n\n{ContinueMessage}");
-		}
-
-		FString HiddenLevelNames;
-		for ( int32 LevelIndex = 0 ; LevelIndex < HiddenLevels.Num() ; ++LevelIndex )
-		{
-			HiddenLevelNames += FString::Printf( TEXT("\n    %s"), *HiddenLevels[LevelIndex]->GetWorldAssetPackageName() );
-		}
-
-		FFormatNamedArguments Args;
-		Args.Add( TEXT("HiddenLevelNameList"), FText::FromString( HiddenLevelNames ) );
-		Args.Add( TEXT("ContinueMessage"), LOCTEXT("HiddenLevelsContinueWithBuildQ", "These levels will not be rebuilt. Leaving them hidden may invalidate what is built in other levels.\n\nContinue with build?\n(Yes All will show all hidden levels and continue with the build)") );
-
-		const FText MessageBoxText = FText::Format( Message, Args );
-
-		// Create and show the user the dialog.
-		const EAppReturnType::Type Choice = FMessageDialog::Open(EAppMsgType::YesNoYesAll, MessageBoxText);
-
-		if( Choice == EAppReturnType::YesAll )
-		{
-			if ( bIncludePersistentLvl && bPersistentLvlHidden )
-			{
-				EditorLevelUtils::SetLevelVisibility( InWorld->PersistentLevel, true, false );
-			}
-
-			// The code below should technically also make use of FLevelUtils::SetLevelVisibility, but doing
-			// so would be much more inefficient, resulting in several calls to UpdateLevelStreaming
-			for( int32 HiddenLevelIdx = 0; HiddenLevelIdx < HiddenLevels.Num(); ++HiddenLevelIdx )
-			{
-				HiddenLevels[ HiddenLevelIdx ]->bShouldBeVisibleInEditor = true;
-			}
-
-			InWorld->FlushLevelStreaming();
-
-			// follow up using SetLevelVisibility - streaming should now be completed so we can show actors, layers, 
-			// BSPs etc. without too big a performance hit.
-			for( int32 HiddenLevelIdx = 0; HiddenLevelIdx < HiddenLevels.Num(); ++HiddenLevelIdx )
-			{
-				check(HiddenLevels[ HiddenLevelIdx ]->GetLoadedLevel());
-				ULevel* LoadedLevel = HiddenLevels[ HiddenLevelIdx ]->GetLoadedLevel();
-				EditorLevelUtils::SetLevelVisibility( LoadedLevel, true, false );
-			}
-
-			FEditorSupportDelegates::RedrawAllViewports.Broadcast();
-		}
-
-		// return true if the user pressed make all visible or yes.
-		bResult = (Choice != EAppReturnType::No);
-	}
-
-	return bResult;
-}
-
-
-void UEditorEngine::SetStreamingBoundsTexture(UTexture2D* InTexture)
-{
-	if (StreamingBoundsTexture != InTexture)
-	{
-		// Clear the currently stored streaming bounds information
-
-		// Set the new texture
-		StreamingBoundsTexture = InTexture;
-		if (StreamingBoundsTexture != NULL)
-		{
-			// Fill in the new streaming bounds info
-			ULevel::BuildStreamingData(NULL, NULL, InTexture);
-
-			// Turn on the StreamingBounds show flag
-			for(uint32 ViewportIndex = 0; ViewportIndex < (uint32)LevelViewportClients.Num(); ViewportIndex++)
-			{
-				FLevelEditorViewportClient* ViewportClient = LevelViewportClients[ViewportIndex];
-				if (ViewportClient)
-				{
-					ViewportClient->EngineShowFlags.StreamingBounds = 1;
-					ViewportClient->Invalidate(false,true);
-				}
-			}
-		}
-		else
-		{
-			// Clear the streaming bounds info
-			// Turn off the StreamingBounds show flag
-			for(uint32 ViewportIndex = 0; ViewportIndex < (uint32)LevelViewportClients.Num(); ViewportIndex++)
-			{
-				FLevelEditorViewportClient* ViewportClient = LevelViewportClients[ViewportIndex];
-				if (ViewportClient)
-				{
-					ViewportClient->EngineShowFlags.StreamingBounds = 0;
-					ViewportClient->Invalidate(false,true);
-				}
-			}
-		}
-	}
-}
-
-void UEditorEngine::ApplyDeltaToActor(AActor* InActor,
-									  bool bDelta,
-									  const FVector* InTrans,
-									  const FRotator* InRot,
-									  const FVector* InScale,
-									  bool bAltDown,
-									  bool bShiftDown,
-									  bool bControlDown) const
-{
-	if(!bDisableDeltaModification)
-	{
-		InActor->Modify();
-	}
-	
-	ABrush* Brush = Cast< ABrush >( InActor );
-	if( Brush )
-	{
-		if( Brush->GetBrushComponent() && Brush->GetBrushComponent()->Brush )
-		{
-			Brush->GetBrushComponent()->Brush->Polys->Element.ModifyAllItems();
-		}
-	}
-
-	FNavigationLockContext LockNavigationUpdates(InActor->GetWorld(), ENavigationLockReason::ContinuousEditorMove);
-
-	bool bTranslationOnly = true;
-
-	///////////////////
-	// Rotation
-
-	// Unfortunately this can't be moved into ABrush::EditorApplyRotation, as that would
-	// create a dependence in Engine on Editor.
-	if ( InRot )
-	{
-		const FRotator& InDeltaRot = *InRot;
-		const bool bRotatingActor = !bDelta || !InDeltaRot.IsZero();
-		if( bRotatingActor )
-		{
-			bTranslationOnly = false;
-
-			if ( bDelta )
-			{
-				if( InActor->GetRootComponent() != NULL )
-				{
-					const FRotator OriginalRotation = InActor->GetRootComponent()->GetComponentRotation();
-
-					InActor->EditorApplyRotation( InDeltaRot, bAltDown, bShiftDown, bControlDown );
-
-					// Check to see if we should transform the rigid body
-					UPrimitiveComponent* RootPrimitiveComponent = Cast< UPrimitiveComponent >( InActor->GetRootComponent() );
-					if( bIsSimulatingInEditor && GIsPlayInEditorWorld && RootPrimitiveComponent != NULL )
-					{
-						FRotator ActorRotWind, ActorRotRem;
-						OriginalRotation.GetWindingAndRemainder(ActorRotWind, ActorRotRem);
-
-						const FQuat ActorQ = ActorRotRem.Quaternion();
-						const FQuat DeltaQ = InDeltaRot.Quaternion();
-						const FQuat ResultQ = DeltaQ * ActorQ;
-
-						const FRotator NewActorRotRem = FRotator( ResultQ );
-						FRotator DeltaRot = NewActorRotRem - ActorRotRem;
-						DeltaRot.Normalize();
-
-						// @todo SIE: Not taking into account possible offset between root component and actor
-						RootPrimitiveComponent->SetWorldRotation( OriginalRotation + DeltaRot );
-					}
-				}
-
-				FVector NewActorLocation = InActor->GetActorLocation();
-				NewActorLocation -= GLevelEditorModeTools().PivotLocation;
-				NewActorLocation = FRotationMatrix(InDeltaRot).TransformPosition(NewActorLocation);
-				NewActorLocation += GLevelEditorModeTools().PivotLocation;
-				NewActorLocation -= InActor->GetActorLocation();
-				InActor->EditorApplyTranslation(NewActorLocation, bAltDown, bShiftDown, bControlDown);
-			}
-			else
-			{
-				InActor->SetActorRotation( InDeltaRot );
-			}
-		}
-	}
-
-	///////////////////
-	// Translation
-	if ( InTrans )
-	{
-		if ( bDelta )
-		{
-			if( InActor->GetRootComponent() != NULL )
-			{
-				const FVector OriginalLocation = InActor->GetRootComponent()->GetComponentLocation();
-
-				InActor->EditorApplyTranslation( *InTrans, bAltDown, bShiftDown, bControlDown );
-
-				// Check to see if we should transform the rigid body
-				UPrimitiveComponent* RootPrimitiveComponent = Cast< UPrimitiveComponent >( InActor->GetRootComponent() );
-				if( bIsSimulatingInEditor && GIsPlayInEditorWorld && RootPrimitiveComponent != NULL )
-				{
-					// @todo SIE: Not taking into account possible offset between root component and actor
-					RootPrimitiveComponent->SetWorldLocation( OriginalLocation + *InTrans );
-				}
-			}
-		}
-		else
-		{
-			InActor->SetActorLocation( *InTrans, false );
-		}
-	}
-
-	///////////////////
-	// Scaling
-	if ( InScale )
-	{
-		const FVector& InDeltaScale = *InScale;
-		const bool bScalingActor = !bDelta || !InDeltaScale.IsNearlyZero(0.000001f);
-		if( bScalingActor )
-		{
-			bTranslationOnly = false;
-
-			FVector ModifiedScale = InDeltaScale;
-
-			// Note: With the new additive scaling method, this is handled in FLevelEditorViewportClient::ModifyScale
-			if( GEditor->UsePercentageBasedScaling() )
-			{
-				// Get actor box extents
-				const FBox BoundingBox = InActor->GetComponentsBoundingBox( true );
-				const FVector BoundsExtents = BoundingBox.GetExtent();
-
-				// Make sure scale on actors is clamped to a minimum and maximum size.
-				const float MinThreshold = 1.0f;
-
-				for (int32 Idx=0; Idx<3; Idx++)
-				{
-					if ( ( FMath::Pow(BoundsExtents[Idx], 2) ) > BIG_NUMBER)
-					{
-						ModifiedScale[Idx] = 0.0f;
-					}
-					else if (SMALL_NUMBER < BoundsExtents[Idx])
-					{
-						const bool bBelowAllowableScaleThreshold = ((InDeltaScale[Idx] + 1.0f) * BoundsExtents[Idx]) < MinThreshold;
-
-						if(bBelowAllowableScaleThreshold)
-						{
-							ModifiedScale[Idx] = (MinThreshold / BoundsExtents[Idx]) - 1.0f;
-						}
-					}
-				}
-			}
-
-			if ( bDelta )
-			{
-				// Flag actors to use old-style scaling or not
-				// @todo: Remove this hack once we have decided on the scaling method to use.
-				AActor::bUsePercentageBasedScaling = GEditor->UsePercentageBasedScaling();
-
-				InActor->EditorApplyScale( 
-					ModifiedScale,
-					&GLevelEditorModeTools().PivotLocation,
-					bAltDown,
-					bShiftDown,
-					bControlDown
-					);
-
-			}
-			else if( InActor->GetRootComponent() != NULL )
-			{
-				InActor->GetRootComponent()->SetRelativeScale3D( InDeltaScale );
-			}
-		}
-	}
-
-	// Update the actor before leaving.
-	InActor->MarkPackageDirty();
-	InActor->InvalidateLightingCacheDetailed(bTranslationOnly);
-	InActor->PostEditMove( false );
-}
-
-void UEditorEngine::ApplyDeltaToComponent(USceneComponent* InComponent,
-	bool bDelta,
-	const FVector* InTrans,
-	const FRotator* InRot,
-	const FVector* InScale,
-	const FVector& PivotLocation ) const
-{
-	if(!bDisableDeltaModification)
-	{
-		InComponent->Modify();
-	}
-
-	///////////////////
-	// Rotation
-	if ( InRot )
-	{
-		const FRotator& InDeltaRot = *InRot;
-		const bool bRotatingComp = !bDelta || !InDeltaRot.IsZero();
-		if( bRotatingComp )
-		{
-			if ( bDelta )
-			{
-				const FQuat ActorQ = InComponent->RelativeRotation.Quaternion();
-				const FQuat DeltaQ = InDeltaRot.Quaternion();
-				const FQuat ResultQ = DeltaQ * ActorQ;
-
-				const FRotator NewActorRot = FRotator( ResultQ );
-
-				InComponent->SetRelativeRotation(NewActorRot);
-			}
-			else
-			{
-				InComponent->SetRelativeRotation( InDeltaRot );
-			}
-
-			if ( bDelta )
-			{
-				FVector NewCompLocation = InComponent->RelativeLocation;
-				NewCompLocation -= PivotLocation;
-				NewCompLocation = FRotationMatrix( InDeltaRot ).TransformPosition( NewCompLocation );
-				NewCompLocation += PivotLocation;
-				InComponent->SetRelativeLocation(NewCompLocation);
-			}
-		}
-	}
-
-	///////////////////
-	// Translation
-	if ( InTrans )
-	{
-		if ( bDelta )
-		{
-			InComponent->SetRelativeLocation(InComponent->RelativeLocation + *InTrans);
-		}
-		else
-		{
-			InComponent->SetRelativeLocation( *InTrans );
-		}
-	}
-
-	///////////////////
-	// Scaling
-	if ( InScale )
-	{
-		const FVector& InDeltaScale = *InScale;
-		const bool bScalingComp = !bDelta || !InDeltaScale.IsNearlyZero(0.000001f);
-		if( bScalingComp )
-		{
-			if ( bDelta )
-			{
-				const FScaleMatrix ScaleMatrix( FVector( InDeltaScale.X , InDeltaScale.Y, InDeltaScale.Z ) );
-
-				FVector DeltaScale3D = ScaleMatrix.TransformPosition( InComponent->RelativeScale3D );
-				InComponent->SetRelativeScale3D(InComponent->RelativeScale3D + DeltaScale3D);
-
-
-				FVector NewCompLocation = InComponent->RelativeLocation;
-				NewCompLocation -= PivotLocation;
-				NewCompLocation += ScaleMatrix.TransformPosition( NewCompLocation );
-				NewCompLocation += PivotLocation;
-				InComponent->SetRelativeLocation(NewCompLocation);
-			}
-			else
-			{
-				InComponent->SetRelativeScale3D(InDeltaScale);
-			}
-		}
-	}
-
-	// Update the actor before leaving.
-	InComponent->MarkPackageDirty();
-
-	// Fire callbacks
-	FEditorSupportDelegates::RefreshPropertyWindows.Broadcast();
-	FEditorSupportDelegates::UpdateUI.Broadcast();
-}
-
-
-void UEditorEngine::ProcessToggleFreezeCommand( UWorld* InWorld )
-{
-	if (InWorld->IsPlayInEditor())
-	{
-		ULocalPlayer* Player = PlayWorld->GetFirstLocalPlayerFromController();
-		if( Player )
-		{
-			Player->ViewportClient->Viewport->ProcessToggleFreezeCommand();
-		}
-	}
-	else
-	{
-		// pass along the freeze command to all perspective viewports
-		for(int32 ViewportIndex = 0; ViewportIndex < LevelViewportClients.Num(); ViewportIndex++)
-		{
-			if (LevelViewportClients[ViewportIndex]->IsPerspective())
-			{
-				LevelViewportClients[ViewportIndex]->Viewport->ProcessToggleFreezeCommand();
-			}
-		}
-	}
-
-	// tell editor to update views
-	RedrawAllViewports();
-}
-
-
-void UEditorEngine::ProcessToggleFreezeStreamingCommand(UWorld* InWorld)
-{
-	// freeze vis in PIE
-	if (InWorld && InWorld->WorldType == EWorldType::PIE)
-	{
-		InWorld->bIsLevelStreamingFrozen = !InWorld->bIsLevelStreamingFrozen;
-	}
-}
-
-/*-----------------------------------------------------------------------------
-	Reimporting.
------------------------------------------------------------------------------*/
-
-/** 
-* Singleton function
-* @return Singleton instance of this manager
-*/
-FReimportManager* FReimportManager::Instance()
-{
-	static FReimportManager Inst;
-	return &Inst;
-}
-
-/**
- * Register a reimport handler with the manager
- *
- * @param	InHandler	Handler to register with the manager
- */
-void FReimportManager::RegisterHandler( FReimportHandler& InHandler )
-{
-	Handlers.AddUnique( &InHandler );
-	bHandlersNeedSorting = true;
-}
-
-/**
- * Unregister a reimport handler from the manager
- *
- * @param	InHandler	Handler to unregister from the manager
- */
-void FReimportManager::UnregisterHandler( FReimportHandler& InHandler )
-{
-	Handlers.Remove( &InHandler );
-}
-
-bool FReimportManager::CanReimport( UObject* Obj ) const
-{
-	if ( Obj )
-	{
-		TArray<FString> SourceFilenames;
-		for( int32 HandlerIndex = 0; HandlerIndex < Handlers.Num(); ++HandlerIndex )
-		{
-			SourceFilenames.Empty();
-			if ( Handlers[ HandlerIndex ]->CanReimport(Obj, SourceFilenames) )
-			{
-				return true;
-			}
-		}
-	}
-	return false;
-}
-
-bool FReimportManager::Reimport( UObject* Obj, bool bAskForNewFileIfMissing, bool bShowNotification )
-{
-	// Warn that were about to reimport, so prep for it
-	PreReimport.Broadcast( Obj );
-
-	bool bSuccess = false;
-	if ( Obj )
-	{
-		if (bHandlersNeedSorting)
-		{
-			// Use > operator because we want higher priorities earlier in the list
-			Handlers.Sort([](const FReimportHandler& A, const FReimportHandler& B) { return A.GetPriority() > B.GetPriority(); });
-			bHandlersNeedSorting = false;
-		}
-		
-		bool bValidSourceFilename = false;
-		TArray<FString> SourceFilenames;
-
-		for( int32 HandlerIndex = 0; HandlerIndex < Handlers.Num(); ++HandlerIndex )
-		{
-			SourceFilenames.Empty();
-			if ( Handlers[ HandlerIndex ]->CanReimport(Obj, SourceFilenames) )
-			{
-				// Check all filenames for missing files
-				bool bMissingFiles = false;
-				if (SourceFilenames.Num() > 0)
-				{
-					for (int32 FileIndex = 0; FileIndex < SourceFilenames.Num(); ++FileIndex)
-					{
-						if (SourceFilenames[FileIndex].IsEmpty() || IFileManager::Get().FileSize(*SourceFilenames[FileIndex]) == INDEX_NONE)
-						{
-							bMissingFiles = true;
-							break;
-						}
-					}
-				}
-				else
-				{
-					bMissingFiles = true;
-				}
-
-				bValidSourceFilename = true;
-				if ( bAskForNewFileIfMissing && bMissingFiles )
-				{
-					GetNewReimportPath(Obj, SourceFilenames);
-					if ( SourceFilenames.Num() == 0 )
-					{
-						// Failed to specify a new filename. Don't show a notification of the failure since the user exited on his own
-						bValidSourceFilename = false;
-						bShowNotification = false;
-					}
-					else
-					{
-						// A new filename was supplied, update the path
-						Handlers[ HandlerIndex ]->SetReimportPaths(Obj, SourceFilenames);
-					}
-				}
-
-				if ( bValidSourceFilename )
-				{
-					// Do the reimport
-					EReimportResult::Type Result = Handlers[ HandlerIndex ]->Reimport( Obj );
-					if( Result == EReimportResult::Succeeded )
-					{
-						Obj->PostEditChange();
-						GEditor->BroadcastObjectReimported(Obj);
-						if (FEngineAnalytics::IsAvailable())
-						{
-							TArray<FAnalyticsEventAttribute> Attributes;
-							Attributes.Add( FAnalyticsEventAttribute( TEXT( "ObjectType" ), Obj->GetClass()->GetName() ) );
-							FEngineAnalytics::GetProvider().RecordEvent(TEXT("Editor.Usage.AssetReimported"), Attributes);
-						}
-						bSuccess = true;
-					}
-					else if( Result == EReimportResult::Cancelled )
-					{
-						bShowNotification = false;
-					}
-				}
-				
-				break;
-			}
-		}
-
-		if ( bShowNotification )
-		{
-			// Send a notification of the results
-			FText NotificationText;
-			if ( bSuccess )
-			{
-				if ( bValidSourceFilename )
-				{
-					const FString FirstLeafFilename = FPaths::GetCleanFilename(SourceFilenames[0]);
-
-					if ( SourceFilenames.Num() == 1 )
-					{
-						FFormatNamedArguments Args;
-						Args.Add( TEXT("ObjectName"), FText::FromString( Obj->GetName() ) );
-						Args.Add( TEXT("ObjectType"), FText::FromString( Obj->GetClass()->GetName() ) );
-						Args.Add( TEXT("SourceFile"), FText::FromString( FirstLeafFilename ) );
-						NotificationText = FText::Format( LOCTEXT("ReimportSuccessfulFrom", "Successfully Reimported: {ObjectName} ({ObjectType}) from file ({SourceFile})"), Args );
-					}
-					else
-					{
-						FFormatNamedArguments Args;
-						Args.Add( TEXT("ObjectName"), FText::FromString( Obj->GetName() ) );
-						Args.Add( TEXT("ObjectType"), FText::FromString( Obj->GetClass()->GetName() ) );
-						Args.Add( TEXT("SourceFile"), FText::FromString( FirstLeafFilename ) );
-						Args.Add( TEXT("Number"), SourceFilenames.Num() - 1 );
-						NotificationText = FText::Format( LOCTEXT("ReimportSuccessfulMultiple", "Successfuly Reimported: {ObjectName} ({ObjectType}) from file ({SourceFile}) and {Number} more"), Args );
-					}
-				}
-				else
-				{
-					FFormatNamedArguments Args;
-					Args.Add( TEXT("ObjectName"), FText::FromString( Obj->GetName() ) );
-					Args.Add( TEXT("ObjectType"), FText::FromString( Obj->GetClass()->GetName() ) );
-					NotificationText = FText::Format( LOCTEXT("ReimportSuccessful", "Successfully Reimported: {ObjectName} ({ObjectType})"), Args );
-				}
-			}
-			else
-			{
-				FFormatNamedArguments Args;
-				Args.Add( TEXT("ObjectName"), FText::FromString( Obj->GetName() ) );
-				Args.Add( TEXT("ObjectType"), FText::FromString( Obj->GetClass()->GetName() ) );
-				NotificationText = FText::Format( LOCTEXT("ReimportFailed", "Failed to Reimport: {ObjectName} ({ObjectType})"), Args );
-			}
-
-			FNotificationInfo Info(NotificationText);
-			Info.ExpireDuration = 3.0f;
-			Info.bUseLargeFont = false;
-			TSharedPtr<SNotificationItem> Notification = FSlateNotificationManager::Get().AddNotification(Info);
-			if ( Notification.IsValid() )
-			{
-				Notification->SetCompletionState( bSuccess ? SNotificationItem::CS_Success : SNotificationItem::CS_Fail );
-			}
-		}
-	}
-
-	// Let listeners know whether the reimport was successful or not
-	PostReimport.Broadcast( Obj, bSuccess );
-
-	GEditor->RedrawAllViewports();
-
-	return bSuccess;
-}
-
-void FReimportManager::GetNewReimportPath(UObject* Obj, TArray<FString>& InOutFilenames)
-{
-	TArray<UObject*> ReturnObjects;
-	FString FileTypes;
-	FString AllExtensions;
-	TArray<UFactory*> Factories;
-
-	// Determine whether we will allow multi select and clear old filenames
-	bool bAllowMultiSelect = InOutFilenames.Num() > 1;
-	InOutFilenames.Empty();
-
-	// Get the list of valid factories
-	for( TObjectIterator<UClass> It ; It ; ++It )
-	{
-		UClass* CurrentClass = (*It);
-
-		if( CurrentClass->IsChildOf(UFactory::StaticClass()) && !(CurrentClass->HasAnyClassFlags(CLASS_Abstract)) )
-		{
-			UFactory* Factory = Cast<UFactory>( CurrentClass->GetDefaultObject() );
-			if( Factory->bEditorImport && Obj->GetClass()->IsChildOf(Factory->GetSupportedClass()) )
-			{
-				Factories.Add( Factory );
-			}
-		}
-	}
-
-	if ( Factories.Num() <= 0 )
-	{
-		// No matching factories for this asset, fail
-		return;
-	}
-
-	TMultiMap<uint32, UFactory*> DummyFilterIndexToFactory;
-
-	// Generate the file types and extensions represented by the selected factories
-	ObjectTools::GenerateFactoryFileExtensions( Factories, FileTypes, AllExtensions, DummyFilterIndexToFactory );
-
-	FileTypes = FString::Printf(TEXT("All Files (%s)|%s|%s"),*AllExtensions,*AllExtensions,*FileTypes);
-
-	// Prompt the user for the filenames
-	TArray<FString> OpenFilenames;
-	IDesktopPlatform* DesktopPlatform = FDesktopPlatformModule::Get();
-	bool bOpened = false;
-	if ( DesktopPlatform )
-	{
-		void* ParentWindowWindowHandle = NULL;
-
-		IMainFrameModule& MainFrameModule = FModuleManager::LoadModuleChecked<IMainFrameModule>(TEXT("MainFrame"));
-		const TSharedPtr<SWindow>& MainFrameParentWindow = MainFrameModule.GetParentWindow();
-		if ( MainFrameParentWindow.IsValid() && MainFrameParentWindow->GetNativeWindow().IsValid() )
-		{
-			ParentWindowWindowHandle = MainFrameParentWindow->GetNativeWindow()->GetOSWindowHandle();
-		}
-
-		const FString Title = FString::Printf(TEXT("%s: %s"), *NSLOCTEXT("ReimportManager", "ImportDialogTitle", "Import For").ToString(), *Obj->GetName());
-		bOpened = DesktopPlatform->OpenFileDialog(
-			ParentWindowWindowHandle,
-			Title,
-			TEXT(""),
-			TEXT(""),
-			FileTypes,
-			bAllowMultiSelect ? EFileDialogFlags::Multiple : EFileDialogFlags::None,
-			OpenFilenames
-			);
 	}
 
 	if ( bOpened )
@@ -2929,8 +485,6 @@
 	return FPaths::ConvertRelativePathToFull(RelativePath);
 }
 
-
-/** Constructor */
 FReimportManager::FReimportManager()
 {
 	// Create reimport handler for textures
@@ -2954,7 +508,6 @@
 	UReimportSoundSurroundFactory::StaticClass();
 }
 
-/** Destructor */
 FReimportManager::~FReimportManager()
 {
 	Handlers.Empty();
@@ -2997,65 +550,6 @@
 	check(GIsPlayInEditorWorld);
 	GIsPlayInEditorWorld = false;
 	GWorld = EditorWorld;
-}
-
-/**
- * Compresses SoundWave for all available platforms, and then decompresses to PCM 
- *
- * @param	SoundWave				Wave file to compress
- * @param	PreviewInfo				Compressed stats and decompressed data
- */
-void SoundWaveQualityPreview( USoundWave* SoundWave, FPreviewInfo* PreviewInfo )
-{
-	FWaveModInfo WaveInfo;
-	FSoundQualityInfo QualityInfo = { 0 };
-
-	// Extract the info from the wave header
-	if( !WaveInfo.ReadWaveHeader( ( uint8* )SoundWave->ResourceData, SoundWave->ResourceSize, 0 ) )
-	{
-		return;
-	}
-
-	SoundWave->NumChannels = *WaveInfo.pChannels;
-	SoundWave->RawPCMDataSize = WaveInfo.SampleDataSize;
-
-	// Extract the stats
-	PreviewInfo->OriginalSize = SoundWave->ResourceSize;
-	PreviewInfo->OggVorbisSize = 0;
-	PreviewInfo->PS3Size = 0;
-	PreviewInfo->XMASize = 0;
-
-	QualityInfo.Quality = PreviewInfo->QualitySetting;
-	QualityInfo.NumChannels = *WaveInfo.pChannels;
-	QualityInfo.SampleRate = SoundWave->SampleRate;
-	QualityInfo.SampleDataSize = WaveInfo.SampleDataSize;
-	QualityInfo.DebugName = SoundWave->GetFullName();
-
-	// PCM -> Vorbis -> PCM 
-	ITargetPlatformManagerModule& TPM = GetTargetPlatformManagerRef();
-	static FName NAME_OGG(TEXT("OGG"));
-	const IAudioFormat* Compressor = TPM.FindAudioFormat(NAME_OGG); // why is this ogg specific?
-	PreviewInfo->OggVorbisSize = 0;
-
-	if (Compressor)
-	{
-		TArray<uint8> Input;
-		Input.AddUninitialized(WaveInfo.SampleDataSize);
-		FMemory::Memcpy(Input.GetData(), WaveInfo.SampleDataStart, Input.Num());
-		TArray<uint8> Output;
-		Compressor->Recompress(NAME_OGG, Input, QualityInfo, Output );
-		if (Output.Num())
-		{
-			PreviewInfo->OggVorbisSize = Output.Num();
-			PreviewInfo->DecompressedOggVorbis = ( uint8* )FMemory::Malloc(Output.Num());
-			FMemory::Memcpy(PreviewInfo->DecompressedOggVorbis, Output.GetData(), Output.Num());
-		}
-	}
-
-	if( PreviewInfo->OggVorbisSize <= 0 )
-	{
-		UE_LOG(LogAudio, Log, TEXT( "PC decompression failed" ) );
-	}
 }
 
 /**
@@ -3098,3668 +592,6 @@
 	return IsUniqueObjectName(InName,Outer,&InReason);
 }
 
-
-
-
-void UEditorEngine::ParseMapSectionIni(const TCHAR* InCmdParams, TArray<FString>& OutMapList)
-{
-	FString SectionStr;
-	if (FParse::Value(InCmdParams, TEXT("MAPINISECTION="), SectionStr))
-	{
-		if (SectionStr.Contains(TEXT("+")))
-		{
-			TArray<FString> Sections;
-			SectionStr.ParseIntoArray(&Sections,TEXT("+"),true);
-			for (int32 Index = 0; Index < Sections.Num(); Index++)
-			{
-				LoadMapListFromIni(Sections[Index], OutMapList);
-			}
-		}
-		else
-		{
-			LoadMapListFromIni(SectionStr, OutMapList);
-		}
-	}
-}
-
-
-void UEditorEngine::LoadMapListFromIni(const FString& InSectionName, TArray<FString>& OutMapList)
-{
-	// 
-	FConfigSection* MapListList = GConfig->GetSectionPrivate(*InSectionName, false, true, GEditorIni);
-	if (MapListList)
-	{
-		for (FConfigSectionMap::TConstIterator It(*MapListList) ; It ; ++It)
-		{
-			FName EntryType = It.Key();
-			const FString& EntryValue = It.Value();
-
-			if (EntryType == NAME_Map)
-			{
-				// Add it to the list
-				OutMapList.AddUnique(EntryValue);
-			}
-			else if (EntryType == FName(TEXT("Section")))
-			{
-				// Recurse...
-				LoadMapListFromIni(EntryValue, OutMapList);
-			}
-			else
-			{
-				UE_LOG(LogEditor, Warning, TEXT("Invalid entry in map ini list: %s, %s=%s"),
-					*InSectionName, *(EntryType.ToString()), *EntryValue);
-			}
-		}
-	}
-}
-
-void UEditorEngine::SyncBrowserToObjects( TArray<UObject*>& InObjectsToSync )
-{
-	FContentBrowserModule& ContentBrowserModule = FModuleManager::Get().LoadModuleChecked<FContentBrowserModule>("ContentBrowser");
-	ContentBrowserModule.Get().SyncBrowserToAssets( InObjectsToSync );
-
-}
-
-void UEditorEngine::SyncBrowserToObjects( TArray<class FAssetData>& InAssetsToSync )
-{
-	FContentBrowserModule& ContentBrowserModule = FModuleManager::Get().LoadModuleChecked<FContentBrowserModule>("ContentBrowser");
-	ContentBrowserModule.Get().SyncBrowserToAssets( InAssetsToSync );
-}
-
-
-bool UEditorEngine::CanSyncToContentBrowser()
-{
-	TArray< UObject*> Objects;
-	GetObjectsToSyncToContentBrowser( Objects );
-	return Objects.Num() > 0;
-}
-
-
-void UEditorEngine::GetObjectsToSyncToContentBrowser( TArray<UObject*>& Objects )
-{
-	// If the user has any BSP surfaces selected, sync to the materials on them.
-	bool bFoundSurfaceMaterial = false;
-
-	for ( TSelectedSurfaceIterator<> It(GWorld) ; It ; ++It )
-	{
-		FBspSurf* Surf = *It;
-		UMaterialInterface* Material = Surf->Material;
-		if( Material )
-		{
-			Objects.AddUnique( Material );
-			bFoundSurfaceMaterial = true;
-		}
-	}
-
-	// Otherwise, assemble a list of resources from selected actors.
-	if( !bFoundSurfaceMaterial )
-	{
-		for ( FSelectionIterator It( GEditor->GetSelectedActorIterator() ) ; It ; ++It )
-		{
-			AActor* Actor = static_cast<AActor*>( *It );
-			checkSlow( Actor->IsA(AActor::StaticClass()) );
-
-			// If the actor is an instance of a blueprint, just add the blueprint.
-			UBlueprint* GeneratingBP = Cast<UBlueprint>(It->GetClass()->ClassGeneratedBy);
-			if ( GeneratingBP != NULL )
-			{
-				Objects.Add(GeneratingBP);
-			}
-			// Otherwise, add the results of the GetReferencedContentObjects call
-			else
-			{
-				Actor->GetReferencedContentObjects(Objects);
-			}
-		}
-	}
-}
-
-void UEditorEngine::SyncToContentBrowser()
-{
-	TArray<UObject*> Objects;
-
-	GetObjectsToSyncToContentBrowser( Objects );
-
-	// Sync the content browser to the object list.
-	SyncBrowserToObjects(Objects);
-}
-
-
-void UEditorEngine::GetReferencedAssetsForEditorSelection(TArray<UObject*>& Objects, const bool bIgnoreOtherAssetsIfBPReferenced)
-{
-	for ( TSelectedSurfaceIterator<> It(GWorld) ; It ; ++It )
-	{
-		FBspSurf* Surf = *It;
-		UMaterialInterface* Material = Surf->Material;
-		if( Material )
-		{
-			Objects.AddUnique( Material );
-		}
-	}
-
-	for ( FSelectionIterator It( GEditor->GetSelectedActorIterator() ) ; It ; ++It )
-	{
-		AActor* Actor = static_cast<AActor*>( *It );
-		checkSlow( Actor->IsA(AActor::StaticClass()) );
-
-		TArray<UObject*> ActorObjects;
-		Actor->GetReferencedContentObjects(ActorObjects);
-
-		// If Blueprint assets should take precedence over any other referenced asset, check if there are any blueprints in this actor's list
-		// and if so, add only those.
-		if (bIgnoreOtherAssetsIfBPReferenced && ActorObjects.ContainsByPredicate([](UObject* Obj) { return Obj->IsA(UBlueprint::StaticClass()); }))
-		{
-			for (UObject* Object : ActorObjects)
-			{
-				if (Object->IsA(UBlueprint::StaticClass()))
-				{
-					Objects.Add(Object);
-				}
-			}
-		}
-		else
-		{
-			Objects.Append(ActorObjects);
-		}
-	}
-}
-
-
-void UEditorEngine::ToggleSelectedActorMovementLock()
-{
-	// First figure out if any selected actor is already locked.
-	const bool bFoundLockedActor = HasLockedActors();
-
-	// Fires ULevel::LevelDirtiedEvent when falling out of scope.
-	FScopedLevelDirtied		LevelDirtyCallback;
-
-	for ( FSelectionIterator It( GetSelectedActorIterator() ) ; It ; ++It )
-	{
-		AActor* Actor = Cast<AActor>( *It );
-		checkSlow( Actor );
-
-		Actor->Modify();
-
-		// If nothing is locked then we'll turn on locked for all selected actors
-		// Otherwise, we'll turn off locking for any actors that are locked
-		Actor->bLockLocation = !bFoundLockedActor;
-
-		LevelDirtyCallback.Request();
-	}
-
-	bCheckForLockActors = true;
-}
-
-bool UEditorEngine::HasLockedActors()
-{
-	if( bCheckForLockActors )
-	{
-		bHasLockedActors = false;
-		for ( FSelectionIterator It( GetSelectedActorIterator() ) ; It ; ++It )
-		{
-			AActor* Actor = Cast<AActor>( *It );
-			checkSlow( Actor );
-
-			if( Actor->bLockLocation )
-			{
-				bHasLockedActors = true;
-				break;
-			}
-		}
-		bCheckForLockActors = false;
-	}
-
-	return bHasLockedActors;
-}
-
-void UEditorEngine::EditObject( UObject* ObjectToEdit )
-{
-	// @todo toolkit minor: Needs world-centric support?
-	FAssetEditorManager::Get().OpenEditorForAsset(ObjectToEdit);
-}
-
-void UEditorEngine::SelectLevelInLevelBrowser( bool bDeselectOthers )
-{
-	if( bDeselectOthers )
-	{
-		AActor* Actor = Cast<AActor>( *FSelectionIterator(*GEditor->GetSelectedActors()) );
-		if(Actor)
-		{
-			TArray<class ULevel*> EmptyLevelsList;
-			Actor->GetWorld()->SetSelectedLevels(EmptyLevelsList);
-		}
-	}
-
-	for ( FSelectionIterator Itor(*GEditor->GetSelectedActors()) ; Itor ; ++Itor )
-	{
-		AActor* Actor = Cast<AActor>( *Itor);
-		if ( Actor )
-		{
-			Actor->GetWorld()->SelectLevel( Actor->GetLevel() );
-		}
-	}
-
-	FLevelEditorModule& LevelEditorModule = FModuleManager::LoadModuleChecked<FLevelEditorModule>("LevelEditor");
-	if (FParse::Param(FCommandLine::Get(), TEXT("oldlevels")))
-	{
-		LevelEditorModule.SummonLevelBrowser();
-	}
-	else
-	{
-		LevelEditorModule.SummonWorldBrowserHierarchy();
-	}
-}
-
-void UEditorEngine::DeselectLevelInLevelBrowser()
-{
-	for ( FSelectionIterator Itor(*GEditor->GetSelectedActors()) ; Itor ; ++Itor )
-	{
-		AActor* Actor = Cast<AActor>( *Itor);
-		if ( Actor )
-		{
-			Actor->GetWorld()->DeSelectLevel( Actor->GetLevel() );
-		}
-	}
-	
-	FLevelEditorModule& LevelEditorModule = FModuleManager::LoadModuleChecked<FLevelEditorModule>("LevelEditor");
-	if (FParse::Param(FCommandLine::Get(), TEXT("oldlevels")))
-	{
-		LevelEditorModule.SummonLevelBrowser();
-	}
-	else
-	{
-		LevelEditorModule.SummonWorldBrowserHierarchy();
-	}
-}
-
-void UEditorEngine::SelectAllActorsControlledByMatinee()
-{
-	TArray<AActor *> AllActors;
-	UWorld* IteratorWorld = GWorld;
-	for( FSelectedActorIterator Iter(IteratorWorld); Iter; ++Iter)
-	{
-		AMatineeActor * CurActor = Cast<AMatineeActor>(*Iter);
-		if ( CurActor )
-		{
-			TArray<AActor*> Actors;			
-			CurActor->GetControlledActors(Actors);
-			AllActors.Append(Actors);
-		}
-	}
-
-	GUnrealEd->SelectNone(false, true, false);
-	for(int32 i=0; i<AllActors.Num(); i++)
-	{
-		GUnrealEd->SelectActor( AllActors[i], true, false, true );
-	}
-	GUnrealEd->NoteSelectionChange();
-}
-
-void UEditorEngine::SelectAllActorsWithClass( bool bArchetype )
-{
-	if( !bArchetype )
-	{
-		FSelectedActorInfo SelectionInfo = AssetSelectionUtils::GetSelectedActorInfo();
-
-		if( SelectionInfo.NumSelected )
-		{
-			GUnrealEd->Exec( SelectionInfo.SharedWorld, *FString::Printf( TEXT("ACTOR SELECT OFCLASS CLASS=%s"), *SelectionInfo.SelectionStr ) );
-		}
-	}
-	else
-	{
-		// For this function to have been called in the first place, all of the selected actors should be of the same type
-		// and with the same archetype; however, it's safest to confirm the assumption first
-		bool bAllSameClassAndArchetype = false;
-		TSubclassOf<AActor> FirstClass;
-		UObject* FirstArchetype = NULL;
-
-		// Find the class and archetype of the first selected actor; they will be used to check that all selected actors
-		// share the same class and archetype
-		UWorld* IteratorWorld = GWorld;
-		FSelectedActorIterator SelectedActorIter(IteratorWorld);
-		if ( SelectedActorIter )
-		{
-			AActor* FirstActor = *SelectedActorIter;
-			check( FirstActor );
-			FirstClass = FirstActor->GetClass();
-			FirstArchetype = FirstActor->GetArchetype();
-
-			// If the archetype of the first actor is NULL, then do not allow the selection to proceed
-			bAllSameClassAndArchetype = FirstArchetype ? true : false;
-
-			// Increment the iterator so the search begins on the second selected actor
-			++SelectedActorIter;
-		}
-		// Check all the other selected actors
-		for ( ; SelectedActorIter && bAllSameClassAndArchetype; ++SelectedActorIter )
-		{
-			AActor* CurActor = *SelectedActorIter;
-			if ( CurActor->GetClass() != FirstClass || CurActor->GetArchetype() != FirstArchetype )
-			{
-				bAllSameClassAndArchetype = false;
-				break;
-			}
-		}
-
-		// If all the selected actors have the same class and archetype, then go ahead and select all other actors
-		// matching the same class and archetype
-		if ( bAllSameClassAndArchetype )
-		{
-			FScopedTransaction Transaction( NSLOCTEXT("UnrealEd", "SelectOfClassAndArchetype", "Select of Class and Archetype") );
-			GUnrealEd->edactSelectOfClassAndArchetype( IteratorWorld, FirstClass, FirstArchetype );
-		}
-	}
-}
-
-
-void UEditorEngine::FindSelectedActorsInLevelScript()
-{
-	AActor* Actor = GEditor->GetSelectedActors()->GetTop<AActor>();
-	if(Actor != NULL)
-	{
-		FKismetEditorUtilities::ShowActorReferencesInLevelScript(Actor);
-	}
-}
-
-bool UEditorEngine::AreAnySelectedActorsInLevelScript()
-{
-	AActor* Actor = GEditor->GetSelectedActors()->GetTop<AActor>();
-	if(Actor != NULL)
-	{
-		ULevelScriptBlueprint* LSB = Actor->GetLevel()->GetLevelScriptBlueprint(true);
-		if( LSB != NULL )
-		{
-			int32 NumRefs = FBlueprintEditorUtils::FindNumReferencesToActorFromLevelScript(LSB, Actor);
-			if(NumRefs > 0)
-			{
-				return true;
-			}
-		}
-	}
-
-	return false;
-}
-
-void UEditorEngine::ConvertSelectedBrushesToVolumes( UClass* VolumeClass )
-{
-	TArray<ABrush*> BrushesToConvert;
-	for ( FSelectionIterator SelectedActorIter( GEditor->GetSelectedActorIterator() ); SelectedActorIter; ++SelectedActorIter )
-	{
-		AActor* CurSelectedActor = Cast<AActor>( *SelectedActorIter );
-		check( CurSelectedActor );
-		ABrush* Brush = Cast< ABrush >( CurSelectedActor );
-		if ( Brush && !FActorEditorUtils::IsABuilderBrush(CurSelectedActor) )
-		{
-			ABrush* CurBrushActor = CastChecked<ABrush>( CurSelectedActor );
-
-			BrushesToConvert.Add(CurBrushActor);
-		}
-	}
-
-	if (BrushesToConvert.Num())
-	{
-		GEditor->GetSelectedActors()->BeginBatchSelectOperation();
-
-		const FScopedTransaction Transaction( FText::Format( NSLOCTEXT("UnrealEd", "Transaction_ConvertToVolume", "Convert to Volume: {0}"), FText::FromString( VolumeClass->GetName() ) ) );
-		checkSlow( VolumeClass && VolumeClass->IsChildOf( AVolume::StaticClass() ) );
-
-		TArray< UWorld* > WorldsAffected;
-		// Iterate over all selected actors, converting the brushes to volumes of the provided class
-		for ( int32 BrushIdx = 0; BrushIdx < BrushesToConvert.Num(); BrushIdx++ )
-		{
-			ABrush* CurBrushActor = BrushesToConvert[BrushIdx];
-			check( CurBrushActor );
-			
-			ULevel* CurActorLevel = CurBrushActor->GetLevel();
-			check( CurActorLevel );
-
-			// Cache the world and store in a list.
-			UWorld* World = CurBrushActor->GetWorld();
-			check( World );
-			WorldsAffected.AddUnique( World );
-
-			FActorSpawnParameters SpawnInfo;
-			SpawnInfo.OverrideLevel = CurActorLevel;
-			ABrush* NewVolume = World->SpawnActor<ABrush>( VolumeClass, CurBrushActor->GetActorLocation(), FRotator::ZeroRotator );
-			if ( NewVolume )
-			{
-				NewVolume->PreEditChange( NULL );
-
-				FBSPOps::csgCopyBrush( NewVolume, CurBrushActor, 0, RF_Transactional, true, true );
-
-				// Set the texture on all polys to NULL.  This stops invisible texture
-				// dependencies from being formed on volumes.
-				if( NewVolume->Brush )
-				{
-					for ( TArray<FPoly>::TIterator PolyIter( NewVolume->Brush->Polys->Element ); PolyIter; ++PolyIter )
-					{
-						FPoly& CurPoly = *PolyIter;
-						CurPoly.Material = NULL;
-					}
-				}
-
-				// Select the new actor
-				GEditor->SelectActor( CurBrushActor, false, true );
-				GEditor->SelectActor( NewVolume, true, true );
-
-				NewVolume->PostEditChange();
-				NewVolume->PostEditMove( true );
-				NewVolume->Modify();
-
-				// Destroy the old actor.
-				GEditor->Layers->DisassociateActorFromLayers( CurBrushActor );
-				World->EditorDestroyActor( CurBrushActor, true );
-			}
-		}
-
-		GEditor->GetSelectedActors()->EndBatchSelectOperation();
-		GEditor->RedrawLevelEditingViewports();
-
-		// Broadcast a message that the levels in these worlds have changed
-		for (int32 iWorld = 0; iWorld < WorldsAffected.Num() ; iWorld++)
-		{
-			WorldsAffected[ iWorld ]->BroadcastLevelsChanged();
-		}
-
-		CollectGarbage( GARBAGE_COLLECTION_KEEPFLAGS );
-	}
-}
-
-/** Utility for copying properties that differ from defaults between mesh types. */
-struct FConvertStaticMeshActorInfo
-{
-	/** The level the source actor belonged to, and into which the new actor is created. */
-	ULevel*						SourceLevel;
-
-	// Actor properties.
-	FVector						Location;
-	FRotator					Rotation;
-	FVector						DrawScale3D;
-	bool						bHidden;
-	AActor*						Base;
-	UPrimitiveComponent*		BaseComponent;
-	// End actor properties.
-
-	/**
-	 * Used to indicate if any of the above properties differ from defaults; if so, they're copied over.
-	 * We don't want to simply copy all properties, because classes with different defaults will have
-	 * their defaults hosed by other types.
-	 */
-	bool bActorPropsDifferFromDefaults[14];
-
-	// Component properties.
-	UStaticMesh*						StaticMesh;
-	USkeletalMesh*						SkeletalMesh;
-	TArray<UMaterialInterface*>			OverrideMaterials;
-	TArray<FGuid>						IrrelevantLights;
-	float								CachedMaxDrawDistance;
-	bool								CastShadow;
-
-	FBodyInstance						BodyInstance;
-	TArray< TArray<FColor> >			OverrideVertexColors;
-
-
-	// for skeletalmeshcomponent animation conversion
-	// this is temporary until we have SkeletalMeshComponent.Animations
-	UAnimationAsset*					AnimAsset;
-	UVertexAnimation*					VertexAnimation;
-	bool								bLooping;
-	bool								bPlaying;
-	float								Rate;
-	float								CurrentPos;
-
-	// End component properties.
-
-	/**
-	 * Used to indicate if any of the above properties differ from defaults; if so, they're copied over.
-	 * We don't want to simply copy all properties, because classes with different defaults will have
-	 * their defaults hosed by other types.
-	 */
-	bool bComponentPropsDifferFromDefaults[7];
-
-	AGroupActor* ActorGroup;
-
-	bool PropsDiffer(const TCHAR* PropertyPath, UObject* Obj)
-	{
-		const UProperty* PartsProp = FindObjectChecked<UProperty>( ANY_PACKAGE, PropertyPath );
-
-		uint8* ClassDefaults = (uint8*)Obj->GetClass()->GetDefaultObject();
-		check( ClassDefaults );
-
-		for (int32 Index = 0; Index < PartsProp->ArrayDim; Index++)
-		{
-			const bool bMatches = PartsProp->Identical_InContainer(Obj, ClassDefaults, Index);
-			if (!bMatches)
-			{
-				return true;
-			}
-		}
-		return false;
-	}
-
-	void GetFromActor(AActor* Actor, UStaticMeshComponent* MeshComp)
-	{
-		InternalGetFromActor(Actor);
-
-		// Copy over component properties.
-		StaticMesh				= MeshComp->StaticMesh;
-		OverrideMaterials		= MeshComp->OverrideMaterials;
-		IrrelevantLights		= MeshComp->IrrelevantLights;
-		CachedMaxDrawDistance	= MeshComp->CachedMaxDrawDistance;
-		CastShadow				= MeshComp->CastShadow;
-
-		BodyInstance.CopyBodyInstancePropertiesFrom(&MeshComp->BodyInstance);
-
-		// Loop over each LODInfo in the static mesh component, storing the override vertex colors
-		// in each, if any
-		bool bHasAnyVertexOverrideColors = false;
-		for ( int32 LODIndex = 0; LODIndex < MeshComp->LODData.Num(); ++LODIndex )
-		{
-			const FStaticMeshComponentLODInfo& CurLODInfo = MeshComp->LODData[LODIndex];
-			const FColorVertexBuffer* CurVertexBuffer = CurLODInfo.OverrideVertexColors;
-
-			OverrideVertexColors.Add( TArray<FColor>() );
-			
-			// If the LODInfo has override vertex colors, store off each one
-			if ( CurVertexBuffer && CurVertexBuffer->GetNumVertices() > 0 )
-			{
-				for ( uint32 VertexIndex = 0; VertexIndex < CurVertexBuffer->GetNumVertices(); ++VertexIndex )
-				{
-					OverrideVertexColors[LODIndex].Add( CurVertexBuffer->VertexColor(VertexIndex) );
-				}
-				bHasAnyVertexOverrideColors = true;
-			}
-		}
-
-		// Record which component properties differ from their defaults.
-		bComponentPropsDifferFromDefaults[0] = PropsDiffer( TEXT("Engine.StaticMeshComponent:StaticMesh"), MeshComp );
-		bComponentPropsDifferFromDefaults[1] = true; // Assume the materials array always differs.
-		bComponentPropsDifferFromDefaults[2] = true; // Assume the set of irrelevant lights always differs.
-		bComponentPropsDifferFromDefaults[3] = PropsDiffer( TEXT("Engine.PrimitiveComponent:CachedMaxDrawDistance"), MeshComp );
-		bComponentPropsDifferFromDefaults[4] = PropsDiffer( TEXT("Engine.PrimitiveComponent:CastShadow"), MeshComp );
-		bComponentPropsDifferFromDefaults[5] = PropsDiffer( TEXT("Engine.PrimitiveComponent:BodyInstance"), MeshComp );
-		bComponentPropsDifferFromDefaults[6] = bHasAnyVertexOverrideColors;	// Differs from default if there are any vertex override colors
-	}
-
-	void SetToActor(AActor* Actor, UStaticMeshComponent* MeshComp)
-	{
-		InternalSetToActor(Actor);
-
-		// Set component properties.
-		if ( bComponentPropsDifferFromDefaults[0] ) MeshComp->StaticMesh			= StaticMesh;
-		if ( bComponentPropsDifferFromDefaults[1] ) MeshComp->OverrideMaterials		= OverrideMaterials;
-		if ( bComponentPropsDifferFromDefaults[2] ) MeshComp->IrrelevantLights		= IrrelevantLights;
-		if ( bComponentPropsDifferFromDefaults[3] ) MeshComp->CachedMaxDrawDistance	= CachedMaxDrawDistance;
-		if ( bComponentPropsDifferFromDefaults[4] ) MeshComp->CastShadow			= CastShadow;
-		if ( bComponentPropsDifferFromDefaults[5] ) 
-		{
-			MeshComp->BodyInstance.CopyBodyInstancePropertiesFrom(&BodyInstance);
-		}
-		if ( bComponentPropsDifferFromDefaults[6] )
-		{
-			// Ensure the LODInfo has the right number of entries
-			MeshComp->SetLODDataCount( OverrideVertexColors.Num(), MeshComp->StaticMesh->GetNumLODs() );
-			
-			// Loop over each LODInfo to see if there are any vertex override colors to restore
-			for ( int32 LODIndex = 0; LODIndex < MeshComp->LODData.Num(); ++LODIndex )
-			{
-				FStaticMeshComponentLODInfo& CurLODInfo = MeshComp->LODData[LODIndex];
-
-				// If there are override vertex colors specified for a particular LOD, set them in the LODInfo
-				if ( OverrideVertexColors.IsValidIndex( LODIndex ) && OverrideVertexColors[LODIndex].Num() > 0 )
-				{
-					const TArray<FColor>& OverrideColors = OverrideVertexColors[LODIndex];
-					
-					// Destroy the pre-existing override vertex buffer if it's not the same size as the override colors to be restored
-					if ( CurLODInfo.OverrideVertexColors && CurLODInfo.OverrideVertexColors->GetNumVertices() != OverrideColors.Num() )
-					{
-						CurLODInfo.ReleaseOverrideVertexColorsAndBlock();
-					}
-
-					// If there is a pre-existing color vertex buffer that is valid, release the render thread's hold on it and modify
-					// it with the saved off colors
-					if ( CurLODInfo.OverrideVertexColors )
-					{								
-						CurLODInfo.BeginReleaseOverrideVertexColors();
-						FlushRenderingCommands();
-						for ( int32 VertexIndex = 0; VertexIndex < OverrideColors.Num(); ++VertexIndex )
-						{
-							CurLODInfo.OverrideVertexColors->VertexColor(VertexIndex) = OverrideColors[VertexIndex];
-						}
-					}
-
-					// If there isn't a pre-existing color vertex buffer, create one and initialize it with the saved off colors 
-					else
-					{
-						CurLODInfo.OverrideVertexColors = new FColorVertexBuffer();
-						CurLODInfo.OverrideVertexColors->InitFromColorArray( OverrideColors );
-					}
-					BeginInitResource(CurLODInfo.OverrideVertexColors);
-				}
-			}
-		}
-	}
-
-	void GetFromActor(AActor* Actor, USkeletalMeshComponent* MeshComp)
-	{
-		InternalGetFromActor(Actor);
-
-		// Copy over component properties.
-		SkeletalMesh			= MeshComp->SkeletalMesh;
-		OverrideMaterials		= MeshComp->OverrideMaterials;
-		CachedMaxDrawDistance	= MeshComp->CachedMaxDrawDistance;
-		CastShadow				= MeshComp->CastShadow;
-
-		BodyInstance.CopyBodyInstancePropertiesFrom(&MeshComp->BodyInstance);
-
-		// Record which component properties differ from their defaults.
-		bComponentPropsDifferFromDefaults[0] = PropsDiffer( TEXT("Engine.SkinnedMeshComponent:SkeletalMesh"), MeshComp );
-		bComponentPropsDifferFromDefaults[1] = true; // Assume the materials array always differs.
-		bComponentPropsDifferFromDefaults[2] = true; // Assume the set of irrelevant lights always differs.
-		bComponentPropsDifferFromDefaults[3] = PropsDiffer( TEXT("Engine.PrimitiveComponent:CachedMaxDrawDistance"), MeshComp );
-		bComponentPropsDifferFromDefaults[4] = PropsDiffer( TEXT("Engine.PrimitiveComponent:CastShadow"), MeshComp );
-		bComponentPropsDifferFromDefaults[5] = PropsDiffer( TEXT("Engine.PrimitiveComponent:BodyInstance"), MeshComp );
-		bComponentPropsDifferFromDefaults[6] = false;	// Differs from default if there are any vertex override colors
-
-		InternalGetAnimationData(MeshComp);
-	}
-
-	void SetToActor(AActor* Actor, USkeletalMeshComponent* MeshComp)
-	{
-		InternalSetToActor(Actor);
-
-		// Set component properties.
-		if ( bComponentPropsDifferFromDefaults[0] ) MeshComp->SkeletalMesh			= SkeletalMesh;
-		if ( bComponentPropsDifferFromDefaults[1] ) MeshComp->OverrideMaterials		= OverrideMaterials;
-		if ( bComponentPropsDifferFromDefaults[3] ) MeshComp->CachedMaxDrawDistance	= CachedMaxDrawDistance;
-		if ( bComponentPropsDifferFromDefaults[4] ) MeshComp->CastShadow			= CastShadow;
-		if ( bComponentPropsDifferFromDefaults[5] ) MeshComp->BodyInstance.CopyBodyInstancePropertiesFrom(&BodyInstance);
-
-		InternalSetAnimationData(MeshComp);
-	}
-private:
-	void InternalGetFromActor(AActor* Actor)
-	{
-		SourceLevel				= Actor->GetLevel();
-
-		// Copy over actor properties.
-		Location				= Actor->GetActorLocation();
-		Rotation				= Actor->GetActorRotation();
-		DrawScale3D				= Actor->GetRootComponent() ? Actor->GetRootComponent()->RelativeScale3D : FVector(1.f,1.f,1.f);
-		bHidden					= Actor->bHidden;
-
-		// Record which actor properties differ from their defaults.
-		// we don't have properties for location, rotation, scale3D, so copy all the time. 
-		bActorPropsDifferFromDefaults[0] = true; 
-		bActorPropsDifferFromDefaults[1] = true; 
-		bActorPropsDifferFromDefaults[2] = false;
-		bActorPropsDifferFromDefaults[4] = true; 
-		bActorPropsDifferFromDefaults[5] = PropsDiffer( TEXT("Engine.Actor:bHidden"), Actor );
-		bActorPropsDifferFromDefaults[7] = false;
-		// used to point to Engine.Actor.bPathColliding
-		bActorPropsDifferFromDefaults[9] = false;
-	}
-
-	void InternalSetToActor(AActor* Actor)
-	{
-		if ( Actor->GetLevel() != SourceLevel )
-		{
-			UE_LOG(LogEditor, Fatal, TEXT("Actor was converted into a different level."));
-		}
-
-		// Set actor properties.
-		if ( bActorPropsDifferFromDefaults[0] ) Actor->SetActorLocation(Location, false);
-		if ( bActorPropsDifferFromDefaults[1] ) Actor->SetActorRotation(Rotation);
-		if ( bActorPropsDifferFromDefaults[4] )
-		{
-			if( Actor->GetRootComponent() != NULL )
-			{
-				Actor->GetRootComponent()->SetRelativeScale3D( DrawScale3D );
-			}
-		}
-		if ( bActorPropsDifferFromDefaults[5] ) Actor->bHidden				= bHidden;
-	}
-
-
-	void InternalGetAnimationData(USkeletalMeshComponent * SkeletalComp)
-	{
-		AnimAsset = SkeletalComp->AnimationData.AnimToPlay;
-		VertexAnimation = SkeletalComp->AnimationData.VertexAnimToPlay;
-		bLooping = SkeletalComp->AnimationData.bSavedLooping;
-		bPlaying = SkeletalComp->AnimationData.bSavedPlaying;
-		Rate = SkeletalComp->AnimationData.SavedPlayRate;
-		CurrentPos = SkeletalComp->AnimationData.SavedPosition;
-	}
-
-	void InternalSetAnimationData(USkeletalMeshComponent * SkeletalComp)
-	{
-		if (!AnimAsset && !VertexAnimation)
-		{
-			return;
-		}
-
-		UE_LOG(LogAnimation, Log, TEXT("Converting animation data for (%s) : %s(%s), bLooping(%d), bPlaying(%d), Rate(%0.2f), CurrentPos(%0.2f)"), 
-			AnimAsset? TEXT("AnimAsset") : TEXT("VertexAnim"),
-			AnimAsset? *AnimAsset->GetName() : *VertexAnimation->GetName(), bLooping, bPlaying, Rate, CurrentPos);
-
-		SkeletalComp->AnimationData.AnimToPlay = AnimAsset;
-		SkeletalComp->AnimationData.VertexAnimToPlay = VertexAnimation;
-		SkeletalComp->AnimationData.bSavedLooping = bLooping;
-		SkeletalComp->AnimationData.bSavedPlaying = bPlaying;
-		SkeletalComp->AnimationData.SavedPlayRate = Rate;
-		SkeletalComp->AnimationData.SavedPosition = CurrentPos;
-		// we don't convert back to SkeletalMeshComponent.Animations - that will be gone soon
-	}
-};
-
-void UEditorEngine::ConvertActorsFromClass( UClass* FromClass, UClass* ToClass )
-{
-	const bool bFromInteractiveFoliage = FromClass == AInteractiveFoliageActor::StaticClass();
-	// InteractiveFoliageActor derives from StaticMeshActor.  bFromStaticMesh should only convert static mesh actors that arent supported by some other conversion
-	const bool bFromStaticMesh = !bFromInteractiveFoliage && FromClass->IsChildOf( AStaticMeshActor::StaticClass() );
-	const bool bFromSkeletalMesh = FromClass->IsChildOf(ASkeletalMeshActor::StaticClass());
-
-	const bool bToInteractiveFoliage = ToClass == AInteractiveFoliageActor::StaticClass();
-	const bool bToStaticMesh = ToClass->IsChildOf( AStaticMeshActor::StaticClass() );
-	const bool bToSkeletalMesh = ToClass->IsChildOf(ASkeletalMeshActor::StaticClass());
-
-	const bool bFoundTarget = bToInteractiveFoliage || bToStaticMesh || bToSkeletalMesh;
-
-	TArray<AActor*>				SourceActors;
-	TArray<FConvertStaticMeshActorInfo>	ConvertInfo;
-
-	// Provide the option to abort up-front.
-	if ( !bFoundTarget || GUnrealEd->ShouldAbortActorDeletion() )
-	{
-		return;
-	}
-
-	const FScopedTransaction Transaction( NSLOCTEXT("UnrealEd", "ConvertMeshes", "Convert Meshes") );
-	// Iterate over selected Actors.
-	for ( FSelectionIterator It( GEditor->GetSelectedActorIterator() ) ; It ; ++It )
-	{
-		AActor* Actor				= static_cast<AActor*>( *It );
-		checkSlow( Actor->IsA(AActor::StaticClass()) );
-
-		AStaticMeshActor* SMActor				= bFromStaticMesh ? Cast<AStaticMeshActor>(Actor) : NULL;
-		AInteractiveFoliageActor* FoliageActor	= bFromInteractiveFoliage ? Cast<AInteractiveFoliageActor>(Actor) : NULL;
-		ASkeletalMeshActor* SKMActor			= bFromSkeletalMesh? Cast<ASkeletalMeshActor>(Actor) : NULL;
-
-		const bool bFoundActorToConvert = SMActor || FoliageActor || SKMActor;
-		if ( bFoundActorToConvert )
-		{
-			// clear all transient properties before copying from
-			Actor->UnregisterAllComponents();
-
-			// If its the type we are converting 'from' copy its properties and remember it.
-			FConvertStaticMeshActorInfo Info;
-			FMemory::Memzero(&Info, sizeof(FConvertStaticMeshActorInfo));
-
-			if( SMActor )
-			{
-				SourceActors.Add(Actor);
-				Info.GetFromActor(SMActor, SMActor->GetStaticMeshComponent());
-			}
-			else if( FoliageActor )
-			{
-				SourceActors.Add(Actor);
-				Info.GetFromActor(FoliageActor, FoliageActor->GetStaticMeshComponent());
-			}
-			else if ( bFromSkeletalMesh )
-			{
-				SourceActors.Add(Actor);
-				Info.GetFromActor(SKMActor, SKMActor->GetSkeletalMeshComponent());
-			}
-
-			// Get the actor group if any
-			Info.ActorGroup = AGroupActor::GetParentForActor(Actor);
-
-			ConvertInfo.Add(MoveTemp(Info));
-		}
-	}
-
-	if (SourceActors.Num())
-	{
-		GEditor->GetSelectedActors()->BeginBatchSelectOperation();
-
-		// Then clear selection, select and delete the source actors.
-		GEditor->SelectNone( false, false );
-		UWorld* World = NULL;
-		for( int32 ActorIndex = 0 ; ActorIndex < SourceActors.Num() ; ++ActorIndex )
-		{
-			AActor* SourceActor = SourceActors[ActorIndex];
-			GEditor->SelectActor( SourceActor, true, false );
-			World = SourceActor->GetWorld();
-		}
-		
-		if ( World && GUnrealEd->edactDeleteSelected( World, false ) )
-		{
-			// Now we need to spawn some new actors at the desired locations.
-			for( int32 i = 0 ; i < ConvertInfo.Num() ; ++i )
-			{
-				FConvertStaticMeshActorInfo& Info = ConvertInfo[i];
-
-				// Spawn correct type, and copy properties from intermediate struct.
-				AActor* Actor = NULL;
-				
-				// Cache the world pointer
-				check( World == Info.SourceLevel->OwningWorld );
-				
-				FActorSpawnParameters SpawnInfo;
-				SpawnInfo.OverrideLevel = Info.SourceLevel;
-				SpawnInfo.bNoCollisionFail = true;
-				if( bToStaticMesh )
-				{					
-					AStaticMeshActor* SMActor = CastChecked<AStaticMeshActor>( World->SpawnActor( ToClass, &Info.Location, &Info.Rotation, SpawnInfo ) );
-					SMActor->UnregisterAllComponents();
-					Info.SetToActor(SMActor, SMActor->GetStaticMeshComponent());
-					SMActor->RegisterAllComponents();
-					GEditor->SelectActor( SMActor, true, false );
-					Actor = SMActor;
-				}
-				else if(bToInteractiveFoliage)
-				{					
-					AInteractiveFoliageActor* FoliageActor = World->SpawnActor<AInteractiveFoliageActor>( Info.Location, Info.Rotation, SpawnInfo );
-					FoliageActor->UnregisterAllComponents();
-					Info.SetToActor(FoliageActor, FoliageActor->GetStaticMeshComponent());
-					FoliageActor->RegisterAllComponents();
-					GEditor->SelectActor( FoliageActor, true, false );
-					Actor = FoliageActor;
-				}
-				else if (bToSkeletalMesh)
-				{
-					check(ToClass->IsChildOf(ASkeletalMeshActor::StaticClass()));
-					// checked
-					ASkeletalMeshActor* SkeletalMeshActor = CastChecked<ASkeletalMeshActor>( World->SpawnActor( ToClass, &Info.Location, &Info.Rotation, SpawnInfo ));
-					SkeletalMeshActor->UnregisterAllComponents();
-					Info.SetToActor(SkeletalMeshActor, SkeletalMeshActor->GetSkeletalMeshComponent());
-					SkeletalMeshActor->RegisterAllComponents();
-					GEditor->SelectActor( SkeletalMeshActor, true, false );
-					Actor = SkeletalMeshActor;
-				}
-
-				// Fix up the actor group.
-				if( Actor )
-				{
-					if( Info.ActorGroup )
-					{
-						Info.ActorGroup->Add(*Actor);
-					}
-					if( Info.ActorGroup )
-					{
-						Info.ActorGroup->Add(*Actor);
-					}
-				}
-			}
-		}
-
-		GEditor->GetSelectedActors()->EndBatchSelectOperation();
-	}
-}
-
-bool UEditorEngine::ShouldOpenMatinee(AMatineeActor* MatineeActor) const
-{
-	if ( MatineeActor && !MatineeActor->MatineeData )
-	{
-		FMessageDialog::Open( EAppMsgType::Ok, NSLOCTEXT("UnrealEd", "Error_MatineeActionMustHaveData", "UnrealMatinee must have valid InterpData assigned before being edited.") );
-		return false;
-	}
-
-	// Make sure we can't open the same action twice in Matinee.
-	if( GLevelEditorModeTools().IsModeActive(FBuiltinEditorModes::EM_InterpEdit) )
-	{
-		FMessageDialog::Open( EAppMsgType::Ok, NSLOCTEXT("UnrealEd", "MatineeActionAlreadyOpen", "An UnrealMatinee sequence is currently open in an editor.  Please close it before proceeding.") );
-		return false;
-	}
-
-	// Don't let you open Matinee if a transaction is currently active.
-	if( GEditor->IsTransactionActive() )
-	{
-		FMessageDialog::Open( EAppMsgType::Ok, NSLOCTEXT("UnrealEd", "TransactionIsActive", "Undo Transaction Is Active - Cannot Open UnrealMatinee.") );
-		return false;
-	}
-
-	return true;
-}
-
-void UEditorEngine::OpenMatinee(AMatineeActor* MatineeActor, bool bWarnUser)
-{
-	// Drop out if the user doesn't want to proceed to matinee atm
-	if( bWarnUser && !ShouldOpenMatinee( MatineeActor ) )
-	{
-		return;
-	}
-
-	// If already in Matinee mode, exit out before going back in with new Interpolation.
-	if( GLevelEditorModeTools().IsModeActive( FBuiltinEditorModes::EM_InterpEdit ) )
-	{
-		GLevelEditorModeTools().DeactivateMode( FBuiltinEditorModes::EM_InterpEdit );
-	}
-
-	GLevelEditorModeTools().ActivateMode( FBuiltinEditorModes::EM_InterpEdit );
-
-	FEdModeInterpEdit* InterpEditMode = (FEdModeInterpEdit*)GLevelEditorModeTools().GetActiveMode( FBuiltinEditorModes::EM_InterpEdit );
-
-	InterpEditMode->InitInterpMode( MatineeActor );
-
-	OnOpenMatinee();
-}
-
-void UEditorEngine::UpdateReflectionCaptures()
-{
-	// Update sky light first because it's considered direct lighting, sky diffuse will be visible in reflection capture indirect specular
-	UWorld* World = GWorld;
-	World->UpdateAllSkyCaptures();
-	World->UpdateAllReflectionCaptures();
-}
-
-void UEditorEngine::UpdateSkyCaptures()
-{
-	GWorld->UpdateAllSkyCaptures();
-}
-
-void UEditorEngine::EditorAddModalWindow( TSharedRef<SWindow> InModalWindow ) const
-{
-	// If there is already a modal window active, parent this new modal window to the existing window so that it doesnt fall behind
-	TSharedPtr<SWindow> ParentWindow = FSlateApplication::Get().GetActiveModalWindow();
-
-	if( !ParentWindow.IsValid() )
-	{
-		// Parent to the main frame window
-		if(FModuleManager::Get().IsModuleLoaded("MainFrame"))
-		{
-			IMainFrameModule& MainFrame = FModuleManager::LoadModuleChecked<IMainFrameModule>("MainFrame");
-			ParentWindow = MainFrame.GetParentWindow();
-		}
-	}
-
-	FSlateApplication::Get().AddModalWindow( InModalWindow, ParentWindow );
-}
-
-UBrushBuilder* UEditorEngine::FindBrushBuilder( UClass* BrushBuilderClass )
-{
-	TArray< UBrushBuilder* > FoundBuilders;
-	UBrushBuilder* Builder = NULL;
-	// Search for the existing brush builder
-	if( ContainsObjectOfClass<UBrushBuilder>( BrushBuilders, BrushBuilderClass, true, &FoundBuilders ) )
-	{
-		// Should not be more than one of the same type
-		check( FoundBuilders.Num() == 1 );
-		Builder = FoundBuilders[0];
-	}
-	else
-	{
-		// An existing builder does not exist so create one now
-		Builder = ConstructObject<UBrushBuilder>( BrushBuilderClass );
-		BrushBuilders.Add( Builder );
-	}
-
-	return Builder;
-}
-
-bool UEditorEngine::AttachActorToComponent(AActor* ParentActor, AActor* ChildActor, USkeletalMeshComponent* SkeletalMeshComponent, const FName SocketName)
-{
-	bool bAttachedToSocket = false;
-
-	if(SkeletalMeshComponent && SkeletalMeshComponent->SkeletalMesh)
-	{
-		USkeletalMeshSocket const* const Socket = SkeletalMeshComponent->SkeletalMesh->FindSocket(SocketName);
-		if (Socket)
-		{
-			bAttachedToSocket = Socket->AttachActor(ChildActor, SkeletalMeshComponent);
-		}
-		else
-		{
-			// now search bone, if bone exists, snap to the bone
-			int32 BoneIndex = SkeletalMeshComponent->SkeletalMesh->RefSkeleton.FindBoneIndex(SocketName);
-			if (BoneIndex != INDEX_NONE)
-			{
-				ChildActor->GetRootComponent()->SnapTo(ParentActor->GetRootComponent(), SocketName);
-				bAttachedToSocket = true;
-	
-	#if WITH_EDITOR
-				ChildActor->PreEditChange(NULL);
-				ChildActor->PostEditChange();
-	#endif // WITH_EDITOR
-			}
-		}
-	}
-
-	return bAttachedToSocket;
-}
-
-bool UEditorEngine::AttachActorToComponent(AActor* ChildActor, UStaticMeshComponent* StaticMeshComponent, const FName SocketName)
-{
-	bool bAttachedToSocket = false;
-
-	if(StaticMeshComponent && StaticMeshComponent->StaticMesh)
-	{
-		UStaticMeshSocket const* const Socket = StaticMeshComponent->StaticMesh->FindSocket(SocketName);
-		if (Socket)
-		{
-			bAttachedToSocket = Socket->AttachActor(ChildActor, StaticMeshComponent);
-		}
-	}
-
-	return bAttachedToSocket;
-}
-
-bool UEditorEngine::SnapToSocket (AActor* ParentActor, AActor* ChildActor, const FName SocketName, USceneComponent* Component)
-{
-	bool bAttachedToSocket = false;
-
-	ASkeletalMeshActor* ParentSkelMeshActor = Cast<ASkeletalMeshActor>(ParentActor);
-	if (ParentSkelMeshActor != NULL &&
-		ParentSkelMeshActor->GetSkeletalMeshComponent() &&
-		ParentSkelMeshActor->GetSkeletalMeshComponent()->SkeletalMesh)
-	{
-		bAttachedToSocket = AttachActorToComponent(ParentActor, ChildActor, ParentSkelMeshActor->GetSkeletalMeshComponent(), SocketName);
-	}
-
-	AStaticMeshActor* ParentStaticMeshActor = Cast<AStaticMeshActor>(ParentActor);
-	if (ParentStaticMeshActor != NULL &&
-		ParentStaticMeshActor->GetStaticMeshComponent() &&
-		ParentStaticMeshActor->GetStaticMeshComponent()->StaticMesh)
-	{
-		bAttachedToSocket = AttachActorToComponent(ChildActor, ParentStaticMeshActor->GetStaticMeshComponent(), SocketName);
-	}
-
-	// if the component is in a blueprint actor
-	if (Component && ParentActor->OwnsComponent(Component))
-	{
-		USkeletalMeshComponent* const SkeletalMeshComponent = Cast<USkeletalMeshComponent>(Component);
-		if (SkeletalMeshComponent)
-		{
-			bAttachedToSocket = AttachActorToComponent(ParentActor, ChildActor, SkeletalMeshComponent, SocketName);
-		}
-
-		UStaticMeshComponent* const StaticMeshComponent = Cast<UStaticMeshComponent>(Component);		
-		if (StaticMeshComponent)
-		{
-			bAttachedToSocket = AttachActorToComponent(ChildActor, StaticMeshComponent, SocketName);
-		}
-	}
-
-	return bAttachedToSocket;
-}
-
-void UEditorEngine::ParentActors( AActor* ParentActor, AActor* ChildActor, const FName SocketName, USceneComponent* Component)
-{
-	if (CanParentActors(ParentActor, ChildActor))
-	{
-		USceneComponent* ChildRoot = ChildActor->GetRootComponent();
-		USceneComponent* ParentRoot = ParentActor->GetRootComponent();
-
-		check(ChildRoot);	// CanParentActors() call should ensure this
-		check(ParentRoot);	// CanParentActors() call should ensure this
-
-		// modify parent and child
-		const FScopedTransaction Transaction( NSLOCTEXT("Editor", "UndoAction_PerformAttachment", "Attach actors") );
-		ChildActor->Modify();
-		ParentActor->Modify();
-
-		// If child is already attached to something, modify the old parent and detach
-		if(ChildRoot->AttachParent != NULL)
-		{
-			AActor* OldParentActor = ChildRoot->AttachParent->GetOwner();
-			OldParentActor->Modify();
-			ChildRoot->DetachFromParent(true);
-
-			GEngine->BroadcastLevelActorDetached(ChildActor, OldParentActor);
-		}
-
-		// If the parent is already attached to this child, modify its parent and detach so we can allow the attachment
-		if(ParentRoot->IsAttachedTo(ChildRoot))
-		{
-			ParentRoot->AttachParent->GetOwner()->Modify();
-			ParentRoot->DetachFromParent(true);
-		}
-
-		// Try snapping to socket if requested
-		if ((SocketName != NAME_None) && SnapToSocket(ParentActor, ChildActor, SocketName, Component))
-		{
-			// Refresh editor if snapping to socket was successful
-			RedrawLevelEditingViewports();
-		}
-		else
-		{
-			// Perform general attachment
-			ChildRoot->AttachTo( ParentRoot, SocketName, EAttachLocation::KeepWorldPosition );
-		}
-	}
-}
-
-bool UEditorEngine::DetachSelectedActors()
-{
-	FScopedTransaction Transaction( NSLOCTEXT("Editor", "UndoAction_PerformDetach", "Detach actors") );
-
-	bool bDetachOccurred = false;
-	for ( FSelectionIterator It( GEditor->GetSelectedActorIterator() ) ; It ; ++It )
-	{
-		AActor* Actor = Cast<AActor>( *It );
-		checkSlow( Actor );
-
-		USceneComponent* RootComp = Actor->GetRootComponent();
-		if( RootComp != NULL && RootComp->AttachParent != NULL)
-		{
-			AActor* OldParentActor = RootComp->AttachParent->GetOwner();
-			OldParentActor->Modify();
-			RootComp->DetachFromParent(true);
-			bDetachOccurred = true;
-			Actor->SetFolderPath(OldParentActor->GetFolderPath());
-		}
-	}
-	return bDetachOccurred;
-}
-
-bool UEditorEngine::CanParentActors( const AActor* ParentActor, const AActor* ChildActor, FText* ReasonText)
-{
-	if(ChildActor == NULL || ParentActor == NULL)
-	{
-		if (ReasonText)
-		{
-			*ReasonText = NSLOCTEXT("ActorAttachmentError", "Null_ActorAttachmentError", "Cannot attach NULL actors.");
-		}
-		return false;
-	}
-
-	if(ChildActor == ParentActor)
-	{
-		if (ReasonText)
-		{
-			*ReasonText = NSLOCTEXT("ActorAttachmentError", "Self_ActorAttachmentError", "Cannot attach actor to self.");
-		}
-		return false;
-	}
-
-	USceneComponent* ChildRoot = ChildActor->GetRootComponent();
-	USceneComponent* ParentRoot = ParentActor->GetRootComponent();
-	if(ChildRoot == NULL || ParentRoot == NULL)
-	{
-		if (ReasonText)
-		{
-			*ReasonText = NSLOCTEXT("ActorAttachmentError", "MissingComponent_ActorAttachmentError", "Cannot attach actors without root components.");
-		}
-		return false;
-	}
-
-	const ABrush* ParentBrush = Cast<const  ABrush >( ParentActor );
-	const ABrush* ChildBrush = Cast<const  ABrush >( ChildActor );
-	if( (ParentBrush && !ParentBrush->IsVolumeBrush() ) || ( ChildBrush && !ChildBrush->IsVolumeBrush() ) )
-	{
-		if (ReasonText)
-		{
-			*ReasonText = NSLOCTEXT("ActorAttachmentError", "Brush_ActorAttachmentError", "BSP Brushes cannot be attached");
-		}
-		return false;
-	}
-
-	{
-		FText Reason;
-		if (!ChildActor->EditorCanAttachTo(ParentActor, Reason))
-		{
-			if (ReasonText)
-			{
-				if (Reason.IsEmpty())
-				{
-					*ReasonText = FText::Format(NSLOCTEXT("ActorAttachmentError", "CannotBeAttached_ActorAttachmentError", "{0} cannot be attached to {1}"), FText::FromString(ChildActor->GetActorLabel()), FText::FromString(ParentActor->GetActorLabel()));
-				}
-				else
-				{
-					*ReasonText = MoveTemp(Reason);
-				}
-			}
-			return false;
-		}
-	}
-
-	if (ChildRoot->Mobility == EComponentMobility::Static && ParentRoot->Mobility != EComponentMobility::Static)
-	{
-		if (ReasonText)
-		{
-			FFormatNamedArguments Arguments;
-			Arguments.Add(TEXT("StaticActor"), FText::FromString(ChildActor->GetActorLabel()));
-			Arguments.Add(TEXT("DynamicActor"), FText::FromString(ParentActor->GetActorLabel()));
-			*ReasonText = FText::Format( NSLOCTEXT("ActorAttachmentError", "StaticDynamic_ActorAttachmentError", "Cannot attach static actor {StaticActor} to dynamic actor {DynamicActor}."), Arguments);
-		}
-		return false;
-	}
-
-	if(ChildActor->GetLevel() != ParentActor->GetLevel())
-	{
-		if (ReasonText)
-		{
-			*ReasonText = NSLOCTEXT("ActorAttachmentError", "WrongLevel_AttachmentError", "Actors need to be in the same level!");
-		}
-		return false;
-	}
-
-	if(ParentActor->IsSelected())
-	{
-		if (ReasonText)
-		{
-			*ReasonText = NSLOCTEXT("ActorAttachmentError", "ParentSelected_ActorAttachementError", "Cannot attach actor to an actor which is also selected.");
-		}
-		return false;
-	}
-
-	if(ParentRoot->IsAttachedTo( ChildRoot ))
-	{
-		if (ReasonText)
-		{
-			*ReasonText = NSLOCTEXT("ActorAttachmentError", "CircularInsest_ActorAttachmentError", "Parent cannot become the child of their descendant");
-		}
-		return false;
-	}
-
-	return true;
-}
-
-
-bool UEditorEngine::IsPackageValidForAutoAdding(UPackage* InPackage, const FString& InFilename)
-{
-	bool bPackageIsValid = false;
-
-	// Ensure the package exists, the user is running the editor (and not a commandlet or cooking), and that source control
-	// is enabled and expecting new files to be auto-added before attempting to test the validity of the package
-	if ( InPackage && GIsEditor && !IsRunningCommandlet() && ISourceControlModule::Get().IsEnabled() && GetDefault<UEditorLoadingSavingSettings>()->bSCCAutoAddNewFiles )
-	{
-		const FString CleanFilename = FPaths::GetCleanFilename(InFilename);
-
-		// Assume package is valid to start
-		bPackageIsValid = true;
-
-		// Determine if the package has been saved before or not; if it has, it's not valid for auto-adding
-		bPackageIsValid = !FPaths::FileExists(InFilename);
-
-		// If the package is still considered valid up to this point, ensure that it is not a script or PIE package
-		// and that the editor is not auto-saving.
-		if ( bPackageIsValid )
-		{
-			const bool bIsPlayOnConsolePackage = CleanFilename.StartsWith( PLAYWORLD_CONSOLE_BASE_PACKAGE_PREFIX );
-			const bool bIsPIEOrScriptPackage = InPackage->RootPackageHasAnyFlags( PKG_ContainsScript | PKG_PlayInEditor );
-			const bool bIsAutosave = GUnrealEd->GetPackageAutoSaver().IsAutoSaving();
-
-			if ( bIsPlayOnConsolePackage || bIsPIEOrScriptPackage || bIsAutosave || GIsAutomationTesting )
-			{
-				bPackageIsValid = false;
-			}
-		}
-	}
-	return bPackageIsValid;
-}
-
-/** 
- * A mapping of all startup packages to whether or not we have warned the user about editing them
- */
-static TMap<UPackage*, bool>		StartupPackageToWarnState;
-
-bool UEditorEngine::IsPackageOKToSave(UPackage* InPackage, const FString& InFilename, FOutputDevice* Error)
-{
-	TArray<FString>	AllStartupPackageNames;
-	appGetAllPotentialStartupPackageNames(AllStartupPackageNames, GEngineIni, false);
-	bool bIsStartupPackage = AllStartupPackageNames.Contains(FPackageName::FilenameToLongPackageName(InFilename));
-
-	// Make sure that if the package is a startup package, the user indeed wants to save changes
-	if( !IsRunningCommandlet()																		&& // Don't prompt about saving startup packages when running UCC
-		InFilename.EndsWith(FPackageName::GetAssetPackageExtension())				&& // Maps, even startup maps, are ok
-		bIsStartupPackage && 
-		(!StartupPackageToWarnState.Find(InPackage) || (*(StartupPackageToWarnState.Find(InPackage)) == false))
-		)
-	{		
-		// Prompt to save startup packages
-		if( EAppReturnType::Yes == FMessageDialog::Open( EAppMsgType::YesNo, FText::Format(
-				NSLOCTEXT("UnrealEd", "Prompt_AboutToEditStartupPackage", "{0} is a startup package.  Startup packages are fully cooked and loaded when on consoles. ALL CONTENT IN THIS PACKAGE WILL ALWAYS USE MEMORY. Are you sure you want to save it?"),
-				FText::FromString(InPackage->GetName()))) )
-		{
-			StartupPackageToWarnState.Add( InPackage, true );
-		}
-		else
-		{
-			StartupPackageToWarnState.Add( InPackage, false );
-			Error->Logf(ELogVerbosity::Warning, *FText::Format( NSLOCTEXT( "UnrealEd", "CannotSaveStartupPackage", "Cannot save asset '{0}' as user opted not to save this startup asset" ), FText::FromString( InFilename ) ).ToString() );
-			return false;
-		}
-	}
-
-	return true;
-}
-
-void UEditorEngine::OnSourceControlDialogClosed(bool bEnabled)
-{
-	if(ISourceControlModule::Get().IsEnabled())
-	{
-		ISourceControlProvider& SourceControlProvider = ISourceControlModule::Get().GetProvider();
-		if(SourceControlProvider.IsAvailable())
-		{
-			if(DeferredFilesToAddToSourceControl.Num() > 0)
-			{
-				SourceControlProvider.Execute(ISourceControlOperation::Create<FMarkForAdd>(), SourceControlHelpers::PackageFilenames(DeferredFilesToAddToSourceControl));
-			}
-	
-			DeferredFilesToAddToSourceControl.Empty();
-		}
-	}
-	else
-	{
-		// the user decided to disable source control, so clear the deferred list so we dont try to add them again at a later time
-		DeferredFilesToAddToSourceControl.Empty();
-	}
-}
-
-bool UEditorEngine::SavePackage( UPackage* InOuter, UObject* InBase, EObjectFlags TopLevelFlags, const TCHAR* Filename, 
-				 FOutputDevice* Error, ULinkerLoad* Conform, bool bForceByteSwapping, bool bWarnOfLongFilename, 
-				 uint32 SaveFlags, const class ITargetPlatform* TargetPlatform, const FDateTime& FinalTimeStamp, bool bSlowTask )
-{
-	FScopedSlowTask SlowTask(100, FText(), bSlowTask);
-
-	UObject* Base = InBase;
-	if ( !Base && InOuter && InOuter->PackageFlags & PKG_ContainsMap )
-	{
-		Base = UWorld::FindWorldInPackage(InOuter);
-	}
-
-	// Record the package flags before OnPreSaveWorld. They will be used in OnPostSaveWorld.
-	uint32 OriginalPackageFlags = 0;
-	if ( InOuter )
-	{
-		OriginalPackageFlags = InOuter->PackageFlags;
-	}
-
-	SlowTask.EnterProgressFrame(10);
-
-	UWorld* World = Cast<UWorld>(Base);
-	if ( World )
-	{
-		OnPreSaveWorld(SaveFlags, World);
-	}
-
-	// See if the package is a valid candidate for being auto-added to the default changelist.
-	// Only allows the addition of newly created packages while in the editor and then only if the user has the option enabled.
-	bool bAutoAddPkgToSCC = false;
-	if( !TargetPlatform )
-	{
-		bAutoAddPkgToSCC = IsPackageValidForAutoAdding( InOuter, Filename );
-	}
-
-	SlowTask.EnterProgressFrame(70);
-
-	bool bSuccess = UPackage::SavePackage(InOuter, Base, TopLevelFlags, Filename, Error, Conform, bForceByteSwapping, bWarnOfLongFilename, SaveFlags, TargetPlatform, FinalTimeStamp, bSlowTask);
-
-	SlowTask.EnterProgressFrame(10);
-
-	// If the package is a valid candidate for being automatically-added to source control, go ahead and add it
-	// to the default changelist
-	if( bSuccess && bAutoAddPkgToSCC )
-	{
-		// IsPackageValidForAutoAdding should not return true if SCC is disabled
-		check(ISourceControlModule::Get().IsEnabled());
-
-		if(!ISourceControlModule::Get().GetProvider().IsAvailable())
-		{
-			// Show the login window here & store the file we are trying to add.
-			// We defer the add operation until we have a valid source control connection.
-			ISourceControlModule::Get().ShowLoginDialog(FSourceControlLoginClosed::CreateUObject(this, &UEditorEngine::OnSourceControlDialogClosed), ELoginWindowMode::Modeless);
-			DeferredFilesToAddToSourceControl.Add( Filename );
-		}
-		else
-		{
-			ISourceControlModule::Get().GetProvider().Execute(ISourceControlOperation::Create<FMarkForAdd>(), SourceControlHelpers::PackageFilename(Filename));
-		}
-	}
-
-	SlowTask.EnterProgressFrame(10);
-
-	if ( World )
-	{
-		OnPostSaveWorld(SaveFlags, World, OriginalPackageFlags, bSuccess);
-	}
-
-	return bSuccess;
-}
-
-void UEditorEngine::OnPreSaveWorld(uint32 SaveFlags, UWorld* World)
-{
-	if ( !ensure(World) )
-	{
-		return;
-	}
-
-	check(World->PersistentLevel);
-
-	// Pre save world event
-	FEditorDelegates::PreSaveWorld.Broadcast(SaveFlags, World);
-
-	// Update cull distance volumes (and associated primitives).
-	World->UpdateCullDistanceVolumes();
-
-	if ( !IsRunningCommandlet() )
-	{
-		const bool bAutosaveOrPIE = (SaveFlags & SAVE_FromAutosave) != 0;
-		if ( bAutosaveOrPIE )
-		{
-			// Temporarily flag packages saved under a PIE filename as PKG_PlayInEditor for serialization so loading
-			// them will have the flag set. We need to undo this as the object flagged isn't actually the PIE package, 
-			// but rather only the loaded one will be.
-			// PIE prefix detected, mark package.
-			if( World->GetName().StartsWith( PLAYWORLD_PACKAGE_PREFIX ) )
-			{
-				World->GetOutermost()->PackageFlags |= PKG_PlayInEditor;
-			}
-		}
-		else
-		{
-			// Normal non-pie and non-autosave codepath
-			FWorldContext &EditorContext = GEditor->GetEditorWorldContext();
-
-			// Check that this world is GWorld to avoid stomping on the saved views of sub-levels.
-			if ( World == EditorContext.World() )
-			{
-				if( FModuleManager::Get().IsModuleLoaded("LevelEditor") )
-				{
-					FLevelEditorModule& LevelEditor = FModuleManager::GetModuleChecked<FLevelEditorModule>("LevelEditor");
-
-					// Notify slate level editors of the map change
-					LevelEditor.BroadcastMapChanged( World, EMapChangeType::SaveMap );
-				}
-			}
-
-			// Shrink model and clean up deleted actors.
-			// Don't do this when autosaving or PIE saving so that actor adds can still undo.
-			World->ShrinkLevel();
-
-			{
-				FScopedSlowTask SlowTask(0, FText::Format(NSLOCTEXT("UnrealEd", "SavingMapStatus_CollectingGarbage", "Saving map: {0}... (Collecting garbage)"), FText::FromString(World->GetName())));
-				// NULL empty or "invalid" entries (e.g. IsPendingKill()) in actors array.
-				CollectGarbage( GARBAGE_COLLECTION_KEEPFLAGS );
-			}
-			
-			// Compact and sort actors array to remove empty entries.
-			// Don't do this when autosaving or PIE saving so that actor adds can still undo.
-			World->PersistentLevel->SortActorList();
-		}
-	}
-
-	// Move level position closer to world origin
-	UWorld* OwningWorld = World->PersistentLevel->OwningWorld;
-	if (OwningWorld->WorldComposition)
-	{
-		OwningWorld->WorldComposition->OnLevelPreSave(World->PersistentLevel);
-	}
-
-	// If we can get the streaming level, we should remove the editor transform before saving
-	ULevelStreaming* LevelStreaming = FLevelUtils::FindStreamingLevel( World->PersistentLevel );
-	if ( LevelStreaming )
-	{
-		FLevelUtils::RemoveEditorTransform(LevelStreaming);
-	}
-
-	// Make sure the public and standalone flags are set on this world to allow it to work properly with the editor
-	World->SetFlags(RF_Public | RF_Standalone);
-}
-
-void UEditorEngine::OnPostSaveWorld(uint32 SaveFlags, UWorld* World, uint32 OriginalPackageFlags, bool bSuccess)
-{
-	if ( !ensure(World) )
-	{
-		return;
-	}
-
-	if ( !IsRunningCommandlet() )
-	{
-		UPackage* WorldPackage = World->GetOutermost();
-		const bool bAutosaveOrPIE = (SaveFlags & SAVE_FromAutosave) != 0;
-		if ( bAutosaveOrPIE )
-		{
-			// Restore original value of PKG_PlayInEditor if we changed it during PIE saving
-			const bool bOriginallyPIE = (OriginalPackageFlags & PKG_PlayInEditor) != 0;
-			const bool bCurrentlyPIE = (WorldPackage->PackageFlags & PKG_PlayInEditor) != 0;
-			if ( !bOriginallyPIE && bCurrentlyPIE )
-			{
-				WorldPackage->PackageFlags &= ~PKG_PlayInEditor;
-			}
-		}
-		else
-		{
-			// Normal non-pie and non-autosave codepath
-			FWorldContext &EditorContext = GEditor->GetEditorWorldContext();
-
-			const bool bIsPersistentLevel = (World == EditorContext.World());
-			if ( bSuccess )
-			{
-				// Put the map into the MRU and mark it as not dirty.
-
-				if ( bIsPersistentLevel )
-				{
-					// Set the map filename.
-					const FString Filename = FPackageName::LongPackageNameToFilename(WorldPackage->GetName(), FPackageName::GetMapPackageExtension());
-					FEditorFileUtils::RegisterLevelFilename( World, Filename );
-
-					WorldPackage->SetDirtyFlag(false);
-
-					// Update the editor's MRU level list if we were asked to do that for this level
-					IMainFrameModule& MainFrameModule = FModuleManager::LoadModuleChecked<IMainFrameModule>( "MainFrame" );
-
-					if ( MainFrameModule.GetMRUFavoritesList() )
-					{
-						MainFrameModule.GetMRUFavoritesList()->AddMRUItem( Filename );
-					}
-
-					FEditorDirectories::Get().SetLastDirectory(ELastDirectory::UNR, FPaths::GetPath(Filename)); // Save path as default for next time.
-				}
-
-				// We saved the map, so unless there are any other dirty levels, go ahead and reset the autosave timer
-				if( GUnrealEd && !GUnrealEd->AnyWorldsAreDirty( World ) )
-				{
-					GUnrealEd->GetPackageAutoSaver().ResetAutoSaveTimer();
-				}
-			}
-
-			if ( bIsPersistentLevel )
-			{
-				if ( GUnrealEd )
-				{
-					GUnrealEd->ResetTransaction( NSLOCTEXT("UnrealEd", "MapSaved", "Map Saved") );
-				}
-
-				FPlatformProcess::SetCurrentWorkingDirectoryToBaseDir();
-			}
-		}
-	}
-
-	// Restore level original position
-	UWorld* OwningWorld = World->PersistentLevel->OwningWorld;
-	if (OwningWorld->WorldComposition)
-	{
-		OwningWorld->WorldComposition->OnLevelPostSave(World->PersistentLevel);
-	}
-
-	// If got the streaming level, we should re-apply the editor transform after saving
-	ULevelStreaming* LevelStreaming = FLevelUtils::FindStreamingLevel( World->PersistentLevel );
-	if ( LevelStreaming )
-	{
-		FLevelUtils::ApplyEditorTransform(LevelStreaming);
-	}
-
-	// Post save world event
-	FEditorDelegates::PostSaveWorld.Broadcast(SaveFlags, World, bSuccess);
-}
-
-APlayerStart* UEditorEngine::CheckForPlayerStart()
-{
-	UWorld* IteratorWorld = GWorld;
-	for( TActorIterator<APlayerStart> It(IteratorWorld); It; ++It )
-	{
-		// Return the found start.
-		return *It;
-	}
-
-	// No player start was found, return NULL.
-	return NULL;
-}
-
-void UEditorEngine::CloseEntryPopupWindow()
-{
-	if (PopupWindow.IsValid())
-	{
-		PopupWindow.Pin()->RequestDestroyWindow();
-	}
-}
-
-EAppReturnType::Type UEditorEngine::OnModalMessageDialog(EAppMsgType::Type InMessage, const FText& InText, const FText& InTitle)
-{
-	if( FSlateApplication::IsInitialized() && FSlateApplication::Get().CanAddModalWindow() )
-	{
-		return OpenMsgDlgInt(InMessage, InText, InTitle);
-	}
-	else
-	{
-		return FPlatformMisc::MessageBoxExt(InMessage, *InText.ToString(), *InTitle.ToString());
-	}
-}
-
-bool UEditorEngine::OnShouldLoadOnTop( const FString& Filename )
-{
-	 return GEditor && (FPaths::GetBaseFilename(Filename) == FPaths::GetBaseFilename(GEditor->UserOpenedFile));
-}
-
-TSharedPtr<SViewport> UEditorEngine::GetGameViewportWidget() const
-{
-	for (auto It = SlatePlayInEditorMap.CreateConstIterator(); It; ++It)
-	{
-		if (It.Value().SlatePlayInEditorWindowViewport.IsValid())
-		{
-			return It.Value().SlatePlayInEditorWindowViewport->GetViewportWidget().Pin();
-		}
-
-		TSharedPtr<ILevelViewport> DestinationLevelViewport = It.Value().DestinationSlateViewport.Pin();
-		if (DestinationLevelViewport.IsValid())
-		{
-			return DestinationLevelViewport->GetViewportWidget().Pin();
-		}
-	}
-
-	/*
-	if(SlatePlayInEditorSession.SlatePlayInEditorWindowViewport.IsValid())
-	{
-		return SlatePlayInEditorSession.SlatePlayInEditorWindowViewport->GetViewportWidget().Pin();
-	}
-	*/
-
-	return NULL;
-}
-
-bool UEditorEngine::SplitActorLabel( FString& InOutLabel, int32& OutIdx ) const
-{
-	// Look at the label and see if it ends in a number and separate them
-	const TArray<TCHAR>& LabelCharArray = InOutLabel.GetCharArray();
-	for(int32 CharIdx = LabelCharArray.Num()-1; CharIdx>=0; CharIdx--)
-	{
-		if ( CharIdx == 0 || !FChar::IsDigit( LabelCharArray[CharIdx-1] ) )
-		{
-			FString Idx = InOutLabel.RightChop(CharIdx);
-			if ( Idx.Len() > 0 )
-			{
-				InOutLabel = InOutLabel.Left(CharIdx);
-				OutIdx = FCString::Atoi(*Idx);
-				return true;
-			}
-			break;
-		}			
-	}
-	return false;
-}
-
-void UEditorEngine::SetActorLabelUnique(AActor* Actor, const FString& NewActorLabel, const FCachedActorLabels* InExistingActorLabels) const
-{
-	check( Actor );
-
-	FString Prefix             = NewActorLabel;
-	FString ModifiedActorLabel = NewActorLabel;
-	int32   LabelIdx           = 0;
-
-	FCachedActorLabels ActorLabels;
-	if (!InExistingActorLabels)
-	{
-		InExistingActorLabels = &ActorLabels;
-
-		TSet<AActor*> IgnoreActors;
-		IgnoreActors.Add(Actor);
-		ActorLabels.Populate(Actor->GetWorld(), IgnoreActors);
-	}
-
-
-	if (InExistingActorLabels->Contains(ModifiedActorLabel))
-	{
-		// See if the current label ends in a number, and try to create a new label based on that
-		if (!SplitActorLabel( Prefix, LabelIdx ))
-		{
-			// If there wasn't a number on there, append a number, starting from 2 (1 before incrementing below)
-			LabelIdx = 1;
-		}
-
-		// Update the actor label until we find one that doesn't already exist
-		while (InExistingActorLabels->Contains(ModifiedActorLabel))
-		{
-			++LabelIdx;
-			ModifiedActorLabel = FString::Printf(TEXT("%s%d"), *Prefix, LabelIdx);
-		}
-	}
-
-	Actor->SetActorLabel( ModifiedActorLabel );
-}
-
-
-
-FString UEditorEngine::GetFriendlyName( const UProperty* Property, UStruct* OwnerClass/* = NULL*/ )
-{
-	// first, try to pull the friendly name from the loc file
-	check( Property );
-	UClass* RealOwnerClass = Property->GetOwnerClass();
-	if ( OwnerClass == NULL)
-	{
-		OwnerClass = RealOwnerClass;
-	}
-	checkSlow(OwnerClass);
-
-	FText FoundText;
-	bool DidFindText = false;
-	UStruct* CurrentClass = OwnerClass;
-	do 
-	{
-		FString PropertyPathName = Property->GetPathName(CurrentClass);
-
-		DidFindText = FText::FindText(*CurrentClass->GetName(), *(PropertyPathName + TEXT(".FriendlyName")), /*OUT*/FoundText );
-		CurrentClass = CurrentClass->GetSuperStruct();
-	} while( CurrentClass != NULL && CurrentClass->IsChildOf(RealOwnerClass) && !DidFindText );
-
-	if ( !DidFindText )
-	{
-		FString DefaultFriendlyName = Property->GetMetaData(TEXT("DisplayName"));
-		if (DefaultFriendlyName.IsEmpty())
-		{
-			// Fallback for old blueprint variables that were saved as friendly name
-			DefaultFriendlyName = Property->GetMetaData(TEXT("FriendlyName"));
-		}
-		if ( DefaultFriendlyName.IsEmpty() )
-		{
-			const bool bIsBool = Cast<const UBoolProperty>(Property) != NULL;
-			return FName::NameToDisplayString( Property->GetName(), bIsBool );
-		}
-		return DefaultFriendlyName;
-	}
-
-	return FoundText.ToString();
-}
-
-AActor* UEditorEngine::UseActorFactoryOnCurrentSelection( UActorFactory* Factory, const FTransform* InActorTransform, EObjectFlags ObjectFlags )
-{
-	// ensure that all selected assets are loaded
-	FEditorDelegates::LoadSelectedAssetsIfNeeded.Broadcast();
-	return UseActorFactory(Factory, FAssetData( GetSelectedObjects()->GetTop<UObject>() ), InActorTransform, ObjectFlags );
-}
-
-AActor* UEditorEngine::UseActorFactory( UActorFactory* Factory, const FAssetData& AssetData, const FTransform* InActorTransform, EObjectFlags ObjectFlags )
-{
-	check( Factory );
-
-	bool bIsAllowedToCreateActor = true;
-
-	FText ActorErrorMsg;
-	if( !Factory->CanCreateActorFrom( AssetData, ActorErrorMsg ) )
-	{
-		bIsAllowedToCreateActor = false;
-		FMessageLog EditorErrors("EditorErrors");
-		EditorErrors.Warning(ActorErrorMsg);
-		EditorErrors.Notify();
-	}
-
-	//Load Asset
-	UObject* Asset = AssetData.GetAsset();
-
-	AActor* Actor = NULL;
-	if ( bIsAllowedToCreateActor )
-	{
-		AActor* NewActorTemplate = Factory->GetDefaultActor( AssetData );
-
-		if ( !NewActorTemplate )
-		{
-			return NULL;
-		}
-
-		const FTransform ActorTransform = InActorTransform ? *InActorTransform : FActorPositioning::GetCurrentViewportPlacementTransform(*NewActorTemplate);
-
-		ULevel* DesiredLevel = GWorld->GetCurrentLevel();
-
-		// Don't spawn the actor if the current level is locked.
-		if( !FLevelUtils::IsLevelLocked( DesiredLevel ) )
-		{
-			// Check to see if the level it's being added to is hidden and ask the user if they want to proceed
-			const bool bLevelVisible = FLevelUtils::IsLevelVisible( DesiredLevel );
-			if ( bLevelVisible || EAppReturnType::Ok == FMessageDialog::Open( EAppMsgType::OkCancel, FText::Format( LOCTEXT("CurrentLevelHiddenActorWillAlsoBeHidden", "Current level [{0}] is hidden, actor will also be hidden until level is visible"), FText::FromString( DesiredLevel->GetOutermost()->GetName() ) ) ) )
-			{
-				const FScopedTransaction Transaction( NSLOCTEXT("UnrealEd", "CreateActor", "Create Actor") );
-
-				// Create the actor.
-				Actor = Factory->CreateActor( Asset, DesiredLevel, ActorTransform, ObjectFlags );
-				if(Actor != NULL)
-				{
-					SelectNone( false, true );
-					SelectActor( Actor, true, true );
-					Actor->InvalidateLightingCache();
-					Actor->PostEditMove( true );
-
-					// Make sure the actors visibility reflects that of the level it's in
-					if ( !bLevelVisible )
-					{
-						Actor->bHiddenEdLevel = true;
-						// We update components, so things like draw scale take effect.
-						Actor->ReregisterAllComponents(); // @todo UE4 insist on a property update callback
-					}
-				}
-
-				RedrawLevelEditingViewports();
-
-
-				if ( Actor )
-				{
-					Actor->MarkPackageDirty();
-					ULevel::LevelDirtiedEvent.Broadcast();
-				}
-			}
-			else
-			{
-				return NULL;
-			}
-		}
-		else
-		{
-			FNotificationInfo Info( NSLOCTEXT("UnrealEd", "Error_OperationDisallowedOnLockedLevel", "The requested operation could not be completed because the level is locked.") );
-			Info.ExpireDuration = 3.0f;
-			FSlateNotificationManager::Get().AddNotification(Info);
-			return NULL;
-		}
-	}
-
-	return Actor;
-}
-
-namespace ReattachActorsHelper
-{
-	/** Holds the actor and socket name for attaching. */
-	struct FActorAttachmentInfo
-	{
-		AActor* Actor;
-
-		FName SocketName;
-	};
-
-	/** Used to cache the attachment info for an actor. */
-	struct FActorAttachmentCache
-	{
-	public:
-		/** The post-conversion actor. */
-		AActor* NewActor;
-
-		/** The parent actor and socket. */
-		FActorAttachmentInfo ParentActor;
-
-		/** Children actors and the sockets they were attached to. */
-		TArray<FActorAttachmentInfo> AttachedActors;
-	};
-
-	/** 
-	 * Caches the attachment info for the actors being converted.
-	 *
-	 * @param InActorsToReattach			List of actors to reattach.
-	 * @param InOutAttachmentInfo			List of attachment info for the list of actors.
-	 */
-	void CacheAttachments(const TArray<AActor*>& InActorsToReattach, TArray<FActorAttachmentCache>& InOutAttachmentInfo)
-	{
-		for( int32 ActorIdx = 0; ActorIdx < InActorsToReattach.Num(); ++ActorIdx )
-		{
-			AActor* ActorToReattach = InActorsToReattach[ ActorIdx ];
-
-			InOutAttachmentInfo.AddZeroed();
-
-			FActorAttachmentCache& CurrentAttachmentInfo = InOutAttachmentInfo[ActorIdx];
-
-			// Retrieve the list of attached actors.
-			TArray<AActor*> AttachedActors;
-			ActorToReattach->GetAttachedActors(AttachedActors);
-
-			// Cache the parent actor and socket name.
-			CurrentAttachmentInfo.ParentActor.Actor = ActorToReattach->GetAttachParentActor();
-			CurrentAttachmentInfo.ParentActor.SocketName = ActorToReattach->GetAttachParentSocketName();
-
-			// Required to restore attachments properly.
-			for( int32 AttachedActorIdx = 0; AttachedActorIdx < AttachedActors.Num(); ++AttachedActorIdx )
-			{
-				// Store the attached actor and socket name in the cache.
-				CurrentAttachmentInfo.AttachedActors.AddZeroed();
-				CurrentAttachmentInfo.AttachedActors[AttachedActorIdx].Actor = AttachedActors[AttachedActorIdx];
-				CurrentAttachmentInfo.AttachedActors[AttachedActorIdx].SocketName = AttachedActors[AttachedActorIdx]->GetAttachParentSocketName();
-
-				AActor* ChildActor = CurrentAttachmentInfo.AttachedActors[AttachedActorIdx].Actor;
-				ChildActor->Modify();
-				ChildActor->DetachRootComponentFromParent(true);
-			}
-
-			// Modify the actor so undo will reattach it.
-			ActorToReattach->Modify();
-			ActorToReattach->DetachRootComponentFromParent(true);
-		}
-	}
-
-	/** 
-	 * Caches the actor old/new information, mapping the old actor to the new version for easy look-up and matching.
-	 *
-	 * @param InOldActor			The old version of the actor.
-	 * @param InNewActor			The new version of the actor.
-	 * @param InOutReattachmentMap	Map object for placing these in.
-	 * @param InOutAttachmentInfo	Update the required attachment info to hold the Converted Actor.
-	 */
-	void CacheActorConvert(AActor* InOldActor, AActor* InNewActor, TMap<AActor*, AActor*>& InOutReattachmentMap, FActorAttachmentCache& InOutAttachmentInfo)
-	{
-		// Add mapping data for the old actor to the new actor.
-		InOutReattachmentMap.Add(InOldActor, InNewActor);
-
-		// Set the converted actor so re-attachment can occur.
-		InOutAttachmentInfo.NewActor = InNewActor;
-	}
-
-	/** 
-	 * Checks if two actors can be attached, creates Message Log messages if there are issues.
-	 *
-	 * @param InParentActor			The parent actor.
-	 * @param InChildActor			The child actor.
-	 * @param InOutErrorMessages	Errors with attaching the two actors are stored in this array.
-	 *
-	 * @return Returns true if the actors can be attached, false if they cannot.
-	 */
-	bool CanParentActors(AActor* InParentActor, AActor* InChildActor)
-	{
-		FText ReasonText;
-		if (GEditor->CanParentActors(InParentActor, InChildActor, &ReasonText))
-		{
-			return true;
-		}
-		else
-		{
-			FMessageLog("EditorErrors").Error(ReasonText);
-			return false;
-		}
-	}
-
-	/** 
-	 * Reattaches actors to maintain the hierarchy they had previously using a conversion map and an array of attachment info. All errors displayed in Message Log along with notifications.
-	 *
-	 * @param InReattachmentMap			Used to find the corresponding new versions of actors using an old actor pointer.
-	 * @param InAttachmentInfo			Holds parent and child attachment data.
-	 */
-	void ReattachActors(TMap<AActor*, AActor*>& InReattachmentMap, TArray<FActorAttachmentCache>& InAttachmentInfo)
-	{
-		// Holds the errors for the message log.
-		FMessageLog EditorErrors("EditorErrors");
-		EditorErrors.NewPage(LOCTEXT("AttachmentLogPage", "Actor Reattachment"));
-
-		for( int32 ActorIdx = 0; ActorIdx < InAttachmentInfo.Num(); ++ActorIdx )
-		{
-			FActorAttachmentCache& CurrentAttachment = InAttachmentInfo[ActorIdx];
-
-			// Need to reattach all of the actors that were previously attached.
-			for( int32 AttachedIdx = 0; AttachedIdx < CurrentAttachment.AttachedActors.Num(); ++AttachedIdx )
-			{
-				// Check if the attached actor was converted. If it was it will be in the TMap.
-				AActor** CheckIfConverted = InReattachmentMap.Find(CurrentAttachment.AttachedActors[AttachedIdx].Actor);
-				if(CheckIfConverted)
-				{
-					// This should always be valid.
-					if(*CheckIfConverted)
-					{
-						AActor* ParentActor = CurrentAttachment.NewActor;
-						AActor* ChildActor = *CheckIfConverted;
-
-						if (CanParentActors(ParentActor, ChildActor))
-						{
-							// Attach the previously attached and newly converted actor to the current converted actor.
-							ChildActor->AttachRootComponentToActor(ParentActor, CurrentAttachment.AttachedActors[AttachedIdx].SocketName, EAttachLocation::KeepWorldPosition);
-						}
-					}
-
-				}
-				else
-				{
-					AActor* ParentActor = CurrentAttachment.NewActor;
-					AActor* ChildActor = CurrentAttachment.AttachedActors[AttachedIdx].Actor;
-
-					if (CanParentActors(ParentActor, ChildActor))
-					{
-						// Since the actor was not converted, reattach the unconverted actor.
-						ChildActor->AttachRootComponentToActor(ParentActor, CurrentAttachment.AttachedActors[AttachedIdx].SocketName, EAttachLocation::KeepWorldPosition);
-					}
-				}
-
-			}
-
-			// Check if the parent was converted.
-			AActor** CheckIfNewActor = InReattachmentMap.Find(CurrentAttachment.ParentActor.Actor);
-			if(CheckIfNewActor)
-			{
-				// Since the actor was converted, attach the current actor to it.
-				if(*CheckIfNewActor)
-				{
-					AActor* ParentActor = *CheckIfNewActor;
-					AActor* ChildActor = CurrentAttachment.NewActor;
-
-					if (CanParentActors(ParentActor, ChildActor))
-					{
-						ChildActor->AttachRootComponentToActor(ParentActor, CurrentAttachment.ParentActor.SocketName, EAttachLocation::KeepWorldPosition);
-					}
-				}
-
-			}
-			else
-			{
-				AActor* ParentActor = CurrentAttachment.ParentActor.Actor;
-				AActor* ChildActor = CurrentAttachment.NewActor;
-
-				// Verify the parent is valid, the actor may not have actually been attached before.
-				if (ParentActor && CanParentActors(ParentActor, ChildActor))
-				{
-					// The parent was not converted, attach to the unconverted parent.
-					ChildActor->AttachRootComponentToActor(ParentActor, CurrentAttachment.ParentActor.SocketName, EAttachLocation::KeepWorldPosition);
-				}
-			}
-		}
-
-		// Add the errors to the message log, notifications will also be displayed as needed.
-		EditorErrors.Notify(NSLOCTEXT("ActorAttachmentError", "AttachmentsFailed", "Attachments Failed!"));
-	}
-}
-
-void UEditorEngine::ReplaceSelectedActors(UActorFactory* Factory, const FAssetData& AssetData)
-{
-	UObject* ObjectForFactory = NULL;
-
-	// Provide the option to abort the delete
-	if (ShouldAbortActorDeletion())
-	{
-		return;
-	}
-	else if (Factory != nullptr)
-	{
-		FText ActorErrorMsg;
-		if (!Factory->CanCreateActorFrom( AssetData, ActorErrorMsg))
-		{
-			FMessageDialog::Open( EAppMsgType::Ok, ActorErrorMsg );
-			return;
-		}
-	}
-	else
-	{
-		UE_LOG(LogEditor, Error, TEXT("UEditorEngine::ReplaceSelectedActors() called with NULL parameters!"));
-		return;
-	}
-
-	const FScopedTransaction Transaction( NSLOCTEXT("UnrealEd", "Replace Actors", "Replace Actor(s)") );
-
-	// construct a list of Actors to replace in a separate pass so we can modify the selection set as we perform the replacement
-	TArray<AActor*> ActorsToReplace;
-	for (FSelectionIterator It = GetSelectedActorIterator(); It; ++It)
-	{
-		AActor* Actor = Cast<AActor>(*It);
-		if ( Actor && !FActorEditorUtils::IsABuilderBrush(Actor) )
-		{
-			ActorsToReplace.Add(Actor);
-		}
-	}
-
-	ReplaceActors(Factory, AssetData, ActorsToReplace);
-}
-
-void UEditorEngine::ReplaceActors(UActorFactory* Factory, const FAssetData& AssetData, const TArray<AActor*> ActorsToReplace)
-{
-	// Cache for attachment info of all actors being converted.
-	TArray<ReattachActorsHelper::FActorAttachmentCache> AttachmentInfo;
-
-	// Maps actors from old to new for quick look-up.
-	TMap<AActor*, AActor*> ConvertedMap;
-
-	// Cache the current attachment states.
-	ReattachActorsHelper::CacheAttachments(ActorsToReplace, AttachmentInfo);
-
-	USelection* SelectedActors = GetSelectedActors();
-	SelectedActors->BeginBatchSelectOperation();
-	SelectedActors->Modify();
-
-	UObject* Asset = AssetData.GetAsset();
-	for(int32 ActorIdx = 0; ActorIdx < ActorsToReplace.Num(); ++ActorIdx)
-	{
-		AActor* OldActor = ActorsToReplace[ActorIdx];//.Pop();
-		check(OldActor);
-		UWorld* World = OldActor->GetWorld();
-		ULevel* Level = OldActor->GetLevel();
-		AActor* NewActor = NULL;
-
-		const FName OldActorName = OldActor->GetFName();
-		const FName RenamedActorName = MakeUniqueObjectName( OldActor->GetOuter(), OldActor->GetClass(), *FString::Printf(TEXT("%s_REPLACED"), *OldActorName.ToString()) );
-		OldActor->Rename(*RenamedActorName.ToString());
-
-		const FTransform OldTransform = OldActor->ActorToWorld();
-
-		// create the actor
-		NewActor = Factory->CreateActor( Asset, Level, OldTransform, RF_Transactional, OldActorName );
-		// For blueprints, try to copy over properties
-		if (Factory->IsA(UActorFactoryBlueprint::StaticClass()))
-		{
-			UBlueprint* Blueprint = CastChecked<UBlueprint>(Asset);
-			// Only try to copy properties if this blueprint is based on the actor
-			UClass* OldActorClass = OldActor->GetClass();
-			if (Blueprint->GeneratedClass->IsChildOf(OldActorClass))
-			{
-				NewActor->UnregisterAllComponents();
-				UEditorEngine::CopyPropertiesForUnrelatedObjects(OldActor, NewActor);
-				NewActor->RegisterAllComponents();
-			}
-		}
-
-		if ( NewActor != NULL )
-		{
-			// The new actor might not have a root component
-			USceneComponent* const NewActorRootComponent = NewActor->GetRootComponent();
-			if(NewActorRootComponent)
-			{
-				if(!GetDefault<ULevelEditorMiscSettings>()->bReplaceRespectsScale || OldActor->GetRootComponent() == NULL )
-				{
-					NewActorRootComponent->SetRelativeScale3D(FVector(1.0f, 1.0f, 1.0f));
-				}
-				else
-				{
-					NewActorRootComponent->SetRelativeScale3D( OldActor->GetRootComponent()->RelativeScale3D );
-				}
-			}
-
-			NewActor->Layers.Empty();
-			GEditor->Layers->AddActorToLayers( NewActor, OldActor->Layers );
-
-			// Preserve the label and tags from the old actor
-			NewActor->SetActorLabel( OldActor->GetActorLabel() );
-			NewActor->Tags = OldActor->Tags;
-
-			// Allow actor derived classes a chance to replace properties.
-			NewActor->EditorReplacedActor(OldActor);
-
-			// Caches information for finding the new actor using the pre-converted actor.
-			ReattachActorsHelper::CacheActorConvert(OldActor, NewActor, ConvertedMap, AttachmentInfo[ActorIdx]);
-
-			if (SelectedActors->IsSelected(OldActor))
-			{
-				SelectActor(OldActor, false, true);
-				SelectActor(NewActor, true, true);
-			}
-
-			// Find compatible static mesh components and copy instance colors between them.
-			UStaticMeshComponent* NewActorStaticMeshComponent = NewActor->FindComponentByClass<UStaticMeshComponent>();
-			UStaticMeshComponent* OldActorStaticMeshComponent = OldActor->FindComponentByClass<UStaticMeshComponent>();
-			if ( NewActorStaticMeshComponent != NULL && OldActorStaticMeshComponent != NULL )
-			{
-				NewActorStaticMeshComponent->CopyInstanceVertexColorsIfCompatible( OldActorStaticMeshComponent );
-			}
-
-			NewActor->InvalidateLightingCache();
-			NewActor->PostEditMove(true);
-			NewActor->MarkPackageDirty();
-
-			// Replace references in the level script Blueprint with the new Actor
-			const bool bDontCreate = true;
-			ULevelScriptBlueprint* LSB = NewActor->GetLevel()->GetLevelScriptBlueprint(bDontCreate);
-			if( LSB )
-			{
-				// Only if the level script blueprint exists would there be references.  
-				FBlueprintEditorUtils::ReplaceAllActorRefrences(LSB, OldActor, NewActor);
-			}
-
-			GEditor->Layers->DisassociateActorFromLayers( OldActor );
-			World->EditorDestroyActor(OldActor, true);
-		}
-		else
-		{
-			// If creating the new Actor failed, put the old Actor's name back
-			OldActor->Rename(*OldActorName.ToString());
-		}
-	}
-
-	SelectedActors->EndBatchSelectOperation();
-
-	// Reattaches actors based on their previous parent child relationship.
-	ReattachActorsHelper::ReattachActors(ConvertedMap, AttachmentInfo);
-
-	RedrawLevelEditingViewports();
-
-	ULevel::LevelDirtiedEvent.Broadcast();
-}
-
-
-/* Gets the common components of a specific type between two actors so that they may be copied.
- * 
- * @param InOldActor		The actor to copy component properties from
- * @param InNewActor		The actor to copy to
- */
-static void CopyLightComponentProperties( const AActor& InOldActor, AActor& InNewActor )
-{
-	// Since this is only being used for lights, make sure only the light component can be copied.
-	const UClass* CopyableComponentClass =  ULightComponent::StaticClass();
-
-	// Get the light component from the default actor of source actors class.
-	// This is so we can avoid copying properties that have not changed. 
-	// using ULightComponent::StaticClass()->GetDefaultObject() will not work since each light actor sets default component properties differently.
-	ALight* OldActorDefaultObject = InOldActor.GetClass()->GetDefaultObject<ALight>();
-	check(OldActorDefaultObject);
-	UActorComponent* DefaultLightComponent = OldActorDefaultObject->GetLightComponent();
-	check(DefaultLightComponent);
-
-	// The component we are copying from class
-	UClass* CompToCopyClass = NULL;
-	UActorComponent* LightComponentToCopy = NULL;
-
-	// Go through the old actor's components and look for a light component to copy.
-	TInlineComponentArray<UActorComponent*> OldActorComponents;
-	InOldActor.GetComponents(OldActorComponents);
-
-	for( int32 CompToCopyIdx = 0; CompToCopyIdx < OldActorComponents.Num(); ++CompToCopyIdx )
-	{
-		UActorComponent* Component = OldActorComponents[CompToCopyIdx];
-
-		if( Component->IsRegistered() && Component->IsA( CopyableComponentClass ) ) 
-		{
-			// A light component has been found. 
-			CompToCopyClass = Component->GetClass();
-			LightComponentToCopy = Component;
-			break;
-		}
-	}
-
-	// The light component from the new actor
-	UActorComponent* NewActorLightComponent = NULL;
-	// The class of the new actors light component
-	const UClass* CommonLightComponentClass = NULL;
-
-	// Dont do anything if there is no valid light component to copy from
-	if( LightComponentToCopy )
-	{
-		TInlineComponentArray<UActorComponent*> NewActorComponents;
-		InNewActor.GetComponents(NewActorComponents);
-
-		// Find a light component to overwrite in the new actor
-		for( int32 NewCompIdx = 0; NewCompIdx < NewActorComponents.Num(); ++NewCompIdx )
-		{
-			UActorComponent* Component = NewActorComponents[ NewCompIdx ];
-			if(Component->IsRegistered())
-			{
-				// Find a common component class between the new and old actor.   
-				// This needs to be done so we can copy as many properties as possible. 
-				// For example: if we are converting from a point light to a spot light, the point light component will be the common superclass.
-				// That way we can copy properties like light radius, which would have been impossible if we just took the base LightComponent as the common class.
-				const UClass* CommonSuperclass = Component->FindNearestCommonBaseClass( CompToCopyClass );
-
-				if( CommonSuperclass->IsChildOf( CopyableComponentClass ) )
-				{
-					NewActorLightComponent = Component;
-					CommonLightComponentClass = CommonSuperclass;
-				}
-			}
-		}
-	}
-
-	// Don't do anything if there is no valid light component to copy to
-	if( NewActorLightComponent )
-	{
-		bool bCopiedAnyProperty = false;
-
-		// Find and copy the lightmass settings directly as they need to be examined and copied individually and not by the entire light mass settings struct
-		const FString LightmassPropertyName = TEXT("LightmassSettings");
-
-		UProperty* PropertyToCopy = NULL;
-		for( UProperty* Property = CompToCopyClass->PropertyLink; Property != NULL; Property = Property->PropertyLinkNext )
-		{
-			if( Property->GetName() == LightmassPropertyName )
-			{
-				// Get the offset in the old actor where lightmass properties are stored.
-				PropertyToCopy = Property;
-				break;
-			}
-		}
-
-		if( PropertyToCopy != NULL )
-		{
-			void* PropertyToCopyBaseLightComponentToCopy = PropertyToCopy->ContainerPtrToValuePtr<void>(LightComponentToCopy);
-			void* PropertyToCopyBaseDefaultLightComponent = PropertyToCopy->ContainerPtrToValuePtr<void>(DefaultLightComponent);
-			// Find the location of the lightmass settings in the new actor (if any)
-			for( UProperty* NewProperty = NewActorLightComponent->GetClass()->PropertyLink; NewProperty != NULL; NewProperty = NewProperty->PropertyLinkNext )
-			{
-				if( NewProperty->GetName() == LightmassPropertyName )
-				{
-					UStructProperty* OldLightmassProperty = Cast<UStructProperty>(PropertyToCopy);
-					UStructProperty* NewLightmassProperty = Cast<UStructProperty>(NewProperty);
-
-					void* NewPropertyBaseNewActorLightComponent = NewProperty->ContainerPtrToValuePtr<void>(NewActorLightComponent);
-					// The lightmass settings are a struct property so the cast should never fail.
-					check(OldLightmassProperty);
-					check(NewLightmassProperty);
-
-					// Iterate through each property field in the lightmass settings struct that we are copying from...
-					for( TFieldIterator<UProperty> OldIt(OldLightmassProperty->Struct); OldIt; ++OldIt)
-					{
-						UProperty* OldLightmassField = *OldIt;
-
-						// And search for the same field in the lightmass settings struct we are copying to.
-						// We should only copy to fields that exist in both structs.
-						// Even though their offsets match the structs may be different depending on what type of light we are converting to
-						bool bPropertyFieldFound = false;
-						for( TFieldIterator<UProperty> NewIt(NewLightmassProperty->Struct); NewIt; ++NewIt)
-						{
-							UProperty* NewLightmassField = *NewIt;
-							if( OldLightmassField->GetName() == NewLightmassField->GetName() )
-							{
-								// The field is in both structs.  Ok to copy
-								bool bIsIdentical = OldLightmassField->Identical_InContainer(PropertyToCopyBaseLightComponentToCopy, PropertyToCopyBaseDefaultLightComponent);
-								if( !bIsIdentical )
-								{
-									// Copy if the value has changed
-									OldLightmassField->CopySingleValue(NewLightmassField->ContainerPtrToValuePtr<void>(NewPropertyBaseNewActorLightComponent), OldLightmassField->ContainerPtrToValuePtr<void>(PropertyToCopyBaseLightComponentToCopy));
-									bCopiedAnyProperty = true;
-								}
-								break;
-							}
-						}
-					}
-					// No need to continue once we have found the lightmass settings
-					break;
-				}
-			}
-		}
-
-
-
-		// Now Copy the light component properties.
-		for( UProperty* Property = CommonLightComponentClass->PropertyLink; Property != NULL; Property = Property->PropertyLinkNext )
-		{
-			bool bIsTransient = !!(Property->PropertyFlags & (CPF_Transient | CPF_DuplicateTransient | CPF_NonPIEDuplicateTransient));
-			// Properties are identical if they have not changed from the light component on the default source actor
-			bool bIsIdentical = Property->Identical_InContainer(LightComponentToCopy, DefaultLightComponent);
-			bool bIsComponent = !!(Property->PropertyFlags & (CPF_InstancedReference | CPF_ContainsInstancedReference));
-
-			if ( !bIsTransient && !bIsIdentical && !bIsComponent && Property->GetName() != LightmassPropertyName )
-			{
-				bCopiedAnyProperty = true;
-				// Copy only if not native, not transient, not identical, not a component (at this time don't copy components within components)
-				// Also dont copy lightmass settings, those were examined and taken above
-				Property->CopyCompleteValue_InContainer(NewActorLightComponent, LightComponentToCopy);
-			}
-		}	
-
-		if (bCopiedAnyProperty)
-		{
-			NewActorLightComponent->PostEditChange();
-		}
-	}
-}
-
-
-void UEditorEngine::ConvertLightActors( UClass* ConvertToClass )
-{
-	// Provide the option to abort the conversion
-	if ( GEditor->ShouldAbortActorDeletion() )
-	{
-		return;
-	}
-
-	// List of actors to convert
-	TArray< AActor* > ActorsToConvert;
-
-	// Get a list of valid actors to convert.
-	for( FSelectionIterator It( GEditor->GetSelectedActorIterator() ) ; It ; ++It )
-	{
-		AActor* ActorToConvert = static_cast<AActor*>( *It );
-		// Prevent non light actors from being converted
-		// Also prevent light actors from being converted if they are the same time as the new class
-		if( ActorToConvert->IsA( ALight::StaticClass() ) && ActorToConvert->GetClass() != ConvertToClass )
-		{
-			ActorsToConvert.Add( ActorToConvert );
-		}
-	}
-
-	if (ActorsToConvert.Num())
-	{
-		GEditor->GetSelectedActors()->BeginBatchSelectOperation();
-
-		// Undo/Redo support
-		const FScopedTransaction Transaction( NSLOCTEXT("UnrealEd", "ConvertLights", "Convert Light") );
-
-		int32 NumLightsConverted = 0;
-		int32 NumLightsToConvert = ActorsToConvert.Num();
-
-		// Convert each light 
-		for( int32 ActorIdx = 0; ActorIdx < ActorsToConvert.Num(); ++ActorIdx )
-		{
-			AActor* ActorToConvert = ActorsToConvert[ ActorIdx ];
-
-			check( ActorToConvert );
-			// The class of the actor we are about to replace
-			UClass* ClassToReplace = ActorToConvert->GetClass();
-
-			// Set the current level to the level where the convertible actor resides
-			UWorld* World = ActorToConvert->GetWorld();
-			check( World );
-			ULevel* ActorLevel = ActorToConvert->GetLevel();
-			checkSlow( ActorLevel != NULL );
-
-			// Find a common superclass between the actors so we know what properties to copy
-			const UClass* CommonSuperclass = ActorToConvert->FindNearestCommonBaseClass( ConvertToClass );
-			check ( CommonSuperclass );
-
-			// spawn the new actor
-			AActor* NewActor = NULL;	
-
-			// Take the old actors location always, not rotation.  If rotation was changed on the source actor, it will be copied below.
-			FVector const SpawnLoc = ActorToConvert->GetActorLocation();
-			FActorSpawnParameters SpawnInfo;
-			SpawnInfo.OverrideLevel = ActorLevel;
-			NewActor = World->SpawnActor( ConvertToClass, &SpawnLoc, NULL, SpawnInfo );
-			// The new actor must exist
-			check(NewActor);
-
-			// Copy common light component properties
-			CopyLightComponentProperties( *ActorToConvert, *NewActor );
-
-			// Select the new actor
-			GEditor->SelectActor( ActorToConvert, false, true );
-			GEditor->SelectActor( NewActor, true, true );
-
-			NewActor->InvalidateLightingCache();
-			NewActor->PostEditChange();
-			NewActor->PostEditMove( true );
-			NewActor->Modify();
-			GEditor->Layers->InitializeNewActorLayers( NewActor );
-
-			// We have converted another light.
-			++NumLightsConverted;
-
-			UE_LOG(LogEditor, Log, TEXT("Converted: %s to %s"), *ActorToConvert->GetActorLabel(), *NewActor->GetActorLabel() );
-
-			// Destroy the old actor.
-			GEditor->Layers->DisassociateActorFromLayers( ActorToConvert );
-			World->EditorDestroyActor( ActorToConvert, true );
-		}
-
-		GEditor->GetSelectedActors()->EndBatchSelectOperation();
-		GEditor->RedrawLevelEditingViewports();
-
-		ULevel::LevelDirtiedEvent.Broadcast();
-
-		CollectGarbage( GARBAGE_COLLECTION_KEEPFLAGS );
-	}
-}
-
-/**
- * Internal helper function to copy component properties from one actor to another. Only copies properties
- * from components if the source actor, source actor class default object, and destination actor all contain
- * a component of the same name (specified by parameter) and all three of those components share a common base
- * class, at which point properties from the common base are copied. Component template names are used instead of
- * component classes because an actor could potentially have multiple components of the same class.
- *
- * @param	SourceActor		Actor to copy component properties from
- * @param	DestActor		Actor to copy component properties to
- * @param	ComponentNames	Set of component template names to attempt to copy
- */
-void CopyActorComponentProperties( const AActor* SourceActor, AActor* DestActor, const TSet<FString>& ComponentNames )
-{
-	// Don't attempt to copy anything if the user didn't specify component names to copy
-	if ( ComponentNames.Num() > 0 )
-	{
-		check( SourceActor && DestActor );
-		const AActor* SrcActorDefaultActor = SourceActor->GetClass()->GetDefaultObject<AActor>();
-		check( SrcActorDefaultActor );
-
-		// Construct a mapping from the default actor of its relevant component names to its actual components. Here relevant component
-		// names are those that match a name provided as a parameter.
-		TInlineComponentArray<UActorComponent*> CDOComponents;
-		SrcActorDefaultActor->GetComponents(CDOComponents);
-
-		TMap<FString, const UActorComponent*> NameToDefaultComponentMap; 
-		for ( TInlineComponentArray<UActorComponent*>::TConstIterator CompIter( CDOComponents ); CompIter; ++CompIter )
-		{
-			const UActorComponent* CurComp = *CompIter;
-			check( CurComp );
-
-			const FString CurCompName = CurComp->GetName();
-			if ( ComponentNames.Contains( CurCompName ) )
-			{
-				NameToDefaultComponentMap.Add( CurCompName, CurComp );
-			}
-		}
-
-		// Construct a mapping from the source actor of its relevant component names to its actual components. Here relevant component names
-		// are those that match a name provided as a parameter.
-		TInlineComponentArray<UActorComponent*> SourceComponents;
-		SourceActor->GetComponents(SourceComponents);
-
-		TMap<FString, const UActorComponent*> NameToSourceComponentMap;
-		for ( TInlineComponentArray<UActorComponent*>::TConstIterator CompIter( SourceComponents ); CompIter; ++CompIter )
-		{
-			const UActorComponent* CurComp = *CompIter;
-			check( CurComp );
-
-			const FString CurCompName = CurComp->GetName();
-			if ( ComponentNames.Contains( CurCompName ) )
-			{
-				NameToSourceComponentMap.Add( CurCompName, CurComp );
-			}
-		}
-
-		bool bCopiedAnyProperty = false;
-
-		TInlineComponentArray<UActorComponent*> DestComponents;
-		DestActor->GetComponents(DestComponents);
-
-		// Iterate through all of the destination actor's components to find the ones which should have properties copied into them.
-		for ( TInlineComponentArray<UActorComponent*>::TIterator DestCompIter( DestComponents ); DestCompIter; ++DestCompIter )
-		{
-			UActorComponent* CurComp = *DestCompIter;
-			check( CurComp );
-
-			const FString CurCompName = CurComp->GetName();
-
-			// Check if the component is one that the user wanted to copy properties into
-			if ( ComponentNames.Contains( CurCompName ) )
-			{
-				const UActorComponent** DefaultComponent = NameToDefaultComponentMap.Find( CurCompName );
-				const UActorComponent** SourceComponent = NameToSourceComponentMap.Find( CurCompName );
-
-				// Make sure that both the default actor and the source actor had a component of the same name
-				if ( DefaultComponent && SourceComponent )
-				{
-					const UClass* CommonBaseClass = NULL;
-					const UClass* DefaultCompClass = (*DefaultComponent)->GetClass();
-					const UClass* SourceCompClass = (*SourceComponent)->GetClass();
-
-					// Handle the unlikely case of the default component and the source actor component not being the exact same class by finding
-					// the common base class across all three components (default, source, and destination)
-					if ( DefaultCompClass != SourceCompClass )
-					{
-						const UClass* CommonBaseClassWithDefault = CurComp->FindNearestCommonBaseClass( DefaultCompClass );
-						const UClass* CommonBaseClassWithSource = CurComp->FindNearestCommonBaseClass( SourceCompClass );
-						if ( CommonBaseClassWithDefault && CommonBaseClassWithSource )
-						{
-							// If both components yielded the same common base, then that's the common base of all three
-							if ( CommonBaseClassWithDefault == CommonBaseClassWithSource )
-							{
-								CommonBaseClass = CommonBaseClassWithDefault;
-							}
-							// If not, find a common base across all three components
-							else
-							{
-								CommonBaseClass = const_cast<UClass*>(CommonBaseClassWithDefault)->GetDefaultObject()->FindNearestCommonBaseClass( CommonBaseClassWithSource );
-							}
-						}
-					}
-					else
-					{
-						CommonBaseClass = CurComp->FindNearestCommonBaseClass( DefaultCompClass );
-					}
-
-					// If all three components have a base class in common, copy the properties from that base class from the source actor component
-					// to the destination
-					if ( CommonBaseClass )
-					{
-						// Iterate through the properties, only copying those which are non-native, non-transient, non-component, and not identical
-						// to the values in the default component
-						for ( UProperty* Property = CommonBaseClass->PropertyLink; Property != NULL; Property = Property->PropertyLinkNext )
-						{
-							const bool bIsTransient = !!( Property->PropertyFlags & CPF_Transient );
-							const bool bIsIdentical = Property->Identical_InContainer(*SourceComponent, *DefaultComponent);
-							const bool bIsComponent = !!( Property->PropertyFlags & (CPF_InstancedReference | CPF_ContainsInstancedReference) );
-
-							if ( !bIsTransient && !bIsIdentical && !bIsComponent )
-							{
-								bCopiedAnyProperty = true;
-								Property->CopyCompleteValue_InContainer(CurComp, *SourceComponent);
-							}
-						}
-					}
-				}
-			}
-		}
-
-		// If any properties were copied at all, alert the actor to the changes
-		if ( bCopiedAnyProperty )
-		{
-			DestActor->PostEditChange();
-		}
-	}
-}
-
-AActor* UEditorEngine::ConvertBrushesToStaticMesh(const FString& InStaticMeshPackageName, TArray<ABrush*>& InBrushesToConvert, const FVector& InPivotLocation)
-{
-	AActor* NewActor(NULL);
-
-	FName ObjName = *FPackageName::GetLongPackageAssetName(InStaticMeshPackageName);
-
-
-	UPackage* Pkg = CreatePackage(NULL, *InStaticMeshPackageName);
-	check(Pkg != nullptr);
-
-	FVector Location(0.0f, 0.0f, 0.0f);
-	FRotator Rotation(0.0f, 0.0f, 0.0f);
-	for(int32 BrushesIdx = 0; BrushesIdx < InBrushesToConvert.Num(); ++BrushesIdx )
-	{
-		// Cache the location and rotation.
-		Location = InBrushesToConvert[BrushesIdx]->GetActorLocation();
-		Rotation = InBrushesToConvert[BrushesIdx]->GetActorRotation();
-
-		// Leave the actor's rotation but move it to origin so the Static Mesh will generate correctly.
-		InBrushesToConvert[BrushesIdx]->TeleportTo(Location - InPivotLocation, Rotation, false, true);
-	}
-
-	GEditor->RebuildModelFromBrushes(ConversionTempModel, true );
-	GEditor->bspBuildFPolys(ConversionTempModel, true, 0);
-
-	if (0 < ConversionTempModel->Polys->Element.Num())
-	{
-		UStaticMesh* NewMesh = CreateStaticMeshFromBrush(Pkg, ObjName, NULL, ConversionTempModel);
-		NewActor = FActorFactoryAssetProxy::AddActorForAsset( NewMesh );
-
-		NewActor->Modify();
-
-		NewActor->InvalidateLightingCache();
-		NewActor->PostEditChange();
-		NewActor->PostEditMove( true );
-		NewActor->Modify();
-		GEditor->Layers->InitializeNewActorLayers( NewActor );
-
-		// Teleport the new actor to the old location but not the old rotation. The static mesh is built to the rotation already.
-		NewActor->TeleportTo(InPivotLocation, FRotator(0.0f, 0.0f, 0.0f), false, true);
-
-		// Destroy the old brushes.
-		for( int32 BrushIdx = 0; BrushIdx < InBrushesToConvert.Num(); ++BrushIdx )
-		{
-			GEditor->Layers->DisassociateActorFromLayers( InBrushesToConvert[BrushIdx] );
-			GWorld->EditorDestroyActor( InBrushesToConvert[BrushIdx], true );
-		}
-
-		// Notify the asset registry
-		FAssetRegistryModule::AssetCreated(NewMesh);
-	}
-
-	ConversionTempModel->EmptyModel(1, 1);
-
-	GEditor->RedrawLevelEditingViewports();
-
-	return NewActor;
-}
-
-struct TConvertData
-{
-	const TArray<AActor*> ActorsToConvert;
-	UClass* ConvertToClass;
-	const TSet<FString> ComponentsToConsider;
-	bool bUseSpecialCases;
-
-	TConvertData(const TArray<AActor*>& InActorsToConvert, UClass* InConvertToClass, const TSet<FString>& InComponentsToConsider, bool bInUseSpecialCases)
-		: ActorsToConvert(InActorsToConvert)
-		, ConvertToClass(InConvertToClass)
-		, ComponentsToConsider(InComponentsToConsider)
-		, bUseSpecialCases(bInUseSpecialCases)
-	{
-
-	}
-};
-
-namespace ConvertHelpers
-{
-	void OnBrushToStaticMeshNameCommitted(const FString& InSettingsPackageName, TConvertData InConvertData)
-	{
-		GEditor->DoConvertActors(InConvertData.ActorsToConvert, InConvertData.ConvertToClass, InConvertData.ComponentsToConsider, InConvertData.bUseSpecialCases, InSettingsPackageName);
-	}
-
-	void GetBrushList(const TArray<AActor*>& InActorsToConvert, UClass* InConvertToClass, TArray<ABrush*>& OutBrushList, int32& OutBrushIndexForReattachment)
-	{
-		for( int32 ActorIdx = 0; ActorIdx < InActorsToConvert.Num(); ++ActorIdx )
-		{
-			AActor* ActorToConvert = InActorsToConvert[ActorIdx];
-			if (ActorToConvert->GetClass()->IsChildOf(ABrush::StaticClass()) && InConvertToClass == AStaticMeshActor::StaticClass())
-			{
-				GEditor->SelectActor(ActorToConvert, true, true);
-				OutBrushList.Add(Cast<ABrush>(ActorToConvert));
-
-				// If this is a single brush conversion then this index will be used for re-attachment.
-				OutBrushIndexForReattachment = ActorIdx;
-			}
-		}
-	}
-}
-
-void UEditorEngine::ConvertActors( const TArray<AActor*>& ActorsToConvert, UClass* ConvertToClass, const TSet<FString>& ComponentsToConsider, bool bUseSpecialCases )
-{
-	// Early out if actor deletion is currently forbidden
-	if (GEditor->ShouldAbortActorDeletion())
-	{
-		return;
-	}
-
-	GEditor->SelectNone(true, true);
-
-	// List of brushes being converted.
-	TArray<ABrush*> BrushList;
-	int32 BrushIndexForReattachment;
-	ConvertHelpers::GetBrushList(ActorsToConvert, ConvertToClass, BrushList, BrushIndexForReattachment);
-
-	if( BrushList.Num() )
-	{
-		TConvertData ConvertData(ActorsToConvert, ConvertToClass, ComponentsToConsider, bUseSpecialCases);
-
-		TSharedPtr<SWindow> CreateAssetFromActorWindow =
-			SNew(SWindow)
-			.Title(LOCTEXT("SelectPath", "Select Path"))
-			.ToolTipText(LOCTEXT("SelectPathTooltip", "Select the path where the static mesh will be created"))
-			.ClientSize(FVector2D(400, 400));
-
-		TSharedPtr<SCreateAssetFromObject> CreateAssetFromActorWidget;
-		CreateAssetFromActorWindow->SetContent
-			(
-			SAssignNew(CreateAssetFromActorWidget, SCreateAssetFromObject, CreateAssetFromActorWindow)
-			.AssetFilenameSuffix(TEXT("StaticMesh"))
-			.HeadingText(LOCTEXT("ConvertBrushesToStaticMesh_Heading", "Static Mesh Name:"))
-			.CreateButtonText(LOCTEXT("ConvertBrushesToStaticMesh_ButtonLabel", "Create Static Mesh"))
-			.OnCreateAssetAction(FOnPathChosen::CreateStatic(ConvertHelpers::OnBrushToStaticMeshNameCommitted, ConvertData))
-			);
-
-		TSharedPtr<SWindow> RootWindow = FGlobalTabmanager::Get()->GetRootWindow();
-		if (RootWindow.IsValid())
-		{
-			FSlateApplication::Get().AddWindowAsNativeChild(CreateAssetFromActorWindow.ToSharedRef(), RootWindow.ToSharedRef());
-		}
-		else
-		{
-			FSlateApplication::Get().AddWindow(CreateAssetFromActorWindow.ToSharedRef());
-		}
-	}
-	else
-	{
-		DoConvertActors(ActorsToConvert, ConvertToClass, ComponentsToConsider, bUseSpecialCases, TEXT(""));
-	}
-}
-
-void UEditorEngine::DoConvertActors( const TArray<AActor*>& ActorsToConvert, UClass* ConvertToClass, const TSet<FString>& ComponentsToConsider, bool bUseSpecialCases, const FString& InStaticMeshPackageName )
-{
-	// Early out if actor deletion is currently forbidden
-	if (GEditor->ShouldAbortActorDeletion())
-	{
-		return;
-	}
-
-	GWarn->BeginSlowTask( NSLOCTEXT("UnrealEd", "ConvertingActors", "Converting Actors"), true );
-
-	// Scope the transaction - we need it to end BEFORE we finish the slow task we just started
-	{
-		const FScopedTransaction Transaction( NSLOCTEXT("EditorEngine", "ConvertActors", "Convert Actors") );
-
-		GEditor->GetSelectedActors()->BeginBatchSelectOperation();
-
-		TArray<AActor*> ConvertedActors;
-		int32 NumActorsToConvert = ActorsToConvert.Num();
-
-		// Cache for attachment info of all actors being converted.
-		TArray<ReattachActorsHelper::FActorAttachmentCache> AttachmentInfo;
-
-		// Maps actors from old to new for quick look-up.
-		TMap<AActor*, AActor*> ConvertedMap;
-
-		GEditor->SelectNone(true, true);
-		ReattachActorsHelper::CacheAttachments(ActorsToConvert, AttachmentInfo);
-
-		// List of brushes being converted.
-		TArray<ABrush*> BrushList;
-
-		// The index of a brush, utilized for re-attachment purposes when a single brush is being converted.
-		int32 BrushIndexForReattachment = 0;
-
-		FVector CachePivotLocation = GEditor->GetPivotLocation();
-		for( int32 ActorIdx = 0; ActorIdx < ActorsToConvert.Num(); ++ActorIdx )
-		{
-			AActor* ActorToConvert = ActorsToConvert[ActorIdx];
-			if (ActorToConvert->GetClass()->IsChildOf(ABrush::StaticClass()) && ConvertToClass == AStaticMeshActor::StaticClass())
-			{
-				GEditor->SelectActor(ActorToConvert, true, true);
-				BrushList.Add(Cast<ABrush>(ActorToConvert));
-
-				// If this is a single brush conversion then this index will be used for re-attachment.
-				BrushIndexForReattachment = ActorIdx;
-			}
-		}
-
-		// If no package name is supplied, ask the user
-		if( BrushList.Num() )
-		{
-			AActor* ConvertedBrushActor = ConvertBrushesToStaticMesh(InStaticMeshPackageName, BrushList, CachePivotLocation);
-			ConvertedActors.Add(ConvertedBrushActor);
-
-			// If only one brush is being converted, reattach it to whatever it was attached to before.
-			// Multiple brushes become impossible to reattach due to the single actor returned.
-			if(BrushList.Num() == 1)
-			{
-				ReattachActorsHelper::CacheActorConvert(BrushList[0], ConvertedBrushActor, ConvertedMap, AttachmentInfo[BrushIndexForReattachment]);
-			}
-
-		}
-
-		for( int32 ActorIdx = 0; ActorIdx < ActorsToConvert.Num(); ++ActorIdx )
-		{
-			AActor* ActorToConvert = ActorsToConvert[ ActorIdx ];
-			// Source actor display label
-			FString ActorLabel = ActorToConvert->GetActorLabel();
-			// Low level source actor object name
-			FName ActorObjectName = ActorToConvert->GetFName();
-	
-			// The class of the actor we are about to replace
-			UClass* ClassToReplace = ActorToConvert->GetClass();
-
-			// Spawn the new actor
-			AActor* NewActor = NULL;
-
-			ABrush* Brush = Cast< ABrush >( ActorToConvert );
-			if ( ( Brush && FActorEditorUtils::IsABuilderBrush(Brush) ) ||
-				(ClassToReplace->IsChildOf(ABrush::StaticClass()) && ConvertToClass == AStaticMeshActor::StaticClass()) )
-			{
-				continue;
-			}
-
-			if (bUseSpecialCases)
-			{
-				// Disable grouping temporarily as the following code assumes only one actor will be selected at any given time
-				const bool bGroupingActiveSaved = GEditor->bGroupingActive;
-
-				GEditor->bGroupingActive = false;
-				GEditor->SelectNone(true, true);
-				GEditor->SelectActor(ActorToConvert, true, true);
-
-				// Each of the following 'special case' conversions will convert ActorToConvert to ConvertToClass if possible.
-				// If it does it will mark the original for delete and select the new actor
-				if (ClassToReplace->IsChildOf(ALight::StaticClass()))
-				{
-					ConvertLightActors(ConvertToClass);
-				}
-				else if (ClassToReplace->IsChildOf(ABrush::StaticClass()) && ConvertToClass->IsChildOf(AVolume::StaticClass()))
-				{
-					ConvertSelectedBrushesToVolumes(ConvertToClass);
-				}
-				else
-				{
-					ConvertActorsFromClass(ClassToReplace, ConvertToClass);
-				}
-				if (ActorToConvert->IsPendingKill())
-				{
-					// Converted by one of the above
-					check (1 == GEditor->GetSelectedActorCount());
-					NewActor = CastChecked< AActor >(GEditor->GetSelectedActors()->GetSelectedObject(0));
-
-					// Caches information for finding the new actor using the pre-converted actor.
-					ReattachActorsHelper::CacheActorConvert(ActorToConvert, NewActor, ConvertedMap, AttachmentInfo[ActorIdx]);
-				}
-				else
-				{
-					// Failed to convert, make sure the actor is unselected
-					GEditor->SelectActor(ActorToConvert, false, true);
-				}
-
-				// Restore previous grouping setting
-				GEditor->bGroupingActive = bGroupingActiveSaved;
-			}
-
-
-			if (!NewActor)
-			{
-				// Set the current level to the level where the convertible actor resides
-				check(ActorToConvert);
-				UWorld* World = ActorToConvert->GetWorld();
-				ULevel* ActorLevel = ActorToConvert->GetLevel();
-				check(World);
-				checkSlow( ActorLevel );
-				// Find a common base class between the actors so we know what properties to copy
-				const UClass* CommonBaseClass = ActorToConvert->FindNearestCommonBaseClass( ConvertToClass );
-				check ( CommonBaseClass );	
-
-				// Take the old actors location always, not rotation.  If rotation was changed on the source actor, it will be copied below.
-				FVector SpawnLoc = ActorToConvert->GetActorLocation();
-				FRotator SpawnRot = ActorToConvert->GetActorRotation();
-				{
-					FActorSpawnParameters SpawnInfo;
-					SpawnInfo.OverrideLevel = ActorLevel;
-					SpawnInfo.bNoCollisionFail = true;
-					NewActor = World->SpawnActor( ConvertToClass, &SpawnLoc, &SpawnRot, SpawnInfo );
-
-					if (NewActor)
-					{
-						// Copy non component properties from the old actor to the new actor
-						for( UProperty* Property = CommonBaseClass->PropertyLink; Property != NULL; Property = Property->PropertyLinkNext )
-						{
-							const bool bIsTransient = !!(Property->PropertyFlags & CPF_Transient);
-							const bool bIsComponentProp = !!(Property->PropertyFlags & (CPF_InstancedReference | CPF_ContainsInstancedReference));
-							const bool bIsIdentical = Property->Identical_InContainer(ActorToConvert, ClassToReplace->GetDefaultObject());
-
-							if ( !bIsTransient && !bIsIdentical && !bIsComponentProp && Property->GetName() != TEXT("Tag") )
-							{
-								// Copy only if not native, not transient, not identical, and not a component.
-								// Copying components directly here is a bad idea because the next garbage collection will delete the component since we are deleting its outer.  
-
-								// Also do not copy the old actors tag.  That will always come up as not identical since the default actor's Tag is "None" and SpawnActor uses the actor's class name
-								// The tag will be examined for changes later.
-								Property->CopyCompleteValue_InContainer(NewActor, ActorToConvert);
-							}
-						}
-
-						// Copy properties from actor components
-						CopyActorComponentProperties( ActorToConvert, NewActor, ComponentsToConsider );
-
-
-						// Caches information for finding the new actor using the pre-converted actor.
-						ReattachActorsHelper::CacheActorConvert(ActorToConvert, NewActor, ConvertedMap, AttachmentInfo[ActorIdx]);
-
-						NewActor->Modify();
-						NewActor->InvalidateLightingCache();
-						NewActor->PostEditChange();
-						NewActor->PostEditMove( true );
-						GEditor->Layers->InitializeNewActorLayers( NewActor );
-
-						// Destroy the old actor.
-						ActorToConvert->Modify();
-						GEditor->Layers->DisassociateActorFromLayers( ActorToConvert );
-						World->EditorDestroyActor( ActorToConvert, true );	
-					}
-				}
-			}
-
-			if (NewActor)
-			{
-				// If the actor label isn't actually anything custom allow the name to be changed
-				// to avoid cases like converting PointLight->SpotLight still being called PointLight after conversion
-				FString ClassName = ClassToReplace->GetName();
-				
-				// Remove any number off the end of the label
-				int32 Number = 0;
-				if( !ActorLabel.StartsWith( ClassName ) || !FParse::Value(*ActorLabel, *ClassName, Number)  )
-				{
-					NewActor->SetActorLabel(ActorLabel);
-				}
-
-				ConvertedActors.Add(NewActor);
-
-				UE_LOG(LogEditor, Log, TEXT("Converted: %s to %s"), *ActorLabel, *NewActor->GetActorLabel() );
-
-				FFormatNamedArguments Args;
-				Args.Add( TEXT("OldActorName"), FText::FromString( ActorLabel ) );
-				Args.Add( TEXT("NewActorName"), FText::FromString( NewActor->GetActorLabel() ) );
-				const FText StatusUpdate = FText::Format( LOCTEXT("ConvertActorsTaskStatusUpdateMessageFormat", "Converted: {OldActorName} to {NewActorName}"), Args);
-
-				GWarn->StatusUpdate( ConvertedActors.Num(), NumActorsToConvert, StatusUpdate );				
-			}
-		}
-
-		// Reattaches actors based on their previous parent child relationship.
-		ReattachActorsHelper::ReattachActors(ConvertedMap, AttachmentInfo);
-
-		// Select the new actors
-		GEditor->SelectNone( false, true );
-		for( TArray<AActor*>::TConstIterator it(ConvertedActors); it; ++it )
-		{
-			GEditor->SelectActor(*it, true, true);
-		}
-
-		GEditor->GetSelectedActors()->EndBatchSelectOperation();
-
-		GEditor->RedrawLevelEditingViewports();
-
-		ULevel::LevelDirtiedEvent.Broadcast();
-		
-		// Clean up
-		CollectGarbage( GARBAGE_COLLECTION_KEEPFLAGS );
-	}
-	// End the slow task
-	GWarn->EndSlowTask();
-}
-
-void UEditorEngine::NotifyToolsOfObjectReplacement(const TMap<UObject*, UObject*>& OldToNewInstanceMap)
-{
-	// This can be called early on during startup if blueprints need to be compiled.  
-	// If the property module isn't loaded then there aren't any property windows to update
-	if( FModuleManager::Get().IsModuleLoaded( "PropertyEditor" ) )
-	{
-		FPropertyEditorModule& PropertyEditorModule = FModuleManager::GetModuleChecked<FPropertyEditorModule>( "PropertyEditor" );
-		PropertyEditorModule.ReplaceViewedObjects( OldToNewInstanceMap );
-	}
-
-	// Check to see if any selected components were reinstanced
-	USelection* ComponentSelection = GetSelectedComponents();
-	if (ComponentSelection)
-	{
-		TArray<TWeakObjectPtr<UObject> > SelectedComponents;
-		ComponentSelection->GetSelectedObjects(SelectedComponents);
-
-		ComponentSelection->BeginBatchSelectOperation();
-		for (int32 i = 0; i < SelectedComponents.Num(); ++i)
-		{
-			UObject* Component = SelectedComponents[i].GetEvenIfUnreachable();
-
-			// If the component corresponds to a new instance in the map, update the selection accordingly
-			if (OldToNewInstanceMap.Contains(Component))
-			{
-				if (UActorComponent* NewComponent = CastChecked<UActorComponent>(OldToNewInstanceMap[Component], ECastCheckedType::NullAllowed))
-				{
-					ComponentSelection->Deselect(Component);
-					SelectComponent(NewComponent, true, false);
-				}
-			}
-		}
-		ComponentSelection->EndBatchSelectOperation();
-	}
-	
-	BroadcastObjectsReplaced(OldToNewInstanceMap);
-}
-
-void UEditorEngine::DisableRealtimeViewports()
-{
-	for( int32 x = 0 ; x < AllViewportClients.Num() ; ++x)
-	{
-		FEditorViewportClient* VC = AllViewportClients[x];
-		if( VC )
-		{
-			VC->SetRealtime( false, true );
-		}
-	}
-
-	RedrawAllViewports();
-
-	FEditorSupportDelegates::UpdateUI.Broadcast();
-}
-
-
-void UEditorEngine::RestoreRealtimeViewports()
-{
-	for( int32 x = 0 ; x < AllViewportClients.Num() ; ++x)
-	{
-		FEditorViewportClient* VC = AllViewportClients[x];
-		if( VC )
-		{
-			VC->RestoreRealtime(true);
-		}
-	}
-
-	RedrawAllViewports();
-
-	FEditorSupportDelegates::UpdateUI.Broadcast();
-}
-
-
-bool UEditorEngine::IsAnyViewportRealtime()
-{
-	for( int32 x = 0 ; x < AllViewportClients.Num() ; ++x)
-	{
-		FEditorViewportClient* VC = AllViewportClients[x];
-		if( VC )
-		{
-			if( VC->IsRealtime() )
-			{
-				return true;
-			}
-		}
-	}
-	return false;
-}
-
-bool UEditorEngine::ShouldThrottleCPUUsage() const
-{
-	bool bShouldThrottle = false;
-
-	bool bIsForeground = FPlatformProcess::IsThisApplicationForeground();
-
-	if( !bIsForeground )
-	{
-		const UEditorUserSettings* Settings = GetDefault<UEditorUserSettings>();
-		bShouldThrottle = Settings->bThrottleCPUWhenNotForeground;
-
-		// Check if we should throttle due to all windows being minimized
-		if ( !bShouldThrottle )
-		{
-			return bShouldThrottle = AreAllWindowsHidden();
-		}
-	}
-
-	// Don't throttle during amortized export, greatly increases export time
-	if (IsLightingBuildCurrentlyExporting())
-	{
-		return false;
-	}
-
-	return bShouldThrottle;
-}
-
-bool UEditorEngine::AreAllWindowsHidden() const
-{
-	const TArray< TSharedRef<SWindow> > AllWindows = FSlateApplication::Get().GetInteractiveTopLevelWindows();
-
-	bool bAllHidden = true;
-	for( const TSharedRef<SWindow>& Window : AllWindows )
-	{
-		if( !Window->IsWindowMinimized() && Window->IsVisible() )
-		{
-			bAllHidden = false;
-			break;
-		}
-	}
-
-	return bAllHidden;
-}
-
-AActor* UEditorEngine::AddActor(ULevel* InLevel, UClass* Class, const FTransform& Transform, bool bSilent, EObjectFlags ObjectFlags)
-{
-	check( Class );
-
-	if( !bSilent )
-	{
-		const auto Location = Transform.GetLocation();
-		UE_LOG(LogEditor, Log,
-			TEXT("Attempting to add actor of class '%s' to level at %0.2f,%0.2f,%0.2f"),
-			*Class->GetName(), Location.X, Location.Y, Location.Z );
-	}
-
-	///////////////////////////////
-	// Validate class flags.
-
-	if( Class->HasAnyClassFlags(CLASS_Abstract) )
-	{
-		UE_LOG(LogEditor, Error, TEXT("Class %s is abstract.  You can't add actors of this class to the world."), *Class->GetName() );
-		return NULL;
-	}
-	if( Class->HasAnyClassFlags(CLASS_NotPlaceable) )
-	{
-		UE_LOG(LogEditor, Error, TEXT("Class %s isn't placeable.  You can't add actors of this class to the world."), *Class->GetName() );
-		return NULL;
-	}
-	if( Class->HasAnyClassFlags(CLASS_Transient) )
-	{
-		UE_LOG(LogEditor, Error, TEXT("Class %s is transient.  You can't add actors of this class in UnrealEd."), *Class->GetName() );
-		return NULL;
-	}
-
-
-	UWorld* World = InLevel->OwningWorld;
-	ULevel* DesiredLevel = InLevel;
-
-	// Don't spawn the actor if the current level is locked.
-	if ( FLevelUtils::IsLevelLocked(DesiredLevel) )
-	{
-		FNotificationInfo Info( NSLOCTEXT("UnrealEd", "Error_OperationDisallowedOnLockedLevel", "The requested operation could not be completed because the level is locked.") );
-		Info.ExpireDuration = 3.0f;
-		FSlateNotificationManager::Get().AddNotification(Info);
-		return NULL;
-	}
-
-	// Transactionally add the actor.
-	AActor* Actor = NULL;
-	{
-		FScopedTransaction Transaction( NSLOCTEXT("UnrealEd", "AddActor", "Add Actor") );
-		if ( !(ObjectFlags & RF_Transactional) )
-		{
-			// Don't attempt a transaction if the actor we are spawning isn't transactional
-			Transaction.Cancel();
-		}
-		SelectNone( false, true );
-
-		AActor* Default = Class->GetDefaultObject<AActor>();
-
-		FActorSpawnParameters SpawnInfo;
-		SpawnInfo.OverrideLevel = DesiredLevel;
-		SpawnInfo.bNoCollisionFail = true;
-		SpawnInfo.ObjectFlags = ObjectFlags;
-		const auto Location = Transform.GetLocation();
-		const auto Rotation = Transform.GetRotation().Rotator();
-		Actor = World->SpawnActor( Class, &Location, &Rotation, SpawnInfo );
-
-		if( Actor )
-		{
-			SelectActor( Actor, 1, 0 );
-			Actor->InvalidateLightingCache();
-			Actor->PostEditMove( true );
-		}
-		else
-		{
-			FMessageDialog::Open( EAppMsgType::Ok, NSLOCTEXT("UnrealEd", "Error_Couldn'tSpawnActor", "Couldn't spawn actor. Please check the log.") );
-		}
-	}
-
-	///////////////////////////////
-	// If this actor is part of any layers (set in its default properties), add them into the visible layers list.
-
-	if( Actor )
-	{
-		GEditor->Layers->SetLayersVisibility( Actor->Layers, true );
-	}
-
-	///////////////////////////////
-	// Clean up.
-	if ( Actor )
-	{
-		Actor->MarkPackageDirty();
-		ULevel::LevelDirtiedEvent.Broadcast();
-	}
-
-	NoteSelectionChange();
-
-	return Actor;
-}
-
-TArray<AActor*> UEditorEngine::AddExportTextActors(const FString& ExportText, bool bSilent, EObjectFlags ObjectFlags)
-{
-	TArray<AActor*> NewActors;
-
-	// Don't spawn the actor if the current level is locked.
-	ULevel* CurrentLevel = GWorld->GetCurrentLevel();
-	if ( FLevelUtils::IsLevelLocked( CurrentLevel ) )
-	{
-		FMessageDialog::Open(EAppMsgType::Ok, NSLOCTEXT("UnrealEd", "Error_OperationDisallowedOnLockedLevelAddExportTextActors", "AddExportTextActors: The requested operation could not be completed because the level is locked."));
-		return NewActors;
-	}
-
-	// Use a level factory to spawn all the actors using the ExportText
-	auto Factory = NewObject<ULevelFactory>();
-	FVector Location;
-	{
-		FScopedTransaction Transaction( NSLOCTEXT("UnrealEd", "AddActor", "Add Actor") );
-		if ( !(ObjectFlags & RF_Transactional) )
-		{
-			// Don't attempt a transaction if the actor we are spawning isn't transactional
-			Transaction.Cancel();
-		}
-		// Remove the selection to detect the actors that were created during FactoryCreateText. They will be selected when the operation in complete
-		GEditor->SelectNone( false, true );
-		const TCHAR* Text = *ExportText;
-		if ( Factory->FactoryCreateText( ULevel::StaticClass(), CurrentLevel, CurrentLevel->GetFName(), ObjectFlags, NULL, TEXT("paste"), Text, Text + FCString::Strlen(Text), GWarn ) != NULL )
-		{
-			// Now get the selected actors and calculate a center point between all their locations.
-			USelection* ActorSelection = GEditor->GetSelectedActors();
-			FVector Origin = FVector::ZeroVector;
-			for ( int32 ActorIdx = 0; ActorIdx < ActorSelection->Num(); ++ActorIdx )
-			{
-				AActor* Actor = CastChecked<AActor>(ActorSelection->GetSelectedObject(ActorIdx));
-				NewActors.Add(Actor);
-				Origin += Actor->GetActorLocation();
-			}
-
-			if ( NewActors.Num() > 0 )
-			{
-				// Finish the Origin calculations now that we know we are not going to divide by zero
-				Origin /= NewActors.Num();
-
-				// Set up the spawn location
-				FSnappingUtils::SnapPointToGrid( GEditor->ClickLocation, FVector(0, 0, 0) );
-				Location = GEditor->ClickLocation;
-				FVector Collision = NewActors[0]->GetPlacementExtent();
-				Location += GEditor->ClickPlane * (FVector::BoxPushOut(GEditor->ClickPlane, Collision) + 0.1f);
-				FSnappingUtils::SnapPointToGrid( Location, FVector(0, 0, 0) );
-
-				// For every spawned actor, teleport to the target loction, preserving the relative translation to the other spawned actors.
-				for ( int32 ActorIdx = 0; ActorIdx < NewActors.Num(); ++ActorIdx )
-				{
-					AActor* Actor = NewActors[ActorIdx];
-					FVector OffsetToOrigin = Actor->GetActorLocation() - Origin;
-
-					Actor->TeleportTo(Location + OffsetToOrigin, Actor->GetActorRotation(), false, true );
-					Actor->InvalidateLightingCache();
-					Actor->PostEditMove( true );
-
-					GEditor->Layers->SetLayersVisibility( Actor->Layers, true );
-
-					Actor->MarkPackageDirty();
-				}
-
-				// Send notification about a new actor being created
-				ULevel::LevelDirtiedEvent.Broadcast();
-				GEditor->NoteSelectionChange();
-			}
-		}
-	}
-
-	if( NewActors.Num() > 0 && !bSilent )
-	{
-		UE_LOG(LogEditor, Log,
-			TEXT("Added '%d' actor(s) to level at %0.2f,%0.2f,%0.2f"),
-			NewActors.Num(), Location.X, Location.Y, Location.Z );
-	}
-
-	return NewActors;
-}
-
-UActorFactory* UEditorEngine::FindActorFactoryForActorClass( const UClass* InClass )
-{
-	for( int32 i = 0 ; i < ActorFactories.Num() ; ++i )
-	{
-		UActorFactory* Factory = ActorFactories[i];
-
-		// force NewActorClass update
-		const UObject* const ActorCDO = Factory->GetDefaultActor( FAssetData() );
-		if( ActorCDO != NULL && ActorCDO->GetClass() == InClass )
-		{
-			return Factory;
-		}
-	}
-
-	return NULL;
-}
-
-UActorFactory* UEditorEngine::FindActorFactoryByClass( const UClass* InClass ) const
-{
-	for( int32 i = 0 ; i < ActorFactories.Num() ; ++i )
-	{
-		UActorFactory* Factory = ActorFactories[i];
-
-		if( Factory != NULL && Factory->GetClass() == InClass )
-		{
-			return Factory;
-		}
-	}
-
-	return NULL;
-}
-
-UActorFactory* UEditorEngine::FindActorFactoryByClassForActorClass( const UClass* InFactoryClass, const UClass* InActorClass )
-{
-	for ( int32 i = 0; i < ActorFactories.Num(); ++i )
-	{
-		UActorFactory* Factory = ActorFactories[i];
-
-		if ( Factory != NULL && Factory->GetClass() == InFactoryClass )
-		{
-			// force NewActorClass update
-			const UObject* const ActorCDO = Factory->GetDefaultActor( FAssetData() );
-			if ( ActorCDO != NULL && ActorCDO->GetClass() == InActorClass )
-			{
-				return Factory;
-			}
-		}
-	}
-
-	return NULL;
-}
-
-void UEditorEngine::PreWorldOriginOffset(UWorld* InWorld, FIntVector InSrcOrigin, FIntVector InDstOrigin)
-{
-	// In case we simulating world in the editor, 
-	// we need to shift current viewport as well, 
-	// so the streaming procedure will receive correct view location
-	if (bIsSimulatingInEditor && 
-		GCurrentLevelEditingViewportClient &&
-		GCurrentLevelEditingViewportClient->IsVisible())
-	{
-		FVector ViewLocation = GCurrentLevelEditingViewportClient->GetViewLocation();
-		GCurrentLevelEditingViewportClient->SetViewLocation(ViewLocation - FVector(InDstOrigin - InSrcOrigin));
-	}
-}
-
-void UEditorEngine::SetPreviewMeshMode( bool bState )
-{
-	// Only change the state if it's different than the current.
-	if( bShowPreviewMesh != bState )
-	{
-		// Set the preview mesh mode state. 
-		bShowPreviewMesh = !bShowPreviewMesh;
-
-		bool bHavePreviewMesh = (PreviewMeshComp != NULL);
-
-		// It's possible that the preview mesh hasn't been loaded yet,
-		// such as on first-use for the preview mesh mode or there 
-		// could be valid mesh names provided in the INI. 
-		if( !bHavePreviewMesh )
-		{
-			bHavePreviewMesh = LoadPreviewMesh( GUnrealEd->PreviewMeshIndex );
-		}
-
-		// If we have a	preview mesh, change it's visibility based on the preview state. 
-		if( bHavePreviewMesh )
-		{
-			PreviewMeshComp->SetVisibility( bShowPreviewMesh );
-			PreviewMeshComp->SetCastShadow( bShowPreviewMesh );
-			RedrawLevelEditingViewports();
-		}
-		else
-		{
-			// Without a preview mesh, we can't really use the preview mesh mode. 
-			// So, disable it even if the caller wants to enable it. 
-			bShowPreviewMesh = false;
-		}
-	}
-}
-
-
-void UEditorEngine::UpdatePreviewMesh()
-{
-	if( bShowPreviewMesh )
-	{
-		// The component should exist by now. Is the bPlayerHeight state 
-		// manually changed instead of calling SetPreviewMeshMode()?
-		check(PreviewMeshComp);
-
-		// Use the cursor world location as the starting location for the line check. 
-		FViewportCursorLocation CursorLocation = GCurrentLevelEditingViewportClient->GetCursorWorldLocationFromMousePos();
-		FVector LineCheckStart = CursorLocation.GetOrigin();
-		FVector LineCheckEnd = CursorLocation.GetOrigin() + CursorLocation.GetDirection() * HALF_WORLD_MAX;
-
-		// Perform a line check from the camera eye to the surface to place the preview mesh. 
-		FHitResult Hit(ForceInit);
-		static FName UpdatePreviewMeshTrace = FName(TEXT("UpdatePreviewMeshTrace"));
-		FCollisionQueryParams LineParams(UpdatePreviewMeshTrace, true);
-		LineParams.bTraceComplex = false;
-		if ( GWorld->LineTraceSingle(Hit, LineCheckStart, LineCheckEnd, LineParams, FCollisionObjectQueryParams(ECC_WorldStatic)) ) 
-		{
-			// Dirty the transform so UpdateComponent will actually update the transforms. 
-			PreviewMeshComp->SetRelativeLocation(Hit.Location);
-		}
-
-		// Redraw the viewports because the mesh won't 
-		// be shown or hidden until that happens. 
-		RedrawLevelEditingViewports();
-	}
-}
-
-
-void UEditorEngine::CyclePreviewMesh()
-{
-	const ULevelEditorViewportSettings& ViewportSettings = *GetDefault<ULevelEditorViewportSettings>();
-	if( !ViewportSettings.PreviewMeshes.Num() )
-	{
-		return;
-	}
-
-	const int32 StartingPreviewMeshIndex = FMath::Min(GUnrealEd->PreviewMeshIndex, ViewportSettings.PreviewMeshes.Num() - 1);
-	int32 CurrentPreviewMeshIndex = StartingPreviewMeshIndex;
-	bool bPreviewMeshFound = false;
-
-	do
-	{
-		// Cycle to the next preview mesh. 
-		CurrentPreviewMeshIndex++;
-
-		// If we reached the max index, start at index zero.
-		if( CurrentPreviewMeshIndex == ViewportSettings.PreviewMeshes.Num() )
-		{
-			CurrentPreviewMeshIndex = 0;
-		}
-
-		// Load the mesh (if not already) onto the mesh actor. 
-		bPreviewMeshFound = LoadPreviewMesh(CurrentPreviewMeshIndex);
-
-		if( bPreviewMeshFound )
-		{
-			// Save off the index so we can reference it later when toggling the preview mesh mode. 
-			GUnrealEd->PreviewMeshIndex = CurrentPreviewMeshIndex;
-		}
-
-		// Keep doing this until we found another valid mesh, or we cycled through all possible preview meshes. 
-	} while( !bPreviewMeshFound && (StartingPreviewMeshIndex != CurrentPreviewMeshIndex) );
-}
-
-bool UEditorEngine::LoadPreviewMesh( int32 Index )
-{
-	bool bMeshLoaded = false;
-
-	// Don't register the preview mesh into the PIE world!
-	if(GWorld->IsPlayInEditor())
-	{
-		UE_LOG(LogEditorViewport, Warning, TEXT("LoadPreviewMesh called while PIE world is GWorld."));
-		return false;
-	}
-
-	const ULevelEditorViewportSettings& ViewportSettings = *GetDefault<ULevelEditorViewportSettings>();
-	if( ViewportSettings.PreviewMeshes.IsValidIndex(Index) )
-	{
-		const FStringAssetReference& MeshName = ViewportSettings.PreviewMeshes[Index];
-
-		// If we don't have a preview mesh component in the world yet, create one. 
-		if( !PreviewMeshComp )
-		{
-			PreviewMeshComp = ConstructObject<UStaticMeshComponent>( UStaticMeshComponent::StaticClass(), GetTransientPackage() );
-			check(PreviewMeshComp);
-
-			// Attach the component to the scene even if the preview mesh doesn't load.
-			PreviewMeshComp->RegisterComponentWithWorld(GWorld);
-		}
-
-		// Load the new mesh, if not already loaded. 
-		UStaticMesh* PreviewMesh = LoadObject<UStaticMesh>(NULL, *MeshName.ToString(), NULL, LOAD_None, NULL);
-
-		// Swap out the meshes if we loaded or found the given static mesh. 
-		if( PreviewMesh )
-		{
-			bMeshLoaded = true;
-			PreviewMeshComp->StaticMesh = PreviewMesh;
-		}
-		else
-		{
-			UE_LOG(LogEditorViewport, Warning, TEXT("Couldn't load the PreviewMeshNames for the player at index, %d, with the name, %s."), Index, *MeshName.ToString());
-		}
-	}
-	else
-=======
-	const UPackage* Package = Obj->GetOutermost();
-	if (Package)
->>>>>>> cce8678d
-	{
-		const bool		bIncludeDot = true;
-		const FString	PackagePath	= Package->GetPathName();
-		const FName		MountPoint	= FPackageName::GetPackageMountPoint(PackagePath);
-		const FString	PackageFilename = FPackageName::LongPackageNameToFilename(PackagePath, FPaths::GetExtension(InPath, bIncludeDot));
-		const FString	AbsolutePath = FPaths::ConvertRelativePathToFull(InPath);
-
-		if ((MountPoint == FName("Engine") && AbsolutePath.StartsWith(FPaths::ConvertRelativePathToFull(FPaths::EngineContentDir()))) ||
-			(MountPoint == FName("Game") &&	AbsolutePath.StartsWith(FPaths::ConvertRelativePathToFull(FPaths::GameDir()))))
-		{
-			FString RelativePath = InPath;
-			FPaths::MakePathRelativeTo(RelativePath, *PackageFilename);
-			return RelativePath;
-		}
-	}
-
-	return IFileManager::Get().ConvertToRelativePath(*InPath);
-}
-
-
-FString FReimportManager::ResolveImportFilename(const FString& InRelativePath, const UObject* Obj)
-{
-	FString RelativePath = InRelativePath;
-
-	const UPackage* Package = Obj->GetOutermost();
-	if (Package)
-	{
-		// Relative to the package filename?
-		const FString PathRelativeToPackage = FPaths::GetPath(FPackageName::LongPackageNameToFilename(Package->GetPathName())) / InRelativePath;
-		if (FPaths::FileExists(PathRelativeToPackage))
-		{
-			RelativePath = PathRelativeToPackage;
-		}
-	}
-
-	// Convert relative paths
-	return FPaths::ConvertRelativePathToFull(RelativePath);
-}
-
-FReimportManager::FReimportManager()
-{
-	// Create reimport handler for textures
-	// NOTE: New factories can be created anywhere, inside or outside of editor
-	// This is just here for convenience
-	UReimportTextureFactory::StaticClass();
-
-	// Create reimport handler for FBX static meshes
-	UReimportFbxStaticMeshFactory::StaticClass();
-
-	// Create reimport handler for FBX skeletal meshes
-	UReimportFbxSkeletalMeshFactory::StaticClass();
-
-	// Create reimport handler for APEX destructible meshes
-	UReimportDestructibleMeshFactory::StaticClass();
-
-	// Create reimport handler for sound node waves
-	UReimportSoundFactory::StaticClass();
-
-	// Create reimport handler for surround sound waves
-	UReimportSoundSurroundFactory::StaticClass();
-}
-
-FReimportManager::~FReimportManager()
-{
-	Handlers.Empty();
-}
-
-int32 FReimportHandler::GetPriority() const
-{
-	return UFactory::DefaultImportPriority;
-}
-
-/*-----------------------------------------------------------------------------
-	PIE helpers.
------------------------------------------------------------------------------*/
-
-/**
- * Sets GWorld to the passed in PlayWorld and sets a global flag indicating that we are playing
- * in the Editor.
- *
- * @param	PlayInEditorWorld		PlayWorld
- * @return	the original GWorld
- */
-UWorld* SetPlayInEditorWorld( UWorld* PlayInEditorWorld )
-{
-	check(!GIsPlayInEditorWorld);
-	UWorld* SavedWorld = GWorld;
-	GIsPlayInEditorWorld = true;
-	GWorld = PlayInEditorWorld;
-
-	return SavedWorld;
-}
-
-/**
- * Restores GWorld to the passed in one and reset the global flag indicating whether we are a PIE
- * world or not.
- *
- * @param EditorWorld	original world being edited
- */
-void RestoreEditorWorld( UWorld* EditorWorld )
-{
-	check(GIsPlayInEditorWorld);
-	GIsPlayInEditorWorld = false;
-	GWorld = EditorWorld;
-}
-
-/**
- * Takes an FName and checks to see that it is unique among all loaded objects.
- *
- * @param	InName		The name to check
- * @param	Outer		The context for validating this object name. Should be a group/package, but could be ANY_PACKAGE if you want to check across the whole system (not recommended)
- * @param	InReason	If the check fails, this string is filled in with the reason why.
- *
- * @return	1 if the name is valid, 0 if it is not
- */
-
-bool IsUniqueObjectName( const FName& InName, UObject* Outer, FText* InReason )
-{
-	// See if the name is already in use.
-	if( StaticFindObject( UObject::StaticClass(), Outer, *InName.ToString() ) != NULL )
-	{
-		if ( InReason != NULL )
-		{
-			*InReason = NSLOCTEXT("UnrealEd", "NameAlreadyInUse", "Name is already in use by another object.");
-		}
-		return false;
-	}
-
-	return true;
-}
-
-/**
- * Takes an FName and checks to see that it is unique among all loaded objects.
- *
- * @param	InName		The name to check
- * @param	Outer		The context for validating this object name. Should be a group/package, but could be ANY_PACKAGE if you want to check across the whole system (not recommended)
- * @param	InReason	If the check fails, this string is filled in with the reason why.
- *
- * @return	1 if the name is valid, 0 if it is not
- */
-
-bool IsUniqueObjectName( const FName& InName, UObject* Outer, FText& InReason )
-{
-	return IsUniqueObjectName(InName,Outer,&InReason);
-}
-
 //////////////////////////////////////////////////////////////////////////
 // EditorUtilities
 
@@ -6836,13 +668,8 @@
 
 		// If the source and target components do not match (e.g. context-specific), attempt to find a match in the target's array elsewhere
 		const int32 NumTargetComponents = TargetComponents.Num();
-<<<<<<< HEAD
-		if( (SourceComponent != NULL) 
-			&& ((TargetComponent == NULL) 
-=======
 		if( (SourceComponent != nullptr) 
 			&& ((TargetComponent == nullptr) 
->>>>>>> cce8678d
 				|| (SourceComponent->GetFName() != TargetComponent->GetFName()) ))
 		{
 			const bool bSourceIsArchetype = SourceComponent->HasAnyFlags(RF_ArchetypeObject);
@@ -6851,10 +678,6 @@
 
 			if (NumTargetComponents > 0)
 			{
-<<<<<<< HEAD
-				const bool bSourceIsArchetype = SourceComponent->HasAnyFlags(RF_ArchetypeObject);
-=======
->>>>>>> cce8678d
 				// Attempt to locate a match elsewhere in the target's component list
 				const int32 StartingIndex = (bSourceIsArchetype ? StartIndex : StartIndex + 1);
 				int32 FindTargetComponentIndex = (StartingIndex >= NumTargetComponents) ? 0 : StartingIndex;
@@ -6862,28 +685,6 @@
 				{
 					UActorComponent* FindTargetComponent = TargetComponents[ FindTargetComponentIndex ];
 
-<<<<<<< HEAD
-					// In the case that the SourceComponent is an Archetype there is a better than even chance the name won't match due to the way the SCS
-					// is set up, so we're actually going to reverse search
-					if (bSourceIsArchetype)
-					{
-						if ( SourceComponent == FindTargetComponent->GetArchetype())
-						{
-							TargetComponent = FindTargetComponent;
-							StartIndex = FindTargetComponentIndex;
-							break;
-						}
-					}
-					else
-					{
-						// If we found a match, update the target component and adjust the target index to the matching position
-						UActorComponent* FindTargetComponent = TargetComponents[ FindTargetComponentIndex ];
-						if( FindTargetComponent != NULL && SourceComponent->GetFName() == FindTargetComponent->GetFName() )
-						{
-							TargetComponent = FindTargetComponent;
-							StartIndex = FindTargetComponentIndex;
-							break;
-=======
 					if (FindTargetComponent->GetClass() == SourceComponent->GetClass())
 					{
 						// In the case that the SourceComponent is an Archetype there is a better than even chance the name won't match due to the way the SCS
@@ -6915,7 +716,6 @@
 								StartIndex = FindTargetComponentIndex;
 								break;
 							}
->>>>>>> cce8678d
 						}
 					}
 
@@ -6929,34 +729,6 @@
 			}
 
 			// If we still haven't found a match and we're targeting a class default object what we're really looking
-<<<<<<< HEAD
-			// for is the Archetype
-			if(TargetComponent == NULL && TargetActor->HasAnyFlags(RF_ClassDefaultObject|RF_ArchetypeObject))
-			{
-				TargetComponent = CastChecked<UActorComponent>(SourceComponent->GetArchetype(), ECastCheckedType::NullAllowed);
-
-				// If the returned target component is not from the direct class of the actor we're targeting, we need to insert an inheritable component
-				if (TargetComponent && (TargetComponent->GetOuter() != TargetActor->GetClass()))
-				{
-					// This component doesn't exist in the hierarchy anywhere and we're not going to modify the CDO, so we'll drop it
-					if (TargetComponent->HasAnyFlags(RF_ClassDefaultObject))
-					{
-						TargetComponent = nullptr;
-					}
-					else
-					{
-						UBlueprintGeneratedClass* BPGC = CastChecked<UBlueprintGeneratedClass>(TargetActor->GetClass());
-						UBlueprint* Blueprint = CastChecked<UBlueprint>(BPGC->ClassGeneratedBy);
-						UInheritableComponentHandler* InheritableComponentHandler = Blueprint->GetInheritableComponentHandler(true);
-						if (InheritableComponentHandler)
-						{
-							BPGC = Cast<UBlueprintGeneratedClass>(BPGC->GetSuperClass());
-							USCS_Node* SCSNode = nullptr;
-							while (BPGC)
-							{
-								SCSNode = BPGC->SimpleConstructionScript->FindSCSNode(SourceComponent->GetFName());
-								BPGC = (SCSNode ? nullptr : Cast<UBlueprintGeneratedClass>(BPGC->GetSuperClass()));
-=======
 			// for is an Archetype
 			if(TargetComponent == nullptr && TargetActor->HasAnyFlags(RF_ClassDefaultObject|RF_ArchetypeObject))
 			{
@@ -7007,13 +779,7 @@
 								FComponentKey Key(SCSNode);
 								check(InheritableComponentHandler->GetOverridenComponentTemplate(Key) == nullptr);
 								TargetComponent = InheritableComponentHandler->CreateOverridenComponentTemplate(Key);
->>>>>>> cce8678d
 							}
-							check(SCSNode);
-
-							FComponentKey Key(SCSNode);
-							check(InheritableComponentHandler->GetOverridenComponentTemplate(Key) == nullptr);
-							TargetComponent = InheritableComponentHandler->CreateOverridenComponentTemplate(Key);
 						}
 					}
 				}
@@ -7148,11 +914,7 @@
 		check( TargetActor->GetClass()->IsChildOf(ActorClass) );
 
 		// Get archetype instances for propagation (if requested)
-<<<<<<< HEAD
-		TArray<UObject*> ArchetypeInstances;
-=======
 		TArray<AActor*> ArchetypeInstances;
->>>>>>> cce8678d
 		if( Options & ECopyOptions::PropagateChangesToArchetypeInstances )
 		{
 			TArray<UObject*> ObjectArchetypeInstances;
@@ -7174,18 +936,6 @@
 		TSet<UObject*> ModifiedObjects;
 		for( UProperty* Property = ActorClass->PropertyLink; Property != nullptr; Property = Property->PropertyLinkNext )
 		{
-<<<<<<< HEAD
-			bool bIsFirstModification = true;
-			for( UProperty* Property = ActorClass->PropertyLink; Property != NULL; Property = Property->PropertyLinkNext )
-			{
-				const bool bIsTransient = !!( Property->PropertyFlags & CPF_Transient );
-				const bool bIsComponentContainer = !!( Property->PropertyFlags & CPF_ContainsInstancedReference );
-				const bool bIsComponentProp = !!( Property->PropertyFlags & ( CPF_InstancedReference | CPF_ContainsInstancedReference ) );
-				const bool bIsBlueprintReadonly = !!(Options & ECopyOptions::FilterBlueprintReadOnly) && !!( Property->PropertyFlags & CPF_BlueprintReadOnly );
-				const bool bIsIdentical = Property->Identical_InContainer( SourceActor, TargetActor );
-
-				if( !bIsTransient && !bIsIdentical && !bIsComponentContainer && !bIsComponentProp && !bIsBlueprintReadonly && Property->GetName() != TEXT( "Tag" ) )
-=======
 			const bool bIsTransient = !!( Property->PropertyFlags & CPF_Transient );
 			const bool bIsComponentContainer = !!( Property->PropertyFlags & CPF_ContainsInstancedReference );
 			const bool bIsComponentProp = !!( Property->PropertyFlags & ( CPF_InstancedReference | CPF_ContainsInstancedReference ) );
@@ -7196,7 +946,6 @@
 			{
 				const bool bIsSafeToCopy = !( Options & ECopyOptions::OnlyCopyEditOrInterpProperties ) || ( Property->HasAnyPropertyFlags( CPF_Edit | CPF_Interp ) );
 				if( bIsSafeToCopy )
->>>>>>> cce8678d
 				{
 					if( !bIsPreviewing )
 					{
@@ -7212,17 +961,11 @@
 							TargetActor->PreEditChange( Property );
 						}
 
-<<<<<<< HEAD
-							// Determine which archetype instances match the current property value of the target actor (before it gets changed). We only want to propagate the change to those instances.
-							TArray<UObject*> ArchetypeInstancesToChange;
-							if( Options & ECopyOptions::PropagateChangesToArchetypeInstances )
-=======
 						// Determine which archetype instances match the current property value of the target actor (before it gets changed). We only want to propagate the change to those instances.
 						TArray<UObject*> ArchetypeInstancesToChange;
 						if( Options & ECopyOptions::PropagateChangesToArchetypeInstances )
 						{
 							for( AActor* ArchetypeInstance : ArchetypeInstances )
->>>>>>> cce8678d
 							{
 								if( ArchetypeInstance != nullptr && Property->Identical_InContainer( ArchetypeInstance, TargetActor ) )
 								{
@@ -7239,13 +982,9 @@
 							TargetActor->PostEditChangeProperty( PropertyChangedEvent );
 						}
 
-<<<<<<< HEAD
-							if( Options & ECopyOptions::PropagateChangesToArchetypeInstances )
-=======
 						if( Options & ECopyOptions::PropagateChangesToArchetypeInstances )
 						{
 							for( int32 InstanceIndex = 0; InstanceIndex < ArchetypeInstancesToChange.Num(); ++InstanceIndex )
->>>>>>> cce8678d
 							{
 								UObject* ArchetypeInstance = ArchetypeInstancesToChange[InstanceIndex];
 								if( ArchetypeInstance != nullptr )
