--- conflicted
+++ resolved
@@ -24,97 +24,9 @@
 
 #define LOCTEXT_NAMESPACE "HierarchicalLOD"
 #define CM_TO_METER		0.01f
-<<<<<<< HEAD
-
-/*-----------------------------------------------------------------------------
-	HierarchicalLOD implementation.
------------------------------------------------------------------------------*/
-
-////////////////////////////////////////////////////////////////////////////////////////////
-// Hierarchical LOD System implementation 
-////////////////////////////////////////////////////////////////////////////////////////////
-
-// utility function to calculate overlap of two spheres
-float CalculateOverlap(const FSphere& ASphere, const float AFillingFactor, const FSphere& BSphere, const float BFillingFactor)
-{
-	// if it doesn't intersect, return zero 
-	if (!ASphere.Intersects(BSphere))
-	{
-		return 0.f;
-	}
-
-	if (ASphere.IsInside(BSphere, 1.f))
-	{
-		return ASphere.GetVolume();
-	}
-
-	if(BSphere.IsInside(ASphere, 1.f))
-	{
-		return BSphere.GetVolume();
-	}
-
-	if (ASphere.Equals(BSphere, 1.f))
-	{
-		return ASphere.GetVolume();
-	}
-
-	float Distance = (ASphere.Center-BSphere.Center).Size();
-	check (Distance > 0.f);
-
-	float  ARadius = ASphere.W;
-	float  BRadius = BSphere.W;
-
-	float  ACapHeight = (BRadius*BRadius - (ARadius - Distance)*(ARadius - Distance)) / (2*Distance);
-	float  BCapHeight = (ARadius*ARadius - (BRadius - Distance)*(BRadius - Distance)) / (2*Distance);
-
-	if (ACapHeight<=0.f || BCapHeight<=0.f)
-	{
-		// it's possible to get cap height to be less than 0 
-		// since when we do check intersect, we do have regular tolerance
-		return 0.f;		
-	}
-
-	float  OverlapRadius1 = ((ARadius+BRadius)*(ARadius+BRadius) - Distance*Distance) * (Distance*Distance - (ARadius-BRadius)*(ARadius-BRadius));
-	float  OverlapRadius2 = 2*Distance;
-	float  OverlapRedius = FMath::Sqrt(OverlapRadius1) / OverlapRadius2;
-	float  OverlapRediusSq = OverlapRedius*OverlapRedius;
-
-	check (OverlapRadius1 >= 0.f);
-
-	float ConstPI = PI/6.0f;
-	float AVolume = ConstPI*(3*OverlapRediusSq + ACapHeight*ACapHeight) * ACapHeight;
-	float BVolume = ConstPI*(3*OverlapRediusSq + BCapHeight*BCapHeight) * BCapHeight;
-
-	check (AVolume > 0.f &&  BVolume > 0.f);
-
-	float TotalVolume = AFillingFactor*AVolume + BFillingFactor*BVolume;
-	return TotalVolume;
-}
-
-// utility functions that calculates filling factor
-float CalculateFillingFactor(const FSphere& ASphere, const float AFillingFactor, const FSphere& BSphere, const float BFillingFactor)
-{
-	float OverlapVolume = CalculateOverlap( ASphere, AFillingFactor, BSphere, BFillingFactor);
-	FSphere UnionSphere = ASphere + BSphere;
-	// it shouldn't be zero or it should be checked outside
-	ensure(UnionSphere.W != 0.f);
-
-	// http://deim.urv.cat/~rivi/pub/3d/icra04b.pdf
-	// cost is calculated based on r^3 / filling factor
-	// since it subtract by AFillingFactor * 1/2 overlap volume + BfillingFactor * 1/2 overlap volume
-	return FMath::Max(0.f, (AFillingFactor * ASphere.GetVolume() + BFillingFactor * BSphere.GetVolume() - OverlapVolume) / UnionSphere.GetVolume());
-}
-
-////////////////////////////////////////////////////////////////////////////////////////////
-// Hierarchical LOD Builder System implementation 
-////////////////////////////////////////////////////////////////////////////////////////////
-
-FHierarchicalLODBuilder::FHierarchicalLODBuilder(class UWorld* InWorld)
-=======
 #define METER_TO_CM		100.0f
 
 FHierarchicalLODBuilder::FHierarchicalLODBuilder(UWorld* InWorld)
->>>>>>> a8a797ea
 :	World(InWorld)
 {}
 
@@ -194,16 +106,6 @@
 		const int32 TotalNumLOD = InLevel->GetWorld()->GetWorldSettings()->HierarchicalLODSetup.Num();
 		for(int32 LODId=0; LODId<TotalNumLOD; ++LODId)
 		{
-<<<<<<< HEAD
-			AWorldSettings* WorldSetting = InLevel->GetWorld()->GetWorldSettings();
-			// we use meter for bound. Otherwise it's very easy to get to overflow and have problem with filling ratio because
-			// bound is too huge
-			float DesiredBoundRadius = WorldSetting->HierarchicalLODSetup[LODId].DesiredBoundRadius * CM_TO_METER;
-			float DesiredFillingRatio = WorldSetting->HierarchicalLODSetup[LODId].DesiredFillingPercentage * 0.01f;
-			ensure(DesiredFillingRatio!=0.f);
-			float HighestCost = FMath::Pow(DesiredBoundRadius, 3)/(DesiredFillingRatio);
-			int32 MinNumActors = WorldSetting->HierarchicalLODSetup[LODId].MinNumberOfActorsToBuild;
-=======
 			
 			// we use meter for bound. Otherwise it's very easy to get to overflow and have problem with filling ratio because
 			// bound is too huge
@@ -212,7 +114,6 @@
 			ensure(DesiredFillingRatio!=0.f);
 			const float HighestCost = FMath::Pow(DesiredBoundRadius, 3) / (DesiredFillingRatio);
 			const int32 MinNumActors = WorldSetting->HierarchicalLODSetup[LODId].MinNumberOfActorsToBuild;
->>>>>>> a8a797ea
 			check (MinNumActors > 0);
 			// test parameter I was playing with to cull adding to the array
 			// intialization can have too many elements, decided to cull
@@ -241,11 +142,7 @@
 			}
 
 			// now we have to calculate merge clusters and build actors
-<<<<<<< HEAD
-			MergeClustersAndBuildActors(InLevel, LODId, HighestCost, MinNumActors);
-=======
 			MergeClustersAndBuildActors(InLevel, LODId, HighestCost, MinNumActors, bCreateMeshes);
->>>>>>> a8a797ea
 		}
 	}
 	else
@@ -261,8 +158,6 @@
 	// Clear Clusters. It is using stack mem, so it won't be good after this
 	Clusters.Empty();
 	Clusters.Shrink();
-<<<<<<< HEAD
-=======
 }
 
 void FHierarchicalLODBuilder::InitializeClusters(ULevel* InLevel, const int32 LODIdx, float CullCost)
@@ -368,7 +263,6 @@
 			Clusters.Shrink();
 		}
 	}
->>>>>>> a8a797ea
 }
 
 void FHierarchicalLODBuilder::FindMST() 
@@ -403,11 +297,7 @@
 	}
 }
 
-<<<<<<< HEAD
-void FHierarchicalLODBuilder::MergeClustersAndBuildActors(class ULevel* InLevel, const int32 LODIdx, float HighestCost, int32 MinNumActors)
-=======
 bool FHierarchicalLODBuilder::ShouldGenerateCluster(AActor* Actor)
->>>>>>> a8a797ea
 {
 	if (!Actor)
 	{
@@ -523,27 +413,20 @@
 			}
 		}
 
-<<<<<<< HEAD
+
+		if (LODIdx == 0)
+		{
+			for (auto& Cluster : HLODVolumeClusters)
+			{
+				Clusters.Add(Cluster.Value);
+			}
+		}
+		
+
 		// debug flag, so that I can just see clustered data since no visualization in the editor yet
 		//static bool bBuildActor=true;
 
-		//if (bBuildActor)
-=======
-
-		if (LODIdx == 0)
-		{
-			for (auto& Cluster : HLODVolumeClusters)
-			{
-				Clusters.Add(Cluster.Value);
-			}
-		}
-		
-
-		// debug flag, so that I can just see clustered data since no visualization in the editor yet
-		//static bool bBuildActor=true;
-
 		//if (bBuildActors)
->>>>>>> a8a797ea
 		{
 			SCOPE_LOG_TIME(TEXT("HLOD_BuildActors"), nullptr);
 			// print data
@@ -564,388 +447,9 @@
 				if(Cluster.IsValid())
 				{
 					SlowTask.EnterProgressFrame();
-<<<<<<< HEAD
 
 					if (Cluster.Actors.Num() >= MinNumActors)
 					{
-						Cluster.BuildActor(InLevel, LODIdx);
-					}
-				}
-			}
-		}
-	}
-}
-
-bool ShouldGenerateCluster(class AActor* Actor)
-{
-	if (!Actor)
-	{
-		return false;
-	}
-
-	if (!Actor->bEnableAutoLODGeneration)
-	{
-		return false;
-	}
-
-	// make sure we don't generate for LODActor for Level 0
-	if (Actor->IsA(ALODActor::StaticClass()))
-	{
-		return false;
-	}
-
-	FVector Origin, Extent;
-	Actor->GetActorBounds(false, Origin, Extent);
-	if(Extent.SizeSquared() <= 0.1)
-	{
-		return false;
-	}
-
-	// for now only consider staticmesh - I don't think skel mesh would work with simplygon merge right now @fixme
-	TArray<UStaticMeshComponent*> Components;
-	Actor->GetComponents<UStaticMeshComponent>(Components);
-	// TODO: support instanced static meshes
-	Components.RemoveAll([](UStaticMeshComponent* Val){ return Val->IsA(UInstancedStaticMeshComponent::StaticClass()); });
-
-	int32 ValidComponentCount=0;
-	// now make sure you check parent primitive, so that we don't build for the actor that already has built. 
-	if (Components.Num() > 0)
-	{
-		for (auto& ComponentIter: Components)
-		{
-			if (ComponentIter->GetLODParentPrimitive())
-			{
-				return false;
-			}
-
-			// see if we should generate it
-			if (ComponentIter->ShouldGenerateAutoLOD())
-			{
-				++ValidComponentCount;
-			}
-		}
-	}
-
-	return (ValidComponentCount>0);
-}
-
-void FHierarchicalLODBuilder::InitializeClusters(class ULevel* InLevel, const int32 LODIdx, float CullCost)
-{
-	if (InLevel->Actors.Num() > 0)
-	{
-		if (LODIdx == 0)
-		{
-			Clusters.Empty();
-
-			// first we generate graph with 2 pair nodes
-			// this is very expensive when we have so many actors
-			// so we'll need to optimize later @todo
-			for(int32 ActorId=0; ActorId<InLevel->Actors.Num(); ++ActorId)
-			{
-				AActor* Actor1 = InLevel->Actors[ActorId];
-				// make sure Actor has bound
-				if(ShouldGenerateCluster(Actor1))
-				{
-					for(int32 SubActorId=ActorId+1; SubActorId<InLevel->Actors.Num(); ++SubActorId)
-					{
-						AActor* Actor2 = InLevel->Actors[SubActorId];
-						if(ShouldGenerateCluster(Actor2))
-						{
-							FLODCluster NewClusterCandidate = FLODCluster(Actor1, Actor2);
-							float NewClusterCost = NewClusterCandidate.GetCost();
-							// @todo optimization : filter first - this might create disconnected tree - 
-							//@Todo debug but it's too slow to have full tree 
-							if ( NewClusterCost <= CullCost)
-							{
-								Clusters.Add(NewClusterCandidate);
-							}
-						}
-					}
-				}
-			}
-		}
-		else // at this point we only care for LODActors
-		{
-			Clusters.Empty();
-
-			// we filter the LOD index first
-			TArray<AActor*> Actors;
-			for(int32 ActorId=0; ActorId<InLevel->Actors.Num(); ++ActorId)
-			{
-				AActor* Actor = (InLevel->Actors[ActorId]);
-				if (Actor && Actor->IsA(ALODActor::StaticClass()))
-				{
-					ALODActor* LODActor = CastChecked<ALODActor>(Actor);
-					if (LODActor->LODLevel == LODIdx)
-					{
-						Actors.Add(Actor);
-					}
-				}
-				else if(ShouldGenerateCluster(Actor))
-				{
-					Actors.Add(Actor);
-				}
-			}
-			// first we generate graph with 2 pair nodes
-			// this is very expensive when we have so many actors
-			// so we'll need to optimize later @todo
-			for(int32 ActorId=0; ActorId<Actors.Num(); ++ActorId)
-			{
-				AActor* Actor1 = (Actors[ActorId]);
-				for(int32 SubActorId=ActorId+1; SubActorId<Actors.Num(); ++SubActorId)
-				{
-					AActor* Actor2 = Actors[SubActorId];
-
-					// create new cluster
-					FLODCluster NewClusterCandidate = FLODCluster(Actor1, Actor2);
-					Clusters.Add(NewClusterCandidate);
-				}
-			}
-
-			// shrink after adding actors
-			// LOD 0 has lots of actors, and subsequence LODs tend to have a lot less actors
-			// so this should save a lot more. 
-			Clusters.Shrink();
-		}
-	}
-}
-
-////////////////////////////////////////////////////////////////////////////////////////////
-// LODCluster
-////////////////////////////////////////////////////////////////////////////////////////////
-
-
-FLODCluster::FLODCluster(const FLODCluster& Other)
-: Actors(Other.Actors)
-, Bound(Other.Bound)
-, FillingFactor(Other.FillingFactor)
-, bValid(Other.bValid)
-{
-}
-
-FLODCluster::FLODCluster(class AActor* Actor1)
-: Bound(ForceInit)
-, bValid(true)
-{
-	AddActor(Actor1);
-	// calculate new filling factor
-	FillingFactor = 1.f;
-}
-
-FLODCluster::FLODCluster(class AActor* Actor1, class AActor* Actor2)
-: Bound(ForceInit)
-, bValid(true)
-{
-	FSphere Actor1Bound = AddActor(Actor1);
-	FSphere Actor2Bound = AddActor(Actor2);
-
-	// calculate new filling factor
-	FillingFactor = CalculateFillingFactor(Actor1Bound, 1.f, Actor2Bound, 1.f);
-}
-
-FSphere FLODCluster::AddActor(class AActor* NewActor)
-{
-	ensure (Actors.Contains(NewActor) == false);
-	Actors.Add(NewActor);
-	FVector Origin, Extent;
-	NewActor->GetActorBounds(false, Origin, Extent);
-	
-	// scale 0.01 (change to meter from centermeter)
-	FSphere NewBound = FSphere(Origin*CM_TO_METER, Extent.Size()*CM_TO_METER);
-	Bound += NewBound;
-
-	return NewBound;
-}
-
-FLODCluster FLODCluster::operator+(const FLODCluster& Other) const
-{
-	FLODCluster UnionCluster(*this);
-	UnionCluster.MergeClusters(Other);
-	return UnionCluster;
-}
-
-FLODCluster FLODCluster::operator+=(const FLODCluster& Other)
-{
-	MergeClusters(Other);
-	return *this;
-}
-
-FLODCluster FLODCluster::operator-(const FLODCluster& Other) const
-{
-	FLODCluster Cluster(*this);
-	Cluster.SubtractCluster(Other);
-	return *this;
-}
-
-FLODCluster FLODCluster::operator-=(const FLODCluster& Other)
-{
-	SubtractCluster(Other);
-	return *this;
-}
-
-FLODCluster& FLODCluster::operator=(const FLODCluster& Other)
-{
-	this->bValid		= Other.bValid;
-	this->Actors		= Other.Actors;
-	this->Bound			= Other.Bound;
-	this->FillingFactor = Other.FillingFactor;
-
-	return *this;
-}
-// Merge two clusters
-void FLODCluster::MergeClusters(const FLODCluster& Other)
-{
-	// please note that when merge, we merge two boxes from each cluster, not exactly all actors' bound
-	// have to recalculate filling factor and bound based on cluster data
-	FillingFactor = CalculateFillingFactor(Bound, FillingFactor, Other.Bound, Other.FillingFactor);
-	Bound += Other.Bound;
-
-	for (auto& Actor: Other.Actors)
-	{
-		Actors.AddUnique(Actor);
-	}
-}
-
-void FLODCluster::SubtractCluster(const FLODCluster& Other)
-{
-	for(int32 ActorId=0; ActorId<Actors.Num(); ++ActorId)
-	{
-		if (Other.Actors.Contains(Actors[ActorId]))
-		{
-			Actors.RemoveAt(ActorId);
-			--ActorId;
-		}
-	}
-
-	TArray<AActor*> NewActors = Actors;
-	Actors.Empty();
-	// need to recalculate parameter
-	if (NewActors.Num() == 0)
-	{
-		Invalidate();
-	}
-	else if (NewActors.Num() == 1)
-	{
-		Bound = FSphere(ForceInitToZero);
-		AddActor(NewActors[0]);
-		FillingFactor = 1.f;
-	}
-	else if (NewActors.Num() >= 2)
-	{
-		Bound = FSphere(ForceInit);
-
-		FSphere Actor1Bound = AddActor(NewActors[0]);
-		FSphere Actor2Bound = AddActor(NewActors[1]);
-
-		// calculate new filling factor
-		FillingFactor = CalculateFillingFactor(Actor1Bound, 1.f, Actor2Bound, 1.f);
-
-		// if more actors, we add them manually
-		for (int32 ActorId=2; ActorId<NewActors.Num(); ++ActorId)
-		{
-			// if not contained, it shouldn't be
-			check (!Actors.Contains(NewActors[ActorId]));
-
-			FSphere NewBound = AddActor(NewActors[ActorId]);
-			FillingFactor = CalculateFillingFactor(NewBound, 1.f, Bound, FillingFactor);
-			Bound += NewBound;
-		}
-	}
-}
-
-// if criteria matches, build new LODActor and replace current Actors with that. We don't need 
-// this clears previous actors and sets to this new actor
-// this is required when new LOD is created from these actors, this will be replaced
-// to save memory and to reduce memory increase during this process, we discard previous actors and replace with this actor
-void FLODCluster::BuildActor(class ULevel* InLevel, const int32 LODIdx)
-{
-	// do big size
-	if (InLevel && InLevel->GetWorld())
-	{
-		////////////////////////////////////////////////////////////////////////////////////
-		// create asset using Actors
-		const FHierarchicalSimplification& LODSetup = InLevel->GetWorld()->GetWorldSettings()->HierarchicalLODSetup[LODIdx];
-
-		// Where generated assets will be stored
-		UPackage* AssetsOuter = InLevel->GetOutermost(); // this asset is going to save with map, this means, I'll have to delete with it
-		if (AssetsOuter)
-		{
-			TArray<UStaticMeshComponent*> AllComponents;
-
-			for (auto& Actor: Actors)
-			{
-				TArray<UStaticMeshComponent*> Components;
-				Actor->GetComponents<UStaticMeshComponent>(Components);
-				// TODO: support instanced static meshes
-				Components.RemoveAll([](UStaticMeshComponent* Val){ return Val->IsA(UInstancedStaticMeshComponent::StaticClass()); });
-				AllComponents.Append(Components);
-			}
-
-			// it shouldn't even have come here if it didn't have any staticmesh
-			if (ensure(AllComponents.Num() > 0))
-			{
-				// In case we don't have outer generated assets should have same path as LOD level
-				
-				const FString AssetsPath = AssetsOuter->GetName() + TEXT("/");
-				class AActor* FirstActor = Actors[0];
-
-				TArray<UObject*> OutAssets;
-				FVector OutProxyLocation = FVector::ZeroVector;
-				// Generate proxy mesh and proxy material assets
-				IMeshUtilities& MeshUtilities = FModuleManager::Get().LoadModuleChecked<IMeshUtilities>("MeshUtilities");
-				// should give unique name, so use level + actor name
-				const FString PackageName = FString::Printf(TEXT("LOD_%s"), *FirstActor->GetName());
-				if (MeshUtilities.GetMeshMergingInterface() && LODSetup.bSimplifyMesh)
-				{
-					MeshUtilities.CreateProxyMesh(Actors, LODSetup.ProxySetting, AssetsOuter, PackageName, OutAssets, OutProxyLocation);
-				}
-				else
-				{
-					MeshUtilities.MergeActors(Actors, LODSetup.MergeSetting, AssetsOuter, PackageName, LODIdx+1, OutAssets, OutProxyLocation, true );
-				}
-
-				// we make it private, so it can't be used by outside of map since it's useless, and then remove standalone
-				for (auto& AssetIter : OutAssets)
-				{
-					AssetIter->ClearFlags(RF_Public | RF_Standalone);
-				}
-
-				UStaticMesh* MainMesh=NULL;
-				// set staticmesh
-				for(auto& Asset: OutAssets)
-				{
-					class UStaticMesh* StaticMesh = Cast<UStaticMesh>(Asset);
-
-					if(StaticMesh)
-					{
-						MainMesh = StaticMesh;
-					}
-				}
-
-				if (MainMesh)
-				{
-					UWorld* LevelWorld = Cast<UWorld>(InLevel->GetOuter());
-
-					check (LevelWorld);
-					////////////////////////////////////////////////////////////////////////////////////
-					// create LODActors using the current Actors
-					class ALODActor* NewActor = Cast<ALODActor>(LevelWorld->SpawnActor(ALODActor::StaticClass(), &OutProxyLocation, &FRotator::ZeroRotator));
-
-					NewActor->SubObjects = OutAssets;
-					NewActor->SubActors = Actors;
-					NewActor->LODLevel = LODIdx+1; 
-					float DrawDistance = LODSetup.DrawDistance;
-					NewActor->LODDrawDistance = DrawDistance;
-
-					NewActor->GetStaticMeshComponent()->StaticMesh = MainMesh;
-
-					// now set as parent
-					for(auto& Actor: Actors)
-=======
-
-					if (Cluster.Actors.Num() >= MinNumActors)
->>>>>>> a8a797ea
-					{
 						Cluster.BuildActor(InLevel, LODIdx, bCreateMeshes);
 					}
 				}
