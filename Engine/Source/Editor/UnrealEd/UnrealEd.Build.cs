// Copyright 1998-2016 Epic Games, Inc. All Rights Reserved.

using UnrealBuildTool;
using System.IO;

public class UnrealEd : ModuleRules
{
	public UnrealEd(TargetInfo Target)
	{
		SharedPCHHeaderFile = "Editor/UnrealEd/Public/UnrealEd.h";

		PrivateIncludePaths.AddRange(
			new string[] 
			{
				"Editor/UnrealEd/Private",
				"Editor/UnrealEd/Private/Settings",
				"Editor/PackagesDialog/Public",				
				"Developer/DerivedDataCache/Public",
				"Developer/TargetPlatform/Public",
			}
		);

		PrivateIncludePathModuleNames.AddRange(
			new string[] 
			{
				"AssetRegistry",
				"AssetTools",
                "BehaviorTreeEditor",
				"ClassViewer",
				"ContentBrowser",
				"CrashTracker",
				"DerivedDataCache",
				"DesktopPlatform",
                "EnvironmentQueryEditor",
				"GameProjectGeneration",
				"ProjectTargetPlatformEditor",
				"ImageWrapper",
				"MainFrame",
				"MaterialEditor",
                "MergeActors",
				"MeshUtilities",
				"Messaging",
				"MovieSceneCapture",
				"NiagaraEditor",
				"PlacementMode",
				"Settings",
				"SettingsEditor",
                "SuperSearch",
                "SoundClassEditor",
				"ViewportSnapping",
				"SourceCodeAccess",
				"ReferenceViewer",
                "IntroTutorials",
				"OutputLog",
				"Landscape",
                "Niagara",
				"SizeMap",
                "LocalizationService",
                "HierarchicalLODUtilities",
                "MessagingRpc",
                "PortalRpc",
                "PortalServices",
                "BlueprintNativeCodeGen",
                "ViewportInteraction",
                "VREditor"
			}
		);

		PublicDependencyModuleNames.AddRange(
			new string[] 
			{
				"BspMode",
				"Core",
				"CoreUObject",
				"DirectoryWatcher",
				"Documentation",
				"Engine",
				"Json",
				"Projects",
				"SandboxFile",
				"Slate",
				"SlateCore",
                "EditorStyle",
				"SourceControl",
				"UnrealEdMessages",
                "AIModule",
				"GameplayDebugger",
				"BlueprintGraph",
                "Http",
				"UnrealAudio",
                "FunctionalTesting",
				"AutomationController",
				"Internationalization",
			}
		);

		PrivateDependencyModuleNames.AddRange(
			new string[] 
			{ 
                "LevelSequence",
				"AnimGraph",
                "AppFramework",
				"BlueprintGraph",
                "CinematicCamera",
                "DesktopPlatform",
				"EditorStyle",
				"EngineSettings",
				"InputCore",
				"InputBindingEditor",
				"LauncherServices",
				"MaterialEditor",
				"MessageLog",
				"NetworkFileSystem",
				"PakFile",
				"PropertyEditor",
				"Projects",
				"RawMesh",
				"RenderCore", 
				"RHI", 
				"ShaderCore", 
				"Sockets",
				"SoundClassEditor",
				"SoundCueEditor",
				"SourceControlWindows",
				"StatsViewer",
				"SwarmInterface",
				"TargetPlatform",
				"TargetDeviceServices",
                "EditorWidgets",
				"GraphEditor",
				"Kismet",
                "InternationalizationSettings",
                "JsonUtilities",
				"Landscape",
				"HeadMountedDisplay",
				"MeshPaint",
                "Foliage",
                "VectorVM",
				"TreeMap",
                "MaterialUtilities",
                "LocalizationService",
				"AddContentDialog",
				"GameProjectGeneration",
                "HierarchicalLODUtilities",
				"Analytics",
                "AnalyticsET",
                "PluginWarden",
                "PixelInspectorModule",
				"MovieScene",
				"MovieSceneTracks",
                "ViewportInteraction",
                "VREditor"
            }
		);

		DynamicallyLoadedModuleNames.AddRange(
			new string[] 
			{
				"CrashTracker",
				"FontEditor",
				"StaticMeshEditor",
				"TextureEditor",
				"Cascade",
                "UMGEditor",
				"Matinee",
				"AssetRegistry",
				"AssetTools",
				"ClassViewer",
				"CollectionManager",
				"ContentBrowser",
				"CurveTableEditor",
				"DataTableEditor",
				"DestructibleMeshEditor",
				"EditorSettingsViewer",
				"LandscapeEditor",
				"KismetCompiler",
				"DetailCustomizations",
				"ComponentVisualizers",
				"MainFrame",
				"LevelEditor",
				"PackagesDialog",
				"Persona",
				"PhAT",
                "ProjectLauncher",
				"DeviceManager",
				"SettingsEditor",
				"SessionFrontend",
				"Sequencer",
                "SuperSearch",
                "GeometryMode",
				"TextureAlignMode",
				"FoliageEdit",
				"PackageDependencyInfo",
				"ImageWrapper",
				"Blutility",
				"IntroTutorials",
				"WorkspaceMenuStructure",
				"PlacementMode",
				"NiagaraEditor",
				"MeshUtilities",
                "MergeActors",
				"ProjectSettingsViewer",
				"ProjectTargetPlatformEditor",
				"PListEditor",
                "BehaviorTreeEditor",
                "EnvironmentQueryEditor",
				"ViewportSnapping",
				"UserFeedback",
				"GameplayTagsEditor",
                "GameplayTasksEditor",
                "GameplayAbilitiesEditor",
				"UndoHistory",
				"SourceCodeAccess",
				"ReferenceViewer",
				"EditorLiveStreaming",
				"HotReload",
                "IOSPlatformEditor",
				"HTML5PlatformEditor",
				"SizeMap",
                "PortalProxies",
                "PortalServices",
                "GeometryCacheEd",
                "BlueprintNativeCodeGen",
<<<<<<< HEAD
			}
=======
				"VREditor",
                "EditorAutomation",
            }
>>>>>>> b92180e0
		);

		if (Target.Platform == UnrealTargetPlatform.Win64 || Target.Platform == UnrealTargetPlatform.Win32 || Target.Platform == UnrealTargetPlatform.Mac)
		{
			DynamicallyLoadedModuleNames.Add("AndroidPlatformEditor");
		}

		CircularlyReferencedDependentModules.AddRange(
			new string[] 
			{
                "GraphEditor",
				"Kismet",
            }
		); 


		// Add include directory for Lightmass
		PublicIncludePaths.Add("Programs/UnrealLightmass/Public");

		PublicIncludePathModuleNames.AddRange(
			new string[] {
				"UserFeedback",
             	"CollectionManager",
				"BlueprintGraph",
				"AddContentDialog",                
                "MeshUtilities"
			}
			);

		if ((Target.Platform == UnrealTargetPlatform.Win64) ||
			(Target.Platform == UnrealTargetPlatform.Win32))
		{
			PublicDependencyModuleNames.Add("XAudio2");
			PublicDependencyModuleNames.Add("UnrealAudioXAudio2");

			AddEngineThirdPartyPrivateStaticDependencies(Target, 
				"UEOgg",
				"Vorbis",
				"VorbisFile",
				"DX11Audio"
				);

			
		}

		if (Target.Platform == UnrealTargetPlatform.Mac)
		{
			PublicDependencyModuleNames.Add("UnrealAudioCoreAudio");
		}

        if (Target.Platform == UnrealTargetPlatform.HTML5)
        {
			PublicDependencyModuleNames.Add("ALAudio");
        }

		AddEngineThirdPartyPrivateStaticDependencies(Target,
            "HACD",
            "VHACD",
			"FBX",
			"FreeType2"
		);

		SetupModulePhysXAPEXSupport(Target);

		if (UEBuildConfiguration.bCompileRecast)
		{
            PrivateDependencyModuleNames.Add("Navmesh");
			Definitions.Add( "WITH_RECAST=1" );
		}
		else
		{
			Definitions.Add( "WITH_RECAST=0" );
		}
	}
}<|MERGE_RESOLUTION|>--- conflicted
+++ resolved
@@ -221,13 +221,8 @@
                 "PortalServices",
                 "GeometryCacheEd",
                 "BlueprintNativeCodeGen",
-<<<<<<< HEAD
-			}
-=======
-				"VREditor",
                 "EditorAutomation",
-            }
->>>>>>> b92180e0
+			}
 		);
 
 		if (Target.Platform == UnrealTargetPlatform.Win64 || Target.Platform == UnrealTargetPlatform.Win32 || Target.Platform == UnrealTargetPlatform.Mac)
