// Copyright 1998-2016 Epic Games, Inc. All Rights Reserved.

using UnrealBuildTool;
using System.IO;

public class UnrealEd : ModuleRules
{
	public UnrealEd(TargetInfo Target)
	{
		SharedPCHHeaderFile = "Editor/UnrealEd/Public/UnrealEd.h";

		PrivateIncludePaths.AddRange(
			new string[] 
			{
				"Editor/UnrealEd/Private",
				"Editor/UnrealEd/Private/Settings",
				"Editor/PackagesDialog/Public",				
				"Developer/DerivedDataCache/Public",
				"Developer/TargetPlatform/Public",
			}
		);

		PrivateIncludePathModuleNames.AddRange(
			new string[] 
			{
				"AssetRegistry",
				"AssetTools",
                "BehaviorTreeEditor",
				"ClassViewer",
				"ContentBrowser",
				"CrashTracker",
				"DerivedDataCache",
				"DesktopPlatform",
                "EnvironmentQueryEditor",
				"GameProjectGeneration",
				"ProjectTargetPlatformEditor",
				"ImageWrapper",
				"MainFrame",
				"MaterialEditor",
                "MergeActors",
				"MeshUtilities",
				"Messaging",
				"MovieSceneCapture",
				"NiagaraEditor",
				"PlacementMode",
				"Settings",
				"SettingsEditor",
                "SuperSearch",
                "SoundClassEditor",
				"ViewportSnapping",
				"SourceCodeAccess",
				"ReferenceViewer",
                "IntroTutorials",
				"OutputLog",
				"Landscape",
                "Niagara",
				"SizeMap",
                "LocalizationService",
                "HierarchicalLODUtilities",
                "MessagingRpc",
                "PortalRpc",
                "PortalServices",
                "BlueprintNativeCodeGen",
<<<<<<< HEAD
                "ViewportInteraction",
                "VREditor"
			}
=======
                "Persona",
            }
>>>>>>> f354211c
		);

		PublicDependencyModuleNames.AddRange(
			new string[] 
			{
				"BspMode",
				"Core",
				"CoreUObject",
				"DirectoryWatcher",
				"Documentation",
				"Engine",
				"Json",
				"Projects",
				"SandboxFile",
				"Slate",
				"SlateCore",
                "EditorStyle",
				"SourceControl",
				"UnrealEdMessages",
                "AIModule",
				"GameplayDebugger",
				"BlueprintGraph",
                "Http",
				"UnrealAudio",
                "FunctionalTesting",
				"AutomationController",
				"Internationalization",
			}
		);

		PrivateDependencyModuleNames.AddRange(
			new string[] 
			{ 
                "LevelSequence",
				"AnimGraph",
                "AppFramework",
				"BlueprintGraph",
                "CinematicCamera",
                "DesktopPlatform",
				"EditorStyle",
				"EngineSettings",
				"InputCore",
				"InputBindingEditor",
				"LauncherServices",
				"MaterialEditor",
				"MessageLog",
				"NetworkFileSystem",
				"PakFile",
				"PropertyEditor",
				"Projects",
				"RawMesh",
				"RenderCore", 
				"RHI", 
				"ShaderCore", 
				"Sockets",
				"SoundClassEditor",
				"SoundCueEditor",
				"SourceControlWindows",
				"StatsViewer",
				"SwarmInterface",
				"TargetPlatform",
				"TargetDeviceServices",
                "EditorWidgets",
				"GraphEditor",
				"Kismet",
                "InternationalizationSettings",
                "JsonUtilities",
				"Landscape",
				"HeadMountedDisplay",
				"MeshPaint",
                "Foliage",
                "VectorVM",
				"TreeMap",
                "MaterialUtilities",
                "LocalizationService",
				"AddContentDialog",
				"GameProjectGeneration",
                "HierarchicalLODUtilities",
				"Analytics",
                "AnalyticsET",
                "PluginWarden",
                "PixelInspectorModule",
				"MovieScene",
				"MovieSceneTracks",
                "ViewportInteraction",
                "VREditor"
            }
		);

		DynamicallyLoadedModuleNames.AddRange(
			new string[] 
			{
				"CrashTracker",
				"FontEditor",
				"StaticMeshEditor",
				"TextureEditor",
				"Cascade",
                "UMGEditor",
				"Matinee",
				"AssetRegistry",
				"AssetTools",
				"ClassViewer",
				"CollectionManager",
				"ContentBrowser",
				"CurveTableEditor",
				"DataTableEditor",
				"DestructibleMeshEditor",
				"EditorSettingsViewer",
				"LandscapeEditor",
				"KismetCompiler",
				"DetailCustomizations",
				"ComponentVisualizers",
				"MainFrame",
				"LevelEditor",
				"PackagesDialog",
				"Persona",
				"PhAT",
                "ProjectLauncher",
				"DeviceManager",
				"SettingsEditor",
				"SessionFrontend",
				"Sequencer",
                "SuperSearch",
                "GeometryMode",
				"TextureAlignMode",
				"FoliageEdit",
				"PackageDependencyInfo",
				"ImageWrapper",
				"Blutility",
				"IntroTutorials",
				"WorkspaceMenuStructure",
				"PlacementMode",
				"NiagaraEditor",
				"MeshUtilities",
                "MergeActors",
				"ProjectSettingsViewer",
				"ProjectTargetPlatformEditor",
				"PListEditor",
                "BehaviorTreeEditor",
                "EnvironmentQueryEditor",
				"ViewportSnapping",
				"UserFeedback",
				"GameplayTagsEditor",
                "GameplayTasksEditor",
                "GameplayAbilitiesEditor",
				"UndoHistory",
				"SourceCodeAccess",
				"ReferenceViewer",
				"EditorLiveStreaming",
				"HotReload",
                "IOSPlatformEditor",
				"HTML5PlatformEditor",
				"SizeMap",
                "PortalProxies",
                "PortalServices",
                "GeometryCacheEd",
                "BlueprintNativeCodeGen",
                "EditorAutomation",
			}
		);

		if (Target.Platform == UnrealTargetPlatform.Win64 || Target.Platform == UnrealTargetPlatform.Win32 || Target.Platform == UnrealTargetPlatform.Mac || Target.Platform == UnrealTargetPlatform.Linux)
		{
			DynamicallyLoadedModuleNames.Add("AndroidPlatformEditor");
		}

		CircularlyReferencedDependentModules.AddRange(
			new string[] 
			{
                "GraphEditor",
				"Kismet",
            }
		); 


		// Add include directory for Lightmass
		PublicIncludePaths.Add("Programs/UnrealLightmass/Public");

		PublicIncludePathModuleNames.AddRange(
			new string[] {
				"UserFeedback",
             	"CollectionManager",
				"BlueprintGraph",
				"AddContentDialog",                
                "MeshUtilities"
			}
			);

		if ((Target.Platform == UnrealTargetPlatform.Win64) ||
			(Target.Platform == UnrealTargetPlatform.Win32))
		{
			PublicDependencyModuleNames.Add("XAudio2");
			PublicDependencyModuleNames.Add("AudioMixerXAudio2");
			PublicDependencyModuleNames.Add("UnrealAudioXAudio2");

			AddEngineThirdPartyPrivateStaticDependencies(Target, 
				"UEOgg",
				"Vorbis",
				"VorbisFile",
				"DX11Audio"
				);

			
		}

		if (Target.Platform == UnrealTargetPlatform.Mac)
		{
			PublicDependencyModuleNames.Add("UnrealAudioCoreAudio");
		}

        if (Target.Platform == UnrealTargetPlatform.HTML5)
        {
			PublicDependencyModuleNames.Add("ALAudio");
        }

		AddEngineThirdPartyPrivateStaticDependencies(Target,
            "HACD",
            "VHACD",
			"FBX",
			"FreeType2"
		);

		SetupModulePhysXAPEXSupport(Target);

		if (UEBuildConfiguration.bCompileRecast)
		{
            PrivateDependencyModuleNames.Add("Navmesh");
			Definitions.Add( "WITH_RECAST=1" );
		}
		else
		{
			Definitions.Add( "WITH_RECAST=0" );
		}
	}
}<|MERGE_RESOLUTION|>--- conflicted
+++ resolved
@@ -61,14 +61,10 @@
                 "PortalRpc",
                 "PortalServices",
                 "BlueprintNativeCodeGen",
-<<<<<<< HEAD
                 "ViewportInteraction",
-                "VREditor"
-			}
-=======
+                "VREditor",
                 "Persona",
             }
->>>>>>> f354211c
 		);
 
 		PublicDependencyModuleNames.AddRange(
