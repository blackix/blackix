// Copyright 1998-2015 Epic Games, Inc. All Rights Reserved.

#pragma once

#include "Toolkits/AssetEditorManager.h"

class UNREALED_API SMiniCurveEditor :  public SCompoundWidget,public IAssetEditorInstance
{
public:
	SLATE_BEGIN_ARGS( SMiniCurveEditor )
		: _CurveOwner(nullptr)
		, _OwnerObject(nullptr)
		{}

	SLATE_ARGUMENT( FCurveOwnerInterface*, CurveOwner )
	SLATE_ARGUMENT( UObject*, OwnerObject )
	SLATE_ARGUMENT( TWeakPtr<SWindow>, ParentWindow )
	SLATE_END_ARGS()

	void Construct(const FArguments& InArgs);
	virtual ~SMiniCurveEditor();

	// IAssetEditorInstance interface
	virtual FName GetEditorName() const override;
	virtual void FocusWindow(UObject* ObjectToFocusOn) override;
	virtual bool CloseWindow() override;
	virtual bool IsPrimaryEditor() const override { return true; };
	virtual void InvokeTab(const struct FTabId& TabId) override {}
<<<<<<< HEAD
=======
	virtual TSharedPtr<class FTabManager> GetAssociatedTabManager() override;
	virtual double GetLastActivationTime() override;
>>>>>>> cce8678d

private:

	float ViewMinInput;
	float ViewMaxInput;

	TSharedPtr<class SCurveEditor> TrackWidget;

	float GetViewMinInput() const { return ViewMinInput; }
	float GetViewMaxInput() const { return ViewMaxInput; }
	/** Return length of timeline */
	float GetTimelineLength() const;

	void SetInputViewRange(float InViewMinInput, float InViewMaxInput);


protected:
	TWeakPtr<SWindow> WidgetWindow;
};<|MERGE_RESOLUTION|>--- conflicted
+++ resolved
@@ -26,11 +26,8 @@
 	virtual bool CloseWindow() override;
 	virtual bool IsPrimaryEditor() const override { return true; };
 	virtual void InvokeTab(const struct FTabId& TabId) override {}
-<<<<<<< HEAD
-=======
 	virtual TSharedPtr<class FTabManager> GetAssociatedTabManager() override;
 	virtual double GetLastActivationTime() override;
->>>>>>> cce8678d
 
 private:
 
