--- conflicted
+++ resolved
@@ -50,8 +50,6 @@
 	 * @return	true if the object was handled by one of the reimport handlers; false otherwise
 	 */
 	UNREALED_API virtual bool Reimport( UObject* Obj, bool bAskForNewFileIfMissing = false, bool bShowNotification = true );
-<<<<<<< HEAD
-=======
 
 	/**
 	 * Update the reimport paths for the specified object
@@ -60,7 +58,6 @@
 	 * @param	InFilenames The files we want to set to its import paths
 	 */
 	UNREALED_API virtual void UpdateReimportPaths( UObject* Obj, const TArray<FString>& InFilenames );
->>>>>>> cce8678d
 
 	/**
 	 * Convert a file path to be relative to the specified object, if it resides in the same package folder
