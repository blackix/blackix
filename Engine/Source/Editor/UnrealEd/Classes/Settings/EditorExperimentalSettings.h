--- conflicted
+++ resolved
@@ -71,13 +71,6 @@
 	UPROPERTY(/*EditAnywhere - deprecated (moved into UBlueprintEditorSettings), */config/*, Category=Blueprints, meta=(DisplayName="Draw midpoint arrows in Blueprints")*/)
 	bool bDrawMidpointArrowsInBlueprints;
 
-<<<<<<< HEAD
-	/** Whether to show Audio Streaming options for SoundWaves (disabling will not stop all audio streaming) */
-	UPROPERTY(EditAnywhere, config, Category=Audio)
-	bool bShowAudioStreamingOptions;
-
-=======
->>>>>>> f30f9b45
 	/** Allows ChunkIDs to be assigned to assets to via the content browser context menu. */
 	UPROPERTY(EditAnywhere,config,Category=UserInterface,meta=(DisplayName="Allow ChunkID Assignments"))
 	bool bContextMenuChunkAssignments;
