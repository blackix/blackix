--- conflicted
+++ resolved
@@ -363,15 +363,11 @@
 	if( BoneIndex != INDEX_NONE )
 	{
 		const EBoneTranslationRetargetingMode::Type RetargetingMode = TargetSkeleton->GetBoneTranslationRetargetingMode(BoneIndex);
-<<<<<<< HEAD
-		return FText::FromString(TargetSkeleton->GetRetargetingModeString(RetargetingMode));
-=======
 		UEnum* const Enum = FindObject<UEnum>(ANY_PACKAGE, TEXT("EBoneTranslationRetargetingMode"), true);	
 		if (Enum)
 		{
 			return Enum->GetDisplayNameText(RetargetingMode);
 		}
->>>>>>> cce8678d
 	}
 
 	return LOCTEXT("None", "None");
@@ -888,11 +884,7 @@
 				.OnCheckStateChanged(this, &SSkeletonTree::OnChangeShowingAdvancedOptions)
 				[
 					SNew(STextBlock)
-<<<<<<< HEAD
-						.Text(LOCTEXT("ShowRetargetingOptions", "Show Retargeting Options"))
-=======
 						.Text(LOCTEXT("ShowAdvancedOptions", "Show Advanced Options"))
->>>>>>> cce8678d
 				]
 			]
 		]
