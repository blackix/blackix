--- conflicted
+++ resolved
@@ -28,11 +28,8 @@
 	{}
 
 	SLATE_ARGUMENT(TArray<TSharedPtr<FExtender>>, Extenders)
-<<<<<<< HEAD
-=======
 
 	SLATE_ARGUMENT(FName, ContextName)
->>>>>>> e3a25b20
 
 	SLATE_ARGUMENT(bool, ShowShowMenu)
 
@@ -65,14 +62,11 @@
 	* Generates the physics view menu content
 	*/
 	TSharedRef<SWidget> GeneratePhysicsMenu() const;
-<<<<<<< HEAD
-=======
 
 	/*
 	 * Generates the toolbar character menu content 
 	 */
 	TSharedRef<SWidget> GenerateCharacterMenu() const;
->>>>>>> e3a25b20
 
 	/**
 	 * Generates the toolbar show menu content 
@@ -82,11 +76,7 @@
 	/**
 	 * Generates the Show -> Scene sub menu content
 	 */
-<<<<<<< HEAD
-	TSharedRef<SWidget> FillShowSceneMenu() const;
-=======
 	void FillCharacterSceneMenu(FMenuBuilder& MenuBuilder) const;
->>>>>>> e3a25b20
 
 	/**
 	 * Generates the Show -> Advanced sub menu content
@@ -180,12 +170,9 @@
 
 	/** Extenders */
 	TArray<TSharedPtr<FExtender>> Extenders;
-<<<<<<< HEAD
-=======
 
 	/** Pinned commands widget */
 	TSharedPtr<IPinnedCommandList> PinnedCommands;
->>>>>>> e3a25b20
 
 	/** Whether to show the 'Show' menu */
 	bool bShowShowMenu;
