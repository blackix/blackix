--- conflicted
+++ resolved
@@ -3192,17 +3192,9 @@
 
 	if(PreviewComponent != NULL)
 	{
-<<<<<<< HEAD
-		if(PreviewComponent->AnimScriptInstance == NULL)
-		{
-			// try reinitialize animation if it doesn't exist
-			PreviewComponent->InitAnim(true);
-		}
-=======
 		// Reinitialize the animation, anything we reference could have changed triggering
 		// the blueprint change
 		PreviewComponent->InitAnim(true);
->>>>>>> a8a797ea
 
 		if(bIsDebuggingPreview)
 		{
@@ -3217,8 +3209,6 @@
 	}
 }
 
-<<<<<<< HEAD
-=======
 void FPersona::ShowReferencePose(bool bReferencePose)
 {
 	if(PreviewComponent)
@@ -3308,7 +3298,6 @@
 	}
 }
 
->>>>>>> a8a797ea
 static class FMeshHierarchyCmd : private FSelfRegisteringExec
 {
 public:
