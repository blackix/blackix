--- conflicted
+++ resolved
@@ -276,11 +276,6 @@
 
 void FAnimationViewportClient::HandleSkeletalMeshChanged(USkeletalMesh* OldSkeletalMesh, USkeletalMesh* NewSkeletalMesh)
 {
-<<<<<<< HEAD
-	GetSkeletonTree()->DeselectAll();
-
-	FocusViewportOnPreviewMesh();
-=======
 	if (OldSkeletalMesh != NewSkeletalMesh || NewSkeletalMesh == nullptr)
 	{
 		GetSkeletonTree()->DeselectAll();
@@ -290,7 +285,6 @@
 			FocusViewportOnPreviewMesh();
 			bInitiallyFocused = true;
 		}
->>>>>>> f00d6e77
 
 		UpdateCameraSetup();
 	}
