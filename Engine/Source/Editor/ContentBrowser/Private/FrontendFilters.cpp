--- conflicted
+++ resolved
@@ -1355,18 +1355,6 @@
 
 bool FFrontendFilter_Recent::PassesFilter(FAssetFilterType InItem) const
 {
-<<<<<<< HEAD
-	static FName ClassName(TEXT("Class"));
-
-	// Exclude classes because they will not have a valid long package name and cause an assert in FindMRUItemIdx
-	if (ClassName == InItem.AssetClass)
-	{
-		return false;
-	}
-
-	FString PackagePath = InItem.PackageName.ToString();
-	FContentBrowserModule& CBModule = FModuleManager::LoadModuleChecked<FContentBrowserModule>(TEXT("ContentBrowser"));
-=======
 	return RecentPackagePaths.Contains(InItem.PackageName);
 }
 
@@ -1381,7 +1369,6 @@
 
 	RecentPackagePaths.Reset();
 	FContentBrowserModule& CBModule = FModuleManager::LoadModuleChecked<FContentBrowserModule>(ContentBrowserName);
->>>>>>> 5edfa17c
 	FMainMRUFavoritesList* RecentlyOpenedAssets = CBModule.GetRecentlyOpenedAssets();
 	if (RecentlyOpenedAssets)
 	{
