// Copyright 1998-2018 Epic Games, Inc. All Rights Reserved.

#include "Widgets/SUndoHistory.h"
#include "SlateOptMacros.h"
#include "Widgets/Images/SImage.h"
#include "Widgets/Text/STextBlock.h"
#include "Widgets/Input/SButton.h"
#include "EditorStyleSet.h"
#include "Editor.h"
#include "Widgets/Views/SListView.h"
#include "Widgets/SUndoHistoryTableRow.h"
#include "Editor/TransBuffer.h"


#define LOCTEXT_NAMESPACE "SUndoHistory"


/* SUndoHistory interface
 *****************************************************************************/

BEGIN_SLATE_FUNCTION_BUILD_OPTIMIZATION
void SUndoHistory::Construct( const FArguments& InArgs )
{
	LastActiveTransactionIndex = INDEX_NONE;

	ChildSlot
	[
		SNew(SVerticalBox)

		+ SVerticalBox::Slot()
			.FillHeight(1.0f)
			[
				SNew(SBorder)
					.BorderImage(FEditorStyle::GetBrush("ToolPanel.GroupBorder"))
					.Padding(FMargin(0.0f, 4.0f))
					[
						SAssignNew(UndoListView, SListView<TSharedPtr<FTransactionInfo> >)
							.ItemHeight(24.0f)
							.ListItemsSource(&UndoList)
							.SelectionMode(ESelectionMode::Single)
							.OnGenerateRow(this, &SUndoHistory::HandleUndoListGenerateRow)
							.OnSelectionChanged(this, &SUndoHistory::HandleUndoListSelectionChanged)
							.HeaderRow
							(
								SNew(SHeaderRow)
									.Visibility(EVisibility::Collapsed)

								+ SHeaderRow::Column("Title")
							)
					]
			]

		+ SVerticalBox::Slot()
			.AutoHeight()
			.Padding(0.0f, 4.0f, 0.0f, 0.0f)
			[
				SNew(SHorizontalBox)

				+ SHorizontalBox::Slot()
					.FillWidth(1.0f)
					.VAlign(VAlign_Center)
					[
						// undo size
						SNew(STextBlock)
							.Text(this, &SUndoHistory::HandleUndoSizeTextBlockText)
					]

				+ SHorizontalBox::Slot()
					.AutoWidth()
					.Padding(8.0f, 0.0f, 0.0f, 0.0f)
					[
						// discard history button
						SNew(SButton)
							.ButtonStyle(FCoreStyle::Get(), "NoBorder")
							.OnClicked(this, &SUndoHistory::HandleDiscardHistoryButtonClicked)
							.ToolTipText(LOCTEXT("DiscardHistoryButtonToolTip", "Discard the Undo History."))
							[
								SNew(SImage)
									.Image(FEditorStyle::Get().GetBrush("TrashCan_Small"))
							]
					]
			]
	];

	ReloadUndoList();

	if (GEditor != nullptr && GEditor->Trans != nullptr)
	{
		UTransBuffer* TransBuffer = CastChecked<UTransBuffer>(GEditor->Trans);
		TransBuffer->OnUndoBufferChanged().AddRaw(this, &SUndoHistory::OnUndoBufferChanged);
	}
}
END_SLATE_FUNCTION_BUILD_OPTIMIZATION

SUndoHistory::~SUndoHistory()
{
	if (GEditor != nullptr && GEditor->Trans != nullptr)
	{
		UTransBuffer* TransBuffer = CastChecked<UTransBuffer>(GEditor->Trans);
		TransBuffer->OnUndoBufferChanged().RemoveAll(this);
	}
}

void SUndoHistory::OnUndoBufferChanged()
{
	ReloadUndoList();

<<<<<<< HEAD
		LastActiveTransactionIndex = GEditor->Trans->GetQueueLength() - 1;
		if (UndoList.IsValidIndex(LastActiveTransactionIndex))
		{
			UndoListView->SetSelection(UndoList[LastActiveTransactionIndex]);
		}
	}
=======
	SelectLastTransaction();
>>>>>>> cf6d231e
}

void SUndoHistory::Tick( const FGeometry& AllottedGeometry, const double InCurrentTime, const float InDeltaTime )
{
	// reload the transaction list if necessary
	if (GEditor == nullptr || GEditor->Trans == nullptr)
	{
		ReloadUndoList();
	}
	else if (GEditor != nullptr && GEditor->Trans != nullptr)
	{
		// update the selected transaction if necessary
		int32 ActiveTransactionIndex = GEditor->Trans->GetQueueLength() - GEditor->Trans->GetUndoCount() - 1;

		if (UndoList.IsValidIndex(ActiveTransactionIndex) && (ActiveTransactionIndex != LastActiveTransactionIndex))
		{
			UndoListView->SetSelection(UndoList[ActiveTransactionIndex]);
			LastActiveTransactionIndex = ActiveTransactionIndex;
		}
	}
}


/* SUndoHistory implementation
 *****************************************************************************/

void SUndoHistory::ReloadUndoList( )
{
	UndoList.Empty();

	if ((GEditor == nullptr) || (GEditor->Trans == nullptr))
	{
		return;
	}

	for (int32 QueueIndex = 0; QueueIndex < GEditor->Trans->GetQueueLength(); ++QueueIndex)
	{
		UndoList.Add(MakeShared<FTransactionInfo>(QueueIndex, GEditor->Trans->GetTransaction(QueueIndex)));
	}

	UndoListView->RequestListRefresh();
}

void SUndoHistory::SelectLastTransaction()
{
	if (GEditor != nullptr && GEditor->Trans != nullptr)
	{
		LastActiveTransactionIndex = GEditor->Trans->GetQueueLength() - 1;
		if (UndoList.IsValidIndex(LastActiveTransactionIndex))
		{
			UndoListView->SetSelection(UndoList[LastActiveTransactionIndex]);
		}
	}
}


/* SUndoHistory callbacks
 *****************************************************************************/

FReply SUndoHistory::HandleDiscardHistoryButtonClicked( )
{
	if ((GEditor != nullptr) && (GEditor->Trans != nullptr))
	{
		GEditor->Trans->Reset(LOCTEXT("DiscardHistoryReason", "Discard undo history."));
		ReloadUndoList();
	}

	return FReply::Handled();
}


TSharedRef<ITableRow> SUndoHistory::HandleUndoListGenerateRow( TSharedPtr<FTransactionInfo> TransactionInfo, const TSharedRef<STableViewBase>& OwnerTable )
{
	return SNew(SUndoHistoryTableRow, OwnerTable)
		.IsApplied(this, &SUndoHistory::HandleUndoListRowIsApplied, TransactionInfo->QueueIndex)
		.QueueIndex(TransactionInfo->QueueIndex)
		.Transaction(TransactionInfo->Transaction);
}


bool SUndoHistory::HandleUndoListRowIsApplied( int32 QueueIndex ) const
{
	if ((GEditor == nullptr) || (GEditor->Trans == nullptr))
	{
		return false;
	}

	return (QueueIndex < (GEditor->Trans->GetQueueLength() - GEditor->Trans->GetUndoCount()));
}


void SUndoHistory::HandleUndoListSelectionChanged( TSharedPtr<FTransactionInfo> InItem, ESelectInfo::Type SelectInfo )
{
	if (!InItem.IsValid() || (SelectInfo == ESelectInfo::Direct) || (GEditor == nullptr) || (GEditor->Trans == nullptr))
	{
		return;
	}

	LastActiveTransactionIndex = GEditor->Trans->GetQueueLength() - GEditor->Trans->GetUndoCount() - 1;

	while (InItem->QueueIndex > LastActiveTransactionIndex)
	{
		if (!GEditor->Trans->Redo())
		{
			break;
		}

		++LastActiveTransactionIndex;
	}

	while (InItem->QueueIndex < LastActiveTransactionIndex)
	{
		if (!GEditor->Trans->Undo())
		{
			break;
		}

		--LastActiveTransactionIndex;
	}
}


FText SUndoHistory::HandleUndoSizeTextBlockText( ) const
{
	if ((GEditor == nullptr) || (GEditor->Trans == nullptr))
	{
		return FText::GetEmpty();
	}

	return FText::Format(LOCTEXT("TransactionCountF", "{0} Transactions ({1})"), FText::AsNumber(UndoList.Num()), FText::AsMemory(GEditor->Trans->GetUndoSize()));
}


#undef LOCTEXT_NAMESPACE<|MERGE_RESOLUTION|>--- conflicted
+++ resolved
@@ -105,16 +105,7 @@
 {
 	ReloadUndoList();
 
-<<<<<<< HEAD
-		LastActiveTransactionIndex = GEditor->Trans->GetQueueLength() - 1;
-		if (UndoList.IsValidIndex(LastActiveTransactionIndex))
-		{
-			UndoListView->SetSelection(UndoList[LastActiveTransactionIndex]);
-		}
-	}
-=======
 	SelectLastTransaction();
->>>>>>> cf6d231e
 }
 
 void SUndoHistory::Tick( const FGeometry& AllottedGeometry, const double InCurrentTime, const float InDeltaTime )
