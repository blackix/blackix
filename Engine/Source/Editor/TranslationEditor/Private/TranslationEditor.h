// Copyright 1998-2014 Epic Games, Inc. All Rights Reserved.

#pragma once

#include "Toolkits/AssetEditorManager.h"
#include "ITranslationEditor.h"
#include "CustomFontColumn.h"
#include "TranslationUnit.h"

class TRANSLATIONEDITOR_API FTranslationEditor :  public ITranslationEditor
{
public:

	
	/**
	 *	Creates a new FTranslationEditor and calls Initialize
	 */
	static TSharedRef< FTranslationEditor > Create(TSharedRef< FTranslationDataManager > DataManager, const FString& InManifestFile, const FString& InArchiveFile)
	{
		TSharedRef< FTranslationEditor > TranslationEditor = MakeShareable(new FTranslationEditor(DataManager, InManifestFile, InArchiveFile));

		// Some stuff that needs to use the "this" pointer is done in Initialize (because it can't be done in the constructor)
		TranslationEditor->Initialize();

		for (UTranslationUnit* TranslationUnit : DataManager->GetAllTranslationsArray())
		{
			// Set up a property changed event to trigger a write of the translation data when TranslationUnit property changes
			TranslationUnit->OnPropertyChanged().AddSP(DataManager, &FTranslationDataManager::HandlePropertyChanged);
		}

		return TranslationEditor;
	}
	
	virtual ~FTranslationEditor() {}

	virtual void RegisterTabSpawners(const TSharedRef<class FTabManager>& TabManager) OVERRIDE;
	virtual void UnregisterTabSpawners(const TSharedRef<class FTabManager>& TabManager) OVERRIDE;

	/**
	 * Edits the specified table
	 *
	 * @param	Mode					Asset editing mode for this editor (standalone or world-centric)
	 * @param	InitToolkitHost			When Mode is WorldCentric, this is the level editor instance to spawn this editor within
	 * @param	ObjectToEdit			The object to edit
	 */
	void InitTranslationEditor( const EToolkitMode::Type Mode, const TSharedPtr< class IToolkitHost >& InitToolkitHost );

	/** IToolkit interface */
	virtual FName GetToolkitFName() const OVERRIDE;
	virtual FText GetBaseToolkitName() const OVERRIDE;
	virtual FText GetToolkitName() const OVERRIDE;
	virtual FString GetWorldCentricTabPrefix() const OVERRIDE;
	virtual FLinearColor GetWorldCentricTabColorScale() const OVERRIDE;

protected:
	/** Called when "Save" is clicked for this asset */
	virtual void SaveAsset_Execute() OVERRIDE;

private:

	FTranslationEditor(TSharedRef< FTranslationDataManager > InDataManager, const FString& InManifestFile, const FString& InArchiveFile )
	:  DataManager(InDataManager)
	, SourceFont(FEditorStyle::GetFontStyle( PropertyTableConstants::NormalFontStyle ))
	, TranslationTargetFont(FEditorStyle::GetFontStyle( PropertyTableConstants::NormalFontStyle ))
	, SourceColumn(MakeShareable(new FCustomFontColumn(SourceFont)))
	, TranslationColumn(MakeShareable(new FCustomFontColumn(TranslationTargetFont)))
	, PreviewTextBlock(SNew(STextBlock)
				.Text(FText::FromString(""))
				.Font(TranslationTargetFont))
	, NamespaceTextBlock(SNew(STextBlock)
				.Text(FText::FromString("")))
	, ManifestFilePath(InManifestFile)
	, ArchiveFilePath(InArchiveFile)
	{}

	/** Does some things we can't do in the constructor because we can't get a SharedRef to "this" there */ 
	void Initialize();

	/**	Spawns the untranslated tab */
	TSharedRef<SDockTab> SpawnTab_Untranslated( const FSpawnTabArgs& Args );
	/**	Spawns the review tab */
	TSharedRef<SDockTab> SpawnTab_Review( const FSpawnTabArgs& Args );
	/**	Spawns the completed tab */
	TSharedRef<SDockTab> SpawnTab_Completed( const FSpawnTabArgs& Args );
	/**	Spawns the preview tab */
	TSharedRef<SDockTab> SpawnTab_Preview( const FSpawnTabArgs& Args );
	/**	Spawns the context tab */
	TSharedRef<SDockTab> SpawnTab_Context( const FSpawnTabArgs& Args );
	/**	Spawns the history tab */
	TSharedRef<SDockTab> SpawnTab_History( const FSpawnTabArgs& Args );
	/**	Spawns the search tab */
	TSharedRef<SDockTab> SpawnTab_Search( const FSpawnTabArgs& Args );
	/**	Spawns the Changed on Import tab */
	TSharedRef<SDockTab> SpawnTab_ChangedOnImport(const FSpawnTabArgs& Args);

	/** Map actions for the UI_COMMANDS */
	void MapActions();

	/** Change the font for the source language */
	void ChangeSourceFont();

	/** For button delegate */
	FReply ChangeSourceFont_FReply()
	{
		ChangeSourceFont();

		return FReply::Handled();
	}

	/** Change the font for the target translation language */
	void ChangeTranslationTargetFont();

	/** For button delegate */
	FReply ChangeTranslationTargetFont_FReply()
	{
		ChangeTranslationTargetFont();

		return FReply::Handled();
	}

	/** Called on SpinBox OnValueCommitted */
	void OnSourceFontSizeCommitt(int32 NewFontSize, ETextCommit::Type)
	{
		SourceFont.Size = NewFontSize;
		RefreshUI();
	}

	void OnTranslationTargetFontSizeCommitt(int32 NewFontSize, ETextCommit::Type)
	{
		TranslationTargetFont.Size = NewFontSize;
		RefreshUI();
	}

	/** Open the file dialog prompt (at the DefaultFile location) to allow the user to pick a font, then return the user's selection, and a boolean of whether something was selected */
	bool OpenFontPicker(const FString DefaultFile, FString& OutFile);

	/** Reset all of the UI after a new font is chosen */
	void RefreshUI();

	/** Update content when a new translation unit selection is made */
	void UpdateTranslationUnitSelection(TSet<TSharedRef<IPropertyTableRow>>& SelectedRows);

	/** Update content when a new translation unit selection is made in the Untranslated PropertyTable */
	void UpdateUntranslatedSelection();

	/** Update content when a new translation unit selection is made in the Needs Review PropertyTable */
	void UpdateNeedsReviewSelection();

	/** Update content when a new translation unit selection is made in the Completed PropertyTable */
	void UpdateCompletedSelection();

	/** Update content when a new translation unit selection is made in the Search PropertyTable */
	void UpdateSearchSelection();

	/** Update content when a new translation unit selection is made in the ChangedOnImport PropertyTable */
	void UpdateChangedOnImportSelection();

	/** Update content when a new context selection is made */
	void UpdateContextSelection();

	/** Called when "Preview in Editor" is clicked for this asset */
	void PreviewAllTranslationsInEditor_Execute();

	/** Called when "Export to .PO" is clicked for this asset */
	void ExportToPortableObjectFormat_Execute();

	/** Called when "Import from .PO" is clicked for this asset */
	void ImportFromPortableObjectFormat_Execute();

	/** Open the search tab */
	void OpenSearchTab_Execute();

	/** Called when the filter text in the SearchBox is changed */
	void OnFilterTextChanged(const FText& InFilterText);

	/** Called when text is committed to the SearchBox */
	void OnFilterTextCommitted(const FText& InFilterText, ETextCommit::Type CommitInfo);

	/**	The tab id for the untranslated tab */
	static const FName UntranslatedTabId;
	/**	The tab id for the review tab */
	static const FName ReviewTabId;
	/**	The tab id for the completed tab */
	static const FName CompletedTabId;
	/**	The tab id for the preview tab */
	static const FName PreviewTabId;
	/**	The tab id for the context tab */
	static const FName ContextTabId;
	/**	The tab id for the history tab */
	static const FName HistoryTabId;
	/**	The tab id for the search tab */
	static const FName SearchTabId;
	/**	The tab id for the changed on import tab */
	static const FName ChangedOnImportTabId;

	/** The Untranslated Tab */
	TWeakPtr<SDockTab> UntranslatedTab;
	/** The Review Tab */
	TWeakPtr<SDockTab> ReviewTab;
	/** The Review Tab */
	TWeakPtr<SDockTab> CompletedTab;
<<<<<<< HEAD
=======
	/** The Search Tab */
	TWeakPtr<SDockTab> SearchTab;
	/** The Changed On Import Tab */
	TWeakPtr<SDockTab> ChangedOnImportTab;
>>>>>>> ed5a1010

	/** Search box for searching the source and translation strings */
	TSharedPtr<SSearchBox> SearchBox;
	/** Current search filter */
	FString CurrentSearchFilter;

	/** Manages the reading and writing of data to file */
	TSharedRef< FTranslationDataManager > DataManager;

	/** The table of untranslated items */
	TSharedPtr< class IPropertyTable > UntranslatedPropertyTable;
	/** The table of translations to review */
	TSharedPtr< class IPropertyTable > ReviewPropertyTable;
	/** The table of completed translations */
	TSharedPtr< class IPropertyTable > CompletedPropertyTable;
	/** The table of context information */
	TSharedPtr< class IPropertyTable > ContextPropertyTable;
	/** The table of previous revision information */
	TSharedPtr< class IPropertyTable > HistoryPropertyTable;
	/** The table of search results */
	TSharedPtr< class IPropertyTable > SearchPropertyTable;
	/** The table of changed on import results */
	TSharedPtr< class IPropertyTable > ChangedOnImportPropertyTable;

	/** The slate widget table of untranslated items */
	TSharedPtr< class IPropertyTableWidgetHandle > UntranslatedPropertyTableWidgetHandle;
	/** The slate widget table of translations to review */
	TSharedPtr< class IPropertyTableWidgetHandle > ReviewPropertyTableWidgetHandle;
	/** The slate widget table of completed items */
	TSharedPtr< class IPropertyTableWidgetHandle > CompletedPropertyTableWidgetHandle;
	/** The slate widget table of contexts for this item */
	TSharedPtr< class IPropertyTableWidgetHandle > ContextPropertyTableWidgetHandle;
	/** The slate widget table of previous revision information */
	TSharedPtr< class IPropertyTableWidgetHandle > HistoryPropertyTableWidgetHandle;
	/** The slate widget table of search results */
	TSharedPtr< class IPropertyTableWidgetHandle > SearchPropertyTableWidgetHandle;
	/** The slate widget table of translations that changed on import */
	TSharedPtr< class IPropertyTableWidgetHandle > ChangedOnImportPropertyTableWidgetHandle;

	/** Font to use for the source language */
	FSlateFontInfo SourceFont;
	/** Font to use for the translation target language */
	FSlateFontInfo TranslationTargetFont;

	/** Custom FontColumn for columns that display source text */
	TSharedRef<FCustomFontColumn> SourceColumn;
	/** Custom FontColumn for columns that display source text */
	TSharedRef<FCustomFontColumn> TranslationColumn;

	/** Text block for previewing the currently selected translation */
	TSharedRef<STextBlock> PreviewTextBlock;
	/** Text block displaying the namespace of the currently selected translation unit */
	TSharedRef<STextBlock> NamespaceTextBlock;

	/** Name of the project we are translating for */
	FString ManifestFilePath;
	/** Name of the language we are translating to */
	FString ArchiveFilePath;

	/** Used to remember the location of the file the user last exported to */
	FString LastExportFilePath;
	/** Used to remember the location of the file the user last imported */
	FString LastImportFilePath;
};<|MERGE_RESOLUTION|>--- conflicted
+++ resolved
@@ -199,13 +199,10 @@
 	TWeakPtr<SDockTab> ReviewTab;
 	/** The Review Tab */
 	TWeakPtr<SDockTab> CompletedTab;
-<<<<<<< HEAD
-=======
 	/** The Search Tab */
 	TWeakPtr<SDockTab> SearchTab;
 	/** The Changed On Import Tab */
 	TWeakPtr<SDockTab> ChangedOnImportTab;
->>>>>>> ed5a1010
 
 	/** Search box for searching the source and translation strings */
 	TSharedPtr<SSearchBox> SearchBox;
