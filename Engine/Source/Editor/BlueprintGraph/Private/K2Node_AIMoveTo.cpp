--- conflicted
+++ resolved
@@ -15,7 +15,6 @@
 	ProxyClass = UKismetAIAsyncTaskProxy::StaticClass();
 }
 
-#if WITH_EDITOR
 FString UK2Node_AIMoveTo::GetCategoryName()
 {
 	return TEXT("AI");
@@ -30,10 +29,6 @@
 {
 	return LOCTEXT("AIMoveTo", "AI MoveTo");
 }
-<<<<<<< HEAD
-#endif // WITH_EDITOR
-=======
 
 #undef LOCTEXT_NAMESPACE
 
->>>>>>> 5338f086
