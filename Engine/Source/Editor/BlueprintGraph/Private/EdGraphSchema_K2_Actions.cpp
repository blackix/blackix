--- conflicted
+++ resolved
@@ -303,11 +303,7 @@
 
 		ensure(NULL != Cast<UBlueprintGeneratedClass>(Blueprint->GeneratedClass));
 		// Then create a new template object, and add to array in
-<<<<<<< HEAD
-		UActorComponent* NewTemplate = ConstructObject<UActorComponent>(ComponentClass, Blueprint->GeneratedClass, NAME_None, RF_ArchetypeObject | RF_Public);
-=======
 		UActorComponent* NewTemplate = NewObject<UActorComponent>(Blueprint->GeneratedClass, ComponentClass, NAME_None, RF_ArchetypeObject | RF_Public);
->>>>>>> cce8678d
 		Blueprint->ComponentTemplates.Add(NewTemplate);
 
 		// Set the name of the template as the default for the TemplateName param
