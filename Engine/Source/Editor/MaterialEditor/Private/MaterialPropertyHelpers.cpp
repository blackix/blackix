--- conflicted
+++ resolved
@@ -50,11 +50,8 @@
 #include "Materials/MaterialFunctionMaterialLayerBlend.h"
 #include "Factories/MaterialFunctionMaterialLayerFactory.h"
 #include "Factories/MaterialFunctionMaterialLayerBlendFactory.h"
-<<<<<<< HEAD
-=======
 #include "Curves/CurveLinearColorAtlas.h"
 #include "Curves/CurveLinearColor.h"
->>>>>>> a23640a2
 
 #define LOCTEXT_NAMESPACE "MaterialPropertyHelper"
 
@@ -387,11 +384,7 @@
 }
 
 
-<<<<<<< HEAD
-void FMaterialPropertyHelpers::TransitionAndCopyParameters(UMaterialInstanceConstant* ChildInstance, TArray<FEditorParameterGroup> &ParameterGroups)
-=======
 void FMaterialPropertyHelpers::TransitionAndCopyParameters(UMaterialInstanceConstant* ChildInstance, TArray<FEditorParameterGroup> &ParameterGroups, bool bForceCopy)
->>>>>>> a23640a2
 {
 	if (ChildInstance)
 	{
@@ -413,11 +406,7 @@
 					UDEditorScalarParameterValue* ScalarParameterValue = Cast<UDEditorScalarParameterValue>(Group.Parameters[ParameterIdx]);
 					if (ScalarParameterValue)
 					{
-<<<<<<< HEAD
-						if (ScalarParameterValue->bOverride)
-=======
 						if (ScalarParameterValue->bOverride || bForceCopy)
->>>>>>> a23640a2
 						{
 							FMaterialParameterInfo TransitionedScalarInfo = FMaterialParameterInfo();
 							TransitionedScalarInfo.Name = ScalarParameterValue->ParameterInfo.Name;
@@ -428,11 +417,7 @@
 					UDEditorFontParameterValue* FontParameterValue = Cast<UDEditorFontParameterValue>(Group.Parameters[ParameterIdx]);
 					if (FontParameterValue)
 					{
-<<<<<<< HEAD
-						if (FontParameterValue->bOverride)
-=======
 						if (FontParameterValue->bOverride || bForceCopy)
->>>>>>> a23640a2
 						{
 							FMaterialParameterInfo TransitionedFontInfo = FMaterialParameterInfo();
 							TransitionedFontInfo.Name = FontParameterValue->ParameterInfo.Name;
@@ -444,11 +429,7 @@
 					UDEditorTextureParameterValue* TextureParameterValue = Cast<UDEditorTextureParameterValue>(Group.Parameters[ParameterIdx]);
 					if (TextureParameterValue)
 					{
-<<<<<<< HEAD
-						if (TextureParameterValue->bOverride)
-=======
 						if (TextureParameterValue->bOverride || bForceCopy)
->>>>>>> a23640a2
 						{
 							FMaterialParameterInfo TransitionedTextureInfo = FMaterialParameterInfo();
 							TransitionedTextureInfo.Name = TextureParameterValue->ParameterInfo.Name;
@@ -459,11 +440,7 @@
 					UDEditorVectorParameterValue* VectorParameterValue = Cast<UDEditorVectorParameterValue>(Group.Parameters[ParameterIdx]);
 					if (VectorParameterValue)
 					{
-<<<<<<< HEAD
-						if (VectorParameterValue->bOverride)
-=======
 						if (VectorParameterValue->bOverride || bForceCopy)
->>>>>>> a23640a2
 						{
 							FMaterialParameterInfo TransitionedVectorInfo = FMaterialParameterInfo();
 							TransitionedVectorInfo.Name = VectorParameterValue->ParameterInfo.Name;
@@ -478,11 +455,7 @@
 						bool SwitchValue = StaticSwitchParameterValue->ParameterValue;
 						FGuid ExpressionIdValue = StaticSwitchParameterValue->ExpressionId;
 
-<<<<<<< HEAD
-						if (StaticSwitchParameterValue->bOverride)
-=======
 						if (StaticSwitchParameterValue->bOverride || bForceCopy)
->>>>>>> a23640a2
 						{
 							FMaterialParameterInfo TransitionedSwitchInfo = FMaterialParameterInfo();
 							TransitionedSwitchInfo.Name = StaticSwitchParameterValue->ParameterInfo.Name;
@@ -502,11 +475,7 @@
 						bool MaskA = StaticComponentMaskParameterValue->ParameterValue.A;
 						FGuid ExpressionIdValue = StaticComponentMaskParameterValue->ExpressionId;
 
-<<<<<<< HEAD
-						if (StaticComponentMaskParameterValue->bOverride)
-=======
 						if (StaticComponentMaskParameterValue->bOverride || bForceCopy)
->>>>>>> a23640a2
 						{
 							FMaterialParameterInfo TransitionedMaskInfo = FMaterialParameterInfo();
 							TransitionedMaskInfo.Name = StaticComponentMaskParameterValue->ParameterInfo.Name;
@@ -637,11 +606,7 @@
 
 	if (Object)
 	{
-<<<<<<< HEAD
-		UMaterialInterface* EditedMaterial = Cast<UMaterialInterface>(FunctionPreviewMaterial);
-=======
 		UMaterialInterface* EditedMaterial = FunctionPreviewMaterial;
->>>>>>> a23640a2
 		if (EditedMaterial)
 		{
 			UMaterialInstanceConstant* ProxyMaterial = NewObject<UMaterialInstanceConstant>(GetTransientPackage(), NAME_None, RF_Transactional);
@@ -1172,8 +1137,6 @@
 	return NewAssetFactories;
 }
 
-<<<<<<< HEAD
-=======
 
 TSharedRef<SWidget> FMaterialPropertyHelpers::MakeStackReorderHandle(TSharedPtr<SMaterialLayersFunctionsInstanceTreeItem> InOwningStack)
 {
@@ -1262,5 +1225,4 @@
 }
 
 
->>>>>>> a23640a2
 #undef LOCTEXT_NAMESPACE
