// Copyright 1998-2018 Epic Games, Inc. All Rights Reserved.

#include "MaterialEditorModule.h"
#include "Modules/ModuleManager.h"
#include "IMaterialEditor.h"
#include "MaterialEditor.h"
#include "MaterialEditorUtilities.h"
#include "MaterialInstanceEditor.h"
#include "Materials/MaterialInstance.h"
#include "Materials/MaterialFunctionInstance.h"
#include "Settings/EditorExperimentalSettings.h"
#include "ContentBrowserModule.h"
#include "EditorStyleSet.h"
#include "ContentBrowserDelegates.h"
<<<<<<< HEAD
#include "IPluginManager.h"
#include "IIntroTutorials.h"
#include "SDockTab.h"
#include "EditorTutorial.h"
#include "SlateApplication.h"
#include "SImage.h"
#include "Misc/EngineBuildSettings.h"
=======
#include "Interfaces/IPluginManager.h"
#include "IIntroTutorials.h"
#include "Widgets/Docking/SDockTab.h"
#include "EditorTutorial.h"
#include "Framework/Application/SlateApplication.h"
#include "Widgets/Images/SImage.h"
#include "Misc/EngineBuildSettings.h"
#include "MaterialEditorSettings.h"

#include "ISettingsModule.h"
>>>>>>> a23640a2

const FName MaterialEditorAppIdentifier = FName(TEXT("MaterialEditorApp"));
const FName MaterialInstanceEditorAppIdentifier = FName(TEXT("MaterialInstanceEditorApp"));

<<<<<<< HEAD
=======
namespace MaterialEditorModuleConstants
{
	const static FName SettingsContainerName("Editor");
	const static FName SettingsCategoryName("ContentEditors");
	const static FName SettingsSectionName("Material Editor");
}

>>>>>>> a23640a2
class SNewSubstanceMenuEntry : public SCompoundWidget
{
public:

	SLATE_BEGIN_ARGS(SNewSubstanceMenuEntry)
		: _Width(32)
		, _Height(32)
	{}
		SLATE_ARGUMENT(uint32, Width)
		SLATE_ARGUMENT(uint32, Height)
		SLATE_ARGUMENT(const FSlateBrush*, Icon)
	SLATE_END_ARGS()

	void Construct(const FArguments& InArgs)
	{
		const FLinearColor AssetColor = FColor(255, 128, 0);
		ChildSlot
		[
			SNew(SHorizontalBox)
			+ SHorizontalBox::Slot()
			.Padding(4, 0, 0, 0)
			.VAlign(VAlign_Center)
			.AutoWidth()
			[
				SNew(SOverlay)
				+ SOverlay::Slot()
				[
					SNew(SBox)
					.WidthOverride(InArgs._Width + 4)
					.HeightOverride(InArgs._Height + 4)
					[
						SNew(SBorder)
						.BorderImage(FEditorStyle::GetBrush("AssetThumbnail.AssetBackground"))
						.BorderBackgroundColor(AssetColor.CopyWithNewOpacity(0.3f))
						.Padding(2.0f)
						.VAlign(VAlign_Center)
						.HAlign(HAlign_Center)
						[
							SNew(SImage)
							.Image(InArgs._Icon)
						]
					]
				]
				+ SOverlay::Slot()
				.HAlign(HAlign_Fill)
				.VAlign(VAlign_Bottom)
				[
					SNew(SBorder)
					.BorderImage(FEditorStyle::GetBrush("WhiteBrush"))
					.BorderBackgroundColor(AssetColor)
					.Padding(FMargin(0, FMath::Max(FMath::CeilToFloat(InArgs._Width*0.025f), 3.0f), 0, 0))
				]
			]

			+ SHorizontalBox::Slot()
			.VAlign(VAlign_Center)
			.Padding(4, 0, 4, 0)
			[
				SNew(SVerticalBox)
				+ SVerticalBox::Slot()
				.Padding(0, 0, 0, 1)
				.AutoHeight()
				[
					SNew(STextBlock)
					.Font(FEditorStyle::GetFontStyle("LevelViewportContextMenu.AssetLabel.Text.Font"))
					.Text(NSLOCTEXT("MaterialEditor", "GetContentText_Substance", "Substance"))
				]
			]
		];
	}
};



/**
 * Material editor module
 */
class FMaterialEditorModule : public IMaterialEditorModule
{
public:
	/** Constructor, set up console commands and variables **/
	FMaterialEditorModule()
	{
	}

	/**
	 * Called right after the module DLL has been loaded and the module object has been created
	 */
	virtual void StartupModule() override
	{
		MenuExtensibilityManager = MakeShareable(new FExtensibilityManager);
		ToolBarExtensibilityManager = MakeShareable(new FExtensibilityManager);

<<<<<<< HEAD
=======
		ISettingsModule* SettingsModule = FModuleManager::LoadModulePtr<ISettingsModule>("Settings");
		if (SettingsModule)
		{
			SettingsModule->RegisterSettings(
				MaterialEditorModuleConstants::SettingsContainerName,
				MaterialEditorModuleConstants::SettingsCategoryName,
				MaterialEditorModuleConstants::SettingsSectionName,
				NSLOCTEXT("MaterialEditorModule", "SettingsName", "Material Editor"),
				NSLOCTEXT("MaterialEditorModule", "SettingsDesc", "Settings related to the material editor."),
				GetMutableDefault<UMaterialEditorSettings>());
		}

>>>>>>> a23640a2
		if(!FEngineBuildSettings::IsInternalBuild() && !FEngineBuildSettings::IsSourceDistribution())
		{
			TSharedPtr<IPlugin> SubstancePlugin = IPluginManager::Get().FindPlugin(TEXT("Substance"));
			if (!SubstancePlugin.IsValid() )
			{
				// Extend content browser menu
				{
					FContentBrowserModule& ContentBrowserModule = FModuleManager::LoadModuleChecked<FContentBrowserModule>(TEXT("ContentBrowser"));
					ContentBrowserModule.GetAllAssetContextMenuExtenders().Add(FContentBrowserMenuExtender_SelectedPaths::CreateRaw(this, &FMaterialEditorModule::ExtendContentBrowserAssetContextMenu));
					ContentBrowserAssetExtenderDelegateHandle = ContentBrowserModule.GetAllAssetContextMenuExtenders().Last().GetHandle();
				}

				// Extend material editor toolbar
				{

					TSharedRef<FExtender> ToolbarExtender = MakeShareable(new FExtender);
					ToolbarExtender->AddToolBarExtension("Graph", EExtensionHook::After, nullptr,
						FToolBarExtensionDelegate::CreateLambda([this](FToolBarBuilder& ToolbarBuilder)
					{
						ToolbarBuilder.BeginSection("Substance");
						ToolbarBuilder.AddToolBarButton(
							FUIAction(FExecuteAction::CreateRaw(this, &FMaterialEditorModule::OpenSubstancePluginGetter)),
							NAME_None,
							NSLOCTEXT("MaterialEditor", "GetContentText_SubstanceToolbar", "Substance"),
<<<<<<< HEAD
							NSLOCTEXT("MaterialEditor", "GetContentText_Substance", "Add Substance textures to the project"),
=======
							NSLOCTEXT("MaterialEditor", "GetContentText_SubstanceTooltip", "Add Substance textures to the project"),
>>>>>>> a23640a2
							FSlateIcon(FEditorStyle::GetStyleSetName(), "MaterialEditor.AddSubstanceSpecialToolbar")
						);
						ToolbarBuilder.EndSection();
					})
					);

					ToolBarExtensibilityManager->AddExtender(ToolbarExtender);
				}
			}
		}

	}
	
	TSharedRef<FExtender> ExtendContentBrowserAssetContextMenu(const TArray<FString>& SelectedPaths)
	{
		TSharedRef<FExtender> Extender = MakeShared<FExtender>();
		Extender->AddMenuExtension(
			"ContentBrowserNewBasicAsset",
			EExtensionHook::After,
			TSharedPtr<FUICommandList>(),
			FMenuExtensionDelegate::CreateRaw(this, &FMaterialEditorModule::ContentBrowserExtenderFunc, SelectedPaths)
		);
		return Extender;
	}

	void ContentBrowserExtenderFunc(FMenuBuilder& MenuBuilder, const TArray<FString> SelectedPaths)
	{
		MenuBuilder.AddMenuEntry(
			FUIAction(FExecuteAction::CreateRaw(this, &FMaterialEditorModule::OpenSubstancePluginGetter)),
			SNew(SNewSubstanceMenuEntry).Icon(FEditorStyle::GetBrush("MaterialEditor.AddSubstanceSpecialMenu"))
		);
	}

	void OpenSubstancePluginGetter()
	{
		TSharedPtr<SWindow> Window = nullptr;
		TSharedPtr<SWidget> Widget = FSlateApplication::Get().GetKeyboardFocusedWidget();
		if (Widget.IsValid())
		{
			Window = FSlateApplication::Get().FindWidgetWindow(Widget.ToSharedRef());
		}

		IIntroTutorials::Get().LaunchTutorial(TEXT("/Engine/Tutorial/SubEditors/GettingSubstance"), Window);
	}

	/**
	 * Called before the module is unloaded, right before the module object is destroyed.
	 */
	virtual void ShutdownModule() override
	{
		MenuExtensibilityManager.Reset();
		ToolBarExtensibilityManager.Reset();

		if (FModuleManager::Get().IsModuleLoaded(TEXT("ContentBrowser")))
		{
			FContentBrowserModule& ContentBrowserModule = FModuleManager::GetModuleChecked<FContentBrowserModule>(TEXT("ContentBrowser"));
			ContentBrowserModule.GetAllAssetContextMenuExtenders().RemoveAll([this](const auto& Delegate) { return Delegate.GetHandle() == ContentBrowserAssetExtenderDelegateHandle; });
		}
	}

	/**
	 * Creates a new material editor, either for a material or a material function
	 */
	virtual TSharedRef<IMaterialEditor> CreateMaterialEditor(const EToolkitMode::Type Mode, const TSharedPtr< IToolkitHost >& InitToolkitHost, UMaterial* Material) override
	{
		TSharedRef<FMaterialEditor> NewMaterialEditor(new FMaterialEditor());
		NewMaterialEditor->InitEditorForMaterial(Material);
		OnMaterialEditorOpened().Broadcast(NewMaterialEditor);
		NewMaterialEditor->InitMaterialEditor(Mode, InitToolkitHost, Material);
		return NewMaterialEditor;
	}

	virtual TSharedRef<IMaterialEditor> CreateMaterialEditor(const EToolkitMode::Type Mode, const TSharedPtr< IToolkitHost >& InitToolkitHost, UMaterialFunction* MaterialFunction) override
	{
		TSharedRef<FMaterialEditor> NewMaterialEditor(new FMaterialEditor());
		NewMaterialEditor->InitEditorForMaterialFunction(MaterialFunction);
		OnMaterialFunctionEditorOpened().Broadcast(NewMaterialEditor);
		NewMaterialEditor->InitMaterialEditor(Mode, InitToolkitHost, MaterialFunction);
		return NewMaterialEditor;
	}

	virtual TSharedRef<IMaterialEditor> CreateMaterialInstanceEditor(const EToolkitMode::Type Mode, const TSharedPtr< IToolkitHost >& InitToolkitHost, UMaterialInstance* MaterialInstance) override
	{
		TSharedRef<FMaterialInstanceEditor> NewMaterialInstanceEditor(new FMaterialInstanceEditor());
		NewMaterialInstanceEditor->InitEditorForMaterial(MaterialInstance);
		OnMaterialInstanceEditorOpened().Broadcast(NewMaterialInstanceEditor);
		NewMaterialInstanceEditor->InitMaterialInstanceEditor(Mode, InitToolkitHost, MaterialInstance);
		return NewMaterialInstanceEditor;
	}

	virtual TSharedRef<IMaterialEditor> CreateMaterialInstanceEditor(const EToolkitMode::Type Mode, const TSharedPtr< IToolkitHost >& InitToolkitHost, UMaterialFunctionInstance* MaterialFunction) override
	{
		TSharedRef<FMaterialInstanceEditor> NewMaterialInstanceEditor(new FMaterialInstanceEditor());
		NewMaterialInstanceEditor->InitEditorForMaterialFunction(MaterialFunction);
		OnMaterialInstanceEditorOpened().Broadcast(NewMaterialInstanceEditor);
		NewMaterialInstanceEditor->InitMaterialInstanceEditor(Mode, InitToolkitHost, MaterialFunction);
		return NewMaterialInstanceEditor;
	}
	
	virtual void GetVisibleMaterialParameters(const class UMaterial* Material, class UMaterialInstance* MaterialInstance, TArray<FMaterialParameterInfo>& VisibleExpressions) override
	{
		FMaterialEditorUtilities::GetVisibleMaterialParameters(Material, MaterialInstance, VisibleExpressions);
	}

	virtual bool MaterialLayersEnabled()
	{
		static auto* CVar = IConsoleManager::Get().FindTConsoleVariableDataInt(TEXT("r.SupportMaterialLayers"));
		return CVar && CVar->GetValueOnAnyThread() == 1;
	};

	/** Gets the extensibility managers for outside entities to extend material editor's menus and toolbars */
	virtual TSharedPtr<FExtensibilityManager> GetMenuExtensibilityManager() override { return MenuExtensibilityManager; }
	virtual TSharedPtr<FExtensibilityManager> GetToolBarExtensibilityManager() override { return ToolBarExtensibilityManager; }

private:
	TSharedPtr<FExtensibilityManager> MenuExtensibilityManager;
	TSharedPtr<FExtensibilityManager> ToolBarExtensibilityManager;
	FDelegateHandle ContentBrowserAssetExtenderDelegateHandle;
};

IMPLEMENT_MODULE( FMaterialEditorModule, MaterialEditor );<|MERGE_RESOLUTION|>--- conflicted
+++ resolved
@@ -12,15 +12,6 @@
 #include "ContentBrowserModule.h"
 #include "EditorStyleSet.h"
 #include "ContentBrowserDelegates.h"
-<<<<<<< HEAD
-#include "IPluginManager.h"
-#include "IIntroTutorials.h"
-#include "SDockTab.h"
-#include "EditorTutorial.h"
-#include "SlateApplication.h"
-#include "SImage.h"
-#include "Misc/EngineBuildSettings.h"
-=======
 #include "Interfaces/IPluginManager.h"
 #include "IIntroTutorials.h"
 #include "Widgets/Docking/SDockTab.h"
@@ -31,13 +22,10 @@
 #include "MaterialEditorSettings.h"
 
 #include "ISettingsModule.h"
->>>>>>> a23640a2
 
 const FName MaterialEditorAppIdentifier = FName(TEXT("MaterialEditorApp"));
 const FName MaterialInstanceEditorAppIdentifier = FName(TEXT("MaterialInstanceEditorApp"));
 
-<<<<<<< HEAD
-=======
 namespace MaterialEditorModuleConstants
 {
 	const static FName SettingsContainerName("Editor");
@@ -45,7 +33,6 @@
 	const static FName SettingsSectionName("Material Editor");
 }
 
->>>>>>> a23640a2
 class SNewSubstanceMenuEntry : public SCompoundWidget
 {
 public:
@@ -139,8 +126,6 @@
 		MenuExtensibilityManager = MakeShareable(new FExtensibilityManager);
 		ToolBarExtensibilityManager = MakeShareable(new FExtensibilityManager);
 
-<<<<<<< HEAD
-=======
 		ISettingsModule* SettingsModule = FModuleManager::LoadModulePtr<ISettingsModule>("Settings");
 		if (SettingsModule)
 		{
@@ -153,7 +138,6 @@
 				GetMutableDefault<UMaterialEditorSettings>());
 		}
 
->>>>>>> a23640a2
 		if(!FEngineBuildSettings::IsInternalBuild() && !FEngineBuildSettings::IsSourceDistribution())
 		{
 			TSharedPtr<IPlugin> SubstancePlugin = IPluginManager::Get().FindPlugin(TEXT("Substance"));
@@ -178,11 +162,7 @@
 							FUIAction(FExecuteAction::CreateRaw(this, &FMaterialEditorModule::OpenSubstancePluginGetter)),
 							NAME_None,
 							NSLOCTEXT("MaterialEditor", "GetContentText_SubstanceToolbar", "Substance"),
-<<<<<<< HEAD
-							NSLOCTEXT("MaterialEditor", "GetContentText_Substance", "Add Substance textures to the project"),
-=======
 							NSLOCTEXT("MaterialEditor", "GetContentText_SubstanceTooltip", "Add Substance textures to the project"),
->>>>>>> a23640a2
 							FSlateIcon(FEditorStyle::GetStyleSetName(), "MaterialEditor.AddSubstanceSpecialToolbar")
 						);
 						ToolbarBuilder.EndSection();
