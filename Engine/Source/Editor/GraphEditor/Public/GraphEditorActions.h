// Copyright 1998-2015 Epic Games, Inc. All Rights Reserved.

#pragma once

#include "SlateBasics.h"
#include "EditorStyleSet.h"

class FGraphEditorCommandsImpl : public TCommands<FGraphEditorCommandsImpl>
{
public:

	FGraphEditorCommandsImpl()
		: TCommands<FGraphEditorCommandsImpl>( TEXT("GraphEditor"), NSLOCTEXT("Contexts", "GraphEditor", "Graph Editor"), NAME_None, FEditorStyle::GetStyleSetName() )
	{
	}	

	virtual ~FGraphEditorCommandsImpl()
	{
	}

	GRAPHEDITOR_API virtual void RegisterCommands() override;

	TSharedPtr< FUICommandInfo > ReconstructNodes;
	TSharedPtr< FUICommandInfo > BreakNodeLinks;

	// Execution sequence specific commands
	TSharedPtr< FUICommandInfo > AddExecutionPin;
	TSharedPtr< FUICommandInfo > RemoveExecutionPin;

	// SetFieldsInStruct specific commands
	TSharedPtr< FUICommandInfo > RemoveThisStructVarPin;
	TSharedPtr< FUICommandInfo > RemoveOtherStructVarPins;
	TSharedPtr< FUICommandInfo > RestoreAllStructVarPins;

	// Select node specific commands
	TSharedPtr< FUICommandInfo > AddOptionPin;
	TSharedPtr< FUICommandInfo > RemoveOptionPin;
	TSharedPtr< FUICommandInfo > ChangePinType;

	// Pin visibility modes
	TSharedPtr< FUICommandInfo > ShowAllPins;
	TSharedPtr< FUICommandInfo > HideNoConnectionPins;
	TSharedPtr< FUICommandInfo > HideNoConnectionNoDefaultPins;

	// Event / Function Entry commands
	TSharedPtr< FUICommandInfo > AddParentNode;

	// Debugging commands
	TSharedPtr< FUICommandInfo > RemoveBreakpoint;
	TSharedPtr< FUICommandInfo > AddBreakpoint;
	TSharedPtr< FUICommandInfo > EnableBreakpoint;
	TSharedPtr< FUICommandInfo > DisableBreakpoint;
	TSharedPtr< FUICommandInfo > ToggleBreakpoint;

	// Encapsulation commands
	TSharedPtr< FUICommandInfo > CollapseNodes;
	TSharedPtr< FUICommandInfo > PromoteSelectionToFunction;
	TSharedPtr< FUICommandInfo > PromoteSelectionToMacro;
	TSharedPtr< FUICommandInfo > ExpandNodes;
	TSharedPtr< FUICommandInfo > CollapseSelectionToFunction;
	TSharedPtr< FUICommandInfo > CollapseSelectionToMacro;

	//
	TSharedPtr< FUICommandInfo > SelectReferenceInLevel;
	TSharedPtr< FUICommandInfo > AssignReferencedActor;

	// Find variable references
	TSharedPtr< FUICommandInfo > FindVariableReferences;

	// Goto native code actions
	TSharedPtr< FUICommandInfo > GotoNativeFunctionDefinition;
	TSharedPtr< FUICommandInfo > GotoNativeVariableDefinition;

	// Jumps to a call function node's graph
	TSharedPtr< FUICommandInfo > GoToDefinition;

	// Pin-specific actions
	TSharedPtr< FUICommandInfo > BreakPinLinks;
	TSharedPtr< FUICommandInfo > PromoteToVariable;
	TSharedPtr< FUICommandInfo > SplitStructPin;
	TSharedPtr< FUICommandInfo > RecombineStructPin;
	TSharedPtr< FUICommandInfo > StartWatchingPin;
	TSharedPtr< FUICommandInfo > StopWatchingPin;

	// SkeletalControl specific commands
	TSharedPtr< FUICommandInfo > SelectBone;
	// Blend list options
	TSharedPtr< FUICommandInfo > AddBlendListPin;
	TSharedPtr< FUICommandInfo > RemoveBlendListPin;

	// options for sequence/evaluator converter
	TSharedPtr< FUICommandInfo > ConvertToSeqEvaluator;
	TSharedPtr< FUICommandInfo > ConvertToSeqPlayer;

	// options for blendspace sequence/evaluator converter
	TSharedPtr< FUICommandInfo > ConvertToBSEvaluator;
	TSharedPtr< FUICommandInfo > ConvertToBSPlayer;

	// option for opening the asset related to the graph node
	TSharedPtr< FUICommandInfo > OpenRelatedAsset;

	//create a comment node
	TSharedPtr< FUICommandInfo > CreateComment;

	// Find instances of a Custom event node
	TSharedPtr< FUICommandInfo > FindInstancesOfCustomEvent;

	// Zoom in and out on the graph editor
	TSharedPtr< FUICommandInfo > ZoomIn;
	TSharedPtr< FUICommandInfo > ZoomOut;
<<<<<<< HEAD
=======

	// Go to node documentation
	TSharedPtr< FUICommandInfo > GoToDocumentation;
>>>>>>> cce8678d
};

class GRAPHEDITOR_API FGraphEditorCommands
{
public:
	static void Register();

	static const FGraphEditorCommandsImpl& Get();

	static void Unregister();
};

<|MERGE_RESOLUTION|>--- conflicted
+++ resolved
@@ -108,12 +108,9 @@
 	// Zoom in and out on the graph editor
 	TSharedPtr< FUICommandInfo > ZoomIn;
 	TSharedPtr< FUICommandInfo > ZoomOut;
-<<<<<<< HEAD
-=======
 
 	// Go to node documentation
 	TSharedPtr< FUICommandInfo > GoToDocumentation;
->>>>>>> cce8678d
 };
 
 class GRAPHEDITOR_API FGraphEditorCommands
