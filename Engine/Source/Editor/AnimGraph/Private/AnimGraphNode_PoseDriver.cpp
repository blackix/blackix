--- conflicted
+++ resolved
@@ -64,11 +64,7 @@
 {
 	if (Node.SourceBones.Num() == 0)
 	{
-<<<<<<< HEAD
-		MessageLog.Warning(*LOCTEXT("NoSourceBone", "You must specify at least one Source Bone").ToString(), this);
-=======
 		MessageLog.Warning(*LOCTEXT("PoseDriver_NoSourceBone", "You must specify at least one Source Bone").ToString(), this);
->>>>>>> f30f9b45
 	}
 
 	FName MissingBoneName = NAME_None;
