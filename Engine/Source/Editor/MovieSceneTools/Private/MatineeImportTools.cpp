--- conflicted
+++ resolved
@@ -12,11 +12,8 @@
 #include "Channels/MovieSceneEvent.h"
 #include "K2Node_FunctionEntry.h"
 #include "Kismet2/KismetEditorUtilities.h"
-<<<<<<< HEAD
-=======
 #include "Animation/SkeletalMeshActor.h"
 #include "EngineUtils.h"
->>>>>>> 5edfa17c
 
 #include "Matinee/MatineeActor.h"
 #include "Matinee/InterpData.h"
@@ -129,11 +126,7 @@
 
 
 void FMatineeImportTools::SetOrAddKey(TMovieSceneChannelData<FMovieSceneFloatValue>& ChannelData, FFrameNumber Time, float Value, float ArriveTangent, float LeaveTangent, EInterpCurveMode MatineeInterpMode, FFrameRate FrameRate
-<<<<<<< HEAD
-	, ERichCurveTangentWeightMode WeightedMode, float ArriveTangentWeight, float LeaveTangentWeight )
-=======
 	, ERichCurveTangentWeightMode WeightedMode, float ArriveTangentWeight, float LeaveTangentWeight)
->>>>>>> 5edfa17c
 {
 	if (ChannelData.FindKey(Time) == INDEX_NONE)
 	{
@@ -907,7 +900,6 @@
 				FFrameNumber KeyTime = (EventTrackKey.Time * FrameRate).RoundToFrame();
 				
 				FMovieSceneEvent Event;
-<<<<<<< HEAD
 
 				if (FMovieSceneEvent* FoundEvent = EventMap.Find(EventTrackKey.EventName))
 				{
@@ -927,27 +919,6 @@
 						}
 					}
 
-=======
-
-				if (FMovieSceneEvent* FoundEvent = EventMap.Find(EventTrackKey.EventName))
-				{
-					Event = *FoundEvent;
-				}
-				else
-				{
-					FMovieSceneSequenceEditor* SequenceEditor = FMovieSceneSequenceEditor::Find(Section->GetTypedOuter<UMovieSceneSequence>());
-					if (ensure(SequenceEditor))
-					{
-						// Create and bind event endpoint for this event
-						UK2Node_FunctionEntry* NewEndpoint = SequenceEditor->CreateEventEndpoint(Section->GetTypedOuter<UMovieSceneSequence>(), EventTrackKey.EventName.ToString());
-						if (NewEndpoint)
-						{
-							SequenceEditor->InitializeEndpointForTrack(Section->GetTypedOuter<UMovieSceneEventTrack>(), NewEndpoint);
-							FMovieSceneSequenceEditor::BindEventToEndpoint(Section, &Event, NewEndpoint);
-						}
-					}
-
->>>>>>> 5edfa17c
 					if (UK2Node_FunctionEntry* FunctionEntry = Event.GetFunctionEntry())
 					{
 						FKismetEditorUtilities::BringKismetToFocusAttentionOnObject(FunctionEntry, false);
