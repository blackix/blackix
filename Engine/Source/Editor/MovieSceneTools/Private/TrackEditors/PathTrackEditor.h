// Copyright 1998-2016 Epic Games, Inc. All Rights Reserved.

#pragma once

#include "MovieScene3DPathSection.h"
#include "MovieScene3DPathTrack.h"
<<<<<<< HEAD
=======
#include "ActorPickerTrackEditor.h"
>>>>>>> 73f66985


/**
 * Tools for animating a transform with a path curve
 */
class F3DPathTrackEditor
<<<<<<< HEAD
	: public FMovieSceneTrackEditor
=======
	: public FActorPickerTrackEditor
>>>>>>> 73f66985
{
public:

	/**
	 * Constructor
	 *
	 * @param InSequencer The sequencer instance to be used by this tool
	 */
	F3DPathTrackEditor( TSharedRef<ISequencer> InSequencer );

	/** Virtual destructor. */
<<<<<<< HEAD
	virtual ~F3DPathTrackEditor();
=======
	virtual ~F3DPathTrackEditor() { }
>>>>>>> 73f66985

	/**
	 * Creates an instance of this class.  Called by a sequencer 
	 *
	 * @param OwningSequencer The sequencer instance to be used by this tool
	 * @return The new instance of this class
	 */
	static TSharedRef<ISequencerTrackEditor> CreateTrackEditor( TSharedRef<ISequencer> OwningSequencer );

public:
<<<<<<< HEAD
=======

	// ISequencerTrackEditor interface
>>>>>>> 73f66985

	virtual void BuildObjectBindingTrackMenu(FMenuBuilder& MenuBuilder, const FGuid& ObjectBinding, const UClass* ObjectClass) override;
	virtual TSharedRef<ISequencerSection> MakeSectionInterface( UMovieSceneSection& SectionObject, UMovieSceneTrack& Track ) override;
	virtual bool SupportsType( TSubclassOf<UMovieSceneTrack> Type ) const override;

	// FTrackEditorActorPicker
	virtual bool IsActorPickable( const AActor* const ParentActor, FGuid ObjectBinding, UMovieSceneSection* InSection ) override;
	virtual void ActorSocketPicked(const FName SocketName, AActor* ParentActor, FGuid ObjectBinding, UMovieSceneSection* Section) override;

public:

	// ISequencerTrackEditor interface

	virtual void AddKey( const FGuid& ObjectGuid, UObject* AdditionalAsset = NULL ) override;
	virtual void BuildObjectBindingTrackMenu(FMenuBuilder& MenuBuilder, const FGuid& ObjectBinding, const UClass* ObjectClass) override;
	virtual TSharedRef<ISequencerSection> MakeSectionInterface( UMovieSceneSection& SectionObject, UMovieSceneTrack& Track ) override;
	virtual bool SupportsType( TSubclassOf<UMovieSceneTrack> Type ) const override;

private:

	/** Delegate for AnimatablePropertyChanged in AddKey */
	bool AddKeyInternal(float KeyTime, const TArray<UObject*> Objects, AActor* ParentActor);
};

<|MERGE_RESOLUTION|>--- conflicted
+++ resolved
@@ -4,21 +4,14 @@
 
 #include "MovieScene3DPathSection.h"
 #include "MovieScene3DPathTrack.h"
-<<<<<<< HEAD
-=======
 #include "ActorPickerTrackEditor.h"
->>>>>>> 73f66985
 
 
 /**
  * Tools for animating a transform with a path curve
  */
 class F3DPathTrackEditor
-<<<<<<< HEAD
-	: public FMovieSceneTrackEditor
-=======
 	: public FActorPickerTrackEditor
->>>>>>> 73f66985
 {
 public:
 
@@ -30,11 +23,7 @@
 	F3DPathTrackEditor( TSharedRef<ISequencer> InSequencer );
 
 	/** Virtual destructor. */
-<<<<<<< HEAD
-	virtual ~F3DPathTrackEditor();
-=======
 	virtual ~F3DPathTrackEditor() { }
->>>>>>> 73f66985
 
 	/**
 	 * Creates an instance of this class.  Called by a sequencer 
@@ -45,11 +34,8 @@
 	static TSharedRef<ISequencerTrackEditor> CreateTrackEditor( TSharedRef<ISequencer> OwningSequencer );
 
 public:
-<<<<<<< HEAD
-=======
 
 	// ISequencerTrackEditor interface
->>>>>>> 73f66985
 
 	virtual void BuildObjectBindingTrackMenu(FMenuBuilder& MenuBuilder, const FGuid& ObjectBinding, const UClass* ObjectClass) override;
 	virtual TSharedRef<ISequencerSection> MakeSectionInterface( UMovieSceneSection& SectionObject, UMovieSceneTrack& Track ) override;
@@ -59,15 +45,6 @@
 	virtual bool IsActorPickable( const AActor* const ParentActor, FGuid ObjectBinding, UMovieSceneSection* InSection ) override;
 	virtual void ActorSocketPicked(const FName SocketName, AActor* ParentActor, FGuid ObjectBinding, UMovieSceneSection* Section) override;
 
-public:
-
-	// ISequencerTrackEditor interface
-
-	virtual void AddKey( const FGuid& ObjectGuid, UObject* AdditionalAsset = NULL ) override;
-	virtual void BuildObjectBindingTrackMenu(FMenuBuilder& MenuBuilder, const FGuid& ObjectBinding, const UClass* ObjectClass) override;
-	virtual TSharedRef<ISequencerSection> MakeSectionInterface( UMovieSceneSection& SectionObject, UMovieSceneTrack& Track ) override;
-	virtual bool SupportsType( TSubclassOf<UMovieSceneTrack> Type ) const override;
-
 private:
 
 	/** Delegate for AnimatablePropertyChanged in AddKey */
