// Copyright 1998-2016 Epic Games, Inc. All Rights Reserved.

#include "MovieSceneToolsPrivatePCH.h"
#include "MovieScene.h"
#include "MovieSceneSection.h"
#include "ISequencerSection.h"
#include "PropertyEditorModule.h"
#include "PropertyHandle.h"
#include "MovieSceneTrack.h"
#include "MovieSceneAudioTrack.h"
#include "ScopedTransaction.h"
#include "ISequencerObjectChangeListener.h"
#include "ISectionLayoutBuilder.h"
#include "IKeyArea.h"
#include "MovieSceneTrackEditor.h"
#include "AudioTrackEditor.h"
#include "MovieSceneAudioSection.h"
#include "CommonMovieSceneTools.h"
#include "SoundDefinitions.h"
#include "Sound/SoundNodeWavePlayer.h"
#include "Runtime/Engine/Public/Slate/SlateTextures.h"
#include "ObjectTools.h"
#include "Runtime/Engine/Public/Slate/SceneViewport.h"
#include "Runtime/MovieSceneTracks/Public/Sections/MovieSceneShotSection.h"
#include "Runtime/Engine/Public/AudioDecompress.h"
#include "Sound/SoundBase.h"
#include "Sound/SoundWave.h"
#include "Sound/SoundCue.h"


#define LOCTEXT_NAMESPACE "FAudioTrackEditor"


namespace AnimatableAudioEditorConstants
{
	// @todo Sequencer Allow this to be customizable
	const uint32 AudioTrackHeight = 50;

	// Optimization - maximum samples per pixel this sound allows
	const uint32 MaxSamplesPerPixel = 60;
}


/** These utility functions should go away once we start handling sound cues properly */
USoundWave* DeriveSoundWave(UMovieSceneAudioSection* AudioSection)
{
	USoundWave* SoundWave = NULL;
	
	USoundBase* Sound = AudioSection->GetSound();

	if (Sound->IsA<USoundWave>())
	{
		SoundWave = Cast<USoundWave>(Sound);
	}
	else if (Sound->IsA<USoundCue>())
	{
		USoundCue* SoundCue = Cast<USoundCue>(Sound);

		// @todo Sequencer - Right now for sound cues, we just use the first sound wave in the cue
		// In the future, it would be better to properly generate the sound cue's data after forcing determinism
		const TArray<USoundNode*>& AllNodes = SoundCue->AllNodes;
		for (int32 i = 0; i < AllNodes.Num() && SoundWave == nullptr; ++i)
		{
			if (AllNodes[i]->IsA<USoundNodeWavePlayer>())
			{
				SoundWave = Cast<USoundNodeWavePlayer>(AllNodes[i])->GetSoundWave();
			}
		}
	}

	return SoundWave;
}


float DeriveUnloopedDuration(UMovieSceneAudioSection* AudioSection)
{
	USoundWave* SoundWave = DeriveSoundWave(AudioSection);

	const float Duration = (SoundWave ? SoundWave->GetDuration() : 0.f);
	return Duration == INDEFINITELY_LOOPING_DURATION ? SoundWave->Duration : Duration;
}


/**
 * The audio thumnail, which holds a texture which it can pass back to a viewport to render
 */
class FAudioThumbnail
	: public ISlateViewport
	, public TSharedFromThis<FAudioThumbnail>
{
public:
	FAudioThumbnail(UMovieSceneSection& InSection, TRange<float> DrawRange, int InTextureSize);
	~FAudioThumbnail();

	/* ISlateViewport interface */
	virtual FIntPoint GetSize() const override;
	virtual class FSlateShaderResource* GetViewportRenderTargetTexture() const override;
	virtual bool RequiresVsync() const override;

	/** Returns whether this thumbnail has a texture to render */
	virtual bool ShouldRender() const {return TextureSize > 0;}
	
private:
	/** Generates the waveform preview and dumps it out to the OutBuffer */
	void GenerateWaveformPreview(TArray<uint8>& OutBuffer, TRange<float> DrawRange);

	/** Given a buffer of data, a PCM lookup, draws a line of the PCM waveform at the specified X of the data buffer */
	void DrawWaveformLine(TArray<uint8>& OutData, int32 NumChannels, int16* LookupData, int32 LookupStartIndex, int32 LookupEndIndex, int32 LookupSize, int32 X, int32 XAxisHeight, int32 MaxAmplitude);

private:
	/** The section we are visualizing */
	UMovieSceneSection& Section;

	/** The Texture RHI that holds the thumbnail */
	class FSlateTexture2DRHIRef* Texture;

	/** Size of the texture */
	int32 TextureSize;
};


FAudioThumbnail::FAudioThumbnail(UMovieSceneSection& InSection, TRange<float> DrawRange, int32 InTextureSize)
	: Section(InSection)
	, Texture(NULL)
	, TextureSize(InTextureSize)
{
	UMovieSceneAudioSection* AudioSection = Cast<UMovieSceneAudioSection>(&Section);
	
	if (ShouldRender())
	{
		uint32 Size = GetSize().X * GetSize().Y * GPixelFormats[PF_B8G8R8A8].BlockBytes;
		TArray<uint8> RawData;
		RawData.AddZeroed(Size);

		GenerateWaveformPreview(RawData, DrawRange);

		FSlateTextureDataPtr BulkData(new FSlateTextureData(GetSize().X, GetSize().Y, GPixelFormats[PF_B8G8R8A8].BlockBytes, RawData));

		Texture = new FSlateTexture2DRHIRef(GetSize().X, GetSize().Y, PF_B8G8R8A8, BulkData, TexCreate_Dynamic);

		BeginInitResource( Texture );
	}
}


FAudioThumbnail::~FAudioThumbnail()
{
	if (ShouldRender())
	{
		BeginReleaseResource( Texture );

		FlushRenderingCommands();
	}

	if (Texture) 
	{
		delete Texture;
	}
}


FIntPoint FAudioThumbnail::GetSize() const {return FIntPoint(TextureSize, AnimatableAudioEditorConstants::AudioTrackHeight);}
FSlateShaderResource* FAudioThumbnail::GetViewportRenderTargetTexture() const {return Texture;}
bool FAudioThumbnail::RequiresVsync() const {return false;}


void FAudioThumbnail::GenerateWaveformPreview(TArray<uint8>& OutData, TRange<float> DrawRange)
{
	UMovieSceneAudioSection* AudioSection = Cast<UMovieSceneAudioSection>(&Section);

	USoundWave* SoundWave = DeriveSoundWave(AudioSection);
	check(SoundWave);
	
	check(SoundWave->NumChannels == 1 || SoundWave->NumChannels == 2);

	// @todo Sequencer - This may be fixed when we switch to double precision, but the waveform flickers a bit on resize
	// If double precision don't solve the issue, this system may have to be re-engineered

	// decompress PCM data if necessary
	if (SoundWave->RawPCMData == NULL)
	{
		// @todo Sequencer optimize - We might want to generate the data when we generate the texture
		// and then discard the data afterwards, though that might be a perf hit traded for better memory usage
		FAudioDevice* AudioDevice = GEngine->GetMainAudioDevice();
		if (AudioDevice)
		{
			SoundWave->InitAudioResource(AudioDevice->GetRuntimeFormat(SoundWave));
			FAsyncAudioDecompress TempDecompress(SoundWave);
			TempDecompress.StartSynchronousTask();
		}
	}

	int16* LookupData = (int16*)SoundWave->RawPCMData;
	int32 LookupDataSize = SoundWave->RawPCMDataSize;
	int32 LookupSize = LookupDataSize * sizeof(uint8) / sizeof(int16);

	// @todo Sequencer This fixes looping drawing by pretending we are only dealing with a SoundWave
	TRange<float> AudioTrueRange = TRange<float>(
		AudioSection->GetAudioStartTime(),
		AudioSection->GetAudioStartTime() + DeriveUnloopedDuration(AudioSection) * AudioSection->GetAudioDilationFactor());
	float TrueRangeSize = AudioTrueRange.Size<float>();

	float DrawRangeSize = DrawRange.Size<float>();

	for (int32 X = 0; X < GetSize().X; ++X)
	{
		float LookupTime = ((float)(X - 0.5f) / (float)GetSize().X) * DrawRangeSize + DrawRange.GetLowerBoundValue();
		float LookupFraction = (LookupTime - AudioTrueRange.GetLowerBoundValue()) / TrueRangeSize;
		int32 LookupIndex = FMath::TruncToInt(LookupFraction * LookupSize);
		
		float NextLookupTime = ((float)(X + 0.5f) / (float)GetSize().X) * DrawRangeSize + DrawRange.GetLowerBoundValue();
		float NextLookupFraction = (NextLookupTime - AudioTrueRange.GetLowerBoundValue()) / TrueRangeSize;
		int32 NextLookupIndex = FMath::TruncToInt(NextLookupFraction * LookupSize);

		DrawWaveformLine(OutData, SoundWave->NumChannels, LookupData, LookupIndex, NextLookupIndex, LookupSize, X, GetSize().Y / 2, GetSize().Y / 2);
	}
}


void FAudioThumbnail::DrawWaveformLine(TArray<uint8>& OutData, int32 NumChannels, int16* LookupData, int32 LookupStartIndex, int32 LookupEndIndex, int32 LookupSize, int32 X, int32 XAxisHeight, int32 MaxAmplitude)
{
	int32 ModifiedLookupStartIndex = NumChannels == 2 ? (LookupStartIndex % 2 == 0 ? LookupStartIndex : LookupStartIndex - 1) : LookupStartIndex;

	int32 ClampedStartIndex = FMath::Max(0, ModifiedLookupStartIndex);
	int32 ClampedEndIndex = FMath::Max(FMath::Min(LookupSize-1, LookupEndIndex), ClampedStartIndex + 1);
	
	int32 StepSize = NumChannels;

	// optimization - don't take more than a maximum number of samples per pixel
	int32 Range = ClampedEndIndex - ClampedStartIndex;
	int32 SampleCount = Range / StepSize;
	int32 MaxSampleCount = AnimatableAudioEditorConstants::MaxSamplesPerPixel;
	int32 ModifiedStepSize = (SampleCount > MaxSampleCount ? SampleCount / MaxSampleCount : 1) * StepSize;

	// Two techniques for rendering smooth waveforms: Summed Density Histograms and Root Mean Square
#if 1 // Summed Density Histogram
	struct FChannelData
	{
		FChannelData(int32 InMaxAmplitude)
			: HistogramSum(0)
		{
			Histogram.AddZeroed(InMaxAmplitude);
		}

		TArray<int32> Histogram;
		int32 HistogramSum;
	};
	TArray<FChannelData> ChannelData;
	for (int32 i = 0; i < NumChannels; ++i)
	{
		ChannelData.Add(FChannelData(MaxAmplitude));
	}

	// build up the histogram(s)
	for (int32 i = ClampedStartIndex; i < ClampedEndIndex; i += ModifiedStepSize)
	{
		for (int32 ChannelIndex = 0; ChannelIndex < NumChannels; ++ChannelIndex)
		{
			int32 DataPoint = LookupData[i + ChannelIndex];
			int32 HistogramData = FMath::Clamp(FMath::TruncToInt(FMath::Abs(DataPoint) / 32768.f * MaxAmplitude), 0, MaxAmplitude - 1);

			++ChannelData[ChannelIndex].Histogram[HistogramData];
			++ChannelData[ChannelIndex].HistogramSum;
		}
	}

	// output the data to the texture
	const int32 MaxSupportedChannels = 2;
	for (int32 ChannelIndex = 0; ChannelIndex < MaxSupportedChannels; ++ChannelIndex)
	{
		FChannelData& ChannelDataUsed = ChannelData[ChannelIndex % NumChannels];
		int32 IntensitySummation = 0;
		for (int32 PixelIndex = MaxAmplitude - 1; PixelIndex >= 0; --PixelIndex)
		{
			IntensitySummation += ChannelDataUsed.Histogram[PixelIndex];
			if (IntensitySummation > 0)
			{
				int32 AlphaIntensity = FMath::Clamp(IntensitySummation * 255 / ChannelDataUsed.HistogramSum, 0, 255);

				int32 Y = ChannelIndex == 0 ? XAxisHeight - PixelIndex : XAxisHeight + PixelIndex;
				int32 Index = (Y * GetSize().X + X) * GPixelFormats[PF_B8G8R8A8].BlockBytes;
				OutData[Index+0] = 255;
				OutData[Index+1] = 255;
				OutData[Index+2] = 255;
				OutData[Index+3] = AlphaIntensity;
			}
		}
	}
#else // Root Mean Square
	int32 Samples = 0;
	float SummedData = 0;
	int32 DataAmplitude = 0;
	for (int32 i = ClampedStartIndex; i < ClampedEndIndex; i += StepSize)
	{
		int32 DataPoint = LookupData[i];
		SummedData += DataPoint * DataPoint;
		++Samples;
		DataAmplitude = FMath::Max(DataAmplitude, FMath::Abs(DataPoint));
	}
	float RootMeanSquare = FMath::Sqrt(SummedData / (float)Samples);
	
	int32 RMSHeight = FMath::Clamp(FMath::TruncToInt(RootMeanSquare / 32768.f * MaxAmplitude), 1, MaxAmplitude);
	int32 MaxHeight = FMath::Clamp(FMath::TruncToInt(DataAmplitude / 32768.f * MaxAmplitude), 1, MaxAmplitude);
	float HeightRange = FMath::Max(1, MaxHeight - RMSHeight);
	
	for (int32 i = 0; i < MaxHeight; ++i)
	{
		float Intensity = (MaxHeight - i) / HeightRange;
		int32 IntegralIntensity = FMath::Clamp(FMath::TruncToInt(Intensity * 255), 0, 255);

		int32 Y = XAxisHeight - i;
		int32 Index = (Y * GetSize().X + X) * GPixelFormats[PF_B8G8R8A8].BlockBytes;
		OutData[Index+0] = 255;
		OutData[Index+1] = 255;
		OutData[Index+2] = 255;
		OutData[Index+3] = IntegralIntensity;

		Y = XAxisHeight + i;
		Index = (Y * GetSize().X + X) * GPixelFormats[PF_B8G8R8A8].BlockBytes;
		OutData[Index+0] = 255;
		OutData[Index+1] = 255;
		OutData[Index+2] = 255;
		OutData[Index+3] = IntegralIntensity;
	}
#endif
}


FAudioSection::FAudioSection( UMovieSceneSection& InSection, bool bOnAMasterTrack )
	: Section( InSection )
	, StoredDrawRange(TRange<float>::Empty())
	, bIsOnAMasterTrack(bOnAMasterTrack)
{
}


FAudioSection::~FAudioSection()
{
}


UMovieSceneSection* FAudioSection::GetSectionObject()
{ 
	return &Section;
}

<<<<<<< HEAD
=======
bool FAudioSection::ShouldDrawKeyAreaBackground() const
{
	return false;
}
>>>>>>> 73f66985

FText FAudioSection::GetDisplayName() const
{
	return bIsOnAMasterTrack ? NSLOCTEXT("FAudioSection", "MasterAudioDisplayName", "Master Audio") :  NSLOCTEXT("FAudioSection", "AudioDisplayName", "Audio");
}


FText FAudioSection::GetSectionTitle() const
{
	return FText::FromString( Cast<UMovieSceneAudioSection>(&Section)->GetSound()->GetName() );
}


float FAudioSection::GetSectionHeight() const
{
	return (float)AnimatableAudioEditorConstants::AudioTrackHeight;
}


int32 FAudioSection::OnPaintSection( const FGeometry& AllottedGeometry, const FSlateRect& SectionClippingRect, FSlateWindowElementList& OutDrawElements, int32 LayerId, bool bParentEnabled ) const
{
	const ESlateDrawEffect::Type DrawEffects = bParentEnabled ? ESlateDrawEffect::None : ESlateDrawEffect::DisabledEffect;

	// Add a box for the section
	FSlateDrawElement::MakeBox(
		OutDrawElements,
		LayerId,
		AllottedGeometry.ToPaintGeometry(),
		FEditorStyle::GetBrush("Sequencer.GenericSection.Background"),
		SectionClippingRect,
		DrawEffects,
		FLinearColor(0.4f, 0.8f, 0.4f, 1.f)
	);

	if (WaveformThumbnail.IsValid() && WaveformThumbnail->ShouldRender())
	{
		// @todo Sequencer draw multiple times if looping possibly - requires some thought about SoundCues
		FSlateDrawElement::MakeViewport(
			OutDrawElements,
			LayerId+1,
			AllottedGeometry.ToPaintGeometry(FVector2D(StoredXOffset, 0), FVector2D(StoredXSize, AllottedGeometry.Size.Y)),
			WaveformThumbnail,
			SectionClippingRect,
			false,
			false,
			DrawEffects,
			FLinearColor(1.f, 1.f, 1.f, 0.9f)
		);
	}

	return LayerId+1;
}


void FAudioSection::Tick( const FGeometry& AllottedGeometry, const FGeometry& ParentGeometry, const double InCurrentTime, const float InDeltaTime )
{
	UMovieSceneAudioSection* AudioSection = Cast<UMovieSceneAudioSection>(&Section);

	USoundWave* SoundWave = DeriveSoundWave(AudioSection);
	if (SoundWave->NumChannels == 1 || SoundWave->NumChannels == 2)
	{
		FTimeToPixel TimeToPixelConverter( AllottedGeometry, TRange<float>( AudioSection->GetStartTime(), AudioSection->GetEndTime() ) );

		TRange<float> VisibleRange = TRange<float>(
			TimeToPixelConverter.PixelToTime(-AllottedGeometry.Position.X),
			TimeToPixelConverter.PixelToTime(-AllottedGeometry.Position.X + ParentGeometry.Size.X));
		TRange<float> SectionRange = AudioSection->GetRange();
		TRange<float> AudioRange = TRange<float>(
			AudioSection->GetAudioStartTime(),
			AudioSection->GetAudioStartTime() + DeriveUnloopedDuration(AudioSection) * AudioSection->GetAudioDilationFactor());

		TRange<float> DrawRange = TRange<float>::Intersection(TRange<float>::Intersection(SectionRange, AudioRange), VisibleRange);
	
		TRange<int32> PixelRange = TRange<int32>(
			TimeToPixelConverter.TimeToPixel(DrawRange.GetLowerBoundValue()),
			TimeToPixelConverter.TimeToPixel(DrawRange.GetUpperBoundValue()));
		
		// generate texture x offset and x size
		int32 XOffset = PixelRange.GetLowerBoundValue() - TimeToPixelConverter.TimeToPixel(SectionRange.GetLowerBoundValue());
		int32 XSize = PixelRange.Size<int32>();

		if (!FMath::IsNearlyEqual(DrawRange.GetLowerBoundValue(), StoredDrawRange.GetLowerBoundValue()) ||
			!FMath::IsNearlyEqual(DrawRange.GetUpperBoundValue(), StoredDrawRange.GetUpperBoundValue()) ||
			XOffset != StoredXOffset || XSize != StoredXSize)
		{
			RegenerateWaveforms(DrawRange, XOffset, XSize);
		}
	}
}


void FAudioSection::RegenerateWaveforms(TRange<float> DrawRange, int32 XOffset, int32 XSize)
{
	StoredDrawRange = DrawRange;
	StoredXOffset = XOffset;
	StoredXSize = XSize;
	
	if (DrawRange.IsDegenerate() || DrawRange.IsEmpty() || Cast<UMovieSceneAudioSection>(&Section)->GetSound() == NULL)
	{
		WaveformThumbnail.Reset();
	}
	else
	{
		WaveformThumbnail = MakeShareable(new FAudioThumbnail(Section, DrawRange, XSize));
	}
}


FAudioTrackEditor::FAudioTrackEditor( TSharedRef<ISequencer> InSequencer )
	: FMovieSceneTrackEditor( InSequencer ) 
{
}

FAudioTrackEditor::~FAudioTrackEditor()
{
}


TSharedRef<ISequencerTrackEditor> FAudioTrackEditor::CreateTrackEditor( TSharedRef<ISequencer> InSequencer )
{
	return MakeShareable( new FAudioTrackEditor( InSequencer ) );
}


<<<<<<< HEAD
=======
void FAudioTrackEditor::BuildAddTrackMenu(FMenuBuilder& MenuBuilder)
{
	MenuBuilder.AddMenuEntry(
		LOCTEXT("AddTrack", "Audio Track"),
		LOCTEXT("AddTooltip", "Adds a new master audio track that can play sounds."),
		FSlateIcon(FEditorStyle::GetStyleSetName(), "Sequencer.Tracks.Audio"),
		FUIAction(
			FExecuteAction::CreateRaw(this, &FAudioTrackEditor::HandleAddAudioTrackMenuEntryExecute)
		)
	);
}


>>>>>>> 73f66985
bool FAudioTrackEditor::SupportsType( TSubclassOf<UMovieSceneTrack> Type ) const
{
	return Type == UMovieSceneAudioTrack::StaticClass();
}


TSharedRef<ISequencerSection> FAudioTrackEditor::MakeSectionInterface( UMovieSceneSection& SectionObject, UMovieSceneTrack& Track )
{
	check( SupportsType( SectionObject.GetOuter()->GetClass() ) );
	
	bool bIsAMasterTrack = Cast<UMovieScene>(Track.GetOuter())->IsAMasterTrack(Track);
	return MakeShareable( new FAudioSection(SectionObject, bIsAMasterTrack) );
}


bool FAudioTrackEditor::HandleAssetAdded(UObject* Asset, const FGuid& TargetObjectGuid)
{
	if (Asset->IsA<USoundBase>())
	{
		auto Sound = Cast<USoundBase>(Asset);
		
		if (TargetObjectGuid.IsValid())
		{
			TArray<UObject*> OutObjects;
			GetSequencer()->GetRuntimeObjects(GetSequencer()->GetFocusedMovieSceneSequenceInstance(), TargetObjectGuid, OutObjects);

<<<<<<< HEAD
			AnimatablePropertyChanged(UMovieSceneAudioTrack::StaticClass(),
				FOnKeyProperty::CreateRaw(this, &FAudioTrackEditor::AddNewAttachedSound, Sound, OutObjects));
		}
		else
		{
			AnimatablePropertyChanged(UMovieSceneAudioTrack::StaticClass(),
				FOnKeyProperty::CreateRaw(this, &FAudioTrackEditor::AddNewMasterSound, Sound));
=======
			AnimatablePropertyChanged( FOnKeyProperty::CreateRaw(this, &FAudioTrackEditor::AddNewAttachedSound, Sound, OutObjects));
		}
		else
		{
			AnimatablePropertyChanged( FOnKeyProperty::CreateRaw(this, &FAudioTrackEditor::AddNewMasterSound, Sound));
>>>>>>> 73f66985
		}

		return true;
	}
	return false;
}


<<<<<<< HEAD
void FAudioTrackEditor::AddNewMasterSound( float KeyTime, USoundBase* Sound )
=======
bool FAudioTrackEditor::AddNewMasterSound( float KeyTime, USoundBase* Sound )
>>>>>>> 73f66985
{
	UMovieSceneTrack* Track = FindOrCreateMasterTrack<UMovieSceneAudioTrack>().Track;

	auto AudioTrack = Cast<UMovieSceneAudioTrack>(Track);
	AudioTrack->AddNewSound( Sound, KeyTime );
	AudioTrack->SetDisplayName(LOCTEXT("AudioTrackName", "Audio"));

	return true;
}


<<<<<<< HEAD
void FAudioTrackEditor::AddNewAttachedSound( float KeyTime, USoundBase* Sound, TArray<UObject*> ObjectsToAttachTo )
=======
bool FAudioTrackEditor::AddNewAttachedSound( float KeyTime, USoundBase* Sound, TArray<UObject*> ObjectsToAttachTo )
>>>>>>> 73f66985
{
	bool bHandleCreated = false;
	bool bTrackCreated = false;
	bool bTrackModified = false;

	for( int32 ObjectIndex = 0; ObjectIndex < ObjectsToAttachTo.Num(); ++ObjectIndex )
	{
		UObject* Object = ObjectsToAttachTo[ObjectIndex];

		FFindOrCreateHandleResult HandleResult = FindOrCreateHandleToObject( Object );
		FGuid ObjectHandle = HandleResult.Handle;
		bHandleCreated |= HandleResult.bWasCreated;

		if (ObjectHandle.IsValid())
		{
			FFindOrCreateTrackResult TrackResult = FindOrCreateTrackForObject(ObjectHandle, UMovieSceneAudioTrack::StaticClass());
			UMovieSceneTrack* Track = TrackResult.Track;
			bTrackCreated |= TrackResult.bWasCreated;

			if (ensure(Track))
			{
				auto AudioTrack = Cast<UMovieSceneAudioTrack>(Track);
				AudioTrack->AddNewSound(Sound, KeyTime);
				AudioTrack->SetDisplayName(LOCTEXT("AudioTrackName", "Audio"));
				bTrackModified = true;
			}
		}
	}

	return bHandleCreated || bTrackCreated || bTrackModified;
}


/* FAudioTrackEditor callbacks
 *****************************************************************************/

void FAudioTrackEditor::HandleAddAudioTrackMenuEntryExecute()
{
	UMovieScene* FocusedMovieScene = GetFocusedMovieScene();

	if (FocusedMovieScene == nullptr)
	{
		return;
	}

	const FScopedTransaction Transaction(NSLOCTEXT("Sequencer", "AddAudioTrack_Transaction", "Add Audio Track"));
	FocusedMovieScene->Modify();
	
	auto NewTrack = FocusedMovieScene->AddMasterTrack<UMovieSceneAudioTrack>();
	ensure(NewTrack);

	NewTrack->SetDisplayName(LOCTEXT("AudioTrackName", "Audio"));

	GetSequencer()->NotifyMovieSceneDataChanged();
}


#undef LOCTEXT_NAMESPACE<|MERGE_RESOLUTION|>--- conflicted
+++ resolved
@@ -344,13 +344,10 @@
 	return &Section;
 }
 
-<<<<<<< HEAD
-=======
 bool FAudioSection::ShouldDrawKeyAreaBackground() const
 {
 	return false;
 }
->>>>>>> 73f66985
 
 FText FAudioSection::GetDisplayName() const
 {
@@ -475,8 +472,6 @@
 }
 
 
-<<<<<<< HEAD
-=======
 void FAudioTrackEditor::BuildAddTrackMenu(FMenuBuilder& MenuBuilder)
 {
 	MenuBuilder.AddMenuEntry(
@@ -490,7 +485,6 @@
 }
 
 
->>>>>>> 73f66985
 bool FAudioTrackEditor::SupportsType( TSubclassOf<UMovieSceneTrack> Type ) const
 {
 	return Type == UMovieSceneAudioTrack::StaticClass();
@@ -517,21 +511,11 @@
 			TArray<UObject*> OutObjects;
 			GetSequencer()->GetRuntimeObjects(GetSequencer()->GetFocusedMovieSceneSequenceInstance(), TargetObjectGuid, OutObjects);
 
-<<<<<<< HEAD
-			AnimatablePropertyChanged(UMovieSceneAudioTrack::StaticClass(),
-				FOnKeyProperty::CreateRaw(this, &FAudioTrackEditor::AddNewAttachedSound, Sound, OutObjects));
+			AnimatablePropertyChanged( FOnKeyProperty::CreateRaw(this, &FAudioTrackEditor::AddNewAttachedSound, Sound, OutObjects));
 		}
 		else
 		{
-			AnimatablePropertyChanged(UMovieSceneAudioTrack::StaticClass(),
-				FOnKeyProperty::CreateRaw(this, &FAudioTrackEditor::AddNewMasterSound, Sound));
-=======
-			AnimatablePropertyChanged( FOnKeyProperty::CreateRaw(this, &FAudioTrackEditor::AddNewAttachedSound, Sound, OutObjects));
-		}
-		else
-		{
 			AnimatablePropertyChanged( FOnKeyProperty::CreateRaw(this, &FAudioTrackEditor::AddNewMasterSound, Sound));
->>>>>>> 73f66985
 		}
 
 		return true;
@@ -540,11 +524,7 @@
 }
 
 
-<<<<<<< HEAD
-void FAudioTrackEditor::AddNewMasterSound( float KeyTime, USoundBase* Sound )
-=======
 bool FAudioTrackEditor::AddNewMasterSound( float KeyTime, USoundBase* Sound )
->>>>>>> 73f66985
 {
 	UMovieSceneTrack* Track = FindOrCreateMasterTrack<UMovieSceneAudioTrack>().Track;
 
@@ -556,11 +536,7 @@
 }
 
 
-<<<<<<< HEAD
-void FAudioTrackEditor::AddNewAttachedSound( float KeyTime, USoundBase* Sound, TArray<UObject*> ObjectsToAttachTo )
-=======
 bool FAudioTrackEditor::AddNewAttachedSound( float KeyTime, USoundBase* Sound, TArray<UObject*> ObjectsToAttachTo )
->>>>>>> 73f66985
 {
 	bool bHandleCreated = false;
 	bool bTrackCreated = false;
