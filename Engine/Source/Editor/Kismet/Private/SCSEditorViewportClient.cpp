// Copyright 1998-2016 Epic Games, Inc. All Rights Reserved.

#include "BlueprintEditorPrivatePCH.h"
#include "PreviewScene.h"
#include "SSCSEditorViewport.h"
#include "SCSEditorViewportClient.h"
#include "SSCSEditor.h"
#include "Runtime/Engine/Public/Slate/SceneViewport.h"
#include "BlueprintEditor.h"
#include "BlueprintEditorUtils.h"
#include "SKismetInspector.h"
#include "MouseDeltaTracker.h"
#include "ScopedTransaction.h"
#include "SoundDefinitions.h"
#include "Editor/UnrealEd/Public/Kismet2/ComponentEditorUtils.h"
#include "ISCSEditorCustomization.h"
#include "ComponentVisualizer.h"
#include "Engine/SimpleConstructionScript.h"
#include "CanvasTypes.h"
#include "EngineUtils.h"
#include "GameFramework/Actor.h"
#include "Engine/SCS_Node.h"
#include "Engine/TextureCube.h"
#include "Components/InstancedStaticMeshComponent.h"
#include "Engine/StaticMesh.h"
#include "SSCSEditorViewport.h"
#include "PhysicsEngine/PhysicsConstraintComponent.h"

DEFINE_LOG_CATEGORY_STATIC(LogSCSEditorViewport, Log, All);

namespace
{
	/** Automatic translation applied to the camera in the default editor viewport logic when orbit mode is enabled. */
	const float AutoViewportOrbitCameraTranslate = 256.0f;

	void DrawAngles(FCanvas* Canvas, int32 XPos, int32 YPos, EAxisList::Type ManipAxis, FWidget::EWidgetMode MoveMode, const FRotator& Rotation, const FVector& Translation)
	{
		FString OutputString(TEXT(""));
		if(MoveMode == FWidget::WM_Rotate && Rotation.IsZero() == false)
		{
			//Only one value moves at a time
			const FVector EulerAngles = Rotation.Euler();
			if(ManipAxis == EAxisList::X)
			{
				OutputString += FString::Printf(TEXT("Roll: %0.2f"), EulerAngles.X);
			}
			else if(ManipAxis == EAxisList::Y)
			{
				OutputString += FString::Printf(TEXT("Pitch: %0.2f"), EulerAngles.Y);
			}
			else if(ManipAxis == EAxisList::Z)
			{
				OutputString += FString::Printf(TEXT("Yaw: %0.2f"), EulerAngles.Z);
			}
		}
		else if(MoveMode == FWidget::WM_Translate && Translation.IsZero() == false)
		{
			//Only one value moves at a time
			if(ManipAxis == EAxisList::X)
			{
				OutputString += FString::Printf(TEXT(" %0.2f"), Translation.X);
			}
			else if(ManipAxis == EAxisList::Y)
			{
				OutputString += FString::Printf(TEXT(" %0.2f"), Translation.Y);
			}
			else if(ManipAxis == EAxisList::Z)
			{
				OutputString += FString::Printf(TEXT(" %0.2f"), Translation.Z);
			}
		}

		if(OutputString.Len() > 0)
		{
			FCanvasTextItem TextItem( FVector2D(XPos, YPos), FText::FromString( OutputString ), GEngine->GetSmallFont(), FLinearColor::White );
			Canvas->DrawItem( TextItem );
		} 
	}

	// Determine whether or not the given node has a parent node that is not the root node, is movable and is selected
	bool IsMovableParentNodeSelected(const FSCSEditorTreeNodePtrType& NodePtr, const TArray<FSCSEditorTreeNodePtrType>& SelectedNodes)
	{
		if(NodePtr.IsValid())
		{
			// Check for a valid parent node
			FSCSEditorTreeNodePtrType ParentNodePtr = NodePtr->GetParent();
			if(ParentNodePtr.IsValid() && !ParentNodePtr->IsRootComponent())
			{
				if(SelectedNodes.Contains(ParentNodePtr))
				{
					// The parent node is not the root node and is also selected; success
					return true;
				}
				else
				{
					// Recursively search for any other parent nodes farther up the tree that might be selected
					return IsMovableParentNodeSelected(ParentNodePtr, SelectedNodes);
				}
			}
		}

		return false;
	}
}

/////////////////////////////////////////////////////////////////////////
// FSCSEditorViewportClient

FSCSEditorViewportClient::FSCSEditorViewportClient(TWeakPtr<FBlueprintEditor>& InBlueprintEditorPtr, FPreviewScene* InPreviewScene, const TSharedRef<SSCSEditorViewport>& InSCSEditorViewport)
	: FEditorViewportClient(nullptr, InPreviewScene, StaticCastSharedRef<SEditorViewport>(InSCSEditorViewport))
	, BlueprintEditorPtr(InBlueprintEditorPtr)
	, PreviewActorBounds(ForceInitToZero)
	, bIsManipulating(false)
	, ScopedTransaction(NULL)
	, bIsSimulateEnabled(false)
{
	WidgetMode = FWidget::WM_Translate;
	WidgetCoordSystem = COORD_Local;
	EngineShowFlags.DisableAdvancedFeatures();

	check(Widget);
	Widget->SetSnapEnabled(true);

	// Selectively set particular show flags that we need
	EngineShowFlags.SetSelectionOutline(GetDefault<ULevelEditorViewportSettings>()->bUseSelectionOutline);

	// Set if the grid will be drawn
	DrawHelper.bDrawGrid = GetDefault<UEditorPerProjectUserSettings>()->bSCSEditorShowGrid;

	// now add floor
	EditorFloorComp = NewObject<UStaticMeshComponent>(GetTransientPackage(), TEXT("EditorFloorComp"));

	UStaticMesh* FloorMesh = LoadObject<UStaticMesh>(NULL, TEXT("/Engine/EditorMeshes/PhAT_FloorBox.PhAT_FloorBox"), NULL, LOAD_None, NULL);
	if (ensure(FloorMesh))
	{
		EditorFloorComp->SetStaticMesh(FloorMesh);
	}

	UMaterial* Material = LoadObject<UMaterial>(NULL, TEXT("/Engine/EditorMaterials/PersonaFloorMat.PersonaFloorMat"), NULL, LOAD_None, NULL);
	if (ensure(Material))
	{
		EditorFloorComp->SetMaterial(0, Material);
	}

	EditorFloorComp->SetRelativeScale3D(FVector(3.f, 3.f, 1.f));
	EditorFloorComp->SetVisibility(GetDefault<UEditorPerProjectUserSettings>()->bSCSEditorShowFloor);
	EditorFloorComp->SetCollisionEnabled(GetDefault<UEditorPerProjectUserSettings>()->bSCSEditorShowFloor? ECollisionEnabled::QueryAndPhysics : ECollisionEnabled::NoCollision);
	PreviewScene->AddComponent(EditorFloorComp, FTransform::Identity);

	// Turn off so that actors added to the world do not have a lifespan (so they will not auto-destroy themselves).
	PreviewScene->GetWorld()->bBegunPlay = false;
}

FSCSEditorViewportClient::~FSCSEditorViewportClient()
{
	// Ensure that an in-progress transaction is ended
	EndTransaction();
}

void FSCSEditorViewportClient::Tick(float DeltaSeconds)
{
	FEditorViewportClient::Tick(DeltaSeconds);

	// Register the selection override delegate for the preview actor's components
	TSharedPtr<SSCSEditor> SCSEditor = BlueprintEditorPtr.Pin()->GetSCSEditor();
	AActor* PreviewActor = GetPreviewActor();
	if (PreviewActor != nullptr)
	{
		TInlineComponentArray<UPrimitiveComponent*> PrimitiveComponents;
		PreviewActor->GetComponents(PrimitiveComponents);

		for (int32 CompIdx = 0; CompIdx < PrimitiveComponents.Num(); ++CompIdx)
		{
			UPrimitiveComponent* PrimComponent = PrimitiveComponents[CompIdx];
			if (!PrimComponent->SelectionOverrideDelegate.IsBound())
			{
				SCSEditor->SetSelectionOverride(PrimComponent);
			}
		}
	}
	else
	{
		InvalidatePreview(false);
	}

	// Tick the preview scene world.
	if (!GIntraFrameDebuggingGameThread)
	{
		// Ensure that the preview actor instance is up-to-date for component editing (e.g. after compiling the Blueprint, the actor may be reinstanced outside of this class)
		if(PreviewActor != BlueprintEditorPtr.Pin()->GetBlueprintObj()->SimpleConstructionScript->GetComponentEditorActorInstance())
		{
			BlueprintEditorPtr.Pin()->GetBlueprintObj()->SimpleConstructionScript->SetComponentEditorActorInstance(PreviewActor);
		}

		// Allow full tick only if preview simulation is enabled and we're not currently in an active SIE or PIE session
		if(bIsSimulateEnabled && GEditor->PlayWorld == NULL && !GEditor->bIsSimulatingInEditor)
		{
			PreviewScene->GetWorld()->Tick(IsRealtime() ? LEVELTICK_All : LEVELTICK_TimeOnly, DeltaSeconds);
		}
		else
		{
			PreviewScene->GetWorld()->Tick(IsRealtime() ? LEVELTICK_ViewportsOnly : LEVELTICK_TimeOnly, DeltaSeconds);
		}
	}
}

FSceneView* FSCSEditorViewportClient::CalcSceneView(FSceneViewFamily* ViewFamily, const EStereoscopicPass StereoPass)
{
	FSceneView* SceneView = FEditorViewportClient::CalcSceneView(ViewFamily, StereoPass);

	FFinalPostProcessSettings::FCubemapEntry& CubemapEntry = *new(SceneView->FinalPostProcessSettings.ContributingCubemaps) FFinalPostProcessSettings::FCubemapEntry;
	CubemapEntry.AmbientCubemap = GUnrealEd->GetThumbnailManager()->AmbientCubemap;
	CubemapEntry.AmbientCubemapTintMulScaleValue = FLinearColor::White;

	return SceneView;
}

void FSCSEditorViewportClient::Draw(const FSceneView* View, FPrimitiveDrawInterface* PDI)
{
	FEditorViewportClient::Draw(View, PDI);

	bool bHitTesting = PDI->IsHitTesting();
	AActor* PreviewActor = GetPreviewActor();
	if(PreviewActor)
	{
		if(GUnrealEd != NULL)
		{
			TArray<FSCSEditorTreeNodePtrType> SelectedNodes = BlueprintEditorPtr.Pin()->GetSelectedSCSEditorTreeNodes();
			for (int32 SelectionIndex = 0; SelectionIndex < SelectedNodes.Num(); ++SelectionIndex)
			{
				FSCSEditorTreeNodePtrType SelectedNode = SelectedNodes[SelectionIndex];

				UActorComponent* Comp = SelectedNode->FindComponentInstanceInActor(PreviewActor);
				if(Comp != NULL && Comp->IsRegistered())
				{
					// Try and find a visualizer
					TSharedPtr<FComponentVisualizer> Visualizer = GUnrealEd->FindComponentVisualizer(Comp->GetClass());
					if (Visualizer.IsValid())
					{
						Visualizer->DrawVisualization(Comp, View, PDI);
					}
				}
			}
		}
	}
}

void FSCSEditorViewportClient::DrawCanvas( FViewport& InViewport, FSceneView& View, FCanvas& Canvas )
{
	AActor* PreviewActor = GetPreviewActor();
	if(PreviewActor)
	{
		if (GUnrealEd != NULL)
		{
			TArray<FSCSEditorTreeNodePtrType> SelectedNodes = BlueprintEditorPtr.Pin()->GetSelectedSCSEditorTreeNodes();
			for (int32 SelectionIndex = 0; SelectionIndex < SelectedNodes.Num(); ++SelectionIndex)
			{
				FSCSEditorTreeNodePtrType SelectedNode = SelectedNodes[SelectionIndex];

				UActorComponent* Comp = Cast<USceneComponent>(SelectedNode->FindComponentInstanceInActor(PreviewActor));
				if (Comp != NULL && Comp->IsRegistered())
				{
					// Try and find a visualizer
					TSharedPtr<FComponentVisualizer> Visualizer = GUnrealEd->FindComponentVisualizer(Comp->GetClass());
					if (Visualizer.IsValid())
					{
						Visualizer->DrawVisualizationHUD(Comp, &InViewport, &View, &Canvas);
					}
				}
			}
		}

		TGuardValue<bool> AutoRestore(GAllowActorScriptExecutionInEditor, true);

		const int32 HalfX = 0.5f * Viewport->GetSizeXY().X;
		const int32 HalfY = 0.5f * Viewport->GetSizeXY().Y;

		auto SelectedNodes = BlueprintEditorPtr.Pin()->GetSelectedSCSEditorTreeNodes();
		if(bIsManipulating && SelectedNodes.Num() > 0)
		{
			USceneComponent* SceneComp = Cast<USceneComponent>(SelectedNodes[0]->FindComponentInstanceInActor(PreviewActor));
			if(SceneComp)
			{
				const FVector WidgetLocation = GetWidgetLocation();
				const FPlane Proj = View.Project(WidgetLocation);
				if(Proj.W > 0.0f)
				{
					const int32 XPos = HalfX + (HalfX * Proj.X);
					const int32 YPos = HalfY + (HalfY * (Proj.Y * -1));
					DrawAngles(&Canvas, XPos, YPos, GetCurrentWidgetAxis(), GetWidgetMode(), GetWidgetCoordSystem().Rotator(), WidgetLocation);
				}
			}
		}
	}
}

bool FSCSEditorViewportClient::InputKey(FViewport* InViewport, int32 ControllerId, FKey Key, EInputEvent Event, float AmountDepressed, bool bGamepad)
{
	bool bHandled = GUnrealEd->ComponentVisManager.HandleInputKey(this, InViewport, Key, Event);;

	if( !bHandled )
	{
		bHandled = FEditorViewportClient::InputKey(InViewport, ControllerId, Key, Event, AmountDepressed, bGamepad);
	}

	return bHandled;
}

void FSCSEditorViewportClient::ProcessClick(class FSceneView& View, class HHitProxy* HitProxy, FKey Key, EInputEvent Event, uint32 HitX, uint32 HitY)
{
	const FViewportClick Click(&View, this, Key, Event, HitX, HitY);

	if (HitProxy)
	{
		if (HitProxy->IsA(HInstancedStaticMeshInstance::StaticGetType()))
		{
			HInstancedStaticMeshInstance* InstancedStaticMeshInstanceProxy = ((HInstancedStaticMeshInstance*)HitProxy);

			TSharedPtr<ISCSEditorCustomization> Customization = BlueprintEditorPtr.Pin()->CustomizeSCSEditor(InstancedStaticMeshInstanceProxy->Component);
			if (Customization.IsValid() && Customization->HandleViewportClick(AsShared(), View, HitProxy, Key, Event, HitX, HitY))
			{
				Invalidate();
			}

			return;
		}
		else if (HitProxy->IsA(HWidgetAxis::StaticGetType()))
		{
			const bool bOldModeWidgets1 = EngineShowFlags.ModeWidgets;
			const bool bOldModeWidgets2 = View.Family->EngineShowFlags.ModeWidgets;

			EngineShowFlags.SetModeWidgets(false);
			FSceneViewFamily* SceneViewFamily = const_cast<FSceneViewFamily*>(View.Family);
			SceneViewFamily->EngineShowFlags.SetModeWidgets(false);
			bool bWasWidgetDragging = Widget->IsDragging();
			Widget->SetDragging(false);

			// Invalidate the hit proxy map so it will be rendered out again when GetHitProxy
			// is called
			Viewport->InvalidateHitProxy();

			// This will actually re-render the viewport's hit proxies!
			HHitProxy* HitProxyWithoutAxisWidgets = Viewport->GetHitProxy(HitX, HitY);
			if (HitProxyWithoutAxisWidgets != NULL && !HitProxyWithoutAxisWidgets->IsA(HWidgetAxis::StaticGetType()))
			{
				// Try this again, but without the widget this time!
				ProcessClick(View, HitProxyWithoutAxisWidgets, Key, Event, HitX, HitY);
			}

			// Undo the evil
			EngineShowFlags.SetModeWidgets(bOldModeWidgets1);
			SceneViewFamily->EngineShowFlags.SetModeWidgets(bOldModeWidgets2);

			Widget->SetDragging(bWasWidgetDragging);

			// Invalidate the hit proxy map again so that it'll be refreshed with the original
			// scene contents if we need it again later.
			Viewport->InvalidateHitProxy();
			return;
		}
		else if (HitProxy->IsA(HActor::StaticGetType()))
		{
			HActor* ActorProxy = (HActor*)HitProxy;
			AActor* PreviewActor = GetPreviewActor();
			if (ActorProxy && ActorProxy->Actor && ActorProxy->Actor == PreviewActor && ActorProxy->PrimComponent != NULL)
			{
				TInlineComponentArray<USceneComponent*> SceneComponents;
				ActorProxy->Actor->GetComponents(SceneComponents);

				for (auto CompIt = SceneComponents.CreateConstIterator(); CompIt; ++CompIt)
				{
					USceneComponent* CompInstance = *CompIt;
					TSharedPtr<ISCSEditorCustomization> Customization = BlueprintEditorPtr.Pin()->CustomizeSCSEditor(CompInstance);
					if (Customization.IsValid() && Customization->HandleViewportClick(AsShared(), View, HitProxy, Key, Event, HitX, HitY))
					{
						break;
					}

					if (CompInstance == ActorProxy->PrimComponent)
					{
						const bool bIsCtrlKeyDown = Viewport->KeyState(EKeys::LeftControl) || Viewport->KeyState(EKeys::RightControl);
						if (BlueprintEditorPtr.IsValid())
						{
							// Note: This will find and select any node associated with the component instance that's attached to the proxy (including visualizers)
							BlueprintEditorPtr.Pin()->FindAndSelectSCSEditorTreeNode(CompInstance, bIsCtrlKeyDown);
						}
						break;
					}
				}
			}

			Invalidate();
			return;
		}
	}
	
	GUnrealEd->ComponentVisManager.HandleClick(this, HitProxy, Click);
}

bool FSCSEditorViewportClient::InputWidgetDelta( FViewport* InViewport, EAxisList::Type CurrentAxis, FVector& Drag, FRotator& Rot, FVector& Scale )
{
	bool bHandled = false;
	if(bIsManipulating && CurrentAxis != EAxisList::None)
	{
		bHandled = true;
		AActor* PreviewActor = GetPreviewActor();
		auto BlueprintEditor = BlueprintEditorPtr.Pin();
		if (PreviewActor && BlueprintEditor.IsValid())
		{
			TArray<FSCSEditorTreeNodePtrType> SelectedNodes = BlueprintEditor->GetSelectedSCSEditorTreeNodes();
			if(SelectedNodes.Num() > 0)
			{
				FVector ModifiedScale = Scale;

				// (mirrored from Level Editor VPC) - we don't scale components when we only have a very small scale change
				if (!Scale.IsNearlyZero())
<<<<<<< HEAD
				{
					if (GEditor->UsePercentageBasedScaling())
					{
						ModifiedScale = Scale * ((GEditor->GetScaleGridSize() / 100.0f) / GEditor->GetGridSize());
					}
				}
				else
				{
=======
				{
					if (GEditor->UsePercentageBasedScaling())
					{
						ModifiedScale = Scale * ((GEditor->GetScaleGridSize() / 100.0f) / GEditor->GetGridSize());
					}
				}
				else
				{
>>>>>>> aaefee4c
					ModifiedScale = FVector::ZeroVector;
				}

				for(auto It(SelectedNodes.CreateIterator());It;++It)
				{
					FSCSEditorTreeNodePtrType SelectedNodePtr = *It;
					// Don't allow editing of a root node, inherited SCS node or child node that also has a movable (non-root) parent node selected
					const bool bCanEdit = GUnrealEd->ComponentVisManager.IsActive() ||
						(!SelectedNodePtr->IsRootComponent() && !IsMovableParentNodeSelected(SelectedNodePtr, SelectedNodes));

					if(bCanEdit)
					{
						USceneComponent* SceneComp = Cast<USceneComponent>(SelectedNodePtr->FindComponentInstanceInActor(PreviewActor));
						USceneComponent* SelectedTemplate = Cast<USceneComponent>(SelectedNodePtr->GetEditableComponentTemplate(BlueprintEditor->GetBlueprintObj()));
						if(SceneComp != NULL && SelectedTemplate != NULL)
						{
							if (GUnrealEd->ComponentVisManager.HandleInputDelta(this, InViewport, Drag, Rot, Scale))
							{
								GUnrealEd->RedrawLevelEditingViewports();
								Invalidate();
								return true;
							}

							// Cache the current default values for propagation
							FVector OldRelativeLocation = SelectedTemplate->RelativeLocation;
							FRotator OldRelativeRotation = SelectedTemplate->RelativeRotation;
							FVector OldRelativeScale3D = SelectedTemplate->RelativeScale3D;

							// Adjust the deltas as necessary
							FComponentEditorUtils::AdjustComponentDelta(SceneComp, Drag, Rot);

							TSharedPtr<ISCSEditorCustomization> Customization = BlueprintEditor->CustomizeSCSEditor(SceneComp);
							if(Customization.IsValid() && Customization->HandleViewportDrag(SceneComp, SelectedTemplate, Drag, Rot, ModifiedScale, GetWidgetLocation()))
							{
								// Handled by SCS Editor customization
							}
							else
							{
								// Apply delta to the template component object 
								// (the preview scene component will be set in one of the ArchetypeInstances loops below... to keep the two in sync) 
								GEditor->ApplyDeltaToComponent(
										SelectedTemplate,
										true,
										&Drag,
										&Rot,
										&ModifiedScale,
										SelectedTemplate->RelativeLocation );
							}

							UBlueprint* PreviewBlueprint = UBlueprint::GetBlueprintFromClass(PreviewActor->GetClass());
							if(PreviewBlueprint != NULL)
							{
								// Like PostEditMove(), but we only need to re-run construction scripts
								if(PreviewBlueprint && PreviewBlueprint->bRunConstructionScriptOnDrag)
								{
									PreviewActor->RerunConstructionScripts();
								}

								SceneComp->PostEditComponentMove(true); // @TODO HACK passing 'finished' every frame...

								// If a constraint, copy back updated constraint frames to template
								UPhysicsConstraintComponent* ConstraintComp = Cast<UPhysicsConstraintComponent>(SceneComp);
								UPhysicsConstraintComponent* TemplateComp = Cast<UPhysicsConstraintComponent>(SelectedTemplate);
								if(ConstraintComp && TemplateComp)
								{
									TemplateComp->ConstraintInstance.CopyConstraintGeometryFrom(&ConstraintComp->ConstraintInstance);
								}

								// Iterate over all the active archetype instances and propagate the change(s) to the matching component instance
								TArray<UObject*> ArchetypeInstances;
								if(SelectedTemplate->HasAnyFlags(RF_ArchetypeObject))
								{
									SelectedTemplate->GetArchetypeInstances(ArchetypeInstances);
									for(int32 InstanceIndex = 0; InstanceIndex < ArchetypeInstances.Num(); ++InstanceIndex)
									{
										SceneComp = Cast<USceneComponent>(ArchetypeInstances[InstanceIndex]);
										if(SceneComp != nullptr)
										{
											FComponentEditorUtils::ApplyDefaultValueChange(SceneComp, SceneComp->RelativeLocation, OldRelativeLocation, SelectedTemplate->RelativeLocation);
											FComponentEditorUtils::ApplyDefaultValueChange(SceneComp, SceneComp->RelativeRotation, OldRelativeRotation, SelectedTemplate->RelativeRotation);
											FComponentEditorUtils::ApplyDefaultValueChange(SceneComp, SceneComp->RelativeScale3D,  OldRelativeScale3D,  SelectedTemplate->RelativeScale3D);
										}
									}
								}
								else if(UObject* Outer = SelectedTemplate->GetOuter())
								{
									Outer->GetArchetypeInstances(ArchetypeInstances);
									for(int32 InstanceIndex = 0; InstanceIndex < ArchetypeInstances.Num(); ++InstanceIndex)
									{
										SceneComp = static_cast<USceneComponent*>(FindObjectWithOuter(ArchetypeInstances[InstanceIndex], SelectedTemplate->GetClass(), SelectedTemplate->GetFName()));
										if(SceneComp)
										{
											FComponentEditorUtils::ApplyDefaultValueChange(SceneComp, SceneComp->RelativeLocation, OldRelativeLocation, SelectedTemplate->RelativeLocation);
											FComponentEditorUtils::ApplyDefaultValueChange(SceneComp, SceneComp->RelativeRotation, OldRelativeRotation, SelectedTemplate->RelativeRotation);
											FComponentEditorUtils::ApplyDefaultValueChange(SceneComp, SceneComp->RelativeScale3D, OldRelativeScale3D, SelectedTemplate->RelativeScale3D);
										}
									}
								}
							}
						}
					}
				}
				GUnrealEd->RedrawLevelEditingViewports();
			}
		}

		Invalidate();
	}

	return bHandled;
}

void FSCSEditorViewportClient::TrackingStarted( const struct FInputEventState& InInputState, bool bIsDraggingWidget, bool bNudge )
{
	if( !bIsManipulating && bIsDraggingWidget )
	{
		// Suspend component modification during each delta step to avoid recording unnecessary overhead into the transaction buffer
		GEditor->DisableDeltaModification(true);

		// Begin transaction
		BeginTransaction( NSLOCTEXT("UnrealEd", "ModifyComponents", "Modify Component(s)") );
		bIsManipulating = true;
	}
}

void FSCSEditorViewportClient::TrackingStopped() 
{
	if( bIsManipulating )
	{
		// Re-run construction scripts if we haven't done so yet (so that the components in the preview actor can update their transforms)
		AActor* PreviewActor = GetPreviewActor();
		if(PreviewActor != nullptr)
		{
			UBlueprint* PreviewBlueprint = UBlueprint::GetBlueprintFromClass(PreviewActor->GetClass());
			if(PreviewBlueprint != nullptr && !PreviewBlueprint->bRunConstructionScriptOnDrag)
			{
				PreviewActor->RerunConstructionScripts();
			}
		}

		// End transaction
		bIsManipulating = false;
		EndTransaction();

		// Restore component delta modification
		GEditor->DisableDeltaModification(false);
	}
}

FWidget::EWidgetMode FSCSEditorViewportClient::GetWidgetMode() const
{
	// Default to not drawing the widget
	FWidget::EWidgetMode ReturnWidgetMode = FWidget::WM_None;

	AActor* PreviewActor = GetPreviewActor();
	if(!bIsSimulateEnabled && PreviewActor)
	{
		const TSharedPtr<FBlueprintEditor> BluePrintEditor = BlueprintEditorPtr.Pin();
		if ( BluePrintEditor.IsValid() )
		{
			TArray<FSCSEditorTreeNodePtrType> SelectedNodes = BluePrintEditor->GetSelectedSCSEditorTreeNodes();
			const TArray<FSCSEditorTreeNodePtrType>& RootNodes = BluePrintEditor->GetSCSEditor()->GetRootComponentNodes();

			if (GUnrealEd->ComponentVisManager.IsActive() &&
				GUnrealEd->ComponentVisManager.IsVisualizingArchetype())
			{
				// Component visualizer is active and editing the archetype
				ReturnWidgetMode = WidgetMode;
			}
			else
			{
				// if the selected nodes array is empty, or only contains entries from the
				// root nodes array, or isn't visible in the preview actor, then don't display a transform widget
				for (int32 CurrentNodeIndex = 0; CurrentNodeIndex < SelectedNodes.Num(); CurrentNodeIndex++)
				{
					FSCSEditorTreeNodePtrType CurrentNodePtr = SelectedNodes[CurrentNodeIndex];
					if ((CurrentNodePtr.IsValid() &&
						 !RootNodes.Contains(CurrentNodePtr) &&
						 !CurrentNodePtr->IsRootComponent() &&
						 CurrentNodePtr->CanEditDefaults() &&
						 CurrentNodePtr->FindComponentInstanceInActor(PreviewActor)))
					{
						// a non-NULL, non-root item is selected, draw the widget
						ReturnWidgetMode = WidgetMode;
						break;
					}
				}
			}
		}
	}

	return ReturnWidgetMode;
}


void FSCSEditorViewportClient::SetWidgetMode( FWidget::EWidgetMode NewMode )
{
	WidgetMode = NewMode;
}

void FSCSEditorViewportClient::SetWidgetCoordSystemSpace( ECoordSystem NewCoordSystem ) 
{
	WidgetCoordSystem = NewCoordSystem;
}

FVector FSCSEditorViewportClient::GetWidgetLocation() const
{
	FVector ComponentVisWidgetLocation;
	if (GUnrealEd->ComponentVisManager.IsVisualizingArchetype() &&
		GUnrealEd->ComponentVisManager.GetWidgetLocation(this, ComponentVisWidgetLocation))
	{
		return ComponentVisWidgetLocation;
	}

	FVector Location = FVector::ZeroVector;

	AActor* PreviewActor = GetPreviewActor();
	if(PreviewActor)
	{
		TArray<FSCSEditorTreeNodePtrType> SelectedNodes = BlueprintEditorPtr.Pin()->GetSelectedSCSEditorTreeNodes();
		if(SelectedNodes.Num() > 0)
		{
			// Use the last selected item for the widget location
			USceneComponent* SceneComp = Cast<USceneComponent>(SelectedNodes.Last().Get()->FindComponentInstanceInActor(PreviewActor));
			if( SceneComp )
			{
				TSharedPtr<ISCSEditorCustomization> Customization = BlueprintEditorPtr.Pin()->CustomizeSCSEditor(SceneComp);
				FVector CustomLocation;
				if(Customization.IsValid() && Customization->HandleGetWidgetLocation(SceneComp, CustomLocation))
				{
					Location = CustomLocation;
				}
				else
				{
					Location = SceneComp->GetComponentLocation();
				}
			}
		}
	}

	return Location;
}

FMatrix FSCSEditorViewportClient::GetWidgetCoordSystem() const
{
	FMatrix ComponentVisWidgetCoordSystem;
	if (GUnrealEd->ComponentVisManager.IsVisualizingArchetype() &&
		GUnrealEd->ComponentVisManager.GetCustomInputCoordinateSystem(this, ComponentVisWidgetCoordSystem))
	{
		return ComponentVisWidgetCoordSystem;
	}

	FMatrix Matrix = FMatrix::Identity;
	if( GetWidgetCoordSystemSpace() == COORD_Local )
	{
		AActor* PreviewActor = GetPreviewActor();
		auto BlueprintEditor = BlueprintEditorPtr.Pin();
		if (PreviewActor && BlueprintEditor.IsValid())
		{
			TArray<FSCSEditorTreeNodePtrType> SelectedNodes = BlueprintEditor->GetSelectedSCSEditorTreeNodes();
			if(SelectedNodes.Num() > 0)
			{
				const auto SelectedNode = SelectedNodes.Last();
				USceneComponent* SceneComp = SelectedNode.IsValid() ? Cast<USceneComponent>(SelectedNode->FindComponentInstanceInActor(PreviewActor)) : NULL;
				if( SceneComp )
				{
					TSharedPtr<ISCSEditorCustomization> Customization = BlueprintEditor->CustomizeSCSEditor(SceneComp);
					FMatrix CustomTransform;
					if(Customization.IsValid() && Customization->HandleGetWidgetTransform(SceneComp, CustomTransform))
					{
						Matrix = CustomTransform;
					}					
					else
					{
						Matrix = FQuatRotationMatrix( SceneComp->GetComponentQuat() );
					}
				}
			}
		}
	}

	if(!Matrix.Equals(FMatrix::Identity))
	{
		Matrix.RemoveScaling();
	}

	return Matrix;
}

int32 FSCSEditorViewportClient::GetCameraSpeedSetting() const
{
	return GetDefault<UEditorPerProjectUserSettings>()->SCSViewportCameraSpeed;
}

void FSCSEditorViewportClient::SetCameraSpeedSetting(int32 SpeedSetting)
{
	GetMutableDefault<UEditorPerProjectUserSettings>()->SCSViewportCameraSpeed = SpeedSetting;
}

void FSCSEditorViewportClient::InvalidatePreview(bool bResetCamera)
{
	// Ensure that the editor is valid before continuing
	if(!BlueprintEditorPtr.IsValid())
	{
		return;
	}

	UBlueprint* Blueprint = BlueprintEditorPtr.Pin()->GetBlueprintObj();
	check(Blueprint);

	const bool bIsPreviewActorValid = GetPreviewActor() != nullptr;

	// Create or update the Blueprint actor instance in the preview scene
	BlueprintEditorPtr.Pin()->UpdatePreviewActor(Blueprint, !bIsPreviewActorValid);

	Invalidate();
	RefreshPreviewBounds();
	
	if( bResetCamera )
	{
		ResetCamera();
	}
}

void FSCSEditorViewportClient::ResetCamera()
{
	UBlueprint* Blueprint = BlueprintEditorPtr.Pin()->GetBlueprintObj();

	// For now, loosely base default camera positioning on thumbnail preview settings
	USceneThumbnailInfo* ThumbnailInfo = Cast<USceneThumbnailInfo>(Blueprint->ThumbnailInfo);
	if(ThumbnailInfo)
	{
		if(PreviewActorBounds.SphereRadius + ThumbnailInfo->OrbitZoom < 0)
		{
			ThumbnailInfo->OrbitZoom = -PreviewActorBounds.SphereRadius;
		}
	}
	else
	{
		ThumbnailInfo = USceneThumbnailInfo::StaticClass()->GetDefaultObject<USceneThumbnailInfo>();
	}

	ToggleOrbitCamera(true);
	{
		float TargetDistance = PreviewActorBounds.SphereRadius;
		if(TargetDistance <= 0.0f)
		{
			TargetDistance = AutoViewportOrbitCameraTranslate;
		}

		FRotator ThumbnailAngle(ThumbnailInfo->OrbitPitch, ThumbnailInfo->OrbitYaw, 0.0f);

		SetViewLocationForOrbiting(PreviewActorBounds.Origin);
		SetViewLocation( GetViewLocation() + FVector(0.0f, TargetDistance * 1.5f + ThumbnailInfo->OrbitZoom - AutoViewportOrbitCameraTranslate, 0.0f) );
		SetViewRotation( ThumbnailAngle );
	
	}

	Invalidate();
}

void FSCSEditorViewportClient::ToggleRealtimePreview()
{
	SetRealtime(!IsRealtime());

	Invalidate();
}

AActor* FSCSEditorViewportClient::GetPreviewActor() const
{
	return BlueprintEditorPtr.Pin()->GetPreviewActor();
}

void FSCSEditorViewportClient::FocusViewportToSelection()
{
	AActor* PreviewActor = GetPreviewActor();
	if(PreviewActor)
	{
		TArray<FSCSEditorTreeNodePtrType> SelectedNodes = BlueprintEditorPtr.Pin()->GetSelectedSCSEditorTreeNodes();
		if(SelectedNodes.Num() > 0)
		{
			// Use the last selected item for the widget location
			USceneComponent* SceneComp = Cast<USceneComponent>(SelectedNodes.Last()->FindComponentInstanceInActor(PreviewActor));
			if( SceneComp )
			{
				FocusViewportOnBox( SceneComp->Bounds.GetBox() );
			}
		}
		else
		{
			FocusViewportOnBox( PreviewActor->GetComponentsBoundingBox( true ) );
		}
	}
}

bool FSCSEditorViewportClient::GetIsSimulateEnabled() 
{ 
	return bIsSimulateEnabled;
}

void FSCSEditorViewportClient::ToggleIsSimulateEnabled() 
{
	// Must destroy existing actors before we toggle the world state
	BlueprintEditorPtr.Pin()->DestroyPreview();

	bIsSimulateEnabled = !bIsSimulateEnabled;
	PreviewScene->GetWorld()->bBegunPlay = bIsSimulateEnabled;
	PreviewScene->GetWorld()->bShouldSimulatePhysics = bIsSimulateEnabled;

	TSharedPtr<SWidget> SCSEditor = BlueprintEditorPtr.Pin()->GetSCSEditor();
	TSharedRef<SWidget> Inspector = BlueprintEditorPtr.Pin()->GetInspector();

	// When simulate is enabled, we don't want to allow the user to modify the components
	BlueprintEditorPtr.Pin()->UpdatePreviewActor(BlueprintEditorPtr.Pin()->GetBlueprintObj(), true);

	SCSEditor->SetEnabled(!bIsSimulateEnabled);
	Inspector->SetEnabled(!bIsSimulateEnabled);

	if(!IsRealtime())
	{
		ToggleRealtimePreview();
	}
}

bool FSCSEditorViewportClient::GetShowFloor() 
{
	return GetDefault<UEditorPerProjectUserSettings>()->bSCSEditorShowFloor;
}

void FSCSEditorViewportClient::ToggleShowFloor() 
{
	auto* Settings = GetMutableDefault<UEditorPerProjectUserSettings>();

	bool bShowFloor = Settings->bSCSEditorShowFloor;
	bShowFloor = !bShowFloor;
	
	EditorFloorComp->SetVisibility(bShowFloor);
	EditorFloorComp->SetCollisionEnabled(bShowFloor? ECollisionEnabled::QueryAndPhysics : ECollisionEnabled::NoCollision);

	Settings->bSCSEditorShowFloor = bShowFloor;
	Settings->PostEditChange();

	Invalidate();
}

bool FSCSEditorViewportClient::GetShowGrid() 
{
	return GetDefault<UEditorPerProjectUserSettings>()->bSCSEditorShowGrid;
}

void FSCSEditorViewportClient::ToggleShowGrid() 
{
	auto* Settings = GetMutableDefault<UEditorPerProjectUserSettings>();

	bool bShowGrid = Settings->bSCSEditorShowGrid;
	bShowGrid = !bShowGrid;

	DrawHelper.bDrawGrid = bShowGrid;

	Settings->bSCSEditorShowGrid = bShowGrid;
	Settings->PostEditChange();
	
	Invalidate();
}

void FSCSEditorViewportClient::BeginTransaction(const FText& Description)
{
	//UE_LOG(LogSCSEditorViewport, Log, TEXT("FSCSEditorViewportClient::BeginTransaction() pre: %s %08x"), SessionName, *((uint32*)&ScopedTransaction));

	if(!ScopedTransaction)
	{
		ScopedTransaction = new FScopedTransaction(Description);

		auto BlueprintEditor = BlueprintEditorPtr.Pin();
		if (BlueprintEditor.IsValid())
		{
			UBlueprint* PreviewBlueprint = BlueprintEditor->GetBlueprintObj();
			if (PreviewBlueprint != nullptr)
			{
				FBlueprintEditorUtils::MarkBlueprintAsModified(PreviewBlueprint);
			}

			TArray<FSCSEditorTreeNodePtrType> SelectedNodes = BlueprintEditor->GetSelectedSCSEditorTreeNodes();
			for(auto SelectedSCSNodeIter(SelectedNodes.CreateIterator()); SelectedSCSNodeIter; ++SelectedSCSNodeIter)
			{
				FSCSEditorTreeNodePtrType Node = *SelectedSCSNodeIter;
				if(Node.IsValid())
				{
					if(USCS_Node* SCS_Node = Node->GetSCSNode())
					{
						USimpleConstructionScript* SCS = SCS_Node->GetSCS();
						UBlueprint* Blueprint = SCS ? SCS->GetBlueprint() : nullptr;
						if (Blueprint == PreviewBlueprint)
						{
							SCS_Node->Modify();
						}
					}

					// Modify both the component template and the instance in the preview actor (provided there is one)
					UActorComponent* ComponentTemplate = Node->GetEditableComponentTemplate(PreviewBlueprint);
					if (ComponentTemplate != nullptr)
					{
						ComponentTemplate->SetFlags(RF_Transactional);
						ComponentTemplate->Modify();
					}

					AActor* PreviewActor = GetPreviewActor();
					if (PreviewActor)
					{
						UActorComponent* ComponentPreviewInstance = Node->FindComponentInstanceInActor(PreviewActor);
						if (ComponentPreviewInstance != nullptr)
						{
							ComponentPreviewInstance->SetFlags(RF_Transactional);
							ComponentPreviewInstance->Modify();
						}
					}
				}
			}
		}
	}

	//UE_LOG(LogSCSEditorViewport, Log, TEXT("FSCSEditorViewportClient::BeginTransaction() post: %s %08x"), SessionName, *((uint32*)&ScopedTransaction));
}

void FSCSEditorViewportClient::EndTransaction()
{
	//UE_LOG(LogSCSEditorViewport, Log, TEXT("FSCSEditorViewportClient::EndTransaction(): %08x"), *((uint32*)&ScopedTransaction));

	if(ScopedTransaction)
	{
		delete ScopedTransaction;
		ScopedTransaction = NULL;
	}
}

void FSCSEditorViewportClient::RefreshPreviewBounds()
{
	AActor* PreviewActor = GetPreviewActor();

	if(PreviewActor)
	{
		// Compute actor bounds as the sum of its visible parts
		TInlineComponentArray<UPrimitiveComponent*> PrimitiveComponents;
		PreviewActor->GetComponents(PrimitiveComponents);

		PreviewActorBounds = FBoxSphereBounds(ForceInitToZero);
		for(auto CompIt = PrimitiveComponents.CreateConstIterator(); CompIt; ++CompIt)
		{
			// Aggregate primitive components that either have collision enabled or are otherwise visible components in-game
			UPrimitiveComponent* PrimComp = *CompIt;
			if(PrimComp->IsRegistered() && (!PrimComp->bHiddenInGame || PrimComp->IsCollisionEnabled()) && PrimComp->Bounds.SphereRadius < HALF_WORLD_MAX)
			{
				PreviewActorBounds = PreviewActorBounds + PrimComp->Bounds;
			}
		}
	}
}<|MERGE_RESOLUTION|>--- conflicted
+++ resolved
@@ -414,7 +414,6 @@
 
 				// (mirrored from Level Editor VPC) - we don't scale components when we only have a very small scale change
 				if (!Scale.IsNearlyZero())
-<<<<<<< HEAD
 				{
 					if (GEditor->UsePercentageBasedScaling())
 					{
@@ -423,16 +422,6 @@
 				}
 				else
 				{
-=======
-				{
-					if (GEditor->UsePercentageBasedScaling())
-					{
-						ModifiedScale = Scale * ((GEditor->GetScaleGridSize() / 100.0f) / GEditor->GetGridSize());
-					}
-				}
-				else
-				{
->>>>>>> aaefee4c
 					ModifiedScale = FVector::ZeroVector;
 				}
 
