--- conflicted
+++ resolved
@@ -599,14 +599,9 @@
 				{
 					FSCSEditorTreeNodePtrType CurrentNodePtr = SelectedNodes[CurrentNodeIndex];
 					if ((CurrentNodePtr.IsValid() &&
-<<<<<<< HEAD
-						 !RootNodes.Contains(CurrentNodePtr) &&
-						 !CurrentNodePtr->IsRootComponent() &&
-=======
 						 ((!RootNodes.Contains(CurrentNodePtr) && !CurrentNodePtr->IsRootComponent()) ||
 							(Cast<UInstancedStaticMeshComponent>(CurrentNodePtr->GetComponentTemplate()) && // show widget if we are editing individual instances even if it is the root component
 							 CastChecked<UInstancedStaticMeshComponent>(CurrentNodePtr->FindComponentInstanceInActor(GetPreviewActor()))->SelectedInstances.Contains(true))) &&
->>>>>>> 92a3597a
 						 CurrentNodePtr->CanEditDefaults() &&
 						 CurrentNodePtr->FindComponentInstanceInActor(PreviewActor)))
 					{
