--- conflicted
+++ resolved
@@ -21,11 +21,8 @@
 #include "Engine/Selection.h"
 #include "Engine/LevelScriptActor.h"
 #include "Engine/LevelScriptBlueprint.h"
-<<<<<<< HEAD
-=======
 #include "Editor/ContentBrowser/Public/ContentBrowserModule.h" // for GetSelectedAssets()
 #include "ComponentAssetBroker.h"	// for GetPrimaryComponentForAsset()
->>>>>>> cce8678d
 
 #define LOCTEXT_NAMESPACE "BlueprintActionMenuUtils"
 
@@ -465,10 +462,6 @@
 	LevelActorsFilter.AddRejectionTest(FBlueprintActionFilter::FRejectionTestDelegate::CreateStatic(IsUnBoundSpawner));
 
 	const UBlueprintEditorSettings* BlueprintSettings = GetDefault<UBlueprintEditorSettings>();
-<<<<<<< HEAD
-	bool const bAddTargetContext  = bIsContextSensitive && BlueprintSettings->bUseTargetContextForNodeMenu;
-=======
->>>>>>> cce8678d
 	bool bCanOperateOnLevelActors = bIsContextSensitive && (Context.Pins.Num() == 0);
 	bool bCanHaveActorComponents  = bIsContextSensitive;
 	// determine if we can operate on certain object selections (level actors, 
@@ -479,15 +472,9 @@
 		if (BlueprintClass != nullptr)
 		{
 			bCanOperateOnLevelActors &= BlueprintClass->IsChildOf<ALevelScriptActor>();
-<<<<<<< HEAD
-			if (bAddTargetContext)
-			{
-				MainMenuFilter.TargetClasses.Add(BlueprintClass);
-=======
 			if (bIsContextSensitive && (ClassTargetMask & EContextTargetFlags::TARGET_Blueprint))
 			{
 				MainMenuFilter.TargetClasses.AddUnique(BlueprintClass);
->>>>>>> cce8678d
 			}
 		}
 		bCanHaveActorComponents &= FBlueprintEditorUtils::DoesSupportComponents(Blueprint);
@@ -681,11 +668,7 @@
 
 	MenuOut.RebuildActionList();
 
-<<<<<<< HEAD
-	if (!BlueprintSettings->bForceLegacyMenuingSystem)
-=======
 	for (UEdGraph const* Graph : Context.Graphs)
->>>>>>> cce8678d
 	{
 		if (FKismetEditorUtilities::CanPasteNodes(Graph))
 		{
@@ -724,11 +707,7 @@
 
 	uint32 SectionFlags = 0x00;
 	const UBlueprintEditorSettings* BlueprintSettings = GetDefault<UBlueprintEditorSettings>();
-<<<<<<< HEAD
-	if (!BlueprintSettings->bForceLegacyMenuingSystem)
-=======
 	if (BlueprintSettings->bFlattenFavoritesMenus)
->>>>>>> cce8678d
 	{
 		SectionFlags = FBlueprintActionMenuBuilder::FlattenCategoryHierarcy;
 	}
