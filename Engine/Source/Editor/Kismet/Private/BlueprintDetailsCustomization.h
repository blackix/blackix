--- conflicted
+++ resolved
@@ -1,4 +1,4 @@
-// Copyright 1998-2015 Epic Games, Inc. All Rights Reserved.
+// Copyright 1998-2016 Epic Games, Inc. All Rights Reserved.
 
 #pragma once
 
@@ -190,12 +190,9 @@
 
 	/** Returns TRUE if the Variable is in the current Blueprint */
 	bool IsVariableInBlueprint() const { return GetPropertyOwnerBlueprint() == GetBlueprintObj(); }
-<<<<<<< HEAD
-=======
 
 	/** Returns TRUE if the Variable is inherited by the current Blueprint */
 	bool IsVariableInheritedByBlueprint() const;
->>>>>>> c7f4204d
 private:
 	/** Pointer back to my parent tab */
 	TWeakPtr<SMyBlueprint> MyBlueprint;
