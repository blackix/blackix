--- conflicted
+++ resolved
@@ -1678,11 +1678,7 @@
 			SearchArray[*IndexPtr].Blueprint = BlueprintObject;
 		}
 
-<<<<<<< HEAD
-		UncachedAssets.Remove(AssetPath);
-=======
 		UnindexedAssets.Remove(AssetPath);
->>>>>>> 5edfa17c
 	}
 }
 
@@ -2183,11 +2179,7 @@
 			// Display progress during a re-indexing operation only if we have multiple assets to process (e.g. avoid showing after compiling a single asset) and we're not in PIE
 			if ((PendingAssets.Num() > 1) && !bIsPIESimulating)
 			{
-<<<<<<< HEAD
-				BlueprintsToUpdate.Add(SearchData.AssetPath);
-=======
 				CacheParams.OpFlags |= EFiBCacheOpFlags::ShowProgress;
->>>>>>> 5edfa17c
 			}
 
 			// Keep popup notifications hidden during this operation
