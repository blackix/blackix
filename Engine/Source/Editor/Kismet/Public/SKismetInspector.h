// Copyright 1998-2015 Epic Games, Inc. All Rights Reserved.


#pragma once

#include "BlueprintEditor.h"
#include "Editor/PropertyEditor/Public/PropertyEditorModule.h"

typedef TSet<class UObject*> FInspectorSelectionSet;

//////////////////////////////////////////////////////////////////////////
// SKismetInspector

/** Widget that shows properties and tools related to the selected node(s) */
class KISMET_API SKismetInspector : public SCompoundWidget
{
public:
	SLATE_BEGIN_ARGS( SKismetInspector )
		: _ShowPublicViewControl(false)
		, _HideNameArea(false)
		, _SetNotifyHook(true)
		, _ShowTitleArea(false)
		{}

		SLATE_ARGUMENT(TWeakPtr<FBlueprintEditor>, Kismet2)
		SLATE_ARGUMENT(TWeakPtr<SMyBlueprint>, MyBlueprintWidget)
		SLATE_ARGUMENT( bool, ShowPublicViewControl )
		SLATE_ARGUMENT( bool, HideNameArea )
		SLATE_ARGUMENT( FIsPropertyEditingEnabled, IsPropertyEditingEnabledDelegate )
		SLATE_ARGUMENT( FOnFinishedChangingProperties::FDelegate, OnFinishedChangingProperties )
		SLATE_ARGUMENT( FName, ViewIdentifier)
		SLATE_ARGUMENT( bool, SetNotifyHook)
		SLATE_ARGUMENT( bool, ShowTitleArea)
	SLATE_END_ARGS()

	void Construct(const FArguments& InArgs);

	/** Options for ShowDetails */
	struct FShowDetailsOptions
	{
		FText ForcedTitle;
		bool bForceRefresh;
		bool bShowComponents;
		bool bHideFilterArea;

<<<<<<< HEAD
		FShowDetailsOptions(const FText& InForcedTitle = FText::GetEmpty(), bool bInForceRefresh = false)
=======
		FShowDetailsOptions()
			:ForcedTitle()
			,bForceRefresh(false)
			,bShowComponents(true)
			,bHideFilterArea(false)
		{}

		FShowDetailsOptions(const FText& InForcedTitle, bool bInForceRefresh = false)
>>>>>>> cce8678d
			:ForcedTitle(InForcedTitle)
			,bForceRefresh(bInForceRefresh)
			,bShowComponents(true)
			,bHideFilterArea(false)
		{}
	};

	// SWidget interface
	virtual void Tick( const FGeometry& AllottedGeometry, const double InCurrentTime, const float InDeltaTime ) override;
	// End of SWidget interface

	/** Update the inspector window to show information on the supplied object */
	void ShowDetailsForSingleObject(UObject* Object, const FShowDetailsOptions& Options = FShowDetailsOptions());

	/** Update the inspector window to show information on the supplied objects */
	void ShowDetailsForObjects(const TArray<UObject*>& PropertyObjects, const FShowDetailsOptions& Options = FShowDetailsOptions());

	/** Used to control visibility of a property in the property window */
	bool IsPropertyVisible( const struct FPropertyAndParent& PropertyAndParent ) const;

	/** Turns on or off details customization for components */
	void EnableComponentDetailsCustomization(bool bEnable);

	TSharedPtr<class IDetailsView> GetPropertyView() const { return PropertyView; }

	void SetOwnerTab(TSharedRef<SDockTab> Tab);
	TSharedPtr<SDockTab> GetOwnerTab() const;

	/** @return true if the object is in the selection set. */
	bool IsSelected(UObject* Object) const;

protected:
	/** Update the inspector window to show information on the supplied objects */
	void UpdateFromObjects(const TArray<UObject*>& PropertyObjects, struct FKismetSelectionInfo& SelectionInfo, const FShowDetailsOptions& Options);

	/** Add this property and all its child properties to SelectedObjectProperties */
	void AddPropertiesRecursive(UProperty* Property);

	/** Pointer back to the kismet 2 tool that owns us */
	TWeakPtr<FBlueprintEditor> BlueprintEditorPtr;

	/** The tab that owns this details view. */
	TWeakPtr<SDockTab> OwnerTab;

	/** String used as the title above the property window */
	FText PropertyViewTitle;

	/** Should we currently show the property view */
	bool bShowInspectorPropertyView;

	/** Should we currently show components */
	bool bShowComponents;

	/** State of CheckBox representing whether to show only the public variables*/
	ECheckBoxState	PublicViewState;

	/** Property viewing widget */
	TSharedPtr<class IDetailsView> PropertyView;

	/** Selected objects for this detail view */
	TArray< TWeakObjectPtr<UObject> > SelectedObjects;

	/** The widget used to edit the names of properties */
	TSharedPtr<class SNameEditingWidget> EditNameWidget;

	/** Border widget that wraps a dynamic context-sensitive widget for editing objects that the property window is displaying */
	TSharedPtr<SBorder> ContextualEditingBorderWidget;

	/** If true show the public view control */
	bool bShowPublicView;

	/** If true show the kismet inspector title widget */
	bool bShowTitleArea;

	/** Component details customization enabled. */
	bool bComponenetDetailsCustomizationEnabled;

	/** Set of object properties that should be visible */
	TSet<TWeakObjectPtr<UProperty> > SelectedObjectProperties;
	
	/** User defined delegate for OnFinishedChangingProperties */
	FOnFinishedChangingProperties::FDelegate UserOnFinishedChangingProperties;

	/** When TRUE, the Kismet inspector needs to refresh the details view on Tick */
	bool bRefreshOnTick;

	/** Holds the property objects that need to be displayed by the inspector starting on the next tick */
	TArray<UObject*> RefreshPropertyObjects;

	/** Details options that are used by the inspector on the next refresh. */
	FShowDetailsOptions RefreshOptions;

protected:
	/** Show properties of the selected object */
	void SetPropertyWindowContents(TArray<UObject*> Objects);

	/** Returns whether the property view be visible */
	EVisibility GetPropertyViewVisibility() const;

	/** Returns whether the properties in the view should be editable */
	bool IsPropertyEditingEnabled() const;

	/** Returns whether the warning about an inherited component not being editable should be visible */
	EVisibility GetInheritedBlueprintComponentWarningVisibility() const;

	/** Opens the parent blueprint when the hyperlink in the warning is clicked */
	void OnInheritedBlueprintComponentWarningHyperlinkClicked(const FSlateHyperlinkRun::FMetadata& Metadata);

	/**
	 * Generates a widget that is used to edit the specified object array contextually.  This widget
	 * will be displayed along with a property view in the level editor
	 */
	TSharedRef<SWidget> MakeContextualEditingWidget(struct FKismetSelectionInfo& SelectionInfo, const FShowDetailsOptions& Options);

	/**
	 * Generates the text for the title in the contextual editing widget
	 */
	FText GetContextualEditingWidgetTitle() const;

	ECheckBoxState GetPublicViewCheckboxState() const;
	void SetPublicViewCheckboxState(ECheckBoxState InIsChecked);
};<|MERGE_RESOLUTION|>--- conflicted
+++ resolved
@@ -43,9 +43,6 @@
 		bool bShowComponents;
 		bool bHideFilterArea;
 
-<<<<<<< HEAD
-		FShowDetailsOptions(const FText& InForcedTitle = FText::GetEmpty(), bool bInForceRefresh = false)
-=======
 		FShowDetailsOptions()
 			:ForcedTitle()
 			,bForceRefresh(false)
@@ -54,7 +51,6 @@
 		{}
 
 		FShowDetailsOptions(const FText& InForcedTitle, bool bInForceRefresh = false)
->>>>>>> cce8678d
 			:ForcedTitle(InForcedTitle)
 			,bForceRefresh(bInForceRefresh)
 			,bShowComponents(true)
