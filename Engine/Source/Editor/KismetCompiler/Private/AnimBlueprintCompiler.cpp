// Copyright 1998-2016 Epic Games, Inc. All Rights Reserved.

#include "KismetCompilerPrivatePCH.h"
#include "KismetEditorUtilities.h"

#include "AnimBlueprintCompiler.h"
#include "../../../Runtime/Engine/Classes/Kismet/KismetArrayLibrary.h"
#include "../../../Runtime/Engine/Classes/Kismet/KismetMathLibrary.h"
#include "Editor/UnrealEd/Public/Kismet2/BlueprintEditorUtils.h"
#include "Editor/UnrealEd/Public/Kismet2/KismetReinstanceUtilities.h"
#include "AnimationGraphSchema.h"
#include "AnimStateNode.h"
#include "AnimStateConduitNode.h"
#include "AnimStateEntryNode.h"
#include "AnimStateTransitionNode.h"
#include "AnimationCustomTransitionGraph.h"
#include "AnimationStateGraph.h"
#include "AnimationStateMachineGraph.h"
#include "AnimationStateMachineSchema.h"
#include "AnimationTransitionGraph.h"
#include "AnimGraphNode_Base.h"
#include "AnimGraphNode_CustomTransitionResult.h"
#include "AnimGraphNode_Root.h"
#include "AnimGraphNode_UseCachedPose.h"
#include "AnimGraphNode_StateMachineBase.h"
#include "AnimGraphNode_StateResult.h"
#include "AnimGraphNode_SaveCachedPose.h"
#include "AnimGraphNode_SequencePlayer.h"
#include "AnimGraphNode_TransitionPoseEvaluator.h"
#include "AnimGraphNode_TransitionResult.h"
#include "K2Node_TransitionRuleGetter.h"
#include "K2Node_AnimGetter.h"

#define LOCTEXT_NAMESPACE "AnimBlueprintCompiler"

//
// Forward declarations.
//
class UAnimStateNodeBase;

//////////////////////////////////////////////////////////////////////////

template<>
FString FNetNameMapping::MakeBaseName<UAnimGraphNode_Base>(const UAnimGraphNode_Base* Net)
{
	return FString::Printf(TEXT("%s_%s"), *Net->GetDescriptiveCompiledName(), *Net->NodeGuid.ToString());
}

//////////////////////////////////////////////////////////////////////////
// FAnimBlueprintCompiler::FEffectiveConstantRecord

bool FAnimBlueprintCompiler::FEffectiveConstantRecord::Apply(UObject* Object)
{
	uint8* StructPtr = NodeVariableProperty->ContainerPtrToValuePtr<uint8>(Object);
	uint8* PropertyPtr = ConstantProperty->ContainerPtrToValuePtr<uint8>(StructPtr);

	if (ArrayIndex != INDEX_NONE)
	{
		UArrayProperty* ArrayProperty = CastChecked<UArrayProperty>(ConstantProperty);

		// Peer inside the array
		FScriptArrayHelper ArrayHelper(ArrayProperty, PropertyPtr);

		if (ArrayHelper.IsValidIndex(ArrayIndex))
		{
			FBlueprintEditorUtils::ImportKismetDefaultValueToProperty(LiteralSourcePin, ArrayProperty->Inner, ArrayHelper.GetRawPtr(ArrayIndex), Object);
		}
		else
		{
			return false;
		}
	}
	else
	{
		FBlueprintEditorUtils::ImportKismetDefaultValueToProperty(LiteralSourcePin, ConstantProperty, PropertyPtr, Object);
	}

	return true;
}

//////////////////////////////////////////////////////////////////////////
// FAnimBlueprintCompiler

FAnimBlueprintCompiler::FAnimBlueprintCompiler(UAnimBlueprint* SourceSketch, FCompilerResultsLog& InMessageLog, const FKismetCompilerOptions& InCompileOptions, TArray<UObject*>* InObjLoaded)
	: FKismetCompilerContext(SourceSketch, InMessageLog, InCompileOptions, InObjLoaded)
	, AnimBlueprint(SourceSketch)
	, bIsDerivedAnimBlueprint(false)
{
	// Make sure the skeleton has finished preloading
	if (AnimBlueprint->TargetSkeleton != nullptr)
	{
		if (FLinkerLoad* Linker = AnimBlueprint->TargetSkeleton->GetLinker())
		{
			Linker->Preload(AnimBlueprint->TargetSkeleton);
		}
	}

	// Determine if there is an anim blueprint in the ancestry of this class
	bIsDerivedAnimBlueprint = UAnimBlueprint::FindRootAnimBlueprint(AnimBlueprint) != NULL;
}

FAnimBlueprintCompiler::~FAnimBlueprintCompiler()
{
}

UEdGraphSchema_K2* FAnimBlueprintCompiler::CreateSchema()
{
	AnimSchema = NewObject<UAnimationGraphSchema>();
	return AnimSchema;
}

UK2Node_CallFunction* FAnimBlueprintCompiler::SpawnCallAnimInstanceFunction(UEdGraphNode* SourceNode, FName FunctionName)
{
	//@TODO: SKELETON: This is a call on a parent function (UAnimInstance::StaticClass() specifically), should we treat it as self or not?
	UK2Node_CallFunction* FunctionCall = SpawnIntermediateNode<UK2Node_CallFunction>(SourceNode);
	FunctionCall->FunctionReference.SetSelfMember(FunctionName);
	FunctionCall->AllocateDefaultPins();

	return FunctionCall;
}

void FAnimBlueprintCompiler::CreateEvaluationHandler(UAnimGraphNode_Base* VisualAnimNode, FEvaluationHandlerRecord& Record)
{
	// Shouldn't create a handler if there is nothing to work with
	check(Record.ServicedProperties.Num() > 0);
	check(Record.NodeVariableProperty != NULL);

	// Use the node GUID for a stable name across compiles
	FString FunctionName = FString::Printf(TEXT("%s_%s_%s_%s"), *Record.EvaluationHandlerProperty->GetName(), *VisualAnimNode->GetOuter()->GetName(), *VisualAnimNode->GetClass()->GetName(), *VisualAnimNode->NodeGuid.ToString());
	Record.HandlerFunctionName = FName(*FunctionName);

	// check function name isnt already used (data exists that can contain duplicate GUIDs) and apply a numeric extension until it is unique
	int32 ExtensionIndex = 0;
	FName* ExistingName = HandlerFunctionNames.Find(Record.HandlerFunctionName);
	while(ExistingName != nullptr)
	{
		FunctionName = FString::Printf(TEXT("%s_%s_%s_%s_%d"), *Record.EvaluationHandlerProperty->GetName(), *VisualAnimNode->GetOuter()->GetName(), *VisualAnimNode->GetClass()->GetName(), *VisualAnimNode->NodeGuid.ToString(), ExtensionIndex);
		Record.HandlerFunctionName = FName(*FunctionName);
		ExistingName = HandlerFunctionNames.Find(Record.HandlerFunctionName);
		ExtensionIndex++;
	}

	HandlerFunctionNames.Add(Record.HandlerFunctionName);
	
	// Add a custom event in the graph
	UK2Node_CustomEvent* EntryNode = SpawnIntermediateNode<UK2Node_CustomEvent>(VisualAnimNode, ConsolidatedEventGraph);
	EntryNode->bInternalEvent = true;
	EntryNode->CustomFunctionName = Record.HandlerFunctionName;
	EntryNode->AllocateDefaultPins();

	// The ExecChain is the current exec output pin in the linear chain
	UEdGraphPin* ExecChain = Schema->FindExecutionPin(*EntryNode, EGPD_Output);

	// Create a struct member write node to store the parameters into the animation node
	UK2Node_StructMemberSet* AssignmentNode = SpawnIntermediateNode<UK2Node_StructMemberSet>(VisualAnimNode, ConsolidatedEventGraph);
	AssignmentNode->VariableReference.SetSelfMember(Record.NodeVariableProperty->GetFName());
	AssignmentNode->StructType = Record.NodeVariableProperty->Struct;
	AssignmentNode->AllocateDefaultPins();

	// Wire up the variable node execution wires
	UEdGraphPin* ExecVariablesIn = Schema->FindExecutionPin(*AssignmentNode, EGPD_Input);
	ExecChain->MakeLinkTo(ExecVariablesIn);
	ExecChain = Schema->FindExecutionPin(*AssignmentNode, EGPD_Output);

	// Run thru each property
	TSet<FName> PropertiesBeingSet;

	for (auto TargetPinIt = AssignmentNode->Pins.CreateIterator(); TargetPinIt; ++TargetPinIt)
	{
		UEdGraphPin* TargetPin = *TargetPinIt;
		FString PropertyNameStr = TargetPin->PinName;
		FName PropertyName(*PropertyNameStr);

		// Does it get serviced by this handler?
		if (FAnimNodeSinglePropertyHandler* SourceInfo = Record.ServicedProperties.Find(PropertyName))
		{
			if (SourceInfo->SimpleCopyPropertyName != NAME_None)
			{
				continue;
			}

			if (TargetPin->PinType.bIsArray)
			{
				// Grab the array that we need to set members for
				UK2Node_StructMemberGet* FetchArrayNode = SpawnIntermediateNode<UK2Node_StructMemberGet>(VisualAnimNode, ConsolidatedEventGraph);
				FetchArrayNode->VariableReference.SetSelfMember(Record.NodeVariableProperty->GetFName());
				FetchArrayNode->StructType = Record.NodeVariableProperty->Struct;
				FetchArrayNode->AllocatePinsForSingleMemberGet(PropertyName);

				UEdGraphPin* ArrayVariableNode = FetchArrayNode->FindPin(PropertyNameStr);

				if (SourceInfo->ArrayPins.Num() > 0)
				{
					// Set each element in the array
					for (auto SourcePinIt = SourceInfo->ArrayPins.CreateIterator(); SourcePinIt; ++SourcePinIt)
					{
						int32 ArrayIndex = SourcePinIt.Key();
						UEdGraphPin* SourcePin = SourcePinIt.Value();

						// Create an array element set node
						UK2Node_CallArrayFunction* ArrayNode = SpawnIntermediateNode<UK2Node_CallArrayFunction>(VisualAnimNode, ConsolidatedEventGraph);
						ArrayNode->FunctionReference.SetExternalMember(GET_FUNCTION_NAME_CHECKED(UKismetArrayLibrary, Array_Set), UKismetArrayLibrary::StaticClass());
						ArrayNode->AllocateDefaultPins();

						// Connect the execution chain
						ExecChain->MakeLinkTo(ArrayNode->GetExecPin());
						ExecChain = ArrayNode->GetThenPin();

						// Connect the input array
						UEdGraphPin* TargetArrayPin = ArrayNode->FindPinChecked(TEXT("TargetArray"));
						TargetArrayPin->MakeLinkTo(ArrayVariableNode);
						ArrayNode->PinConnectionListChanged(TargetArrayPin);

						// Set the array index
						UEdGraphPin* TargetIndexPin = ArrayNode->FindPinChecked(TEXT("Index"));
						TargetIndexPin->DefaultValue = FString::FromInt(ArrayIndex);

						// Wire up the data input
						UEdGraphPin* TargetItemPin = ArrayNode->FindPinChecked(TEXT("Item"));
						TargetItemPin->CopyPersistentDataFromOldPin(*SourcePin);
						MessageLog.NotifyIntermediateObjectCreation(TargetItemPin, SourcePin);
						SourcePin->BreakAllPinLinks();
					}
				}
			}
			else
			{
				// Single property
				if (SourceInfo->SinglePin != NULL)
				{
					UEdGraphPin* SourcePin = SourceInfo->SinglePin;

					PropertiesBeingSet.Add(FName(*SourcePin->PinName));
					TargetPin->CopyPersistentDataFromOldPin(*SourcePin);
					MessageLog.NotifyIntermediateObjectCreation(TargetPin, SourcePin);
					SourcePin->BreakAllPinLinks();
				}
			}
		}
	}

	// Remove any unused pins from the assignment node to avoid smashing constant values
	for (int32 PinIndex = 0; PinIndex < AssignmentNode->ShowPinForProperties.Num(); ++PinIndex)
	{
		FOptionalPinFromProperty& TestProperty = AssignmentNode->ShowPinForProperties[PinIndex];
		TestProperty.bShowPin = PropertiesBeingSet.Contains(TestProperty.PropertyName);
	}
	AssignmentNode->ReconstructNode();
}

void FAnimBlueprintCompiler::ProcessAnimationNode(UAnimGraphNode_Base* VisualAnimNode)
{
	const UAnimationGraphSchema* Schema = GetDefault<UAnimationGraphSchema>();

	// Early out if this node has already been processed
	if (AllocatedAnimNodes.Contains(VisualAnimNode))
	{
		return;
	}

	// Make sure the visual node has a runtime node template
	const UScriptStruct* NodeType = VisualAnimNode->GetFNodeType();
	if (NodeType == NULL)
	{
		MessageLog.Error(TEXT("@@ has no animation node member"), VisualAnimNode);
		return;
	}

	// Give the visual node a chance to do validation
	{
		const int32 PreValidationErrorCount = MessageLog.NumErrors;
		VisualAnimNode->ValidateAnimNodeDuringCompilation(AnimBlueprint->TargetSkeleton, MessageLog);
		VisualAnimNode->BakeDataDuringCompilation(MessageLog);
		if (MessageLog.NumErrors != PreValidationErrorCount)
		{
			return;
		}
	}

	// Create a property for the node
	const FString NodeVariableName = ClassScopeNetNameMap.MakeValidName(VisualAnimNode);

	FEdGraphPinType NodeVariableType;
	NodeVariableType.PinCategory = Schema->PC_Struct;
	NodeVariableType.PinSubCategoryObject = NodeType;

	UStructProperty* NewProperty = Cast<UStructProperty>(CreateVariable(FName(*NodeVariableName), NodeVariableType));

	if (NewProperty == NULL)
	{
		MessageLog.Error(TEXT("Failed to create node property for @@"), VisualAnimNode);
	}

	// Register this node with the compile-time data structures
	const int32 AllocatedIndex = AllocateNodeIndexCounter++;
	AllocatedAnimNodes.Add(VisualAnimNode, NewProperty);
	AllocatedNodePropertiesToNodes.Add(NewProperty, VisualAnimNode);
	AllocatedAnimNodeIndices.Add(VisualAnimNode, AllocatedIndex);
	AllocatedPropertiesByIndex.Add(AllocatedIndex, NewProperty);

	UAnimGraphNode_Base* TrueSourceObject = MessageLog.FindSourceObjectTypeChecked<UAnimGraphNode_Base>(VisualAnimNode);
	SourceNodeToProcessedNodeMap.Add(TrueSourceObject, VisualAnimNode);

	// Register the slightly more permanent debug information
	NewAnimBlueprintClass->GetAnimBlueprintDebugData().NodePropertyToIndexMap.Add(TrueSourceObject, AllocatedIndex);
	NewAnimBlueprintClass->GetAnimBlueprintDebugData().NodeGuidToIndexMap.Add(TrueSourceObject->NodeGuid, AllocatedIndex);
	NewAnimBlueprintClass->GetDebugData().RegisterClassPropertyAssociation(TrueSourceObject, NewProperty);

	// Node-specific compilation that requires compiler state info
	if (UAnimGraphNode_StateMachineBase* StateMachineInstance = Cast<UAnimGraphNode_StateMachineBase>(VisualAnimNode))
	{
		// Compile the state machine
		ProcessStateMachine(StateMachineInstance);
	}
	else if (UAnimGraphNode_UseCachedPose* UseCachedPose = Cast<UAnimGraphNode_UseCachedPose>(VisualAnimNode))
	{
		// Handle a save/use cached pose linkage
		ProcessUseCachedPose(UseCachedPose);
	}

	// Record pose pins for later patchup and gather pins that have an associated evaluation handler
	TMap<FName, FEvaluationHandlerRecord> EvaluationHandlers;

	for (auto SourcePinIt = VisualAnimNode->Pins.CreateIterator(); SourcePinIt; ++SourcePinIt)
	{
		UEdGraphPin* SourcePin = *SourcePinIt;
		bool bConsumed = false;

		// Register pose links for future use
		if ((SourcePin->Direction == EGPD_Input) && (Schema->IsPosePin(SourcePin->PinType)))
		{
			// Input pose pin, going to need to be linked up
			FPoseLinkMappingRecord LinkRecord = VisualAnimNode->GetLinkIDLocation(NodeType, SourcePin);
			if (LinkRecord.IsValid())
			{
				ValidPoseLinkList.Add(LinkRecord);
				bConsumed = true;
			}
		}
		else
		{
			// Does this pin have an associated evaluation handler?
			UProperty* SourcePinProperty;
			int32 SourceArrayIndex;
			VisualAnimNode->GetPinAssociatedProperty(NodeType, SourcePin, /*out*/ SourcePinProperty, /*out*/ SourceArrayIndex);
			
			if (SourcePinProperty != NULL)
			{
				if (SourcePin->LinkedTo.Num() == 0)
				{
					// Literal that can be pushed into the CDO instead of re-evaluated every frame
					new (ValidAnimNodePinConstants) FEffectiveConstantRecord(NewProperty, SourcePin, SourcePinProperty, SourceArrayIndex);
					bConsumed = true;
				}
				else
				{
					// Dynamic value that needs to be wired up and evaluated each frame
					FString EvaluationHandlerStr = SourcePinProperty->GetMetaData(Schema->NAME_OnEvaluate);
					FName EvaluationHandlerName(*EvaluationHandlerStr);
					if (EvaluationHandlerName == NAME_None)
					{
						EvaluationHandlerName = Schema->DefaultEvaluationHandlerName;
					}

					EvaluationHandlers.FindOrAdd(EvaluationHandlerName).RegisterPin(SourcePin, SourcePinProperty, SourceArrayIndex);
					bConsumed = true;
				}

				UEdGraphPin* TrueSourcePin = MessageLog.FindSourceObjectTypeChecked<UEdGraphPin>(SourcePin);
				if (TrueSourcePin)
				{
					NewAnimBlueprintClass->GetDebugData().RegisterClassPropertyAssociation(TrueSourcePin, SourcePinProperty);
				}
			}
		}

		if (!bConsumed && (SourcePin->Direction == EGPD_Input))
		{
			//@TODO: ANIMREFACTOR: It's probably OK to have certain pins ignored eventually, but this is very helpful during development
			MessageLog.Note(TEXT("@@ was visible but ignored"), SourcePin);
		}
	}

	// Match the associated property to each evaluation handler
	for (TFieldIterator<UProperty> NodePropIt(NodeType); NodePropIt; ++NodePropIt)
	{
		if (UStructProperty* StructProp = Cast<UStructProperty>(*NodePropIt))
		{
			if (StructProp->Struct == FExposedValueHandler::StaticStruct())
			{
				// Register this property to the list of pins that need to be updated
				// (it's OK if there isn't an entry for this handler, it means that the values are static and don't need to be calculated every frame)
				FName EvaluationHandlerName(StructProp->GetFName());
				if (FEvaluationHandlerRecord* pRecord = EvaluationHandlers.Find(EvaluationHandlerName))
				{
					pRecord->NodeVariableProperty = NewProperty;
					pRecord->EvaluationHandlerProperty = StructProp;
				}
			}
		}
	}

	// Generate a new event to update the value of these properties
	for (auto HandlerIt = EvaluationHandlers.CreateIterator(); HandlerIt; ++HandlerIt)
	{
		FName EvaluationHandlerName = HandlerIt.Key();
		FEvaluationHandlerRecord& Record = HandlerIt.Value();

		if (Record.IsValid())
		{
			CreateEvaluationHandler(VisualAnimNode, Record);
			ValidEvaluationHandlerList.Add(Record);
		}
		else
		{
			MessageLog.Error(*FString::Printf(TEXT("A property on @@ references a non-existent %s property named %s"), VisualAnimNode), *(Schema->NAME_OnEvaluate.ToString()), *(EvaluationHandlerName.ToString()));
		}
	}
}

void FAnimBlueprintCompiler::ProcessUseCachedPose(UAnimGraphNode_UseCachedPose* UseCachedPose)
{
	bool bSuccessful = false;

	// if compiling only skeleton, we don't have to worry about linking save node
	if (CompileOptions.CompileType == EKismetCompileType::SkeletonOnly)
	{
		return;
	}

	// Link to the saved cached pose
	if(UseCachedPose->SaveCachedPoseNode.IsValid())
	{
		if (UAnimGraphNode_SaveCachedPose* AssociatedSaveNode = SaveCachedPoseNodes.FindRef(UseCachedPose->SaveCachedPoseNode->CacheName))
		{
			UStructProperty* LinkProperty = FindField<UStructProperty>(FAnimNode_UseCachedPose::StaticStruct(), TEXT("LinkToCachingNode"));
			check(LinkProperty);

			FPoseLinkMappingRecord LinkRecord = FPoseLinkMappingRecord::MakeFromMember(UseCachedPose, AssociatedSaveNode, LinkProperty);
			if (LinkRecord.IsValid())
			{
				ValidPoseLinkList.Add(LinkRecord);
			}
			bSuccessful = true;
		}
	}
	
	if(!bSuccessful)
	{
		MessageLog.Error(*LOCTEXT("NoAssociatedSaveNode", "@@ does not have an associated Save Cached Pose node").ToString(), UseCachedPose);
	}
}

int32 FAnimBlueprintCompiler::GetAllocationIndexOfNode(UAnimGraphNode_Base* VisualAnimNode)
{
	ProcessAnimationNode(VisualAnimNode);
	int32* pResult = AllocatedAnimNodeIndices.Find(VisualAnimNode);
	return (pResult != NULL) ? *pResult : INDEX_NONE;
}

void FAnimBlueprintCompiler::PruneIsolatedAnimationNodes(const TArray<UAnimGraphNode_Base*>& RootSet, TArray<UAnimGraphNode_Base*>& GraphNodes)
{
	struct FNodeVisitorDownPoseWires
	{
		TSet<UEdGraphNode*> VisitedNodes;
		const UAnimationGraphSchema* Schema;

		FNodeVisitorDownPoseWires()
		{
			Schema = GetDefault<UAnimationGraphSchema>();
		}

		void TraverseNodes(UEdGraphNode* Node)
		{
			VisitedNodes.Add(Node);

			// Follow every exec output pin
			for (int32 i = 0; i < Node->Pins.Num(); ++i)
			{
				UEdGraphPin* MyPin = Node->Pins[i];

				if ((MyPin->Direction == EGPD_Input) && (Schema->IsPosePin(MyPin->PinType)))
				{
					for (int32 j = 0; j < MyPin->LinkedTo.Num(); ++j)
					{
						UEdGraphPin* OtherPin = MyPin->LinkedTo[j];
						UEdGraphNode* OtherNode = OtherPin->GetOwningNode();
						if (!VisitedNodes.Contains(OtherNode))
						{
							TraverseNodes(OtherNode);
						}
					}
				}
			}
		}
	};

	// Prune the nodes that aren't reachable via an animation pose link
	FNodeVisitorDownPoseWires Visitor;

	for (auto RootIt = RootSet.CreateConstIterator(); RootIt; ++RootIt)
	{
		UAnimGraphNode_Base* RootNode = *RootIt;
		Visitor.TraverseNodes(RootNode);
	}

	for (int32 NodeIndex = 0; NodeIndex < GraphNodes.Num(); ++NodeIndex)
	{
		UAnimGraphNode_Base* Node = GraphNodes[NodeIndex];
		if (!Visitor.VisitedNodes.Contains(Node) && !IsNodePure(Node))
		{
			Node->BreakAllNodeLinks();
			GraphNodes.RemoveAtSwap(NodeIndex);
			--NodeIndex;
		}
	}
}

void FAnimBlueprintCompiler::ProcessAnimationNodesGivenRoot(TArray<UAnimGraphNode_Base*>& AnimNodeList, const TArray<UAnimGraphNode_Base*>& RootSet)
{
	// Now prune based on the root set
	if (MessageLog.NumErrors == 0)
	{
		PruneIsolatedAnimationNodes(RootSet, AnimNodeList);
	}

	// Process the remaining nodes
	for (auto SourceNodeIt = AnimNodeList.CreateIterator(); SourceNodeIt; ++SourceNodeIt)
	{
		UAnimGraphNode_Base* VisualAnimNode = *SourceNodeIt;
		ProcessAnimationNode(VisualAnimNode);
	}
}

void FAnimBlueprintCompiler::ProcessAllAnimationNodes()
{
	// Validate the graph
	ValidateGraphIsWellFormed(ConsolidatedEventGraph);

	// Validate that we have a skeleton
	if ((AnimBlueprint->TargetSkeleton == nullptr) && !AnimBlueprint->bIsNewlyCreated)
	{
		MessageLog.Error(*LOCTEXT("NoSkeleton", "@@ - The skeleton asset for this animation Blueprint is missing, so it cannot be compiled!").ToString(), AnimBlueprint);
		return;
	}

	// Build the raw node list
	TArray<UAnimGraphNode_Base*> AnimNodeList;
	ConsolidatedEventGraph->GetNodesOfClass<UAnimGraphNode_Base>(/*out*/ AnimNodeList);

	TArray<UK2Node_TransitionRuleGetter*> Getters;
	ConsolidatedEventGraph->GetNodesOfClass<UK2Node_TransitionRuleGetter>(/*out*/ Getters);

	// Get anim getters from the root anim graph (processing the nodes below will collect them in nested graphs)
	TArray<UK2Node_AnimGetter*> RootGraphAnimGetters;
	ConsolidatedEventGraph->GetNodesOfClass<UK2Node_AnimGetter>(RootGraphAnimGetters);

	// Find the root node
	UAnimGraphNode_Root* PrePhysicsRoot = NULL;
	TArray<UAnimGraphNode_Base*> RootSet;

	AllocateNodeIndexCounter = 0;
	NewAnimBlueprintClass->RootAnimNodeIndex = 0;//INDEX_NONE;

	for (auto SourceNodeIt = AnimNodeList.CreateIterator(); SourceNodeIt; ++SourceNodeIt)
	{
		UAnimGraphNode_Base* SourceNode = *SourceNodeIt;
		UAnimGraphNode_Base* TrueNode = MessageLog.FindSourceObjectTypeChecked<UAnimGraphNode_Base>(SourceNode);
		TrueNode->BlueprintUsage = EBlueprintUsage::NoProperties;

		if (UAnimGraphNode_Root* PossibleRoot = Cast<UAnimGraphNode_Root>(SourceNode))
		{
			if (UAnimGraphNode_Root* Root = ExactCast<UAnimGraphNode_Root>(PossibleRoot))
			{
				if (PrePhysicsRoot != NULL)
				{
					MessageLog.Error(*FString::Printf(*LOCTEXT("ExpectedOneFunctionEntry_Error", "Expected only one animation root, but found both @@ and @@").ToString()),
						PrePhysicsRoot, Root);
				}
				else
				{
					RootSet.Add(Root);
					PrePhysicsRoot = Root;
				}
			}
		}
		else if (UAnimGraphNode_SaveCachedPose* SavePoseRoot = Cast<UAnimGraphNode_SaveCachedPose>(SourceNode))
		{
			//@TODO: Ideally we only add these if there is a UseCachedPose node referencing them, but those can be anywhere and are hard to grab
			SaveCachedPoseNodes.Add(SavePoseRoot->CacheName, SavePoseRoot);
			RootSet.Add(SavePoseRoot);
		}
	}

	if (PrePhysicsRoot != NULL)
	{
		// Process the animation nodes
		ProcessAnimationNodesGivenRoot(AnimNodeList, RootSet);

		// Process the getter nodes in the graph if there were any
		for (auto GetterIt = Getters.CreateIterator(); GetterIt; ++GetterIt)
		{
			ProcessTransitionGetter(*GetterIt, NULL); // transition nodes should not appear at top-level
		}

		// Wire root getters
		for(UK2Node_AnimGetter* RootGraphGetter : RootGraphAnimGetters)
		{
			AutoWireAnimGetter(RootGraphGetter, nullptr);
		}

		// Wire nested getters
		for(UK2Node_AnimGetter* Getter : FoundGetterNodes)
		{
			AutoWireAnimGetter(Getter, nullptr);
		}

		NewAnimBlueprintClass->RootAnimNodeIndex = GetAllocationIndexOfNode(PrePhysicsRoot);
	}
	else
	{
		MessageLog.Error(*FString::Printf(*LOCTEXT("ExpectedAFunctionEntry_Error", "Expected an animation root, but did not find one").ToString()));
	}
}

int32 FAnimBlueprintCompiler::ExpandGraphAndProcessNodes(UEdGraph* SourceGraph, UAnimGraphNode_Base* SourceRootNode, UAnimStateTransitionNode* TransitionNode, TArray<UEdGraphNode*>* ClonedNodes)
{
	// Clone the nodes from the source graph
	UEdGraph* ClonedGraph = FEdGraphUtilities::CloneGraph(SourceGraph, NULL, &MessageLog, true);

	// Grab all the animation nodes and find the corresponding root node in the cloned set
	UAnimGraphNode_Base* TargetRootNode = NULL;
	TArray<UAnimGraphNode_Base*> AnimNodeList;
	TArray<UK2Node_TransitionRuleGetter*> Getters;
	TArray<UK2Node_AnimGetter*> AnimGetterNodes;

	for (auto NodeIt = ClonedGraph->Nodes.CreateIterator(); NodeIt; ++NodeIt)
	{
		UEdGraphNode* Node = *NodeIt;

		if (UK2Node_TransitionRuleGetter* GetterNode = Cast<UK2Node_TransitionRuleGetter>(Node))
		{
			Getters.Add(GetterNode);
		}
		else if(UK2Node_AnimGetter* NewGetterNode = Cast<UK2Node_AnimGetter>(Node))
		{
			AnimGetterNodes.Add(NewGetterNode);
		}
		else if (UAnimGraphNode_Base* TestNode = Cast<UAnimGraphNode_Base>(Node))
		{
			AnimNodeList.Add(TestNode);

			//@TODO: There ought to be a better way to determine this
			if (MessageLog.FindSourceObject(TestNode) == MessageLog.FindSourceObject(SourceRootNode))
			{
				TargetRootNode = TestNode;
			}
		}

		if (ClonedNodes != NULL)
		{
			ClonedNodes->Add(Node);
		}
	}
	check(TargetRootNode);

	// Move the cloned nodes into the consolidated event graph
	const bool bIsLoading = Blueprint->bIsRegeneratingOnLoad || IsAsyncLoading();
	ClonedGraph->MoveNodesToAnotherGraph(ConsolidatedEventGraph, bIsLoading);

	// Process any animation nodes
	{
		TArray<UAnimGraphNode_Base*> RootSet;
		RootSet.Add(TargetRootNode);
		ProcessAnimationNodesGivenRoot(AnimNodeList, RootSet);
	}

	// Process the getter nodes in the graph if there were any
	for (auto GetterIt = Getters.CreateIterator(); GetterIt; ++GetterIt)
	{
		ProcessTransitionGetter(*GetterIt, TransitionNode);
	}

	// Wire anim getter nodes
	for(UK2Node_AnimGetter* GetterNode : AnimGetterNodes)
	{
		FoundGetterNodes.Add(GetterNode);
	}

	// Returns the index of the processed cloned version of SourceRootNode
	return GetAllocationIndexOfNode(TargetRootNode);	
}

void FAnimBlueprintCompiler::ProcessStateMachine(UAnimGraphNode_StateMachineBase* StateMachineInstance)
{
	struct FMachineCreator
	{
	public:
		int32 MachineIndex;
		TMap<UAnimStateNodeBase*, int32> StateIndexTable;
		TMap<UAnimStateTransitionNode*, int32> TransitionIndexTable;
		UAnimBlueprintGeneratedClass* AnimBlueprintClass;
		UAnimGraphNode_StateMachineBase* StateMachineInstance;
		FCompilerResultsLog& MessageLog;
	public:
		FMachineCreator(FCompilerResultsLog& InMessageLog, UAnimGraphNode_StateMachineBase* InStateMachineInstance, int32 InMachineIndex, UAnimBlueprintGeneratedClass* InNewClass)
			: MachineIndex(InMachineIndex)
			, AnimBlueprintClass(InNewClass)
			, StateMachineInstance(InStateMachineInstance)
			, MessageLog(InMessageLog)
		{
			FStateMachineDebugData& MachineInfo = GetMachineSpecificDebugData();
			MachineInfo.MachineIndex = MachineIndex;
			MachineInfo.MachineInstanceNode = MessageLog.FindSourceObjectTypeChecked<UAnimGraphNode_StateMachineBase>(InStateMachineInstance);

			StateMachineInstance->GetNode().StateMachineIndexInClass = MachineIndex;

			FBakedAnimationStateMachine& BakedMachine = GetMachine();
			BakedMachine.MachineName = StateMachineInstance->EditorStateMachineGraph->GetFName();
			BakedMachine.InitialState = INDEX_NONE;
		}

		FBakedAnimationStateMachine& GetMachine()
		{
			return AnimBlueprintClass->BakedStateMachines[MachineIndex];
		}

		FStateMachineDebugData& GetMachineSpecificDebugData()
		{
			UAnimationStateMachineGraph* SourceGraph = MessageLog.FindSourceObjectTypeChecked<UAnimationStateMachineGraph>(StateMachineInstance->EditorStateMachineGraph);
			return AnimBlueprintClass->GetAnimBlueprintDebugData().StateMachineDebugData.FindOrAdd(SourceGraph);
		}

		int32 FindOrAddState(UAnimStateNodeBase* StateNode)
		{
			if (int32* pResult = StateIndexTable.Find(StateNode))
			{
				return *pResult;
			}
			else
			{
				FBakedAnimationStateMachine& BakedMachine = GetMachine();

				const int32 StateIndex = BakedMachine.States.Num();
				StateIndexTable.Add(StateNode, StateIndex);
				new (BakedMachine.States) FBakedAnimationState();

				UAnimStateNodeBase* SourceNode = MessageLog.FindSourceObjectTypeChecked<UAnimStateNodeBase>(StateNode);
				GetMachineSpecificDebugData().NodeToStateIndex.Add(SourceNode, StateIndex);
				if (UAnimStateNode* SourceStateNode = Cast<UAnimStateNode>(SourceNode))
				{
					AnimBlueprintClass->GetAnimBlueprintDebugData().StateGraphToNodeMap.Add(SourceStateNode->BoundGraph, SourceStateNode);
				}

				return StateIndex;
			}
		}

		int32 FindOrAddTransition(UAnimStateTransitionNode* TransitionNode)
		{
			if (int32* pResult = TransitionIndexTable.Find(TransitionNode))
			{
				return *pResult;
			}
			else
			{
				FBakedAnimationStateMachine& BakedMachine = GetMachine();

				const int32 TransitionIndex = BakedMachine.Transitions.Num();
				TransitionIndexTable.Add(TransitionNode, TransitionIndex);
				new (BakedMachine.Transitions) FAnimationTransitionBetweenStates();

				UAnimStateTransitionNode* SourceTransitionNode = MessageLog.FindSourceObjectTypeChecked<UAnimStateTransitionNode>(TransitionNode);
				GetMachineSpecificDebugData().NodeToTransitionIndex.Add(SourceTransitionNode, TransitionIndex);
				AnimBlueprintClass->GetAnimBlueprintDebugData().TransitionGraphToNodeMap.Add(SourceTransitionNode->BoundGraph, SourceTransitionNode);

				if (SourceTransitionNode->CustomTransitionGraph != NULL)
				{
					AnimBlueprintClass->GetAnimBlueprintDebugData().TransitionBlendGraphToNodeMap.Add(SourceTransitionNode->CustomTransitionGraph, SourceTransitionNode);
				}

				return TransitionIndex;
			}
		}

		void Validate()
		{
			FBakedAnimationStateMachine& BakedMachine = GetMachine();

			// Make sure there is a valid entry point
			if (BakedMachine.InitialState == INDEX_NONE)
			{
				MessageLog.Warning(*LOCTEXT("NoEntryNode", "There was no entry state connection in @@").ToString(), StateMachineInstance);
				BakedMachine.InitialState = 0;
			}
			else
			{
				// Make sure the entry node is a state and not a conduit
				if (BakedMachine.States[BakedMachine.InitialState].bIsAConduit)
				{
					UEdGraphNode* StateNode = GetMachineSpecificDebugData().FindNodeFromStateIndex(BakedMachine.InitialState);
					MessageLog.Error(*LOCTEXT("BadStateEntryNode", "A conduit (@@) cannot be used as the entry node for a state machine").ToString(), StateNode);
				}
			}
		}
	};
	
	if (StateMachineInstance->EditorStateMachineGraph == NULL)
	{
		MessageLog.Error(*LOCTEXT("BadStateMachineNoGraph", "@@ does not have a corresponding graph").ToString(), StateMachineInstance);
		return;
	}

	TMap<UAnimGraphNode_TransitionResult*, int32> AlreadyMergedTransitionList;

	const int32 MachineIndex = NewAnimBlueprintClass->BakedStateMachines.Num();
	new (NewAnimBlueprintClass->BakedStateMachines) FBakedAnimationStateMachine();
	FMachineCreator Oven(MessageLog, StateMachineInstance, MachineIndex, NewAnimBlueprintClass);

	// Map of states that contain a single player node (from state root node index to associated sequence player)
	TMap<int32, UObject*> SimplePlayerStatesMap;

	// Process all the states/transitions
	for (auto StateNodeIt = StateMachineInstance->EditorStateMachineGraph->Nodes.CreateIterator(); StateNodeIt; ++StateNodeIt)
	{
		UEdGraphNode* Node = *StateNodeIt;

		if (UAnimStateEntryNode* EntryNode = Cast<UAnimStateEntryNode>(Node))
		{
			// Handle the state graph entry
			FBakedAnimationStateMachine& BakedMachine = Oven.GetMachine();
			if (BakedMachine.InitialState != INDEX_NONE)
			{
				MessageLog.Error(*LOCTEXT("TooManyStateMachineEntryNodes", "Found an extra entry node @@").ToString(), EntryNode);
			}
			else if (UAnimStateNodeBase* StartState = Cast<UAnimStateNodeBase>(EntryNode->GetOutputNode()))
			{
				BakedMachine.InitialState = Oven.FindOrAddState(StartState);
			}
			else
			{
				MessageLog.Warning(*LOCTEXT("NoConnection", "Entry node @@ is not connected to state").ToString(), EntryNode);
			}
		}
		else if (UAnimStateTransitionNode* TransitionNode = Cast<UAnimStateTransitionNode>(Node))
		{
			TransitionNode->ValidateNodeDuringCompilation(MessageLog);

			const int32 TransitionIndex = Oven.FindOrAddTransition(TransitionNode);
			FAnimationTransitionBetweenStates& BakedTransition = Oven.GetMachine().Transitions[TransitionIndex];

			BakedTransition.CrossfadeDuration = TransitionNode->CrossfadeDuration;
			BakedTransition.StartNotify = FindOrAddNotify(TransitionNode->TransitionStart);
			BakedTransition.EndNotify = FindOrAddNotify(TransitionNode->TransitionEnd);
			BakedTransition.InterruptNotify = FindOrAddNotify(TransitionNode->TransitionInterrupt);
			BakedTransition.BlendMode = TransitionNode->BlendMode;
			BakedTransition.CustomCurve = TransitionNode->CustomBlendCurve;
			BakedTransition.BlendProfile = TransitionNode->BlendProfile;
			BakedTransition.LogicType = TransitionNode->LogicType;

			UAnimStateNodeBase* PreviousState = TransitionNode->GetPreviousState();
			UAnimStateNodeBase* NextState = TransitionNode->GetNextState();

			if ((PreviousState != NULL) && (NextState != NULL))
			{
				const int32 PreviousStateIndex = Oven.FindOrAddState(PreviousState);
				const int32 NextStateIndex = Oven.FindOrAddState(NextState);

				if (TransitionNode->Bidirectional)
				{
					MessageLog.Warning(*LOCTEXT("BidirectionalTransWarning", "Bidirectional transitions aren't supported yet @@").ToString(), TransitionNode);
				}

				BakedTransition.PreviousState = PreviousStateIndex;
				BakedTransition.NextState = NextStateIndex;
			}
			else
			{
				MessageLog.Warning(*LOCTEXT("BogusTransition", "@@ is incomplete, without a previous and next state").ToString(), TransitionNode);
				BakedTransition.PreviousState = INDEX_NONE;
				BakedTransition.NextState = INDEX_NONE;
			}
		}
		else if (UAnimStateNode* StateNode = Cast<UAnimStateNode>(Node))
		{
			StateNode->ValidateNodeDuringCompilation(MessageLog);

			const int32 StateIndex = Oven.FindOrAddState(StateNode);
			FBakedAnimationState& BakedState = Oven.GetMachine().States[StateIndex];

			if (StateNode->BoundGraph != NULL)
			{
				BakedState.StateName = StateNode->BoundGraph->GetFName();
				BakedState.StartNotify = FindOrAddNotify(StateNode->StateEntered);
				BakedState.EndNotify = FindOrAddNotify(StateNode->StateLeft);
				BakedState.FullyBlendedNotify = FindOrAddNotify(StateNode->StateFullyBlended);
				BakedState.bIsAConduit = false;
				BakedState.bAlwaysResetOnEntry = StateNode->bAlwaysResetOnEntry;

				// Process the inner graph of this state
				if (UAnimGraphNode_StateResult* AnimGraphResultNode = CastChecked<UAnimationStateGraph>(StateNode->BoundGraph)->GetResultNode())
				{
					BakedState.StateRootNodeIndex = ExpandGraphAndProcessNodes(StateNode->BoundGraph, AnimGraphResultNode);

					// See if the state consists of a single sequence player node, and remember the index if so
					for (UEdGraphPin* TestPin : AnimGraphResultNode->Pins)
					{
						if ((TestPin->Direction == EGPD_Input) && (TestPin->LinkedTo.Num() == 1))
						{
							if (UAnimGraphNode_SequencePlayer* SequencePlayer = Cast<UAnimGraphNode_SequencePlayer>(TestPin->LinkedTo[0]->GetOwningNode()))
							{
								SimplePlayerStatesMap.Add(BakedState.StateRootNodeIndex, MessageLog.FindSourceObject(SequencePlayer));
							}
						}
					}
				}
				else
				{
					BakedState.StateRootNodeIndex = INDEX_NONE;
					MessageLog.Error(*LOCTEXT("StateWithNoResult", "@@ has no result node").ToString(), StateNode);
				}
			}
			else
			{
				BakedState.StateName = NAME_None;
				MessageLog.Error(*LOCTEXT("StateWithBadGraph", "@@ has no bound graph").ToString(), StateNode);
			}

			// If this check fires, then something in the machine has changed causing the states array to not
			// be a separate allocation, and a state machine inside of this one caused stuff to shift around
			checkSlow(&BakedState == &(Oven.GetMachine().States[StateIndex]));
		}
		else if (UAnimStateConduitNode* ConduitNode = Cast<UAnimStateConduitNode>(Node))
		{
			ConduitNode->ValidateNodeDuringCompilation(MessageLog);

			const int32 StateIndex = Oven.FindOrAddState(ConduitNode);
			FBakedAnimationState& BakedState = Oven.GetMachine().States[StateIndex];

			BakedState.StateName = ConduitNode->BoundGraph ? ConduitNode->BoundGraph->GetFName() : TEXT("OLD CONDUIT");
			BakedState.bIsAConduit = true;
			
			if (ConduitNode->BoundGraph != NULL)
			{
				if (UAnimGraphNode_TransitionResult* EntryRuleResultNode = CastChecked<UAnimationTransitionGraph>(ConduitNode->BoundGraph)->GetResultNode())
				{
					BakedState.EntryRuleNodeIndex = ExpandGraphAndProcessNodes(ConduitNode->BoundGraph, EntryRuleResultNode);
				}
			}

			// If this check fires, then something in the machine has changed causing the states array to not
			// be a separate allocation, and a state machine inside of this one caused stuff to shift around
			checkSlow(&BakedState == &(Oven.GetMachine().States[StateIndex]));
		}
	}

	// Process transitions after all the states because getters within custom graphs may want to
	// reference back to other states, which are only valid if they have already been baked
	for (auto StateNodeIt = Oven.StateIndexTable.CreateIterator(); StateNodeIt; ++StateNodeIt)
	{
		UAnimStateNodeBase* StateNode = StateNodeIt.Key();
		const int32 StateIndex = StateNodeIt.Value();

		FBakedAnimationState& BakedState = Oven.GetMachine().States[StateIndex];

		// Add indices to all player nodes
		TArray<UEdGraph*> GraphsToCheck;
		TArray<UAnimGraphNode_AssetPlayerBase*> AssetPlayerNodes;
		GraphsToCheck.Add(StateNode->GetBoundGraph());
		StateNode->GetBoundGraph()->GetAllChildrenGraphs(GraphsToCheck);

		for(UEdGraph* ChildGraph : GraphsToCheck)
		{
			ChildGraph->GetNodesOfClass(AssetPlayerNodes);
		}

		for(UAnimGraphNode_AssetPlayerBase* Node : AssetPlayerNodes)
		{
			if(int32* IndexPtr = NewAnimBlueprintClass->AnimBlueprintDebugData.NodeGuidToIndexMap.Find(Node->NodeGuid))
			{
				BakedState.PlayerNodeIndices.Add(*IndexPtr);
			}
		}

		// Handle all the transitions out of this node
		TArray<class UAnimStateTransitionNode*> TransitionList;
		StateNode->GetTransitionList(/*out*/ TransitionList, /*bWantSortedList=*/ true);

		for (auto TransitionIt = TransitionList.CreateIterator(); TransitionIt; ++TransitionIt)
		{
			UAnimStateTransitionNode* TransitionNode = *TransitionIt;
			const int32 TransitionIndex = Oven.FindOrAddTransition(TransitionNode);

			FBakedStateExitTransition& Rule = *new (BakedState.Transitions) FBakedStateExitTransition();
			Rule.bDesiredTransitionReturnValue = (TransitionNode->GetPreviousState() == StateNode);
			Rule.TransitionIndex = TransitionIndex;
			
			if (UAnimGraphNode_TransitionResult* TransitionResultNode = CastChecked<UAnimationTransitionGraph>(TransitionNode->BoundGraph)->GetResultNode())
			{
				if (int32* pIndex = AlreadyMergedTransitionList.Find(TransitionResultNode))
				{
					Rule.CanTakeDelegateIndex = *pIndex;
				}
				else
				{
					Rule.CanTakeDelegateIndex = ExpandGraphAndProcessNodes(TransitionNode->BoundGraph, TransitionResultNode, TransitionNode);
					AlreadyMergedTransitionList.Add(TransitionResultNode, Rule.CanTakeDelegateIndex);
				}
			}
			else
			{
				Rule.CanTakeDelegateIndex = INDEX_NONE;
				MessageLog.Error(*LOCTEXT("TransitionWithNoResult", "@@ has no result node").ToString(), TransitionNode);
			}

			// Handle automatic time remaining rules
			Rule.bAutomaticRemainingTimeRule = TransitionNode->bAutomaticRuleBasedOnSequencePlayerInState;

			// Handle custom transition graphs
			Rule.CustomResultNodeIndex = INDEX_NONE;
			if (UAnimationCustomTransitionGraph* CustomTransitionGraph = Cast<UAnimationCustomTransitionGraph>(TransitionNode->CustomTransitionGraph))
			{
				TArray<UEdGraphNode*> ClonedNodes;
				if (CustomTransitionGraph->GetResultNode())
				{
					Rule.CustomResultNodeIndex = ExpandGraphAndProcessNodes(TransitionNode->CustomTransitionGraph, CustomTransitionGraph->GetResultNode(), NULL, &ClonedNodes);
				}

				// Find all the pose evaluators used in this transition, save handles to them because we need to populate some pose data before executing
				TArray<UAnimGraphNode_TransitionPoseEvaluator*> TransitionPoseList;
				for (auto ClonedNodesIt = ClonedNodes.CreateIterator(); ClonedNodesIt; ++ClonedNodesIt)
				{
					UEdGraphNode* Node = *ClonedNodesIt;
					if (UAnimGraphNode_TransitionPoseEvaluator* TypedNode = Cast<UAnimGraphNode_TransitionPoseEvaluator>(Node))
					{
						TransitionPoseList.Add(TypedNode);
					}
				}

				Rule.PoseEvaluatorLinks.Empty(TransitionPoseList.Num());

				for (auto TransitionPoseListIt = TransitionPoseList.CreateIterator(); TransitionPoseListIt; ++TransitionPoseListIt)
				{
					UAnimGraphNode_TransitionPoseEvaluator* TransitionPoseNode = *TransitionPoseListIt;
					Rule.PoseEvaluatorLinks.Add( GetAllocationIndexOfNode(TransitionPoseNode) );
				}
			}
		}
	}

	Oven.Validate();
}

void FAnimBlueprintCompiler::CopyTermDefaultsToDefaultObject(UObject* DefaultObject)
{
	Super::CopyTermDefaultsToDefaultObject(DefaultObject);

	if (bIsDerivedAnimBlueprint)
	{
		// If we are a derived animation graph; apply any stored overrides.
		// Restore values from the root class to catch values where the override has been removed.
		UAnimBlueprintGeneratedClass* RootAnimClass = NewAnimBlueprintClass;
		while(UAnimBlueprintGeneratedClass* NextClass = Cast<UAnimBlueprintGeneratedClass>(RootAnimClass->GetSuperClass()))
		{
			RootAnimClass = NextClass;
		}
		UObject* RootDefaultObject = RootAnimClass->GetDefaultObject();

		for (TFieldIterator<UProperty> It(RootAnimClass) ; It; ++It)
		{
			UProperty* RootProp = *It;

			if (UStructProperty* RootStructProp = Cast<UStructProperty>(RootProp))
			{
				if (RootStructProp->Struct->IsChildOf(FAnimNode_Base::StaticStruct()))
				{
					UStructProperty* ChildStructProp = FindField<UStructProperty>(NewAnimBlueprintClass, *RootStructProp->GetName());
					check(ChildStructProp);
					uint8* SourcePtr = RootStructProp->ContainerPtrToValuePtr<uint8>(RootDefaultObject);
					uint8* DestPtr = ChildStructProp->ContainerPtrToValuePtr<uint8>(DefaultObject);
					check(SourcePtr && DestPtr);
					RootStructProp->CopyCompleteValue(DestPtr, SourcePtr);
				}
			}
		}

		// Patch the overridden values into the CDO

		TArray<FAnimParentNodeAssetOverride*> AssetOverrides;
		AnimBlueprint->GetAssetOverrides(AssetOverrides);
		for (FAnimParentNodeAssetOverride* Override : AssetOverrides)
		{
			if (Override->NewAsset)
			{
				FAnimNode_Base* BaseNode = NewAnimBlueprintClass->GetPropertyInstance<FAnimNode_Base>(DefaultObject, Override->ParentNodeGuid, EPropertySearchMode::Hierarchy);
				if (BaseNode)
				{
					BaseNode->OverrideAsset(Override->NewAsset);
				}
			}
		}

		return;
	}

	int32 LinkIndexCount = 0;
	TMap<UAnimGraphNode_Base*, int32> LinkIndexMap;
	TMap<UAnimGraphNode_Base*, uint8*> NodeBaseAddresses;

	// Initialize animation nodes from their templates
	for (TFieldIterator<UProperty> It(DefaultObject->GetClass(), EFieldIteratorFlags::ExcludeSuper); It; ++It)
	{
		UProperty* TargetProperty = *It;

		if (UAnimGraphNode_Base* VisualAnimNode = AllocatedNodePropertiesToNodes.FindRef(TargetProperty))
		{
			const UStructProperty* SourceNodeProperty = VisualAnimNode->GetFNodeProperty();
			check(SourceNodeProperty != NULL);
			check(CastChecked<UStructProperty>(TargetProperty)->Struct == SourceNodeProperty->Struct);

			uint8* DestinationPtr = TargetProperty->ContainerPtrToValuePtr<uint8>(DefaultObject);
			uint8* SourcePtr = SourceNodeProperty->ContainerPtrToValuePtr<uint8>(VisualAnimNode);
			TargetProperty->CopyCompleteValue(DestinationPtr, SourcePtr);

			LinkIndexMap.Add(VisualAnimNode, LinkIndexCount);
			NodeBaseAddresses.Add(VisualAnimNode, DestinationPtr);
			++LinkIndexCount;
		}
	}

	// And wire up node links
	for (auto PoseLinkIt = ValidPoseLinkList.CreateIterator(); PoseLinkIt; ++PoseLinkIt)
	{
		FPoseLinkMappingRecord& Record = *PoseLinkIt;

		UAnimGraphNode_Base* LinkingNode = Record.GetLinkingNode();
		UAnimGraphNode_Base* LinkedNode = Record.GetLinkedNode();
		
		// @TODO this is quick solution for crash - if there were previous errors and some nodes were not added, they could still end here -
		// this check avoids that and since there are already errors, compilation won't be successful.
		// but I'd prefer stoping compilation earlier to avoid getting here in first place
		if (LinkIndexMap.Contains(LinkingNode) && LinkIndexMap.Contains(LinkedNode))
		{
			const int32 SourceNodeIndex = LinkIndexMap.FindChecked(LinkingNode);
			const int32 LinkedNodeIndex = LinkIndexMap.FindChecked(LinkedNode);
			uint8* DestinationPtr = NodeBaseAddresses.FindChecked(LinkingNode);

			Record.PatchLinkIndex(DestinationPtr, LinkedNodeIndex, SourceNodeIndex);
		}
	}   

	// And patch evaluation function entry names
	for (auto EvalLinkIt = ValidEvaluationHandlerList.CreateIterator(); EvalLinkIt; ++EvalLinkIt)
	{
		FEvaluationHandlerRecord& Record = *EvalLinkIt;
		Record.PatchFunctionNameAndCopyRecordsInto(DefaultObject);
	}

	// And patch in constant values that don't need to be re-evaluated every frame
	for (auto LiteralLinkIt = ValidAnimNodePinConstants.CreateIterator(); LiteralLinkIt; ++LiteralLinkIt)
	{
		FEffectiveConstantRecord& ConstantRecord = *LiteralLinkIt;

		//const FString ArrayClause = (ConstantRecord.ArrayIndex != INDEX_NONE) ? FString::Printf(TEXT("[%d]"), ConstantRecord.ArrayIndex) : FString();
		//const FString ValueClause = ConstantRecord.LiteralSourcePin->GetDefaultAsString();
		//MessageLog.Note(*FString::Printf(TEXT("Want to set %s.%s%s to %s"), *ConstantRecord.NodeVariableProperty->GetName(), *ConstantRecord.ConstantProperty->GetName(), *ArrayClause, *ValueClause));

		if (!ConstantRecord.Apply(DefaultObject))
		{
			MessageLog.Error(TEXT("ICE: Failed to push literal value from @@ into CDO"), ConstantRecord.LiteralSourcePin);
		}
	}
}

// Merges in any all ubergraph pages into the gathering ubergraph
void FAnimBlueprintCompiler::MergeUbergraphPagesIn(UEdGraph* Ubergraph)
{
	Super::MergeUbergraphPagesIn(Ubergraph);

	if (bIsDerivedAnimBlueprint)
	{
		// Skip any work related to an anim graph, it's all done by the parent class
	}
	else
	{
		// Move all animation graph nodes and associated pure logic chains into the consolidated event graph
		for (int32 i = 0; i < Blueprint->FunctionGraphs.Num(); ++i)
		{
			UEdGraph* SourceGraph = Blueprint->FunctionGraphs[i];

			if (SourceGraph->Schema->IsChildOf(UAnimationGraphSchema::StaticClass()))
			{
				// Merge all the animation nodes, contents, etc... into the ubergraph
				UEdGraph* ClonedGraph = FEdGraphUtilities::CloneGraph(SourceGraph, NULL, &MessageLog, true);
				const bool bIsLoading = Blueprint->bIsRegeneratingOnLoad || IsAsyncLoading();
				ClonedGraph->MoveNodesToAnotherGraph(ConsolidatedEventGraph, bIsLoading);
			}
		}

		// Make sure we expand any split pins here before we process animation nodes.
		ExpansionStep(ConsolidatedEventGraph, false);

		// Compile the animation graph
		ProcessAllAnimationNodes();
	}
}

void FAnimBlueprintCompiler::ProcessOneFunctionGraph(UEdGraph* SourceGraph, bool bInternalFunction)
{
	if (SourceGraph->Schema->IsChildOf(UAnimationGraphSchema::StaticClass()))
	{
		// Animation graph
		// Do nothing, as this graph has already been processed
	}
	else if (SourceGraph->Schema->IsChildOf(UAnimationStateMachineSchema::StaticClass()))
	{
		// Animation state machine
		// Do nothing, as this graph has already been processed

		//@TODO: These should all have been moved to be child graphs by now
		//ensure(false);
	}
	else
	{
		// Let the regular K2 compiler handle this one
		Super::ProcessOneFunctionGraph(SourceGraph, bInternalFunction);
	}
}

void FAnimBlueprintCompiler::EnsureProperGeneratedClass(UClass*& TargetUClass)
{
	if( TargetUClass && !((UObject*)TargetUClass)->IsA(UAnimBlueprintGeneratedClass::StaticClass()) )
	{
		FKismetCompilerUtilities::ConsignToOblivion(TargetUClass, Blueprint->bIsRegeneratingOnLoad);
		TargetUClass = NULL;
	}
}

void FAnimBlueprintCompiler::SpawnNewClass(const FString& NewClassName)
{
	NewAnimBlueprintClass = FindObject<UAnimBlueprintGeneratedClass>(Blueprint->GetOutermost(), *NewClassName);

	if (NewAnimBlueprintClass == NULL)
	{
		NewAnimBlueprintClass = NewObject<UAnimBlueprintGeneratedClass>(Blueprint->GetOutermost(), FName(*NewClassName), RF_Public | RF_Transactional);
	}
	else
	{
		// Already existed, but wasn't linked in the Blueprint yet due to load ordering issues
		FBlueprintCompileReinstancer::Create(NewAnimBlueprintClass);
	}
	NewClass = NewAnimBlueprintClass;
}

void FAnimBlueprintCompiler::CleanAndSanitizeClass(UBlueprintGeneratedClass* ClassToClean, UObject*& OldCDO)
{
	Super::CleanAndSanitizeClass(ClassToClean, OldCDO);

	// Make sure our typed pointer is set
	check(ClassToClean == NewClass);
	NewAnimBlueprintClass = CastChecked<UAnimBlueprintGeneratedClass>((UObject*)NewClass);

	NewAnimBlueprintClass->AnimBlueprintDebugData = FAnimBlueprintDebugData();

	// Reset the baked data
	//@TODO: Move this into PurgeClass
	NewAnimBlueprintClass->BakedStateMachines.Empty();
	NewAnimBlueprintClass->AnimNotifies.Empty();

	NewAnimBlueprintClass->RootAnimNodeIndex = INDEX_NONE;
	NewAnimBlueprintClass->RootAnimNodeProperty = NULL;
	NewAnimBlueprintClass->AnimNodeProperties.Empty();

	// Copy over runtime data from the blueprint to the class
	NewAnimBlueprintClass->TargetSkeleton = AnimBlueprint->TargetSkeleton;

	UAnimBlueprint* RootAnimBP = UAnimBlueprint::FindRootAnimBlueprint(AnimBlueprint);
	bIsDerivedAnimBlueprint = RootAnimBP != NULL;

	// Copy up data from a parent anim blueprint
	if (bIsDerivedAnimBlueprint)
	{
		UAnimBlueprintGeneratedClass* RootAnimClass = CastChecked<UAnimBlueprintGeneratedClass>(RootAnimBP->GeneratedClass);

		NewAnimBlueprintClass->BakedStateMachines.Append(RootAnimClass->BakedStateMachines);
		NewAnimBlueprintClass->AnimNotifies.Append(RootAnimClass->AnimNotifies);
		NewAnimBlueprintClass->RootAnimNodeIndex = RootAnimClass->RootAnimNodeIndex;
	}
}

void FAnimBlueprintCompiler::FinishCompilingClass(UClass* Class)
{
	const UAnimBlueprint* PossibleRoot = UAnimBlueprint::FindRootAnimBlueprint(AnimBlueprint);
	const UAnimBlueprint* Src = PossibleRoot ? PossibleRoot : AnimBlueprint;

	UAnimBlueprintGeneratedClass* AnimBlueprintGeneratedClass = CastChecked<UAnimBlueprintGeneratedClass>(Class);
	AnimBlueprintGeneratedClass->SyncGroupNames.Reset();
	AnimBlueprintGeneratedClass->SyncGroupNames.Reserve(Src->Groups.Num());
	for (const FAnimGroupInfo& GroupInfo : Src->Groups)
	{
		AnimBlueprintGeneratedClass->SyncGroupNames.Add(GroupInfo.Name);
	}
	Super::FinishCompilingClass(Class);
}

void FAnimBlueprintCompiler::PostCompile()
{
	UAnimBlueprintGeneratedClass* AnimBlueprintGeneratedClass = CastChecked<UAnimBlueprintGeneratedClass>(NewClass);

	UAnimInstance* DefaultAnimInstance = CastChecked<UAnimInstance>(AnimBlueprintGeneratedClass->GetDefaultObject());
	DefaultAnimInstance->bCanUseParallelUpdateAnimation = DefaultAnimInstance->bRunUpdatesInWorkerThreads;

	if(DefaultAnimInstance->bCanUseParallelUpdateAnimation)
	{
		// iterate all properties to determine validity
		for (UStructProperty* Property : TFieldRange<UStructProperty>(AnimBlueprintGeneratedClass, EFieldIteratorFlags::IncludeSuper))
		{
			if(Property->Struct->IsChildOf(FAnimNode_Base::StaticStruct()))
			{
				FAnimNode_Base* AnimNode = Property->ContainerPtrToValuePtr<FAnimNode_Base>(DefaultAnimInstance);
				if(!AnimNode->CanUpdateInWorkerThread())
				{
					DefaultAnimInstance->bCanUseParallelUpdateAnimation = false;
					if(DefaultAnimInstance->bRunUpdatesInWorkerThreads)
					{
						MessageLog.Warning(*FText::Format(LOCTEXT("HasIncompatibleNode", "Found incompatible node \"{0}\" in blend graph. Parallel update will be disabled."), FText::FromName(Property->Struct->GetFName())).ToString());
					}
				}
			}
		}

		for(auto& EvaluationHandler : ValidEvaluationHandlerList)
		{
			for(auto& Property : EvaluationHandler.ServicedProperties)
			{
				if(Property.Value.SimpleCopyPropertyName == NAME_None && !Property.Value.bHasOnlyMemberAccess)
				{
					DefaultAnimInstance->bCanUseParallelUpdateAnimation = false;
					if(DefaultAnimInstance->bRunUpdatesInWorkerThreads)
					{
						UEdGraphNode* Node = Property.Value.ArrayPins.Num() > 0 ? Property.Value.ArrayPins[0]->GetOwningNode() : Property.Value.SinglePin->GetOwningNode();
						MessageLog.Warning(*LOCTEXT("HasNonNativeMemberAccess", "Found non-native or non-member access in node @@ in blend graph. Parallel update will be disabled.").ToString(), Node);
					}
				}
			}
		}
	}

	for (const FEffectiveConstantRecord& ConstantRecord : ValidAnimNodePinConstants)
	{
		UAnimGraphNode_Base* Node = CastChecked<UAnimGraphNode_Base>(ConstantRecord.LiteralSourcePin->GetOwningNode());
		UAnimGraphNode_Base* TrueNode = MessageLog.FindSourceObjectTypeChecked<UAnimGraphNode_Base>(Node);
		TrueNode->BlueprintUsage = EBlueprintUsage::DoesNotUseBlueprint;
	}

	for(const FEvaluationHandlerRecord& EvaluationHandler : ValidEvaluationHandlerList)
	{
		if(EvaluationHandler.ServicedProperties.Num() > 0)
		{
			const FAnimNodeSinglePropertyHandler& Handler = EvaluationHandler.ServicedProperties.CreateConstIterator()->Value;
			UAnimGraphNode_Base* Node = CastChecked<UAnimGraphNode_Base>(Handler.ArrayPins.Num() > 0 ? Handler.ArrayPins.CreateConstIterator()->Value->GetOwningNode() : Handler.SinglePin->GetOwningNode());
			UAnimGraphNode_Base* TrueNode = MessageLog.FindSourceObjectTypeChecked<UAnimGraphNode_Base>(Node);	

			FExposedValueHandler* HandlerPtr = EvaluationHandler.EvaluationHandlerProperty->ContainerPtrToValuePtr<FExposedValueHandler>(EvaluationHandler.NodeVariableProperty->ContainerPtrToValuePtr<void>(DefaultAnimInstance));
			TrueNode->BlueprintUsage = HandlerPtr->BoundFunction != NAME_None ? EBlueprintUsage::UsesBlueprint : EBlueprintUsage::DoesNotUseBlueprint;

			if(TrueNode->BlueprintUsage == EBlueprintUsage::UsesBlueprint && DefaultAnimInstance->bWarnAboutBlueprintUsage)
			{
				MessageLog.Warning(*LOCTEXT("BlueprintUsageWarning", "Node @@ uses Blueprint to update its values, access member variables directly or use a constant value for better performance.").ToString(), Node);
			}
		}
	}
}

void FAnimBlueprintCompiler::CreateFunctionList()
{
	// (These will now be processed after uber graph merge)

	// Build the list of functions and do preprocessing on all of them
	Super::CreateFunctionList();
}

void FAnimBlueprintCompiler::ProcessTransitionGetter(UK2Node_TransitionRuleGetter* Getter, UAnimStateTransitionNode* TransitionNode)
{
	// Get common elements for multiple getters
	UEdGraphPin* OutputPin = Getter->GetOutputPin();

	UEdGraphPin* SourceTimePin = NULL;
	UAnimationAsset* AnimAsset= NULL;
	int32 PlayerNodeIndex = INDEX_NONE;

	if (UAnimGraphNode_Base* SourcePlayerNode = Getter->AssociatedAnimAssetPlayerNode)
	{
		// This check should never fail as the source state is always processed first before handling it's rules
		UAnimGraphNode_Base* TrueSourceNode = MessageLog.FindSourceObjectTypeChecked<UAnimGraphNode_Base>(SourcePlayerNode);
		UAnimGraphNode_Base* UndertypedPlayerNode = SourceNodeToProcessedNodeMap.FindRef(TrueSourceNode);

		if (UndertypedPlayerNode == NULL)
		{
			MessageLog.Error(TEXT("ICE: Player node @@ was not processed prior to handling a transition getter @@ that used it"), SourcePlayerNode, Getter);
			return;
		}

		// Make sure the node is still relevant
		UEdGraph* PlayerGraph = UndertypedPlayerNode->GetGraph();
		if (!PlayerGraph->Nodes.Contains(UndertypedPlayerNode))
		{
			MessageLog.Error(TEXT("@@ is not associated with a node in @@; please delete and recreate it"), Getter, PlayerGraph);
		}

		// Make sure the referenced AnimAsset player has been allocated
		PlayerNodeIndex = GetAllocationIndexOfNode(UndertypedPlayerNode);
		if (PlayerNodeIndex == INDEX_NONE)
		{
			MessageLog.Error(*LOCTEXT("BadAnimAssetNodeUsedInGetter", "@@ doesn't have a valid associated AnimAsset node.  Delete and recreate it").ToString(), Getter);
		}

		// Grab the AnimAsset, and time pin if needed
		UScriptStruct* TimePropertyInStructType = NULL;
		const TCHAR* TimePropertyName = NULL;
		if (UndertypedPlayerNode->DoesSupportTimeForTransitionGetter())
		{
			AnimAsset = UndertypedPlayerNode->GetAnimationAsset();
			TimePropertyInStructType = UndertypedPlayerNode->GetTimePropertyStruct();
			TimePropertyName = UndertypedPlayerNode->GetTimePropertyName();
		}
		else
		{
			MessageLog.Error(TEXT("@@ is associated with @@, which is an unexpected type"), Getter, UndertypedPlayerNode);
		}

		bool bNeedTimePin = false;

		// Determine if we need to read the current time variable from the specified sequence player
		switch (Getter->GetterType)
		{
		case ETransitionGetter::AnimationAsset_GetCurrentTime:
		case ETransitionGetter::AnimationAsset_GetCurrentTimeFraction:
		case ETransitionGetter::AnimationAsset_GetTimeFromEnd:
		case ETransitionGetter::AnimationAsset_GetTimeFromEndFraction:
			bNeedTimePin = true;
			break;
		default:
			bNeedTimePin = false;
			break;
		}

		if (bNeedTimePin && (PlayerNodeIndex != INDEX_NONE) && (TimePropertyName != NULL) && (TimePropertyInStructType != NULL))
		{
			UProperty* NodeProperty = AllocatedPropertiesByIndex.FindChecked(PlayerNodeIndex);

			// Create a struct member read node to grab the current position of the sequence player node
			UK2Node_StructMemberGet* TimeReadNode = SpawnIntermediateNode<UK2Node_StructMemberGet>(Getter, ConsolidatedEventGraph);
			TimeReadNode->VariableReference.SetSelfMember(NodeProperty->GetFName());
			TimeReadNode->StructType = TimePropertyInStructType;

			TimeReadNode->AllocatePinsForSingleMemberGet(TimePropertyName);
			SourceTimePin = TimeReadNode->FindPinChecked(TimePropertyName);
		}
	}

	// Expand it out
	UK2Node_CallFunction* GetterHelper = NULL;
	switch (Getter->GetterType)
	{
	case ETransitionGetter::AnimationAsset_GetCurrentTime:
		if (SourceTimePin != NULL)
		{
			// Move all the connections over
			for (int32 LinkIndex = 0; LinkIndex < OutputPin->LinkedTo.Num(); ++LinkIndex)
			{
				UEdGraphPin* TimeConsumerPin = OutputPin->LinkedTo[LinkIndex];
				TimeConsumerPin->MakeLinkTo(SourceTimePin);
			}
			OutputPin->BreakAllPinLinks();
		}
		else
		{
			MessageLog.Error(TEXT("@@ is not associated with any AnimAsset players"), Getter);
		}
		break;
	case ETransitionGetter::AnimationAsset_GetLength:
		if (AnimAsset != NULL)
		{
			GetterHelper = SpawnCallAnimInstanceFunction(Getter, TEXT("GetAnimAssetPlayerLength"));
			GetterHelper->FindPinChecked(TEXT("AnimAsset"))->DefaultObject = AnimAsset;
		}
		else
		{
			MessageLog.Error(TEXT("@@ is not associated with any AnimAsset players"), Getter);
		}
		break;
	case ETransitionGetter::AnimationAsset_GetCurrentTimeFraction:
		if ((AnimAsset != NULL) && (SourceTimePin != NULL))
		{
			GetterHelper = SpawnCallAnimInstanceFunction(Getter, TEXT("GetAnimAssetPlayerTimeFraction"));
			GetterHelper->FindPinChecked(TEXT("AnimAsset"))->DefaultObject = AnimAsset;
			GetterHelper->FindPinChecked(TEXT("CurrentTime"))->MakeLinkTo(SourceTimePin);
		}
		else
		{
			MessageLog.Error(TEXT("@@ is not associated with any AnimAsset players"), Getter);
		}
		break;
	case ETransitionGetter::AnimationAsset_GetTimeFromEnd:
		if ((AnimAsset != NULL) && (SourceTimePin != NULL))
		{
			GetterHelper = SpawnCallAnimInstanceFunction(Getter, TEXT("GetAnimAssetPlayerTimeFromEnd"));
			GetterHelper->FindPinChecked(TEXT("AnimAsset"))->DefaultObject = AnimAsset;
			GetterHelper->FindPinChecked(TEXT("CurrentTime"))->MakeLinkTo(SourceTimePin);
		}
		else
		{
			MessageLog.Error(TEXT("@@ is not associated with any AnimAsset players"), Getter);
		}
		break;
	case ETransitionGetter::AnimationAsset_GetTimeFromEndFraction:
		if ((AnimAsset != NULL) && (SourceTimePin != NULL))
		{
			GetterHelper = SpawnCallAnimInstanceFunction(Getter, TEXT("GetAnimAssetPlayerTimeFromEndFraction"));
			GetterHelper->FindPinChecked(TEXT("AnimAsset"))->DefaultObject = AnimAsset;
			GetterHelper->FindPinChecked(TEXT("CurrentTime"))->MakeLinkTo(SourceTimePin);
		}
		else
		{
			MessageLog.Error(TEXT("@@ is not associated with any AnimAsset players"), Getter);
		}
		break;

	case ETransitionGetter::CurrentTransitionDuration:
		{
			check(TransitionNode);
			const FString TransitionDurationStr = FString::Printf(TEXT("%f"), TransitionNode->CrossfadeDuration);

			// Move all the connections over to the literal value
			//@TODO: Hovering over the output pin won't display any value in the debugger
			for (int32 LinkIndex = 0; LinkIndex < OutputPin->LinkedTo.Num(); ++LinkIndex)
			{
				UEdGraphPin* ConsumerPin = OutputPin->LinkedTo[LinkIndex];
				ConsumerPin->DefaultValue = TransitionDurationStr;
			}
			OutputPin->BreakAllPinLinks();
		}
		break;

	case ETransitionGetter::ArbitraryState_GetBlendWeight:
		{
			if (Getter->AssociatedStateNode)
			{
				if (UAnimStateNode* SourceStateNode = MessageLog.FindSourceObjectTypeChecked<UAnimStateNode>(Getter->AssociatedStateNode))
				{
					if (FStateMachineDebugData* DebugData = NewAnimBlueprintClass->GetAnimBlueprintDebugData().StateMachineDebugData.Find(SourceStateNode->GetGraph()))
					{
						if (int32* pStateIndex = DebugData->NodeToStateIndex.Find(SourceStateNode))
						{
							const int32 StateIndex = *pStateIndex;
							//const int32 MachineIndex = DebugData->MachineIndex;

							// This check should never fail as all animation nodes should be processed before getters are
							UAnimGraphNode_Base* CompiledMachineInstanceNode = SourceNodeToProcessedNodeMap.FindChecked(DebugData->MachineInstanceNode.Get());
							const int32 MachinePropertyIndex = AllocatedAnimNodeIndices.FindChecked(CompiledMachineInstanceNode);

							GetterHelper = SpawnCallAnimInstanceFunction(Getter, TEXT("GetStateWeight"));
							GetterHelper->FindPinChecked(TEXT("MachineIndex"))->DefaultValue = FString::FromInt(MachinePropertyIndex);
							GetterHelper->FindPinChecked(TEXT("StateIndex"))->DefaultValue = FString::FromInt(StateIndex);
						}
					}
				}
			}

			if (GetterHelper == NULL)
			{
				MessageLog.Error(TEXT("@@ is not associated with a valid state"), Getter);
			}
		}
		break;

	case ETransitionGetter::CurrentState_ElapsedTime:
		{
			check(TransitionNode);
			if (UAnimStateNode* SourceStateNode = MessageLog.FindSourceObjectTypeChecked<UAnimStateNode>(TransitionNode->GetPreviousState()))
			{
				if (FStateMachineDebugData* DebugData = NewAnimBlueprintClass->GetAnimBlueprintDebugData().StateMachineDebugData.Find(SourceStateNode->GetGraph()))
				{
					// This check should never fail as all animation nodes should be processed before getters are
					UAnimGraphNode_Base* CompiledMachineInstanceNode = SourceNodeToProcessedNodeMap.FindChecked(DebugData->MachineInstanceNode.Get());
					const int32 MachinePropertyIndex = AllocatedAnimNodeIndices.FindChecked(CompiledMachineInstanceNode);

					GetterHelper = SpawnCallAnimInstanceFunction(Getter, TEXT("GetCurrentStateElapsedTime"));
					GetterHelper->FindPinChecked(TEXT("MachineIndex"))->DefaultValue = FString::FromInt(MachinePropertyIndex);
				}
			}
			if (GetterHelper == NULL)
			{
				MessageLog.Error(TEXT("@@ is not associated with a valid state"), Getter);
			}
		}
		break;

	case ETransitionGetter::CurrentState_GetBlendWeight:
		{
			check(TransitionNode);
			if (UAnimStateNode* SourceStateNode = MessageLog.FindSourceObjectTypeChecked<UAnimStateNode>(TransitionNode->GetPreviousState()))
			{
				{
					if (FStateMachineDebugData* DebugData = NewAnimBlueprintClass->GetAnimBlueprintDebugData().StateMachineDebugData.Find(SourceStateNode->GetGraph()))
					{
						if (int32* pStateIndex = DebugData->NodeToStateIndex.Find(SourceStateNode))
						{
							const int32 StateIndex = *pStateIndex;
							//const int32 MachineIndex = DebugData->MachineIndex;

							// This check should never fail as all animation nodes should be processed before getters are
							UAnimGraphNode_Base* CompiledMachineInstanceNode = SourceNodeToProcessedNodeMap.FindChecked(DebugData->MachineInstanceNode.Get());
							const int32 MachinePropertyIndex = AllocatedAnimNodeIndices.FindChecked(CompiledMachineInstanceNode);

							GetterHelper = SpawnCallAnimInstanceFunction(Getter, TEXT("GetStateWeight"));
							GetterHelper->FindPinChecked(TEXT("MachineIndex"))->DefaultValue = FString::FromInt(MachinePropertyIndex);
							GetterHelper->FindPinChecked(TEXT("StateIndex"))->DefaultValue = FString::FromInt(StateIndex);
						}
					}
				}
			}
			if (GetterHelper == NULL)
			{
				MessageLog.Error(TEXT("@@ is not associated with a valid state"), Getter);
			}
		}
		break;

	default:
		MessageLog.Error(TEXT("Unrecognized getter type on @@"), Getter);
		break;
	}

	// Finish wiring up a call function if needed
	if (GetterHelper != NULL)
	{
		check(GetterHelper->IsNodePure());

		UEdGraphPin* NewReturnPin = GetterHelper->FindPinChecked(TEXT("ReturnValue"));
		MessageLog.NotifyIntermediateObjectCreation(NewReturnPin, OutputPin);

		NewReturnPin->CopyPersistentDataFromOldPin(*OutputPin);
	}

	// Remove the getter from the equation
	Getter->BreakAllNodeLinks();
}

int32 FAnimBlueprintCompiler::FindOrAddNotify(FAnimNotifyEvent& Notify)
{
	if ((Notify.NotifyName == NAME_None) && (Notify.Notify == NULL) && (Notify.NotifyStateClass == NULL))
	{
		// Non event, don't add it
		return INDEX_NONE;
	}

	int32 NewIndex = INDEX_NONE;
	for (int32 NotifyIdx = 0; NotifyIdx < NewAnimBlueprintClass->AnimNotifies.Num(); NotifyIdx++)
	{
		if( (NewAnimBlueprintClass->AnimNotifies[NotifyIdx].NotifyName == Notify.NotifyName) 
			&& (NewAnimBlueprintClass->AnimNotifies[NotifyIdx].Notify == Notify.Notify) 
			&& (NewAnimBlueprintClass->AnimNotifies[NotifyIdx].NotifyStateClass == Notify.NotifyStateClass) 
			)
		{
			NewIndex = NotifyIdx;
			break;
		}
	}

	if (NewIndex == INDEX_NONE)
	{
		NewIndex = NewAnimBlueprintClass->AnimNotifies.Add(Notify);
	}
	return NewIndex;
}

void FAnimBlueprintCompiler::PostCompileDiagnostics()
{
	FKismetCompilerContext::PostCompileDiagnostics();

	if (!bIsDerivedAnimBlueprint)
	{
		// Run thru all nodes and make sure they like the final results
		for (auto NodeIt = AllocatedAnimNodeIndices.CreateConstIterator(); NodeIt; ++NodeIt)
		{
			if (UAnimGraphNode_Base* Node = NodeIt.Key())
			{
				Node->ValidateAnimNodePostCompile(MessageLog, NewAnimBlueprintClass, NodeIt.Value());
			}
		}

		//
		bool bDisplayAnimDebug = false;
		if (!Blueprint->bIsRegeneratingOnLoad)
		{
			GConfig->GetBool(TEXT("Kismet"), TEXT("CompileDisplaysAnimBlueprintBackend"), /*out*/ bDisplayAnimDebug, GEngineIni);

			if (bDisplayAnimDebug)
			{
				DumpAnimDebugData();
			}
		}
	}
}

void FAnimBlueprintCompiler::DumpAnimDebugData()
{
	// List all compiled-down nodes and their sources
	if (NewAnimBlueprintClass->RootAnimNodeProperty == NULL)
	{
		return;
	}

	int32 RootIndex = INDEX_NONE;
	NewAnimBlueprintClass->AnimNodeProperties.Find(NewAnimBlueprintClass->RootAnimNodeProperty, /*out*/ RootIndex);
	
	uint8* CDOBase = (uint8*)NewAnimBlueprintClass->ClassDefaultObject;

	MessageLog.Note(*FString::Printf(TEXT("Anim Root is #%d"), RootIndex));
	for (int32 Index = 0; Index < NewAnimBlueprintClass->AnimNodeProperties.Num(); ++Index)
	{
		UStructProperty* NodeProperty = NewAnimBlueprintClass->AnimNodeProperties[Index];
		FString PropertyName = NodeProperty->GetName();
		FString PropertyType = NodeProperty->Struct->GetName();
		FString RootSuffix = (Index == RootIndex) ? TEXT(" <--- ROOT") : TEXT("");

		// Print out the node
		MessageLog.Note(*FString::Printf(TEXT("[%d] @@ [prop %s]%s"), Index, *PropertyName, *RootSuffix), AllocatedNodePropertiesToNodes.FindRef(NodeProperty));

		// Print out all the node links
		for (TFieldIterator<UProperty> PropIt(NodeProperty->Struct, EFieldIteratorFlags::IncludeSuper); PropIt; ++PropIt)
		{
			UProperty* ChildProp = *PropIt;
			if (UStructProperty* ChildStructProp = Cast<UStructProperty>(ChildProp))
			{
				if (ChildStructProp->Struct->IsChildOf(FPoseLinkBase::StaticStruct()))
				{
					uint8* ChildPropertyPtr =  ChildStructProp->ContainerPtrToValuePtr<uint8>(NodeProperty->ContainerPtrToValuePtr<uint8>(CDOBase));
					FPoseLinkBase* ChildPoseLink = (FPoseLinkBase*)ChildPropertyPtr;

					if (ChildPoseLink->LinkID != INDEX_NONE)
					{
						UStructProperty* LinkedProperty = NewAnimBlueprintClass->AnimNodeProperties[ChildPoseLink->LinkID];
						MessageLog.Note(*FString::Printf(TEXT("   Linked via %s to [#%d] @@"), *ChildStructProp->GetName(), ChildPoseLink->LinkID), AllocatedNodePropertiesToNodes.FindRef(LinkedProperty));
					}
					else
					{
						MessageLog.Note(*FString::Printf(TEXT("   Linked via %s to <no connection>"), *ChildStructProp->GetName()));
					}
				}
			}
		}
	}

	const int32 foo = NewAnimBlueprintClass->AnimNodeProperties.Num() - 1;

	MessageLog.Note(TEXT("State machine info:"));
	for (int32 MachineIndex = 0; MachineIndex < NewAnimBlueprintClass->BakedStateMachines.Num(); ++MachineIndex)
	{
		FBakedAnimationStateMachine& Machine = NewAnimBlueprintClass->BakedStateMachines[MachineIndex];
	
		MessageLog.Note(*FString::Printf(TEXT("Machine %s starts at state #%d (%s) and has %d states, %d transitions"),
			*(Machine.MachineName.ToString()),
			Machine.InitialState,
			*(Machine.States[Machine.InitialState].StateName.ToString()),
			Machine.States.Num(),
			Machine.Transitions.Num()));

		for (int32 StateIndex = 0; StateIndex < Machine.States.Num(); ++StateIndex)
		{
			FBakedAnimationState& SingleState = Machine.States[StateIndex];
			
			MessageLog.Note(*FString::Printf(TEXT("  State #%d is named %s, with %d exit transitions; linked to graph #%d"),
				StateIndex,
				*(SingleState.StateName.ToString()),
				SingleState.Transitions.Num(),
				foo - SingleState.StateRootNodeIndex));

			for (int32 RuleIndex = 0; RuleIndex < SingleState.Transitions.Num(); ++RuleIndex)
			{
				FBakedStateExitTransition& ExitTransition = SingleState.Transitions[RuleIndex];

				int32 TargetStateIndex = Machine.Transitions[ExitTransition.TransitionIndex].NextState;

				MessageLog.Note(*FString::Printf(TEXT("    Exit trans #%d to %s uses global trans %d, wanting %s, linked to delegate #%d "),
					RuleIndex,
					*Machine.States[TargetStateIndex].StateName.ToString(),
					ExitTransition.TransitionIndex,
					ExitTransition.bDesiredTransitionReturnValue ? TEXT("TRUE") : TEXT("FALSE"),
					foo - ExitTransition.CanTakeDelegateIndex));
			}
		}
	}
}

void FAnimBlueprintCompiler::AutoWireAnimGetter(class UK2Node_AnimGetter* Getter, UAnimStateTransitionNode* InTransitionNode)
{
	UEdGraphPin* ReferencedNodeTimePin = nullptr;
	int32 ReferencedNodeIndex = INDEX_NONE;
	int32 SubNodeIndex = INDEX_NONE;
	
	UAnimGraphNode_Base* ProcessedNodeCheck = NULL;

	if(UAnimGraphNode_Base* SourceNode = Getter->SourceNode)
	{
		UAnimGraphNode_Base* ActualSourceNode = MessageLog.FindSourceObjectTypeChecked<UAnimGraphNode_Base>(SourceNode);
		
		if(UAnimGraphNode_Base* ProcessedSourceNode = SourceNodeToProcessedNodeMap.FindRef(ActualSourceNode))
		{
			ProcessedNodeCheck = ProcessedSourceNode;

			ReferencedNodeIndex = GetAllocationIndexOfNode(ProcessedSourceNode);

			if(ProcessedSourceNode->DoesSupportTimeForTransitionGetter())
			{
				UScriptStruct* TimePropertyInStructType = ProcessedSourceNode->GetTimePropertyStruct();
				const TCHAR* TimePropertyName = ProcessedSourceNode->GetTimePropertyName();

				if(ReferencedNodeIndex != INDEX_NONE && TimePropertyName && TimePropertyInStructType)
				{
					UProperty* NodeProperty = AllocatedPropertiesByIndex.FindChecked(ReferencedNodeIndex);

					UK2Node_StructMemberGet* ReaderNode = SpawnIntermediateNode<UK2Node_StructMemberGet>(Getter, ConsolidatedEventGraph);
					ReaderNode->VariableReference.SetSelfMember(NodeProperty->GetFName());
					ReaderNode->StructType = TimePropertyInStructType;
					ReaderNode->AllocatePinsForSingleMemberGet(TimePropertyName);

					ReferencedNodeTimePin = ReaderNode->FindPinChecked(TimePropertyName);
				}
			}
		}
	}
	
	if(Getter->SourceStateNode)
	{
		UObject* SourceObject = MessageLog.FindSourceObject(Getter->SourceStateNode);
		if(UAnimStateNode* SourceStateNode = Cast<UAnimStateNode>(SourceObject))
		{
			if(FStateMachineDebugData* DebugData = NewAnimBlueprintClass->GetAnimBlueprintDebugData().StateMachineDebugData.Find(SourceStateNode->GetGraph()))
			{
				if(int32* StateIndexPtr = DebugData->NodeToStateIndex.Find(SourceStateNode))
				{
					SubNodeIndex = *StateIndexPtr;
				}
			}
		}
		else if(UAnimStateTransitionNode* TransitionNode = Cast<UAnimStateTransitionNode>(SourceObject))
		{
			if(FStateMachineDebugData* DebugData = NewAnimBlueprintClass->GetAnimBlueprintDebugData().StateMachineDebugData.Find(TransitionNode->GetGraph()))
			{
				if(int32* TransitionIndexPtr = DebugData->NodeToTransitionIndex.Find(TransitionNode))
				{
					SubNodeIndex = *TransitionIndexPtr;
				}
			}
		}
	}

	check(Getter->IsNodePure());

	for(UEdGraphPin* Pin : Getter->Pins)
	{
		// Hook up autowired parameters / pins
		if(Pin->PinName == TEXT("CurrentTime"))
		{
			Pin->MakeLinkTo(ReferencedNodeTimePin);
		}
		else if(Pin->PinName == TEXT("AssetPlayerIndex") || Pin->PinName == TEXT("MachineIndex"))
		{
			Pin->DefaultValue = FString::FromInt(ReferencedNodeIndex);
		}
		else if(Pin->PinName == TEXT("StateIndex") || Pin->PinName == TEXT("TransitionIndex"))
		{
			Pin->DefaultValue = FString::FromInt(SubNodeIndex);
		}
	}
}

void FAnimBlueprintCompiler::FEvaluationHandlerRecord::PatchFunctionNameAndCopyRecordsInto(UObject* TargetObject) const
{
	FExposedValueHandler* HandlerPtr = EvaluationHandlerProperty->ContainerPtrToValuePtr<FExposedValueHandler>(NodeVariableProperty->ContainerPtrToValuePtr<void>(TargetObject));
	HandlerPtr->CopyRecords.Empty();

	bool bOnlyUsesCopyRecords = true;
	for(TMap<FName, FAnimNodeSinglePropertyHandler>::TConstIterator PropertyIt(ServicedProperties); PropertyIt; ++PropertyIt)
	{
		const FAnimNodeSinglePropertyHandler& AnimNodeSinglePropertyHandler = PropertyIt.Value();
		if(AnimNodeSinglePropertyHandler.SimpleCopyPropertyName != NAME_None)
		{
			UProperty* SimpleCopyPropertySource = TargetObject->GetClass()->FindPropertyByName(AnimNodeSinglePropertyHandler.SimpleCopyPropertyName);

			// we dont support copying *from* array properties at the moment
			if (SimpleCopyPropertySource && !SimpleCopyPropertySource->IsA<UArrayProperty>())
			{
				// are we copying to an array element (or more than one)?
				if (AnimNodeSinglePropertyHandler.ArrayPins.Num() > 0)
				{
					UArrayProperty* SimpleCopyPropertyDest = CastChecked<UArrayProperty>(NodeVariableProperty->Struct->FindPropertyByName(PropertyIt.Key()));
<<<<<<< HEAD
					if(SimpleCopyPropertySource->GetSize() != SimpleCopyPropertyDest->Inner->GetSize())
					{
						bOnlyUsesCopyRecords = false;
						break;
					}
=======
>>>>>>> e58dcb1b

					if (AnimNodeSinglePropertyHandler.SubStructPropertyName != NAME_None)
					{
						UStructProperty* SourceStructProperty = CastChecked<UStructProperty>(SimpleCopyPropertySource);
						UProperty* SourceSubProperty = SourceStructProperty->Struct->FindPropertyByName(AnimNodeSinglePropertyHandler.SubStructPropertyName);
						if (SourceSubProperty == nullptr || SourceSubProperty->GetSize() != SimpleCopyPropertyDest->Inner->GetSize())
						{
							bOnlyUsesCopyRecords = false;
							break;
						}

						for (TMap<int32, UEdGraphPin*>::TConstIterator ArrayIt(AnimNodeSinglePropertyHandler.ArrayPins); ArrayIt; ++ArrayIt)
						{
							// Single sub-struct variable get->array set
							FExposedValueCopyRecord CopyRecord;
							CopyRecord.DestProperty = SimpleCopyPropertyDest;
							CopyRecord.DestArrayIndex = ArrayIt.Key();
							CopyRecord.SourcePropertyName = AnimNodeSinglePropertyHandler.SimpleCopyPropertyName;
							CopyRecord.SourceSubPropertyName = AnimNodeSinglePropertyHandler.SubStructPropertyName;
							CopyRecord.SourceArrayIndex = 0;
							CopyRecord.Size = SimpleCopyPropertyDest->Inner->GetSize();
							CopyRecord.PostCopyOperation = AnimNodeSinglePropertyHandler.Operation;
							HandlerPtr->CopyRecords.Add(CopyRecord);
						}
					}
					else
					{
						if (SimpleCopyPropertySource->GetSize() != SimpleCopyPropertyDest->Inner->GetSize())
						{
							bOnlyUsesCopyRecords = false;
							break;
						}

						for (TMap<int32, UEdGraphPin*>::TConstIterator ArrayIt(AnimNodeSinglePropertyHandler.ArrayPins); ArrayIt; ++ArrayIt)
						{
							// Single variable get->array set
							FExposedValueCopyRecord CopyRecord;
							CopyRecord.DestProperty = SimpleCopyPropertyDest;
							CopyRecord.DestArrayIndex = ArrayIt.Key();
							CopyRecord.SourcePropertyName = AnimNodeSinglePropertyHandler.SimpleCopyPropertyName;
							CopyRecord.SourceSubPropertyName = NAME_None;
							CopyRecord.SourceArrayIndex = 0;
							CopyRecord.Size = SimpleCopyPropertyDest->Inner->GetSize();
							CopyRecord.PostCopyOperation = AnimNodeSinglePropertyHandler.Operation;
							HandlerPtr->CopyRecords.Add(CopyRecord);
						}
					}
				}
				else
				{
					UProperty* SimpleCopyPropertyDest = NodeVariableProperty->Struct->FindPropertyByName(PropertyIt.Key());
					if(SimpleCopyPropertyDest == nullptr)
					{
						bOnlyUsesCopyRecords = false;
						break;
					}

					if(AnimNodeSinglePropertyHandler.SubStructPropertyName != NAME_None)
					{
						UStructProperty* SourceStructProperty = CastChecked<UStructProperty>(SimpleCopyPropertySource);
						UProperty* SourceSubProperty = SourceStructProperty->Struct->FindPropertyByName(AnimNodeSinglePropertyHandler.SubStructPropertyName);
						if(SourceSubProperty == nullptr || SourceSubProperty->GetSize() != SimpleCopyPropertyDest->GetSize())
						{
							bOnlyUsesCopyRecords = false;
							break;
						}

						// Single sub-struct variable get->single variable set
						FExposedValueCopyRecord CopyRecord;
						CopyRecord.DestProperty = SimpleCopyPropertyDest;
						CopyRecord.DestArrayIndex = 0;
						CopyRecord.SourcePropertyName = AnimNodeSinglePropertyHandler.SimpleCopyPropertyName;
						CopyRecord.SourceSubPropertyName = AnimNodeSinglePropertyHandler.SubStructPropertyName;
						CopyRecord.SourceArrayIndex = 0;
						CopyRecord.Size = SimpleCopyPropertyDest->GetSize();
						CopyRecord.PostCopyOperation = AnimNodeSinglePropertyHandler.Operation;
						HandlerPtr->CopyRecords.Add(CopyRecord);
					}
					else
					{
						if(SimpleCopyPropertySource->GetSize() != SimpleCopyPropertyDest->GetSize())
						{
							bOnlyUsesCopyRecords = false;
							break;
						}

						// Single variable get->single variable set
						FExposedValueCopyRecord CopyRecord;
						CopyRecord.DestProperty = SimpleCopyPropertyDest;
						CopyRecord.DestArrayIndex = 0;
						CopyRecord.SourcePropertyName = AnimNodeSinglePropertyHandler.SimpleCopyPropertyName;
						CopyRecord.SourceSubPropertyName = NAME_None;
						CopyRecord.SourceArrayIndex = 0;
						CopyRecord.Size = SimpleCopyPropertyDest->GetSize();
						CopyRecord.PostCopyOperation = AnimNodeSinglePropertyHandler.Operation;
						HandlerPtr->CopyRecords.Add(CopyRecord);
					}
				}
			}
			else
			{
				// property removed or unsupported property
				bOnlyUsesCopyRecords = false;
			}
		}
		else
		{
			bOnlyUsesCopyRecords = false;
		}
	}

	if(!bOnlyUsesCopyRecords)
	{
		// not all of our pins use copy records so we will need to call our exposed value handler
		HandlerPtr->BoundFunction = HandlerFunctionName;
	}
}

static UEdGraphPin* FindFirstInputPin(UEdGraphNode* InNode)
{
	const UAnimationGraphSchema* Schema = GetDefault<UAnimationGraphSchema>();

	for(UEdGraphPin* Pin : InNode->Pins)
	{
		if(Pin && Pin->Direction == EGPD_Input && !Schema->IsExecPin(*Pin) && !Schema->IsSelfPin(*Pin))
		{
			return Pin;
		}
	}

	return nullptr;
}

static UEdGraphNode* FollowKnots(UEdGraphPin* FromPin, UEdGraphPin*& DestPin)
{
	if (FromPin->LinkedTo.Num() == 0)
	{
		return nullptr;
	}

	UEdGraphPin* LinkedPin = FromPin->LinkedTo[0];
	DestPin = LinkedPin;
	if(LinkedPin)
	{
		UEdGraphNode* LinkedNode = LinkedPin->GetOwningNode();
		UK2Node_Knot* KnotNode = Cast<UK2Node_Knot>(LinkedNode);
		while(KnotNode)
		{
			if(UEdGraphPin* InputPin = FindFirstInputPin(KnotNode))
			{
<<<<<<< HEAD
				if(InputPin->LinkedTo.Num() > 0 && InputPin->LinkedTo[0])
=======
				if (InputPin->LinkedTo.Num() > 0 && InputPin->LinkedTo[0])
>>>>>>> e58dcb1b
				{
					DestPin = InputPin->LinkedTo[0];
					LinkedNode = InputPin->LinkedTo[0]->GetOwningNode();
					KnotNode = Cast<UK2Node_Knot>(LinkedNode);
				}
				else
				{
					KnotNode = nullptr;
				}
			}
		}
		return LinkedNode;
	}

	return nullptr;
}

void FAnimBlueprintCompiler::FEvaluationHandlerRecord::RegisterPin(UEdGraphPin* SourcePin, UProperty* AssociatedProperty, int32 AssociatedPropertyArrayIndex)
{
	const UAnimationGraphSchema* Schema = GetDefault<UAnimationGraphSchema>();

	FAnimNodeSinglePropertyHandler& Handler = ServicedProperties.FindOrAdd(AssociatedProperty->GetFName());

	bool bIsMultiPropertyToArrayCopy = false;
	if (AssociatedPropertyArrayIndex != INDEX_NONE)
	{
		if (Handler.SimpleCopyPropertyName != NAME_None)
		{
			// already-existing handler with a simple copy into an array, so we will need multiple copy records. 
			// For now we just fall back to slow path
			Handler.SimpleCopyPropertyName = NAME_None;
			bIsMultiPropertyToArrayCopy = true;
		}
		Handler.ArrayPins.Add(AssociatedPropertyArrayIndex, SourcePin);
	}
	else
	{
		check(Handler.SinglePin == NULL);
		Handler.SinglePin = SourcePin;
	}

	if(GetDefault<UEngine>()->bOptimizeAnimBlueprintMemberVariableAccess && !bIsMultiPropertyToArrayCopy)
	{
		typedef bool (FAnimBlueprintCompiler::FEvaluationHandlerRecord::*GraphCheckerFunc)(FAnimNodeSinglePropertyHandler&, UEdGraphPin*);

		GraphCheckerFunc GraphCheckerFuncs[] =
		{
			&FAnimBlueprintCompiler::FEvaluationHandlerRecord::CheckForVariableGet,
			&FAnimBlueprintCompiler::FEvaluationHandlerRecord::CheckForLogicalNot,
			&FAnimBlueprintCompiler::FEvaluationHandlerRecord::CheckForStructMemberAccess,
		};

		for(GraphCheckerFunc& CheckFunc : GraphCheckerFuncs)
		{
			if((this->*CheckFunc)(Handler, SourcePin))
			{
				break;
			}
		}

		CheckForMemberOnlyAccess(Handler, SourcePin);
	}
}

static FName RecoverSplitStructPinName(UEdGraphPin* OutputPin)
{
	check(OutputPin->ParentPin);
	
	const FString& PinName = OutputPin->PinName;
	const FString& ParentPinName = OutputPin->ParentPin->PinName;

	return FName(*PinName.Replace(*(ParentPinName + TEXT("_")), TEXT("")));
}

bool FAnimBlueprintCompiler::FEvaluationHandlerRecord::CheckForVariableGet(FAnimNodeSinglePropertyHandler& Handler, UEdGraphPin* SourcePin)
{
	if(SourcePin)
	{
		UEdGraphPin* DestPin = nullptr;
		if(UK2Node_VariableGet* VariableGetNode = Cast<UK2Node_VariableGet>(FollowKnots(SourcePin, DestPin)))
		{
			if(VariableGetNode && VariableGetNode->IsNodePure() && VariableGetNode->VariableReference.IsSelfContext())
			{
				if(DestPin)
				{
					// variable get could be a 'split' struct
					if(DestPin->ParentPin != nullptr)
					{
						Handler.SimpleCopyPropertyName = VariableGetNode->VariableReference.GetMemberName();
						Handler.SubStructPropertyName = RecoverSplitStructPinName(DestPin);
					}
					else
					{
						Handler.SimpleCopyPropertyName = VariableGetNode->VariableReference.GetMemberName();
					}
					return true;
				}
			}
		}
	}

	return false;
}

bool FAnimBlueprintCompiler::FEvaluationHandlerRecord::CheckForLogicalNot(FAnimNodeSinglePropertyHandler& Handler, UEdGraphPin* SourcePin)
{
	if(SourcePin)
	{
		UEdGraphPin* DestPin = nullptr;
		UK2Node_CallFunction* CallFunctionNode = Cast<UK2Node_CallFunction>(FollowKnots(SourcePin, DestPin));
		if(CallFunctionNode && CallFunctionNode->FunctionReference.GetMemberName() == FName(TEXT("Not_PreBool")))
		{
			// find and follow input pin
			if(UEdGraphPin* InputPin = FindFirstInputPin(CallFunctionNode))
			{
				check(InputPin->PinType.PinCategory == UEdGraphSchema_K2::PC_Boolean);
				if(CheckForVariableGet(Handler, InputPin) || CheckForStructMemberAccess(Handler, InputPin))
				{
					check(Handler.SimpleCopyPropertyName != NAME_None);	// this should have been filled in by CheckForVariableGet() or CheckForStructMemberAccess() above
					Handler.Operation = EPostCopyOperation::LogicalNegateBool;
					return true;
				}
			}
		}
	}

	return false;
}

/** The functions that we can safely native-break */
static const FName NativeBreakFunctionNameWhitelist[] =
{
	FName(TEXT("BreakVector")),
	FName(TEXT("BreakVector2D")),
	FName(TEXT("BreakRotator")),
};

/** Check whether a native break function can be safely used in the fast-path copy system (ie. source and dest data will be the same) */
static bool IsWhitelistedNativeBreak(const FName& InFunctionName)
{
	for(const FName& FunctionName : NativeBreakFunctionNameWhitelist)
	{
		if(InFunctionName == FunctionName)
		{
			return true;
		}
	}

	return false;
}

bool FAnimBlueprintCompiler::FEvaluationHandlerRecord::CheckForStructMemberAccess(FAnimNodeSinglePropertyHandler& Handler, UEdGraphPin* SourcePin)
{
	if(SourcePin)
	{
		UEdGraphPin* DestPin = nullptr;
		if(UK2Node_BreakStruct* BreakStructNode = Cast<UK2Node_BreakStruct>(FollowKnots(SourcePin, DestPin)))
		{
			if(UEdGraphPin* InputPin = FindFirstInputPin(BreakStructNode))
			{
				if(CheckForVariableGet(Handler, InputPin))
				{
					check(Handler.SimpleCopyPropertyName != NAME_None);	// this should have been filled in by CheckForVariableGet() above
					Handler.SubStructPropertyName = *DestPin->PinName;
					return true;
				}
			}
		}
		// could be a native break
		else if(UK2Node_CallFunction* NativeBreakNode = Cast<UK2Node_CallFunction>(FollowKnots(SourcePin, DestPin)))
		{
			UFunction* Function = NativeBreakNode->FunctionReference.ResolveMember<UFunction>(UKismetMathLibrary::StaticClass());
			if(Function && Function->HasMetaData(TEXT("NativeBreakFunc")) && IsWhitelistedNativeBreak(Function->GetFName()))
			{
				if(UEdGraphPin* InputPin = FindFirstInputPin(NativeBreakNode))
				{
					if(CheckForVariableGet(Handler, InputPin))
					{
						check(Handler.SimpleCopyPropertyName != NAME_None);	// this should have been filled in by CheckForVariableGet() above
						Handler.SubStructPropertyName = *DestPin->PinName;
						return true;
					}
				}
			}
		}
	}

	return false;
}

bool FAnimBlueprintCompiler::FEvaluationHandlerRecord::CheckForMemberOnlyAccess(FAnimNodeSinglePropertyHandler& Handler, UEdGraphPin* SourcePin)
{
	const UAnimationGraphSchema* Schema = GetDefault<UAnimationGraphSchema>();

	Handler.bHasOnlyMemberAccess = true;

	if(SourcePin)
	{
		// traverse pins to leaf nodes and check for member access/pure only
		TArray<UEdGraphPin*> PinStack;
		PinStack.Add(SourcePin);
		while(PinStack.Num() > 0)
		{
			UEdGraphPin* CurrentPin = PinStack.Pop(false);
			for(auto& LinkedPin : CurrentPin->LinkedTo)
			{
				UEdGraphNode* LinkedNode = LinkedPin->GetOwningNode();
				if(LinkedNode)
				{
					bool bLeafNode = true;
					for(auto& Pin : LinkedNode->Pins)
					{
						if(Pin != LinkedPin && Pin->Direction == EGPD_Input && !Schema->IsPosePin(Pin->PinType))
						{
							bLeafNode = false;
							PinStack.Add(Pin);
						}
					}

					if(bLeafNode)
					{
						if(UK2Node_VariableGet* LinkedVariableGetNode = Cast<UK2Node_VariableGet>(LinkedNode))
						{
							if(!LinkedVariableGetNode->IsNodePure() || !LinkedVariableGetNode->VariableReference.IsSelfContext())
							{
								// only local variable access is allowed for leaf nodes 
								Handler.bHasOnlyMemberAccess = false;
							}
						}
						else if(UK2Node_CallFunction* CallFunctionNode = Cast<UK2Node_CallFunction>(LinkedNode))
						{
							if(!CallFunctionNode->IsNodePure())
							{
								// only allow pure function calls
								Handler.bHasOnlyMemberAccess = false;
							}
						}
						else if(!LinkedNode->IsA<UK2Node_TransitionRuleGetter>())
						{
							Handler.bHasOnlyMemberAccess = false;
						}
					}
				}
			}
		}
	}

	return Handler.bHasOnlyMemberAccess;
}

//////////////////////////////////////////////////////////////////////////

#undef LOCTEXT_NAMESPACE<|MERGE_RESOLUTION|>--- conflicted
+++ resolved
@@ -1898,14 +1898,6 @@
 				if (AnimNodeSinglePropertyHandler.ArrayPins.Num() > 0)
 				{
 					UArrayProperty* SimpleCopyPropertyDest = CastChecked<UArrayProperty>(NodeVariableProperty->Struct->FindPropertyByName(PropertyIt.Key()));
-<<<<<<< HEAD
-					if(SimpleCopyPropertySource->GetSize() != SimpleCopyPropertyDest->Inner->GetSize())
-					{
-						bOnlyUsesCopyRecords = false;
-						break;
-					}
-=======
->>>>>>> e58dcb1b
 
 					if (AnimNodeSinglePropertyHandler.SubStructPropertyName != NAME_None)
 					{
@@ -2056,11 +2048,7 @@
 		{
 			if(UEdGraphPin* InputPin = FindFirstInputPin(KnotNode))
 			{
-<<<<<<< HEAD
-				if(InputPin->LinkedTo.Num() > 0 && InputPin->LinkedTo[0])
-=======
 				if (InputPin->LinkedTo.Num() > 0 && InputPin->LinkedTo[0])
->>>>>>> e58dcb1b
 				{
 					DestPin = InputPin->LinkedTo[0];
 					LinkedNode = InputPin->LinkedTo[0]->GetOwningNode();
