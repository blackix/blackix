--- conflicted
+++ resolved
@@ -244,15 +244,9 @@
 
 	/** 
 	 * Function works only if subclass UActorComponent.
-<<<<<<< HEAD
-	 * If InitializeComponent or UninitializeComponent event is defined, force bWantsInitializeComponent.
-	 */
-	void SetWantsInitialize() const;
-=======
 	 * If BeginPlay or EndPlay event is defined on the Component, force bWantsBeginPlay.
 	 */
 	void SetWantsBeginPlay() const;
->>>>>>> cce8678d
 
 	/** Scan FunctionList and return Entry point, for matching one  */
 	const UK2Node_FunctionEntry* FindLocalEntryPoint(const UFunction* Function) const;
