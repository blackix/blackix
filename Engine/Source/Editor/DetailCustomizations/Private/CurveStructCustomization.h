--- conflicted
+++ resolved
@@ -32,13 +32,8 @@
 	virtual TArray<FRichCurveEditInfo> GetCurves() override;
 	virtual void ModifyOwner() override;
 	virtual void MakeTransactional() override;
-<<<<<<< HEAD
-	virtual void OnCurveChanged() override;
-	virtual bool IsValidCurve( FRichCurveEditInfo CurveInfo );
-=======
 	virtual void OnCurveChanged(const TArray<FRichCurveEditInfo>& ChangedCurveEditInfos) override;
 	virtual bool IsValidCurve( FRichCurveEditInfo CurveInfo ) override;
->>>>>>> cce8678d
 
 private:
 	/**
