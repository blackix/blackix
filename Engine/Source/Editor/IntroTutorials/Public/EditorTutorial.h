--- conflicted
+++ resolved
@@ -255,12 +255,9 @@
 	UPROPERTY(EditAnywhere, Category="Tutorial")
 	bool bHideInBrowser;
 
-<<<<<<< HEAD
-=======
 	/** UObject implementation */
 	virtual UWorld* GetWorld() const override;
 
->>>>>>> 972e0610
 public:
 	/** Called when a tutorial stage is started */
 	void HandleTutorialStageStarted(FName StageName);
