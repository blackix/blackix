// Copyright 1998-2014 Epic Games, Inc. All Rights Reserved.

#include "IntroTutorialsPrivatePCH.h"
#include "STutorialOverlay.h"
#include "STutorialContent.h"
#include "EditorTutorial.h"
#include "IntroTutorials.h"
#include "Kismet2/KismetEditorUtilities.h"
#include "LevelEditor.h"
#include "BlueprintEditorUtils.h"
#include "Guid.h"
#include "BlueprintEditor.h"

static FName IntroTutorialsModuleName("IntroTutorials");

void STutorialOverlay::Construct(const FArguments& InArgs, UEditorTutorial* InTutorial, FTutorialStage* const InStage)
{
	ParentWindow = InArgs._ParentWindow;
	bIsStandalone = InArgs._IsStandalone;
	OnClosed = InArgs._OnClosed;
	bHasValidContent = InStage != nullptr;
	OnWidgetWasDrawn = InArgs._OnWidgetWasDrawn;

	TSharedPtr<SOverlay> Overlay;

	ChildSlot
	[
		SAssignNew(Overlay, SOverlay)
		+SOverlay::Slot()
		[
			SAssignNew(OverlayCanvas, SCanvas)
		]
	];

	if(InStage != nullptr)
	{
		// add non-widget content, if any
		if(InArgs._AllowNonWidgetContent && InStage->Content.Type != ETutorialContent::None)
		{
			Overlay->AddSlot()
			[
				SNew(SHorizontalBox)
				+SHorizontalBox::Slot()
				.VAlign(VAlign_Center)
				.HAlign(HAlign_Center)
				[
					SNew(STutorialContent, InTutorial, InStage->Content)
					.OnClosed(InArgs._OnClosed)
					.OnNextClicked(InArgs._OnNextClicked)
					.OnHomeClicked(InArgs._OnHomeClicked)
					.OnBackClicked(InArgs._OnBackClicked)
					.IsBackEnabled(InArgs._IsBackEnabled)
					.IsHomeEnabled(InArgs._IsHomeEnabled)
					.IsNextEnabled(InArgs._IsNextEnabled)
					.IsStandalone(InArgs._IsStandalone)
					.WrapTextAt(600.0f)
				]
			];
		}

		if(InStage->WidgetContent.Num() > 0)
		{
			FIntroTutorials& IntroTutorials = FModuleManager::Get().GetModuleChecked<FIntroTutorials>("IntroTutorials");

			// now add canvas slots for widget-bound content
			for (const FTutorialWidgetContent& WidgetContent : InStage->WidgetContent)
			{
				if (WidgetContent.Content.Type != ETutorialContent::None)
				{
					TSharedPtr<STutorialContent> ContentWidget =
						SNew(STutorialContent, InTutorial, WidgetContent.Content)
						.HAlign(WidgetContent.HorizontalAlignment)
						.VAlign(WidgetContent.VerticalAlignment)
						.Offset(WidgetContent.Offset)
						.IsStandalone(bIsStandalone)
						.OnClosed(InArgs._OnClosed)
						.OnNextClicked(InArgs._OnNextClicked)
						.OnHomeClicked(InArgs._OnHomeClicked)
						.OnBackClicked(InArgs._OnBackClicked)
						.IsBackEnabled(InArgs._IsBackEnabled)
						.IsHomeEnabled(InArgs._IsHomeEnabled)
						.IsNextEnabled(InArgs._IsNextEnabled)
						.WrapTextAt(WidgetContent.ContentWidth)
						.Anchor(WidgetContent.WidgetAnchor)
						.AllowNonWidgetContent(InArgs._AllowNonWidgetContent)
						.OnWasWidgetDrawn(InArgs._OnWasWidgetDrawn)
						.NextButtonText(InStage->NextButtonText);
					
					PerformWidgetInteractions(WidgetContent); 					

					OverlayCanvas->AddSlot()
						.Position(TAttribute<FVector2D>::Create(TAttribute<FVector2D>::FGetter::CreateSP(ContentWidget.Get(), &STutorialContent::GetPosition)))
						.Size(TAttribute<FVector2D>::Create(TAttribute<FVector2D>::FGetter::CreateSP(ContentWidget.Get(), &STutorialContent::GetSize)))
						[
							ContentWidget.ToSharedRef()
						];

					OnPaintNamedWidget.AddSP(ContentWidget.Get(), &STutorialContent::HandlePaintNamedWidget);
					OnResetNamedWidget.AddSP(ContentWidget.Get(), &STutorialContent::HandleResetNamedWidget);
					OnCacheWindowSize.AddSP(ContentWidget.Get(), &STutorialContent::HandleCacheWindowSize);
				}
			}
		}
	}
}

int32 STutorialOverlay::OnPaint( const FPaintArgs& Args, const FGeometry& AllottedGeometry, const FSlateRect& MyClippingRect, FSlateWindowElementList& OutDrawElements, int32 LayerId, const FWidgetStyle& InWidgetStyle, bool bParentEnabled ) const
{
	if(ParentWindow.IsValid())
	{
		bool bIsPicking = false;
		FName WidgetNameToHighlight = NAME_None;
		FIntroTutorials& IntroTutorials = FModuleManager::Get().GetModuleChecked<FIntroTutorials>(IntroTutorialsModuleName);
		if(IntroTutorials.OnIsPicking().IsBound())
		{
			bIsPicking = IntroTutorials.OnIsPicking().Execute(WidgetNameToHighlight);
		}

		if(bIsPicking || bHasValidContent)
		{
			TSharedPtr<SWindow> PinnedWindow = ParentWindow.Pin();
			OnResetNamedWidget.Broadcast();
			OnCacheWindowSize.Broadcast(PinnedWindow->GetWindowGeometryInWindow().Size);
			LayerId = TraverseWidgets(PinnedWindow.ToSharedRef(), PinnedWindow->GetWindowGeometryInWindow(), MyClippingRect, OutDrawElements, LayerId);
		}
	}
	
	return SCompoundWidget::OnPaint(Args, AllottedGeometry, MyClippingRect, OutDrawElements, LayerId, InWidgetStyle, bParentEnabled);
}

int32 STutorialOverlay::TraverseWidgets(TSharedRef<SWidget> InWidget, const FGeometry& InGeometry, const FSlateRect& MyClippingRect, FSlateWindowElementList& OutDrawElements, int32 LayerId) const
{
	bool bIsPicking = false;
	bool bShouldHighlight = false;
	bool bShouldDraw = false;
	FName WidgetNameToHighlight = NAME_None;
	FIntroTutorials& IntroTutorials = FModuleManager::Get().GetModuleChecked<FIntroTutorials>(IntroTutorialsModuleName);
	if (IntroTutorials.OnValidatePickingCandidate().IsBound())
	{
		bIsPicking = IntroTutorials.OnValidatePickingCandidate().Execute(InWidget,WidgetNameToHighlight,bShouldHighlight);
	}

	// First draw the widget if we should
	TSharedPtr<FTagMetaData> MetaData = InWidget->GetMetaData<FTagMetaData>();
	const FName Tag = (MetaData.IsValid() && MetaData->Tag.IsValid()) ? MetaData->Tag : InWidget->GetTag();
	if (Tag != NAME_None || MetaData.IsValid())
	{
		// we are a named widget - ask it to draw
		OnPaintNamedWidget.Broadcast(InWidget, InGeometry);
		OnWidgetWasDrawn.ExecuteIfBound(Tag);
<<<<<<< HEAD
=======
	}
>>>>>>> 972e0610

	// Next check and draw the highlight as appropriate
	if (bIsPicking == true)
	{
		// if we are picking, we need to draw an outline here	
		if(WidgetNameToHighlight != NAME_None )
		{
			if(bIsPicking == true)
			{
				const FLinearColor Color = bIsPicking && bShouldHighlight ? FLinearColor::Green : FLinearColor::White;
				FSlateDrawElement::MakeBox(OutDrawElements, LayerId++, InGeometry.ToPaintGeometry(), FCoreStyle::Get().GetBrush(TEXT("Debug.Border")), MyClippingRect, ESlateDrawEffect::None, Color);
			}
		}	
	}

	FArrangedChildren ArrangedChildren(EVisibility::Visible);
	InWidget->ArrangeChildren(InGeometry, ArrangedChildren);
	for(int32 ChildIndex = 0; ChildIndex < ArrangedChildren.Num(); ChildIndex++)
	{
		const FArrangedWidget& ArrangedWidget = ArrangedChildren[ChildIndex];
		LayerId = TraverseWidgets(ArrangedWidget.Widget, ArrangedWidget.Geometry, MyClippingRect, OutDrawElements, LayerId);
	}

	return LayerId;
}

void STutorialOverlay::PerformWidgetInteractions(const FTutorialWidgetContent &WidgetContent)
{
	// Open any browser we need too
	OpenBrowserForWidgetAnchor(WidgetContent);

	FocusOnAnyBlueprintNodes(WidgetContent);
}

void STutorialOverlay::OpenBrowserForWidgetAnchor(const FTutorialWidgetContent &WidgetContent)
{
	//bool bTabOpened = false;
	TSharedPtr<FTabManager> TabManager;
	TArray<FString> AssetPaths;
	FString Name;

	// Try looking for the object via the ID first
	Name = WidgetContent.WidgetAnchor.WrapperIdentifier.ToString();
	AssetPaths.Add(Name);
	// Opening the editor will force the object to be loaded if it exists
	FAssetEditorManager::Get().OpenEditorsForAssets(AssetPaths);
	UObject* AssetObject = FindObject<UObject>(ANY_PACKAGE, *Name);
	IAssetEditorInstance* AssetEditor = FAssetEditorManager::Get().FindEditorForAsset(AssetObject, false);
	// If we now have a valid asset editor get its tabmanager - we will use this to open/focus a tab if there is one
	if (AssetEditor != nullptr)
	{
		FAssetEditorToolkit* ToolkitEditor = static_cast<FAssetEditorToolkit*>(FAssetEditorManager::Get().FindEditorForAsset(AssetObject, false));
		if ((ToolkitEditor != nullptr) && (WidgetContent.WidgetAnchor.TabToFocusOrOpen.IsEmpty() == false))
		{
			TabManager = ToolkitEditor->GetTabManager();
		}
	}

	// If we don't have a valid tab manager we should now check to see if we can find a blueprint relevant to this node and open the editor for that (Then try to get the tabmanager from that)
	if (TabManager.IsValid() == false)
	{
		// Remove the prefix from the name
		AssetPaths.Empty();
		int32 Space = WidgetContent.WidgetAnchor.OuterName.Find(TEXT(" "));
		Name = WidgetContent.WidgetAnchor.OuterName.RightChop(Space + 1);
		AssetPaths.Add(Name);
		FAssetEditorManager::Get().OpenEditorsForAssets(AssetPaths);
		UObject* Blueprint = FindObject<UObject>(ANY_PACKAGE, *Name);

		// If we found a blueprint
		if (Blueprint != nullptr)
		{
			IBlueprintEditor* BlueprintEditor = (FBlueprintEditor*)FAssetEditorManager::Get().FindEditorForAsset(Blueprint, false);
			if ((BlueprintEditor != nullptr) && (WidgetContent.WidgetAnchor.TabToFocusOrOpen.IsEmpty() == false))
			{
				TabManager = BlueprintEditor->GetTabManager();
			}
		}
	}

	// Invoke any tab
	if (WidgetContent.WidgetAnchor.TabToFocusOrOpen.IsEmpty() == false)
	{
		if (TabManager.IsValid() == true)
		{
			TSharedRef<SDockTab> IT = TabManager->InvokeTab(FTabId(*WidgetContent.WidgetAnchor.TabToFocusOrOpen));
		}
		else
		{
			FLevelEditorModule& LevelEditorModule = FModuleManager::GetModuleChecked<FLevelEditorModule>(TEXT("LevelEditor"));
			TSharedPtr<FTabManager> LevelEditorTabManager = LevelEditorModule.GetLevelEditorTabManager();
			LevelEditorTabManager->InvokeTab(FName(*WidgetContent.WidgetAnchor.TabToFocusOrOpen));
		}
	}
}

void STutorialOverlay::FocusOnAnyBlueprintNodes(const FTutorialWidgetContent &WidgetContent)
{
	if (WidgetContent.bAutoFocus == false)
	{
		return;
	}
	FString Name = WidgetContent.WidgetAnchor.OuterName;
	int32 NameIndex;
	Name.FindLastChar(TEXT('.'), NameIndex);
	FString BlueprintName = Name.RightChop(NameIndex + 1);
	UBlueprint* Blueprint = FindObject<UBlueprint>(ANY_PACKAGE, *BlueprintName);
	// If we find a blueprint
	if (Blueprint != nullptr)
	{
		// Try to grab guid
		FGuid NodeGuid;
		FGuid::Parse(WidgetContent.WidgetAnchor.GUIDString, NodeGuid);
		UEdGraphNode* OutNode = NULL;
		if (UEdGraphNode* GraphNode = FBlueprintEditorUtils::GetNodeByGUID(Blueprint, NodeGuid))
		{
			FKismetEditorUtilities::BringKismetToFocusAttentionOnObject(GraphNode, false);
		}
	}
}
<|MERGE_RESOLUTION|>--- conflicted
+++ resolved
@@ -148,10 +148,7 @@
 		// we are a named widget - ask it to draw
 		OnPaintNamedWidget.Broadcast(InWidget, InGeometry);
 		OnWidgetWasDrawn.ExecuteIfBound(Tag);
-<<<<<<< HEAD
-=======
-	}
->>>>>>> 972e0610
+	}
 
 	// Next check and draw the highlight as appropriate
 	if (bIsPicking == true)
