--- conflicted
+++ resolved
@@ -97,12 +97,9 @@
 	/** Rebuild the breadcrumb trail according to the current category */
 	void RebuildCrumbs();
 
-<<<<<<< HEAD
-=======
 	/** Handle an asset being added - rebuild our list if required */
 	void HandleAssetAdded(const FAssetData& InAssetData);
 
->>>>>>> 972e0610
 private:
 
 	/** Root entry of the tutorials tree */
@@ -137,13 +134,10 @@
 
 	/** Breadcrumb trail for path display */
 	TSharedPtr<SBreadcrumbTrail<TSharedPtr<ITutorialListEntry>>> BreadcrumbTrail;
-<<<<<<< HEAD
-=======
 
 	/** Whether we need to refresh the content in the browser */
 	bool bNeedsRefresh;
 
 	/** Prevent us from refreshing too often */
 	float RefreshTimer;
->>>>>>> 972e0610
 };