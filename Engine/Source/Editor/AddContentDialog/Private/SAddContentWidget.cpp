--- conflicted
+++ resolved
@@ -236,11 +236,7 @@
 			.Padding(FMargin(0, 0, 0, 5))
 			[
 				SNew(STextBlock)
-<<<<<<< HEAD
-				.Text(ContentSource->GetClassTypes())
-=======
 				.Text(FText::FromString(ContentSource->GetClassTypes()))
->>>>>>> cce8678d
 				.Visibility(ContentSource->GetClassTypes().IsEmpty() == false ? EVisibility::Visible : EVisibility::Collapsed)
 				.AutoWrapText(true)
 			]
