// Copyright 1998-2015 Epic Games, Inc. All Rights Reserved.

using UnrealBuildTool;

public class AddContentDialog : ModuleRules
{
	public AddContentDialog(TargetInfo Target)
	{
		PrivateIncludePathModuleNames.AddRange(
			new string[] {
				"AssetTools",
				"ContentBrowser",
<<<<<<< HEAD
=======
				"SuperSearch",
>>>>>>> cce8678d
			}
		);

		PrivateDependencyModuleNames.AddRange(
			new string[] {
				"Core",
				"Slate",
				"SlateCore",
				"InputCore",
				"Json",
				"EditorStyle",
				"DirectoryWatcher",
				"DesktopPlatform",
				"PakFile",
				"ImageWrapper",
				"UnrealEd",
<<<<<<< HEAD
				"CoreUObject"
			}
		);
=======
				"CoreUObject",				
				"WidgetCarousel",				
>>>>>>> cce8678d

			}
		);

		DynamicallyLoadedModuleNames.AddRange(
			new string[] {
				"SuperSearch",
			}
		);
		
		PublicIncludePathModuleNames.AddRange(
			new string[] {
			}
		);

		PrivateIncludePaths.AddRange(
			new string[] {
				"Editor/AddContentDialog/Private",
				"Editor/AddContentDialog/Private/ViewModels",
				"Editor/AddContentDialog/Private/ContentSourceProviders/AssetPack",
				"Editor/AddContentDialog/Private/ContentSourceProviders/FeaturePack",
			}
		);
	}
}<|MERGE_RESOLUTION|>--- conflicted
+++ resolved
@@ -10,10 +10,7 @@
 			new string[] {
 				"AssetTools",
 				"ContentBrowser",
-<<<<<<< HEAD
-=======
 				"SuperSearch",
->>>>>>> cce8678d
 			}
 		);
 
@@ -30,14 +27,8 @@
 				"PakFile",
 				"ImageWrapper",
 				"UnrealEd",
-<<<<<<< HEAD
-				"CoreUObject"
-			}
-		);
-=======
 				"CoreUObject",				
 				"WidgetCarousel",				
->>>>>>> cce8678d
 
 			}
 		);
