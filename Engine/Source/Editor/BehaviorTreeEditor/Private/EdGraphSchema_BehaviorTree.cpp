--- conflicted
+++ resolved
@@ -325,13 +325,8 @@
 		const FString ParallelClassName = UBTComposite_SimpleParallel::StaticClass()->GetName();
 
 		for (int32 i = 0; i < NodeClasses.Num(); i++)
-<<<<<<< HEAD
-	{
-			const FString NodeTypeName = EngineUtils::SanitizeDisplayName(NodeClasses[i].ToString(), false);
-=======
 		{
 			const FText NodeTypeName = FText::FromString(FName::NameToDisplayString(NodeClasses[i].ToString(), false));
->>>>>>> 5338f086
 
 			TSharedPtr<FBehaviorTreeSchemaAction_NewNode> AddOpAction = AddNewNodeAction(ContextMenuBuilder, TEXT("Composites"), NodeTypeName, "");
 
@@ -343,10 +338,10 @@
 			AddOpAction->NodeTemplate = OpNode;
 			AddOpAction->SearchTitle = AddOpAction->NodeTemplate->GetNodeSearchTitle();
 		}
-		}
+	}
 
 	if (bAllowTasks)
-		{
+	{
 		TArray<FClassData> NodeClasses;
 		FClassBrowseHelper::GatherClasses(UBTTaskNode::StaticClass(), NodeClasses);
 
@@ -364,13 +359,8 @@
 	}
 	
 	if (bNoParent)
-<<<<<<< HEAD
-		{
-		TSharedPtr<FBehaviorTreeSchemaAction_AutoArrange> Action = TSharedPtr<FBehaviorTreeSchemaAction_AutoArrange>(new FBehaviorTreeSchemaAction_AutoArrange(FString(),FString(TEXT("Auto Arrange")),FString(),0));
-=======
 	{
 		TSharedPtr<FBehaviorTreeSchemaAction_AutoArrange> Action = TSharedPtr<FBehaviorTreeSchemaAction_AutoArrange>(new FBehaviorTreeSchemaAction_AutoArrange(FString(), LOCTEXT("AutoArrange", "Auto Arrange"), FString(), 0));
->>>>>>> 5338f086
 		ContextMenuBuilder.AddAction(Action);
 	}
 }
