// Copyright 1998-2015 Epic Games, Inc. All Rights Reserved.

#include "UnrealEd.h"
#include "StaticMeshResources.h"
#include "ObjectTools.h"
#include "FoliageEdMode.h"
#include "ScopedTransaction.h"

#include "FoliageEdModeToolkit.h"
#include "ModuleManager.h"
#include "Editor/LevelEditor/Public/LevelEditor.h"
#include "Toolkits/ToolkitManager.h"
#include "FoliageEditActions.h"

#include "Runtime/AssetRegistry/Public/AssetRegistryModule.h"

//Slate dependencies
#include "Editor/LevelEditor/Public/LevelEditor.h"
#include "Editor/LevelEditor/Public/SLevelViewport.h"
#include "Editor/UnrealEd/Public/Dialogs/DlgPickAssetPath.h"

// Classes
#include "InstancedFoliageActor.h"
#include "FoliageType.h"
#include "LandscapeProxy.h"
#include "LandscapeComponent.h"
#include "LandscapeHeightfieldCollisionComponent.h"
#include "LandscapeInfo.h"
#include "Components/SplineMeshComponent.h"
#include "Engine/StaticMeshActor.h"
#include "GameFramework/WorldSettings.h"
#include "Engine/CollisionProfile.h"
#include "Components/ModelComponent.h"
#include "EngineUtils.h"
#include "LandscapeDataAccess.h"
#include "FoliageType_InstancedStaticMesh.h"
#include "Components/BrushComponent.h"


#define LOCTEXT_NAMESPACE "FoliageEdMode"
#define FOLIAGE_SNAP_TRACE (10000.f)

DEFINE_LOG_CATEGORY_STATIC(LogFoliage, Log, Warning);

//
// FFoliageMeshUIInfo
//
FFoliageMeshUIInfo::FFoliageMeshUIInfo(UFoliageType* InSettings)
	: Settings(InSettings)
	, InstanceCountCurrentLevel(0)
	, InstanceCountTotal(0)
{
}

FText FFoliageMeshUIInfo::GetNameText() const
{
	//@todo: this is redundant with FFoliagePaletteItem::DisplayFName, should probably move sorting implementation over to SFoliagePalette
	const UFoliageType* FoliageType = Settings;
	if (FoliageType->IsAsset())
	{
		return FText::FromName(FoliageType->GetFName());
	}
	else if (UBlueprint* Blueprint = Cast<UBlueprint>(FoliageType->GetClass()->ClassGeneratedBy))
	{
		return FText::FromName(Blueprint->GetFName());
	}
	else
	{
		UStaticMesh* Mesh = FoliageType->GetStaticMesh();
		if (Mesh)
		{
			return FText::FromName(Mesh->GetFName());
		}
		else
		{
			return LOCTEXT("EmptyMeshName", "[Empty Mesh]");
		}
	}
}

//
// FFoliageMeshInfo iterator
//
class FFoliageMeshInfoIterator
{
private:
	const UWorld*				World;
	const UFoliageType*			FoliageType;
	FFoliageMeshInfo*			CurrentMeshInfo;
	AInstancedFoliageActor*		CurrentIFA;
	int32						LevelIdx;

public:
	FFoliageMeshInfoIterator(const UWorld* InWorld, const UFoliageType* InFoliageType)
		: World(InWorld)
		, FoliageType(InFoliageType)
		, CurrentMeshInfo(nullptr)
		, CurrentIFA(nullptr)
	{
		// shortcut for non-assets
		if (!InFoliageType->IsAsset())
		{
			LevelIdx = World->GetNumLevels();
			AInstancedFoliageActor* IFA = Cast<AInstancedFoliageActor>(FoliageType->GetOuter());
			if (IFA->GetLevel()->bIsVisible)
			{
				CurrentIFA = IFA;
				CurrentMeshInfo = CurrentIFA->FindMesh(FoliageType);
			}
		}
		else
		{
			LevelIdx= -1;
			++(*this);
		}
	}

	void operator++()
	{
		const int32 NumLevels = World->GetNumLevels();
		int32 LocalLevelIdx = LevelIdx;
		
		while (++LocalLevelIdx < NumLevels)
		{
			ULevel* Level = World->GetLevel(LocalLevelIdx);
			if (Level && Level->bIsVisible)
			{
				CurrentIFA = AInstancedFoliageActor::GetInstancedFoliageActorForLevel(Level);
				if (CurrentIFA)
				{
					CurrentMeshInfo = CurrentIFA->FindMesh(FoliageType);
					if (CurrentMeshInfo)
					{
						LevelIdx = LocalLevelIdx;
						return;
					}
				}
			}
		}

		CurrentMeshInfo = nullptr;
		CurrentIFA = nullptr;
	}

	FORCEINLINE FFoliageMeshInfo* operator*()
	{
		check(CurrentMeshInfo);
		return CurrentMeshInfo;
	}
	
	FORCEINLINE operator bool() const
	{
		return CurrentMeshInfo != nullptr;
	}

	FORCEINLINE AInstancedFoliageActor* GetActor()
	{
		return CurrentIFA;
	}
};

//
// Painting filtering options
//
struct FFoliagePaintingGeometryFilter
{
	bool bAllowLandscape;
	bool bAllowStaticMesh;
	bool bAllowBSP;
	bool bAllowTranslucent;

	FFoliagePaintingGeometryFilter(const FFoliageUISettings& InUISettings)
		: bAllowLandscape(InUISettings.bFilterLandscape)
		, bAllowStaticMesh(InUISettings.bFilterStaticMesh)
		, bAllowBSP(InUISettings.bFilterBSP)
		, bAllowTranslucent(InUISettings.bFilterTranslucent)
	{
	}

	bool operator() (const UPrimitiveComponent* Component) const
	{
		if (Component)
		{
			bool bShallNotPass = 
				(!bAllowLandscape	&& Component->IsA(ULandscapeHeightfieldCollisionComponent::StaticClass())) ||
				(!bAllowStaticMesh	&& Component->IsA(UStaticMeshComponent::StaticClass())) ||
				(!bAllowBSP			&& Component->IsA(UModelComponent::StaticClass())) ||
				(!bAllowTranslucent	&& Component->GetMaterial(0) && IsTranslucentBlendMode(Component->GetMaterial(0)->GetBlendMode()));
			
			return !bShallNotPass;
		}
		
		return false;		
	}
};


//
// FEdModeFoliage
//

/** Constructor */
FEdModeFoliage::FEdModeFoliage()
	: FEdMode()
	, bToolActive(false)
	, bCanAltDrag(false)
	, bAdjustBrushRadius(false)
	, FoliageMeshListSortMode(EColumnSortMode::Ascending)
{
	// Load resources and construct brush component
	UMaterial* BrushMaterial = nullptr;
	UStaticMesh* StaticMesh = nullptr;
	if (!IsRunningCommandlet())
	{
		BrushMaterial = LoadObject<UMaterial>(nullptr, TEXT("/Engine/EditorLandscapeResources/FoliageBrushSphereMaterial.FoliageBrushSphereMaterial"), nullptr, LOAD_None, nullptr);
		StaticMesh = LoadObject<UStaticMesh>(nullptr, TEXT("/Engine/EngineMeshes/Sphere.Sphere"), nullptr, LOAD_None, nullptr);
	}

	SphereBrushComponent = NewObject<UStaticMeshComponent>(GetTransientPackage(), TEXT("SphereBrushComponent"));
	SphereBrushComponent->SetCollisionProfileName(UCollisionProfile::NoCollision_ProfileName);
	SphereBrushComponent->SetCollisionObjectType(ECC_WorldDynamic);
	SphereBrushComponent->StaticMesh = StaticMesh;
	SphereBrushComponent->OverrideMaterials.Add(BrushMaterial);
	SphereBrushComponent->SetAbsolute(true, true, true);
	SphereBrushComponent->CastShadow = false;

	bBrushTraceValid = false;
	BrushLocation = FVector::ZeroVector;

	FFoliageEditCommands::Register();
	UICommandList = MakeShareable(new FUICommandList);
	BindCommands();
<<<<<<< HEAD
}

void FEdModeFoliage::BindCommands()
{
	const FFoliageEditCommands& Commands = FFoliageEditCommands::Get();

	UICommandList->MapAction(
		Commands.IncreaseBrushSize,
		FExecuteAction::CreateRaw(this, &FEdModeFoliage::AdjustBrushRadius, 50.f),
		FCanExecuteAction::CreateRaw(this, &FEdModeFoliage::CurrentToolUsesBrush));

	UICommandList->MapAction(
		Commands.DecreaseBrushSize,
		FExecuteAction::CreateRaw(this, &FEdModeFoliage::AdjustBrushRadius, -50.f),
		FCanExecuteAction::CreateRaw(this, &FEdModeFoliage::CurrentToolUsesBrush));

	UICommandList->MapAction(
		Commands.SetPaint,
		FExecuteAction::CreateRaw(this, &FEdModeFoliage::OnSetPaint),
		FCanExecuteAction(),
		FIsActionChecked::CreateLambda([=]
		{
			return UISettings.GetPaintToolSelected();
		}));

	UICommandList->MapAction(
		Commands.SetReapplySettings,
		FExecuteAction::CreateRaw(this, &FEdModeFoliage::OnSetReapplySettings),
		FCanExecuteAction(),
		FIsActionChecked::CreateLambda([=]
		{
			return UISettings.GetReapplyToolSelected();
		}));

	UICommandList->MapAction(
		Commands.SetSelect,
		FExecuteAction::CreateRaw(this, &FEdModeFoliage::OnSetSelectInstance),
		FCanExecuteAction(),
		FIsActionChecked::CreateLambda([=]
		{
			return UISettings.GetSelectToolSelected();
		}));

	UICommandList->MapAction(
		Commands.SetLassoSelect,
		FExecuteAction::CreateRaw(this, &FEdModeFoliage::OnSetLasso),
		FCanExecuteAction(),
		FIsActionChecked::CreateLambda([=]
		{
			return UISettings.GetLassoSelectToolSelected();
		}));

	UICommandList->MapAction(
		Commands.SetPaintBucket,
		FExecuteAction::CreateRaw(this, &FEdModeFoliage::OnSetPaintFill),
		FCanExecuteAction(),
		FIsActionChecked::CreateLambda([=]
		{
			return UISettings.GetPaintBucketToolSelected();
		}));
}

=======
}

void FEdModeFoliage::BindCommands()
{
	const FFoliageEditCommands& Commands = FFoliageEditCommands::Get();

	UICommandList->MapAction(
		Commands.IncreaseBrushSize,
		FExecuteAction::CreateRaw(this, &FEdModeFoliage::AdjustBrushRadius, 50.f),
		FCanExecuteAction::CreateRaw(this, &FEdModeFoliage::CurrentToolUsesBrush));

	UICommandList->MapAction(
		Commands.DecreaseBrushSize,
		FExecuteAction::CreateRaw(this, &FEdModeFoliage::AdjustBrushRadius, -50.f),
		FCanExecuteAction::CreateRaw(this, &FEdModeFoliage::CurrentToolUsesBrush));

	UICommandList->MapAction(
		Commands.SetPaint,
		FExecuteAction::CreateRaw(this, &FEdModeFoliage::OnSetPaint),
		FCanExecuteAction(),
		FIsActionChecked::CreateLambda([=]
		{
			return UISettings.GetPaintToolSelected();
		}));

	UICommandList->MapAction(
		Commands.SetReapplySettings,
		FExecuteAction::CreateRaw(this, &FEdModeFoliage::OnSetReapplySettings),
		FCanExecuteAction(),
		FIsActionChecked::CreateLambda([=]
		{
			return UISettings.GetReapplyToolSelected();
		}));

	UICommandList->MapAction(
		Commands.SetSelect,
		FExecuteAction::CreateRaw(this, &FEdModeFoliage::OnSetSelectInstance),
		FCanExecuteAction(),
		FIsActionChecked::CreateLambda([=]
		{
			return UISettings.GetSelectToolSelected();
		}));

	UICommandList->MapAction(
		Commands.SetLassoSelect,
		FExecuteAction::CreateRaw(this, &FEdModeFoliage::OnSetLasso),
		FCanExecuteAction(),
		FIsActionChecked::CreateLambda([=]
		{
			return UISettings.GetLassoSelectToolSelected();
		}));

	UICommandList->MapAction(
		Commands.SetPaintBucket,
		FExecuteAction::CreateRaw(this, &FEdModeFoliage::OnSetPaintFill),
		FCanExecuteAction(),
		FIsActionChecked::CreateLambda([=]
		{
			return UISettings.GetPaintBucketToolSelected();
		}));
}

>>>>>>> a8a797ea
bool FEdModeFoliage::CurrentToolUsesBrush() const
{
	return UISettings.GetPaintToolSelected() || UISettings.GetReapplyToolSelected() || UISettings.GetLassoSelectToolSelected();
}

/** Destructor */
FEdModeFoliage::~FEdModeFoliage()
{
	// Save UI settings to config file
	UISettings.Save();
	FEditorDelegates::MapChange.RemoveAll(this);
}


/** FGCObject interface */
void FEdModeFoliage::AddReferencedObjects(FReferenceCollector& Collector)
{
	// Call parent implementation
	FEdMode::AddReferencedObjects(Collector);

	Collector.AddReferencedObject(SphereBrushComponent);
}

/** FEdMode: Called when the mode is entered */
void FEdModeFoliage::Enter()
{
	FEdMode::Enter();

	// register for any objects replaced
	GEditor->OnObjectsReplaced().AddRaw(this, &FEdModeFoliage::OnObjectsReplaced);

	// Clear any selection in case the instanced foliage actor is selected
	GEditor->SelectNone(true, true);

	// Load UI settings from config file
	UISettings.Load();

	// Bind to editor callbacks
	FEditorDelegates::NewCurrentLevel.AddSP(this, &FEdModeFoliage::NotifyNewCurrentLevel);
	FWorldDelegates::LevelAddedToWorld.AddSP(this, &FEdModeFoliage::NotifyLevelAddedToWorld);
	FWorldDelegates::LevelRemovedFromWorld.AddSP(this, &FEdModeFoliage::NotifyLevelRemovedFromWorld);

	FAssetRegistryModule& AssetRegistryModule = FModuleManager::GetModuleChecked<FAssetRegistryModule>(TEXT("AssetRegistry"));
	AssetRegistryModule.Get().OnAssetRemoved().AddSP(this, &FEdModeFoliage::NotifyAssetRemoved);

	// Force real-time viewports.  We'll back up the current viewport state so we can restore it when the
	// user exits this mode.
	const bool bWantRealTime = true;
	const bool bRememberCurrentState = true;
	ForceRealTimeViewports(bWantRealTime, bRememberCurrentState);

	if (!Toolkit.IsValid())
	{
		Toolkit = MakeShareable(new FFoliageEdModeToolkit);
		Toolkit->Init(Owner->GetToolkitHost());
	}
	
	if (UISettings.GetSelectToolSelected() || UISettings.GetLassoSelectToolSelected())
	{
		ApplySelectionToComponents(GetWorld(), true);
	}

	// Subscribe to mesh changed events (for existing and future IFA's)
	UWorld* World = GetWorld();
	OnActorSpawnedHandle = World->AddOnActorSpawnedHandler(FOnActorSpawned::FDelegate::CreateRaw(this, &FEdModeFoliage::HandleOnActorSpawned));
	const int32 NumLevels = World->GetNumLevels();
	for (int32 LevelIdx = 0; LevelIdx < NumLevels; ++LevelIdx)
	{
		ULevel* Level = World->GetLevel(LevelIdx);
		if (Level && Level->bIsVisible)
		{
			AInstancedFoliageActor* IFA = AInstancedFoliageActor::GetInstancedFoliageActorForLevel(Level);
			if (IFA)
			{
				IFA->OnFoliageTypeMeshChanged().AddSP(this, &FEdModeFoliage::HandleOnFoliageTypeMeshChanged);
			}
		}
	}
		
	// Update UI
	NotifyNewCurrentLevel();
}

/** FEdMode: Called when the mode is exited */
void FEdModeFoliage::Exit()
{
	FToolkitManager::Get().CloseToolkit(Toolkit.ToSharedRef());
	Toolkit.Reset();

	//
	FEditorDelegates::NewCurrentLevel.RemoveAll(this);
	FWorldDelegates::LevelAddedToWorld.RemoveAll(this);
	FWorldDelegates::LevelRemovedFromWorld.RemoveAll(this);

	if (FModuleManager::Get().IsModuleLoaded(TEXT("AssetRegistry")))
	{
		FAssetRegistryModule& AssetRegistryModule = FModuleManager::GetModuleChecked<FAssetRegistryModule>(TEXT("AssetRegistry"));
		AssetRegistryModule.Get().OnAssetRemoved().RemoveAll(this);
	}

	GEditor->OnObjectsReplaced().RemoveAll(this);
	
	FoliageMeshList.Empty();
	
	// Remove the brush
	SphereBrushComponent->UnregisterComponent();

	// Restore real-time viewport state if we changed it
	const bool bWantRealTime = false;
	const bool bRememberCurrentState = false;
	ForceRealTimeViewports(bWantRealTime, bRememberCurrentState);

	// Clear the cache (safety, should be empty!)
	LandscapeLayerCaches.Empty();

	// Save UI settings to config file
	UISettings.Save();

	// Clear selection visualization on any foliage items
	ApplySelectionToComponents(GetWorld(), false);

	// Remove all event subscriptions
	UWorld* World = GetWorld();
	World->RemoveOnActorSpawnedHandler(OnActorSpawnedHandle);
	const int32 NumLevels = World->GetNumLevels();
	for (int32 LevelIdx = 0; LevelIdx < NumLevels; ++LevelIdx)
	{
		ULevel* Level = World->GetLevel(LevelIdx);
		if (Level && Level->bIsVisible)
		{
			AInstancedFoliageActor* IFA = AInstancedFoliageActor::GetInstancedFoliageActorForLevel(Level);
			if (IFA)
			{
				IFA->OnFoliageTypeMeshChanged().RemoveAll(this);
			}
		}
	}

	// Call base Exit method to ensure proper cleanup
	FEdMode::Exit();
}

void FEdModeFoliage::PostUndo()
{
	FEdMode::PostUndo();

	PopulateFoliageMeshList();
}

/** When the user changes the active streaming level with the level browser */
void FEdModeFoliage::NotifyNewCurrentLevel()
{			
	PopulateFoliageMeshList();
}

void FEdModeFoliage::NotifyLevelAddedToWorld(ULevel* InLevel, UWorld* InWorld)
{
	PopulateFoliageMeshList();
}

void FEdModeFoliage::NotifyLevelRemovedFromWorld(ULevel* InLevel, UWorld* InWorld)
{
	PopulateFoliageMeshList();
}

void FEdModeFoliage::NotifyAssetRemoved(const FAssetData& AssetInfo)
{
	//TODO: This is not properly removing from the foliage actor. However, when we reload it will skip it.
	//We need to properly fix this, but for now this prevents the crash
	if(UFoliageType* FoliageType = Cast<UFoliageType>(AssetInfo.GetAsset()))
	{
		PopulateFoliageMeshList();	
	}else if(UBlueprint* Blueprint = Cast<UBlueprint>(AssetInfo.GetAsset()))
	{
		PopulateFoliageMeshList();	
	}
}

/** When the user changes the current tool in the UI */
void FEdModeFoliage::HandleToolChanged()
{
	if (UISettings.GetSelectToolSelected() || UISettings.GetLassoSelectToolSelected())
	{
		ApplySelectionToComponents(GetWorld(), true);
	}
	else
	{
		ApplySelectionToComponents(GetWorld(), false);
	}

	OnToolChanged.Broadcast();
}

void FEdModeFoliage::ClearAllToolSelection()
{
	UISettings.SetLassoSelectToolSelected(false);
	UISettings.SetPaintToolSelected(false);
	UISettings.SetReapplyToolSelected(false);
	UISettings.SetSelectToolSelected(false);
	UISettings.SetPaintBucketToolSelected(false);
}

void FEdModeFoliage::OnSetPaint()
{
	ClearAllToolSelection();
	UISettings.SetPaintToolSelected(true);
	HandleToolChanged();
}

void FEdModeFoliage::OnSetReapplySettings()
{
	ClearAllToolSelection();
	UISettings.SetReapplyToolSelected(true);
	HandleToolChanged();
}

void FEdModeFoliage::OnSetSelectInstance()
{
	ClearAllToolSelection();
	UISettings.SetSelectToolSelected(true);
	HandleToolChanged();
}

void FEdModeFoliage::OnSetLasso()
{
	ClearAllToolSelection();
	UISettings.SetLassoSelectToolSelected(true);
	HandleToolChanged();
}

void FEdModeFoliage::OnSetPaintFill()
{
	ClearAllToolSelection();
	UISettings.SetPaintBucketToolSelected(true);
	HandleToolChanged();
}

bool FEdModeFoliage::DisallowMouseDeltaTracking() const
{
	// We never want to use the mouse delta tracker while painting
	return bToolActive;
}

void FEdModeFoliage::OnObjectsReplaced(const TMap<UObject*, UObject*>& ReplacementMap)
{
	bool bAnyFoliageTypeReplaced = false;

	UWorld* World = GetWorld();
	ULevel* CurrentLevel = World->GetCurrentLevel();
	const int32 NumLevels = World->GetNumLevels();

	// See if any IFA needs to update a foliage type reference
	for (int32 LevelIdx = 0; LevelIdx < NumLevels; ++LevelIdx)
	{
		ULevel* Level = World->GetLevel(LevelIdx);
		if (Level && Level->bIsVisible)
		{
			AInstancedFoliageActor* IFA = AInstancedFoliageActor::GetInstancedFoliageActorForLevel(Level);
			if (IFA)
			{
				for (auto& ReplacementPair : ReplacementMap)
				{
					if (UFoliageType* ReplacedFoliageType = Cast<UFoliageType>(ReplacementPair.Key))
					{
						TUniqueObj<FFoliageMeshInfo> MeshInfo;
						if (IFA->FoliageMeshes.RemoveAndCopyValue(ReplacedFoliageType, MeshInfo))
						{
							// Re-add the unique mesh info associated with the replaced foliage type
							IFA->FoliageMeshes.Add(Cast<UFoliageType>(ReplacementPair.Value), MoveTemp(MeshInfo));
							bAnyFoliageTypeReplaced = true;
						}
					}
				}
			}
		}
	}

	if (bAnyFoliageTypeReplaced)
	{
		PopulateFoliageMeshList();
	}
}

/** FEdMode: Called once per frame */
void FEdModeFoliage::Tick(FEditorViewportClient* ViewportClient, float DeltaTime)
{
	if (bToolActive)
	{
		ApplyBrush(ViewportClient);
	}

	FEdMode::Tick(ViewportClient, DeltaTime);

	if (UISettings.GetSelectToolSelected() || UISettings.GetLassoSelectToolSelected())
	{
		// Update pivot
		UpdateWidgetLocationToInstanceSelection();
	}

	// Update the position and size of the brush component
	if (bBrushTraceValid && (UISettings.GetPaintToolSelected() || UISettings.GetReapplyToolSelected() || UISettings.GetLassoSelectToolSelected()))
	{
		// Scale adjustment is due to default sphere SM size.
		FTransform BrushTransform = FTransform(FQuat::Identity, BrushLocation, FVector(UISettings.GetRadius() * 0.00625f));
		SphereBrushComponent->SetRelativeTransform(BrushTransform);

		if (!SphereBrushComponent->IsRegistered())
		{
			SphereBrushComponent->RegisterComponentWithWorld(ViewportClient->GetWorld());
		}
	}
	else
	{
		if (SphereBrushComponent->IsRegistered())
		{
			SphereBrushComponent->UnregisterComponent();
		}
	}
}

/** Trace under the mouse cursor and update brush position */
void FEdModeFoliage::FoliageBrushTrace(FEditorViewportClient* ViewportClient, int32 MouseX, int32 MouseY)
{
	bBrushTraceValid = false;
	if (!ViewportClient->IsMovingCamera() && ViewportClient->IsVisible())
	{
		if (UISettings.GetPaintToolSelected() || UISettings.GetReapplyToolSelected() || UISettings.GetLassoSelectToolSelected())
		{
			// Compute a world space ray from the screen space mouse coordinates
			FSceneViewFamilyContext ViewFamily(FSceneViewFamily::ConstructionValues(
				ViewportClient->Viewport,
				ViewportClient->GetScene(),
				ViewportClient->EngineShowFlags)
				.SetRealtimeUpdate(ViewportClient->IsRealtime()));
			FSceneView* View = ViewportClient->CalcSceneView(&ViewFamily);
			FViewportCursorLocation MouseViewportRay(View, ViewportClient, MouseX, MouseY);

			FVector Start = MouseViewportRay.GetOrigin();
			BrushTraceDirection = MouseViewportRay.GetDirection();
			FVector End = Start + WORLD_MAX * BrushTraceDirection;

			FHitResult Hit;
			UWorld* World = ViewportClient->GetWorld();
			static FName NAME_FoliageBrush = FName(TEXT("FoliageBrush"));
			FFoliagePaintingGeometryFilter FilterFunc = FFoliagePaintingGeometryFilter(UISettings);
			if (AInstancedFoliageActor::FoliageTrace(World, Hit, FDesiredFoliageInstance(Start, End), NAME_FoliageBrush, false, FilterFunc))
			{
				UPrimitiveComponent* PrimComp = Hit.Component.Get();
				if (CanPaint(PrimComp->GetComponentLevel()))
				{
					if (!bAdjustBrushRadius)
					{
						// Adjust the brush location
						BrushLocation = Hit.Location;
					}
					
					// Still want to draw the brush when resizing
					bBrushTraceValid = true;
				}
			}
		}
	}
}

/**
 * Called when the mouse is moved over the viewport
 *
 * @param	InViewportClient	Level editor viewport client that captured the mouse input
 * @param	InViewport			Viewport that captured the mouse input
 * @param	InMouseX			New mouse cursor X coordinate
 * @param	InMouseY			New mouse cursor Y coordinate
 *
 * @return	true if input was handled
 */
bool FEdModeFoliage::MouseMove(FEditorViewportClient* ViewportClient, FViewport* Viewport, int32 MouseX, int32 MouseY)
{
	FoliageBrushTrace(ViewportClient, MouseX, MouseY);
	return false;
}

/**
 * Called when the mouse is moved while a window input capture is in effect
 *
 * @param	InViewportClient	Level editor viewport client that captured the mouse input
 * @param	InViewport			Viewport that captured the mouse input
 * @param	InMouseX			New mouse cursor X coordinate
 * @param	InMouseY			New mouse cursor Y coordinate
 *
 * @return	true if input was handled
 */
bool FEdModeFoliage::CapturedMouseMove(FEditorViewportClient* ViewportClient, FViewport* Viewport, int32 MouseX, int32 MouseY)
{
	FoliageBrushTrace(ViewportClient, MouseX, MouseY);
	return false;
}

void FEdModeFoliage::GetRandomVectorInBrush(FVector& OutStart, FVector& OutEnd)
{
	// Find Rx and Ry inside the unit circle
	float Ru = (2.f * FMath::FRand() - 1.f);
	float Rv = (2.f * FMath::FRand() - 1.f) * FMath::Sqrt(1.f - FMath::Square(Ru));

	// find random point in circle thru brush location parallel to screen surface
	FVector U, V;
	BrushTraceDirection.FindBestAxisVectors(U, V);
	FVector Point = Ru * U + Rv * V;

	// find distance to surface of sphere brush from this point
	FVector Rw = FMath::Sqrt(1.f - (FMath::Square(Ru) + FMath::Square(Rv))) * BrushTraceDirection;

	OutStart	= BrushLocation + UISettings.GetRadius() * (Point - Rw);
	OutEnd		= BrushLocation + UISettings.GetRadius() * (Point + Rw);
<<<<<<< HEAD
=======
}

static bool IsWithinSlopeAngle(float NormalZ, float MinAngle, float MaxAngle, float Tolerance = SMALL_NUMBER)
{
	const float MaxNormalAngle = FMath::Cos(FMath::DegreesToRadians(MaxAngle));
	const float MinNormalAngle = FMath::Cos(FMath::DegreesToRadians(MinAngle));
	return !(MaxNormalAngle > (NormalZ+Tolerance) || MinNormalAngle < (NormalZ-Tolerance));
>>>>>>> a8a797ea
}

/** This does not check for overlaps or density */
static bool CheckLocationForPotentialInstance_ThreadSafe(const UFoliageType* Settings, const FVector& Location, const FVector& Normal)
{
	// Check height range
	if (!Settings->Height.Contains(Location.Z))
	{
		return false;
	}

	// Check slope
	// ImpactNormal sometimes is slightly non-normalized, so compare slope with some little deviation
	return IsWithinSlopeAngle(Normal.Z, Settings->GroundSlopeAngle.Min, Settings->GroundSlopeAngle.Max, SMALL_NUMBER);
}

static bool CheckForOverlappingSphere(AInstancedFoliageActor* IFA, const UFoliageType* Settings, const FSphere& Sphere)
{
	if (IFA)
	{
		FFoliageMeshInfo* MeshInfo = IFA->FindMesh(Settings);
		if (MeshInfo)
		{
			return MeshInfo->CheckForOverlappingSphere(Sphere);
		}
	}
	
	return false;
}

// Returns whether or not there is are any instances overlapping the sphere specified
static bool CheckForOverlappingSphere(const UWorld* InWorld, const UFoliageType* Settings, const FSphere& Sphere)
{
	for (FFoliageMeshInfoIterator It(InWorld, Settings); It; ++It)
	{
		FFoliageMeshInfo* MeshInfo = (*It);
		if (MeshInfo->CheckForOverlappingSphere(Sphere))
		{
			return true;
		}
	}
	
	return false;
}

static bool CheckLocationForPotentialInstance(const UWorld* InWorld, const UFoliageType* Settings, const FVector& Location, const FVector& Normal, TArray<FVector>& PotentialInstanceLocations, FFoliageInstanceHash& PotentialInstanceHash)
{
	if (CheckLocationForPotentialInstance_ThreadSafe(Settings, Location, Normal) == false)
	{
		return false;
	}

	// Check if we're too close to any other instances
	if (Settings->Radius > 0.f)
	{
		// Check existing instances. Use the Density radius rather than the minimum radius
		if (CheckForOverlappingSphere(InWorld, Settings, FSphere(Location, Settings->Radius)))
		{
			return false;
		}

		// Check with other potential instances we're about to add.
		const float RadiusSquared = FMath::Square(Settings->Radius);
		auto TempInstances = PotentialInstanceHash.GetInstancesOverlappingBox(FBox::BuildAABB(Location, FVector(Settings->Radius)));
		for (int32 Idx : TempInstances)
		{
			if ((PotentialInstanceLocations[Idx] - Location).SizeSquared() < RadiusSquared)
			{
				return false;
			}
		}
	}

	int32 PotentialIdx = PotentialInstanceLocations.Add(Location);
	PotentialInstanceHash.InsertInstance(Location, PotentialIdx);

	return true;
}

static bool CheckVertexColor(const UFoliageType* Settings, const FColor& VertexColor)
{
	uint8 ColorChannel;
	switch (Settings->VertexColorMask)
	{
	case FOLIAGEVERTEXCOLORMASK_Red:
		ColorChannel = VertexColor.R;
		break;
	case FOLIAGEVERTEXCOLORMASK_Green:
		ColorChannel = VertexColor.G;
		break;
	case FOLIAGEVERTEXCOLORMASK_Blue:
		ColorChannel = VertexColor.B;
		break;
	case FOLIAGEVERTEXCOLORMASK_Alpha:
		ColorChannel = VertexColor.A;
		break;
	default:
		return true;
	}

	if (Settings->VertexColorMaskInvert)
	{
		if (ColorChannel > FMath::RoundToInt(Settings->VertexColorMaskThreshold * 255.f))
		{
			return false;
		}
	}
	else
	{
		if (ColorChannel < FMath::RoundToInt(Settings->VertexColorMaskThreshold * 255.f))
		{
			return false;
		}
	}

	return true;
}

bool LandscapeLayersValid(const UFoliageType* Settings)
{
	bool bValid = false;
	for (FName LayerName : Settings->LandscapeLayers)
	{
		bValid |= LayerName != NAME_None;
	}

	return bValid;
}

bool GetMaxHitWeight(const FVector& Location, UActorComponent* Component, const UFoliageType* Settings, FEdModeFoliage::LandscapeLayerCacheData* LandscapeLayerCaches, float& OutMaxHitWeight)
{
	float MaxHitWeight = 0.f;
	if (ULandscapeHeightfieldCollisionComponent* HitLandscapeCollision = Cast<ULandscapeHeightfieldCollisionComponent>(Component))
	{
		if (ULandscapeComponent* HitLandscape = HitLandscapeCollision->RenderComponent.Get())
		{
			for (const FName LandscapeLayerName : Settings->LandscapeLayers)
			{
				// Cache store mapping between component and weight data
				TMap<ULandscapeComponent*, TArray<uint8> >* LandscapeLayerCache = &LandscapeLayerCaches->FindOrAdd(LandscapeLayerName);;
				TArray<uint8>* LayerCache = &LandscapeLayerCache->FindOrAdd(HitLandscape);
				// TODO: FName to LayerInfo?
				const float HitWeight = HitLandscape->GetLayerWeightAtLocation(Location, HitLandscape->GetLandscapeInfo()->GetLayerInfoByName(LandscapeLayerName), LayerCache);
				MaxHitWeight = FMath::Max(MaxHitWeight, HitWeight);
			}

			OutMaxHitWeight = MaxHitWeight;
			return true;
		}
	}

	return false;
}

bool FilterByWeight(float Weight, const UFoliageType* Settings)
{
	const float WeightNeeded = FMath::Max(Settings->MinimumLayerWeight, FMath::FRand());
	return Weight < FMath::Max(SMALL_NUMBER, WeightNeeded);
}

bool FEdModeFoliage::VertexMaskCheck(const FHitResult& Hit, const UFoliageType* Settings)
{
	if (Settings->VertexColorMask != FOLIAGEVERTEXCOLORMASK_Disabled && Hit.FaceIndex != INDEX_NONE)
	{
		if (UStaticMeshComponent* HitStaticMeshComponent = Cast<UStaticMeshComponent>(Hit.Component.Get()))
		{
			FColor VertexColor;
			if (FEdModeFoliage::GetStaticMeshVertexColorForHit(HitStaticMeshComponent, Hit.FaceIndex, Hit.ImpactPoint, VertexColor))
			{
				if (!CheckVertexColor(Settings, VertexColor))
				{
					return false;
				}
			}
		}
	}

	return true;
}

bool LandscapeLayerCheck(const FHitResult& Hit, const UFoliageType* Settings, FEdModeFoliage::LandscapeLayerCacheData& LandscapeLayersCache, float& OutHitWeight)
{
	OutHitWeight = 1.f;
	if (LandscapeLayersValid(Settings) && GetMaxHitWeight(Hit.ImpactPoint, Hit.Component.Get(), Settings, &LandscapeLayersCache, OutHitWeight))
	{
		// Reject instance randomly in proportion to weight
		if (FilterByWeight(OutHitWeight, Settings))
		{
			return false;
		}
	}

	return true;
}

void FEdModeFoliage::CalculatePotentialInstances_ThreadSafe(const UWorld* InWorld, const UFoliageType* Settings, const TArray<FDesiredFoliageInstance>* DesiredInstances, TArray<FPotentialInstance> OutPotentialInstances[NUM_INSTANCE_BUCKETS], const FFoliageUISettings* UISettings, const int32 StartIdx, const int32 LastIdx)
{
	LandscapeLayerCacheData LocalCache;

	// Reserve space in buckets for a potential instances 
	for (int32 BucketIdx = 0; BucketIdx < NUM_INSTANCE_BUCKETS; ++BucketIdx)
	{
		auto& Bucket = OutPotentialInstances[BucketIdx];
		Bucket.Reserve(DesiredInstances->Num());
	}

	for (int32 InstanceIdx = StartIdx; InstanceIdx <= LastIdx; ++InstanceIdx)
	{
		const FDesiredFoliageInstance& DesiredInst = (*DesiredInstances)[InstanceIdx];
		FHitResult Hit;
		static FName NAME_AddFoliageInstances = FName(TEXT("AddFoliageInstances"));
		
		FFoliageTraceFilterFunc TraceFilterFunc;
		if (DesiredInst.PlacementMode == EFoliagePlacementMode::Manual && UISettings != nullptr)
		{
			// Enable geometry filters when painting foliage manually
			TraceFilterFunc = FFoliagePaintingGeometryFilter(*UISettings);
		}
		
		if (AInstancedFoliageActor::FoliageTrace(InWorld, Hit, DesiredInst, NAME_AddFoliageInstances, true, TraceFilterFunc))
		{
			float HitWeight = 1.f;
			const bool bValidInstance = CheckLocationForPotentialInstance_ThreadSafe(Settings, Hit.ImpactPoint, Hit.ImpactNormal)
										&& VertexMaskCheck(Hit, Settings)
										&& LandscapeLayerCheck(Hit, Settings, LocalCache, HitWeight);

			if (bValidInstance)
			{
				const int32 BucketIndex = FMath::RoundToInt(HitWeight * (float)(NUM_INSTANCE_BUCKETS - 1));
				OutPotentialInstances[BucketIndex].Add(FPotentialInstance(Hit.ImpactPoint, Hit.ImpactNormal, Hit.Component.Get(), HitWeight, DesiredInst));
			}
		}
	}
}

void FEdModeFoliage::CalculatePotentialInstances(const UWorld* InWorld, const UFoliageType* Settings, const TArray<FDesiredFoliageInstance>& DesiredInstances, TArray<FPotentialInstance> OutPotentialInstances[NUM_INSTANCE_BUCKETS], LandscapeLayerCacheData* LandscapeLayerCachesPtr, const FFoliageUISettings* UISettings)
{
	LandscapeLayerCacheData LocalCache;
	LandscapeLayerCachesPtr = LandscapeLayerCachesPtr ? LandscapeLayerCachesPtr : &LocalCache;

	// Quick lookup of potential instance locations, used for overlapping check.
	TArray<FVector> PotentialInstanceLocations;
	FFoliageInstanceHash PotentialInstanceHash(7);	// use 128x128 cell size, things like brush radius are typically small
	PotentialInstanceLocations.Empty(DesiredInstances.Num());

	// Reserve space in buckets for a potential instances 
	for (int32 BucketIdx = 0; BucketIdx < NUM_INSTANCE_BUCKETS; ++BucketIdx)
	{
		auto& Bucket = OutPotentialInstances[BucketIdx];
		Bucket.Reserve(DesiredInstances.Num());
	}

	for (const FDesiredFoliageInstance& DesiredInst : DesiredInstances)
	{
		FFoliageTraceFilterFunc TraceFilterFunc;
		if (DesiredInst.PlacementMode == EFoliagePlacementMode::Manual && UISettings != nullptr)
		{
			// Enable geometry filters when painting foliage manually
			TraceFilterFunc = FFoliagePaintingGeometryFilter(*UISettings);
		}
				
		FHitResult Hit;
		static FName NAME_AddFoliageInstances = FName(TEXT("AddFoliageInstances"));
		if (AInstancedFoliageActor::FoliageTrace(InWorld, Hit, DesiredInst, NAME_AddFoliageInstances, true, TraceFilterFunc))
		{
			float HitWeight = 1.f;

			UPrimitiveComponent* InstanceBase = Hit.GetComponent();
			check(InstanceBase);

			ULevel* TargetLevel = InstanceBase->GetComponentLevel();
			// We can paint into new level only if FoliageType is shared
			if (!CanPaint(Settings, TargetLevel))
			{
				continue;
			}

<<<<<<< HEAD
			if (!GeometryFilterCheck(Hit, InWorld, DesiredInst, UISettings))
			{
				continue;
			}

=======
>>>>>>> a8a797ea
			const bool bValidInstance =	CheckLocationForPotentialInstance(InWorld, Settings, Hit.ImpactPoint, Hit.ImpactNormal, PotentialInstanceLocations, PotentialInstanceHash)
										&& VertexMaskCheck(Hit, Settings)
										&& LandscapeLayerCheck(Hit, Settings, LocalCache, HitWeight);
			if (bValidInstance)
			{
				const int32 BucketIndex = FMath::RoundToInt(HitWeight * (float)(NUM_INSTANCE_BUCKETS - 1));
				OutPotentialInstances[BucketIndex].Add(FPotentialInstance(Hit.ImpactPoint, Hit.ImpactNormal, InstanceBase, HitWeight, DesiredInst));
			}
		}
	}
}

void FEdModeFoliage::AddInstances(UWorld* InWorld, const TArray<FDesiredFoliageInstance>& DesiredInstances)
{
	TMap<const UFoliageType*, TArray<FDesiredFoliageInstance>> SettingsInstancesMap;
	for (const FDesiredFoliageInstance& DesiredInst : DesiredInstances)
	{
		TArray<FDesiredFoliageInstance>& Instances = SettingsInstancesMap.FindOrAdd(DesiredInst.FoliageType);
		Instances.Add(DesiredInst);
	}

	for (auto It = SettingsInstancesMap.CreateConstIterator(); It; ++It)
	{
		const UFoliageType* FoliageType = It.Key();

		const TArray<FDesiredFoliageInstance>& Instances = It.Value();
		AddInstancesImp(InWorld, FoliageType, Instances);
	}
}

static void SpawnFoliageInstance(UWorld* InWorld, const UFoliageType* Settings, const FFoliageInstance& Instance, UActorComponent* BaseComponent)
{
	// We always spawn instances in base component level
	ULevel* TargetLevel = BaseComponent->GetComponentLevel();
	AInstancedFoliageActor* IFA = AInstancedFoliageActor::GetInstancedFoliageActorForLevel(TargetLevel, true);
	
	FFoliageMeshInfo* MeshInfo;
	UFoliageType* FoliageSettings = IFA->AddFoliageType(Settings, &MeshInfo);

	MeshInfo->AddInstance(IFA, FoliageSettings, Instance, BaseComponent);
}

void FEdModeFoliage::AddInstancesImp(UWorld* InWorld, const UFoliageType* Settings, const TArray<FDesiredFoliageInstance>& DesiredInstances, const TArray<int32>& ExistingInstanceBuckets, const float Pressure, LandscapeLayerCacheData* LandscapeLayerCachesPtr, const FFoliageUISettings* UISettings)
{
	if (DesiredInstances.Num() == 0)
	{
		return;
	}

	TArray<FPotentialInstance> PotentialInstanceBuckets[NUM_INSTANCE_BUCKETS];
	if (DesiredInstances[0].PlacementMode == EFoliagePlacementMode::Manual)
	{
		CalculatePotentialInstances(InWorld, Settings, DesiredInstances, PotentialInstanceBuckets, LandscapeLayerCachesPtr, UISettings);
	}
	else
	{
		//@TODO: actual threaded part coming, need parts of this refactor sooner for content team
		CalculatePotentialInstances_ThreadSafe(InWorld, Settings, &DesiredInstances, PotentialInstanceBuckets, nullptr, 0, DesiredInstances.Num() - 1);

		// Existing foliage types in the palette  we want to override any existing mesh settings with the procedural settings.
		TMap<AInstancedFoliageActor*, TArray<const UFoliageType*>> UpdatedTypesByIFA;
		for (TArray<FPotentialInstance>& Bucket : PotentialInstanceBuckets)
		{
			for (auto& PotentialInst : Bucket)
			{
				// Get the IFA for the base component level that contains the component the instance will be placed upon
				AInstancedFoliageActor* TargetIFA = AInstancedFoliageActor::GetInstancedFoliageActorForLevel(PotentialInst.HitComponent->GetComponentLevel(), true);
				
				// Update the type in the IFA if needed
				TArray<const UFoliageType*>& UpdatedTypes = UpdatedTypesByIFA.FindOrAdd(TargetIFA);
				if (!UpdatedTypes.Contains(PotentialInst.DesiredInstance.FoliageType))
				{
					UpdatedTypes.Add(PotentialInst.DesiredInstance.FoliageType);
					TargetIFA->AddFoliageType(PotentialInst.DesiredInstance.FoliageType);
				}
			}
		}
	}

	for (int32 BucketIdx = 0; BucketIdx < NUM_INSTANCE_BUCKETS; BucketIdx++)
	{
		TArray<FPotentialInstance>& PotentialInstances = PotentialInstanceBuckets[BucketIdx];
		float BucketFraction = (float)(BucketIdx + 1) / (float)NUM_INSTANCE_BUCKETS;

		// We use the number that actually succeeded in placement (due to parameters) as the target
		// for the number that should be in the brush region.
		const int32 BucketOffset = (ExistingInstanceBuckets.Num() ? ExistingInstanceBuckets[BucketIdx] : 0);
		int32 AdditionalInstances = FMath::Clamp<int32>(FMath::RoundToInt(BucketFraction * (float)(PotentialInstances.Num() - BucketOffset) * Pressure), 0, PotentialInstances.Num());
		for (int32 Idx = 0; Idx < AdditionalInstances; Idx++)
		{
			FPotentialInstance& PotentialInstance = PotentialInstances[Idx];
			FFoliageInstance Inst;
			if (PotentialInstance.PlaceInstance(InWorld, Settings, Inst))
			{
				Inst.ProceduralGuid = PotentialInstance.DesiredInstance.ProceduralGuid;
				
				SpawnFoliageInstance(InWorld, Settings, Inst, PotentialInstance.HitComponent);
			}
		}
	}
}

/** Add instances inside the brush to match DesiredInstanceCount */
void FEdModeFoliage::AddInstancesForBrush(UWorld* InWorld, const UFoliageType* Settings, const FSphere& BrushSphere, int32 DesiredInstanceCount, float Pressure)
{
	UWorld* World = GetWorld();
	const bool bHasValidLandscapeLayers = LandscapeLayersValid(Settings);
		
	TArray<int32> ExistingInstanceBuckets;
	ExistingInstanceBuckets.AddZeroed(NUM_INSTANCE_BUCKETS);
	int32 NumExistingInstances = 0;

	for (FFoliageMeshInfoIterator It(World, Settings); It; ++It)
	{
		FFoliageMeshInfo* MeshInfo = (*It);
		TArray<int32> ExistingInstances;
		MeshInfo->GetInstancesInsideSphere(BrushSphere, ExistingInstances);
		NumExistingInstances+= ExistingInstances.Num();
		
		if (bHasValidLandscapeLayers)
		{
			// Find the landscape weights of existing ExistingInstances
			for (int32 Idx : ExistingInstances)
			{
				FFoliageInstance& Instance = MeshInfo->Instances[Idx];
				auto InstanceBasePtr = It.GetActor()->InstanceBaseCache.GetInstanceBasePtr(Instance.BaseId);
				float HitWeight;
				if (GetMaxHitWeight(Instance.Location, InstanceBasePtr.Get(), Settings, &LandscapeLayerCaches, HitWeight))
				{
					// Add count to bucket.
					ExistingInstanceBuckets[FMath::RoundToInt(HitWeight * (float)(NUM_INSTANCE_BUCKETS - 1))]++;
				}
			}
		}
		else
		{
			// When not tied to a layer, put all the ExistingInstances in the last bucket.
			ExistingInstanceBuckets[NUM_INSTANCE_BUCKETS - 1] = NumExistingInstances;
		}
	}

	if (DesiredInstanceCount > NumExistingInstances)
	{
		TArray<FDesiredFoliageInstance> DesiredInstances;	//we compute instances for the brush
		DesiredInstances.Reserve(DesiredInstanceCount);

		for (int32 DesiredIdx = 0; DesiredIdx < DesiredInstanceCount; DesiredIdx++)
		{
			FVector Start, End;
			GetRandomVectorInBrush(Start, End);
			FDesiredFoliageInstance* DesiredInstance = new (DesiredInstances)FDesiredFoliageInstance(Start, End);
		}

		AddInstancesImp(InWorld, Settings, DesiredInstances, ExistingInstanceBuckets, Pressure, &LandscapeLayerCaches, &UISettings);
	}
}

/** Remove instances inside the brush to match DesiredInstanceCount */
void FEdModeFoliage::RemoveInstancesForBrush(UWorld* InWorld, const UFoliageType* Settings, const FSphere& BrushSphere, int32 DesiredInstanceCount, float Pressure)
{
	for (FFoliageMeshInfoIterator It(InWorld, Settings); It; ++It)
	{
		FFoliageMeshInfo* MeshInfo = (*It);
		AInstancedFoliageActor* IFA = It.GetActor();

		TArray<int32> PotentialInstancesToRemove;
		MeshInfo->GetInstancesInsideSphere(BrushSphere, PotentialInstancesToRemove);
		if (PotentialInstancesToRemove.Num() == 0)
		{
			continue;
		}
		
		int32 InstancesToRemove = FMath::RoundToInt((float)(PotentialInstancesToRemove.Num() - DesiredInstanceCount) * Pressure);
		if (InstancesToRemove <= 0)
		{
			continue;
		}
		
		int32 InstancesToKeep = PotentialInstancesToRemove.Num() - InstancesToRemove;
		if (InstancesToKeep > 0)
		{
			// Remove InstancesToKeep random PotentialInstancesToRemove from the array to leave those PotentialInstancesToRemove behind, and delete all the rest
			for (int32 i = 0; i < InstancesToKeep; i++)
			{
				PotentialInstancesToRemove.RemoveAtSwap(FMath::Rand() % PotentialInstancesToRemove.Num());
			}
		}

		if (!UISettings.bFilterLandscape || !UISettings.bFilterStaticMesh || !UISettings.bFilterBSP || !UISettings.bFilterTranslucent)
		{
			FFoliagePaintingGeometryFilter GeometryFilterFunc(UISettings);
			
			// Filter PotentialInstancesToRemove
			for (int32 Idx = 0; Idx < PotentialInstancesToRemove.Num(); Idx++)
			{
				auto BaseId = MeshInfo->Instances[PotentialInstancesToRemove[Idx]].BaseId;
				auto BasePtr = IFA->InstanceBaseCache.GetInstanceBasePtr(BaseId);
				UPrimitiveComponent* Base = Cast<UPrimitiveComponent>(BasePtr.Get());

				// Check if instance is candidate for removal based on filter settings
				if (Base && !GeometryFilterFunc(Base))
				{
					// Instance should not be removed, so remove it from the removal list.
					PotentialInstancesToRemove.RemoveAtSwap(Idx);
					Idx--;
				}
			}
		}

		// Remove PotentialInstancesToRemove to reduce it to desired count
		if (PotentialInstancesToRemove.Num() > 0)
		{
			MeshInfo->RemoveInstances(IFA, PotentialInstancesToRemove);
		}
	}
}

void FEdModeFoliage::SelectInstancesForBrush(UWorld* InWorld, const UFoliageType* Settings, const FSphere& BrushSphere, bool bSelect)
{
	for (FFoliageMeshInfoIterator It(InWorld, Settings); It; ++It)
	{
		FFoliageMeshInfo* MeshInfo = (*It);
		AInstancedFoliageActor* IFA = It.GetActor();

		TArray<int32> Instances;
		MeshInfo->GetInstancesInsideSphere(BrushSphere, Instances);
		if (Instances.Num() == 0)
		{
			continue;
		}

		MeshInfo->SelectInstances(IFA, bSelect, Instances);
	}
}

void FEdModeFoliage::SelectInstances(const UFoliageType* Settings, bool bSelect)
{
	SelectInstances(GetWorld(), Settings, bSelect);
}

void FEdModeFoliage::SelectInstances(UWorld* InWorld, bool bSelect)
{
	for (auto& FoliageMeshUI : FoliageMeshList)
	{	
		UFoliageType* Settings = FoliageMeshUI->Settings;	
		
		if (bSelect && !Settings->IsSelected)
		{
			continue;
		}

		SelectInstances(InWorld, Settings, bSelect);
	}
}
	
void FEdModeFoliage::SelectInstances(UWorld* InWorld, const UFoliageType* Settings, bool bSelect)
{
	for (FFoliageMeshInfoIterator It(InWorld, Settings); It; ++It)
	{
		FFoliageMeshInfo* MeshInfo = (*It);
		AInstancedFoliageActor* IFA = It.GetActor();

		MeshInfo->SelectInstances(IFA, bSelect);
	}
}

void FEdModeFoliage::ApplySelectionToComponents(UWorld* InWorld, bool bApply)
{
	const int32 NumLevels = InWorld->GetNumLevels();
	for (int32 LevelIdx = 0; LevelIdx < NumLevels; ++LevelIdx)
	{
		ULevel* Level = InWorld->GetLevel(LevelIdx);
		AInstancedFoliageActor* IFA = AInstancedFoliageActor::GetInstancedFoliageActorForLevel(Level);
		if (IFA)
		{
			IFA->ApplySelectionToComponents(bApply);
		}
	}
}

void FEdModeFoliage::TransformSelectedInstances(UWorld* InWorld, const FVector& InDrag, const FRotator& InRot, const FVector& InScale, bool bDuplicate)
{
	const int32 NumLevels = InWorld->GetNumLevels();
	for (int32 LevelIdx = 0; LevelIdx < NumLevels; ++LevelIdx)
	{
		ULevel* Level = InWorld->GetLevel(LevelIdx);
		AInstancedFoliageActor* IFA = AInstancedFoliageActor::GetInstancedFoliageActorForLevel(Level);
		if (IFA)
		{
			bool bFoundSelection = false;

			for (auto& MeshPair : IFA->FoliageMeshes)
			{
				FFoliageMeshInfo& MeshInfo = *MeshPair.Value;
				TArray<int32> SelectedIndices = MeshInfo.SelectedIndices.Array();

				if (SelectedIndices.Num() > 0)
				{
					// Mark actor once we found selection
					if (!bFoundSelection)
					{
						IFA->Modify();
						bFoundSelection = true;
					}
					
					if (bDuplicate)
					{
						MeshInfo.DuplicateInstances(IFA, MeshPair.Key, SelectedIndices);
					}

					MeshInfo.PreMoveInstances(IFA, SelectedIndices);

					for (int32 SelectedInstanceIdx : SelectedIndices)
					{
						FFoliageInstance& Instance = MeshInfo.Instances[SelectedInstanceIdx];
						Instance.Location += InDrag;
						Instance.ZOffset = 0.f;
						Instance.Rotation += InRot;
						Instance.DrawScale3D += InScale;
					}

					MeshInfo.PostMoveInstances(IFA, SelectedIndices);
				}
			}

			if (bFoundSelection)
			{
				IFA->MarkComponentsRenderStateDirty();
			}
		}
	}
}

AInstancedFoliageActor* FEdModeFoliage::GetSelectionLocation(UWorld* InWorld, FVector& OutLocation) const
{
	// Prefer current level
	{
		AInstancedFoliageActor* IFA = AInstancedFoliageActor::GetInstancedFoliageActorForCurrentLevel(InWorld);
		if (IFA && IFA->GetSelectionLocation(OutLocation))
		{
			return IFA;
		}
	}
	
	// Go through all sub-levels
	const int32 NumLevels = InWorld->GetNumLevels();
	for (int32 LevelIdx = 0; LevelIdx < NumLevels; ++LevelIdx)
	{
		ULevel* Level = InWorld->GetLevel(LevelIdx);
		if (Level != InWorld->GetCurrentLevel())
		{
			AInstancedFoliageActor* IFA = AInstancedFoliageActor::GetInstancedFoliageActorForLevel(Level);
			if (IFA && IFA->GetSelectionLocation(OutLocation))
			{
				return IFA;
			}
		}
	}
	
	return nullptr;
}

void FEdModeFoliage::UpdateWidgetLocationToInstanceSelection()
{
	FVector SelectionLocation = FVector::ZeroVector;
	AInstancedFoliageActor* IFA = GetSelectionLocation(GetWorld(), SelectionLocation);
	Owner->PivotLocation = Owner->SnappedLocation = SelectionLocation;
	//if (IFA)
	//{
	//	IFA->MarkComponentsRenderStateDirty();
	//}
}

void FEdModeFoliage::RemoveSelectedInstances(UWorld* InWorld)
{
	GEditor->BeginTransaction(NSLOCTEXT("UnrealEd", "FoliageMode_EditTransaction", "Foliage Editing"));
	
	const int32 NumLevels = InWorld->GetNumLevels();
	for (int32 LevelIdx = 0; LevelIdx < NumLevels; ++LevelIdx)
	{
		ULevel* Level = InWorld->GetLevel(LevelIdx);
		AInstancedFoliageActor* IFA = AInstancedFoliageActor::GetInstancedFoliageActorForLevel(Level);
		if (IFA)
		{
			bool bHasSelection = false;
			for (auto& MeshPair : IFA->FoliageMeshes)
			{
				if (MeshPair.Value->SelectedIndices.Num())
				{
					bHasSelection = true;
					break;
				}
			}

			if (bHasSelection)
			{
				IFA->Modify();
				for (auto& MeshPair : IFA->FoliageMeshes)
				{
					FFoliageMeshInfo& Mesh = *MeshPair.Value;
					if (Mesh.SelectedIndices.Num() > 0)
					{
						TArray<int32> InstancesToDelete = Mesh.SelectedIndices.Array();
						Mesh.RemoveInstances(IFA, InstancesToDelete);
					
						OnInstanceCountUpdated(MeshPair.Key);
					}
				}
			}
		}
	}

	GEditor->EndTransaction();
}

TAutoConsoleVariable<float> CVarOffGroundTreshold(
	TEXT("foliage.OffGroundThreshold"),
	5.0f,
	TEXT("Maximum distance from base component (in local space) at which instance is still considered as valid"));

void FEdModeFoliage::SelectInvalidInstances(const UFoliageType* Settings)
{
	UWorld* InWorld = GetWorld();
	
	static FName NAME_FoliageGroundCheck = FName("FoliageGroundCheck");
	FCollisionQueryParams QueryParams(NAME_FoliageGroundCheck, true);
	QueryParams.bReturnFaceIndex = false;
	FCollisionShape SphereShape;
	SphereShape.SetSphere(0.f);
	float InstanceOffGroundLocalThreshold = CVarOffGroundTreshold.GetValueOnGameThread();
		
	for (FFoliageMeshInfoIterator It(InWorld, Settings); It; ++It)
	{
		FFoliageMeshInfo* MeshInfo = (*It);
		AInstancedFoliageActor* IFA = It.GetActor();
		int32 NumInstances = MeshInfo->Instances.Num();
		TArray<FHitResult> Hits; Hits.Reserve(16);

		TArray<int32> InvalidInstances;
		
		for (int32 InstanceIdx = 0; InstanceIdx < NumInstances; ++InstanceIdx)
		{
			FFoliageInstance& Instance = MeshInfo->Instances[InstanceIdx];
			UActorComponent* CurrentInstanceBase = IFA->InstanceBaseCache.GetInstanceBasePtr(Instance.BaseId).Get();
			bool bInvalidInstance = true;

			if (CurrentInstanceBase != nullptr)
			{
				FVector InstanceTraceRange = Instance.GetInstanceWorldTransform().TransformVector(FVector(0.f, 0.f, 1000.f));
				FVector Start = Instance.Location + InstanceTraceRange;
				FVector End = Instance.Location - InstanceTraceRange;
				
				InWorld->SweepMultiByObjectType(Hits, Start, End, FQuat::Identity, FCollisionObjectQueryParams(ECC_WorldStatic), SphereShape, QueryParams);
				
				for (const FHitResult& Hit : Hits)
				{
					UPrimitiveComponent* HitComponent = Hit.GetComponent();
					if (HitComponent->IsCreatedByConstructionScript())
					{
						continue;
					}
																
					UModelComponent* ModelComponent = Cast<UModelComponent>(HitComponent);
					if (ModelComponent)
					{
						ABrush* BrushActor = ModelComponent->GetModel()->FindBrush(Hit.Location);
						if (BrushActor)
						{
							HitComponent = BrushActor->GetBrushComponent();
						}
					}
					
					if (HitComponent == CurrentInstanceBase)
					{
						FVector InstanceWorldZOffset = Instance.GetInstanceWorldTransform().TransformVector(FVector(0.f, 0.f, Instance.ZOffset));
						float DistanceToGround = FVector::Dist(Instance.Location, Hit.Location + InstanceWorldZOffset);
						float InstanceWorldTreshold = Instance.GetInstanceWorldTransform().TransformVector(FVector(0.f, 0.f, InstanceOffGroundLocalThreshold)).Size();
																								
						if ((DistanceToGround - InstanceWorldTreshold) <= KINDA_SMALL_NUMBER)
						{
							bInvalidInstance = false;
						}
					}
				}
			}
			
			if (bInvalidInstance)
			{
				InvalidInstances.Add(InstanceIdx);
			}
		}

		if (InvalidInstances.Num() > 0)
		{
			MeshInfo->SelectInstances(IFA, true, InvalidInstances);
		}
	}
}

void FEdModeFoliage::AdjustBrushRadius(float Adjustment)
{
	const float CurrentBrushRadius = UISettings.GetRadius();

	if (Adjustment > 0.f)
	{
		UISettings.SetRadius(FMath::Min(CurrentBrushRadius + Adjustment, 8192.f));
	}
	else if (Adjustment < 0.f)
	{
		UISettings.SetRadius(FMath::Max(CurrentBrushRadius + Adjustment, 0.f));
	}
	
}

void FEdModeFoliage::ReapplyInstancesForBrush(UWorld* InWorld, const UFoliageType* Settings, const FSphere& BrushSphere, float Pressure)
{
	// Adjust instance density first
	ReapplyInstancesDensityForBrush(InWorld, Settings, BrushSphere, Pressure);
		
	for (FFoliageMeshInfoIterator It(InWorld, Settings); It; ++It)
	{
		FFoliageMeshInfo* MeshInfo = (*It);
		AInstancedFoliageActor* IFA = It.GetActor();

		ReapplyInstancesForBrush(InWorld, IFA, Settings, MeshInfo, BrushSphere, Pressure);
	}
}

/** Reapply instance settings to exiting instances */
void FEdModeFoliage::ReapplyInstancesForBrush(UWorld* InWorld, AInstancedFoliageActor* IFA, const UFoliageType* Settings, FFoliageMeshInfo* MeshInfo, const FSphere& BrushSphere, float Pressure)
{
	TArray<int32> ExistingInstances;
	MeshInfo->GetInstancesInsideSphere(BrushSphere, ExistingInstances);
		
	bool bUpdated = false;
	TArray<int32> UpdatedInstances;
	TSet<int32> InstancesToDelete;

	IFA->Modify();

	for (int32 Idx = 0; Idx < ExistingInstances.Num(); Idx++)
	{
		int32 InstanceIndex = ExistingInstances[Idx];
		FFoliageInstance& Instance = MeshInfo->Instances[InstanceIndex];

		if ((Instance.Flags & FOLIAGE_Readjusted) == 0)
		{
			// record that we've made changes to this instance already, so we don't touch it again.
			Instance.Flags |= FOLIAGE_Readjusted;

			// See if we need to update the location in the instance hash
			bool bReapplyLocation = false;
			FVector OldInstanceLocation = Instance.Location;

			// remove any Z offset first, so the offset is reapplied to any new 
			if (FMath::Abs(Instance.ZOffset) > KINDA_SMALL_NUMBER)
			{
				Instance.Location = Instance.GetInstanceWorldTransform().TransformPosition(FVector(0, 0, -Instance.ZOffset));
				bReapplyLocation = true;
			}


			// Defer normal reapplication 
			bool bReapplyNormal = false;

			// Reapply normal alignment
			if (Settings->ReapplyAlignToNormal)
			{
				if (Settings->AlignToNormal)
				{
					if ((Instance.Flags & FOLIAGE_AlignToNormal) == 0)
					{
						bReapplyNormal = true;
						bUpdated = true;
					}
				}
				else
				{
					if (Instance.Flags & FOLIAGE_AlignToNormal)
					{
						Instance.Rotation = Instance.PreAlignRotation;
						Instance.Flags &= (~FOLIAGE_AlignToNormal);
						bUpdated = true;
					}
				}
			}

			// Reapply random yaw
			if (Settings->ReapplyRandomYaw)
			{
				if (Settings->RandomYaw)
				{
					if (Instance.Flags & FOLIAGE_NoRandomYaw)
					{
						// See if we need to remove any normal alignment first
						if (!bReapplyNormal && (Instance.Flags & FOLIAGE_AlignToNormal))
						{
							Instance.Rotation = Instance.PreAlignRotation;
							bReapplyNormal = true;
						}
						Instance.Rotation.Yaw = FMath::FRand() * 360.f;
						Instance.Flags &= (~FOLIAGE_NoRandomYaw);
						bUpdated = true;
					}
				}
				else
				{
					if ((Instance.Flags & FOLIAGE_NoRandomYaw) == 0)
					{
						// See if we need to remove any normal alignment first
						if (!bReapplyNormal && (Instance.Flags & FOLIAGE_AlignToNormal))
						{
							Instance.Rotation = Instance.PreAlignRotation;
							bReapplyNormal = true;
						}
						Instance.Rotation.Yaw = 0.f;
						Instance.Flags |= FOLIAGE_NoRandomYaw;
						bUpdated = true;
					}
				}
			}

			// Reapply random pitch angle
			if (Settings->ReapplyRandomPitchAngle)
			{
				// See if we need to remove any normal alignment first
				if (!bReapplyNormal && (Instance.Flags & FOLIAGE_AlignToNormal))
				{
					Instance.Rotation = Instance.PreAlignRotation;
					bReapplyNormal = true;
				}

				Instance.Rotation.Pitch = FMath::FRand() * Settings->RandomPitchAngle;
				Instance.Flags |= FOLIAGE_NoRandomYaw;

				bUpdated = true;
			}

			// Reapply scale
			if (Settings->ReapplyScaling)
			{
				FVector NewScale = Settings->GetRandomScale();

				if (Settings->ReapplyScaleX)
				{
					if (Settings->Scaling == EFoliageScaling::Uniform)
					{
						Instance.DrawScale3D = NewScale;
					}
					else
					{
						Instance.DrawScale3D.X = NewScale.X;
					}
					bUpdated = true;
				}

				if (Settings->ReapplyScaleY)
				{
					Instance.DrawScale3D.Y = NewScale.Y;
					bUpdated = true;
				}

				if (Settings->ReapplyScaleZ)
				{
					Instance.DrawScale3D.Z = NewScale.Z;
					bUpdated = true;
				}
			}

			// Reapply ZOffset
			if (Settings->ReapplyZOffset)
			{
				Instance.ZOffset = Settings->ZOffset.Interpolate(FMath::FRand());
				bUpdated = true;
			}

			// Find a ground normal for either normal or ground slope check.
			if (bReapplyNormal || Settings->ReapplyGroundSlope || Settings->ReapplyVertexColorMask || (Settings->ReapplyLandscapeLayers && LandscapeLayersValid(Settings)))
			{
				FHitResult Hit;
				static const FName NAME_ReapplyInstancesForBrush = TEXT("ReapplyInstancesForBrush");

				// trace along the mesh's Z axis.
				FVector ZAxis = Instance.Rotation.Quaternion().GetAxisZ();
				FVector Start = Instance.Location + 16.f * ZAxis;
				FVector End = Instance.Location - 16.f * ZAxis;
				if (AInstancedFoliageActor::FoliageTrace(InWorld, Hit, FDesiredFoliageInstance(Start, End), NAME_ReapplyInstancesForBrush, true))
				{
					// Reapply the normal
					if (bReapplyNormal)
					{
						Instance.PreAlignRotation = Instance.Rotation;
						Instance.AlignToNormal(Hit.Normal, Settings->AlignMaxAngle);
					}

					// Cull instances that don't meet the ground slope check.
					if (Settings->ReapplyGroundSlope)
					{
						if (!IsWithinSlopeAngle(Hit.Normal.Z, Settings->GroundSlopeAngle.Min, Settings->GroundSlopeAngle.Max))
						{
							InstancesToDelete.Add(InstanceIndex);
							if (bReapplyLocation)
							{
								// restore the location so the hash removal will succeed
								Instance.Location = OldInstanceLocation;
							}
							continue;
						}
					}

					// Cull instances for the landscape layer
					if (Settings->ReapplyLandscapeLayers && LandscapeLayersValid(Settings))
					{
						float HitWeight = 1.f;
						if (GetMaxHitWeight(Hit.Location, Hit.GetComponent(), Settings, &LandscapeLayerCaches, HitWeight))
						{
							if (FilterByWeight(HitWeight, Settings))
							{
								InstancesToDelete.Add(InstanceIndex);
								if (bReapplyLocation)
								{
									// restore the location so the hash removal will succeed
									Instance.Location = OldInstanceLocation;
								}
								continue;
							}
						}
					}

					// Reapply vertex color mask
					if (Settings->ReapplyVertexColorMask)
					{
						if (Settings->VertexColorMask != FOLIAGEVERTEXCOLORMASK_Disabled && Hit.FaceIndex != INDEX_NONE)
						{
							UStaticMeshComponent* HitStaticMeshComponent = Cast<UStaticMeshComponent>(Hit.Component.Get());
							if (HitStaticMeshComponent)
							{
								FColor VertexColor;
								if (GetStaticMeshVertexColorForHit(HitStaticMeshComponent, Hit.FaceIndex, Hit.Location, VertexColor))
								{
									if (!CheckVertexColor(Settings, VertexColor))
									{
										InstancesToDelete.Add(InstanceIndex);
										if (bReapplyLocation)
										{
											// restore the location so the hash removal will succeed
											Instance.Location = OldInstanceLocation;
										}
										continue;
									}
								}
							}
						}
					}
				}
			}

			// Cull instances that don't meet the height range
			if (Settings->ReapplyHeight)
			{
				if (!Settings->Height.Contains(Instance.Location.Z))
				{
					InstancesToDelete.Add(InstanceIndex);
					if (bReapplyLocation)
					{
						// restore the location so the hash removal will succeed
						Instance.Location = OldInstanceLocation;
					}
					continue;
				}
			}

			if (bUpdated && FMath::Abs(Instance.ZOffset) > KINDA_SMALL_NUMBER)
			{
				// Reapply the Z offset in new local space
				Instance.Location = Instance.GetInstanceWorldTransform().TransformPosition(FVector(0, 0, Instance.ZOffset));
				bReapplyLocation = true;
			}

			// Update the hash
			if (bReapplyLocation)
			{
				MeshInfo->InstanceHash->RemoveInstance(OldInstanceLocation, InstanceIndex);
				MeshInfo->InstanceHash->InsertInstance(Instance.Location, InstanceIndex);
			}

			// Cull overlapping based on radius
			if (Settings->ReapplyRadius && Settings->Radius > 0.f)
			{
				if (MeshInfo->CheckForOverlappingInstanceExcluding(InstanceIndex, Settings->Radius, InstancesToDelete))
				{
					InstancesToDelete.Add(InstanceIndex);
					continue;
				}
			}

			// Remove mesh collide with world
			if (Settings->ReapplyCollisionWithWorld)
			{
				FHitResult Hit;
				static const FName NAME_ReapplyInstancesForBrush = TEXT("ReapplyCollisionWithWorld");
				FVector Start = Instance.Location + FVector(0.f, 0.f, 16.f);
				FVector End = Instance.Location - FVector(0.f, 0.f, 16.f);
				if (AInstancedFoliageActor::FoliageTrace(InWorld, Hit, FDesiredFoliageInstance(Start, End), NAME_ReapplyInstancesForBrush))
				{
					if (!AInstancedFoliageActor::CheckCollisionWithWorld(InWorld, Settings, Instance, Hit.Normal, Hit.Location))
					{
						InstancesToDelete.Add(InstanceIndex);
						continue;
					}
				}
				else
				{
					InstancesToDelete.Add(InstanceIndex);
				}
			}

			if (bUpdated)
			{
				UpdatedInstances.Add(InstanceIndex);
			}
		}
	}

	if (UpdatedInstances.Num() > 0)
	{
		MeshInfo->PostUpdateInstances(IFA, UpdatedInstances);
		IFA->RegisterAllComponents();
	}

	if (InstancesToDelete.Num())
	{
		MeshInfo->RemoveInstances(IFA, InstancesToDelete.Array());
	}
}

void FEdModeFoliage::ReapplyInstancesDensityForBrush(UWorld* InWorld, const UFoliageType* Settings, const FSphere& BrushSphere, float Pressure)
{
	if (Settings->ReapplyDensity && !FMath::IsNearlyEqual(Settings->DensityAdjustmentFactor, 1.f))
	{
		// Determine number of instances at the start of the brush stroke
		int32 SnapshotInstanceCount = 0;
		TArray<const FMeshInfoSnapshot*> SnapshotList;
		InstanceSnapshot.MultiFindPointer(const_cast<UFoliageType*>(Settings), SnapshotList);
		for (const auto* Snapshot: SnapshotList)
		{
			SnapshotInstanceCount+= Snapshot->CountInstancesInsideSphere(BrushSphere);
		}
	
		// Determine desired number of instances
		int32 DesiredInstanceCount = FMath::RoundToInt((float)SnapshotInstanceCount * Settings->DensityAdjustmentFactor);

		if (Settings->DensityAdjustmentFactor > 1.f)
		{
			AddInstancesForBrush(InWorld, Settings, BrushSphere, DesiredInstanceCount, Pressure);
		}
		else if (Settings->DensityAdjustmentFactor < 1.f)
		{
			RemoveInstancesForBrush(InWorld, Settings, BrushSphere, DesiredInstanceCount, Pressure);
		}
	}
}

void FEdModeFoliage::PreApplyBrush()
{
	InstanceSnapshot.Empty();
	
	UWorld* World = GetWorld();
	// Special setup beginning a stroke with the Reapply tool
	// Necessary so we don't keep reapplying settings over and over for the same instances.
	if (UISettings.GetReapplyToolSelected())
	{
		for (auto& FoliageMeshUI : FoliageMeshList)
		{	
			UFoliageType* Settings = FoliageMeshUI->Settings;	
		
			if (!Settings->IsSelected)
			{
				continue;
			}

			for (FFoliageMeshInfoIterator It(World, Settings); It; ++It)
			{
				FFoliageMeshInfo* MeshInfo = (*It);
				
				// Take a snapshot of all the locations
				InstanceSnapshot.Add(Settings, FMeshInfoSnapshot(MeshInfo));

				// Clear the "FOLIAGE_Readjusted" flag
				for (auto& Instance : MeshInfo->Instances)
				{
					Instance.Flags &= (~FOLIAGE_Readjusted);
				}
			}
		}
	}
}

void FEdModeFoliage::ApplyBrush(FEditorViewportClient* ViewportClient)
{
	if (!bBrushTraceValid || ViewportClient != GCurrentLevelEditingViewportClient)
	{
		return;
	}
	
	float BrushArea = PI * FMath::Square(UISettings.GetRadius());

	// Tablet pressure
	float Pressure = ViewportClient->Viewport->IsPenActive() ? ViewportClient->Viewport->GetTabletPressure() : 1.f;

	// Cache a copy of the world pointer
	UWorld* World = ViewportClient->GetWorld();
		
	for (auto& FoliageMeshUI : FoliageMeshList)
	{	
		UFoliageType* Settings = FoliageMeshUI->Settings;	
		
		if (!Settings->IsSelected)
		{
			continue;
		}

		FSphere BrushSphere(BrushLocation, UISettings.GetRadius());
					
		if (UISettings.GetLassoSelectToolSelected())
		{
			// Shift unpaints
			SelectInstancesForBrush(World, Settings, BrushSphere, !IsShiftDown(ViewportClient->Viewport));
		}
		else if (UISettings.GetReapplyToolSelected())
		{
			// Reapply any settings checked by the user
			ReapplyInstancesForBrush(World, Settings, BrushSphere, Pressure);
		}
		else if (UISettings.GetPaintToolSelected())
		{
			// Shift unpaints
			if (IsShiftDown(ViewportClient->Viewport))
			{
				int32 DesiredInstanceCount = FMath::RoundToInt(BrushArea * Settings->Density * UISettings.GetUnpaintDensity() / (1000.f*1000.f));
					
				RemoveInstancesForBrush(World, Settings, BrushSphere, DesiredInstanceCount, Pressure);
			}
			else
			{
				// This is the total set of instances disregarding parameters like slope, height or layer.
				float DesiredInstanceCountFloat = BrushArea * Settings->Density * UISettings.GetPaintDensity() / (1000.f*1000.f);
				// Allow a single instance with a random chance, if the brush is smaller than the density
				int32 DesiredInstanceCount = DesiredInstanceCountFloat > 1.f ? FMath::RoundToInt(DesiredInstanceCountFloat) : FMath::FRand() < DesiredInstanceCountFloat ? 1 : 0;
					
				AddInstancesForBrush(World, Settings, BrushSphere, DesiredInstanceCount, Pressure);
			}
		}
		
		OnInstanceCountUpdated(Settings);
	}

	if (UISettings.GetLassoSelectToolSelected())
	{
		UpdateWidgetLocationToInstanceSelection();
	}
}

struct FFoliagePaintBucketTriangle
{
	FFoliagePaintBucketTriangle(const FTransform& InLocalToWorld, const FVector& InVertex0, const FVector& InVertex1, const FVector& InVertex2, const FColor InColor0, const FColor InColor1, const FColor InColor2)
	{
		Vertex = InLocalToWorld.TransformPosition(InVertex0);
		Vector1 = InLocalToWorld.TransformPosition(InVertex1) - Vertex;
		Vector2 = InLocalToWorld.TransformPosition(InVertex2) - Vertex;
		VertexColor[0] = InColor0;
		VertexColor[1] = InColor1;
		VertexColor[2] = InColor2;

		WorldNormal = InLocalToWorld.GetDeterminant() >= 0.f ? Vector2 ^ Vector1 : Vector1 ^ Vector2;
		float WorldNormalSize = WorldNormal.Size();
		Area = WorldNormalSize * 0.5f;
		if (WorldNormalSize > SMALL_NUMBER)
		{
			WorldNormal /= WorldNormalSize;
		}
	}

	void GetRandomPoint(FVector& OutPoint, FColor& OutBaryVertexColor)
	{
		// Sample parallelogram
		float x = FMath::FRand();
		float y = FMath::FRand();

		// Flip if we're outside the triangle
		if (x + y > 1.f)
		{
			x = 1.f - x;
			y = 1.f - y;
		}

		OutBaryVertexColor = ( ( 1.f - x - y ) * VertexColor[0] + x * VertexColor[1] + y * VertexColor[2] ).ToFColor(true);
		OutPoint = Vertex + x * Vector1 + y * Vector2;
	}

	FVector	Vertex;
	FVector Vector1;
	FVector Vector2;
	FVector WorldNormal;
	float Area;
	FColor VertexColor[3];
};

/** Apply paint bucket to actor */
void FEdModeFoliage::ApplyPaintBucket_Remove(AActor* Actor)
{
	UWorld* World = Actor->GetWorld();

	TInlineComponentArray<UActorComponent*> Components;
	Actor->GetComponents(Components);

	// Remove all instances of the selected meshes
	for (const auto& MeshUIInfo : FoliageMeshList)
	{
		UFoliageType* FoliageType = MeshUIInfo->Settings;
		if (!FoliageType->IsSelected)
		{
			continue;
		}

		// Go through all FoliageActors in the world and delete 
		for (FFoliageMeshInfoIterator It(World, FoliageType); It; ++It)
		{
			AInstancedFoliageActor* IFA = It.GetActor();
			
			for (auto Component : Components)
			{
				IFA->DeleteInstancesForComponent(Component, FoliageType);
			}
		}

		OnInstanceCountUpdated(FoliageType);
	}
}

/** Apply paint bucket to actor */
void FEdModeFoliage::ApplyPaintBucket_Add(AActor* Actor)
{
	UWorld* World = Actor->GetWorld();
	TMap<UPrimitiveComponent*, TArray<FFoliagePaintBucketTriangle> > ComponentPotentialTriangles;

	// Check all the components of the hit actor
	TInlineComponentArray<UStaticMeshComponent*> StaticMeshComponents;
	Actor->GetComponents(StaticMeshComponents);

	for (auto StaticMeshComponent : StaticMeshComponents)
	{
		UMaterialInterface* Material = StaticMeshComponent->GetMaterial(0);

		if (UISettings.bFilterStaticMesh && StaticMeshComponent->StaticMesh && StaticMeshComponent->StaticMesh->RenderData &&
			(UISettings.bFilterTranslucent || !Material || !IsTranslucentBlendMode(Material->GetBlendMode())))
		{
			UStaticMesh* StaticMesh = StaticMeshComponent->StaticMesh;
			FStaticMeshLODResources& LODModel = StaticMesh->RenderData->LODResources[0];
			TArray<FFoliagePaintBucketTriangle>& PotentialTriangles = ComponentPotentialTriangles.Add(StaticMeshComponent, TArray<FFoliagePaintBucketTriangle>());

			bool bHasInstancedColorData = false;
			const FStaticMeshComponentLODInfo* InstanceMeshLODInfo = nullptr;
			if (StaticMeshComponent->LODData.Num() > 0)
			{
				InstanceMeshLODInfo = StaticMeshComponent->LODData.GetData();
				bHasInstancedColorData = InstanceMeshLODInfo->PaintedVertices.Num() == LODModel.VertexBuffer.GetNumVertices();
			}

			const bool bHasColorData = bHasInstancedColorData || LODModel.ColorVertexBuffer.GetNumVertices();

			// Get the raw triangle data for this static mesh
			FTransform LocalToWorld = StaticMeshComponent->ComponentToWorld;
			FIndexArrayView Indices = LODModel.IndexBuffer.GetArrayView();
			const FPositionVertexBuffer& PositionVertexBuffer = LODModel.PositionVertexBuffer;
			const FColorVertexBuffer& ColorVertexBuffer = LODModel.ColorVertexBuffer;

			if (USplineMeshComponent* SplineMesh = Cast<USplineMeshComponent>(StaticMeshComponent))
			{
				// Transform spline mesh verts correctly
				FVector Mask = FVector(1, 1, 1);
				USplineMeshComponent::GetAxisValue(Mask, SplineMesh->ForwardAxis) = 0;

				for (int32 Idx = 0; Idx < Indices.Num(); Idx += 3)
				{
					const int32 Index0 = Indices[Idx];
					const int32 Index1 = Indices[Idx + 1];
					const int32 Index2 = Indices[Idx + 2];

					const FVector Vert0 = SplineMesh->CalcSliceTransform(USplineMeshComponent::GetAxisValue(PositionVertexBuffer.VertexPosition(Index0), SplineMesh->ForwardAxis)).TransformPosition(PositionVertexBuffer.VertexPosition(Index0) * Mask);
					const FVector Vert1 = SplineMesh->CalcSliceTransform(USplineMeshComponent::GetAxisValue(PositionVertexBuffer.VertexPosition(Index1), SplineMesh->ForwardAxis)).TransformPosition(PositionVertexBuffer.VertexPosition(Index1) * Mask);
					const FVector Vert2 = SplineMesh->CalcSliceTransform(USplineMeshComponent::GetAxisValue(PositionVertexBuffer.VertexPosition(Index2), SplineMesh->ForwardAxis)).TransformPosition(PositionVertexBuffer.VertexPosition(Index2) * Mask);

					new(PotentialTriangles)FFoliagePaintBucketTriangle(LocalToWorld
						, Vert0
						, Vert1
						, Vert2
						, bHasInstancedColorData ? InstanceMeshLODInfo->PaintedVertices[Index0].Color : (bHasColorData ? ColorVertexBuffer.VertexColor(Index0) : FColor::White)
						, bHasInstancedColorData ? InstanceMeshLODInfo->PaintedVertices[Index1].Color : (bHasColorData ? ColorVertexBuffer.VertexColor(Index1) : FColor::White)
						, bHasInstancedColorData ? InstanceMeshLODInfo->PaintedVertices[Index2].Color : (bHasColorData ? ColorVertexBuffer.VertexColor(Index2) : FColor::White)
						);
				}
			}
			else
			{
				// Build a mapping of vertex positions to vertex colors.  Using a TMap will allow for fast lookups so we can match new static mesh vertices with existing colors 
				for (int32 Idx = 0; Idx < Indices.Num(); Idx += 3)
				{
					const int32 Index0 = Indices[Idx];
					const int32 Index1 = Indices[Idx + 1];
					const int32 Index2 = Indices[Idx + 2];

					new(PotentialTriangles)FFoliagePaintBucketTriangle(LocalToWorld
						, PositionVertexBuffer.VertexPosition(Index0)
						, PositionVertexBuffer.VertexPosition(Index1)
						, PositionVertexBuffer.VertexPosition(Index2)
						, bHasInstancedColorData ? InstanceMeshLODInfo->PaintedVertices[Index0].Color : (bHasColorData ? ColorVertexBuffer.VertexColor(Index0) : FColor::White)
						, bHasInstancedColorData ? InstanceMeshLODInfo->PaintedVertices[Index1].Color : (bHasColorData ? ColorVertexBuffer.VertexColor(Index1) : FColor::White)
						, bHasInstancedColorData ? InstanceMeshLODInfo->PaintedVertices[Index2].Color : (bHasColorData ? ColorVertexBuffer.VertexColor(Index2) : FColor::White)
						);
				}
			}
		}
	}

	for (const auto& MeshUIInfo : FoliageMeshList)
	{
		UFoliageType* Settings = MeshUIInfo->Settings;
		if (!Settings->IsSelected)
		{
			continue;
		}

		// Quick lookup of potential instance locations, used for overlapping check.
		TArray<FVector> PotentialInstanceLocations;
		FFoliageInstanceHash PotentialInstanceHash(7);	// use 128x128 cell size, as the brush radius is typically small.
		TArray<FPotentialInstance> InstancesToPlace;

		for (TMap<UPrimitiveComponent*, TArray<FFoliagePaintBucketTriangle> >::TIterator ComponentIt(ComponentPotentialTriangles); ComponentIt; ++ComponentIt)
		{
			UPrimitiveComponent* Component = ComponentIt.Key();
			TArray<FFoliagePaintBucketTriangle>& PotentialTriangles = ComponentIt.Value();

			for (int32 TriIdx = 0; TriIdx<PotentialTriangles.Num(); TriIdx++)
			{
				FFoliagePaintBucketTriangle& Triangle = PotentialTriangles[TriIdx];

				// Check if we can reject this triangle based on normal.
				if (!IsWithinSlopeAngle(Triangle.WorldNormal.Z, Settings->GroundSlopeAngle.Min, Settings->GroundSlopeAngle.Max))
				{
					continue;
				}

				// This is the total set of instances disregarding parameters like slope, height or layer.
				float DesiredInstanceCountFloat = Triangle.Area * Settings->Density * UISettings.GetPaintDensity() / (1000.f*1000.f);

				// Allow a single instance with a random chance, if the brush is smaller than the density
				int32 DesiredInstanceCount = DesiredInstanceCountFloat > 1.f ? FMath::RoundToInt(DesiredInstanceCountFloat) : FMath::FRand() < DesiredInstanceCountFloat ? 1 : 0;

				for (int32 Idx = 0; Idx < DesiredInstanceCount; Idx++)
				{
					FVector InstLocation;
					FColor VertexColor;
					Triangle.GetRandomPoint(InstLocation, VertexColor);

					// Check color mask and filters at this location
					if (!CheckVertexColor(Settings, VertexColor) ||
						!CheckLocationForPotentialInstance(World, Settings, InstLocation, Triangle.WorldNormal, PotentialInstanceLocations, PotentialInstanceHash))
					{
						continue;
					}

					new(InstancesToPlace)FPotentialInstance(InstLocation, Triangle.WorldNormal, Component, 1.f);
				}
			}
		}
		
		// Place instances
		for (FPotentialInstance& PotentialInstance : InstancesToPlace)
		{
			FFoliageInstance Inst;
			if (PotentialInstance.PlaceInstance(World, Settings, Inst))
			{
				SpawnFoliageInstance(World, Settings, Inst, PotentialInstance.HitComponent);
			}
		}

		//
		OnInstanceCountUpdated(Settings);
	}
}

bool FEdModeFoliage::GetStaticMeshVertexColorForHit(const UStaticMeshComponent* InStaticMeshComponent, int32 InTriangleIndex, const FVector& InHitLocation, FColor& OutVertexColor)
{
	const UStaticMesh* StaticMesh = InStaticMeshComponent->StaticMesh;

	if (StaticMesh == nullptr || StaticMesh->RenderData == nullptr)
	{
		return false;
	}

	const FStaticMeshLODResources& LODModel = StaticMesh->RenderData->LODResources[0];
	bool bHasInstancedColorData = false;
	const FStaticMeshComponentLODInfo* InstanceMeshLODInfo = nullptr;
	if (InStaticMeshComponent->LODData.Num() > 0)
	{
		InstanceMeshLODInfo = InStaticMeshComponent->LODData.GetData();
		bHasInstancedColorData = InstanceMeshLODInfo->PaintedVertices.Num() == LODModel.VertexBuffer.GetNumVertices();
	}

	const FColorVertexBuffer& ColorVertexBuffer = LODModel.ColorVertexBuffer;

	// no vertex color data
	if (!bHasInstancedColorData && ColorVertexBuffer.GetNumVertices() == 0)
	{
		return false;
	}

	// Get the raw triangle data for this static mesh
	FIndexArrayView Indices = LODModel.IndexBuffer.GetArrayView();
	const FPositionVertexBuffer& PositionVertexBuffer = LODModel.PositionVertexBuffer;

	int32 SectionFirstTriIndex = 0;
	for (TArray<FStaticMeshSection>::TConstIterator SectionIt(LODModel.Sections); SectionIt; ++SectionIt)
	{
		const FStaticMeshSection& Section = *SectionIt;

		if (Section.bEnableCollision)
		{
			int32 NextSectionTriIndex = SectionFirstTriIndex + Section.NumTriangles;
			if (InTriangleIndex >= SectionFirstTriIndex && InTriangleIndex < NextSectionTriIndex)
			{

				int32 IndexBufferIdx = (InTriangleIndex - SectionFirstTriIndex) * 3 + Section.FirstIndex;

				// Look up the triangle vertex indices
				int32 Index0 = Indices[IndexBufferIdx];
				int32 Index1 = Indices[IndexBufferIdx + 1];
				int32 Index2 = Indices[IndexBufferIdx + 2];

				// Lookup the triangle world positions and colors.
				FVector WorldVert0 = InStaticMeshComponent->ComponentToWorld.TransformPosition(PositionVertexBuffer.VertexPosition(Index0));
				FVector WorldVert1 = InStaticMeshComponent->ComponentToWorld.TransformPosition(PositionVertexBuffer.VertexPosition(Index1));
				FVector WorldVert2 = InStaticMeshComponent->ComponentToWorld.TransformPosition(PositionVertexBuffer.VertexPosition(Index2));

				FLinearColor Color0;
				FLinearColor Color1;
				FLinearColor Color2;

				if (bHasInstancedColorData)
				{
					Color0 = InstanceMeshLODInfo->PaintedVertices[Index0].Color.ReinterpretAsLinear();
					Color1 = InstanceMeshLODInfo->PaintedVertices[Index1].Color.ReinterpretAsLinear();
					Color2 = InstanceMeshLODInfo->PaintedVertices[Index2].Color.ReinterpretAsLinear();
				}
				else
				{
					Color0 = ColorVertexBuffer.VertexColor(Index0).ReinterpretAsLinear();
					Color1 = ColorVertexBuffer.VertexColor(Index1).ReinterpretAsLinear();
					Color2 = ColorVertexBuffer.VertexColor(Index2).ReinterpretAsLinear();
				}

				// find the barycentric coordiantes of the hit location, so we can interpolate the vertex colors
				FVector BaryCoords = FMath::GetBaryCentric2D(InHitLocation, WorldVert0, WorldVert1, WorldVert2);

				FLinearColor InterpColor = BaryCoords.X * Color0 + BaryCoords.Y * Color1 + BaryCoords.Z * Color2;

				// convert back to FColor.
				OutVertexColor = InterpColor.ToFColor(false);

				return true;
			}

			SectionFirstTriIndex = NextSectionTriIndex;
		}
	}

	return false;
}

void FEdModeFoliage::SnapSelectedInstancesToGround(UWorld* InWorld)
{
	GEditor->BeginTransaction(NSLOCTEXT("UnrealEd", "FoliageMode_EditTransaction", "Snap Foliage To Ground"));
	{
		bool bMovedInstance = false;

		const int32 NumLevels = InWorld->GetNumLevels();
		for (int32 LevelIdx = 0; LevelIdx < NumLevels; ++LevelIdx)
		{
			ULevel* Level = InWorld->GetLevel(LevelIdx);
			AInstancedFoliageActor* IFA = AInstancedFoliageActor::GetInstancedFoliageActorForLevel(Level);
			if (IFA)
			{
				bool bFoundSelection = false;

				for (auto& MeshPair : IFA->FoliageMeshes)
				{
					FFoliageMeshInfo& MeshInfo = *MeshPair.Value;
					TArray<int32> SelectedIndices = MeshInfo.SelectedIndices.Array();

					if (SelectedIndices.Num() > 0)
					{
						// Mark actor once we found selection
						if (!bFoundSelection)
						{
							IFA->Modify();
							bFoundSelection = true;
						}

						MeshInfo.PreMoveInstances(IFA, SelectedIndices);

						for (int32 InstanceIndex : SelectedIndices)
						{
							bMovedInstance |= SnapInstanceToGround(IFA, MeshPair.Key->AlignMaxAngle, MeshInfo, InstanceIndex);
						}

						MeshInfo.PostMoveInstances(IFA, SelectedIndices);
					}
				}
			}
		}

		if (bMovedInstance)
		{
			UpdateWidgetLocationToInstanceSelection();
		}
	}
	GEditor->EndTransaction();
}

void FEdModeFoliage::HandleOnActorSpawned(AActor* Actor)
{
	if (AInstancedFoliageActor* IFA = Cast<AInstancedFoliageActor>(Actor))
	{
		// If an IFA was created, we want to be notified if any meshes assigned to its foliage types change
		IFA->OnFoliageTypeMeshChanged().AddSP(this, &FEdModeFoliage::HandleOnFoliageTypeMeshChanged);
	}
}

void FEdModeFoliage::HandleOnFoliageTypeMeshChanged(UFoliageType* FoliageType)
{
	if(FoliageType->IsNotAssetOrBlueprint() && FoliageType->GetStaticMesh() == nullptr)
	{
		RemoveFoliageType(&FoliageType, 1);
	}else
	{
		StaticCastSharedPtr<FFoliageEdModeToolkit>(Toolkit)->NotifyFoliageTypeMeshChanged(FoliageType);
	}
}

bool FEdModeFoliage::SnapInstanceToGround(AInstancedFoliageActor* InIFA, float AlignMaxAngle, FFoliageMeshInfo& Mesh, int32 InstanceIdx)
{
	FFoliageInstance& Instance = Mesh.Instances[InstanceIdx];
	FVector Start = Instance.Location;
	FVector End = Instance.Location - FVector(0.f, 0.f, FOLIAGE_SNAP_TRACE);

	FHitResult Hit;
	static FName NAME_FoliageSnap = FName("FoliageSnap");
	if (AInstancedFoliageActor::FoliageTrace(InIFA->GetWorld(), Hit, FDesiredFoliageInstance(Start, End), NAME_FoliageSnap))
	{
		UPrimitiveComponent* HitComponent = Hit.Component.Get();

		if (HitComponent->GetComponentLevel() != InIFA->GetLevel())
		{
			// We should not create cross-level references automatically
			return false;
		}

		// We cannot be based on an a blueprint component as these will disappear when the construction script is re-run
		if (HitComponent->IsCreatedByConstructionScript())
		{
			return false;
		}
																
		// Find BSP brush 
		UModelComponent* ModelComponent = Cast<UModelComponent>(HitComponent);
		if (ModelComponent)
		{
			ABrush* BrushActor = ModelComponent->GetModel()->FindBrush(Hit.Location);
			if (BrushActor)
			{
				HitComponent = BrushActor->GetBrushComponent();
			}
		}

		// Set new base
		auto NewBaseId = InIFA->InstanceBaseCache.AddInstanceBaseId(HitComponent);
		Mesh.RemoveFromBaseHash(InstanceIdx);
		Instance.BaseId = NewBaseId;
		Mesh.AddToBaseHash(InstanceIdx);
		Instance.Location = Hit.Location;
		Instance.ZOffset = 0.f;
													
		if (Instance.Flags & FOLIAGE_AlignToNormal)
		{
			// Remove previous alignment and align to new normal.
			Instance.Rotation = Instance.PreAlignRotation;
			Instance.AlignToNormal(Hit.Normal, AlignMaxAngle);
		}

		return true;
	}

	return false;
}

TArray<FFoliageMeshUIInfoPtr>& FEdModeFoliage::GetFoliageMeshList()
{
	return FoliageMeshList;
}

void FEdModeFoliage::PopulateFoliageMeshList()
{
	FoliageMeshList.Empty();
	
	// Collect set of all available foliage types
	UWorld* World = GetWorld();
	ULevel* CurrentLevel = World->GetCurrentLevel();
	const int32 NumLevels = World->GetNumLevels();
	
	for (int32 LevelIdx = 0; LevelIdx < NumLevels; ++LevelIdx)
	{
		ULevel* Level = World->GetLevel(LevelIdx);
		if (Level && Level->bIsVisible)
		{
			AInstancedFoliageActor* IFA = AInstancedFoliageActor::GetInstancedFoliageActorForLevel(Level);
			if (IFA)
			{
				for (auto& MeshPair : IFA->FoliageMeshes)
				{
					if (!CanPaint(MeshPair.Key, CurrentLevel))
					{
						continue;
					}
										
					int32 ElementIdx = FoliageMeshList.IndexOfByPredicate([&](const FFoliageMeshUIInfoPtr& Item) {
						return Item->Settings == MeshPair.Key;
					});

					if (ElementIdx == INDEX_NONE)
					{
						ElementIdx = FoliageMeshList.Add(MakeShareable(new FFoliageMeshUIInfo(MeshPair.Key)));
					}

					FoliageMeshList[ElementIdx]->InstanceCountTotal+= MeshPair.Value->GetInstanceCount();
					if (Level == World->GetCurrentLevel())
					{
						FoliageMeshList[ElementIdx]->InstanceCountCurrentLevel+= MeshPair.Value->GetInstanceCount();
					}
				}
			}
		}
	}

	if (FoliageMeshListSortMode != EColumnSortMode::None)
	{
		EColumnSortMode::Type SortMode = FoliageMeshListSortMode;
		auto CompareFoliageType = [SortMode](const FFoliageMeshUIInfoPtr& A, const FFoliageMeshUIInfoPtr& B)
		{
			bool CompareResult = (A->GetNameText().CompareToCaseIgnored(B->GetNameText()) <= 0);
			return SortMode == EColumnSortMode::Ascending ? CompareResult : !CompareResult;
		};

		FoliageMeshList.Sort(CompareFoliageType);
	}

	StaticCastSharedPtr<FFoliageEdModeToolkit>(Toolkit)->RefreshFullList();
}

void FEdModeFoliage::OnFoliageMeshListSortModeChanged(EColumnSortMode::Type InSortMode)
{
	FoliageMeshListSortMode = InSortMode;
	PopulateFoliageMeshList();
}

EColumnSortMode::Type FEdModeFoliage::GetFoliageMeshListSortMode() const
{
	return FoliageMeshListSortMode;
}

void FEdModeFoliage::OnInstanceCountUpdated(const UFoliageType* FoliageType)
{
	int32 EntryIndex = FoliageMeshList.IndexOfByPredicate([&](const FFoliageMeshUIInfoPtr& UIInfoPtr) {
		return UIInfoPtr->Settings == FoliageType;
	});
	
	if (EntryIndex == INDEX_NONE)
	{
		return;
	}
	
	int32 InstanceCountTotal = 0;
	int32 InstanceCountCurrentLevel = 0;
	UWorld* World = GetWorld();
	ULevel* CurrentLevel = World->GetCurrentLevel();

	for (FFoliageMeshInfoIterator It(World, FoliageType); It; ++It)
	{
		FFoliageMeshInfo* MeshInfo = (*It);
		InstanceCountTotal+= MeshInfo->Instances.Num();
		if (It.GetActor()->GetLevel() == CurrentLevel)
		{
			InstanceCountCurrentLevel = MeshInfo->Instances.Num();
		}
	}
	
	//
	FoliageMeshList[EntryIndex]->InstanceCountTotal = InstanceCountTotal;
	FoliageMeshList[EntryIndex]->InstanceCountCurrentLevel = InstanceCountCurrentLevel;
}

void FEdModeFoliage::CalcTotalInstanceCount(int32& OutInstanceCountTotal, int32& OutInstanceCountCurrentLevel)
{
	OutInstanceCountTotal = 0;
	OutInstanceCountCurrentLevel = 0;
	UWorld* InWorld = GetWorld();
	ULevel* CurrentLevel = InWorld->GetCurrentLevel(); 

	const int32 NumLevels = InWorld->GetNumLevels();
	for (int32 LevelIdx = 0; LevelIdx < NumLevels; ++LevelIdx)
	{
		ULevel* Level = InWorld->GetLevel(LevelIdx);
		AInstancedFoliageActor* IFA = AInstancedFoliageActor::GetInstancedFoliageActorForLevel(Level);
		if (IFA)
		{
			int32 IFAInstanceCount = 0;
			for (const auto& MeshPair : IFA->FoliageMeshes)
			{
				const FFoliageMeshInfo& MeshInfo = *MeshPair.Value;
				IFAInstanceCount+= MeshInfo.Instances.Num();
			}

			OutInstanceCountTotal+= IFAInstanceCount;
			if (CurrentLevel == Level)
			{
				OutInstanceCountCurrentLevel+= IFAInstanceCount;
			}
		}
	}
}

bool FEdModeFoliage::CanPaint(const ULevel* InLevel)
{
	for (const auto& MeshUIPtr : FoliageMeshList)
	{
		if (MeshUIPtr->Settings->IsSelected && CanPaint(MeshUIPtr->Settings, InLevel))
		{
			return true;
		}
	}

	return false;
}

bool FEdModeFoliage::CanPaint(const UFoliageType* FoliageType, const ULevel* InLevel)
{
	if(FoliageType == nullptr)	//if asset has already been deleted we can't paint
	{
		return false;
	}

	// Non-shared objects can be painted only into their own level
	// Assets can be painted everywhere
	if (FoliageType->IsAsset() || FoliageType->GetOutermost() == InLevel->GetOutermost())
	{
		return true;
	}
	
	return false;
}

UFoliageType* FEdModeFoliage::AddFoliageAsset(UObject* InAsset)
{
	UFoliageType* FoliageType = nullptr;
	
	const FScopedTransaction Transaction(NSLOCTEXT("UnrealEd", "FoliageMode_AddTypeTransaction", "Add Foliage Type"));

	UStaticMesh* StaticMesh = Cast<UStaticMesh>(InAsset);
	if (StaticMesh)
	{	
		AInstancedFoliageActor* IFA = AInstancedFoliageActor::GetInstancedFoliageActorForCurrentLevel(GetWorld(), true);
		FoliageType = IFA->GetLocalFoliageTypeForMesh(StaticMesh);
		if (!FoliageType)
		{
			IFA->AddMesh(StaticMesh, &FoliageType);
		}
	}
	else 
	{
		FoliageType = Cast<UFoliageType>(InAsset);
		if (FoliageType)
		{
			AInstancedFoliageActor* IFA = AInstancedFoliageActor::GetInstancedFoliageActorForCurrentLevel(GetWorld(), true);
			FoliageType = IFA->AddFoliageType(FoliageType);
		}
	}
	
	if (FoliageType)
	{
		PopulateFoliageMeshList();
	}
	
	return FoliageType;
}

/** Remove a mesh */
bool FEdModeFoliage::RemoveFoliageType(UFoliageType** FoliageTypeList, int32 Num)
{
	TArray<AInstancedFoliageActor*> IFAList;
	// Find all foliage actors that have any of these types
	UWorld* World = GetWorld();
	for (int32 FoliageTypeIdx = 0; FoliageTypeIdx < Num; ++FoliageTypeIdx)
	{
		UFoliageType* FoliageType = FoliageTypeList[FoliageTypeIdx];
		for (FFoliageMeshInfoIterator It(World, FoliageType); It; ++It)
		{
			IFAList.Add(It.GetActor());
		}
	}

	if (IFAList.Num())
	{
		GEditor->BeginTransaction(NSLOCTEXT("UnrealEd", "FoliageMode_RemoveMeshTransaction", "Foliage Editing: Remove Mesh"));
		for (AInstancedFoliageActor* IFA : IFAList)
		{
			IFA->RemoveFoliageType(FoliageTypeList, Num);
		}
		GEditor->EndTransaction();

		PopulateFoliageMeshList();
		return true;
	}

	return false;
}

/** Bake instances to StaticMeshActors */
void FEdModeFoliage::BakeFoliage(UFoliageType* Settings, bool bSelectedOnly)
{
	AInstancedFoliageActor* IFA = AInstancedFoliageActor::GetInstancedFoliageActorForCurrentLevel(GetWorld());
	if (IFA == nullptr)
	{
		return;
	}

	FFoliageMeshInfo* MeshInfo = IFA->FindMesh(Settings);
	if (MeshInfo != nullptr)
	{
		TArray<int32> InstancesToConvert;
		if (bSelectedOnly)
		{
			InstancesToConvert = MeshInfo->SelectedIndices.Array();
		}
		else
		{
			for (int32 InstanceIdx = 0; InstanceIdx < MeshInfo->Instances.Num(); InstanceIdx++)
			{
				InstancesToConvert.Add(InstanceIdx);
			}
		}

		// Convert
		for (int32 Idx = 0; Idx < InstancesToConvert.Num(); Idx++)
		{
			FFoliageInstance& Instance = MeshInfo->Instances[InstancesToConvert[Idx]];
			// We need a world in which to spawn the actor. Use the one from the original instance.
			UWorld* World = IFA->GetWorld();
			check(World != nullptr);
			AStaticMeshActor* SMA = World->SpawnActor<AStaticMeshActor>(Instance.Location, Instance.Rotation);
			SMA->GetStaticMeshComponent()->StaticMesh = Settings->GetStaticMesh();
			SMA->GetRootComponent()->SetRelativeScale3D(Instance.DrawScale3D);
			SMA->MarkComponentsRenderStateDirty();
		}

		// Remove
		MeshInfo->RemoveInstances(IFA, InstancesToConvert);
	}
}

/** Copy the settings object for this static mesh */
UFoliageType* FEdModeFoliage::CopySettingsObject(UFoliageType* Settings)
{
	FScopedTransaction Transaction(NSLOCTEXT("UnrealEd", "FoliageMode_DuplicateSettingsObject", "Foliage Editing: Copy Settings Object"));

	AInstancedFoliageActor* IFA = AInstancedFoliageActor::GetInstancedFoliageActorForCurrentLevel(GetWorld());
	IFA->Modify();

	TUniqueObj<FFoliageMeshInfo> MeshInfo;
	if (IFA->FoliageMeshes.RemoveAndCopyValue(Settings, MeshInfo))
	{
		Settings = (UFoliageType*)StaticDuplicateObject(Settings, IFA, nullptr, RF_AllFlags & ~(RF_Standalone | RF_Public));
		IFA->FoliageMeshes.Add(Settings, MoveTemp(MeshInfo));
		return Settings;
	}
	else
	{
		Transaction.Cancel();
	}

	return nullptr;
}

/** Replace the settings object for this static mesh with the one specified */
void FEdModeFoliage::ReplaceSettingsObject(UFoliageType* OldSettings, UFoliageType* NewSettings)
{
	FScopedTransaction Transaction(NSLOCTEXT("UnrealEd", "FoliageMode_ReplaceSettingsObject", "Foliage Editing: Replace Settings Object"));

	UWorld* World = GetWorld();
	for (FFoliageMeshInfoIterator It(World, OldSettings); It; ++It)
	{
		AInstancedFoliageActor* IFA = It.GetActor();
			
		IFA->Modify();
		TUniqueObj<FFoliageMeshInfo> OldMeshInfo;
		IFA->FoliageMeshes.RemoveAndCopyValue(OldSettings, OldMeshInfo);

		// Append instances if new foliage type is already exists in this actor
		// Otherwise just replace key entry for instances
		TUniqueObj<FFoliageMeshInfo>* NewMeshInfo = IFA->FoliageMeshes.Find(NewSettings);
		if (NewMeshInfo)
		{
			(*NewMeshInfo)->Instances.Append(OldMeshInfo->Instances);
			// Old component needs to go
			if (OldMeshInfo->Component != nullptr)
			{
				OldMeshInfo->Component->bAutoRegister = false;
				OldMeshInfo->Component = nullptr;
			}
			(*NewMeshInfo)->ReallocateClusters(IFA, NewSettings);
		}
		else
		{
			IFA->FoliageMeshes.Add(NewSettings, MoveTemp(OldMeshInfo))->ReallocateClusters(IFA, NewSettings);
		}
	}
			
	PopulateFoliageMeshList();
}

UFoliageType* FEdModeFoliage::SaveFoliageTypeObject(UFoliageType* InFoliageType)
{
	FScopedTransaction Transaction(NSLOCTEXT("UnrealEd", "FoliageMode_SaveFoliageTypeObject", "Foliage Editing: Save Foliage Type Object"));

	UFoliageType* TypeToSave = nullptr;

	if (!InFoliageType->IsAsset())
	{
		FString PackageName;
		UStaticMesh* StaticMesh = InFoliageType->GetStaticMesh();
		if (StaticMesh)
		{
			// Build default settings asset name and path
			PackageName = FPackageName::GetLongPackagePath(StaticMesh->GetOutermost()->GetName()) + TEXT("/") + StaticMesh->GetName() + TEXT("_FoliageType");
		}
		
		TSharedRef<SDlgPickAssetPath> SaveFoliageTypeDialog =
			SNew(SDlgPickAssetPath)
			.Title(LOCTEXT("SaveFoliageTypeDialogTitle", "Choose Location for Foliage Type Asset"))
			.DefaultAssetPath(FText::FromString(PackageName));

		if (SaveFoliageTypeDialog->ShowModal() != EAppReturnType::Cancel)
		{
			PackageName = SaveFoliageTypeDialog->GetFullAssetPath().ToString();
			UPackage* Package = CreatePackage(nullptr, *PackageName);
			TypeToSave = Cast<UFoliageType>(StaticDuplicateObject(InFoliageType, Package, *FPackageName::GetLongPackageAssetName(PackageName)));
			TypeToSave->SetFlags(RF_Standalone | RF_Public);
			TypeToSave->Modify();

			// Notify the asset registry
			FAssetRegistryModule::AssetCreated(TypeToSave);

			ReplaceSettingsObject(InFoliageType, TypeToSave);
		}
	}
	else
	{
		TypeToSave = InFoliageType;
	}
	
	// Save to disk
	if (TypeToSave)
	{
		TArray<UPackage*> PackagesToSave; 
		PackagesToSave.Add(TypeToSave->GetOutermost());
		const bool bCheckDirty = false;
		const bool bPromptToSave = false;
		FEditorFileUtils::PromptForCheckoutAndSave(PackagesToSave, bCheckDirty, bPromptToSave);
	}
		
	return TypeToSave;
}

/** Reapply cluster settings to all the instances */
void FEdModeFoliage::ReallocateClusters(UFoliageType* Settings)
{
	UWorld* World = GetWorld();
	for (FFoliageMeshInfoIterator It(World, Settings); It; ++It)
	{
		FFoliageMeshInfo* MeshInfo = (*It);
		MeshInfo->ReallocateClusters(It.GetActor(), Settings);
	}
}

/** FEdMode: Called when a key is pressed */
bool FEdModeFoliage::InputKey(FEditorViewportClient* ViewportClient, FViewport* Viewport, FKey Key, EInputEvent Event)
{
	if (Event != IE_Released)
	{
		if (UICommandList->ProcessCommandBindings(Key, FSlateApplication::Get().GetModifierKeys(), false/*Event == IE_Repeat*/))
		{
			return true;
		}
	}
	
	bool bHandled = false;
	if (UISettings.GetPaintToolSelected() || UISettings.GetReapplyToolSelected() || UISettings.GetLassoSelectToolSelected())
	{
		// Require Ctrl or not as per user preference
		ELandscapeFoliageEditorControlType FoliageEditorControlType = GetDefault<ULevelEditorViewportSettings>()->FoliageEditorControlType;

		if (Key == EKeys::LeftMouseButton && Event == IE_Pressed)
		{
			// Only activate tool if we're not already moving the camera and we're not trying to drag a transform widget
			// Not using "if (!ViewportClient->IsMovingCamera())" because it's wrong in ortho viewports :D
			bool bMovingCamera = Viewport->KeyState(EKeys::MiddleMouseButton) || Viewport->KeyState(EKeys::RightMouseButton) || IsAltDown(Viewport);

			if ((Viewport->IsPenActive() && Viewport->GetTabletPressure() > 0.f) ||
				(!bMovingCamera && ViewportClient->GetCurrentWidgetAxis() == EAxisList::None &&
					(FoliageEditorControlType == ELandscapeFoliageEditorControlType::IgnoreCtrl ||
					 (FoliageEditorControlType == ELandscapeFoliageEditorControlType::RequireCtrl   && IsCtrlDown(Viewport)) ||
					 (FoliageEditorControlType == ELandscapeFoliageEditorControlType::RequireNoCtrl && !IsCtrlDown(Viewport)))))
			{
				if (!bToolActive)
				{
					GEditor->BeginTransaction(NSLOCTEXT("UnrealEd", "FoliageMode_EditTransaction", "Foliage Editing"));
					PreApplyBrush();
					ApplyBrush(ViewportClient);
					bToolActive = true;

					bHandled = true;
				}
			}
		}
		else if (bToolActive && Event == IE_Released &&
			(Key == EKeys::LeftMouseButton || (FoliageEditorControlType == ELandscapeFoliageEditorControlType::RequireCtrl && (Key == EKeys::LeftControl || Key == EKeys::RightControl))))
		{
			//Set the cursor position to that of the slate cursor so it wont snap back
			Viewport->SetPreCaptureMousePosFromSlateCursor();
			GEditor->EndTransaction();
			InstanceSnapshot.Empty();
			LandscapeLayerCaches.Empty();
			bToolActive = false;
			
			bHandled = true;
		}
		else if (IsCtrlDown(Viewport))
		{
			// Control + scroll adjusts the brush radius
			static const float RadiusAdjustmentAmount = 25.f;
			if (Key == EKeys::MouseScrollUp)
			{
				AdjustBrushRadius(RadiusAdjustmentAmount);
				
				bHandled = true;
			}
			else if (Key == EKeys::MouseScrollDown)
			{
				AdjustBrushRadius(-RadiusAdjustmentAmount);
				
				bHandled = true;
			}
		}
	}

	if (!bHandled && (UISettings.GetLassoSelectToolSelected() || UISettings.GetSelectToolSelected()))
	{
		if (Event == IE_Pressed)
		{
			if (Key == EKeys::Platform_Delete)
			{
				RemoveSelectedInstances(GetWorld());

				bHandled = true;
			}
			else if (Key == EKeys::End)
			{
				SnapSelectedInstancesToGround(GetWorld());

				bHandled = true;
			}
		}
	}

	return bHandled;
}

/** FEdMode: Render the foliage edit mode */
void FEdModeFoliage::Render(const FSceneView* View, FViewport* Viewport, FPrimitiveDrawInterface* PDI)
{
	/** Call parent implementation */
	FEdMode::Render(View, Viewport, PDI);
}


/** FEdMode: Render HUD elements for this tool */
void FEdModeFoliage::DrawHUD(FEditorViewportClient* ViewportClient, FViewport* Viewport, const FSceneView* View, FCanvas* Canvas)
{
}

/** FEdMode: Check to see if an actor can be selected in this mode - no side effects */
bool FEdModeFoliage::IsSelectionAllowed(AActor* InActor, bool bInSelection) const
{
	return false;
}

/** FEdMode: Handling SelectActor */
bool FEdModeFoliage::Select(AActor* InActor, bool bInSelected)
{
	// return true if you filter that selection
	// however - return false if we are trying to deselect so that it will infact do the deselection
	if (bInSelected == false)
	{
		return false;
	}
	return true;
}

/** FEdMode: Called when the currently selected actor has changed */
void FEdModeFoliage::ActorSelectionChangeNotify()
{
}


/** Forces real-time perspective viewports */
void FEdModeFoliage::ForceRealTimeViewports(const bool bEnable, const bool bStoreCurrentState)
{
	FLevelEditorModule& LevelEditorModule = FModuleManager::GetModuleChecked<FLevelEditorModule>("LevelEditor");
	TSharedPtr< ILevelViewport > ViewportWindow = LevelEditorModule.GetFirstActiveViewport();
	if (ViewportWindow.IsValid())
	{
		FEditorViewportClient &Viewport = ViewportWindow->GetLevelViewportClient();
		if (Viewport.IsPerspective())
		{
			if (bEnable)
			{
				Viewport.SetRealtime(bEnable, bStoreCurrentState);
			}
			else
			{
				const bool bAllowDisable = true;
				Viewport.RestoreRealtime(bAllowDisable);
			}

		}
	}
}

bool FEdModeFoliage::HandleClick(FEditorViewportClient* InViewportClient, HHitProxy *HitProxy, const FViewportClick &Click)
{
	if (UISettings.GetSelectToolSelected())
	{
		if (HitProxy && HitProxy->IsA(HInstancedStaticMeshInstance::StaticGetType()))
		{
			HInstancedStaticMeshInstance* SMIProxy = ((HInstancedStaticMeshInstance*)HitProxy);
			AInstancedFoliageActor* IFA = AInstancedFoliageActor::GetInstancedFoliageActorForLevel(SMIProxy->Component->GetComponentLevel());
			if (IFA)
			{
				IFA->SelectInstance(SMIProxy->Component, SMIProxy->InstanceIndex, Click.IsControlDown());
				// Update pivot
				UpdateWidgetLocationToInstanceSelection();
			}
		}
		else
		{
			if (!Click.IsControlDown())
			{
				// Select none if not trying to toggle
				SelectInstances(GetWorld(), false);
			}
		}

		return true;
	}
	else if (UISettings.GetPaintBucketToolSelected() || UISettings.GetReapplyPaintBucketToolSelected())
	{
		if (HitProxy && HitProxy->IsA(HActor::StaticGetType()))
		{
			GEditor->BeginTransaction(NSLOCTEXT("UnrealEd", "FoliageMode_EditTransaction", "Foliage Editing"));
			
			if (Click.IsShiftDown())
			{
				ApplyPaintBucket_Remove(((HActor*)HitProxy)->Actor);
			}
			else
			{
				ApplyPaintBucket_Add(((HActor*)HitProxy)->Actor);
			}
						
			GEditor->EndTransaction();
		}

		return true;
	}


	return FEdMode::HandleClick(InViewportClient, HitProxy, Click);
}

FVector FEdModeFoliage::GetWidgetLocation() const
{
	return FEdMode::GetWidgetLocation();
}

/** FEdMode: Called when a mouse button is pressed */
bool FEdModeFoliage::StartTracking(FEditorViewportClient* InViewportClient, FViewport* InViewport)
{
	if (IsCtrlDown(InViewport) && InViewport->KeyState(EKeys::MiddleMouseButton) && (UISettings.GetPaintToolSelected() || UISettings.GetReapplyToolSelected() || UISettings.GetLassoSelectToolSelected()))
	{
		bAdjustBrushRadius = true;
		return true;
	}
	else if (UISettings.GetSelectToolSelected() || UISettings.GetLassoSelectToolSelected())
	{
		// Update pivot
		UpdateWidgetLocationToInstanceSelection();

		GEditor->BeginTransaction(NSLOCTEXT("UnrealEd", "FoliageMode_EditTransaction", "Foliage Editing"));

		bCanAltDrag = true;

		return true;
	}
	return FEdMode::StartTracking(InViewportClient, InViewport);
}

/** FEdMode: Called when the a mouse button is released */
bool FEdModeFoliage::EndTracking(FEditorViewportClient* InViewportClient, FViewport* InViewport)
{
	if (!bAdjustBrushRadius && (UISettings.GetSelectToolSelected() || UISettings.GetLassoSelectToolSelected()))
	{
		GEditor->EndTransaction();
		return true;
	}
	else
	{
		bAdjustBrushRadius = false;
		return true;
	}

	return FEdMode::EndTracking(InViewportClient, InViewport);
}

/** FEdMode: Called when mouse drag input it applied */
bool FEdModeFoliage::InputDelta(FEditorViewportClient* InViewportClient, FViewport* InViewport, FVector& InDrag, FRotator& InRot, FVector& InScale)
{
	if (bAdjustBrushRadius)
	{
		if (UISettings.GetPaintToolSelected() || UISettings.GetReapplyToolSelected() || UISettings.GetLassoSelectToolSelected())
		{
			static const float RadiusAdjustmentFactor = 10.f;
			AdjustBrushRadius(RadiusAdjustmentFactor * InDrag.Y);
		}
	}
	else
	{
		if (InViewportClient->GetCurrentWidgetAxis() != EAxisList::None && (UISettings.GetSelectToolSelected() || UISettings.GetLassoSelectToolSelected()))
		{
			const bool bDuplicateInstances = (bCanAltDrag && IsAltDown(InViewport) && (InViewportClient->GetCurrentWidgetAxis() & EAxisList::XYZ));
<<<<<<< HEAD

			TransformSelectedInstances(GetWorld(), InDrag, InRot, InScale, bDuplicateInstances);

=======

			TransformSelectedInstances(GetWorld(), InDrag, InRot, InScale, bDuplicateInstances);

>>>>>>> a8a797ea
			// Only allow alt-drag on first InputDelta
			bCanAltDrag = false;
		}
	}

	return FEdMode::InputDelta(InViewportClient, InViewport, InDrag, InRot, InScale);
}

bool FEdModeFoliage::AllowWidgetMove()
{
	return ShouldDrawWidget();
}

bool FEdModeFoliage::UsesTransformWidget() const
{
	return ShouldDrawWidget();
}

bool FEdModeFoliage::ShouldDrawWidget() const
{
	if (UISettings.GetSelectToolSelected() || (UISettings.GetLassoSelectToolSelected() && !bToolActive))
	{
		FVector Location;
		return GetSelectionLocation(GetWorld(), Location) != nullptr;
	}
	return false;
}

EAxisList::Type FEdModeFoliage::GetWidgetAxisToDraw(FWidget::EWidgetMode InWidgetMode) const
{
	switch (InWidgetMode)
	{
	case FWidget::WM_Translate:
	case FWidget::WM_Rotate:
	case FWidget::WM_Scale:
		return EAxisList::XYZ;
	default:
		return EAxisList::None;
	}
}

/** Load UI settings from ini file */
void FFoliageUISettings::Load()
{
	FString WindowPositionString;
	if (GConfig->GetString(TEXT("FoliageEdit"), TEXT("WindowPosition"), WindowPositionString, GEditorPerProjectIni))
	{
		TArray<FString> PositionValues;
		if (WindowPositionString.ParseIntoArray(PositionValues, TEXT(","), true) == 4)
		{
			WindowX = FCString::Atoi(*PositionValues[0]);
			WindowY = FCString::Atoi(*PositionValues[1]);
			WindowWidth = FCString::Atoi(*PositionValues[2]);
			WindowHeight = FCString::Atoi(*PositionValues[3]);
		}
	}

	GConfig->GetFloat(TEXT("FoliageEdit"), TEXT("Radius"), Radius, GEditorPerProjectIni);
	GConfig->GetFloat(TEXT("FoliageEdit"), TEXT("PaintDensity"), PaintDensity, GEditorPerProjectIni);
	GConfig->GetFloat(TEXT("FoliageEdit"), TEXT("UnpaintDensity"), UnpaintDensity, GEditorPerProjectIni);
	GConfig->GetBool(TEXT("FoliageEdit"), TEXT("bFilterLandscape"), bFilterLandscape, GEditorPerProjectIni);
	GConfig->GetBool(TEXT("FoliageEdit"), TEXT("bFilterStaticMesh"), bFilterStaticMesh, GEditorPerProjectIni);
	GConfig->GetBool(TEXT("FoliageEdit"), TEXT("bFilterBSP"), bFilterBSP, GEditorPerProjectIni);
	GConfig->GetBool(TEXT("FoliageEdit"), TEXT("bFilterTranslucent"), bFilterTranslucent, GEditorPerProjectIni);

	GConfig->GetBool(TEXT("FoliageEdit"), TEXT("bShowPaletteItemDetails"), bShowPaletteItemDetails, GEditorPerProjectIni);
	GConfig->GetBool(TEXT("FoliageEdit"), TEXT("bShowPaletteItemTooltips"), bShowPaletteItemTooltips, GEditorPerProjectIni);

	int32 ActivePaletteViewModeAsInt = 0;
	GConfig->GetInt(TEXT("FoliageEdit"), TEXT("ActivePaletteViewMode"), ActivePaletteViewModeAsInt, GEditorPerProjectIni);
	ActivePaletteViewMode = EFoliagePaletteViewMode::Type(ActivePaletteViewModeAsInt);
	
	GConfig->GetFloat(TEXT("FoliageEdit"), TEXT("PaletteThumbnailScale"), PaletteThumbnailScale, GEditorPerProjectIni);
}

/** Save UI settings to ini file */
void FFoliageUISettings::Save()
{
	FString WindowPositionString = FString::Printf(TEXT("%d,%d,%d,%d"), WindowX, WindowY, WindowWidth, WindowHeight);
	GConfig->SetString(TEXT("FoliageEdit"), TEXT("WindowPosition"), *WindowPositionString, GEditorPerProjectIni);

	GConfig->SetFloat(TEXT("FoliageEdit"), TEXT("Radius"), Radius, GEditorPerProjectIni);
	GConfig->SetFloat(TEXT("FoliageEdit"), TEXT("PaintDensity"), PaintDensity, GEditorPerProjectIni);
	GConfig->SetFloat(TEXT("FoliageEdit"), TEXT("UnpaintDensity"), UnpaintDensity, GEditorPerProjectIni);
	GConfig->SetBool(TEXT("FoliageEdit"), TEXT("bFilterLandscape"), bFilterLandscape, GEditorPerProjectIni);
	GConfig->SetBool(TEXT("FoliageEdit"), TEXT("bFilterStaticMesh"), bFilterStaticMesh, GEditorPerProjectIni);
	GConfig->SetBool(TEXT("FoliageEdit"), TEXT("bFilterBSP"), bFilterBSP, GEditorPerProjectIni);
	GConfig->SetBool(TEXT("FoliageEdit"), TEXT("bFilterTranslucent"), bFilterTranslucent, GEditorPerProjectIni);

	GConfig->SetBool(TEXT("FoliageEdit"), TEXT("bShowPaletteItemDetails"), bShowPaletteItemDetails, GEditorPerProjectIni);
	GConfig->SetBool(TEXT("FoliageEdit"), TEXT("bShowPaletteItemTooltips"), bShowPaletteItemTooltips, GEditorPerProjectIni);
	GConfig->SetInt(TEXT("FoliageEdit"), TEXT("ActivePaletteViewMode"), ActivePaletteViewMode, GEditorPerProjectIni);
	GConfig->SetFloat(TEXT("FoliageEdit"), TEXT("PaletteThumbnailScale"), PaletteThumbnailScale, GEditorPerProjectIni);
}

#undef LOCTEXT_NAMESPACE<|MERGE_RESOLUTION|>--- conflicted
+++ resolved
@@ -230,7 +230,6 @@
 	FFoliageEditCommands::Register();
 	UICommandList = MakeShareable(new FUICommandList);
 	BindCommands();
-<<<<<<< HEAD
 }
 
 void FEdModeFoliage::BindCommands()
@@ -293,70 +292,6 @@
 		}));
 }
 
-=======
-}
-
-void FEdModeFoliage::BindCommands()
-{
-	const FFoliageEditCommands& Commands = FFoliageEditCommands::Get();
-
-	UICommandList->MapAction(
-		Commands.IncreaseBrushSize,
-		FExecuteAction::CreateRaw(this, &FEdModeFoliage::AdjustBrushRadius, 50.f),
-		FCanExecuteAction::CreateRaw(this, &FEdModeFoliage::CurrentToolUsesBrush));
-
-	UICommandList->MapAction(
-		Commands.DecreaseBrushSize,
-		FExecuteAction::CreateRaw(this, &FEdModeFoliage::AdjustBrushRadius, -50.f),
-		FCanExecuteAction::CreateRaw(this, &FEdModeFoliage::CurrentToolUsesBrush));
-
-	UICommandList->MapAction(
-		Commands.SetPaint,
-		FExecuteAction::CreateRaw(this, &FEdModeFoliage::OnSetPaint),
-		FCanExecuteAction(),
-		FIsActionChecked::CreateLambda([=]
-		{
-			return UISettings.GetPaintToolSelected();
-		}));
-
-	UICommandList->MapAction(
-		Commands.SetReapplySettings,
-		FExecuteAction::CreateRaw(this, &FEdModeFoliage::OnSetReapplySettings),
-		FCanExecuteAction(),
-		FIsActionChecked::CreateLambda([=]
-		{
-			return UISettings.GetReapplyToolSelected();
-		}));
-
-	UICommandList->MapAction(
-		Commands.SetSelect,
-		FExecuteAction::CreateRaw(this, &FEdModeFoliage::OnSetSelectInstance),
-		FCanExecuteAction(),
-		FIsActionChecked::CreateLambda([=]
-		{
-			return UISettings.GetSelectToolSelected();
-		}));
-
-	UICommandList->MapAction(
-		Commands.SetLassoSelect,
-		FExecuteAction::CreateRaw(this, &FEdModeFoliage::OnSetLasso),
-		FCanExecuteAction(),
-		FIsActionChecked::CreateLambda([=]
-		{
-			return UISettings.GetLassoSelectToolSelected();
-		}));
-
-	UICommandList->MapAction(
-		Commands.SetPaintBucket,
-		FExecuteAction::CreateRaw(this, &FEdModeFoliage::OnSetPaintFill),
-		FCanExecuteAction(),
-		FIsActionChecked::CreateLambda([=]
-		{
-			return UISettings.GetPaintBucketToolSelected();
-		}));
-}
-
->>>>>>> a8a797ea
 bool FEdModeFoliage::CurrentToolUsesBrush() const
 {
 	return UISettings.GetPaintToolSelected() || UISettings.GetReapplyToolSelected() || UISettings.GetLassoSelectToolSelected();
@@ -769,8 +704,6 @@
 
 	OutStart	= BrushLocation + UISettings.GetRadius() * (Point - Rw);
 	OutEnd		= BrushLocation + UISettings.GetRadius() * (Point + Rw);
-<<<<<<< HEAD
-=======
 }
 
 static bool IsWithinSlopeAngle(float NormalZ, float MinAngle, float MaxAngle, float Tolerance = SMALL_NUMBER)
@@ -778,7 +711,6 @@
 	const float MaxNormalAngle = FMath::Cos(FMath::DegreesToRadians(MaxAngle));
 	const float MinNormalAngle = FMath::Cos(FMath::DegreesToRadians(MinAngle));
 	return !(MaxNormalAngle > (NormalZ+Tolerance) || MinNormalAngle < (NormalZ-Tolerance));
->>>>>>> a8a797ea
 }
 
 /** This does not check for overlaps or density */
@@ -1056,14 +988,6 @@
 				continue;
 			}
 
-<<<<<<< HEAD
-			if (!GeometryFilterCheck(Hit, InWorld, DesiredInst, UISettings))
-			{
-				continue;
-			}
-
-=======
->>>>>>> a8a797ea
 			const bool bValidInstance =	CheckLocationForPotentialInstance(InWorld, Settings, Hit.ImpactPoint, Hit.ImpactNormal, PotentialInstanceLocations, PotentialInstanceHash)
 										&& VertexMaskCheck(Hit, Settings)
 										&& LandscapeLayerCheck(Hit, Settings, LocalCache, HitWeight);
@@ -3132,15 +3056,9 @@
 		if (InViewportClient->GetCurrentWidgetAxis() != EAxisList::None && (UISettings.GetSelectToolSelected() || UISettings.GetLassoSelectToolSelected()))
 		{
 			const bool bDuplicateInstances = (bCanAltDrag && IsAltDown(InViewport) && (InViewportClient->GetCurrentWidgetAxis() & EAxisList::XYZ));
-<<<<<<< HEAD
 
 			TransformSelectedInstances(GetWorld(), InDrag, InRot, InScale, bDuplicateInstances);
 
-=======
-
-			TransformSelectedInstances(GetWorld(), InDrag, InRot, InScale, bDuplicateInstances);
-
->>>>>>> a8a797ea
 			// Only allow alt-drag on first InputDelta
 			bCanAltDrag = false;
 		}
