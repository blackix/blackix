// Copyright 1998-2018 Epic Games, Inc. All Rights Reserved.

#include "ViewportWorldInteraction.h"
#include "Materials/MaterialInterface.h"
#include "Components/PrimitiveComponent.h"
#include "Components/StaticMeshComponent.h"
#include "Settings/LevelEditorViewportSettings.h"
#include "Editor/UnrealEdEngine.h"
#include "EngineGlobals.h"
#include "Engine/StaticMesh.h"
#include "Materials/MaterialInstanceDynamic.h"
#include "GameFramework/WorldSettings.h"
#include "Engine/Selection.h"
#include "DrawDebugHelpers.h"
#include "EditorModeManager.h"
#include "UnrealEdGlobals.h"
#include "MouseCursorInteractor.h"
#include "ViewportInteractableInterface.h"
#include "ViewportDragOperation.h"
#include "VIGizmoHandle.h"
#include "Gizmo/VIPivotTransformGizmo.h"
#include "IViewportInteractionModule.h"
#include "ViewportTransformer.h"
#include "ActorTransformer.h"
#include "SnappingUtils.h"
#include "ScopedTransaction.h"
#include "DrawDebugHelpers.h"
#include "LevelEditorActions.h"
#include "Framework/Application/SlateApplication.h"

//Sound
#include "Kismet/GameplayStatics.h"
#include "ViewportInteractionStyle.h"
#include "ViewportInteractionAssetContainer.h"

// For actor placement
#include "IHeadMountedDisplay.h"
#include "IXRTrackingSystem.h"
#include "EngineUtils.h"
#include "ActorViewportTransformable.h"

// Preprocessor input
#include "ViewportInteractionInputProcessor.h"
#include "Framework/Application/SlateApplication.h"

#define LOCTEXT_NAMESPACE "ViewportWorldInteraction"

namespace VI
{
	static FAutoConsoleVariable GizmoScaleInDesktop( TEXT( "VI.GizmoScaleInDesktop" ), 0.35f, TEXT( "How big the transform gizmo should be when used in desktop mode" ) );
	static FAutoConsoleVariable ScaleWorldFromFloor( TEXT( "VI.ScaleWorldFromFloor" ), 0, TEXT( "Whether the world should scale relative to your tracking space floor instead of the center of your hand locations" ) );
	static FAutoConsoleVariable ScaleWorldWithDynamicPivot( TEXT( "VI.ScaleWorldWithDynamicPivot" ), 1, TEXT( "Whether to compute a new center point for scaling relative from by looking at how far either controller moved relative to the last frame" ) );
	static FAutoConsoleVariable AllowVerticalWorldMovement( TEXT( "VI.AllowVerticalWorldMovement" ), 1, TEXT( "Whether you can move your tracking space away from the origin or not" ) );
	static FAutoConsoleVariable AllowWorldRotationPitchAndRoll( TEXT( "VI.AllowWorldRotationPitchAndRoll" ), 0, TEXT( "When enabled, you'll not only be able to yaw, but also pitch and roll the world when rotating by gripping with two hands" ) );
	static FAutoConsoleVariable AllowSimultaneousWorldScalingAndRotation( TEXT( "VI.AllowSimultaneousWorldScalingAndRotation" ), 1, TEXT( "When enabled, you can freely rotate and scale the world with two hands at the same time.  Otherwise, we'll detect whether to rotate or scale depending on how much of either gesture you initially perform." ) );
	static FAutoConsoleVariable WorldScalingDragThreshold( TEXT( "VI.WorldScalingDragThreshold" ), 7.0f, TEXT( "How much you need to perform a scale gesture before world scaling starts to happen." ) );
	static FAutoConsoleVariable WorldRotationDragThreshold( TEXT( "VI.WorldRotationDragThreshold" ), 8.0f, TEXT( "How much (degrees) you need to perform a rotation gesture before world rotation starts to happen." ) );
	static FAutoConsoleVariable InertiaVelocityBoost( TEXT( "VI.InertiaVelocityBoost" ), 0.5f, TEXT( "How much to scale object velocity when releasing dragged simulating objects in Simulate mode" ) );
	static FAutoConsoleVariable SweepPhysicsWhileSimulating( TEXT( "VI.SweepPhysicsWhileSimulating" ), 0, TEXT( "If enabled, simulated objects won't be able to penetrate other objects while being dragged in Simulate mode" ) );
	static FAutoConsoleVariable PlacementInterpolationDuration( TEXT( "VI.PlacementInterpolationDuration" ), 0.6f, TEXT( "How long we should interpolate newly-placed objects to their target location." ) );
	static FAutoConsoleVariable PlacementOffsetScaleWhileSimulating( TEXT( "VI.PlacementOffsetScaleWhileSimulating" ), 0.25f, TEXT( "How far to additionally offset objects (as a scalar percentage of the gizmo bounds) from the placement impact point while simulate mode is active" ) );

	static FAutoConsoleVariable SmoothSnap( TEXT( "VI.SmoothSnap" ), 1, TEXT( "When enabled with grid snap, transformed objects will smoothly blend to their new location (instead of teleporting instantly)" ) );
	static FAutoConsoleVariable SmoothSnapSpeed( TEXT( "VI.SmoothSnapSpeed" ), 30.0f, TEXT( "How quickly objects should interpolate to their new position when grid snapping is enabled" ) );
	static FAutoConsoleVariable ElasticSnap( TEXT( "VI.ElasticSnap" ), 1, TEXT( "When enabled with grid snap, you can 'pull' objects slightly away from their snapped position" ) );
	static FAutoConsoleVariable ElasticSnapStrength( TEXT( "VI.ElasticSnapStrength" ), 0.3f, TEXT( "How much objects should 'reach' toward their unsnapped position when elastic snapping is enabled with grid snap" ) );
	static FAutoConsoleVariable ScaleMax( TEXT( "VI.ScaleMax" ), 6000.0f, TEXT( "Maximum world scale in centimeters" ) );
	static FAutoConsoleVariable ScaleMin( TEXT( "VI.ScaleMin" ), 10.0f, TEXT( "Minimum world scale in centimeters" ) );
	static FAutoConsoleVariable DragAtLaserImpactInterpolationDuration( TEXT( "VI.DragAtLaserImpactInterpolationDuration" ), 0.1f, TEXT( "How long we should interpolate objects between positions when dragging under the laser's impact point" ) );
	static FAutoConsoleVariable DragAtLaserImpactInterpolationThreshold( TEXT( "VI.DragAtLaserImpactInterpolationThreshold" ), 5.0f, TEXT( "Minimum distance jumped between frames before we'll force interpolation mode to activated" ) );

	static FAutoConsoleVariable ForceGizmoPivotToCenterOfObjectsBounds( TEXT( "VI.ForceGizmoPivotToCenterOfObjectsBounds" ), 0, TEXT( "When enabled, the gizmo's pivot will always be centered on the selected objects.  Otherwise, we use the pivot of the last selected object." ) );
	static FAutoConsoleVariable GizmoHandleHoverScale( TEXT( "VI.GizmoHandleHoverScale" ), 1.5f, TEXT( "How much to scale up transform gizmo handles when hovered over" ) );
	static FAutoConsoleVariable GizmoHandleHoverAnimationDuration( TEXT( "VI.GizmoHandleHoverAnimationDuration" ), 0.1f, TEXT( "How quickly to animate gizmo handle hover state" ) );
	static FAutoConsoleVariable ShowTransformGizmo( TEXT( "VI.ShowTransformGizmo" ), 1, TEXT( "Whether the transform gizmo should be shown for selected objects" ) );
	static FAutoConsoleVariable DragTranslationVelocityStopEpsilon( TEXT( "VI.DragTranslationVelocityStopEpsilon" ), KINDA_SMALL_NUMBER, TEXT( "When dragging inertia falls below this value (cm/frame), we'll stop inertia and finalize the drag" ) );
	static FAutoConsoleVariable SnapGridSize( TEXT( "VI.SnapGridSize" ), 3.0f, TEXT( "How big the snap grid should be.  At 1.0, this will be the maximum of the gizmo's bounding box and a multiple of the current grid snap size" ) );
	static FAutoConsoleVariable SnapGridLineWidth( TEXT( "VI.SnapGridLineWidth" ), 3.0f, TEXT( "Width of the grid lines on the snap grid" ) );
	static FAutoConsoleVariable MinVelocityForInertia( TEXT( "VI.MinVelocityForInertia" ), 1.0f, TEXT( "Minimum velocity (in cm/frame in unscaled room space) before inertia will kick in when releasing objects (or the world)" ) );
	static FAutoConsoleVariable GridHapticFeedbackStrength( TEXT( "VI.GridHapticFeedbackStrength" ), 0.4f, TEXT( "Default strength for haptic feedback when moving across grid points" ) );
	static FAutoConsoleVariable ActorSnap(TEXT("VI.ActorSnap"), 0, TEXT("Whether or not to snap to Actors in the scene. Off by default, set to 1 to enable."));
	static FAutoConsoleVariable AlignCandidateDistance(TEXT("VI.AlignCandidateDistance"), 2.0f, TEXT("The distance candidate actors can be from our transformable (in multiples of our transformable's size"));
	static FAutoConsoleVariable ForceSnapDistance(TEXT("VI.ForceSnapDistance"), 25.0f, TEXT("The distance (in % of transformable size) where guide lines indicate that actors are aligned"));

	static FAutoConsoleVariable ForceShowCursor(TEXT("VI.ForceShowCursor"), 0, TEXT("Whether or not the mirror window's cursor should be enabled. Off by default, set to 1 to enable."));
	static FAutoConsoleVariable SFXMultiplier(TEXT("VI.SFXMultiplier"), 1.5f, TEXT("Default Sound Effect Volume Multiplier"));
}

const TCHAR* UViewportWorldInteraction::AssetContainerPath = TEXT("/Engine/VREditor/ViewportInteractionAssetContainerData");

struct FGuideData
{
	const AActor* AlignedActor;
	FVector LocalOffset;
	FVector SnapPoint;
	FVector GuideStart;
	FVector GuideEnd;
	FColor GuideColor;
	float DrawAlpha;
	float GuideLength;
};

// @todo vreditor: Hacky inline implementation of a double vector.  Move elsewhere and polish or get rid.
struct DVector
{
	double X;
	double Y;
	double Z;

	DVector()
	{
	}

	DVector( const DVector& V )
		: X( V.X ), Y( V.Y ), Z( V.Z )
	{
	}

	DVector( const FVector& V )
		: X( V.X ), Y( V.Y ), Z( V.Z )
	{
	}

	DVector( double InX, double InY, double InZ )
		: X( InX ), Y( InY ), Z( InZ )
	{
	}

	DVector operator+( const DVector& V ) const
	{
		return DVector( X + V.X, Y + V.Y, Z + V.Z );
	}

	DVector operator-( const DVector& V ) const
	{
		return DVector( X - V.X, Y - V.Y, Z - V.Z );
	}

	DVector operator*( double Scale ) const
	{
		return DVector( X * Scale, Y * Scale, Z * Scale );
	}

	double operator|( const DVector& V ) const
	{
		return X*V.X + Y*V.Y + Z*V.Z;
	}

	FVector ToFVector() const
	{
		return FVector( ( float ) X, ( float ) Y, ( float ) Z );
	}
};

// @todo vreditor: Move elsewhere or get rid
static void SegmentDistToSegmentDouble( DVector A1, DVector B1, DVector A2, DVector B2, DVector& OutP1, DVector& OutP2 )
{
	const double Epsilon = 1.e-10;

	// Segments
	const	DVector	S1 = B1 - A1;
	const	DVector	S2 = B2 - A2;
	const	DVector	S3 = A1 - A2;

	const	double	Dot11 = S1 | S1;	// always >= 0
	const	double	Dot22 = S2 | S2;	// always >= 0
	const	double	Dot12 = S1 | S2;
	const	double	Dot13 = S1 | S3;
	const	double	Dot23 = S2 | S3;

	// Numerator
	double	N1, N2;

	// Denominator
	const	double	D = Dot11*Dot22 - Dot12*Dot12;	// always >= 0
	double	D1 = D;		// T1 = N1 / D1, default D1 = D >= 0
	double	D2 = D;		// T2 = N2 / D2, default D2 = D >= 0

						// compute the line parameters of the two closest points
	if ( D < Epsilon )
	{
		// the lines are almost parallel
		N1 = 0.0;	// force using point A on segment S1
		D1 = 1.0;	// to prevent possible division by 0 later
		N2 = Dot23;
		D2 = Dot22;
	}
	else
	{
		// get the closest points on the infinite lines
		N1 = ( Dot12*Dot23 - Dot22*Dot13 );
		N2 = ( Dot11*Dot23 - Dot12*Dot13 );

		if ( N1 < 0.0 )
		{
			// t1 < 0.0 => the s==0 edge is visible
			N1 = 0.0;
			N2 = Dot23;
			D2 = Dot22;
		}
		else if ( N1 > D1 )
		{
			// t1 > 1 => the t1==1 edge is visible
			N1 = D1;
			N2 = Dot23 + Dot12;
			D2 = Dot22;
		}
	}

	if ( N2 < 0.0 )
	{
		// t2 < 0 => the t2==0 edge is visible
		N2 = 0.0;

		// recompute t1 for this edge
		if ( -Dot13 < 0.0 )
		{
			N1 = 0.0;
		}
		else if ( -Dot13 > Dot11 )
		{
			N1 = D1;
		}
		else
		{
			N1 = -Dot13;
			D1 = Dot11;
		}
	}
	else if ( N2 > D2 )
	{
		// t2 > 1 => the t2=1 edge is visible
		N2 = D2;

		// recompute t1 for this edge
		if ( ( -Dot13 + Dot12 ) < 0.0 )
		{
			N1 = 0.0;
		}
		else if ( ( -Dot13 + Dot12 ) > Dot11 )
		{
			N1 = D1;
		}
		else
		{
			N1 = ( -Dot13 + Dot12 );
			D1 = Dot11;
		}
	}

	// finally do the division to get the points' location
	const double T1 = ( FMath::Abs( N1 ) < Epsilon ? 0.0 : N1 / D1 );
	const double T2 = ( FMath::Abs( N2 ) < Epsilon ? 0.0 : N2 / D2 );

	// return the closest points
	OutP1 = A1 + S1 * T1;
	OutP2 = A2 + S2 * T2;
}


UViewportWorldInteraction::UViewportWorldInteraction():
	Super(),
	bDraggedSinceLastSelection( false ),
	LastDragGizmoStartTransform( FTransform::Identity ),
	TrackingTransaction( FTrackingTransaction() ),
	AppTimeEntered( FTimespan::Zero() ),
	DefaultOptionalViewportClient( nullptr ),
	LastFrameNumberInputWasPolled( 0 ),
	MotionControllerID( 0 ),	// @todo ViewportInteraction: We only support a single controller, and we assume the first controller are the motion controls
	LastWorldToMetersScale( 100.0f ),
	bSkipInteractiveWorldMovementThisFrame( false ),
	RoomTransformToSetOnFrame(),
	bAreTransformablesMoving( false ),
	bIsInterpolatingTransformablesFromSnapshotTransform( false ),
	bFreezePlacementWhileInterpolatingTransformables( false ),
	TransformablesInterpolationStartTime( FTimespan::Zero() ),
	TransformablesInterpolationDuration( 1.0f ),
	TransformGizmoActor( nullptr ),
	TransformGizmoClass( APivotTransformGizmo::StaticClass() ),
	GizmoLocalBounds( FBox(ForceInit) ),
	bShouldTransformGizmoBeVisible( true ),
	TransformGizmoScale( VI::GizmoScaleInDesktop->GetFloat() ),
	GizmoType(),
	SnapGridActor( nullptr ),
	SnapGridMeshComponent( nullptr ),
	SnapGridMID( nullptr ),
	DraggedInteractable( nullptr ),
	DefaultMouseCursorInteractor( nullptr ),
	DefaultMouseCursorInteractorRefCount( 0 ),
	bIsInVR( false ),
	bUseInputPreprocessor( false ),
	bAllowWorldMovement( true ),
	CurrentDeltaTime(0.0f),
	bShouldSuppressCursor(false),
	CurrentTickNumber(0),
	AssetContainer(nullptr),
	bPlayNextRefreshTransformGizmoSound(true),
	InputProcessor()
{
}


void UViewportWorldInteraction::Init()
{
	Colors.SetNumZeroed( (int32)EColors::TotalCount );
	{
		Colors[(int32)EColors::DefaultColor] = FLinearColor(0.7f, 0.7f, 0.7f, 1.0f);
		Colors[(int32)EColors::Forward] = FLinearColor(0.594f, 0.0197f, 0.0f, 1.0f);
		Colors[(int32)EColors::Right] = FLinearColor(0.1349f, 0.3959f, 0.0f, 1.0f);
		Colors[(int32)EColors::Up] = FLinearColor(0.0251f, 0.207f, 0.85f, 1.0f);
		Colors[(int32)EColors::GizmoHover] = FLinearColor::Yellow;
		Colors[(int32)EColors::GizmoDragging] = FLinearColor::Yellow;
	}

	AppTimeEntered = FTimespan::FromSeconds( FApp::GetCurrentTime() );

	// Setup the asset container.
	AssetContainer = &LoadAssetContainer();

	// Start with the default transformer
	SetTransformer( nullptr );

	//Spawn the transform gizmo at init so we do not hitch when selecting our first object
	SpawnTransformGizmoIfNeeded();

	const bool bShouldBeVisible = false;
	const bool bPropagateToChildren = true;
	TransformGizmoActor->GetRootComponent()->SetVisibility( bShouldBeVisible, bPropagateToChildren );

	/** This will make sure this is not ticking after the editor has been closed. */
	GEditor->OnEditorClose().AddUObject( this, &UViewportWorldInteraction::Shutdown );

	// We need a mouse cursor!
	this->AddMouseCursorInteractor();

	SetActive(true);

	CandidateActors.Reset();

	// Create and add the input pre-processor to the slate application.
	InputProcessor = MakeShareable(new FViewportInteractionInputProcessor(this));
	FSlateApplication::Get().RegisterInputPreProcessor(InputProcessor);

	// Pretend that actor selection changed, so that our gizmo refreshes right away based on which objects are selected
	GEditor->NoteSelectionChange();
	GEditor->SelectNone(true, true, false);

	CurrentTickNumber = 0;
}

void UViewportWorldInteraction::Shutdown()
{
	SetActive(false);

	if( DefaultMouseCursorInteractorRefCount == 1 )
	{
		this->ReleaseMouseCursorInteractor();
	}

	DestroyActors();
	if (DefaultOptionalViewportClient != nullptr)
	{
		DefaultOptionalViewportClient->ShowWidget(true);
		DefaultOptionalViewportClient = nullptr;
	}

	AppTimeEntered = FTimespan::Zero();

	for ( UViewportInteractor* Interactor : Interactors )
	{
		Interactor->Shutdown();
		Interactor->MarkPendingKill();
	}

	Interactors.Empty();
	Transformables.Empty();
	Colors.Empty();

	OnHoverUpdateEvent.Clear();
	OnPreviewInputActionEvent.Clear();
	OnInputActionEvent.Clear();
	OnKeyInputEvent.Clear();
	OnAxisInputEvent.Clear();
	OnStopDraggingEvent.Clear();

	TransformGizmoActor = nullptr;
	SnapGridActor = nullptr;
	SnapGridMeshComponent = nullptr;
	SnapGridMID = nullptr;
	DraggedInteractable = nullptr;
	if( ViewportTransformer != nullptr )
	{
		ViewportTransformer->Shutdown();
		ViewportTransformer = nullptr;
	}

	AssetContainer = nullptr;

	GizmoType.Reset();

	// Remove the input pre-processor
	FSlateApplication::Get().UnregisterInputPreProcessor(InputProcessor);
	InputProcessor.Reset();

	USelection::SelectionChangedEvent.RemoveAll( this );
	GEditor->OnEditorClose().RemoveAll( this );
}

void UViewportWorldInteraction::TransitionWorld(UWorld* NewWorld)
{
	Super::TransitionWorld(NewWorld);

	for (UViewportInteractor* Interactor : Interactors)
	{
		Interactor->Rename(nullptr, NewWorld->PersistentLevel);
	}
}

void UViewportWorldInteraction::EnteredSimulateInEditor()
{
	// Make sure transformables get updated
	GEditor->NoteSelectionChange();
}

void UViewportWorldInteraction::LeftSimulateInEditor(UWorld* SimulateWorld)
{
	// Make sure transformables get updated
	GEditor->NoteSelectionChange();
}

void UViewportWorldInteraction::OnEditorClosed()
{
	if( IsActive() )
	{
		Shutdown();
	}
}

void UViewportWorldInteraction::Tick( float DeltaSeconds )
{
	CurrentDeltaTime = DeltaSeconds;

	if( RoomTransformToSetOnFrame.IsSet() )
	{
		const uint32 SetOnFrameNumber = RoomTransformToSetOnFrame.GetValue().Get<1>();
		if( SetOnFrameNumber == CurrentTickNumber )
		{
			const FTransform& NewRoomTransform = RoomTransformToSetOnFrame.GetValue().Get<0>();
			SetRoomTransform( NewRoomTransform );
			RoomTransformToSetOnFrame.Reset();
		}
	}

	OnPreWorldInteractionTickEvent.Broadcast( DeltaSeconds );

	// Get the latest interactor data, and fill in our its data with fresh transforms
	PollInputIfNeeded();

	// Update hover. Note that hover can also be updated when ticking our sub-systems below.
	HoverTick( DeltaSeconds );

	InteractionTick( DeltaSeconds );

	// Update all the interactors
	for ( UViewportInteractor* Interactor : Interactors )
	{
		Interactor->Tick( DeltaSeconds );
	}

	OnPostWorldInteractionTickEvent.Broadcast( DeltaSeconds );

	for (UViewportInteractor* Interactor : Interactors)
	{
		Interactor->ResetLaserEnd();
	}

	CurrentTickNumber++;
}

void UViewportWorldInteraction::AddInteractor( UViewportInteractor* Interactor )
{
	Interactor->SetWorldInteraction( this );
	Interactors.AddUnique( Interactor ); 
}

void UViewportWorldInteraction::RemoveInteractor( UViewportInteractor* Interactor )
{
	Interactor->Shutdown();
	Interactor->RemoveOtherInteractor();
	Interactors.Remove( Interactor );
}


void UViewportWorldInteraction::SetTransformer( UViewportTransformer* NewTransformer )
{
	// Clear all existing transformables
	const bool bNewObjectsSelected = false;
	SetTransformables( TArray< TUniquePtr< class FViewportTransformable > >(), bNewObjectsSelected );

	if( ViewportTransformer != nullptr )
	{
		ViewportTransformer->Shutdown();
		ViewportTransformer = nullptr;
	}

	this->ViewportTransformer = NewTransformer;

	if( ViewportTransformer == nullptr )
	{
		ViewportTransformer = NewObject<UActorTransformer>();
	}
	check( ViewportTransformer != nullptr );

	ViewportTransformer->Init( this );
}


void UViewportWorldInteraction::SetTransformables( TArray< TUniquePtr< class FViewportTransformable > >&& NewTransformables, const bool bNewObjectsSelected )
{
	// We're dealing with a new set of transformables, so clear out anything that was going on with the old ones.
	bDraggedSinceLastSelection = false;
	LastDragGizmoStartTransform = FTransform::Identity;
	bIsInterpolatingTransformablesFromSnapshotTransform = false;
	bFreezePlacementWhileInterpolatingTransformables = false;
	TransformablesInterpolationStartTime = FTimespan::Zero();
	TransformablesInterpolationDuration = 1.0f;

	// Clear our last dragging mode on all interactors, so no inertia from the last objects we dragged will
	// be applied to the new transformables.
	for( UViewportInteractor* Interactor : Interactors )
	{
		FViewportInteractorData& InteractorData = Interactor->GetInteractorData();
		InteractorData.LastDraggingMode = EViewportInteractionDraggingMode::Nothing;
	}

	Transformables = MoveTemp( NewTransformables );

	RefreshTransformGizmo( bNewObjectsSelected );
}

void UViewportWorldInteraction::SetDefaultOptionalViewportClient(const TSharedPtr<class FEditorViewportClient>& InEditorViewportClient)
{
	if (InEditorViewportClient.IsValid())
	{
		DefaultOptionalViewportClient = InEditorViewportClient.Get();
		DefaultOptionalViewportClient->ShowWidget(false);
	}
}

void UViewportWorldInteraction::PairInteractors( UViewportInteractor* FirstInteractor, UViewportInteractor* SecondInteractor )
{
	FirstInteractor->SetOtherInteractor( SecondInteractor );
	SecondInteractor->SetOtherInteractor( FirstInteractor );
}

bool UViewportWorldInteraction::InputKey( FEditorViewportClient* InViewportClient, FViewport* Viewport, FKey Key, EInputEvent Event )
{
	bool bWasHandled = false;

	if( IsActive() && !bWasHandled )
	{
		check( InViewportClient != nullptr );

		// Don't bother processing clicks if Alt is held down, as that's used for orbit in level viewports
		FInputEventState InputState( InViewportClient->Viewport, Key, Event );
		const bool bAltOrbitDragging = InputState.IsAltButtonPressed() && !InputState.IsCtrlButtonPressed() && !InputState.IsShiftButtonPressed() && Key == EKeys::LeftMouseButton;
		if( !bAltOrbitDragging )
		{
			OnKeyInputEvent.Broadcast(InViewportClient, Key, Event, bWasHandled);

			if( !bWasHandled || !IsActive() )
			{
				for( UViewportInteractor* Interactor : Interactors )
				{
					bWasHandled = Interactor->HandleInputKey( *InViewportClient, Key, Event );

					// Stop iterating if the input was handled by an Interactor
					if( bWasHandled || !IsActive() )
					{
						break;
					}
				}
			}
		}
	}

	if( bWasHandled )
	{
		// This is a temporary workaround so that we don't steal the handling of the drag tool from the viewport client
		FInputEventState InputState( InViewportClient->Viewport, Key, Event );
		const bool bMarqueeSelecting = InputState.IsAltButtonPressed() && InputState.IsCtrlButtonPressed() && Key == EKeys::LeftMouseButton;
		if( bMarqueeSelecting )
		{
			bWasHandled = false;
		}
	}

	return bWasHandled;
}

bool UViewportWorldInteraction::PreprocessedInputKey( const FKey Key, const EInputEvent Event )
{
	if( DefaultOptionalViewportClient != nullptr && bUseInputPreprocessor == true )
	{
		return InputKey( DefaultOptionalViewportClient, DefaultOptionalViewportClient->Viewport, Key, Event );
	}

	return false;
}

bool UViewportWorldInteraction::InputAxis( FEditorViewportClient* InViewportClient, FViewport* Viewport, int32 ControllerId, FKey Key, float Delta, float DeltaTime )
{
	bool bWasHandled = false;

	if( IsActive() )
	{
		check( InViewportClient != nullptr );
		OnAxisInputEvent.Broadcast( InViewportClient, ControllerId, Key, Delta, DeltaTime, bWasHandled );

		if( !bWasHandled || !IsActive() )
		{
			for( UViewportInteractor* Interactor : Interactors )
			{
				bWasHandled = Interactor->HandleInputAxis( *InViewportClient, Key, Delta, DeltaTime );

				// Stop iterating if the input was handled by an interactor
				if( bWasHandled || !IsActive() )
				{
					break;
				}
			}
		}
	}

	return bWasHandled;
}

bool UViewportWorldInteraction::PreprocessedInputAxis( const int32 ControllerId, const FKey Key, const float Delta, const float DeltaTime )
{
	if( DefaultOptionalViewportClient != nullptr && bUseInputPreprocessor == true )
	{
		return InputAxis( DefaultOptionalViewportClient, DefaultOptionalViewportClient->Viewport, ControllerId, Key, Delta, DeltaTime );
	}

	return false;
}

FTransform UViewportWorldInteraction::GetRoomTransform() const
{
	FTransform RoomTransform;
	if( DefaultOptionalViewportClient != nullptr )
	{
		RoomTransform = FTransform(
			DefaultOptionalViewportClient->GetViewRotation().Quaternion(),
			DefaultOptionalViewportClient->GetViewLocation(),
			FVector( 1.0f ) );
	}
	return RoomTransform;
}

FTransform UViewportWorldInteraction::GetRoomSpaceHeadTransform() const
{
	FTransform HeadTransform = FTransform::Identity;
	if( HaveHeadTransform() )
	{
		FQuat RoomSpaceHeadOrientation;
		FVector RoomSpaceHeadLocation;
		GEngine->XRSystem->GetCurrentPose( IXRTrackingSystem::HMDDeviceId, /* Out */ RoomSpaceHeadOrientation, /* Out */ RoomSpaceHeadLocation );

		HeadTransform = FTransform(
			RoomSpaceHeadOrientation,
			RoomSpaceHeadLocation,
			FVector( 1.0f ) );
	}

	return HeadTransform;
}


FTransform UViewportWorldInteraction::GetHeadTransform() const
{
	return GetRoomSpaceHeadTransform() * GetRoomTransform();
}


bool UViewportWorldInteraction::HaveHeadTransform() const
{
	return DefaultOptionalViewportClient != nullptr && GEngine->XRSystem.IsValid() && GEngine->StereoRenderingDevice.IsValid() && GEngine->StereoRenderingDevice->IsStereoEnabled();
}


void UViewportWorldInteraction::SetRoomTransform( const FTransform& NewRoomTransform )
{
	if( DefaultOptionalViewportClient != nullptr )
	{
		DefaultOptionalViewportClient->SetViewLocation( NewRoomTransform.GetLocation() );
		DefaultOptionalViewportClient->SetViewRotation( NewRoomTransform.GetRotation().Rotator() );

		// Forcibly dirty the viewport camera location
		const bool bDollyCamera = false;
		DefaultOptionalViewportClient->MoveViewportCamera( FVector::ZeroVector, FRotator::ZeroRotator, bDollyCamera );
	}
}

float UViewportWorldInteraction::GetWorldScaleFactor() const
{
	return GetWorld()->GetWorldSettings()->WorldToMeters / 100.0f;
}

FEditorViewportClient* UViewportWorldInteraction::GetDefaultOptionalViewportClient() const
{
	return DefaultOptionalViewportClient;
}

void UViewportWorldInteraction::Undo()
{
	PlaySound(AssetContainer->UndoSound, TransformGizmoActor->GetActorLocation());
	bPlayNextRefreshTransformGizmoSound = false;
	ExecCommand(FString("TRANSACTION UNDO"));
}

void UViewportWorldInteraction::Redo()
{
	PlaySound(AssetContainer->RedoSound, TransformGizmoActor->GetActorLocation());
	bPlayNextRefreshTransformGizmoSound = false;
	ExecCommand(FString("TRANSACTION REDO"));
}

void UViewportWorldInteraction::DeleteSelectedObjects()
{
	if (FLevelEditorActionCallbacks::Delete_CanExecute())
	{
		ExecCommand(FString("DELETE"));
	}
}

void UViewportWorldInteraction::Copy()
{
	if (FLevelEditorActionCallbacks::Copy_CanExecute())
	{
		ExecCommand(FString("EDIT COPY"));
	}
}

void UViewportWorldInteraction::Paste()
{
	if (FLevelEditorActionCallbacks::Paste_CanExecute())
	{
		// @todo vreditor: Needs "paste here" style pasting (TO=HERE), but with ray
		ExecCommand(FString("EDIT PASTE"));
	}
}

void UViewportWorldInteraction::Duplicate()
{
	if (FLevelEditorActionCallbacks::Duplicate_CanExecute())
	{
		ExecCommand(FString("DUPLICATE"));
	}
}

void UViewportWorldInteraction::Deselect()
{
	GEditor->SelectNone( true, true );
}

void UViewportWorldInteraction::HoverTick( const float DeltaTime )
{
	for ( UViewportInteractor* Interactor : Interactors )
	{
		bool bWasHandled = false;
		FViewportInteractorData& InteractorData = Interactor->GetInteractorData();
		
		Interactor->ResetHoverState();
		
		FHitResult HitHoverResult = Interactor->GetHitResultFromLaserPointer();

		const bool bIsHoveringOverTransformGizmo =
			HitHoverResult.Actor.IsValid() &&
			HitHoverResult.Actor == TransformGizmoActor;

		// Prefer transform gizmo hover over everything else
		if( !bIsHoveringOverTransformGizmo )
		{
			FVector HoverImpactPoint = FVector::ZeroVector;
			OnHoverUpdateEvent.Broadcast( Interactor, /* In/Out */ HoverImpactPoint, /* In/Out */ bWasHandled );
			if( bWasHandled )
			{
				Interactor->SetHoverLocation(HoverImpactPoint);
			}
		}
		
		if ( !bWasHandled )
		{
			UActorComponent* NewHoveredActorComponent = nullptr;

			if ( HitHoverResult.Actor.IsValid() )
			{
				USceneComponent* HoveredActorComponent = HitHoverResult.GetComponent();
				AActor* Actor = HitHoverResult.Actor.Get();

				if ( HoveredActorComponent && IsInteractableComponent( HoveredActorComponent ) )
				{
					HoveredObjects.Add( FViewportHoverTarget( Actor ) );

					Interactor->SetHoverLocation(HitHoverResult.ImpactPoint);

					bWasHandled = true;

					if ( Actor == TransformGizmoActor )
					{
						NewHoveredActorComponent = HoveredActorComponent;
						InteractorData.HoveringOverTransformGizmoComponent = HoveredActorComponent;
						InteractorData.HoverHapticCheckLastHoveredGizmoComponent = HitHoverResult.GetComponent();
					}
					else
					{
						IViewportInteractableInterface* Interactable = Cast<IViewportInteractableInterface>( Actor );
						if ( Interactable )
						{
							NewHoveredActorComponent = HoveredActorComponent;

							// Check if the current hovered component of the interactor is different from the hitresult component
							if ( NewHoveredActorComponent != InteractorData.LastHoveredActorComponent && !IsOtherInteractorHoveringOverComponent( Interactor, NewHoveredActorComponent ) )
							{
								Interactable->OnHoverEnter( Interactor, HitHoverResult );
							}

							Interactable->OnHover( Interactor );
						}
					}
				}
			}

			// Leave hovered interactable
			//@todo ViewportInteraction: This does not take into account when the other interactors are already hovering over this interactable
			if ( InteractorData.LastHoveredActorComponent != nullptr && ( InteractorData.LastHoveredActorComponent != NewHoveredActorComponent || NewHoveredActorComponent == nullptr ) 
				&& !IsOtherInteractorHoveringOverComponent( Interactor, NewHoveredActorComponent ) )
			{
				AActor* HoveredActor = InteractorData.LastHoveredActorComponent->GetOwner();
				if ( HoveredActor )
				{
					IViewportInteractableInterface* Interactable = Cast<IViewportInteractableInterface>( HoveredActor );
					if ( Interactable )
					{
						Interactable->OnHoverLeave( Interactor, NewHoveredActorComponent );
					}
				}
			}

			//Update the hovered actor component with the new component
			InteractorData.LastHoveredActorComponent = NewHoveredActorComponent;
		}

		if (InteractorData.LastHoveredActorComponent == nullptr && HitHoverResult.GetComponent() != nullptr)
		{
			InteractorData.LastHoveredActorComponent = HitHoverResult.GetComponent();
		}
	}
}

void UViewportWorldInteraction::InteractionTick( const float DeltaTime )
{
	const FTimespan CurrentTime = FTimespan::FromSeconds( FPlatformTime::Seconds() );
	const float WorldToMetersScale = GetWorld()->GetWorldSettings()->WorldToMeters;

	// Update viewport with any objects that are currently hovered over
	{
		if( DefaultOptionalViewportClient != nullptr )
		{
			const bool bUseEditorSelectionHoverFeedback = GEditor != NULL && GetDefault<ULevelEditorViewportSettings>()->bEnableViewportHoverFeedback;
			if( bUseEditorSelectionHoverFeedback && DefaultOptionalViewportClient->IsLevelEditorClient())
			{
				FLevelEditorViewportClient* LevelEditorViewportClient = static_cast<FLevelEditorViewportClient*>( DefaultOptionalViewportClient );
				LevelEditorViewportClient->UpdateHoveredObjects( HoveredObjects );
			}
		}
		// This will be filled in again during the next input update
		HoveredObjects.Reset();
	}

	const float WorldScaleFactor = GetWorldScaleFactor();

	// Move selected actors
	UViewportInteractor* DraggingWithInteractor = nullptr;
	UViewportInteractor* AssistingDragWithInteractor = nullptr;

	for ( UViewportInteractor* Interactor : Interactors )
	{
		bool bCanSlideRayLength = false;
		FViewportInteractorData& InteractorData = Interactor->GetInteractorData();

		if( InteractorData.DraggingMode == EViewportInteractionDraggingMode::TransformablesWithGizmo ||
			InteractorData.DraggingMode == EViewportInteractionDraggingMode::TransformablesFreely ||
			InteractorData.DraggingMode == EViewportInteractionDraggingMode::TransformablesAtLaserImpact )
		{
			check( DraggingWithInteractor == nullptr );	// Only support dragging one thing at a time right now!
			DraggingWithInteractor = Interactor;

			if (!InteractorData.bDraggingWithGrabberSphere)
			{
				bCanSlideRayLength = true;
			}
		}

		if ( InteractorData.DraggingMode == EViewportInteractionDraggingMode::AssistingDrag )
		{
			check( AssistingDragWithInteractor == nullptr );	// Only support assisting one thing at a time right now!
			AssistingDragWithInteractor = Interactor;

			if( !InteractorData.bDraggingWithGrabberSphere )
			{
				bCanSlideRayLength = true;
			}
		}

		if ( bCanSlideRayLength )
		{
			Interactor->CalculateDragRay( InteractorData.DragRayLength, InteractorData.DragRayLengthVelocity );
		}
	}

	UViewportInteractor* InertiaFromInteractor = nullptr;
	for ( UViewportInteractor* Interactor : Interactors )
	{
		FViewportInteractorData& InteractorData = Interactor->GetInteractorData();
			
		if( InteractorData.DraggingMode == EViewportInteractionDraggingMode::TransformablesWithGizmo ||
			InteractorData.DraggingMode == EViewportInteractionDraggingMode::TransformablesFreely ||
			InteractorData.DraggingMode == EViewportInteractionDraggingMode::TransformablesAtLaserImpact ||
			( InteractorData.DraggingMode == EViewportInteractionDraggingMode::World && bAllowWorldMovement ) )
		{
			// Are we dragging with two interactors ?
			UViewportInteractor* OtherInteractor = nullptr;
			if ( AssistingDragWithInteractor != nullptr )
			{
				OtherInteractor = AssistingDragWithInteractor;
			}

			UViewportInteractor* OtherInteractorThatWasAssistingDrag = GetOtherInteractorIntertiaContribute( Interactor );

			FVector DraggedTo = InteractorData.Transform.GetLocation();
			FVector DragDelta = DraggedTo - InteractorData.LastTransform.GetLocation();
			FVector DragDeltaFromStart = DraggedTo - InteractorData.ImpactLocationAtDragStart;

			FVector OtherHandDraggedTo = FVector::ZeroVector;
			FVector OtherHandDragDelta = FVector::ZeroVector;
			FVector OtherHandDragDeltaFromStart = FVector::ZeroVector;
			if( OtherInteractor != nullptr )
			{
				OtherHandDraggedTo = OtherInteractor->GetInteractorData().Transform.GetLocation();
				OtherHandDragDelta = OtherHandDraggedTo - OtherInteractor->GetInteractorData().LastTransform.GetLocation();
				OtherHandDragDeltaFromStart = DraggedTo - OtherInteractor->GetInteractorData().ImpactLocationAtDragStart;
			}
			else if( OtherInteractorThatWasAssistingDrag != nullptr )
			{
				OtherHandDragDelta = OtherInteractorThatWasAssistingDrag->GetInteractorData().DragTranslationVelocity;
				OtherHandDraggedTo = OtherInteractorThatWasAssistingDrag->GetInteractorData().LastDragToLocation + OtherHandDragDelta;
				OtherHandDragDeltaFromStart = OtherHandDraggedTo - OtherInteractorThatWasAssistingDrag->GetInteractorData().ImpactLocationAtDragStart;
			}


			FVector LaserPointerStart = InteractorData.Transform.GetLocation();
			FVector LaserPointerDirection = InteractorData.Transform.GetUnitAxis( EAxis::X );
			FVector LaserPointerEnd = InteractorData.Transform.GetLocation();

			if( InteractorData.DraggingMode == EViewportInteractionDraggingMode::TransformablesWithGizmo ||
				InteractorData.DraggingMode == EViewportInteractionDraggingMode::TransformablesFreely ||
				InteractorData.DraggingMode == EViewportInteractionDraggingMode::TransformablesAtLaserImpact )
			{
				// Move objects using the laser pointer (in world space)
				if( InteractorData.bDraggingWithGrabberSphere )
				{
					FSphere GrabberSphere;
					if( Interactor->GetGrabberSphere( /* Out */ GrabberSphere ) )
					{
						// @todo grabber:  Fill in	LaserPointerStart	LaserPointerEnd		LaserPointerDirection   (not used for anything when in TransformablesFreely mode)

						const FVector RotatedOffsetFromSphereCenterAtDragStart = InteractorData.ImpactLocationAtDragStart - InteractorData.GrabberSphereLocationAtDragStart;
						const FVector UnrotatedOffsetFromSphereCenterAtDragStart = InteractorData.InteractorRotationAtDragStart.UnrotateVector( RotatedOffsetFromSphereCenterAtDragStart );
						DraggedTo = GrabberSphere.Center + InteractorData.Transform.GetRotation().RotateVector( UnrotatedOffsetFromSphereCenterAtDragStart );

						const FVector WorldSpaceDragDelta = DraggedTo - InteractorData.LastDragToLocation;
						DragDelta = WorldSpaceDragDelta;
						InteractorData.DragTranslationVelocity = WorldSpaceDragDelta;

						const FVector WorldSpaceDeltaFromStart = DraggedTo - InteractorData.ImpactLocationAtDragStart;
						DragDeltaFromStart = WorldSpaceDeltaFromStart;

						InteractorData.LastDragToLocation = DraggedTo;

						// Update hover location (we only do this when dragging using the laser pointer)
						Interactor->SetHoverLocation(DraggedTo);
					}
					else
					{
						// We lost our grabber sphere, so cancel the drag
						StopDragging( Interactor );
					}
				}
				else if( Interactor->GetLaserPointer( /* Out */ LaserPointerStart, /* Out */ LaserPointerEnd ) )
				{
					LaserPointerDirection = ( LaserPointerEnd - LaserPointerStart ).GetSafeNormal();

					if( InteractorData.DraggingMode == EViewportInteractionDraggingMode::TransformablesAtLaserImpact )
					{
						// Check to see if the laser pointer is over something we can drop on
						FVector HitLocation = FVector::ZeroVector;
						bool bHitSomething = FindPlacementPointUnderLaser( Interactor, /* Out */ HitLocation );
						if( !bHitSomething )
						{
							HitLocation = LaserPointerStart + LaserPointerDirection * InteractorData.DragRayLength;
						}

						if( InteractorData.bIsFirstDragUpdate || !bFreezePlacementWhileInterpolatingTransformables || !bIsInterpolatingTransformablesFromSnapshotTransform )
						{
							InteractorData.DragRayLength = ( LaserPointerStart - HitLocation ).Size();
							DraggedTo = HitLocation;

							// If the object moved reasonably far between frames, it might be because the angle we were aligning
							// the object with during placement changed radically.  To avoid it popping, we smoothly interpolate
							// it's position over a very short timespan
							if( !bIsInterpolatingTransformablesFromSnapshotTransform )	// Let the last animation finish first
							{
								const FVector WorldSpaceDragDelta = InteractorData.bIsFirstDragUpdate ? FVector::ZeroVector : ( DraggedTo - InteractorData.LastDragToLocation );
								const float ScaledDragDistance = WorldSpaceDragDelta.Size() * WorldScaleFactor;
								if( ScaledDragDistance >= VI::DragAtLaserImpactInterpolationThreshold->GetFloat() )
								{
									bIsInterpolatingTransformablesFromSnapshotTransform = true;
									bFreezePlacementWhileInterpolatingTransformables = true;
									TransformablesInterpolationStartTime = CurrentTime;
									TransformablesInterpolationDuration = VI::DragAtLaserImpactInterpolationDuration->GetFloat();

									// Snapshot time!
									InteractorData.GizmoInterpolationSnapshotTransform = InteractorData.GizmoLastTransform;
								}
							}
						}
						else
						{
							// Keep interpolating toward the previous placement location
							check( bFreezePlacementWhileInterpolatingTransformables );
							DraggedTo = InteractorData.LastDragToLocation;
						}
					}
					else
					{
						DraggedTo = LaserPointerStart + LaserPointerDirection * InteractorData.DragRayLength;
					}

					const FVector WorldSpaceDragDelta = DraggedTo - InteractorData.LastDragToLocation;
					DragDelta = WorldSpaceDragDelta;
					InteractorData.DragTranslationVelocity = WorldSpaceDragDelta;

					const FVector WorldSpaceDeltaFromStart = DraggedTo - InteractorData.ImpactLocationAtDragStart;
					DragDeltaFromStart = WorldSpaceDeltaFromStart;

					InteractorData.LastDragToLocation = DraggedTo;

					// Update hover location (we only do this when dragging using the laser pointer)
					Interactor->SetHoverLocation(FMath::ClosestPointOnLine(LaserPointerStart, LaserPointerEnd, DraggedTo));
				}
				else
				{
					// We lost our laser pointer, so cancel the drag
					StopDragging( Interactor );
				}

				if( OtherInteractor != nullptr )	// @todo grabber: Second hand support (should be doable)
				{
					FVector OtherHandLaserPointerStart, OtherHandLaserPointerEnd;
					if( OtherInteractor->GetLaserPointer( /* Out */ OtherHandLaserPointerStart, /* Out */ OtherHandLaserPointerEnd ) )
					{
						FViewportInteractorData& OtherInteractorData = OtherInteractor->GetInteractorData();

						const FVector OtherHandLaserPointerDirection = ( OtherHandLaserPointerEnd - OtherHandLaserPointerStart ).GetSafeNormal();
						OtherHandDraggedTo = OtherHandLaserPointerStart + OtherHandLaserPointerDirection * OtherInteractorData.DragRayLength;

						const FVector OtherHandWorldSpaceDragDelta = OtherHandDraggedTo - OtherInteractorData.LastDragToLocation;
						OtherHandDragDelta = OtherHandWorldSpaceDragDelta;
						OtherInteractorData.DragTranslationVelocity = OtherHandWorldSpaceDragDelta;

						const FVector OtherHandWorldSpaceDeltaFromStart = OtherHandDraggedTo - OtherInteractorData.ImpactLocationAtDragStart;
						OtherHandDragDeltaFromStart = OtherHandWorldSpaceDeltaFromStart;

						OtherInteractorData.LastDragToLocation = OtherHandDraggedTo;

						// Only hover if we're using the laser pointer
						OtherInteractor->SetHoverLocation(OtherHandDraggedTo);
					}
					else
					{
						// We lost our laser pointer, so cancel the drag assist
						StopDragging( OtherInteractor );
					}
				}
			}
			else if( ensure( InteractorData.DraggingMode == EViewportInteractionDraggingMode::World ) )
			{
				// While we're changing WorldToMetersScale every frame, our room-space hand locations will be scaled as well!  We need to
				// inverse compensate for this scaling so that we can figure out how much the hands actually moved as if no scale happened.
				// This only really matters when we're performing world scaling interactively.
				const FVector RoomSpaceUnscaledHandLocation = ( InteractorData.RoomSpaceTransform.GetLocation() / WorldToMetersScale ) * LastWorldToMetersScale;
				const FVector RoomSpaceUnscaledHandDelta = ( RoomSpaceUnscaledHandLocation - InteractorData.LastRoomSpaceTransform.GetLocation() );

				// Move the world (in room space)
				DraggedTo = InteractorData.LastRoomSpaceTransform.GetLocation() + RoomSpaceUnscaledHandDelta;

				InteractorData.DragTranslationVelocity = RoomSpaceUnscaledHandDelta;
				DragDelta = RoomSpaceUnscaledHandDelta;

				InteractorData.LastDragToLocation = DraggedTo;

				// Two handed?
				if( OtherInteractor != nullptr )
				{
					FViewportInteractorData& OtherInteractorData = OtherInteractor->GetInteractorData();

					const FVector OtherHandRoomSpaceUnscaledLocation = ( OtherInteractorData.RoomSpaceTransform.GetLocation() / WorldToMetersScale ) * LastWorldToMetersScale;
					const FVector OtherHandRoomSpaceUnscaledHandDelta = ( OtherHandRoomSpaceUnscaledLocation - OtherInteractorData.LastRoomSpaceTransform.GetLocation() );

					OtherHandDraggedTo = OtherInteractorData.LastRoomSpaceTransform.GetLocation() + OtherHandRoomSpaceUnscaledHandDelta;

					OtherInteractorData.DragTranslationVelocity = OtherHandRoomSpaceUnscaledHandDelta;
					OtherHandDragDelta = OtherHandRoomSpaceUnscaledHandDelta;

					OtherInteractorData.LastDragToLocation = OtherHandDraggedTo;
				}
			}

			{
				const bool bIsMouseCursorInteractor = Cast<UMouseCursorInteractor>( Interactor ) != nullptr;
				{
					// Don't bother with inertia if we're not moving very fast.  This filters out tiny accidental movements.
					const FVector RoomSpaceHandDelta = bIsMouseCursorInteractor ?
						( DragDelta ) :	// For the mouse cursor the interactor origin won't change unless the camera moves, so just test the distance we dragged instead.
						( InteractorData.RoomSpaceTransform.GetLocation() - InteractorData.LastRoomSpaceTransform.GetLocation() );
					if( RoomSpaceHandDelta.Size() < VI::MinVelocityForInertia->GetFloat() * WorldScaleFactor )
					{
						InteractorData.DragTranslationVelocity = FVector::ZeroVector;
					}
					if( AssistingDragWithInteractor != nullptr )
					{
						FViewportInteractorData& AssistingOtherInteractorData = AssistingDragWithInteractor->GetInteractorData();
						const FVector OtherHandRoomSpaceHandDelta = ( AssistingOtherInteractorData.RoomSpaceTransform.GetLocation() - AssistingOtherInteractorData.LastRoomSpaceTransform.GetLocation() );
						if( OtherHandRoomSpaceHandDelta.Size() < VI::MinVelocityForInertia->GetFloat() * WorldScaleFactor )
						{
							AssistingOtherInteractorData.DragTranslationVelocity = FVector::ZeroVector;
						}
					}
				}
			}

			UViewportDragOperation* DragOperation = nullptr;
			if (InteractorData.DragOperationComponent.IsValid())
			{
				UViewportDragOperationComponent* DragOperationComponent = InteractorData.DragOperationComponent.Get();
				if (DragOperationComponent->GetDragOperation() == nullptr)
				{
					DragOperationComponent->StartDragOperation();
				}
				DragOperation = DragOperationComponent->GetDragOperation();
			}

			const FVector OldViewLocation = DefaultOptionalViewportClient != nullptr ? DefaultOptionalViewportClient->GetViewLocation() : FVector::ZeroVector;

			// Dragging transform gizmo handle
			const bool bWithTwoHands = ( OtherInteractor != nullptr || OtherInteractorThatWasAssistingDrag != nullptr );
			const bool bIsLaserPointerValid = true;
			FVector UnsnappedDraggedTo = FVector::ZeroVector;
			UpdateDragging(
				DeltaTime,
				InteractorData.bIsFirstDragUpdate, 
				Interactor,
				InteractorData.DraggingMode, 
				DragOperation,
				bWithTwoHands,
				InteractorData.OptionalHandlePlacement, 
				DragDelta, 
				OtherHandDragDelta,
				DraggedTo,
				OtherHandDraggedTo,
				DragDeltaFromStart, 
				OtherHandDragDeltaFromStart,
				LaserPointerStart, 
				LaserPointerDirection, 
				Interactor->GetLaserPointerMaxLength(),
				bIsLaserPointerValid, 
				InteractorData.GizmoStartTransform, 
				InteractorData.GizmoLastTransform,
				InteractorData.GizmoTargetTransform,
				InteractorData.GizmoUnsnappedTargetTransform,
				InteractorData.GizmoInterpolationSnapshotTransform,
				InteractorData.GizmoStartLocalBounds,
				InteractorData.DraggingTransformGizmoComponent.Get(),
				/* In/Out */ InteractorData.GizmoSpaceFirstDragUpdateOffsetAlongAxis,
				/* In/Out */ InteractorData.GizmoSpaceDragDeltaFromStartOffset,
				/* In/Out */ InteractorData.LockedWorldDragMode,
				/* In/Out */ InteractorData.GizmoScaleSinceDragStarted,
				/* In/Out */ InteractorData.GizmoRotationRadiansSinceDragStarted,
				InteractorData.bIsDrivingVelocityOfSimulatedTransformables,
				/* Out */ UnsnappedDraggedTo );


			// Make sure the hover point is right on the position that we're dragging the object to.  This is important
			// when constraining dragged objects to a single axis or a plane
			if( InteractorData.DraggingMode == EViewportInteractionDraggingMode::TransformablesWithGizmo )
			{
				InteractorData.HoverLocation = FMath::ClosestPointOnSegment( UnsnappedDraggedTo, LaserPointerStart, LaserPointerEnd );
			}

			if( OtherInteractorThatWasAssistingDrag != nullptr )
			{
				OtherInteractorThatWasAssistingDrag->GetInteractorData().LastDragToLocation = OtherHandDraggedTo;

				// Apply damping
				const bool bVelocitySensitive = InteractorData.DraggingMode == EViewportInteractionDraggingMode::World;
				ApplyVelocityDamping( OtherInteractorThatWasAssistingDrag->GetInteractorData().DragTranslationVelocity, bVelocitySensitive );
			}

			// If we were dragging the world, then play some haptic feedback
			if( InteractorData.DraggingMode == EViewportInteractionDraggingMode::World )
			{
				const FVector NewViewLocation = DefaultOptionalViewportClient != nullptr ? DefaultOptionalViewportClient->GetViewLocation() : FVector::ZeroVector;

				// @todo vreditor: Consider doing this for inertial moves too (we need to remember the last hand that invoked the move.)

				const float RoomSpaceHapticTranslationInterval = 25.0f;		// @todo vreditor tweak: Hard coded haptic distance
				const float WorldSpaceHapticTranslationInterval = RoomSpaceHapticTranslationInterval * WorldScaleFactor;

				bool bCrossedGridLine = false;
				for( int32 AxisIndex = 0; AxisIndex < 3; ++AxisIndex )
				{
					const int32 OldGridCellIndex = FMath::TruncToInt( OldViewLocation[ AxisIndex ] / WorldSpaceHapticTranslationInterval );
					const int32 NewGridCellIndex = FMath::TruncToInt( NewViewLocation[ AxisIndex ] / WorldSpaceHapticTranslationInterval );
					if( OldGridCellIndex != NewGridCellIndex )
					{
						bCrossedGridLine = true;
					}
				}

				if( bCrossedGridLine )
				{				
					// @todo vreditor: Make this a velocity-sensitive strength?
					const float ForceFeedbackStrength = VI::GridHapticFeedbackStrength->GetFloat();		// @todo vreditor tweak: Force feedback strength and enable/disable should be user configurable in options
					Interactor->PlayHapticEffect( ForceFeedbackStrength );
					if ( bWithTwoHands )
					{
						Interactor->GetOtherInteractor()->PlayHapticEffect( ForceFeedbackStrength );
					}
				}
			}
		}
		else if ( InteractorData.DraggingMode == EViewportInteractionDraggingMode::Interactable )
		{
			if ( DraggedInteractable )
			{
				UViewportDragOperationComponent* DragOperationComponent = DraggedInteractable->GetDragOperationComponent();
				if ( DragOperationComponent )
				{
					UViewportDragOperation* DragOperation = DragOperationComponent->GetDragOperation();
					if ( DragOperation )
					{
						DragOperation->ExecuteDrag( Interactor, DraggedInteractable );
					}
				}
			}
			else
			{
				InteractorData.DraggingMode = EViewportInteractionDraggingMode::Nothing;
			}
		}
		// If we're not actively dragging, apply inertia to any selected elements that we've dragged around recently
		else 
		{
			if( (!InteractorData.DragTranslationVelocity.IsNearlyZero( VI::DragTranslationVelocityStopEpsilon->GetFloat() ) ||	bIsInterpolatingTransformablesFromSnapshotTransform) &&
				!InteractorData.bWasAssistingDrag && 	// If we were only assisting, let the other hand take care of doing the update
				!InteractorData.bIsDrivingVelocityOfSimulatedTransformables )	// If simulation mode is on, let the physics engine take care of inertia
			{
				if( InteractorData.LastDraggingMode == EViewportInteractionDraggingMode::TransformablesWithGizmo ||
					InteractorData.LastDraggingMode == EViewportInteractionDraggingMode::TransformablesFreely ||
					InteractorData.LastDraggingMode == EViewportInteractionDraggingMode::TransformablesAtLaserImpact )
				{
					InertiaFromInteractor = Interactor;
				}

				const FVector DragDelta = InteractorData.DragTranslationVelocity;
				const FVector DraggedTo = InteractorData.LastDragToLocation + DragDelta;
				const FVector DragDeltaFromStart = DraggedTo - InteractorData.ImpactLocationAtDragStart;

				UViewportInteractor* OtherInteractorThatWasAssistingDrag = GetOtherInteractorIntertiaContribute( Interactor );

				const bool bWithTwoHands = ( OtherInteractorThatWasAssistingDrag != nullptr );

				FVector OtherHandDragDelta = FVector::ZeroVector;
				FVector OtherHandDragDeltaFromStart = FVector::ZeroVector;
				FVector OtherHandDraggedTo = FVector::ZeroVector;
				if( bWithTwoHands )
				{
					FViewportInteractorData& OtherInteractorThatWasAssistingDragData = OtherInteractorThatWasAssistingDrag->GetInteractorData();
					OtherHandDragDelta = OtherInteractorThatWasAssistingDragData.DragTranslationVelocity;
					OtherHandDraggedTo = OtherInteractorThatWasAssistingDragData.LastDragToLocation + OtherHandDragDelta;
					OtherHandDragDeltaFromStart = OtherHandDraggedTo - OtherInteractorThatWasAssistingDragData.ImpactLocationAtDragStart;
				}

				const bool bIsLaserPointerValid = false;	// Laser pointer has moved on to other things
				FVector UnsnappedDraggedTo = FVector::ZeroVector;
				UpdateDragging(
					DeltaTime,
					InteractorData.bIsFirstDragUpdate, 
					Interactor,
					InteractorData.LastDraggingMode, 
					InteractorData.LastDragOperation,
					bWithTwoHands, 
					InteractorData.OptionalHandlePlacement, 
					DragDelta, 
					OtherHandDragDelta,
					DraggedTo,
					OtherHandDraggedTo,
					DragDeltaFromStart, 
					OtherHandDragDeltaFromStart,
					FVector::ZeroVector,	// No valid laser pointer during inertia
					FVector::ZeroVector,	// No valid laser pointer during inertia
					0.0f,		// No valid laser pointer during inertia
					bIsLaserPointerValid, 
					InteractorData.GizmoStartTransform, 
					InteractorData.GizmoLastTransform,
					InteractorData.GizmoTargetTransform,
					InteractorData.GizmoUnsnappedTargetTransform,
					InteractorData.GizmoInterpolationSnapshotTransform,
					InteractorData.GizmoStartLocalBounds,
					InteractorData.DraggingTransformGizmoComponent.Get(),
					/* In/Out */ InteractorData.GizmoSpaceFirstDragUpdateOffsetAlongAxis,
					/* In/Out */ InteractorData.GizmoSpaceDragDeltaFromStartOffset,
					/* In/Out */ InteractorData.LockedWorldDragMode,
					/* In/Out */ InteractorData.GizmoScaleSinceDragStarted,
					/* In/Out */ InteractorData.GizmoRotationRadiansSinceDragStarted,
					InteractorData.bIsDrivingVelocityOfSimulatedTransformables,
					/* Out */ UnsnappedDraggedTo );

				InteractorData.LastDragToLocation = DraggedTo;
				const bool bVelocitySensitive = InteractorData.LastDraggingMode == EViewportInteractionDraggingMode::World;
				ApplyVelocityDamping( InteractorData.DragTranslationVelocity, bVelocitySensitive );

				if( OtherInteractorThatWasAssistingDrag != nullptr )
				{
					FViewportInteractorData& OtherInteractorThatWasAssistingDragData = OtherInteractorThatWasAssistingDrag->GetInteractorData();
					OtherInteractorThatWasAssistingDragData.LastDragToLocation = OtherHandDraggedTo;
					ApplyVelocityDamping( OtherInteractorThatWasAssistingDragData.DragTranslationVelocity, bVelocitySensitive );
				}
			}
			else
			{
				InteractorData.DragTranslationVelocity = FVector::ZeroVector;
			}
		}
	}


	// Update transformables
	const bool bSmoothSnappingEnabled = IsSmoothSnappingEnabled();
	if ( bAreTransformablesMoving && ( bSmoothSnappingEnabled || bIsInterpolatingTransformablesFromSnapshotTransform ) )
	{
		const float SmoothSnapSpeed = VI::SmoothSnapSpeed->GetFloat();
		const bool bUseElasticSnapping = bSmoothSnappingEnabled && 
										VI::ElasticSnap->GetInt() > 0 && 
										DraggingWithInteractor != nullptr &&	// Only while we're still dragging stuff!
										VI::ActorSnap->GetInt() == 0;	// Not while using actor align/snap
		const float ElasticSnapStrength = VI::ElasticSnapStrength->GetFloat();

		float InterpProgress = 1.0f;
		const bool bWasInterpolationNeeded = bIsInterpolatingTransformablesFromSnapshotTransform;
		bool bDidInterpolationFinishThisUpdate = false;
		if( bIsInterpolatingTransformablesFromSnapshotTransform )
		{
			InterpProgress = FMath::Clamp( (float)( CurrentTime - TransformablesInterpolationStartTime ).GetTotalSeconds() / TransformablesInterpolationDuration, 0.0f, 1.0f );
			if( InterpProgress >= 1.0f - KINDA_SMALL_NUMBER )
			{
				// Finished interpolating
				bIsInterpolatingTransformablesFromSnapshotTransform = false;
				bFreezePlacementWhileInterpolatingTransformables = false;
				bDidInterpolationFinishThisUpdate = true;
			}
		}

		bool bIsStillSmoothSnapping = false;

		UViewportInteractor* TransformingInteractor = DraggingWithInteractor != nullptr ? DraggingWithInteractor : InertiaFromInteractor;
		if( TransformingInteractor != nullptr )
		{
			FViewportInteractorData& InteractorData = TransformingInteractor->GetInteractorData();

			FTransform ActualGizmoTargetTransform = InteractorData.GizmoTargetTransform;

			// If 'elastic snapping' is turned on, we'll have the object 'reach' toward its unsnapped position, so
			// that the user always has visual feedback when they are dragging something around, even if they
			// haven't dragged far enough to overcome the snap threshold.
			if( bUseElasticSnapping )
			{
				ActualGizmoTargetTransform.BlendWith( InteractorData.GizmoUnsnappedTargetTransform, ElasticSnapStrength );
			}

			FTransform InterpolatedGizmoTransform = ActualGizmoTargetTransform;
			if( !ActualGizmoTargetTransform.Equals( InteractorData.GizmoLastTransform, 0.0f ) )
			{
				// If we're really close, just snap it.
				if( ActualGizmoTargetTransform.Equals( InteractorData.GizmoLastTransform, KINDA_SMALL_NUMBER ) )
				{
					InterpolatedGizmoTransform = InteractorData.GizmoLastTransform = ActualGizmoTargetTransform;
				}
				else
				{
					bIsStillSmoothSnapping = true;

					InterpolatedGizmoTransform.Blend(
						InteractorData.GizmoLastTransform,
						ActualGizmoTargetTransform,
						FMath::Min( 1.0f, SmoothSnapSpeed * FMath::Min( DeltaTime, 1.0f / 30.0f ) ) );
				}
				InteractorData.GizmoLastTransform = InterpolatedGizmoTransform;
			}

			if( bIsInterpolatingTransformablesFromSnapshotTransform )
			{
				InterpolatedGizmoTransform.BlendWith( InteractorData.GizmoInterpolationSnapshotTransform, 1.0f - InterpProgress );
			}
			
			for ( TUniquePtr<FViewportTransformable>& TransformablePtr : Transformables )
			{
				FViewportTransformable& Transformable = *TransformablePtr;

				// Update the transform!
				// NOTE: We never sweep while smooth-snapping as the object will never end up where we want it to
				// due to friction with the ground and other objects.
				const bool bSweep = false;
				Transformable.ApplyTransform( Transformable.StartTransform * InteractorData.GizmoStartTransform.Inverse() * InterpolatedGizmoTransform, bSweep );
			}
		}

		// Did we finish interpolating in this update?  If so, we need to finalize things and notify everyone
		if( bAreTransformablesMoving &&
			DraggingWithInteractor == nullptr &&
			InertiaFromInteractor == nullptr &&
			( !bWasInterpolationNeeded || bDidInterpolationFinishThisUpdate ) && 
			!bIsStillSmoothSnapping )
		{
			FinishedMovingTransformables();
		}
	}
	else
	{
		// Neither smooth snapping or interpolation is enabled right now, but the transformables could have some velocity
		// applied.  We'll check to see whether they've come to a rest, and if so finalize their positions.
		if( bAreTransformablesMoving && 
			DraggingWithInteractor == nullptr &&
			InertiaFromInteractor == nullptr )
		{
			FinishedMovingTransformables();
		}
	}


	// Refresh the transform gizmo every frame, just in case actors were moved by some external
	// influence.  Also, some features of the transform gizmo respond to camera position (like the
	// measurement text labels), so it just makes sense to keep it up to date.
	{
		const bool bNewObjectsSelected = false;
		RefreshTransformGizmo( bNewObjectsSelected );
	}


	LastWorldToMetersScale = WorldToMetersScale;
} 

bool UViewportWorldInteraction::IsInteractableComponent( const UActorComponent* Component ) const
{
	bool bResult = false;

	// Don't interact primitive components that have been set as not selectable
	if (Component != nullptr)
	{
		const UPrimitiveComponent* ComponentAsPrimitive = Cast<UPrimitiveComponent>(Component);
		if (ComponentAsPrimitive != nullptr)
		{
			bResult = (ComponentAsPrimitive->bSelectable == true);
		}
	}
	
	return bResult;
}

ABaseTransformGizmo* UViewportWorldInteraction::GetTransformGizmoActor()
{
	SpawnTransformGizmoIfNeeded();
	return TransformGizmoActor;
}

void UViewportWorldInteraction::SetDraggedSinceLastSelection( const bool bNewDraggedSinceLastSelection )
{
	bDraggedSinceLastSelection = bNewDraggedSinceLastSelection;
}

void UViewportWorldInteraction::SetLastDragGizmoStartTransform( const FTransform NewLastDragGizmoStartTransform )
{
	LastDragGizmoStartTransform = NewLastDragGizmoStartTransform;
}

const TArray<UViewportInteractor*>& UViewportWorldInteraction::GetInteractors() const
{
	return Interactors;
}

BEGIN_FUNCTION_BUILD_OPTIMIZATION
void UViewportWorldInteraction::UpdateDragging(
	const float DeltaTime,
	bool& bIsFirstDragUpdate,
	UViewportInteractor* Interactor,
	const EViewportInteractionDraggingMode DraggingMode,
	UViewportDragOperation* DragOperation,
	const bool bWithTwoHands,
	const TOptional<FTransformGizmoHandlePlacement> OptionalHandlePlacement,
	const FVector& DragDelta,
	const FVector& OtherHandDragDelta,
	const FVector& DraggedTo,
	const FVector& OtherHandDraggedTo,
	const FVector& DragDeltaFromStart,
	const FVector& OtherHandDragDeltaFromStart,
	const FVector& LaserPointerStart,
	const FVector& LaserPointerDirection,
	const float LaserPointerMaxLength,
	const bool bIsLaserPointerValid,
	const FTransform& GizmoStartTransform,
	FTransform& GizmoLastTransform,
	FTransform& GizmoTargetTransform,
	FTransform& GizmoUnsnappedTargetTransform,
	const FTransform& GizmoInterpolationSnapshotTransform,
	const FBox& GizmoStartLocalBounds,
	const USceneComponent* const DraggingTransformGizmoComponent,
	FVector& GizmoSpaceFirstDragUpdateOffsetAlongAxis,
	FVector& DragDeltaFromStartOffset,
	ELockedWorldDragMode& LockedWorldDragMode,
	float& GizmoScaleSinceDragStarted,
	float& GizmoRotationRadiansSinceDragStarted,
	bool& bIsDrivingVelocityOfSimulatedTransformables,
	FVector& OutUnsnappedDraggedTo )
{
	// IMPORTANT NOTE: Depending on the DraggingMode, the incoming coordinates can be in different coordinate spaces.
	//		-> When dragging objects around, everything is in world space unless otherwise specified in the variable name.
	//		-> When dragging the world around, everything is in room space unless otherwise specified.

	bool bMovedTransformGizmo = false;

	// This will be set to true if we want to set the physics velocity on the dragged objects based on how far
	// we dragged this frame.  Used for pushing objects around in Simulate mode.  If this is set to false, we'll
	// simply zero out the velocities instead to cancel out the physics engine's applied forces (e.g. gravity) 
	// while we're dragging objects around (otherwise, the objects will spaz out as soon as dragging stops.)
	bool bShouldApplyVelocitiesFromDrag = false;

	const ECoordSystem CoordSystem = GetTransformGizmoCoordinateSpace();

	// Always snap objects relative to where they were when we first grabbed them.  We never want objects to immediately
	// teleport to the closest snap, but instead snaps should always be relative to the gizmo center
	// NOTE: While placing objects, we always snap in world space, since the initial position isn't really at all useful
	const bool bLocalSpaceSnapping =
		CoordSystem == COORD_Local &&
		DraggingMode != EViewportInteractionDraggingMode::TransformablesAtLaserImpact;
	const FVector SnapGridBase = ( DraggingMode == EViewportInteractionDraggingMode::TransformablesAtLaserImpact ||  bLocalSpaceSnapping ) ? FVector::ZeroVector : GizmoStartTransform.GetLocation();

	// Okay, time to move stuff!  We'll do this part differently depending on whether we're dragging actual actors around
	// or we're moving the camera (aka. dragging the world)
	if (DragOperation != nullptr && DraggingMode == EViewportInteractionDraggingMode::TransformablesWithGizmo)
	{

		FVector OutClosestPointOnLaser;
		FVector ConstrainedDragDeltaFromStart = ComputeConstrainedDragDeltaFromStart(
			bIsFirstDragUpdate,
			DragOperation->bPlaneConstraint,
			OptionalHandlePlacement,
			DragDeltaFromStart,
			LaserPointerStart,
			LaserPointerDirection, 
			bIsLaserPointerValid,
			GizmoStartTransform,
			LaserPointerMaxLength,
			/* In/Out */ GizmoSpaceFirstDragUpdateOffsetAlongAxis,
			/* In/Out */ DragDeltaFromStartOffset,
			/* Out */ OutClosestPointOnLaser);

		// Set out put for hover point
		OutUnsnappedDraggedTo = GizmoStartTransform.GetLocation() + OutClosestPointOnLaser;

		// Grid snap!
		const FVector DesiredGizmoLocation = GizmoStartTransform.GetLocation() + ConstrainedDragDeltaFromStart;

		FDraggingTransformableData DragData;
		DragData.Interactor = Interactor;
		DragData.WorldInteraction = this;
		DragData.OptionalHandlePlacement = OptionalHandlePlacement;
		DragData.DragDelta = DragDelta;
		DragData.ConstrainedDragDelta = ConstrainedDragDeltaFromStart;
		DragData.OtherHandDragDelta = OtherHandDragDelta;
		DragData.DraggedTo = DraggedTo;
		DragData.OtherHandDraggedTo = OtherHandDraggedTo;
		DragData.DragDeltaFromStart = DragDeltaFromStart;
		DragData.OtherHandDragDeltaFromStart = OtherHandDragDeltaFromStart;
		DragData.LaserPointerStart = LaserPointerStart;
		DragData.LaserPointerDirection = LaserPointerDirection;
		DragData.GizmoStartTransform = GizmoStartTransform;
		DragData.GizmoLastTransform = GizmoLastTransform;
		DragData.OutGizmoUnsnappedTargetTransform = GizmoUnsnappedTargetTransform;
		DragData.OutUnsnappedDraggedTo = OutUnsnappedDraggedTo;
		DragData.GizmoStartLocalBounds = GizmoStartLocalBounds;
		DragData.GizmoCoordinateSpace = GetTransformGizmoCoordinateSpace();
		DragData.PassDraggedTo = DesiredGizmoLocation;

		DragOperation->ExecuteDrag(DragData);

		GizmoTargetTransform = GizmoUnsnappedTargetTransform;
		if (DragData.bAllowSnap)
		{
			// Translation snap
			if (DragData.bOutTranslated && (AreAligningToActors() || FSnappingUtils::IsSnapToGridEnabled()))
			{
				const FVector ResultLocation = SnapLocation(bLocalSpaceSnapping,
					DragData.OutGizmoUnsnappedTargetTransform.GetLocation(),
					GizmoStartTransform, 
					SnapGridBase, 
					true /*bShouldConstrainMovement*/, 
					ConstrainedDragDeltaFromStart);
				GizmoTargetTransform.SetLocation(ResultLocation);
			}
<<<<<<< HEAD

			// Rotation snap
			if (DragData.bOutRotated && FSnappingUtils::IsRotationSnapEnabled())
			{
				FRotator RotationToSnap = DragData.OutGizmoUnsnappedTargetTransform.GetRotation().Rotator();
				FSnappingUtils::SnapRotatorToGrid(RotationToSnap);
				GizmoTargetTransform.SetRotation(RotationToSnap.Quaternion());
			}

=======

			// Rotation snap
			if (DragData.bOutRotated && FSnappingUtils::IsRotationSnapEnabled())
			{
				FRotator RotationToSnap = DragData.OutGizmoUnsnappedTargetTransform.GetRotation().Rotator();
				FSnappingUtils::SnapRotatorToGrid(RotationToSnap);
				GizmoTargetTransform.SetRotation(RotationToSnap.Quaternion());
			}

>>>>>>> 28020755
			// Scale snap
			if (DragData.bOutScaled && FSnappingUtils::IsScaleSnapEnabled())
			{
				FVector ScaleToSnap = DragData.OutGizmoUnsnappedTargetTransform.GetScale3D();
				FSnappingUtils::SnapScale(ScaleToSnap, SnapGridBase);
				GizmoTargetTransform.SetScale3D(ScaleToSnap);
			}
		}

		GizmoUnsnappedTargetTransform = DragData.OutGizmoUnsnappedTargetTransform;
		bMovedTransformGizmo = DragData.bOutMovedTransformGizmo;
		bShouldApplyVelocitiesFromDrag = DragData.bOutShouldApplyVelocitiesFromDrag;
	}
	else if (DraggingMode == EViewportInteractionDraggingMode::TransformablesAtLaserImpact)
	{
		FVector OutClosestPointOnLaser;
		FVector ConstrainedDragDeltaFromStart = ComputeConstrainedDragDeltaFromStart(
			bIsFirstDragUpdate,
			false,
			OptionalHandlePlacement,
			DragDeltaFromStart,
			LaserPointerStart,
			LaserPointerDirection,
			bIsLaserPointerValid,
			GizmoStartTransform,
			LaserPointerMaxLength,
			/* In/Out */ GizmoSpaceFirstDragUpdateOffsetAlongAxis,
			/* In/Out */ DragDeltaFromStartOffset,
			/* Out */ OutClosestPointOnLaser);

		const FVector DesiredGizmoLocation = GizmoStartTransform.GetLocation() + ConstrainedDragDeltaFromStart;

		// Set out put for hover point
		OutUnsnappedDraggedTo = GizmoStartTransform.GetLocation() + OutClosestPointOnLaser;

		// Grid snap!
		const bool bShouldConstrainMovement = true;
		FVector SnappedDraggedTo = SnapLocation(bLocalSpaceSnapping, DesiredGizmoLocation, GizmoStartTransform, SnapGridBase, bShouldConstrainMovement, ConstrainedDragDeltaFromStart);

		// Two passes.  First update the real transform.  Then update the unsnapped transform.
		for (int32 PassIndex = 0; PassIndex < 2; ++PassIndex)
		{
			const bool bIsUpdatingUnsnappedTarget = (PassIndex == 1);
			const FVector& PassDraggedTo = bIsUpdatingUnsnappedTarget ? DesiredGizmoLocation : SnappedDraggedTo;

			// Translate the gizmo!
			FTransform& PassGizmoTargetTransform = bIsUpdatingUnsnappedTarget ? GizmoUnsnappedTargetTransform : GizmoTargetTransform;
			PassGizmoTargetTransform.SetLocation(PassDraggedTo);

			bMovedTransformGizmo = true;
			bShouldApplyVelocitiesFromDrag = true;
		}
	}
	else if ( DraggingMode == EViewportInteractionDraggingMode::TransformablesFreely ||
			  DraggingMode == EViewportInteractionDraggingMode::World )
	{
		FVector TranslationOffset = FVector::ZeroVector;
		FQuat RotationOffset = FQuat::Identity;
		FVector ScaleOffset = FVector( 1.0f );

		bool bHasPivotLocation = false;
		FVector PivotLocation = FVector::ZeroVector;

		if ( bWithTwoHands )
		{
			// Rotate/scale while simultaneously counter-translating (two hands)

			// NOTE: The reason that we use per-frame deltas (rather than the delta from the start of the whole interaction,
			// like we do with the other interaction modes), is because the point that we're rotating/scaling relative to
			// actually changes every update as the user moves their hands.  So it's iteratively getting the user to
			// the result they naturally expect.

			const FVector LineStart = DraggedTo;
			const FVector LineStartDelta = DragDelta;
			const float LineStartDistance = LineStartDelta.Size();
			const FVector LastLineStart = LineStart - LineStartDelta;

			const FVector LineEnd = OtherHandDraggedTo;
			const FVector LineEndDelta = OtherHandDragDelta;
			const float LineEndDistance = LineEndDelta.Size();
			const FVector LastLineEnd = LineEnd - LineEndDelta;

			// Choose a point along the new line segment to rotate and scale relative to.  We'll weight it toward the
			// side of the line that moved the most this update.
			const float TotalDistance = LineStartDistance + LineEndDistance;
			float LineStartToEndActivityWeight = 0.5f;	// Default to right in the center, if no distance moved yet.
			if ( VI::ScaleWorldWithDynamicPivot->GetInt() != 0 && !FMath::IsNearlyZero( TotalDistance ) )	// Avoid division by zero
			{
				LineStartToEndActivityWeight = LineStartDistance / TotalDistance;
			}

			PivotLocation = FMath::Lerp( LastLineStart, LastLineEnd, LineStartToEndActivityWeight );
			bHasPivotLocation = true;

			if ( DraggingMode == EViewportInteractionDraggingMode::World && VI::ScaleWorldFromFloor->GetInt() != 0 )
			{
				PivotLocation.Z = 0.0f;
			}

			// @todo vreditor debug
			if ( false )
			{
				const FTransform LinesRelativeTo = DraggingMode == EViewportInteractionDraggingMode::World ? GetRoomTransform() : FTransform::Identity;
				DrawDebugLine( GetWorld(), LinesRelativeTo.TransformPosition( LineStart ), LinesRelativeTo.TransformPosition( LineEnd ), FColor::Green, false, 0.0f );
				DrawDebugLine( GetWorld(), LinesRelativeTo.TransformPosition( LastLineStart ), LinesRelativeTo.TransformPosition( LastLineEnd ), FColor::Red, false, 0.0f );

				DrawDebugSphere( GetWorld(), LinesRelativeTo.TransformPosition( PivotLocation ), 2.5f * GetWorldScaleFactor(), 32, FColor::White, false, 0.0f );
			}

			const float LastLineLength = ( LastLineEnd - LastLineStart ).Size();
			const float LineLength = ( LineEnd - LineStart ).Size();
			ScaleOffset = FVector( LineLength / LastLineLength );
			//			ScaleOffset = FVector( 0.98f + 0.04f * FMath::MakePulsatingValue( FPlatformTime::Seconds(), 0.1f ) ); // FVector( LineLength / LastLineLength );
			GizmoScaleSinceDragStarted += ( LineLength - LastLineLength ) / GetWorldScaleFactor();

			// How much did the line rotate since last time?
			RotationOffset = FQuat::FindBetweenVectors( LastLineEnd - LastLineStart, LineEnd - LineStart );
			GizmoRotationRadiansSinceDragStarted += RotationOffset.AngularDistance( FQuat::Identity );

			// For translation, only move proportionally to the common vector between the two deltas.  Basically,
			// you need to move both hands in the same direction to translate while gripping with two hands.
			const FVector AverageDelta = ( DragDelta + OtherHandDragDelta ) * 0.5f;
			const float TranslationWeight = FMath::Max( 0.0f, FVector::DotProduct( DragDelta.GetSafeNormal(), OtherHandDragDelta.GetSafeNormal() ) );
			TranslationOffset = FMath::Lerp( FVector::ZeroVector, AverageDelta, TranslationWeight );
		}
		else
		{
			// Translate only (one hand)
			TranslationOffset = DragDelta;
			GizmoScaleSinceDragStarted = 0.0f;
			GizmoRotationRadiansSinceDragStarted = 0.0f;
		}

		if ( VI::AllowVerticalWorldMovement->GetInt() == 0 )
		{
			TranslationOffset.Z = 0.0f;
		}

		if ( DraggingMode == EViewportInteractionDraggingMode::TransformablesFreely )
		{
			if( !bHasPivotLocation )
			{
				PivotLocation = GizmoUnsnappedTargetTransform.GetLocation();
				bHasPivotLocation = true;
			}

			FTransform NewGizmoToWorld = FTransform::Identity;
			{
				const FTransform ScaleOffsetTransform( FQuat::Identity, FVector::ZeroVector, ScaleOffset );
				const FTransform TranslationOffsetTransform( FQuat::Identity, TranslationOffset );
				const FTransform RotationOffsetTransform( RotationOffset, FVector::ZeroVector );

				const FTransform PivotToWorld = FTransform( FQuat::Identity, PivotLocation );
				const FTransform WorldToPivot = FTransform( FQuat::Identity, -PivotLocation );
				NewGizmoToWorld = GizmoUnsnappedTargetTransform * WorldToPivot * ScaleOffsetTransform * RotationOffsetTransform * PivotToWorld * TranslationOffsetTransform;
			}

			// Grid snap!
			FTransform SnappedNewGizmoToWorld = NewGizmoToWorld;
			{
				if (FSnappingUtils::IsSnapToGridEnabled() || AreAligningToActors())
				{
					const FVector GizmoDragDelta = NewGizmoToWorld.GetLocation() - GizmoUnsnappedTargetTransform.GetLocation();
					const bool bShouldConstrainMovement = false;
					SnappedNewGizmoToWorld.SetLocation(SnapLocation(bLocalSpaceSnapping, NewGizmoToWorld.GetLocation(), GizmoUnsnappedTargetTransform, SnapGridBase, bShouldConstrainMovement, GizmoDragDelta));
				}

				// Rotation snap
				if (FSnappingUtils::IsRotationSnapEnabled())
				{
					FRotator RotationToSnap = SnappedNewGizmoToWorld.GetRotation().Rotator();
					FSnappingUtils::SnapRotatorToGrid(RotationToSnap);
					SnappedNewGizmoToWorld.SetRotation(RotationToSnap.Quaternion());
				}

				// Scale snap
				if (FSnappingUtils::IsScaleSnapEnabled())
				{
					FVector ScaleToSnap = SnappedNewGizmoToWorld.GetScale3D();
					FSnappingUtils::SnapScale(ScaleToSnap, SnapGridBase);
					SnappedNewGizmoToWorld.SetScale3D(ScaleToSnap);
				}
			}

			// Two passes.  First update the real transform.  Then update the unsnapped transform.
			for( int32 PassIndex = 0; PassIndex < 2; ++PassIndex )
			{
				const bool bIsUpdatingUnsnappedTarget = ( PassIndex == 1 );

				const FTransform NewTransform = ( bIsUpdatingUnsnappedTarget ? NewGizmoToWorld : SnappedNewGizmoToWorld );

				FTransform& PassGizmoTargetTransform = bIsUpdatingUnsnappedTarget ? GizmoUnsnappedTargetTransform : GizmoTargetTransform;
				PassGizmoTargetTransform = NewTransform;
				bMovedTransformGizmo = true;
				bShouldApplyVelocitiesFromDrag = true;
			}
		}
		else if ( DraggingMode == EViewportInteractionDraggingMode::World && !bSkipInteractiveWorldMovementThisFrame )
		{
			FTransform RoomTransform = GetRoomTransform();

			if( bWithTwoHands )
			{
				if( VI::AllowSimultaneousWorldScalingAndRotation->GetInt() == 0 &&
					LockedWorldDragMode == ELockedWorldDragMode::Unlocked )
				{
					const bool bHasDraggedEnoughToScale = FMath::Abs( GizmoScaleSinceDragStarted ) >= VI::WorldScalingDragThreshold->GetFloat();
					if( bHasDraggedEnoughToScale )
					{
						LockedWorldDragMode = ELockedWorldDragMode::OnlyScaling;
					}

					const bool bHasDraggedEnoughToRotate = FMath::Abs( GizmoRotationRadiansSinceDragStarted ) >= FMath::DegreesToRadians( VI::WorldRotationDragThreshold->GetFloat() );
					if( bHasDraggedEnoughToRotate )
					{
						LockedWorldDragMode = ELockedWorldDragMode::OnlyRotating;
					}
				}
			}
			else
			{
				// Only one hand is dragging world, so make sure everything is unlocked
				LockedWorldDragMode = ELockedWorldDragMode::Unlocked;
				GizmoScaleSinceDragStarted = 0.0f;
				GizmoRotationRadiansSinceDragStarted = 0.0f;
			}

			const bool bAllowWorldTranslation = 
				( LockedWorldDragMode == ELockedWorldDragMode::Unlocked );

			const bool bAllowWorldScaling =
				bWithTwoHands
				&&
				(
					( 
						( VI::AllowSimultaneousWorldScalingAndRotation->GetInt() != 0 ) 
						&&
						( LockedWorldDragMode == ELockedWorldDragMode::Unlocked ) 
					) 
					||
					( LockedWorldDragMode == ELockedWorldDragMode::OnlyScaling ) 
				);

			const bool bAllowWorldRotation = 
				bWithTwoHands
				&&
				(
					( 
						( VI::AllowSimultaneousWorldScalingAndRotation->GetInt() != 0 ) 
						&& 
						( LockedWorldDragMode == ELockedWorldDragMode::Unlocked ) 
					) 
					||
					( LockedWorldDragMode == ELockedWorldDragMode::OnlyRotating )
				);

			if( bAllowWorldScaling )
			{
				// Adjust world scale
				const float WorldScaleOffset = ScaleOffset.GetAbsMax();
				if ( WorldScaleOffset != 0.0f )
				{
					const float OldWorldToMetersScale = GetWorld()->GetWorldSettings()->WorldToMeters;
					const float NewWorldToMetersScale = OldWorldToMetersScale / WorldScaleOffset;

					// NOTE: Instead of clamping, we simply skip changing the W2M this frame if it's out of bounds.  Clamping makes our math more complicated.
					if ( !FMath::IsNearlyEqual(NewWorldToMetersScale, OldWorldToMetersScale) &&
						NewWorldToMetersScale >= GetMinScale() && NewWorldToMetersScale <= GetMaxScale() )
					{
						SetWorldToMetersScale(NewWorldToMetersScale);
						CompensateRoomTransformForWorldScale(RoomTransform, NewWorldToMetersScale, PivotLocation);
					}
				}
			}

			// Apply rotation and translation
			{
				FTransform RotationOffsetTransform = FTransform::Identity;
				if( bAllowWorldRotation )
				{
					RotationOffsetTransform.SetRotation( RotationOffset );
					if ( VI::AllowWorldRotationPitchAndRoll->GetInt() == 0 )
					{
						// Eliminate pitch and roll in rotation offset.  We don't want the user to get sick!
						FRotator YawRotationOffset = RotationOffset.Rotator();
						YawRotationOffset.Pitch = YawRotationOffset.Roll = 0.0f;
						RotationOffsetTransform.SetRotation( YawRotationOffset.Quaternion() );
					}
				}

				// Move the camera in the opposite direction, so it feels to the user as if they're dragging the entire world around
				FTransform TranslationOffsetTransform( FTransform::Identity );
				if( bAllowWorldTranslation )
				{
					TranslationOffsetTransform.SetLocation( TranslationOffset );
				}
				const FTransform PivotToWorld = FTransform( FQuat::Identity, PivotLocation ) * RoomTransform;
				const FTransform WorldToPivot = PivotToWorld.Inverse();
				RoomTransform = TranslationOffsetTransform.Inverse() * RoomTransform * WorldToPivot * RotationOffsetTransform.Inverse() * PivotToWorld;
			}

			RoomTransformToSetOnFrame = MakeTuple( RoomTransform, CurrentTickNumber + 1 );
		}
	}


	// If we're not using smooth snapping, go ahead and immediately update the transforms of all objects.  If smooth
	// snapping is enabled, this will be done in Tick() instead.
	if (bMovedTransformGizmo)
	{
		// Update velocity if we're simulating in editor
		if (GEditor->bIsSimulatingInEditor)
		{
			FVector MoveDelta = GizmoUnsnappedTargetTransform.GetLocation() - GizmoLastTransform.GetLocation();
			if( bShouldApplyVelocitiesFromDrag )
			{
				bIsDrivingVelocityOfSimulatedTransformables = true;
			}
			else
			{
				MoveDelta = FVector::ZeroVector;
			}

			for (TUniquePtr<FViewportTransformable>& TransformablePtr : Transformables)
			{
				FViewportTransformable& Transformable = *TransformablePtr;

				// @todo VREditor physics: When freely transforming, should set angular velocity too (will pivot be the same though??)
				if (Transformable.IsPhysicallySimulated())
				{
					Transformable.SetLinearVelocity( ( MoveDelta * VI::InertiaVelocityBoost->GetFloat() ) / DeltaTime );
				}
			}
		}

		const bool bSmoothSnappingEnabled = IsSmoothSnappingEnabled();
		if (!bSmoothSnappingEnabled && !bIsInterpolatingTransformablesFromSnapshotTransform)
		{
			GizmoLastTransform = GizmoTargetTransform;
			const bool bSweep = bShouldApplyVelocitiesFromDrag && VI::SweepPhysicsWhileSimulating->GetInt() != 0 && bIsDrivingVelocityOfSimulatedTransformables;
			for (TUniquePtr<FViewportTransformable>& TransformablePtr : Transformables)
			{
				FViewportTransformable& Transformable = *TransformablePtr;

				// Update the transform!
				Transformable.ApplyTransform(Transformable.StartTransform * GizmoStartTransform.Inverse() * GizmoTargetTransform , bSweep);
			}
		}
	}

	bIsFirstDragUpdate = false;
	bSkipInteractiveWorldMovementThisFrame = false;
}
END_FUNCTION_BUILD_OPTIMIZATION

FVector UViewportWorldInteraction::ComputeConstrainedDragDeltaFromStart( 
	const bool bIsFirstDragUpdate, 
	const bool bOnPlane,
	const TOptional<FTransformGizmoHandlePlacement> OptionalHandlePlacement, 
	const FVector& DragDeltaFromStart, 
	const FVector& LaserPointerStart, 
	const FVector& LaserPointerDirection, 
	const bool bIsLaserPointerValid, 
	const FTransform& GizmoStartTransform, 
	const float LaserPointerMaxLength,
	FVector& GizmoSpaceFirstDragUpdateOffsetAlongAxis, 
	FVector& GizmoSpaceDragDeltaFromStartOffset,
	FVector& OutClosestPointOnLaser) const
{
	FVector ConstrainedGizmoSpaceDeltaFromStart;

	bool bConstrainDirectlyToLineOrPlane = false;
	if ( OptionalHandlePlacement.IsSet() )
	{
		// Constrain to line/plane
		const FTransformGizmoHandlePlacement& HandlePlacement = OptionalHandlePlacement.GetValue();

		int32 CenterHandleCount, FacingAxisIndex, CenterAxisIndex;
		HandlePlacement.GetCenterHandleCountAndFacingAxisIndex( /* Out */ CenterHandleCount, /* Out */ FacingAxisIndex, /* Out */ CenterAxisIndex );

		// Our laser pointer ray won't be valid for inertial transform, since it's already moved on to other things.  But the existing velocity should already be on axis.
		bConstrainDirectlyToLineOrPlane = ( CenterHandleCount == 2 ) && bIsLaserPointerValid;
		if ( bConstrainDirectlyToLineOrPlane )
		{
			const FVector GizmoSpaceLaserPointerStart = GizmoStartTransform.InverseTransformPosition( LaserPointerStart );
			const FVector GizmoSpaceLaserPointerDirection = GizmoStartTransform.InverseTransformVectorNoScale( LaserPointerDirection );

			FVector GizmoSpaceConstraintAxis =
				FacingAxisIndex == 0 ? FVector::ForwardVector : ( FacingAxisIndex == 1 ? FVector::RightVector : FVector::UpVector );
			if ( HandlePlacement.Axes[ FacingAxisIndex ] == ETransformGizmoHandleDirection::Negative )
			{
				GizmoSpaceConstraintAxis *= -1.0f;
			}

			if ( bOnPlane )
			{
				const FPlane GizmoSpaceConstrainToPlane( FVector::ZeroVector, GizmoSpaceConstraintAxis );

				// 2D Plane
				FVector GizmoSpacePointOnPlane = FVector::ZeroVector;
				if ( !FMath::SegmentPlaneIntersection(
					GizmoSpaceLaserPointerStart,
					GizmoSpaceLaserPointerStart + LaserPointerMaxLength * GizmoSpaceLaserPointerDirection,
					GizmoSpaceConstrainToPlane,
					/* Out */ GizmoSpacePointOnPlane ) )
				{
					// No intersect.  Default to no delta.
					GizmoSpacePointOnPlane = FVector::ZeroVector;
				}

				// Gizmo space is defined as the starting position of the interaction, so we simply take the closest position
				// along the plane as our delta from the start in gizmo space
				ConstrainedGizmoSpaceDeltaFromStart = GizmoSpacePointOnPlane;

				// Set out for the closest point on laser for clipping
				OutClosestPointOnLaser = GizmoStartTransform.TransformVector(GizmoSpacePointOnPlane);
			}
			else
			{
				// 1D Line
				const float AxisSegmentLength = LaserPointerMaxLength * 2.0f;	// @todo vreditor: We're creating a line segment to represent an infinitely long axis, but really it just needs to be further than our laser pointer can reach

				DVector GizmoSpaceClosestPointOnLaserDouble, GizmoSpaceClosestPointOnAxisDouble;
				SegmentDistToSegmentDouble(
					GizmoSpaceLaserPointerStart, DVector( GizmoSpaceLaserPointerStart ) + DVector( GizmoSpaceLaserPointerDirection ) * LaserPointerMaxLength,
					DVector( GizmoSpaceConstraintAxis ) * -AxisSegmentLength, DVector( GizmoSpaceConstraintAxis ) * AxisSegmentLength,
					/* Out */ GizmoSpaceClosestPointOnLaserDouble,
					/* Out */ GizmoSpaceClosestPointOnAxisDouble );

				// Gizmo space is defined as the starting position of the interaction, so we simply take the closest position
				// along the axis as our delta from the start in gizmo space
				ConstrainedGizmoSpaceDeltaFromStart = GizmoSpaceClosestPointOnAxisDouble.ToFVector();

				// Set out for the closest point on laser for clipping
				OutClosestPointOnLaser = GizmoStartTransform.TransformVector(GizmoSpaceClosestPointOnLaserDouble.ToFVector());
			}

			// Account for the handle position on the outside of the bounds.  This is a bit confusing but very important for dragging
			// to feel right.  When constraining movement to either a plane or single axis, we always want the object to move exactly 
			// to the location under the laser/cursor -- it's an absolute movement.  But if we did that on the first update frame, it 
			// would teleport from underneath the gizmo handle to that location. 
			{
				if ( bIsFirstDragUpdate )
				{
					GizmoSpaceFirstDragUpdateOffsetAlongAxis = ConstrainedGizmoSpaceDeltaFromStart;
				}
				ConstrainedGizmoSpaceDeltaFromStart -= GizmoSpaceFirstDragUpdateOffsetAlongAxis;

				// OK, it gets even more complicated.  When dragging and releasing for inertial movement, this code path
				// will no longer be executed (because the hand/laser has moved on to doing other things, and our drag
				// is driven by velocity only).  So we need to remember the LAST offset from the object's position to
				// where we actually constrained it to, and continue to apply that delta during the inertial drag.
				// That actually happens in the code block near the bottom of this function.
				const FVector GizmoSpaceDragDeltaFromStart = GizmoStartTransform.InverseTransformVectorNoScale( DragDeltaFromStart );
				GizmoSpaceDragDeltaFromStartOffset = ConstrainedGizmoSpaceDeltaFromStart - GizmoSpaceDragDeltaFromStart;
			}
		}
	}

	if ( !bConstrainDirectlyToLineOrPlane )
	{
		ConstrainedGizmoSpaceDeltaFromStart = GizmoStartTransform.InverseTransformVectorNoScale( DragDeltaFromStart );

		// Apply axis constraint if we have one (and we haven't already constrained directly to a line)
		if ( OptionalHandlePlacement.IsSet() )
		{
			// OK in this case, inertia is moving our selected objects while they remain constrained to
			// either a plane or a single axis.  Every frame, we need to apply the original delta between
			// where the laser was aiming and where the object was constrained to on the LAST frame before
			// the user released the object and it moved inertially.  See the big comment up above for 
			// more information.  Inertial movement of constrained objects is actually very complicated!
			ConstrainedGizmoSpaceDeltaFromStart += GizmoSpaceDragDeltaFromStartOffset;

			const FTransformGizmoHandlePlacement& HandlePlacement = OptionalHandlePlacement.GetValue();
			for ( int32 AxisIndex = 0; AxisIndex < 3; ++AxisIndex )
			{
				if ( bOnPlane )
				{
					if ( HandlePlacement.Axes[ AxisIndex ] == ETransformGizmoHandleDirection::Positive )
					{
						// Lock the opposing axes out (plane translation)
						ConstrainedGizmoSpaceDeltaFromStart[ AxisIndex ] = 0.0f;
					}
				}
				else
				{
					if ( HandlePlacement.Axes[ AxisIndex ] == ETransformGizmoHandleDirection::Center )
					{
						// Lock the centered axis out (line translation)
						ConstrainedGizmoSpaceDeltaFromStart[ AxisIndex ] = 0.0f;
					}
				}
			}
		}
	}

	FVector ConstrainedWorldSpaceDeltaFromStart = GizmoStartTransform.TransformVectorNoScale( ConstrainedGizmoSpaceDeltaFromStart );
	return ConstrainedWorldSpaceDeltaFromStart;
}

void UViewportWorldInteraction::StartDragging( UViewportInteractor* Interactor, UActorComponent* ClickedTransformGizmoComponent, const FVector& HitLocation, const bool bIsPlacingNewObjects, const bool bAllowInterpolationWhenPlacing, const bool bShouldUseLaserImpactDrag, const bool bStartTransaction, const bool bWithGrabberSphere )
{
	bool bHaveGrabberSphere = false;
	bool bHaveLaserPointer = false;
	FSphere GrabberSphere = FSphere( 0 );
	FVector LaserPointerStart = FVector::ZeroVector;
	FVector LaserPointerEnd = FVector::ZeroVector;

	if( bWithGrabberSphere )
	{
		bHaveGrabberSphere = Interactor->GetGrabberSphere( /* Out */ GrabberSphere );
		check( bHaveGrabberSphere );
	}
	else
	{
		bHaveLaserPointer = Interactor->GetLaserPointer( /* Out */ LaserPointerStart, /* Out */ LaserPointerEnd );
		check( bHaveLaserPointer );
	}

	FViewportInteractorData& InteractorData = Interactor->GetInteractorData();

	if( bStartTransaction )
	{
		// Capture undo state
		TrackingTransaction.TransCount++;
		TrackingTransaction.Begin( LOCTEXT( "MovingObjects", "Move Object" ) );
	}
	else
	{
		// Did you forget to use an FScopedTransaction?  If GUndo was null, then most likely we forgot to wrap this call within an editor transaction.
		// The only exception is in Simulate mode, where Undo is not allowed.
		check( GUndo != nullptr || GEditor == nullptr || GEditor->bIsSimulatingInEditor );
	}
	
	// Suspend actor/component modification during each delta step to avoid recording unnecessary overhead into the transaction buffer
	GEditor->DisableDeltaModification( true );

	// Give the interactor a chance to do something when starting dragging
	Interactor->OnStartDragging( HitLocation, bIsPlacingNewObjects );

	const bool bUsingGizmo = ClickedTransformGizmoComponent != nullptr;
	check( !bUsingGizmo || ( ClickedTransformGizmoComponent->GetOwner() == TransformGizmoActor ) );

	// Start dragging the objects right away!
	InteractorData.DraggingMode = InteractorData.LastDraggingMode = bShouldUseLaserImpactDrag ? EViewportInteractionDraggingMode::TransformablesAtLaserImpact :
		( bUsingGizmo ? EViewportInteractionDraggingMode::TransformablesWithGizmo : EViewportInteractionDraggingMode::TransformablesFreely );

	bAreTransformablesMoving = true;

	// Starting a new drag, so make sure the other hand doesn't think it's assisting us
	if( Interactor->GetOtherInteractor() != nullptr )
	{
		FViewportInteractorData& OtherInteractorData = Interactor->GetOtherInteractor()->GetInteractorData();
		OtherInteractorData.bWasAssistingDrag = false;
	}

	InteractorData.bDraggingWithGrabberSphere = bWithGrabberSphere;
	InteractorData.bIsFirstDragUpdate = true;
	InteractorData.bWasAssistingDrag = false;
	if( bWithGrabberSphere )
	{
		// NOTE: With the grabber sphere, we don't allow the user to shift the drag ray distance
		InteractorData.DragRayLength = 0.0f;
	}
	else
	{
		InteractorData.DragRayLength = ( HitLocation - LaserPointerStart ).Size();
	}
	InteractorData.LastDragToLocation = HitLocation;
	InteractorData.InteractorRotationAtDragStart = InteractorData.Transform.GetRotation();
	InteractorData.GrabberSphereLocationAtDragStart = bWithGrabberSphere ? GrabberSphere.Center : FVector::ZeroVector;
	InteractorData.ImpactLocationAtDragStart = HitLocation;
	InteractorData.DragTranslationVelocity = FVector::ZeroVector;
	InteractorData.DragRayLengthVelocity = 0.0f;
	InteractorData.bIsDrivingVelocityOfSimulatedTransformables = false;

	// Start dragging the transform gizmo.  Even if the user clicked on the actor itself, we'll use
	// the gizmo to transform it.
	if ( bUsingGizmo )
	{
		InteractorData.DraggingTransformGizmoComponent = Cast<USceneComponent>( ClickedTransformGizmoComponent );
	}
	else
	{
		InteractorData.DraggingTransformGizmoComponent = nullptr;
	}

	if ( TransformGizmoActor != nullptr )
	{
		InteractorData.DragOperationComponent = TransformGizmoActor->GetInteractionType(InteractorData.DraggingTransformGizmoComponent.Get(), InteractorData.OptionalHandlePlacement);
		InteractorData.GizmoStartTransform = TransformGizmoActor->GetTransform();
		InteractorData.GizmoStartLocalBounds = GizmoLocalBounds;
	}
	else
	{
		InteractorData.DragOperationComponent.Reset();
		InteractorData.GizmoStartTransform = FTransform::Identity;
		InteractorData.GizmoStartLocalBounds = FBox(ForceInit);
	}
	InteractorData.GizmoLastTransform = InteractorData.GizmoTargetTransform = InteractorData.GizmoUnsnappedTargetTransform = InteractorData.GizmoInterpolationSnapshotTransform = InteractorData.GizmoStartTransform;
	InteractorData.GizmoSpaceFirstDragUpdateOffsetAlongAxis = FVector::ZeroVector;	// Will be determined on first update
	InteractorData.GizmoSpaceDragDeltaFromStartOffset = FVector::ZeroVector;	// Set every frame while dragging
	InteractorData.GizmoScaleSinceDragStarted = 0.0f;
	InteractorData.GizmoRotationRadiansSinceDragStarted = 0.0f;

	bDraggedSinceLastSelection = true;
	LastDragGizmoStartTransform = InteractorData.GizmoStartTransform;

	// Make sure all of our transformables are reset to their initial transform before we start dragging them
	for( TUniquePtr<FViewportTransformable>& Transformable : Transformables )
	{
		Transformable->StartTransform = Transformable->GetTransform();
	}

	// Calculate the offset between the average location and the hit location after setting the transformables for the new selected objects
	InteractorData.StartHitLocationToTransformableCenter = CalculateAverageLocationOfTransformables() - HitLocation;

	// If we're placing actors, start interpolating to their actual location.  This helps smooth everything out when
	// using the laser impact point as the target transform
	if( bIsPlacingNewObjects && bAllowInterpolationWhenPlacing )
	{
		bIsInterpolatingTransformablesFromSnapshotTransform = true;
		bFreezePlacementWhileInterpolatingTransformables = false;	// Always update the placement location when dragging out new objects
		const FTimespan CurrentTime = FTimespan::FromSeconds( FPlatformTime::Seconds() );
		TransformablesInterpolationStartTime = CurrentTime;
		TransformablesInterpolationDuration = VI::PlacementInterpolationDuration->GetFloat();
	}

	// Play a haptic effect when objects are picked up
	Interactor->PlayHapticEffect( Interactor->GetDragHapticFeedbackStrength() );

	if (ViewportTransformer)
	{
		ViewportTransformer->OnStartDragging(Interactor);
	}

	OnStartDraggingEvent.Broadcast( Interactor );
}


void UViewportWorldInteraction::StopDragging( UViewportInteractor* Interactor )
{
	FViewportInteractorData& InteractorData = Interactor->GetInteractorData();
	if ( InteractorData.DraggingMode != EViewportInteractionDraggingMode::Nothing )
	{
		OnStopDraggingEvent.Broadcast( Interactor );

		// If the other hand started dragging after we started, allow that hand to "take over" the drag, so the user
		// doesn't have to click again to continue their action.  Inertial effects of the hand that stopped dragging
		// will still be in effect.
		FViewportInteractorData* OtherInteractorData = nullptr;
		if( Interactor->GetOtherInteractor() != nullptr )
		{
			OtherInteractorData = &Interactor->GetOtherInteractor()->GetInteractorData();
		}
		
		if ( OtherInteractorData != nullptr && OtherInteractorData->DraggingMode == EViewportInteractionDraggingMode::AssistingDrag )
		{
			// The other hand takes over whatever this hand was doing
			OtherInteractorData->DraggingMode = OtherInteractorData->LastDraggingMode = InteractorData.DraggingMode;
			OtherInteractorData->bIsDrivingVelocityOfSimulatedTransformables = InteractorData.bIsDrivingVelocityOfSimulatedTransformables;

			OtherInteractorData->GizmoStartTransform = InteractorData.GizmoStartTransform;
			OtherInteractorData->GizmoLastTransform = InteractorData.GizmoLastTransform;
			OtherInteractorData->GizmoTargetTransform = InteractorData.GizmoTargetTransform;
			OtherInteractorData->GizmoUnsnappedTargetTransform = InteractorData.GizmoUnsnappedTargetTransform;
			OtherInteractorData->GizmoInterpolationSnapshotTransform = InteractorData.GizmoInterpolationSnapshotTransform;
			OtherInteractorData->GizmoStartLocalBounds = InteractorData.GizmoStartLocalBounds;

			OtherInteractorData->LockedWorldDragMode = ELockedWorldDragMode::Unlocked;
			OtherInteractorData->GizmoScaleSinceDragStarted = 0.0f;
			OtherInteractorData->GizmoRotationRadiansSinceDragStarted = 0.0f;

			// The other hand is no longer assisting, as it's now the primary interacting hand.
			OtherInteractorData->bWasAssistingDrag = false;

			// The hand that stopped dragging will be remembered as "assisting" the other hand, so that its
			// inertia will still influence interactions
			InteractorData.bWasAssistingDrag = true;
		}
		else
		{
			if ( InteractorData.DraggingMode == EViewportInteractionDraggingMode::Interactable )
			{
				if ( DraggedInteractable )
				{
					DraggedInteractable->OnDragRelease( Interactor );
					UViewportDragOperationComponent* DragOperationComponent =  DraggedInteractable->GetDragOperationComponent();
					if ( DragOperationComponent )
					{
						DragOperationComponent->ClearDragOperation();
					}
				}
			}
			else if ( InteractorData.DraggingMode == EViewportInteractionDraggingMode::TransformablesWithGizmo ||
					  InteractorData.DraggingMode == EViewportInteractionDraggingMode::TransformablesFreely ||
					  InteractorData.DraggingMode == EViewportInteractionDraggingMode::TransformablesAtLaserImpact )
			{				
				// Destroy drag operation.
				if (InteractorData.DragOperationComponent != nullptr)
				{
					InteractorData.LastDragOperation = InteractorData.DragOperationComponent->GetDragOperation();
					InteractorData.DragOperationComponent->ClearDragOperation();
				}
				InteractorData.DragOperationComponent.Reset();
				InteractorData.DraggingMode = EViewportInteractionDraggingMode::Nothing;

				// If we're not dragging anything around, check to see if transformables have come to a rest.
				const bool bTransformablesStillMoving =
					bAreTransformablesMoving &&
					( IsSmoothSnappingEnabled() ||
					  !InteractorData.DragTranslationVelocity.IsNearlyZero( VI::DragTranslationVelocityStopEpsilon->GetFloat() ) ||
					  bIsInterpolatingTransformablesFromSnapshotTransform );
				if( !bTransformablesStillMoving )
				{
					// Finalize the drag
					FinishedMovingTransformables();
				}	

				if (ViewportTransformer)
				{
					ViewportTransformer->OnStopDragging(Interactor);
				}
			}
		}

		// Make sure we reset the dragging state if we released
		FSlateApplication& SlateApplication = FSlateApplication::Get();
		if (SlateApplication.IsDragDropping())
		{
			TSharedPtr<FGenericWindow> Window = SlateApplication.GetActiveTopLevelWindow()->GetNativeWindow();
			SlateApplication.OnDragLeave(Window);
		}

		InteractorData.DraggingMode = EViewportInteractionDraggingMode::Nothing;
	}
}
	
void UViewportWorldInteraction::FinishedMovingTransformables()
{
	bAreTransformablesMoving = false;
	bIsInterpolatingTransformablesFromSnapshotTransform = false;
	bFreezePlacementWhileInterpolatingTransformables = false;
	TransformablesInterpolationStartTime = FTimespan::Zero();
	TransformablesInterpolationDuration = 1.0f;

	OnFinishedMovingTransformablesEvent.Broadcast();

	// Finalize undo
	{
		// @todo vreditor undo: This doesn't actually encapsulate any inertial movement that happens after the drag is released! 
		// We need to figure out whether that matters or not.  Also, look into PostEditMove( bFinished=true ) and how that relates to this.
		--TrackingTransaction.TransCount;
		TrackingTransaction.End();
		GEditor->DisableDeltaModification( false );
	}
}


void UViewportWorldInteraction::SetUseInputPreprocessor( bool bInUseInputPreprocessor )
{
	bUseInputPreprocessor = bInUseInputPreprocessor;
}

void UViewportWorldInteraction::AllowWorldMovement(bool bAllow)
{
	bAllowWorldMovement = bAllow;
}

bool UViewportWorldInteraction::FindPlacementPointUnderLaser( UViewportInteractor* Interactor, FVector& OutHitLocation )
{
	// Check to see if the laser pointer is over something we can drop on
	bool bHitSomething = false;
	FVector HitLocation = FVector::ZeroVector;

	bool bAnyPhysicallySimulatedTransformables = false;
	static TArray<AActor*> IgnoredActors;
	{
		IgnoredActors.Reset();

		// Don't trace against stuff that we're dragging!
		for( TUniquePtr<FViewportTransformable>& TransformablePtr : Transformables )
		{
			FViewportTransformable& Transformable = *TransformablePtr;

			Transformable.UpdateIgnoredActorList( IgnoredActors );

			if( Transformable.IsPhysicallySimulated() )
			{
				bAnyPhysicallySimulatedTransformables = true;
			}
		} 
	}


	const bool bIgnoreGizmos = true;		// Never place on top of gizmos, just ignore them
	const bool bEvenIfUIIsInFront = true;	// Don't let the UI block placement
	FHitResult HitResult = Interactor->GetHitResultFromLaserPointer( &IgnoredActors, bIgnoreGizmos, nullptr, bEvenIfUIIsInFront );
	if( HitResult.Actor.IsValid() )
	{
		bHitSomething = true;
		HitLocation = HitResult.ImpactPoint;
	}

	if( bHitSomething )
	{
		FViewportInteractorData& InteractorData = Interactor->GetInteractorData();

		// Pull back from the impact point
		{
			const FVector GizmoSpaceImpactNormal = InteractorData.GizmoStartTransform.InverseTransformVectorNoScale( HitResult.ImpactNormal );

			FVector ExtremePointOnBox;
			const FVector ExtremeDirection = -GizmoSpaceImpactNormal;
			const FBox& Box = GizmoLocalBounds;
			{
				const FVector ExtremePoint(
					ExtremeDirection.X >= 0.0f ? Box.Max.X : Box.Min.X,
					ExtremeDirection.Y >= 0.0f ? Box.Max.Y : Box.Min.Y,
					ExtremeDirection.Z >= 0.0f ? Box.Max.Z : Box.Min.Z );
				const float ProjectionDistance = FVector::DotProduct( ExtremePoint, ExtremeDirection );

				const float ExtraOffset = 
					( bAnyPhysicallySimulatedTransformables && GEditor->bIsSimulatingInEditor ) ? ( GizmoLocalBounds.GetSize().GetAbsMax() * VI::PlacementOffsetScaleWhileSimulating->GetFloat() ) : 0.0f;

				ExtremePointOnBox = ExtremeDirection * ( ProjectionDistance + ExtraOffset );
			}

			const FVector WorldSpaceExtremePointOnBox = InteractorData.GizmoStartTransform.TransformVectorNoScale( ExtremePointOnBox );

			HitLocation -= WorldSpaceExtremePointOnBox;
			HitLocation -= InteractorData.StartHitLocationToTransformableCenter;
		}

		OutHitLocation = HitLocation;
	}

	return bHitSomething;
}

FTrackingTransaction& UViewportWorldInteraction::GetTrackingTransaction()
{
	return TrackingTransaction;
}

bool UViewportWorldInteraction::IsSmoothSnappingEnabled() const
{
	// @todo vreditor perf: We could cache this, perhaps.  There are a few other places we do similar checks. O(N).
	bool bAnyPhysicallySimulatedTransformables = false;
	for( const TUniquePtr<FViewportTransformable>& TransformablePtr : Transformables )
	{
		FViewportTransformable& Transformable = *TransformablePtr;
		if( Transformable.IsPhysicallySimulated() )
		{
			bAnyPhysicallySimulatedTransformables = true;
		}
	}

	const float SmoothSnapSpeed = VI::SmoothSnapSpeed->GetFloat();
	const bool bSmoothSnappingEnabled =
		( !GEditor->bIsSimulatingInEditor || !bAnyPhysicallySimulatedTransformables ) &&
		( FSnappingUtils::IsSnapToGridEnabled() || FSnappingUtils::IsRotationSnapEnabled() || FSnappingUtils::IsScaleSnapEnabled() || VI::ActorSnap->GetInt() == 1) &&
		VI::SmoothSnap->GetInt() != 0 &&
		!FMath::IsNearlyZero( SmoothSnapSpeed );

	return bSmoothSnappingEnabled;
}

void UViewportWorldInteraction::PollInputIfNeeded()
{
	if ( LastFrameNumberInputWasPolled != GFrameNumber )
	{
		for ( UViewportInteractor* Interactor : Interactors )
		{
			Interactor->PollInput();
		}

		LastFrameNumberInputWasPolled = GFrameNumber;
	}
}


void UViewportWorldInteraction::RefreshTransformGizmo( const bool bNewObjectsSelected )
{
	if ( IsTransformGizmoVisible() )
	{
		SpawnTransformGizmoIfNeeded();

		// Make sure the gizmo is visible
		const bool bShouldBeVisible = true;
		const bool bPropagateToChildren = true;
		TransformGizmoActor->GetRootComponent()->SetVisibility( bShouldBeVisible, bPropagateToChildren );

		UViewportInteractor* DraggingWithInteractor = nullptr;
		static TArray< UActorComponent* > HoveringOverHandles;
		HoveringOverHandles.Reset();
		for( UViewportInteractor* Interactor : Interactors )
		{
			FViewportInteractorData& InteractorData = Interactor->GetInteractorData();
			if( InteractorData.DraggingMode == EViewportInteractionDraggingMode::TransformablesWithGizmo ||
				InteractorData.DraggingMode == EViewportInteractionDraggingMode::TransformablesFreely ||
				InteractorData.DraggingMode == EViewportInteractionDraggingMode::TransformablesAtLaserImpact )
			{
				DraggingWithInteractor = Interactor;
			}

			UActorComponent* HoveringOverHandle = InteractorData.HoveringOverTransformGizmoComponent.Get();
			if( HoveringOverHandle != nullptr )
			{
				HoveringOverHandles.Add( HoveringOverHandle );
			}
		}
		const bool bAllHandlesVisible = ( DraggingWithInteractor == nullptr );
		UActorComponent* SingleVisibleHandle = ( DraggingWithInteractor != nullptr ) ? DraggingWithInteractor->GetInteractorData().DraggingTransformGizmoComponent.Get() : nullptr;


		const ECoordSystem CurrentCoordSystem = GetTransformGizmoCoordinateSpace();
		const bool bIsWorldSpaceGizmo = ( CurrentCoordSystem == COORD_World );

		FViewportTransformable& LastTransformable = *Transformables.Last();

		// Use the location and orientation of the last selected object, to be consistent with the regular editor's gizmo
		FTransform GizmoToWorld = LastTransformable.GetTransform();
		GizmoToWorld.RemoveScaling();	// We don't need the pivot itself to be scaled

		if ( bIsWorldSpaceGizmo )
		{
			GizmoToWorld.SetRotation( FQuat::Identity );
		}

		// Create a gizmo-local bounds around all of the selected objects
		FBox GizmoSpaceSelectedObjectsBounds;
		GizmoSpaceSelectedObjectsBounds.Init();
		{

			for ( TUniquePtr<FViewportTransformable>& TransformablePtr : Transformables )
			{
				FViewportTransformable& Transformable = *TransformablePtr;

				// Get the bounding box into the local space of the gizmo
				const FBox GizmoSpaceBounds = Transformable.BuildBoundingBox( GizmoToWorld );
				GizmoSpaceSelectedObjectsBounds += GizmoSpaceBounds;
			}
		}

		// Don't show gizmo rotation and scale handles when we're dealing with a single unoriented
		// point in space (such as a mesh vertex), which can't reasonably be rotated or scaled.
		const bool bHaveSingleUnorientedPoint =
			Transformables.Num() == 1 &&
			Transformables[ 0 ]->IsUnorientedPoint();
		const bool bAllowRotationAndScaleHandles = !bHaveSingleUnorientedPoint;

		if( ( Transformables.Num() > 1 && this->ViewportTransformer->ShouldCenterTransformGizmoPivot() ) ||
			  VI::ForceGizmoPivotToCenterOfObjectsBounds->GetInt() > 0 )
		{
			const FVector GizmoSpaceBoundsCenterLocation = GizmoSpaceSelectedObjectsBounds.GetCenter();
			GizmoToWorld.SetLocation( GizmoToWorld.TransformPosition( GizmoSpaceBoundsCenterLocation ) );
			GizmoSpaceSelectedObjectsBounds = GizmoSpaceSelectedObjectsBounds.ShiftBy( -GizmoSpaceBoundsCenterLocation );
		}

		if ( bNewObjectsSelected )
		{
			TransformGizmoActor->OnNewObjectsSelected();
		}

		const EGizmoHandleTypes CurrentGizmoType = GetCurrentGizmoType();
		const ECoordSystem GizmoCoordinateSpace = GetTransformGizmoCoordinateSpace();

		GizmoLocalBounds = GizmoSpaceSelectedObjectsBounds;

		// If the user has an HMD on, use the head location for gizmo distance-based sizing, otherwise use the active
		// level editing viewport's camera location.
		// @todo gizmo: Ideally the gizmo would be sized separately for every viewport it's visible within
		FVector ViewerLocation = GizmoToWorld.GetLocation();
		if( HaveHeadTransform() )
		{
			ViewerLocation = GetHeadTransform().GetLocation();
		}
		else if (DefaultOptionalViewportClient != nullptr)
		{
			ViewerLocation = DefaultOptionalViewportClient->GetViewLocation();
		}
		else if( GCurrentLevelEditingViewportClient != nullptr )
		{
			ViewerLocation = GCurrentLevelEditingViewportClient->GetViewLocation();
		}

		TransformGizmoActor->UpdateGizmo( 
			CurrentGizmoType,
			GizmoCoordinateSpace, 
			GizmoToWorld, 
			GizmoSpaceSelectedObjectsBounds, 
			ViewerLocation, 
			TransformGizmoScale, 
			bAllHandlesVisible, 
			bAllowRotationAndScaleHandles,
			SingleVisibleHandle,
			HoveringOverHandles, 
			VI::GizmoHandleHoverScale->GetFloat(), 
			VI::GizmoHandleHoverAnimationDuration->GetFloat() );

		// Only draw if snapping is turned on
		SpawnGridMeshActor();
		if ( FSnappingUtils::IsSnapToGridEnabled() )
		{
	        const bool bShouldGridBeVisible = true;
	        const bool bPropagateToGridChildren = true;
	        SnapGridActor->GetRootComponent()->SetVisibility( bShouldGridBeVisible, bPropagateToGridChildren );

			const float GizmoAnimationAlpha = TransformGizmoActor->GetAnimationAlpha();

			// Position the grid snap actor
			const FVector GizmoLocalBoundsBottom( 0.0f, 0.0f, GizmoLocalBounds.Min.Z );
			const float SnapGridZOffset = 0.1f;	// @todo vreditor tweak: Offset the grid position a little bit to avoid z-fighting with objects resting directly on a floor
			const FVector SnapGridLocation = GizmoToWorld.TransformPosition( GizmoLocalBoundsBottom ) + FVector( 0.0f, 0.0f, SnapGridZOffset );
			SnapGridActor->SetActorLocationAndRotation( SnapGridLocation, GizmoToWorld.GetRotation() );

			// Figure out how big to make the snap grid.  We'll use a multiplier of the object's bounding box size (ignoring local 
			// height, because we currently only draw the grid at the bottom of the object.)
			FBox GizmoLocalBoundsFlattened = GizmoLocalBounds;
			GizmoLocalBoundsFlattened.Min.Z = GizmoLocalBoundsFlattened.Max.Z = 0.0f;
			const FBox GizmoWorldBoundsFlattened = GizmoLocalBoundsFlattened.TransformBy( GizmoToWorld );

			// Make sure we're at least as big as the gizmo bounds, but also large enough that you can see at least a few grid cells (depending on your snap size)
			const float SnapGridSize = 
				FMath::Max( GizmoWorldBoundsFlattened.GetSize().GetAbsMax(), GEditor->GetGridSize() * 2.5f ) * VI::SnapGridSize->GetFloat();

			// The mesh is 100x100, so we'll scale appropriately
			const float SnapGridScale = SnapGridSize / 100.0f;
			SnapGridActor->SetActorScale3D( FVector( SnapGridScale ) );

			EViewportInteractionDraggingMode DraggingMode = EViewportInteractionDraggingMode::Nothing;
			FVector GizmoStartLocationWhileDragging = FVector::ZeroVector;
			for ( UViewportInteractor* Interactor : Interactors )
			{
				const FViewportInteractorData& InteractorData = Interactor->GetInteractorData();
				if ( InteractorData.DraggingMode == EViewportInteractionDraggingMode::TransformablesFreely ||
					InteractorData.DraggingMode == EViewportInteractionDraggingMode::TransformablesWithGizmo ||
					InteractorData.DraggingMode == EViewportInteractionDraggingMode::TransformablesAtLaserImpact )
				{
					DraggingMode = InteractorData.DraggingMode;
					GizmoStartLocationWhileDragging = InteractorData.GizmoStartTransform.GetLocation();
					break;
				}
				else if ( bDraggedSinceLastSelection &&
					( InteractorData.LastDraggingMode == EViewportInteractionDraggingMode::TransformablesFreely ||
					InteractorData.LastDraggingMode == EViewportInteractionDraggingMode::TransformablesWithGizmo ||
					InteractorData.LastDraggingMode == EViewportInteractionDraggingMode::TransformablesAtLaserImpact ) )
				{
					DraggingMode = InteractorData.LastDraggingMode;
					GizmoStartLocationWhileDragging = LastDragGizmoStartTransform.GetLocation();
				}
			}

			FVector SnapGridCenter = SnapGridLocation;
			if ( DraggingMode != EViewportInteractionDraggingMode::Nothing )
			{
				SnapGridCenter = GizmoStartLocationWhileDragging;
			}

			// Fade the grid in with the transform gizmo
			const float GridAlpha = GizmoAnimationAlpha;

			// Animate the grid a little bit
			const FLinearColor GridColor = FLinearColor::LerpUsingHSV(
				FLinearColor::White,
				FLinearColor::Yellow,
				FMath::MakePulsatingValue( GetTimeSinceEntered().GetTotalSeconds(), 0.5f ) ).CopyWithNewOpacity( GridAlpha );

			const float GridInterval = GEditor->GetGridSize();

			// If the grid size is very small, shrink the size of our lines so that they don't overlap
			float LineWidth = VI::SnapGridLineWidth->GetFloat();
			while ( GridInterval < LineWidth * 3.0f )	// @todo vreditor tweak
			{
				LineWidth *= 0.5f;
			}

			{
				// Update snap grid material state
				UMaterialInstanceDynamic* LocalSnapGridMID = GetSnapGridMID();

				static FName GridColorParameterName( "GridColor" );
				LocalSnapGridMID->SetVectorParameterValue( GridColorParameterName, GridColor );

				static FName GridCenterParameterName( "GridCenter" );
				LocalSnapGridMID->SetVectorParameterValue( GridCenterParameterName, SnapGridCenter );

				static FName GridIntervalParameterName( "GridInterval" );
				LocalSnapGridMID->SetScalarParameterValue( GridIntervalParameterName, GridInterval );

				static FName GridRadiusParameterName( "GridRadius" );
				LocalSnapGridMID->SetScalarParameterValue( GridRadiusParameterName, SnapGridSize * 0.5f );

				static FName LineWidthParameterName( "LineWidth" );
				LocalSnapGridMID->SetScalarParameterValue( LineWidthParameterName, LineWidth );

				FMatrix GridRotationMatrix = GizmoToWorld.ToMatrixNoScale().Inverse();
				GridRotationMatrix.SetOrigin( FVector::ZeroVector );

				static FName GridRotationMatrixXParameterName( "GridRotationMatrixX" );
				static FName GridRotationMatrixYParameterName( "GridRotationMatrixY" );
				static FName GridRotationMatrixZParameterName( "GridRotationMatrixZ" );
				LocalSnapGridMID->SetVectorParameterValue( GridRotationMatrixXParameterName, GridRotationMatrix.GetScaledAxis( EAxis::X ) );
				LocalSnapGridMID->SetVectorParameterValue( GridRotationMatrixYParameterName, GridRotationMatrix.GetScaledAxis( EAxis::Y ) );
				LocalSnapGridMID->SetVectorParameterValue( GridRotationMatrixZParameterName, GridRotationMatrix.GetScaledAxis( EAxis::Z ) );
			}
		}
		else
		{
			// Grid snap not enabled
	        const bool bShouldGridBeVisible = false;
	        const bool bPropagateToGridChildren = true;
	        SnapGridActor->GetRootComponent()->SetVisibility( bShouldGridBeVisible, bPropagateToGridChildren );
		}

		if (bNewObjectsSelected && bPlayNextRefreshTransformGizmoSound)
		{
			PlaySound(AssetContainer->SelectionChangeSound, TransformGizmoActor->GetActorLocation());
		}

		bPlayNextRefreshTransformGizmoSound = true;
	}
	else
	{
		// Nothing selected or the gizmo was asked to be hidden
		if( TransformGizmoActor != nullptr )
		{
	        const bool bShouldBeVisible = false;
	        const bool bPropagateToChildren = true;
	        TransformGizmoActor->GetRootComponent()->SetVisibility( bShouldBeVisible, bPropagateToChildren );
		}
		GizmoLocalBounds = FBox(ForceInit);

		// Hide the snap actor
		if( SnapGridActor != nullptr )
		{
			SnapGridActor->GetRootComponent()->SetVisibility( false );
		}
	}
}

void UViewportWorldInteraction::SpawnTransformGizmoIfNeeded()
{
	// Check if there no gizmo or if the wrong gizmo is being used
	bool bSpawnNewGizmo = false;
	if ( TransformGizmoActor == nullptr || TransformGizmoActor->GetClass() != TransformGizmoClass )
	{
		bSpawnNewGizmo = true;
	}

	if ( bSpawnNewGizmo )
	{
		// Destroy the previous gizmo
		if ( TransformGizmoActor != nullptr )
		{
			DestroyTransientActor(TransformGizmoActor);
		}

		// Create the correct gizmo
		const bool bWithSceneComponent = false;	// We already have our own scene component
		TransformGizmoActor = CastChecked<ABaseTransformGizmo>(SpawnTransientSceneActor(TransformGizmoClass, TEXT( "PivotTransformGizmo" ), bWithSceneComponent));

		check( TransformGizmoActor != nullptr );
		TransformGizmoActor->SetOwnerWorldInteraction( this );

		if ( !IsTransformGizmoVisible() )
		{
	        const bool bShouldBeVisible = false;
	        const bool bPropagateToChildren = true;
	        TransformGizmoActor->GetRootComponent()->SetVisibility( bShouldBeVisible, bPropagateToChildren );
		}
	}
}

void UViewportWorldInteraction::SetTransformGizmoVisible( const bool bShouldBeVisible )
{
	bShouldTransformGizmoBeVisible = bShouldBeVisible;

	// NOTE: The actual visibility change will be applied the next tick when RefreshTransformGizmo() is called
}

bool UViewportWorldInteraction::ShouldTransformGizmoBeVisible() const
{
	return bShouldTransformGizmoBeVisible;
}

bool UViewportWorldInteraction::IsTransformGizmoVisible() const
{
	return ( Transformables.Num() > 0 && VI::ShowTransformGizmo->GetInt() != 0 && bShouldTransformGizmoBeVisible && !HasTransformableWithVelocityInSimulate() );
}

void UViewportWorldInteraction::SetTransformGizmoScale( const float NewScale )
{
	TransformGizmoScale = NewScale;

	// NOTE: The actual scale change will be applied the next tick when RefreshTransformGizmo() is called
}

float UViewportWorldInteraction::GetTransformGizmoScale() const
{
	return TransformGizmoScale;
}

void UViewportWorldInteraction::ApplyVelocityDamping( FVector& Velocity, const bool bVelocitySensitive )
{
	const float InertialMovementZeroEpsilon = 0.01f;	// @todo vreditor tweak
	if ( !Velocity.IsNearlyZero( InertialMovementZeroEpsilon ) )
	{
		// Apply damping
		if ( bVelocitySensitive )
		{
			const float DampenMultiplierAtLowSpeeds = 0.94f;	// @todo vreditor tweak
			const float DampenMultiplierAtHighSpeeds = 0.99f;	// @todo vreditor tweak
			const float SpeedForMinimalDamping = 2.5f * GetWorldScaleFactor();	// cm/frame	// @todo vreditor tweak
			const float SpeedBasedDampeningScalar = FMath::Clamp( Velocity.Size(), 0.0f, SpeedForMinimalDamping ) / SpeedForMinimalDamping;	// @todo vreditor: Probably needs a curve applied to this to compensate for our framerate insensitivity
			Velocity = Velocity * FMath::Lerp( DampenMultiplierAtLowSpeeds, DampenMultiplierAtHighSpeeds, SpeedBasedDampeningScalar );	// @todo vreditor: Frame rate sensitive damping.  Make use of delta time!
		}
		else
		{
			Velocity = Velocity * 0.95f;
		}
	}

	if ( Velocity.IsNearlyZero( InertialMovementZeroEpsilon ) )
	{
		Velocity = FVector::ZeroVector;
	}
}

void UViewportWorldInteraction::CycleTransformGizmoCoordinateSpace()
{
	const bool bGetRawValue = true;
	const ECoordSystem CurrentCoordSystem = GetModeTools().GetCoordSystem( bGetRawValue );
	SetTransformGizmoCoordinateSpace( CurrentCoordSystem == COORD_World ? COORD_Local : COORD_World );
}

void UViewportWorldInteraction::SetTransformGizmoCoordinateSpace( const ECoordSystem NewCoordSystem )
{
	GetModeTools().SetCoordSystem( NewCoordSystem );
}

ECoordSystem UViewportWorldInteraction::GetTransformGizmoCoordinateSpace() const
{
	const bool bGetRawValue = false;
	const ECoordSystem CurrentCoordSystem = GetModeTools().GetCoordSystem( bGetRawValue );
	return CurrentCoordSystem;
}

float UViewportWorldInteraction::GetMaxScale()
{
	return VI::ScaleMax->GetFloat();
}

float UViewportWorldInteraction::GetMinScale()
{
	return VI::ScaleMin->GetFloat();
}

void UViewportWorldInteraction::SetWorldToMetersScale( const float NewWorldToMetersScale, const bool bCompensateRoomWorldScale  /*= false*/ )
{
	check (NewWorldToMetersScale > 0);

	// @todo vreditor: This is bad because we're clobbering the world settings which will be saved with the map.  Instead we need to 
	// be able to apply an override before the scene view gets it
	ENGINE_API extern float GNewWorldToMetersScale;
	GNewWorldToMetersScale = NewWorldToMetersScale;
	OnWorldScaleChangedEvent.Broadcast(NewWorldToMetersScale);

	if (bCompensateRoomWorldScale)
	{
		const FVector RoomspacePivotLocation = GetRoomSpaceHeadTransform().GetLocation();
		FTransform NewRoomTransform = GetRoomTransform();
		CompensateRoomTransformForWorldScale(NewRoomTransform, NewWorldToMetersScale, RoomspacePivotLocation);
		RoomTransformToSetOnFrame = MakeTuple( NewRoomTransform, CurrentTickNumber + 1 );
	}
}

UViewportInteractor* UViewportWorldInteraction::GetOtherInteractorIntertiaContribute( UViewportInteractor* Interactor )
{
	// Check to see if the other hand has any inertia to contribute
	UViewportInteractor* OtherInteractorThatWasAssistingDrag = nullptr;
	{
		UViewportInteractor* OtherInteractor = Interactor->GetOtherInteractor();
		if( OtherInteractor != nullptr  )
		{
			FViewportInteractorData& OtherHandInteractorData = OtherInteractor->GetInteractorData();

			// If the other hand isn't doing anything, but the last thing it was doing was assisting a drag, then allow it
			// to contribute inertia!
			if ( OtherHandInteractorData.DraggingMode == EViewportInteractionDraggingMode::Nothing && OtherHandInteractorData.bWasAssistingDrag )
			{
				if ( !OtherHandInteractorData.DragTranslationVelocity.IsNearlyZero( VI::DragTranslationVelocityStopEpsilon->GetFloat() ) )
				{
					OtherInteractorThatWasAssistingDrag = OtherInteractor;
				}
			}
		}
	}

	return OtherInteractorThatWasAssistingDrag;
}

void UViewportWorldInteraction::DestroyActors()
{
	if(TransformGizmoActor != nullptr)
	{
		DestroyTransientActor(TransformGizmoActor);
		TransformGizmoActor = nullptr;
	}

	if(SnapGridActor != nullptr)
	{
		DestroyTransientActor(SnapGridActor);
		SnapGridActor = nullptr;
		SnapGridMeshComponent = nullptr;
	}

	if(SnapGridMID != nullptr)
	{
		SnapGridMID->MarkPendingKill();
		SnapGridMID = nullptr;
	}
}

bool UViewportWorldInteraction::AreAligningToActors()
{
	return (VI::ActorSnap->GetInt() == 1) ? true : false;
}

bool UViewportWorldInteraction::HasCandidatesSelected()
{
	return CandidateActors.Num() > 0 ? true : false;
}

void UViewportWorldInteraction::SetSelectionAsCandidates()
{
	if (HasCandidatesSelected())
	{
		CandidateActors.Reset();
	}
	else if (VI::ActorSnap->GetInt() == 1)
	{
		TArray<TUniquePtr<FViewportTransformable>> NewTransformables;

		USelection* ActorSelectionSet = GEditor->GetSelectedActors();

		static TArray<UObject*> SelectedActorObjects;
		SelectedActorObjects.Reset();
		ActorSelectionSet->GetSelectedObjects(AActor::StaticClass(), /* Out */ SelectedActorObjects);

		for (UObject* SelectedActorObject : SelectedActorObjects)
		{
			AActor* SelectedActor = CastChecked<AActor>(SelectedActorObject);
			CandidateActors.Add(SelectedActor);
		}

		Deselect();
	}
}

float UViewportWorldInteraction::GetCurrentDeltaTime() const
{
	return CurrentDeltaTime;
}

bool UViewportWorldInteraction::ShouldSuppressExistingCursor() const
{
	if (VI::ForceShowCursor->GetInt() == 1)
	{
		return false;
	}
	else
	{
		return bShouldSuppressCursor;
	}

}

void UViewportWorldInteraction::SetForceCursor(const bool bInShouldForceCursor)
{
	bShouldForceCursor = bInShouldForceCursor;
}

bool UViewportWorldInteraction::ShouldForceCursor() const
{
	return true;
}

const UViewportInteractionAssetContainer& UViewportWorldInteraction::GetAssetContainer() const
{
	return *AssetContainer;
}

const class UViewportInteractionAssetContainer& UViewportWorldInteraction::LoadAssetContainer()
{
	UViewportInteractionAssetContainer* AssetContainer = LoadObject<UViewportInteractionAssetContainer>(nullptr, UViewportWorldInteraction::AssetContainerPath);
	checkf(AssetContainer, TEXT("Failed to load ViewportInteractionAssetContainer (%s). See log for reason."), UViewportWorldInteraction::AssetContainerPath);
	return *AssetContainer;
}

void UViewportWorldInteraction::PlaySound(USoundBase* SoundBase, const FVector& InWorldLocation, const float InVolume /*= 1.0f*/)
{
	if (IsActive() && GEditor != nullptr && GEditor->CanPlayEditorSound())
	{
		const float Volume = InVolume*VI::SFXMultiplier->GetFloat();
		UGameplayStatics::PlaySoundAtLocation(GetWorld(), SoundBase, InWorldLocation, FRotator::ZeroRotator, Volume);
	}
}

void UViewportWorldInteraction::SetInVR(const bool bInVR)
{
	bIsInVR = bInVR;
}

bool UViewportWorldInteraction::IsInVR() const
{
	return bIsInVR;
}

EGizmoHandleTypes UViewportWorldInteraction::GetCurrentGizmoType() const
{
	if (GizmoType.IsSet())
	{
		return GizmoType.GetValue();
	}
	else
	{
		switch( GetModeTools().GetWidgetMode() )
		{
			case FWidget::WM_TranslateRotateZ:
				return EGizmoHandleTypes::All;

			case FWidget::WM_Translate:
				return EGizmoHandleTypes::Translate;

			case FWidget::WM_Rotate:
				return EGizmoHandleTypes::Rotate;

			case FWidget::WM_Scale:
				return EGizmoHandleTypes::Scale;
		}
	}

	return EGizmoHandleTypes::Translate;
}

void UViewportWorldInteraction::SetGizmoHandleType( const EGizmoHandleTypes InGizmoHandleType )
{
	GizmoType.Reset();

	switch( InGizmoHandleType )
	{
		case EGizmoHandleTypes::All:
			GizmoType = InGizmoHandleType;
			GetModeTools().SetWidgetMode( FWidget::WM_Translate );
			break;

		case EGizmoHandleTypes::Translate:
			GetModeTools().SetWidgetMode( FWidget::WM_Translate );
			break;

		case EGizmoHandleTypes::Rotate:
			GetModeTools().SetWidgetMode( FWidget::WM_Rotate );
			break;

		case EGizmoHandleTypes::Scale:
			GetModeTools().SetWidgetMode( FWidget::WM_Scale );
			break;

		check(0);
	}
}

void UViewportWorldInteraction::SetTransformGizmoClass( const TSubclassOf<ABaseTransformGizmo>& NewTransformGizmoClass )
{
	TransformGizmoClass = NewTransformGizmoClass;
}

void UViewportWorldInteraction::SetDraggedInteractable( IViewportInteractableInterface* InDraggedInteractable, UViewportInteractor* Interactor )
{
	Interactor->SetDraggingMode(EViewportInteractionDraggingMode::Interactable);
	DraggedInteractable = InDraggedInteractable;
	if ( DraggedInteractable && DraggedInteractable->GetDragOperationComponent() )
	{
		DraggedInteractable->GetDragOperationComponent()->StartDragOperation();
	}
}

bool UViewportWorldInteraction::IsOtherInteractorHoveringOverComponent( UViewportInteractor* Interactor, UActorComponent* Component ) const
{
	bool bResult = false;

	if ( Interactor && Component )
	{
		for ( UViewportInteractor* CurrentInteractor : Interactors )
		{
			if ( CurrentInteractor != Interactor && CurrentInteractor->GetLastHoverComponent() == Component )
			{
				bResult = true;
				break;
			}
		}
	}

	return bResult;
}

void UViewportWorldInteraction::SpawnGridMeshActor()
{
	// Snap grid mesh
	if( SnapGridActor == nullptr )
	{
		const bool bWithSceneComponent = false;
		SnapGridActor = SpawnTransientSceneActor<AActor>(TEXT("SnapGrid"), bWithSceneComponent);

		SnapGridMeshComponent = NewObject<UStaticMeshComponent>( SnapGridActor );
		SnapGridMeshComponent->MarkAsEditorOnlySubobject();
		SnapGridActor->AddOwnedComponent( SnapGridMeshComponent );
		SnapGridActor->SetRootComponent( SnapGridMeshComponent );
		SnapGridMeshComponent->RegisterComponent();

		UStaticMesh* GridMesh = AssetContainer->GridMesh;
		check( GridMesh != nullptr );
		SnapGridMeshComponent->SetStaticMesh( GridMesh );
		SnapGridMeshComponent->SetMobility( EComponentMobility::Movable );
		SnapGridMeshComponent->SetCollisionEnabled( ECollisionEnabled::NoCollision );

		UMaterialInterface* GridMaterial = AssetContainer->GridMaterial;
		check( GridMaterial != nullptr );

		SnapGridMID = UMaterialInstanceDynamic::Create( GridMaterial, GetTransientPackage() );
		check( SnapGridMID != nullptr );
		SnapGridMeshComponent->SetMaterial( 0, SnapGridMID );

		// The grid starts off hidden
		SnapGridMeshComponent->SetVisibility( false );
	}
}

FVector UViewportWorldInteraction::CalculateAverageLocationOfTransformables()
{
	FVector Result = FVector::ZeroVector;

	for( TUniquePtr<FViewportTransformable>& TransformablePtr : Transformables )
	{
		Result += TransformablePtr.Get()->GetTransform().GetLocation();
	}

	Result /= Transformables.Num();

	return Result;
}

FLinearColor UViewportWorldInteraction::GetColor(const EColors Color, const float Multiplier /*= 1.f*/) const
{
	return Colors[ (int32)Color ] * Multiplier;
}


void UViewportWorldInteraction::AddMouseCursorInteractor()
{
	if( ++DefaultMouseCursorInteractorRefCount == 1 )
	{
		// Add a mouse cursor
		DefaultMouseCursorInteractor = NewObject<UMouseCursorInteractor>();
		DefaultMouseCursorInteractor->Init();
		this->AddInteractor( DefaultMouseCursorInteractor );
	}
}

void UViewportWorldInteraction::ReleaseMouseCursorInteractor()
{
	if( --DefaultMouseCursorInteractorRefCount == 0 )
	{
		DefaultMouseCursorInteractorRefCount = 0;

		// Remove mouse cursor
		this->RemoveInteractor( DefaultMouseCursorInteractor );
		DefaultMouseCursorInteractor = nullptr;
	}
	else
	{
		check( DefaultMouseCursorInteractorRefCount >= 0 );
	}
}

FVector UViewportWorldInteraction::FindTransformGizmoAlignPoint(const FTransform& GizmoStartTransform, const FTransform& DesiredGizmoTransform, const bool bShouldConstrainMovement, FVector ConstraintAxes)
{
	struct Local
	{
		static TArray<FVector> FindLocalSnapPoints(const FBox InBox)
		{
			TArray<FVector> PotentialSnapPoints;
			FVector BoxCenter;
			FVector BoxExtents;

			InBox.GetCenterAndExtents(BoxCenter, BoxExtents);

			FVector PotentialSnapPoint = FVector::ZeroVector;

			// Potential snap points are:
			// The center of each face
			for (int32 X = -1; X < 2; ++X)
			{
				PotentialSnapPoint[0] = X*BoxExtents[0];
				PotentialSnapPoints.AddUnique(PotentialSnapPoint);
				// The center of each edge
				for (int32 Y = -1; Y < 2; ++Y)
				{
					PotentialSnapPoint[1] = Y*BoxExtents[1];
					PotentialSnapPoints.AddUnique(PotentialSnapPoint);
					// Each corner
					for (int32 Z = -1; Z < 2; ++Z)
					{
						PotentialSnapPoint[2] = Z*BoxExtents[2];
						PotentialSnapPoints.AddUnique(PotentialSnapPoint);
					}
				}
			}
			return PotentialSnapPoints;
		}
	};

	TArray<FGuideData> PotentialGizmoGuides;
	// Get all the potential snap points on the transform gizmo at the desired location
	const TArray<FVector> DesiredGizmoLocalGizmoSnapPoints = Local::FindLocalSnapPoints(GizmoLocalBounds);
	DrawBoxBrackets(GizmoLocalBounds, DesiredGizmoTransform, FLinearColor::Yellow);

	// Don't let the guide lines be shorter than the local bounding box extent in any direction. 
	// This helps when objects are close together
	FVector GizmoLocalBoundsExtents;
	FVector GizmoLocalBoundsCenter;
	GizmoLocalBounds.GetCenterAndExtents(GizmoLocalBoundsCenter, GizmoLocalBoundsExtents);
	const FVector MinGuideLength = GizmoLocalBoundsExtents - GizmoLocalBoundsCenter;
	
	if(bShouldConstrainMovement)
	{
		ConstraintAxes = GizmoStartTransform.InverseTransformVector(ConstraintAxes);
	}

	// Our snap distances are some percentage of the transform gizmo's dimensions
	const float AdjustedSnapDistance = (VI::ForceSnapDistance->GetFloat() / 100.0f) * 2.0f * (MinGuideLength.GetAbsMax());
	int32 NumberOfMatchesNeeded = 0;
	if (bShouldConstrainMovement)
	{
		for (int32 PointAxis = 0; PointAxis < 3; ++PointAxis)
		{
			if (!FMath::IsNearlyZero(ConstraintAxes[PointAxis], 0.0001f))
			{
				NumberOfMatchesNeeded++;
			}
		}
	}
	else
	{
		NumberOfMatchesNeeded = 3;
	}

	TArray<const AActor*> UsingCandidateActors;
	if (HasCandidatesSelected())
	{	
		for (const AActor* SelectedCandidateActor : CandidateActors)
		{
			// Don't align to yourself, the entire world, or any actors hidden in the editor
			if (SelectedCandidateActor != nullptr
				&& !SelectedCandidateActor->IsSelected()
				&& SelectedCandidateActor != GetWorld()->GetDefaultBrush()
				&& SelectedCandidateActor->IsHiddenEd() == false
				&& !SelectedCandidateActor->IsEditorOnly()
				&& SelectedCandidateActor->GetRootComponent() != nullptr
				&& !SelectedCandidateActor->GetRootComponent()->IsEditorOnly())
			{
				UsingCandidateActors.Add(SelectedCandidateActor);
				const FBox LocalActorBoundingBox = SelectedCandidateActor->CalculateComponentsBoundingBoxInLocalSpace();
				DrawBoxBrackets(LocalActorBoundingBox, SelectedCandidateActor->GetTransform(), FLinearColor::Blue);
			}
		}
	}
	else
	{
		// Find all possible candidates for alignment
		// TODO: add the world grid
		// TODO: remove anything it might not make sense to align to
		const float CompareDistance = VI::AlignCandidateDistance->GetFloat() * MinGuideLength.GetAbsMax();
		const FVector Start = DesiredGizmoTransform.GetLocation();
		const FVector End = DesiredGizmoTransform.GetLocation();
		TArray<FOverlapResult> OutOverlaps;
		bool const bHit = GetWorld()->OverlapMultiByChannel(OutOverlaps, Start, FQuat::Identity, ECC_Visibility, FCollisionShape::MakeSphere(CompareDistance));

		if (bHit)
		{
			for (FOverlapResult OverlapResult : OutOverlaps)
			{
				const AActor* PossibleCandidateActor = OverlapResult.GetActor();

				// Don't align to yourself, the entire world, or any actors hidden in the editor
				if (PossibleCandidateActor != nullptr
					&& !PossibleCandidateActor->IsSelected()
					&& PossibleCandidateActor != GetWorld()->GetDefaultBrush()
					&& PossibleCandidateActor->IsHiddenEd() == false
					&& !PossibleCandidateActor->IsEditorOnly()
					&& PossibleCandidateActor->GetRootComponent() != nullptr
					&& !PossibleCandidateActor->GetRootComponent()->IsEditorOnly())
				{
					{
						// Check if our candidate actor is close enough (comparison multiplier * maximum dimension of actor)
						if (
							(DesiredGizmoTransform.GetLocation() - PossibleCandidateActor->GetActorLocation()).GetAbsMin() <= CompareDistance)
						{
							UsingCandidateActors.Add(PossibleCandidateActor);
						}
					}
				}
			}
		}
	}

	for (const AActor* CandidateActor : UsingCandidateActors)
	{
		// Get the gizmo space snap points for the stationary candidate actor
		const FBox LocalActorBox = CandidateActor->CalculateComponentsBoundingBoxInLocalSpace();
		const TArray<FVector> LocalCandidateSnapPoints = Local::FindLocalSnapPoints(LocalActorBox);

		// Set up the initial guide information for X, Y, and Z guide line
		FGuideData InitialGuideHelper;
		InitialGuideHelper.AlignedActor = CandidateActor;
		InitialGuideHelper.LocalOffset = InitialGuideHelper.SnapPoint = InitialGuideHelper.GuideStart = InitialGuideHelper.GuideEnd = FVector::ZeroVector;
		InitialGuideHelper.GuideColor = FLinearColor::Black.ToFColor(/*bSRGB=*/ true);
		InitialGuideHelper.DrawAlpha = 1.0f;
		InitialGuideHelper.GuideLength = 10000000.0f;

		for (const FVector LocalCandidateSnapPoint : LocalCandidateSnapPoints)
		{
			FVector WorldCandidateSnapPoint = CandidateActor->ActorToWorld().TransformPosition(LocalCandidateSnapPoint);
			FVector DesiredGizmoLocalCandidateSnapPoint = DesiredGizmoTransform.InverseTransformPosition(WorldCandidateSnapPoint);
			// Check it against each moving snap point
			for (const FVector DesiredGizmoLocalGizmoSnapPoint : DesiredGizmoLocalGizmoSnapPoints)
			{
				FVector WorldGizmoSnapPoint = DesiredGizmoTransform.TransformPosition(DesiredGizmoLocalGizmoSnapPoint);
				int32 NumberOfMatchingAxes = 0;
				FVector DesiredGizmoLocalOffset = FVector::ZeroVector;
				for (int32 PointAxis = 0; PointAxis < 3; ++PointAxis)
				{
					// If we are within the snap distance and can snap along that axis
					if (FMath::Abs(DesiredGizmoLocalCandidateSnapPoint[PointAxis] - DesiredGizmoLocalGizmoSnapPoint[PointAxis]) <= AdjustedSnapDistance &&
						(!FMath::IsNearlyZero(ConstraintAxes[PointAxis], 0.0001f) ||
							!bShouldConstrainMovement ))
					{
						NumberOfMatchingAxes++;
						DesiredGizmoLocalOffset[PointAxis] = DesiredGizmoLocalCandidateSnapPoint[PointAxis] - DesiredGizmoLocalGizmoSnapPoint[PointAxis];
					}
				}

				if (NumberOfMatchingAxes >= NumberOfMatchesNeeded)
				{
					FVector DesiredGizmoLocalGuideStart = DesiredGizmoLocalGizmoSnapPoint + DesiredGizmoLocalOffset;

					// Transform the goal location into world space
					const FVector WorldGuideStart = DesiredGizmoTransform.TransformPosition( DesiredGizmoLocalGuideStart );

					InitialGuideHelper.LocalOffset = DesiredGizmoLocalOffset;
					InitialGuideHelper.GuideLength = (WorldCandidateSnapPoint - WorldGuideStart).Size();
					InitialGuideHelper.GuideStart = WorldGuideStart;
					InitialGuideHelper.GuideEnd = WorldCandidateSnapPoint;
					InitialGuideHelper.SnapPoint = WorldGizmoSnapPoint;
					InitialGuideHelper.GuideColor = FLinearColor::Yellow.ToFColor(/*bSRGB=*/ true);
					PotentialGizmoGuides.Add(InitialGuideHelper);	
				}
			}
		}
	}

	// Now find the best guide from all available point combinations
	FGuideData AlignedGuide;
	bool bFoundAlignedTransform = false;
	float AlignedDeltaSize = 10000000.0f;
	for (FGuideData PotentialGizmoGuide : PotentialGizmoGuides)
	{	
		const float OffsetSize = PotentialGizmoGuide.LocalOffset.Size();

		// Keep finding the guide with the shortest offset size
		if (OffsetSize < AlignedDeltaSize && !FMath::IsNearlyZero(OffsetSize))
		{
			bFoundAlignedTransform = true;
			AlignedGuide = PotentialGizmoGuide;
			AlignedDeltaSize = OffsetSize;
		}
	}

	FVector LastBestAlignedLocationOffset = FVector::ZeroVector;
	if (bFoundAlignedTransform)
	{
		LastBestAlignedLocationOffset = GizmoStartTransform.InverseTransformPosition(AlignedGuide.GuideStart) - GizmoStartTransform.InverseTransformPosition(AlignedGuide.SnapPoint);
	}

	return LastBestAlignedLocationOffset;
}

void UViewportWorldInteraction::AddActorToExcludeFromHitTests( AActor* ActorToExcludeFromHitTests )
{
	ActorsToExcludeFromHitTest.Add( ActorToExcludeFromHitTests );

	// Remove expired entries
	for( int32 ActorIndex = 0; ActorIndex < ActorsToExcludeFromHitTest.Num(); ++ActorIndex )
	{
		if( !ActorsToExcludeFromHitTest[ ActorIndex ].IsValid() )
		{
			ActorsToExcludeFromHitTest.RemoveAtSwap( ActorIndex-- );
		}
	}
}




void UViewportWorldInteraction::DrawBoxBrackets(const FBox InActor, const FTransform LocalToWorld, const FLinearColor BracketColor)
{
	struct Local
	{
		static void GetBoundingVectors(const FBox LocalBox, FVector& OutVectorMin, FVector& OutVectorMax)
		{
			OutVectorMin = FVector(BIG_NUMBER);
			OutVectorMax = FVector(-BIG_NUMBER);


			// MinVector
			OutVectorMin.X = FMath::Min<float>(LocalBox.Min.X, OutVectorMin.X);
			OutVectorMin.Y = FMath::Min<float>(LocalBox.Min.Y, OutVectorMin.Y);
			OutVectorMin.Z = FMath::Min<float>(LocalBox.Min.Z, OutVectorMin.Z);
			// MaxVector
			OutVectorMax.X = FMath::Max<float>(LocalBox.Max.X, OutVectorMax.X);
			OutVectorMax.Y = FMath::Max<float>(LocalBox.Max.Y, OutVectorMax.Y);
			OutVectorMax.Z = FMath::Max<float>(LocalBox.Max.Z, OutVectorMax.Z);
		}
	};

	const FColor GROUP_COLOR = BracketColor.ToFColor(/*bSRGB=*/ true);

	FVector MinVector;
	FVector MaxVector;
	Local::GetBoundingVectors(InActor, MinVector, MaxVector);

	// Create a bracket offset to determine the length of our corner axises
	const float BracketOffset = FVector::Dist(MinVector, MaxVector) * 0.1f;

	// Calculate bracket corners based on min/max vectors
	TArray<FVector> BracketCorners;

	// Bottom Corners
	BracketCorners.Add(FVector(MinVector.X, MinVector.Y, MinVector.Z));
	BracketCorners.Add(FVector(MinVector.X, MaxVector.Y, MinVector.Z));
	BracketCorners.Add(FVector(MaxVector.X, MaxVector.Y, MinVector.Z));
	BracketCorners.Add(FVector(MaxVector.X, MinVector.Y, MinVector.Z));

	// Top Corners
	BracketCorners.Add(FVector(MinVector.X, MinVector.Y, MaxVector.Z));
	BracketCorners.Add(FVector(MinVector.X, MaxVector.Y, MaxVector.Z));
	BracketCorners.Add(FVector(MaxVector.X, MaxVector.Y, MaxVector.Z));
	BracketCorners.Add(FVector(MaxVector.X, MinVector.Y, MaxVector.Z));

	for (int32 BracketCornerIndex = 0; BracketCornerIndex < BracketCorners.Num(); ++BracketCornerIndex)
	{
		// Direction corner axis should be pointing based on min/max
		const FVector CORNER = BracketCorners[BracketCornerIndex];
		const int32 DIR_X = CORNER.X == MaxVector.X ? -1 : 1;
		const int32 DIR_Y = CORNER.Y == MaxVector.Y ? -1 : 1;
		const int32 DIR_Z = CORNER.Z == MaxVector.Z ? -1 : 1;

		const FVector LocalBracketX = FVector(CORNER.X + (BracketOffset * DIR_X), CORNER.Y, CORNER.Z);
		const FVector LocalBracketY = FVector(CORNER.X, CORNER.Y + (BracketOffset * DIR_Y), CORNER.Z);
		const FVector LocalBracketZ = FVector(CORNER.X, CORNER.Y, CORNER.Z + (BracketOffset * DIR_Z));

		const FVector WorldCorner = LocalToWorld.TransformPosition(CORNER);
		const FVector WorldBracketX = LocalToWorld.TransformPosition(LocalBracketX);
		const FVector WorldBracketY = LocalToWorld.TransformPosition(LocalBracketY);
		const FVector WorldBracketZ = LocalToWorld.TransformPosition(LocalBracketZ);

		DrawDebugLine(GetWorld(), WorldCorner, WorldBracketX, GROUP_COLOR, false, -1.0f, 1.0f, 2.0f);
		DrawDebugLine(GetWorld(), WorldCorner, WorldBracketY, GROUP_COLOR, false, -1.0f, 1.0f, 2.0f);
		DrawDebugLine(GetWorld(), WorldCorner, WorldBracketZ, GROUP_COLOR, false, -1.0f, 1.0f, 2.0f);
	}

}

void UViewportWorldInteraction::CompensateRoomTransformForWorldScale(FTransform& InOutRoomTransform, const float InNewWorldToMetersScale, const FVector& InRoomPivotLocation)
{
	const float OldWorldToMetersScale = GetWorld()->GetWorldSettings()->WorldToMeters;

	// Because the tracking space size has changed, but our head position within that space relative to the origin
	// of the room is the same (before scaling), we need to offset our location within the tracking space to compensate.
	// This makes the user feel like their head and hands remain in the same location.
	const FVector WorldSpacePivotLocation = InOutRoomTransform.TransformPosition(InRoomPivotLocation);
	const FVector NewRoomSpacePivotLocation = (InRoomPivotLocation / OldWorldToMetersScale) * InNewWorldToMetersScale;
	const FVector NewWorldSpacePivotLocation = InOutRoomTransform.TransformPosition(NewRoomSpacePivotLocation);
	const FVector WorldSpacePivotDelta = (NewWorldSpacePivotLocation - WorldSpacePivotLocation);
	const FVector NewWorldSpaceRoomLocation = InOutRoomTransform.GetLocation() - WorldSpacePivotDelta;

	InOutRoomTransform.SetLocation(NewWorldSpaceRoomLocation);
}

bool UViewportWorldInteraction::HasTransformableWithVelocityInSimulate() const
{
	bool bResult = false;

	// Only check if we are in simulate and if the world of this extension is actually the world simulating.
	if (GEditor->bIsSimulatingInEditor && GetWorld() == GEditor->PlayWorld)
	{
		for (const TUniquePtr<FViewportTransformable>& TransformablePtr : Transformables)
		{
			const FViewportTransformable& Transformable = *TransformablePtr;

			if (!Transformable.GetLinearVelocity().IsNearlyZero(1.0f))
			{
				bResult = true;
				break;
			}
		}
	}

	return bResult;
}

FEditorModeTools& UViewportWorldInteraction::GetModeTools() const
{
	return DefaultOptionalViewportClient == nullptr ? GLevelEditorModeTools() : *DefaultOptionalViewportClient->GetModeTools();
}

FVector UViewportWorldInteraction::SnapLocation(const bool bLocalSpaceSnapping, const FVector& DesiredGizmoLocation, const FTransform &GizmoStartTransform, const FVector SnapGridBase, const bool bShouldConstrainMovement, const FVector AlignAxes)
{
	bool bTransformableAlignmentUsed = false;
	FVector SnappedGizmoLocation = DesiredGizmoLocation;

	const FVector GizmoSpaceDesiredGizmoLocation = GizmoStartTransform.InverseTransformPosition( DesiredGizmoLocation );
	
	if ((VI::ActorSnap->GetInt() == 1) && bLocalSpaceSnapping && ViewportTransformer->CanAlignToActors() == true)
	{
		FTransform DesiredGizmoTransform = GizmoStartTransform;
		DesiredGizmoTransform.SetLocation( DesiredGizmoLocation );

		FVector LocationOffset = FindTransformGizmoAlignPoint(GizmoStartTransform, DesiredGizmoTransform, bShouldConstrainMovement, AlignAxes);
		
		if (!LocationOffset.IsZero())
		{
			bTransformableAlignmentUsed = true;
			const FVector GizmoSpaceSnappedGizmoLocation = GizmoSpaceDesiredGizmoLocation + LocationOffset;
			SnappedGizmoLocation = GizmoStartTransform.TransformPosition( GizmoSpaceSnappedGizmoLocation );
		}
	}

	if (FSnappingUtils::IsSnapToGridEnabled() && !bTransformableAlignmentUsed)
	{
		// Snap in local space, if we need to
		if (bLocalSpaceSnapping)
		{
			FVector GizmoSpaceSnappedGizmoLocation = GizmoSpaceDesiredGizmoLocation;
			FSnappingUtils::SnapPointToGrid(GizmoSpaceSnappedGizmoLocation, SnapGridBase);
			SnappedGizmoLocation = GizmoStartTransform.TransformPosition(GizmoSpaceSnappedGizmoLocation);
		}
		else
		{
			FSnappingUtils::SnapPointToGrid(SnappedGizmoLocation, SnapGridBase);
		}
	}	

	return SnappedGizmoLocation;
}

#undef LOCTEXT_NAMESPACE
<|MERGE_RESOLUTION|>--- conflicted
+++ resolved
@@ -1629,7 +1629,6 @@
 					ConstrainedDragDeltaFromStart);
 				GizmoTargetTransform.SetLocation(ResultLocation);
 			}
-<<<<<<< HEAD
 
 			// Rotation snap
 			if (DragData.bOutRotated && FSnappingUtils::IsRotationSnapEnabled())
@@ -1639,17 +1638,6 @@
 				GizmoTargetTransform.SetRotation(RotationToSnap.Quaternion());
 			}
 
-=======
-
-			// Rotation snap
-			if (DragData.bOutRotated && FSnappingUtils::IsRotationSnapEnabled())
-			{
-				FRotator RotationToSnap = DragData.OutGizmoUnsnappedTargetTransform.GetRotation().Rotator();
-				FSnappingUtils::SnapRotatorToGrid(RotationToSnap);
-				GizmoTargetTransform.SetRotation(RotationToSnap.Quaternion());
-			}
-
->>>>>>> 28020755
 			// Scale snap
 			if (DragData.bOutScaled && FSnappingUtils::IsScaleSnapEnabled())
 			{
