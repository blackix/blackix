// Copyright 1998-2014 Epic Games, Inc. All Rights Reserved.
#pragma once

#include "SOutlinerTreeView.h"

namespace SceneOutliner
{
<<<<<<< HEAD
=======
	struct TOutlinerActorTreeItem;
	struct TOutlinerFolderTreeItem;

>>>>>>> 5338f086
	typedef TArray< FOutlinerTreeItemPtr > FOutlinerData;

	typedef TTextFilter< const AActor* const > ActorTextFilter;
	typedef TFilterCollection< const AActor* const > ActorFilterCollection;

<<<<<<< HEAD
	typedef TMap< TWeakObjectPtr< AActor >, FOutlinerTreeItemPtr > FActorToTreeItemMap;
=======
	typedef TMap< TWeakObjectPtr< AActor >, TSharedRef<TOutlinerActorTreeItem> > FActorToTreeItemMap;
	typedef TMap< FName, TSharedRef<TOutlinerFolderTreeItem> > FFolderToTreeItemMap;
	typedef TSet< const AActor* > FParentActorsSet;

	FText GetLabelForItem( const TSharedRef<TOutlinerTreeItem> TreeItem );
>>>>>>> 5338f086

	/** An array of actions to apply to newly added items in the scene outliner */
	struct NewItemActuator
	{
		enum ActionType
		{
			/** Select the item when it is created */
			Select			= 1 << 0,
			/** Scroll the item into view when it is created */
			ScrollIntoView	= 1 << 1,
			/** Interactively rename the item when it is created (implies the above) */
			Rename			= 1 << 2,
		};

		/** Empty this actuator (called after every refresh of the tree) */
		void Empty();

		/** Specify an action to perform on the specified actor or folder when it is created (see ActionType enum) */
		void WhenCreated(FName FolderPath, uint8 InActionMask);
		void WhenCreated(FOutlinerTreeItemRef, uint8 InActionMask);

		/** Called by the scene outliner when an item has been added to the tree */
		void ItemHasBeenCreated(TSharedRef<SOutlinerTreeView> OutlinerTreeView, TSharedRef<TOutlinerActorTreeItem> NewItem);
		void ItemHasBeenCreated(TSharedRef<SOutlinerTreeView> OutlinerTreeView, TSharedRef<TOutlinerFolderTreeItem> NewItem);

	private:

		struct ActorAction
		{	
			uint8 Actions;
			TWeakPtr<TOutlinerActorTreeItem> ActorItem;
		};
		struct FolderAction
		{	
			uint8 Actions;
			FName FolderPath;
		};

		TArray<ActorAction>		PendingActorActions;
		TArray<FolderAction>	PendingFolderActions;
	};

	/**
	 * Scene Outliner widget
	 */
	class SSceneOutliner : public ISceneOutliner, public FEditorUndoClient
	{

	public:

		SLATE_BEGIN_ARGS( SSceneOutliner ){}

			SLATE_ARGUMENT( FOnSceneOutlinerItemPicked, OnItemPickedDelegate )

		SLATE_END_ARGS()

		/**
		 * Construct this widget.  Called by the SNew() Slate macro.
		 *
		 * @param	InArgs		Declaration used by the SNew() macro to construct this widget
		 * @param	InitOptions	Programmer-driven initialization options for this widget
		 */
		void Construct( const FArguments& InArgs, const FSceneOutlinerInitializationOptions& InitOptions );

		/** SSceneOutliner destructor */
		~SSceneOutliner();

		/** Called by our list to generate a widget that represents the specified item at the specified column in the tree */
		TSharedRef< SWidget > GenerateWidgetForItemAndColumn( FOutlinerTreeItemPtr Item, const FName ColumnID, FIsSelected InIsSelected ) const;

		/** Ensure an actor node in the tree is expanded */
		void ExpandActor(AActor* Actor);

		/** SWidget interface */
		virtual void Tick( const FGeometry& AllottedGeometry, const double InCurrentTime, const float InDeltaTime ) OVERRIDE;

		/**	Broadcasts whenever the current selection changes */
		FSimpleMulticastDelegate SelectionChanged;

		/** Sends a requests to the Scene Outliner to refresh itself the next chance it gets */
		virtual void Refresh() OVERRIDE;

		// Begin FEditorUndoClient Interface
		virtual void PostUndo(bool bSuccess) OVERRIDE;
		virtual void PostRedo(bool bSuccess) OVERRIDE { PostUndo(bSuccess); }
		// End of FEditorUndoClient

<<<<<<< HEAD
=======
		/** Get an array of the currently selected items in this tree */
		TArray<FOutlinerTreeItemPtr> GetSelectedItems();

		/** const public access to this outliner's init options */
		inline const FSceneOutlinerInitializationOptions& GetInitOptions() const
		{
			return InitOptions;
		}

		/** Find a folder by its path */
		const TSharedPtr<TOutlinerFolderTreeItem> FindFolderByPath(FName Path) const;

		/** Move the specified folder to a new parent path, returning the new full path */
		FName MoveFolderTo(TSharedRef<TOutlinerFolderTreeItem> Folder, FName NewParent);

>>>>>>> 5338f086
	private:

		/** Populates our data set */
		void Populate();

		/** Populates OutSearchStrings with the strings associated with AActor that should be used in searching */
		void PopulateActorSearchStrings( const AActor* const Actor, OUT TArray< FString >& OutSearchStrings ) const;

		/** Tells the scene outliner that it should do a full refresh, which will clear the entire tree and rebuild it from scratch. */
		void FullRefresh();

<<<<<<< HEAD
		/** Gets the label for an actor */
		FText GetLabelForActor( FOutlinerTreeItemPtr TreeItem ) const;
=======
		/** Check whether we should be showing folders or not in this scene outliner */
		bool ShouldShowFolders() const;
>>>>>>> 5338f086

		/** Is actor class name text visible? */
		EVisibility IsActorClassNameVisible() const;

		/** Gets the class name for an actor */
		FString GetClassNameForActor( FOutlinerTreeItemPtr TreeItem ) const;

		/** Gets text for the specified item's actor to display in the custom column for the outliner tree */
		FString GetCustomColumnTextForActor( FOutlinerTreeItemPtr TreeItem ) const;

		/** Gets the color to draw actor labels */
		FSlateColor GetColorAndOpacityForActor( FOutlinerTreeItemPtr TreeItem ) const;

		/** Gets the tool tip text for the actor icon */
		FText GetToolTipTextForActorIcon( FOutlinerTreeItemPtr TreeItem ) const;

		/** Gets the brush to draw the component mobility icon */
		const FSlateBrush* GetBrushForComponentMobilityIcon( FOutlinerTreeItemPtr TreeItem ) const;

		/** Gets the color to draw custom column text */
		FLinearColor GetColorAndOpacityForCustomColumn( FOutlinerTreeItemPtr TreeItem ) const;

		/** Called by STreeView to generate a table row for the specified item */
		TSharedRef< ITableRow > OnGenerateRowForOutlinerTree( FOutlinerTreeItemPtr Item, const TSharedRef< STableViewBase >& OwnerTable );

		/** Called by STreeView to get child items for the specified parent item */
		void OnGetChildrenForOutlinerTree( FOutlinerTreeItemPtr InParent, TArray< FOutlinerTreeItemPtr >& OutChildren );

		/** Called by STreeView when the tree's selection has changed */
		void OnOutlinerTreeSelectionChanged( FOutlinerTreeItemPtr TreeItem, ESelectInfo::Type SelectInfo );

		/** Called by STreeView when the user double-clicks on an item in the tree */
		void OnOutlinerTreeDoubleClick( FOutlinerTreeItemPtr TreeItem );

		/** Called by STreeView when an item is scrolled into view */
		void OnOutlinerTreeItemScrolledIntoView( FOutlinerTreeItemPtr TreeItem, const TSharedPtr<ITableRow>& Widget );

		/** Called by USelection::SelectionChangedEvent delegate when the level's selection changes */
		void OnLevelSelectionChanged(UObject* Obj);

		/** Called by the engine when a level is added to the world. */
		void OnLevelAdded(ULevel* InLevel, UWorld* InWorld);

		/** Called by the engine when a level is removed from the world. */
		void OnLevelRemoved(ULevel* InLevel, UWorld* InWorld);
		
		/** Called by the engine when an actor is added to the world. */
		void OnLevelActorsAdded(AActor* InActor);

		/** Called by the engine when an actor is remove from the world. */
		void OnLevelActorsRemoved(AActor* InActor);

		/** Called by the engine when an actor is attached in the world. */
		void OnLevelActorsAttached(AActor* InActor, const AActor* InParent);

		/** Called by the engine when an actor is dettached in the world. */
		void OnLevelActorsDetached(AActor* InActor, const AActor* InParent);

		/** Called by the engine when an actor is being requested to be renamed */
		void OnLevelActorsRequestRename(const AActor* InActor);

<<<<<<< HEAD
		/** Callback when actor's label is committed */
		void OnActorLabelCommitted( const FText& InLabel, ETextCommit::Type InCommitInfo, TWeakObjectPtr<AActor> InActor );

		/** Callback to verify a actor label change */
		bool OnVerifyActorLabelChanged( const FText& InLabel, FText& OutErrorMessage );
=======
		/** Callback when item's label is committed */
		void OnItemLabelCommitted( const FText& InLabel, ETextCommit::Type InCommitInfo, FOutlinerTreeItemPtr TreeItem );

		/** Callback to verify a item label change */
		bool OnVerifyItemLabelChanged( const FText& InLabel, FText& OutErrorMessage, FOutlinerTreeItemPtr TreeItem );

		/** Called by the engine when an actor's folder is changed */
		void OnLevelActorFolderChanged(const AActor* InActor, FName OldPath);

		/** Called when the map has changed*/
		void OnMapChange(uint32 MapFlags);

		/** Open a context menu for this scene outliner */
		TSharedPtr<SWidget> OnOpenContextMenu() const;

		/** Build a context menu for right-clicking an item in the tree */
		TSharedPtr<SWidget> BuildDefaultContextMenu() const;
		void FillFoldersSubMenu(FMenuBuilder& MenuBuilder) const;

		/** Move the selected items to the specified parent */
		void MoveSelectionTo(TSharedRef<TOutlinerTreeItem> NewParent);

		/** Moves the current selection to the specified folder path */
		void MoveSelectionTo(FName NewParent);

		/** Called when the user has clicked the button to add a new folder */
		FReply OnCreateFolderClicked();

		/** Create a new folder under the specified parent name (NAME_None for root) */
		void CreateFolder();

		/** Create a sub folder inside the specified parent */
		void CreateSubFolder(FName Parent);

		/** Initiate a rename operation for the specified folder */
		void RenameFolder(TSharedRef<TOutlinerFolderTreeItem> Folder);

		/** Delete the specified folder and all its contents */
		void DeleteFolder(TSharedRef<TOutlinerFolderTreeItem> Folder);

		/** Add the specified tree item to its parent, attempting to create the parent if possible */
		bool AddChildToParent(FOutlinerTreeItemRef TreeItem, FName ParentPath, bool bIgnoreSearchFilter = false);

		/** Called when a folder is to be created */
		void OnBroadcastFolderCreate(const UWorld& InWorld, FName NewPath);

		/** Called when a folder is to be moved */
		void OnBroadcastFolderMove(FName OldPath, FName NewPath);

		/** Called when a folder is to be deleted */
		void OnBroadcastFolderDelete(const UWorld& InWorld, FName Path);

		/** Detach the specified item from its parent if specified */
		void DetachChildFromParent(TSharedRef<TOutlinerTreeItem> Child, FName ParentPath);
>>>>>>> 5338f086

		/**
		 * Checks to see if the actor is valid for displaying in the outliner
		 *
		 * @return	True if actor can be displayed
		 */
		bool IsActorDisplayable( const AActor* Actor ) const;

		/** @return Returns a string to use for highlighting results in the outliner list */
		virtual FText GetFilterHighlightText() const OVERRIDE;

		/**
		 * Handler for when a property changes on any object
		 *
		 * @param	ObjectBeingModified
		 */
		virtual void OnActorLabelChanged(AActor* ChangedActor);

		/**
		 * Called by the editable text control when the filter text is changed by the user
		 *
		 * @param	InFilterText	The new text
		 */
		void OnFilterTextChanged( const FText& InFilterText );

		/** Called by the editable text control when a user presses enter or commits their text change */
		void OnFilterTextCommitted( const FText& InFilterText, ETextCommit::Type CommitInfo );

		/**
		 * Called by the filter button to get the image to display in the button
		 *
		 * @return	Slate brush for the button to display
		 */
		const FSlateBrush* GetFilterButtonGlyph() const;

		/** @return	The filter button tool-tip text */
		FString GetFilterButtonToolTip() const;

		/** @return	Returns whether the filter status line should be drawn */
		EVisibility GetFilterStatusVisibility() const;

		/** @return	Returns the filter status text */
		FString GetFilterStatusText() const;

		/** @return Returns color for the filter status text message, based on success of search filter */
		FSlateColor GetFilterStatusTextColor() const;

		/** @return	Returns true if the filter is currently active */
		bool IsFilterActive() const;

		/** @return Returns whether the Searchbox widget should be visibility */
		EVisibility GetSearchBoxVisibility() const;

		/** Overridden from SWidget: Checks to see if this widget supports keyboard focus */
		virtual bool SupportsKeyboardFocus() const OVERRIDE;

		/** Overridden from SWidget: Called when a key is pressed down */
		virtual FReply OnKeyDown( const FGeometry& MyGeometry, const FKeyboardEvent& InKeyboardEvent ) OVERRIDE;

		/** Function to validate actor list shown in scene outliner widget */
		void ValidateOutlinerTreeView();

		/**	Returns the current visibility of the Empty label */
		EVisibility GetEmptyLabelVisibility() const;

		/** @return the border brush */
		const FSlateBrush* OnGetBorderBrush() const;

		/** @return the the color and opacity of the border brush; green if in PIE/SIE mode */
		FSlateColor OnGetBorderColorAndOpacity() const;

		/** @return the selection mode; disabled entirely if in PIE/SIE mode */
		ESelectionMode::Type GetSelectionMode() const;

		/** @return the content for the view button */
		TSharedRef<SWidget> GetViewButtonContent();

		/** @return the foreground color for the view button */
		FSlateColor GetViewButtonForegroundColor() const;


		/** FILTERS */
		/** @return whether we are displaying only selected Actors */
		bool IsShowingOnlySelected() const;
		/** Toggles whether we are displaying only selected Actors */
		void ToggleShowOnlySelected();
		/** Enables/Disables whether the SelectedActorFilter is applied */
		void ApplyShowOnlySelectedFilter(bool bShowOnlySelected);

		/** @return whether we are hiding temporary Actors */
		bool IsHidingTemporaryActors() const;
		/** Toggles whether we are hiding temporary Actors */
		void ToggleHideTemporaryActors();
		/** Enables/Disables whether the HideTemporaryActorsFilter is applied */
		void ApplyHideTemporaryActorsFilter(bool bHideTemporaryActors);

	private:

		/** Structure containing information relating to the expansion state of parent items in the tree */
		struct FParentsExpansionState
		{
			/** The set of parent items which are not expanded */
			TSet<const AActor*> CollapsedItems;

			/** The set of folders which are not expanded */
			TSet<FName> CollapsedFolders;
		};


		/** Init options, cached */
		FSceneOutlinerInitializationOptions InitOptions;

		/** The current world being represented by the Scene Outliner. */
		class UWorld* RepresentingWorld;

		/** List for actors being added to the tree since last Populate. */
		TArray<FOutlinerTreeItemPtr> AddedActorsList;
		
		/** List for actors being removed from the tree since last Populate. */
		TArray<FOutlinerTreeItemPtr> RemovedActorsList;
		
		/** List for actors being attached in the tree since last Populate. */
		TArray<FOutlinerTreeItemPtr> AttachedActorsList;

		/** List for actors being detached in the tree since last Populate. */
		TArray<FOutlinerTreeItemPtr> DetachedActorsList;

<<<<<<< HEAD
		/** Callback that's fired when an actor is selected while in 'actor picking' mode */


		FOnActorPicked OnActorPicked;
=======
		/** Callback that's fired when an item is selected while in 'picking' mode */
		FOnSceneOutlinerItemPicked OnItemPicked;
>>>>>>> 5338f086

		/** Our tree view */
		TSharedPtr< SOutlinerTreeView > OutlinerTreeView;

		/** Map of actors to list items in our OutlinerData.  Used to quickly find the item for a specified actor. */
		FActorToTreeItemMap ActorToTreeItemMap;

<<<<<<< HEAD
=======
		/** Map of folder paths to list items in our OutlinerData. Used to quickly find the item for a specified folder. */
		FFolderToTreeItemMap FolderToTreeItemMap;

>>>>>>> 5338f086
		/** The button that displays view options */
		TSharedPtr<SComboButton> ViewOptionsComboButton;

		/** FILTERS */
		/** When applied, only selected Actors are displayed */
		TSharedPtr< TDelegateFilter< const AActor* const > > SelectedActorFilter;

		/** When applied, temporary and run-time actors are hidden */
		TSharedPtr< TDelegateFilter< const AActor* const > > HideTemporaryActorsFilter;


		/** The brush to use when in Editor mode */
		const FSlateBrush* NoBorder;
		/** The brush to use when in PIE mode */
		const FSlateBrush* PlayInEditorBorder;
		/** The brush to use when in SIE mode */
		const FSlateBrush* SimulateBorder;
		/** The component mobility brushes */
		const FSlateBrush* MobilityStaticBrush;
		const FSlateBrush* MobilityStationaryBrush;
		const FSlateBrush* MobilityMovableBrush;

<<<<<<< HEAD
		/** Populates the specified ActorMap with the specified UWorld */
		void UpdateActorMapWithWorld( FActorToTreeItemMap& ActorMap, UWorld* World );

=======
		/** Populates the actor map with the specified UWorld */
		void UpdateActorMapWithWorld(UWorld* World, FParentActorsSet& ParentActors);
		
		/** 
		 * Attempts to add an item to the tree. Will add any parent folders if required
		 *
		 * @param InItem			The item to add to the tree (either an actor or folder)
		 * @param ParentActors		A set of parent actors found that may need to be added to.
		 *
		 * @return					returns true if adding the actor to the tree was successful.
		 */
		bool AddItemToTree(TSharedRef<TOutlinerTreeItem> InItem, FParentActorsSet& ParentActors);
		
>>>>>>> 5338f086
		/** 
		 * Attempts to add an actor to the tree.
		 *
<<<<<<< HEAD
		 * @param InActorItem		The item to add to the tree.
		 * @param InActorMap		The mapping of actors to their item in the tree view.
		 * @param InParentActors	The list of parent actors found that may need to be added later.
		 *
		 * @return					returns true if adding the actor to the tree was successful.
		 */
		bool AddActorToTree(FOutlinerTreeItemPtr InActorItem, FActorToTreeItemMap& InActorMap, TSet< AActor* >& ParentActors);
=======
		 * @param InActorItem		The actor item to add to the tree.
		 * @param ParentActors		A set of parent actors found that may need to be added to.
		 *
		 * @return					returns true if adding the actor to the tree was successful.
		 */
		bool AddActorToTree(TSharedRef<TOutlinerActorTreeItem> InActorItem, FParentActorsSet& ParentActors);

		/** Add a new folder to the tree, including any of its parents if possible */
		bool AddFolderToTree(TSharedRef<TOutlinerFolderTreeItem> InFolderItem, bool bIgnoreSearchFilter = false);

		/** Remove the specified item from the tree */
		void RemoveItemFromTree(TSharedRef<TOutlinerTreeItem> InItem);
>>>>>>> 5338f086

		/** 
		 * Attempts to add parent actors that were filtered out to the tree.
		 *
		 * @param InActor			The actor to add to the tree.
		 */
<<<<<<< HEAD
		void AddFilteredParentActorToTree(AActor* InActor, FActorToTreeItemMap& InActorMap);
=======
		void AddFilteredParentActorToTree(const AActor* InActor);

		/** Returns whether any of the parent items lie within the subtree of the supplied parent actor, and are in an expanded state */
		bool HasExpandedChildren(const AActor* ParentActor, const FParentActorsSet& ParentActors, const FParentsExpansionState& ExpansionStateInfo) const;

		/** Returns whether any of the parent items or folders lie within the subtree of the supplied folder, and are in an expanded state */
		bool HasExpandedChildren(FName ParentFolder, const FParentActorsSet& ParentActors, const FParentsExpansionState& ExpansionStateInfo) const;

		/** Gets the current expansion state of parent items */
		void GetParentsExpansionState(FParentsExpansionState& ExpansionStateInfo) const;

		/** Updates the expansion state of parent items after a repopulate, according to the previous state */
		void SetParentsExpansionState(const FParentActorsSet& ParentActors, const FParentsExpansionState& ExpansionStateInfo) const;
>>>>>>> 5338f086

		/** Whether the scene outliner is currently displaying PlayWorld actors */
		bool bRepresentingPlayWorld;

		/** Total number of displayable actors we've seen, before applying a search filter */
		int32 TotalActorCount;

		/** Number of actors that passed the search filter */
		int32 FilteredActorCount;

		/** Root level tree items */
		FOutlinerData RootTreeItems;

		/** True if the outliner needs to be repopulated at the next appropriate opportunity, usually because our
		    actor set has changed in some way. */
		bool bNeedsRefresh;

		/** true if the Scene Outliner should do a full refresh. */
		bool bFullRefresh;
<<<<<<< HEAD
=======

		/** An instance of a class responsible for operating on newly added tree items */
		NewItemActuator NewItemActions;
>>>>>>> 5338f086

		/** Timer for PIE/SIE mode to sort the outliner. */
		float SortOutlinerTimer;

		/** Reentrancy guard */
		bool bIsReentrant;

		/* Widget containing the filtering text box */
		TSharedPtr< SSearchBox > FilterTextBoxWidget;

		/** A collection of filters used to filter the displayed actors in the scene outliner */
		TSharedPtr< ActorFilterCollection > CustomFilters;

		/** The TextFilter attached to the SearchBox widget of the Scene Outliner */
		TSharedPtr< ActorTextFilter > SearchBoxActorFilter;

		/** A custom column to show in the Scene Outliners */
		TSharedPtr< ISceneOutlinerColumn > CustomColumn;

		/** A visibility gutter which allows users to quickly show/hide actors */
		TSharedPtr< FSceneOutlinerGutter > Gutter;

		// We're friends with our tree item row class so that it can access some data directly
		friend class SSceneOutlinerTreeRow;

		/** True if the search box will take keyboard focus next frame */
		bool bPendingFocusNextFrame;

		/********** Sort functions **********/

		/** Handles column sorting mode change */
		void OnColumnSortModeChanged( const FName& ColumnId, EColumnSortMode::Type InSortMode );

		/** @return Returns the current sort mode of the specified column */
		EColumnSortMode::Type GetColumnSortMode( const FName ColumnId ) const;

		/** Request that the tree be sorted at a convenient time */
		void RequestSort();

		/** Sort the tree based on the current sort column */
		void SortTree();

		/** Specify which column to sort with */
		FName SortByColumn;

		/** Currently selected sorting mode */
		EColumnSortMode::Type SortMode;

	};

}		// namespace SceneOutliner<|MERGE_RESOLUTION|>--- conflicted
+++ resolved
@@ -5,26 +5,19 @@
 
 namespace SceneOutliner
 {
-<<<<<<< HEAD
-=======
 	struct TOutlinerActorTreeItem;
 	struct TOutlinerFolderTreeItem;
 
->>>>>>> 5338f086
 	typedef TArray< FOutlinerTreeItemPtr > FOutlinerData;
 
-	typedef TTextFilter< const AActor* const > ActorTextFilter;
+	typedef TTextFilter< const TOutlinerTreeItem& > TreeItemTextFilter;
 	typedef TFilterCollection< const AActor* const > ActorFilterCollection;
 
-<<<<<<< HEAD
-	typedef TMap< TWeakObjectPtr< AActor >, FOutlinerTreeItemPtr > FActorToTreeItemMap;
-=======
 	typedef TMap< TWeakObjectPtr< AActor >, TSharedRef<TOutlinerActorTreeItem> > FActorToTreeItemMap;
 	typedef TMap< FName, TSharedRef<TOutlinerFolderTreeItem> > FFolderToTreeItemMap;
 	typedef TSet< const AActor* > FParentActorsSet;
 
 	FText GetLabelForItem( const TSharedRef<TOutlinerTreeItem> TreeItem );
->>>>>>> 5338f086
 
 	/** An array of actions to apply to newly added items in the scene outliner */
 	struct NewItemActuator
@@ -112,8 +105,6 @@
 		virtual void PostRedo(bool bSuccess) OVERRIDE { PostUndo(bSuccess); }
 		// End of FEditorUndoClient
 
-<<<<<<< HEAD
-=======
 		/** Get an array of the currently selected items in this tree */
 		TArray<FOutlinerTreeItemPtr> GetSelectedItems();
 
@@ -129,40 +120,40 @@
 		/** Move the specified folder to a new parent path, returning the new full path */
 		FName MoveFolderTo(TSharedRef<TOutlinerFolderTreeItem> Folder, FName NewParent);
 
->>>>>>> 5338f086
 	private:
 
 		/** Populates our data set */
 		void Populate();
 
-		/** Populates OutSearchStrings with the strings associated with AActor that should be used in searching */
-		void PopulateActorSearchStrings( const AActor* const Actor, OUT TArray< FString >& OutSearchStrings ) const;
+		/** Empty all the tree item containers maintained by this outliner */
+		void EmptyTreeItems();
+
+		/** Populates OutSearchStrings with the strings associated with TreeItem that should be used in searching */
+		void PopulateSearchStrings( const TOutlinerTreeItem& TreeItem, OUT TArray< FString >& OutSearchStrings ) const;
 
 		/** Tells the scene outliner that it should do a full refresh, which will clear the entire tree and rebuild it from scratch. */
 		void FullRefresh();
 
-<<<<<<< HEAD
-		/** Gets the label for an actor */
-		FText GetLabelForActor( FOutlinerTreeItemPtr TreeItem ) const;
-=======
 		/** Check whether we should be showing folders or not in this scene outliner */
 		bool ShouldShowFolders() const;
->>>>>>> 5338f086
 
 		/** Is actor class name text visible? */
 		EVisibility IsActorClassNameVisible() const;
 
-		/** Gets the class name for an actor */
-		FString GetClassNameForActor( FOutlinerTreeItemPtr TreeItem ) const;
-
-		/** Gets text for the specified item's actor to display in the custom column for the outliner tree */
-		FString GetCustomColumnTextForActor( FOutlinerTreeItemPtr TreeItem ) const;
-
-		/** Gets the color to draw actor labels */
-		FSlateColor GetColorAndOpacityForActor( FOutlinerTreeItemPtr TreeItem ) const;
-
-		/** Gets the tool tip text for the actor icon */
-		FText GetToolTipTextForActorIcon( FOutlinerTreeItemPtr TreeItem ) const;
+		/** Gets the class name for a tree item */
+		FString GetClassNameForItem( FOutlinerTreeItemPtr TreeItem ) const;
+
+		/** Gets text for the specified item to display in the custom column for the outliner tree */
+		FString GetCustomColumnTextForItem( FOutlinerTreeItemPtr TreeItem ) const;
+
+		/** Gets the color to draw item labels */
+		FSlateColor GetColorAndOpacityForItem( FOutlinerTreeItemPtr TreeItem ) const;
+
+		/** Gets the icon for the specified icon */
+		const FSlateBrush* GetIconForItem(FOutlinerTreeItemRef Item) const;
+
+		/** Gets the tool tip text for the item icon */
+		FText GetToolTipTextForItemIcon( FOutlinerTreeItemPtr TreeItem ) const;
 
 		/** Gets the brush to draw the component mobility icon */
 		const FSlateBrush* GetBrushForComponentMobilityIcon( FOutlinerTreeItemPtr TreeItem ) const;
@@ -209,13 +200,6 @@
 		/** Called by the engine when an actor is being requested to be renamed */
 		void OnLevelActorsRequestRename(const AActor* InActor);
 
-<<<<<<< HEAD
-		/** Callback when actor's label is committed */
-		void OnActorLabelCommitted( const FText& InLabel, ETextCommit::Type InCommitInfo, TWeakObjectPtr<AActor> InActor );
-
-		/** Callback to verify a actor label change */
-		bool OnVerifyActorLabelChanged( const FText& InLabel, FText& OutErrorMessage );
-=======
 		/** Callback when item's label is committed */
 		void OnItemLabelCommitted( const FText& InLabel, ETextCommit::Type InCommitInfo, FOutlinerTreeItemPtr TreeItem );
 
@@ -270,7 +254,6 @@
 
 		/** Detach the specified item from its parent if specified */
 		void DetachChildFromParent(TSharedRef<TOutlinerTreeItem> Child, FName ParentPath);
->>>>>>> 5338f086
 
 		/**
 		 * Checks to see if the actor is valid for displaying in the outliner
@@ -383,30 +366,26 @@
 		/** Init options, cached */
 		FSceneOutlinerInitializationOptions InitOptions;
 
+		/** Context menu opening delegate provided by the client */
+		FOnContextMenuOpening OnContextMenuOpening;
+
 		/** The current world being represented by the Scene Outliner. */
 		class UWorld* RepresentingWorld;
 
-		/** List for actors being added to the tree since last Populate. */
-		TArray<FOutlinerTreeItemPtr> AddedActorsList;
+		/** List for items being added to the tree since last Populate. */
+		TArray<FOutlinerTreeItemRef> AddedItemsList;
 		
-		/** List for actors being removed from the tree since last Populate. */
-		TArray<FOutlinerTreeItemPtr> RemovedActorsList;
+		/** List for items being removed from the tree since last Populate. */
+		TArray<FOutlinerTreeItemRef> RemovedItemsList;
 		
 		/** List for actors being attached in the tree since last Populate. */
-		TArray<FOutlinerTreeItemPtr> AttachedActorsList;
-
-		/** List for actors being detached in the tree since last Populate. */
-		TArray<FOutlinerTreeItemPtr> DetachedActorsList;
-
-<<<<<<< HEAD
-		/** Callback that's fired when an actor is selected while in 'actor picking' mode */
-
-
-		FOnActorPicked OnActorPicked;
-=======
+		TArray<TSharedRef<TOutlinerActorTreeItem>> AttachedActorsList;
+
+		/** List for items that need to be refreshed in the tree since last Populate. */
+		TArray<TSharedRef<TOutlinerTreeItem>> RefreshItemsList;
+
 		/** Callback that's fired when an item is selected while in 'picking' mode */
 		FOnSceneOutlinerItemPicked OnItemPicked;
->>>>>>> 5338f086
 
 		/** Our tree view */
 		TSharedPtr< SOutlinerTreeView > OutlinerTreeView;
@@ -414,12 +393,9 @@
 		/** Map of actors to list items in our OutlinerData.  Used to quickly find the item for a specified actor. */
 		FActorToTreeItemMap ActorToTreeItemMap;
 
-<<<<<<< HEAD
-=======
 		/** Map of folder paths to list items in our OutlinerData. Used to quickly find the item for a specified folder. */
 		FFolderToTreeItemMap FolderToTreeItemMap;
 
->>>>>>> 5338f086
 		/** The button that displays view options */
 		TSharedPtr<SComboButton> ViewOptionsComboButton;
 
@@ -442,11 +418,6 @@
 		const FSlateBrush* MobilityStationaryBrush;
 		const FSlateBrush* MobilityMovableBrush;
 
-<<<<<<< HEAD
-		/** Populates the specified ActorMap with the specified UWorld */
-		void UpdateActorMapWithWorld( FActorToTreeItemMap& ActorMap, UWorld* World );
-
-=======
 		/** Populates the actor map with the specified UWorld */
 		void UpdateActorMapWithWorld(UWorld* World, FParentActorsSet& ParentActors);
 		
@@ -460,19 +431,9 @@
 		 */
 		bool AddItemToTree(TSharedRef<TOutlinerTreeItem> InItem, FParentActorsSet& ParentActors);
 		
->>>>>>> 5338f086
 		/** 
-		 * Attempts to add an actor to the tree.
-		 *
-<<<<<<< HEAD
-		 * @param InActorItem		The item to add to the tree.
-		 * @param InActorMap		The mapping of actors to their item in the tree view.
-		 * @param InParentActors	The list of parent actors found that may need to be added later.
-		 *
-		 * @return					returns true if adding the actor to the tree was successful.
-		 */
-		bool AddActorToTree(FOutlinerTreeItemPtr InActorItem, FActorToTreeItemMap& InActorMap, TSet< AActor* >& ParentActors);
-=======
+		 * Attempts to add an actor to the tree. Will add any parent folders if required
+		 *
 		 * @param InActorItem		The actor item to add to the tree.
 		 * @param ParentActors		A set of parent actors found that may need to be added to.
 		 *
@@ -485,16 +446,12 @@
 
 		/** Remove the specified item from the tree */
 		void RemoveItemFromTree(TSharedRef<TOutlinerTreeItem> InItem);
->>>>>>> 5338f086
 
 		/** 
 		 * Attempts to add parent actors that were filtered out to the tree.
 		 *
 		 * @param InActor			The actor to add to the tree.
 		 */
-<<<<<<< HEAD
-		void AddFilteredParentActorToTree(AActor* InActor, FActorToTreeItemMap& InActorMap);
-=======
 		void AddFilteredParentActorToTree(const AActor* InActor);
 
 		/** Returns whether any of the parent items lie within the subtree of the supplied parent actor, and are in an expanded state */
@@ -508,7 +465,6 @@
 
 		/** Updates the expansion state of parent items after a repopulate, according to the previous state */
 		void SetParentsExpansionState(const FParentActorsSet& ParentActors, const FParentsExpansionState& ExpansionStateInfo) const;
->>>>>>> 5338f086
 
 		/** Whether the scene outliner is currently displaying PlayWorld actors */
 		bool bRepresentingPlayWorld;
@@ -528,12 +484,9 @@
 
 		/** true if the Scene Outliner should do a full refresh. */
 		bool bFullRefresh;
-<<<<<<< HEAD
-=======
 
 		/** An instance of a class responsible for operating on newly added tree items */
 		NewItemActuator NewItemActions;
->>>>>>> 5338f086
 
 		/** Timer for PIE/SIE mode to sort the outliner. */
 		float SortOutlinerTimer;
@@ -548,7 +501,7 @@
 		TSharedPtr< ActorFilterCollection > CustomFilters;
 
 		/** The TextFilter attached to the SearchBox widget of the Scene Outliner */
-		TSharedPtr< ActorTextFilter > SearchBoxActorFilter;
+		TSharedPtr< TreeItemTextFilter > SearchBoxFilter;
 
 		/** A custom column to show in the Scene Outliners */
 		TSharedPtr< ISceneOutlinerColumn > CustomColumn;
@@ -556,9 +509,6 @@
 		/** A visibility gutter which allows users to quickly show/hide actors */
 		TSharedPtr< FSceneOutlinerGutter > Gutter;
 
-		// We're friends with our tree item row class so that it can access some data directly
-		friend class SSceneOutlinerTreeRow;
-
 		/** True if the search box will take keyboard focus next frame */
 		bool bPendingFocusNextFrame;
 
