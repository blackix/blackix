// Copyright 1998-2015 Epic Games, Inc. All Rights Reserved.
#include "WorldBrowserPrivatePCH.h"

#include "Engine/WorldComposition.h"
#include "Editor/PropertyEditor/Public/IDetailsView.h"
#include "Editor/PropertyEditor/Public/PropertyEditorModule.h"
#include "FileHelpers.h"
#include "ContentBrowserModule.h"
#include "AssetRegistryModule.h"
#include "MaterialExportUtils.h"
#include "MeshUtilities.h"
#include "RawMesh.h"
#include "LandscapeEdMode.h"
#include "ImageWrapper.h"

#include "WorldTileDetails.h"
#include "WorldTileDetailsCustomization.h"
#include "WorldTileCollectionModel.h"
#include "STiledLandscapeImportDlg.h"
#include "Engine/StaticMeshActor.h"
#include "Engine/StaticMesh.h"
#include "Engine/LevelStreaming.h"
#include "Landscape.h"
#include "GameFramework/WorldSettings.h"
#include "Engine/Light.h"
#include "InstancedFoliageActor.h"
#include "LandscapeMeshProxyActor.h"
#include "LandscapeMeshProxyComponent.h"

#define LOCTEXT_NAMESPACE "WorldBrowser"

static const FName HeightmapLayerName = FName("__Heightmap__");


FWorldTileCollectionModel::FWorldTileCollectionModel(UEditorEngine* InEditor)
	: FLevelCollectionModel(InEditor)
	, bIsSavingLevel(false)
	, bMeshProxyAvailable(false)
{
}

FWorldTileCollectionModel::~FWorldTileCollectionModel()
{
	// There are still can be levels loading 
	FlushAsyncLoading();
	
	CurrentWorld = NULL;

	Editor->UnregisterForUndo(this);
	FCoreDelegates::PreWorldOriginOffset.RemoveAll(this);
	FCoreDelegates::PostWorldOriginOffset.RemoveAll(this);
	FEditorDelegates::PreSaveWorld.RemoveAll(this);
	FEditorDelegates::PostSaveWorld.RemoveAll(this);
	FEditorDelegates::NewCurrentLevel.RemoveAll(this);
}

void FWorldTileCollectionModel::Initialize(UWorld* InWorld)
{
	// Uncategorized layer, always exist
	FWorldTileLayer Layer;
	ManagedLayers.Empty();
	ManagedLayers.Add(Layer);

	Editor->RegisterForUndo(this);
	FCoreDelegates::PreWorldOriginOffset.AddSP(this, &FWorldTileCollectionModel::PreWorldOriginOffset);
	FCoreDelegates::PostWorldOriginOffset.AddSP(this, &FWorldTileCollectionModel::PostWorldOriginOffset);
	FEditorDelegates::PreSaveWorld.AddSP(this, &FWorldTileCollectionModel::OnPreSaveWorld);
	FEditorDelegates::PostSaveWorld.AddSP(this, &FWorldTileCollectionModel::OnPostSaveWorld);
	FEditorDelegates::NewCurrentLevel.AddSP(this, &FWorldTileCollectionModel::OnNewCurrentLevel);
	BindCommands();
			
	FLevelCollectionModel::Initialize(InWorld);
	
	// Check whehter Editor has support for generating mesh proxies	
	IMeshUtilities& MeshUtilities = FModuleManager::Get().LoadModuleChecked<IMeshUtilities>("MeshUtilities");
	bMeshProxyAvailable = (MeshUtilities.GetMeshMergingInterface() != nullptr);
}

void FWorldTileCollectionModel::Tick( float DeltaTime )
{
	if (!HasWorldRoot())
	{
		return;
	}

	FLevelCollectionModel::Tick(DeltaTime);
}

void FWorldTileCollectionModel::UnloadLevels(const FLevelModelList& InLevelList)
{
	if (IsReadOnly())
	{
		return;
	}
	
	// Check dirty levels
	bool bHasDirtyLevels = false;
	for (TSharedPtr<FLevelModel> LevelModel : InLevelList)
	{
		ULevel* Level = LevelModel->GetLevelObject();
		if (Level && Level->GetOutermost()->IsDirty())
		{
			bHasDirtyLevels = true;
			break;
		}
	}

	FLevelModelList LevelsToUnload = InLevelList;

	if (bHasDirtyLevels)
	{
		// Warn the user that they are about to remove dirty level(s) from the world
		const FText RemoveDirtyWarning = LOCTEXT("UnloadingDirtyLevelFromWorld", "You are about to unload dirty levels from the world and your changes to these levels will be lost (all children levels will be unloaded as well).  Proceed?");
		if (FMessageDialog::Open(EAppMsgType::YesNo, RemoveDirtyWarning) == EAppReturnType::No)
		{
			return;
		}

		// We need to unload all children of an dirty tiles,
		// to make sure that relative positions will be correct after parent tile information is discarded
		struct FHierachyCollector : public FLevelModelVisitor
		{
			FLevelModelList& DirtyHierarchy;
			FHierachyCollector(FLevelModelList& LevelToUnload) : DirtyHierarchy(LevelToUnload) {}

			virtual void Visit(FLevelModel& Item) override
			{
				DirtyHierarchy.AddUnique(Item.AsShared());
			}
		};

		FHierachyCollector HierachyCollector(LevelsToUnload);

		for (TSharedPtr<FLevelModel> LevelModel : InLevelList)
		{
			ULevel* Level = LevelModel->GetLevelObject();
			if (Level && Level->GetOutermost()->IsDirty())
			{
				LevelModel->Accept(HierachyCollector);
			}
		}
	}

	// Unload
	FLevelCollectionModel::UnloadLevels(LevelsToUnload);
}

void FWorldTileCollectionModel::TranslateLevels(const FLevelModelList& InLevels, FVector2D InDelta, bool bSnapDelta)
{
	if (IsReadOnly() || InLevels.Num() == 0)
	{
		return;
	}
	
	// We want to translate only non-readonly levels
	FLevelModelList TilesToMove;
	for (auto It = InLevels.CreateConstIterator(); It; ++It)
	{
		if ((*It)->IsEditable())
		{
			TilesToMove.Add(*It);
		}
	}

	if (TilesToMove.Num() == 0)
	{
		return;
	}
	
	// Remove all descendants models from the list
	// We need to translate only top hierarchy models
	for (int32 TileIdx = TilesToMove.Num()-1; TileIdx >= 0; TileIdx--)
	{
		TSharedPtr<FLevelModel> TileModel = TilesToMove[TileIdx];
		for (int32 ParentIdx = 0; ParentIdx < TilesToMove.Num(); ++ParentIdx)
		{
			if (TileModel->HasAncestor(TilesToMove[ParentIdx]))
			{
				TilesToMove.RemoveAt(TileIdx);
				break;
			}
		}
	}

	// Calculate moving levels bounding box, prefer currently visible levels
	FBox LevelsBBox = GetVisibleLevelsBoundingBox(TilesToMove, true);
	if (!LevelsBBox.IsValid)
	{
		LevelsBBox = GetLevelsBoundingBox(TilesToMove, true);
	}
	
	// Focus on levels destination bounding box, so the will stay visible after translation
	if (LevelsBBox.IsValid)
	{
		LevelsBBox = LevelsBBox.ShiftBy(FVector(InDelta, 0));
		Focus(LevelsBBox, EnsureEditable);
	}
		
	// Move levels
	for (auto It = TilesToMove.CreateIterator(); It; ++It)
	{
		TSharedPtr<FWorldTileModel> TileModel = StaticCastSharedPtr<FWorldTileModel>(*It);
		FIntPoint NewPosition = TileModel->GetAbsoluteLevelPosition() + FIntPoint(InDelta.X, InDelta.Y);
		TileModel->SetLevelPosition(NewPosition);
	}

	// Unshelve levels which do fit to the current world bounds
	for (auto It = AllLevelsList.CreateIterator(); It; ++It)
	{
		TSharedPtr<FWorldTileModel> TileModel = StaticCastSharedPtr<FWorldTileModel>(*It);
		if (TileModel->ShouldBeVisible(EditableWorldArea()))
		{
			TileModel->Unshelve();
		}
	}
	
	RequestUpdateAllLevels();
}

TSharedPtr<FLevelDragDropOp> FWorldTileCollectionModel::CreateDragDropOp() const
{
	TArray<TWeakObjectPtr<ULevel>>			LevelsToDrag;
	TArray<TWeakObjectPtr<ULevelStreaming>> StreamingLevelsToDrag;

	if (!IsReadOnly())
	{
		for (TSharedPtr<FLevelModel> LevelModel : SelectedLevelsList)
		{
			ULevel* Level = LevelModel->GetLevelObject();
			if (Level)
			{
				LevelsToDrag.Add(Level);
			}

			TSharedPtr<FWorldTileModel> Tile = StaticCastSharedPtr<FWorldTileModel>(LevelModel);
			if (Tile->IsLoaded())
			{
				StreamingLevelsToDrag.Add(Tile->GetAssosiatedStreamingLevel());
			}
			else
			{
				//
				int32 TileStreamingIdx = GetWorld()->WorldComposition->TilesStreaming.IndexOfByPredicate(
					ULevelStreaming::FPackageNameMatcher(LevelModel->GetLongPackageName())
					);

				if (GetWorld()->WorldComposition->TilesStreaming.IsValidIndex(TileStreamingIdx))
				{
					StreamingLevelsToDrag.Add(GetWorld()->WorldComposition->TilesStreaming[TileStreamingIdx]);
				}
			}
		}
	}

	if (LevelsToDrag.Num())
	{
		TSharedPtr<FLevelDragDropOp> Op = FLevelDragDropOp::New(LevelsToDrag);
		Op->StreamingLevelsToDrop = StreamingLevelsToDrag;
		return Op;
	}

	if (StreamingLevelsToDrag.Num())
	{
		TSharedPtr<FLevelDragDropOp> Op = FLevelDragDropOp::New(StreamingLevelsToDrag);
		return Op;
	}
		
	return FLevelCollectionModel::CreateDragDropOp();
}

bool FWorldTileCollectionModel::PassesAllFilters(const FLevelModel& Item) const
{
	const FWorldTileModel& Tile = static_cast<const FWorldTileModel&>(Item);
	if (!Tile.IsInLayersList(SelectedLayers))
	{
		return false;
	}
	
	return FLevelCollectionModel::PassesAllFilters(Item);
}

void FWorldTileCollectionModel::BuildWorldCompositionMenu(FMenuBuilder& InMenuBuilder) const
{
	const FLevelCollectionCommands& Commands = FLevelCollectionCommands::Get();
	
	// No selection, option to reset world origin
	if (!AreAnyLevelsSelected())
	{
		if (GetWorld()->GetWorldSettings()->bEnableWorldOriginRebasing)
		{
			InMenuBuilder.AddMenuEntry(Commands.ResetWorldOrigin);
		}
		
		return;
	}
	
	// General Levels commands
	InMenuBuilder.BeginSection("Levels", LOCTEXT("LevelsHeader", "Levels") );
	{
		// Make level current
		if (IsOneLevelSelected())
		{
			InMenuBuilder.AddMenuEntry( Commands.World_MakeLevelCurrent );
		}

		// Load/Unload/Save
		InMenuBuilder.AddMenuEntry(Commands.World_LoadLevel);
		InMenuBuilder.AddMenuEntry(Commands.World_UnloadLevel);
		InMenuBuilder.AddMenuEntry(Commands.World_SaveSelectedLevels);
		
		// Visibility commands
		InMenuBuilder.AddSubMenu( 
			LOCTEXT("VisibilityHeader", "Visibility"),
			LOCTEXT("VisibilitySubMenu_ToolTip", "Selected Level(s) visibility commands"),
			FNewMenuDelegate::CreateSP(this, &FWorldTileCollectionModel::FillVisibilitySubMenu ) );

		// Lock commands
		InMenuBuilder.AddSubMenu( 
			LOCTEXT("LockHeader", "Lock"),
			LOCTEXT("LockSubMenu_ToolTip", "Selected Level(s) lock commands"),
			FNewMenuDelegate::CreateSP(this, &FWorldTileCollectionModel::FillLockSubMenu ) );
	}
	InMenuBuilder.EndSection();

	// Assign to layer
	if (AreAnySelectedLevelsEditable())
	{
		InMenuBuilder.BeginSection("Menu_LayersSection");
		{
			InMenuBuilder.AddSubMenu( 
				LOCTEXT("Layer_Assign", "Assign to Layer"),
				FText::GetEmpty(),
				FNewMenuDelegate::CreateSP(this, &FWorldTileCollectionModel::FillLayersSubMenu));
		}
		InMenuBuilder.EndSection();
	}

	// Origin
	InMenuBuilder.BeginSection("Menu_LevelOriginSection");
	{
		// Reset level position
		InMenuBuilder.AddMenuEntry(Commands.ResetLevelOrigin);
		
		// Move world orign to level position
		if (IsOneLevelSelected() && GetWorld()->GetWorldSettings()->bEnableWorldOriginRebasing)
		{
			InMenuBuilder.AddMenuEntry(Commands.MoveWorldOrigin);
		}
	}
	InMenuBuilder.EndSection();

	// Level actors selection commands
	InMenuBuilder.BeginSection("Actors", LOCTEXT("ActorsHeader", "Actors") );
	{
		InMenuBuilder.AddMenuEntry( Commands.AddsActors );
		InMenuBuilder.AddMenuEntry( Commands.RemovesActors );

		if (IsOneLevelSelected())
		{
			InMenuBuilder.AddMenuEntry(Commands.MoveActorsToSelected);
			InMenuBuilder.AddMenuEntry(Commands.MoveFoliageToSelected);
		}
	}
	InMenuBuilder.EndSection();

	// Landscape specific stuff
	const bool bCanReimportTiledLandscape = CanReimportTiledlandscape();
	const bool bCanAddAdjacentLandscape = CanAddLandscapeProxy(FWorldTileModel::EWorldDirections::Any);
	if (bCanReimportTiledLandscape || bCanAddAdjacentLandscape)
	{
		InMenuBuilder.BeginSection("Menu_LandscapeSection", LOCTEXT("Menu_LandscapeSectionTitle", "Landscape"));
		
		// Adjacent landscape
		if (bCanAddAdjacentLandscape)
		{
			InMenuBuilder.AddSubMenu( 
				LOCTEXT("AddLandscapeLevel", "Add Adjacent Landscape Level"),
				FText::GetEmpty(),
				FNewMenuDelegate::CreateSP(this, &FWorldTileCollectionModel::FillAdjacentLandscapeSubMenu));
		}

		// Tiled landscape
		if (bCanReimportTiledLandscape)
		{
			InMenuBuilder.AddSubMenu( 
				LOCTEXT("ReimportTiledLandscape", "Reimport Tiled Landscape"),
				FText::GetEmpty(),
				FNewMenuDelegate::CreateSP(this, &FWorldTileCollectionModel::FillReimportTiledLandscapeSubMenu));
		}
		
		InMenuBuilder.EndSection();
	}
}

void FWorldTileCollectionModel::BuildHierarchyMenu(FMenuBuilder& InMenuBuilder) const
{
	const FLevelCollectionCommands& Commands = FLevelCollectionCommands::Get();
		
	// Add common commands
	InMenuBuilder.BeginSection("Levels", LOCTEXT("LevelsHeader", "Levels") );
	{
		// Make level current
		if (IsOneLevelSelected())
		{
			InMenuBuilder.AddMenuEntry( Commands.World_MakeLevelCurrent );
		}

		// Load/Unload/Save
		InMenuBuilder.AddMenuEntry(Commands.World_LoadLevel);
		InMenuBuilder.AddMenuEntry(Commands.World_UnloadLevel);
		InMenuBuilder.AddMenuEntry(Commands.World_SaveSelectedLevels);
				
		// Visibility commands
		InMenuBuilder.AddSubMenu( 
			LOCTEXT("VisibilityHeader", "Visibility"),
			LOCTEXT("VisibilitySubMenu_ToolTip", "Selected Level(s) visibility commands"),
			FNewMenuDelegate::CreateSP(this, &FWorldTileCollectionModel::FillVisibilitySubMenu ) );

		// Lock commands
		InMenuBuilder.AddSubMenu( 
			LOCTEXT("LockHeader", "Lock"),
			LOCTEXT("LockSubMenu_ToolTip", "Selected Level(s) lock commands"),
			FNewMenuDelegate::CreateSP(this, &FWorldTileCollectionModel::FillLockSubMenu ) );
	
	}
	InMenuBuilder.EndSection();

	// Assign to layer
	if (AreAnySelectedLevelsEditable())
	{
		InMenuBuilder.BeginSection("Menu_LayersSection");
		{
			InMenuBuilder.AddSubMenu( 
				LOCTEXT("WorldLayers", "Assign to Layer"),
				FText::GetEmpty(),
				FNewMenuDelegate::CreateSP(this, &FWorldTileCollectionModel::FillLayersSubMenu)
			);
		}
		InMenuBuilder.EndSection();
	}

	// Hierarchy management
	if (AreAnyLevelsSelected())
	{
		InMenuBuilder.BeginSection("Menu_HierarchySection");
		{
			InMenuBuilder.AddMenuEntry(Commands.ExpandSelectedItems);
			InMenuBuilder.AddMenuEntry(Commands.ClearParentLink);
		}
		InMenuBuilder.EndSection();
	}
		
	// Level selection commands
	InMenuBuilder.BeginSection("LevelsSelection", LOCTEXT("SelectionHeader", "Selection") );
	{
		InMenuBuilder.AddMenuEntry( Commands.SelectAllLevels );
		InMenuBuilder.AddMenuEntry( Commands.DeselectAllLevels );
		InMenuBuilder.AddMenuEntry( Commands.InvertLevelSelection );
	}
	InMenuBuilder.EndSection();

	// Level actors selection commands
	InMenuBuilder.BeginSection("Actors", LOCTEXT("ActorsHeader", "Actors") );
	{
		InMenuBuilder.AddMenuEntry( Commands.AddsActors );
		InMenuBuilder.AddMenuEntry( Commands.RemovesActors );

		// Move selected actors to a selected level
		if (IsOneLevelSelected())
		{
			InMenuBuilder.AddMenuEntry( Commands.MoveActorsToSelected );
			InMenuBuilder.AddMenuEntry( Commands.MoveFoliageToSelected );
		}
	}
	InMenuBuilder.EndSection();
}

void FWorldTileCollectionModel::FillLayersSubMenu(FMenuBuilder& InMenuBuilder) const
{
	for (auto It = AllLayers.CreateConstIterator(); It; ++It)
	{
		InMenuBuilder.AddMenuEntry(
			FText::FromString((*It).Name), 
			FText(), FSlateIcon(),
			FUIAction(FExecuteAction::CreateSP(
				this, &FWorldTileCollectionModel::AssignSelectedLevelsToLayer_Executed, (*It)
				)
			)
		);
	}
}

void FWorldTileCollectionModel::FillAdjacentLandscapeSubMenu(FMenuBuilder& InMenuBuilder) const
{
	const FLevelCollectionCommands& Commands = FLevelCollectionCommands::Get();

	InMenuBuilder.AddMenuEntry(Commands.AddLandscapeLevelXNegative, NAME_None, TAttribute<FText>(), TAttribute<FText>(), FSlateIcon(FEditorStyle::GetStyleSetName(), "WorldBrowser.DirectionXNegative"));
	InMenuBuilder.AddMenuEntry(Commands.AddLandscapeLevelXPositive, NAME_None, TAttribute<FText>(), TAttribute<FText>(), FSlateIcon(FEditorStyle::GetStyleSetName(), "WorldBrowser.DirectionXPositive"));
	InMenuBuilder.AddMenuEntry(Commands.AddLandscapeLevelYNegative, NAME_None, TAttribute<FText>(), TAttribute<FText>(), FSlateIcon(FEditorStyle::GetStyleSetName(), "WorldBrowser.DirectionYNegative"));
	InMenuBuilder.AddMenuEntry(Commands.AddLandscapeLevelYPositive, NAME_None, TAttribute<FText>(), TAttribute<FText>(), FSlateIcon(FEditorStyle::GetStyleSetName(), "WorldBrowser.DirectionYPositive"));
}

void FWorldTileCollectionModel::FillReimportTiledLandscapeSubMenu(FMenuBuilder& InMenuBuilder) const
{
	const FLevelCollectionCommands& Commands = FLevelCollectionCommands::Get();

	// Add "Heightmap" menu entry
	InMenuBuilder.AddMenuEntry(
			LOCTEXT("Menu_HeightmapTitle", "Heightmap"), 
			FText(), FSlateIcon(),
			FUIAction(FExecuteAction::CreateSP(
				this, &FWorldTileCollectionModel::ReimportTiledLandscape_Executed, HeightmapLayerName
				)
			)
		);

	// Weightmaps	
	InMenuBuilder.AddSubMenu( 
				LOCTEXT("Menu_WeightmapsTitle", "Weightmaps"),
				FText::GetEmpty(),
				FNewMenuDelegate::CreateSP(this, &FWorldTileCollectionModel::FillWeightmapsSubMenu)
			);
}

void FWorldTileCollectionModel::FillWeightmapsSubMenu(FMenuBuilder& InMenuBuilder) const
{
	// Add "All Weighmaps" menu entry
	InMenuBuilder.AddMenuEntry(
			LOCTEXT("Menu_AllWeightmapsTitle", "All Weightmaps"), 
			FText(), FSlateIcon(),
			FUIAction(FExecuteAction::CreateSP(
				this, &FWorldTileCollectionModel::ReimportTiledLandscape_Executed, FName(NAME_None)
				)
			)
		);
	
	TArray<FName> LayerNames;
	// Get list of the landscape layers
	for (const auto& LevelModel : SelectedLevelsList)
	{
		auto TileModel = StaticCastSharedPtr<FWorldTileModel>(LevelModel);
		if (TileModel->IsTiledLandscapeBased())
		{
			TArray<FName> Layers = ALandscapeProxy::GetLayersFromMaterial(TileModel->GetLandscape()->LandscapeMaterial);
			for (FName LayerName : Layers)
			{
				LayerNames.AddUnique(LayerName);
			}
		}
	}

	for (FName LayerName : LayerNames)
	{
		InMenuBuilder.AddMenuEntry(
			FText::FromName(LayerName), 
			FText(), FSlateIcon(),
			FUIAction(FExecuteAction::CreateSP(
				this, &FWorldTileCollectionModel::ReimportTiledLandscape_Executed, LayerName
				)
			)
		);
	}
}

void FWorldTileCollectionModel::CustomizeFileMainMenu(FMenuBuilder& InMenuBuilder) const
{
	FLevelCollectionModel::CustomizeFileMainMenu(InMenuBuilder);

	const FLevelCollectionCommands& Commands = FLevelCollectionCommands::Get();
		
	InMenuBuilder.BeginSection("LevelsAddLevel");
	{
		InMenuBuilder.AddMenuEntry(Commands.World_CreateEmptyLevel);
		InMenuBuilder.AddMenuEntry(Commands.ImportTiledLandscape);
	}
	InMenuBuilder.EndSection();
}

bool FWorldTileCollectionModel::GetPlayerView(FVector& Location, FRotator& Rotation) const
{
	if (IsSimulating())
	{
		UWorld* SimulationWorld = GetSimulationWorld();
		for (FConstPlayerControllerIterator Iterator = SimulationWorld->GetPlayerControllerIterator(); Iterator; ++Iterator)
		{
			APlayerController* PlayerActor = *Iterator;
			PlayerActor->GetPlayerViewPoint(Location, Rotation);
			return true;
		}
	}
	
	return false;
}

bool FWorldTileCollectionModel::GetObserverView(FVector& Location, FRotator& Rotation) const
{
	const UEditorEngine* EditorEngine = Editor.Get();

	// We are in the SIE
	if (EditorEngine->bIsSimulatingInEditor && GCurrentLevelEditingViewportClient->IsSimulateInEditorViewport())
	{
		Rotation = GCurrentLevelEditingViewportClient->GetViewRotation();
		Location = GCurrentLevelEditingViewportClient->GetViewLocation();
		return true;
	}

	// We are in the editor world
	if (EditorEngine->PlayWorld == nullptr)
	{
		for (const FLevelEditorViewportClient* ViewportClient : EditorEngine->LevelViewportClients)
		{
			if (ViewportClient && ViewportClient->IsPerspective())
			{
				Rotation = ViewportClient->GetViewRotation();
				Location = ViewportClient->GetViewLocation();
				return true;
			}
		}
	}

	return false;
}

static double Area(FVector2D InRect)
{
	return (double)InRect.X * (double)InRect.Y;
}

bool FWorldTileCollectionModel::CompareLevelsZOrder(TSharedPtr<FLevelModel> InA, TSharedPtr<FLevelModel> InB) const
{
	TSharedPtr<FWorldTileModel> A = StaticCastSharedPtr<FWorldTileModel>(InA);
	TSharedPtr<FWorldTileModel> B = StaticCastSharedPtr<FWorldTileModel>(InB);

	if (A->TileDetails->ZOrder == B->TileDetails->ZOrder)
	{
		if (A->GetLevelSelectionFlag() == B->GetLevelSelectionFlag())
		{
			return Area(B->GetLevelSize2D()) < Area(A->GetLevelSize2D());
		}
		
		return B->GetLevelSelectionFlag() > A->GetLevelSelectionFlag();
	}

	return B->TileDetails->ZOrder > A->TileDetails->ZOrder;
}

void FWorldTileCollectionModel::RegisterDetailsCustomization(FPropertyEditorModule& InPropertyModule, 
																TSharedPtr<IDetailsView> InDetailsView)
{
	TSharedRef<FWorldTileCollectionModel> WorldModel = StaticCastSharedRef<FWorldTileCollectionModel>(this->AsShared());
	
	// Register our struct customizations
	InPropertyModule.RegisterCustomPropertyTypeLayout("TileStreamingLevelDetails", 
		FOnGetPropertyTypeCustomizationInstance::CreateStatic(&FStreamingLevelDetailsCustomization::MakeInstance, WorldModel)
		);

	InPropertyModule.RegisterCustomPropertyTypeLayout("TileLODEntryDetails", 
		FOnGetPropertyTypeCustomizationInstance::CreateStatic(&FTileLODEntryDetailsCustomization::MakeInstance,  WorldModel)
		);

	InDetailsView->RegisterInstancedCustomPropertyLayout(UWorldTileDetails::StaticClass(), 
		FOnGetDetailCustomizationInstance::CreateStatic(&FWorldTileDetailsCustomization::MakeInstance,  WorldModel)
		);
}

void FWorldTileCollectionModel::UnregisterDetailsCustomization(FPropertyEditorModule& InPropertyModule,
															   TSharedPtr<IDetailsView> InDetailsView)
{
	InPropertyModule.UnregisterCustomPropertyTypeLayout("TileStreamingLevelDetails");
	InPropertyModule.UnregisterCustomPropertyTypeLayout("TileLODEntryDetails");
	InDetailsView->UnregisterInstancedCustomPropertyLayout(UWorldTileDetails::StaticClass());
}

TSharedPtr<FWorldTileModel> FWorldTileCollectionModel::GetWorldRootModel()
{
	return StaticCastSharedPtr<FWorldTileModel>(RootLevelsList[0]);
}

static void InvalidateLightingCache(const FLevelModelList& ModelList)
{
	for (auto It = ModelList.CreateConstIterator(); It; ++It)
	{
		ULevel* Level = (*It)->GetLevelObject();
		if (Level && Level->bIsVisible)
		{
			for (auto ActorIt = Level->Actors.CreateIterator(); ActorIt; ++ActorIt)
			{
				ALight* Light = Cast<ALight>(*ActorIt);
				if (Light)
				{
					Light->InvalidateLightingCache();
				}
			}
		}
	}
}

bool FWorldTileCollectionModel::HasWorldRoot() const
{
	return CurrentWorld->WorldComposition != NULL;
}

void FWorldTileCollectionModel::BindCommands()
{
	FLevelCollectionModel::BindCommands();

	const FLevelCollectionCommands& Commands = FLevelCollectionCommands::Get();
	FUICommandList& ActionList = *CommandList;

	//
	ActionList.MapAction(Commands.World_CreateEmptyLevel,
		FExecuteAction::CreateSP(this, &FWorldTileCollectionModel::CreateEmptyLevel_Executed));

	ActionList.MapAction(Commands.ClearParentLink,
		FExecuteAction::CreateSP(this, &FWorldTileCollectionModel::ClearParentLink_Executed),
		FCanExecuteAction::CreateSP(this, &FLevelCollectionModel::AreAnySelectedLevelsEditable));
	
	//
	ActionList.MapAction(Commands.MoveWorldOrigin,
		FExecuteAction::CreateSP(this, &FWorldTileCollectionModel::MoveWorldOrigin_Executed),
		FCanExecuteAction::CreateSP(this, &FWorldTileCollectionModel::IsOneLevelSelected));

	ActionList.MapAction(Commands.ResetWorldOrigin,
		FExecuteAction::CreateSP(this, &FWorldTileCollectionModel::ResetWorldOrigin_Executed));

	ActionList.MapAction(Commands.ResetLevelOrigin,
		FExecuteAction::CreateSP(this, &FWorldTileCollectionModel::ResetLevelOrigin_Executed),
		FCanExecuteAction::CreateSP(this, &FWorldTileCollectionModel::AreAnySelectedLevelsEditable));


	// Landscape operations
	ActionList.MapAction(Commands.ImportTiledLandscape,
		FExecuteAction::CreateSP(this, &FWorldTileCollectionModel::ImportTiledLandscape_Executed));
		
	ActionList.MapAction(Commands.AddLandscapeLevelXNegative,
		FExecuteAction::CreateSP(this, &FWorldTileCollectionModel::AddLandscapeProxy_Executed, FWorldTileModel::XNegative),
		FCanExecuteAction::CreateSP(this, &FWorldTileCollectionModel::CanAddLandscapeProxy, FWorldTileModel::XNegative));
	
	ActionList.MapAction(Commands.AddLandscapeLevelXPositive,
		FExecuteAction::CreateSP(this, &FWorldTileCollectionModel::AddLandscapeProxy_Executed, FWorldTileModel::XPositive),
		FCanExecuteAction::CreateSP(this, &FWorldTileCollectionModel::CanAddLandscapeProxy, FWorldTileModel::XPositive));
	
	ActionList.MapAction(Commands.AddLandscapeLevelYNegative,
		FExecuteAction::CreateSP(this, &FWorldTileCollectionModel::AddLandscapeProxy_Executed, FWorldTileModel::YNegative),
		FCanExecuteAction::CreateSP(this, &FWorldTileCollectionModel::CanAddLandscapeProxy, FWorldTileModel::YNegative));
	
	ActionList.MapAction(Commands.AddLandscapeLevelYPositive,
		FExecuteAction::CreateSP(this, &FWorldTileCollectionModel::AddLandscapeProxy_Executed, FWorldTileModel::YPositive),
		FCanExecuteAction::CreateSP(this, &FWorldTileCollectionModel::CanAddLandscapeProxy, FWorldTileModel::YPositive));
}

void FWorldTileCollectionModel::OnLevelsCollectionChanged()
{
	// populate tree structure of the root folder
	StaticTileList.Empty();

	UWorldComposition* WorldComposition = CurrentWorld->WorldComposition;
	if (WorldComposition)
	{
		// Force rescanning world composition tiles
		WorldComposition->Rescan();
		
		// Initialize root level
		TSharedPtr<FWorldTileModel> Item = AddLevelFromTile(INDEX_NONE);
		Item->SetLevelExpansionFlag(true);
		RootLevelsList.Add(Item);
		
		// Initialize child tiles
		auto TileList = WorldComposition->GetTilesList();
		for (int32 TileIdx = 0; TileIdx < TileList.Num(); ++TileIdx)
		{
			auto LevelModel = AddLevelFromTile(TileIdx);
		}
		
		SetupParentChildLinks();
		GetWorldRootModel()->SortRecursive();
		UpdateAllLevels();

		PopulateLayersList();
	}

	FLevelCollectionModel::OnLevelsCollectionChanged();

	// Sync levels selection to world
	SetSelectedLevelsFromWorld();
}

TSharedPtr<FWorldTileModel> FWorldTileCollectionModel::AddLevelFromTile(int32 TileIdx)
{
	TSharedPtr<FWorldTileModel> LevelModel = MakeShareable(new FWorldTileModel(Editor, *this, TileIdx));
	AllLevelsList.Add(LevelModel);
	AllLevelsMap.Add(LevelModel->TileDetails->PackageName, LevelModel);
	
	return LevelModel;
}

void FWorldTileCollectionModel::PopulateLayersList()
{
	AllLayers.Empty();
	SelectedLayers.Empty();

	if (HasWorldRoot())
	{
		AllLayers.Append(ManagedLayers);
		
		for (auto It = AllLevelsList.CreateIterator(); It; ++It)
		{
			TSharedPtr<FWorldTileModel> TileModel = StaticCastSharedPtr<FWorldTileModel>(*It);
			AllLayers.AddUnique(TileModel->TileDetails->Layer);
		}
	}
}

void FWorldTileCollectionModel::SetupParentChildLinks()
{
	// purge current hierarchy
	for (auto It = AllLevelsList.CreateIterator(); It; ++It)
	{
		(*It)->SetParent(NULL);
		(*It)->RemoveAllChildren();
	}
	
	// Setup->parent child links
	for (auto It = AllLevelsList.CreateIterator(); It; ++It)
	{
		TSharedPtr<FWorldTileModel> TileModel = StaticCastSharedPtr<FWorldTileModel>(*It);
		if (!TileModel->IsRootTile())
		{
			TSharedPtr<FLevelModel> ParentModel = FindLevelModel(TileModel->TileDetails->ParentPackageName);

			if (!ParentModel.IsValid())
			{
				// All parentless tiles will be attached to a root tile
				ParentModel = GetWorldRootModel();
			}

			ParentModel->AddChild(TileModel);
			TileModel->SetParent(ParentModel);
		}
	}
}

bool FWorldTileCollectionModel::AreAnyLayersSelected() const
{
	return SelectedLayers.Num() > 0;
}

void FWorldTileCollectionModel::OnLevelsSelectionChanged()
{
	// Update list of levels which are not affected by current selection (not in selection list and not among children of selected levels)
	TSet<TSharedPtr<FLevelModel>> A; A.Append(GetLevelsHierarchy(GetSelectedLevels()));
	TSet<TSharedPtr<FLevelModel>> B; B.Append(AllLevelsList);
	StaticTileList = B.Difference(A).Array();
		
	FLevelCollectionModel::OnLevelsSelectionChanged();
}

void FWorldTileCollectionModel::OnLevelsHierarchyChanged()
{
	GetWorldRootModel()->SortRecursive();
	FLevelCollectionModel::OnLevelsHierarchyChanged();
}

void FWorldTileCollectionModel::OnPreLoadLevels(const FLevelModelList& InList)
{
	// Compute focus area for loading levels
	FBox FocusArea(0);
	for (auto It = InList.CreateConstIterator(); It; ++It)
	{
		TSharedPtr<FWorldTileModel> TileModel = StaticCastSharedPtr<FWorldTileModel>(*It);
		
		FBox ResultBox = FocusArea + TileModel->GetLevelBounds();
		if (!ResultBox.IsValid ||
			(ResultBox.GetExtent().X < EditableAxisLength() && ResultBox.GetExtent().Y < EditableAxisLength()))
		{
			FocusArea = ResultBox;
		}
	}

	Focus(FocusArea, OriginAtCenter);
}

void FWorldTileCollectionModel::OnPreShowLevels(const FLevelModelList& InList)
{
	// Make sure requested levels will fit to the world 
	Focus(GetLevelsBoundingBox(InList, false), EnsureEditableCentered);
}

void FWorldTileCollectionModel::DeselectLevels(const FWorldTileLayer& InLayer)
{
	for (int32 LevelIdx = SelectedLevelsList.Num() - 1; LevelIdx >= 0; --LevelIdx)
	{
		TSharedPtr<FWorldTileModel> TileModel = StaticCastSharedPtr<FWorldTileModel>(SelectedLevelsList[LevelIdx]);
		
		if (TileModel->TileDetails->Layer == InLayer)
		{
			SelectedLevelsList.RemoveAt(LevelIdx);
		}
	}
}

const TMap<FName, int32>& FWorldTileCollectionModel::GetPreviewStreamingLevels() const
{
	return PreviewVisibleTiles;
}

void FWorldTileCollectionModel::UpdateStreamingPreview(FVector2D InLocation, bool bEnabled)
{
	if (bEnabled)
	{
		FVector NewPreviewLocation = FVector(InLocation, 0);
		
		if ((PreviewLocation-NewPreviewLocation).Size() > KINDA_SMALL_NUMBER)
		{
			PreviewLocation = NewPreviewLocation;
			PreviewVisibleTiles.Empty();
			
			// Add levels which is visible due to distance based streaming
			TArray<FDistanceVisibleLevel> DistanceVisibleLevels;
			TArray<FDistanceVisibleLevel> DistanceHiddenLevels;
			GetWorld()->WorldComposition->GetDistanceVisibleLevels(PreviewLocation, DistanceVisibleLevels, DistanceHiddenLevels);

			for (const auto& VisibleLevel : DistanceVisibleLevels)
			{
				PreviewVisibleTiles.Add(VisibleLevel.StreamingLevel->GetWorldAssetPackageFName(), VisibleLevel.LODIndex);
			}
		}
	}
	else
	{
		PreviewVisibleTiles.Empty();
	}
}

bool FWorldTileCollectionModel::AddLevelToTheWorld(const TSharedPtr<FWorldTileModel>& InLevel)
{
	if (InLevel.IsValid() && InLevel->GetLevelObject())
	{
		// Make level visible only if it is inside editable world area
		if (InLevel->ShouldBeVisible(EditableWorldArea()))
		{
			// do not add already visible levels
			if (InLevel->GetLevelObject()->bIsVisible == false)
			{
				GetWorld()->AddToWorld(InLevel->GetLevelObject());
			}
		}
		else
		{
			// Make sure level is in Persistent world levels list
			GetWorld()->AddLevel(InLevel->GetLevelObject());
			InLevel->Shelve();
		}

		return true;
	}	

	return false;
}

void FWorldTileCollectionModel::ShelveLevels(const FWorldTileModelList& InLevels)
{
	for (auto It = InLevels.CreateConstIterator(); It; ++It)
	{
		(*It)->Shelve();
	}
}

void FWorldTileCollectionModel::UnshelveLevels(const FWorldTileModelList& InLevels)
{
	for (auto It = InLevels.CreateConstIterator(); It; ++It)
	{
		(*It)->Unshelve();
	}
}

TSharedPtr<FLevelModel> FWorldTileCollectionModel::CreateNewEmptyLevel()
{
	TSharedPtr<FLevelModel> NewLevelModel;

	if (IsReadOnly())
	{
		return NewLevelModel;
	}
	
	GLevelEditorModeTools().ActivateDefaultMode();

	// Save new level to the same directory where selected level/folder is
	FString Directory = FPaths::GetPath(GetWorldRootModel()->GetPackageFileName());
	if (SelectedLevelsList.Num() > 0)
	{
		Directory = FPaths::GetPath(SelectedLevelsList[0]->GetPackageFileName());
	}
			
	// Create a new world - so we can 'borrow' its level
	UWorld* NewGWorld = UWorld::CreateWorld(EWorldType::None, false );
	check(NewGWorld);

	// Save the last directory
	FString OldLastDirectory = FEditorDirectories::Get().GetLastDirectory(ELastDirectory::UNR);
	// Temporally change last directory to our path	
	FEditorDirectories::Get().SetLastDirectory(ELastDirectory::UNR, Directory);
	// Save new empty level
	bool bSaved = FEditorFileUtils::SaveLevel(NewGWorld->PersistentLevel);
	// Restore last directory	
	FEditorDirectories::Get().SetLastDirectory(ELastDirectory::UNR, OldLastDirectory);

	// Update levels list
	if (bSaved)
	{
		PopulateLevelsList();
		NewLevelModel = FindLevelModel(NewGWorld->GetOutermost()->GetFName());
	}
	
	// Destroy the new world we created and collect the garbage
	NewGWorld->DestroyWorld( false );
	CollectGarbage( GARBAGE_COLLECTION_KEEPFLAGS );
		
	return NewLevelModel;
}

void FWorldTileCollectionModel::Focus(FBox InArea, FocusStrategy InStrategy)
{
	if (IsReadOnly() || !InArea.IsValid || !GetWorld()->GetWorldSettings()->bEnableWorldOriginRebasing)
	{
		return;
	}
	
	const bool bIsEditable = EditableWorldArea().IsInsideXY(InArea);
		
	switch (InStrategy)
	{
	case OriginAtCenter:
		{
			FIntVector OriginOffset = FIntVector(InArea.GetCenter().X, InArea.GetCenter().Y, 0);
			GetWorld()->SetNewWorldOrigin(GetWorld()->OriginLocation + OriginOffset);
		}
		break;
	
	case EnsureEditableCentered:
		if (!bIsEditable)
		{
			FIntVector OriginOffset = FIntVector(InArea.GetCenter().X, InArea.GetCenter().Y, 0);
			GetWorld()->SetNewWorldOrigin(GetWorld()->OriginLocation + OriginOffset);
		}
		break;

	case EnsureEditable:
		if (!bIsEditable)
		{
			InArea = InArea.ExpandBy(InArea.GetExtent().Size2D()*0.1f);
			FBox NewWorldBounds = EditableWorldArea();
			
			if (InArea.Min.X < NewWorldBounds.Min.X)
			{
				NewWorldBounds.Min.X = InArea.Min.X;
				NewWorldBounds.Max.X = InArea.Min.X + EditableAxisLength();
			}

			if (InArea.Min.Y < NewWorldBounds.Min.Y)
			{
				NewWorldBounds.Min.Y = InArea.Min.Y;
				NewWorldBounds.Max.Y = InArea.Min.Y + EditableAxisLength();
			}

			if (InArea.Max.X > NewWorldBounds.Max.X)
			{
				NewWorldBounds.Max.X = InArea.Max.X;
				NewWorldBounds.Min.X = InArea.Max.X - EditableAxisLength();
			}

			if (InArea.Max.Y > NewWorldBounds.Max.Y)
			{
				NewWorldBounds.Max.Y = InArea.Max.Y;
				NewWorldBounds.Min.Y = InArea.Max.Y - EditableAxisLength();
			}

			FIntVector OriginOffset = FIntVector(NewWorldBounds.GetCenter().X, NewWorldBounds.GetCenter().Y, 0);
			GetWorld()->SetNewWorldOrigin(GetWorld()->OriginLocation + OriginOffset);
		}
		break;
	}
}

void FWorldTileCollectionModel::PreWorldOriginOffset(UWorld* InWorld, FIntVector InSrcOrigin, FIntVector InDstOrigin)
{
	// Make sure we handle our world notifications
	if (GetWorld() != InWorld)
	{
		return;
	}
	
	FBox NewWorldBounds = EditableWorldArea().ShiftBy(FVector(InDstOrigin - InSrcOrigin));

	// Shelve levels which do not fit to a new world bounds
	for (auto It = AllLevelsList.CreateIterator(); It; ++It)
	{
		TSharedPtr<FWorldTileModel> TileModel = StaticCastSharedPtr<FWorldTileModel>(*It);
		if (TileModel->ShouldBeVisible(NewWorldBounds) == false)
		{
			TileModel->Shelve();
		}
	}
}

void FWorldTileCollectionModel::PostWorldOriginOffset(UWorld* InWorld, FIntVector InSrcOrigin, FIntVector InDstOrigin)
{
	// Make sure we handle our world notifications
	if (GetWorld() != InWorld)
	{
		return;
	}

	FBox CurrentWorldBounds = EditableWorldArea();

	// Unshelve levels which do fit to current world bounds
	for (auto It = AllLevelsList.CreateIterator(); It; ++It)
	{
		TSharedPtr<FWorldTileModel> TileModel = StaticCastSharedPtr<FWorldTileModel>(*It);
		if (TileModel->ShouldBeVisible(CurrentWorldBounds))
		{
			TileModel->Unshelve();
		}
	}
}

bool FWorldTileCollectionModel::AreAnySelectedLevelsHaveLandscape() const
{
	for (auto LevelModel : SelectedLevelsList)
	{
		if (LevelModel->IsLoaded() && StaticCastSharedPtr<FWorldTileModel>(LevelModel)->IsLandscapeBased())
		{
			return true;
		}
	}

	return false;
}

FVector2D FWorldTileCollectionModel::SnapTranslationDelta(const FLevelModelList& InLevels, FVector2D InTranslationDelta, bool bBoundsSnapping, float InSnappingValue)
{
	for (auto It = InLevels.CreateConstIterator(); It; ++It)
	{
		TSharedPtr<FWorldTileModel> TileModel = StaticCastSharedPtr<FWorldTileModel>(*It);
		if (TileModel->IsLandscapeBased())
		{
			return SnapTranslationDeltaLandscape(TileModel, InTranslationDelta, InSnappingValue);
		}
	}

	// grid snapping
	if (!bBoundsSnapping)
	{
		InSnappingValue = FMath::Max(0.f, InSnappingValue);
		InTranslationDelta.X = FMath::GridSnap(InTranslationDelta.X, InSnappingValue);
		InTranslationDelta.Y = FMath::GridSnap(InTranslationDelta.Y, InSnappingValue);
		return InTranslationDelta;
	}

	//
	// Bounds snapping
	//
				
	// Compute moving levels total bounding box
	FBox MovingLevelsBBoxStart = GetLevelsBoundingBox(InLevels, true);
	FBox MovingLevelsBBoxExpected = MovingLevelsBBoxStart.ShiftBy(FVector(InTranslationDelta, 0.f));
			
	// Expand moving box by maximum snapping distance, so we can find all static levels we touching
	FBox TestLevelsBBox = MovingLevelsBBoxExpected.ExpandBy(InSnappingValue);
	
	FVector2D ClosestValue(FLT_MAX, FLT_MAX);
	FVector2D MinDistance(FLT_MAX, FLT_MAX);
	// Stores which box side is going to be snapped 
	FVector2D BoxSide(	MovingLevelsBBoxExpected.Min.X, 
						MovingLevelsBBoxExpected.Min.Y);
	
	// Test axis values
	float TestPointsX1[4] = {	MovingLevelsBBoxExpected.Min.X, 
								MovingLevelsBBoxExpected.Min.X, 
								MovingLevelsBBoxExpected.Max.X, 
								MovingLevelsBBoxExpected.Max.X 
	};

	float TestPointsY1[4] = {	MovingLevelsBBoxExpected.Min.Y, 
								MovingLevelsBBoxExpected.Min.Y, 
								MovingLevelsBBoxExpected.Max.Y, 
								MovingLevelsBBoxExpected.Max.Y 
	};
	
	for (auto It = StaticTileList.CreateConstIterator(); It; ++It)
	{
		TSharedPtr<FWorldTileModel> StaticTileModel = StaticCastSharedPtr<FWorldTileModel>(*It);
		FBox StaticLevelBBox = StaticTileModel->GetLevelBounds();
		
		if (StaticLevelBBox.IntersectXY(TestLevelsBBox) || 
			StaticLevelBBox.IsInsideXY(TestLevelsBBox) ||
			TestLevelsBBox.IsInsideXY(StaticLevelBBox))
		{

			// Find closest X value
			float TestPointsX2[4] = {	StaticLevelBBox.Min.X, 
										StaticLevelBBox.Max.X, 
										StaticLevelBBox.Min.X, 
										StaticLevelBBox.Max.X 
			};

			for (int32 i = 0; i < 4; i++)
			{
				float Distance = FMath::Abs(TestPointsX2[i] - TestPointsX1[i]);
				if (Distance < MinDistance.X)
				{
					MinDistance.X	= Distance;
					ClosestValue.X	= TestPointsX2[i];
					BoxSide.X		= TestPointsX1[i];
				}
			}
			
			// Find closest Y value
			float TestPointsY2[4] = {	StaticLevelBBox.Min.Y, 
										StaticLevelBBox.Max.Y, 
										StaticLevelBBox.Min.Y, 
										StaticLevelBBox.Max.Y 
			};

			for (int32 i = 0; i < 4; i++)
			{
				float Distance = FMath::Abs(TestPointsY2[i] - TestPointsY1[i]);
				if (Distance < MinDistance.Y)
				{
					MinDistance.Y	= Distance;
					ClosestValue.Y	= TestPointsY2[i];
					BoxSide.Y		= TestPointsY1[i];
				}
			}
		}
	}

	// Snap by X value
	if (MinDistance.X < InSnappingValue)
	{
		float Difference = ClosestValue.X - BoxSide.X;
		MovingLevelsBBoxExpected.Min.X+= Difference;
		MovingLevelsBBoxExpected.Max.X+= Difference;
	}
	
	// Snap by Y value
	if (MinDistance.Y < InSnappingValue)
	{
		float Difference = ClosestValue.Y - BoxSide.Y;
		MovingLevelsBBoxExpected.Min.Y+= Difference;
		MovingLevelsBBoxExpected.Max.Y+= Difference;
	}
	
	// Calculate final snapped delta
	FVector Delta = MovingLevelsBBoxExpected.GetCenter() - MovingLevelsBBoxStart.GetCenter();
	return FIntPoint(Delta.X, Delta.Y);
}

FVector2D FWorldTileCollectionModel::SnapTranslationDeltaLandscape(const TSharedPtr<FWorldTileModel>& LandscapeTile, 
																	FVector2D InAbsoluteDelta, 
																	float SnappingDistance)
{
	ALandscapeProxy* Landscape = LandscapeTile->GetLandscape();
	FVector ComponentScale = Landscape->GetRootComponent()->RelativeScale3D*Landscape->ComponentSizeQuads;
	
	return FVector2D(	FMath::GridSnap(InAbsoluteDelta.X, ComponentScale.X),
						FMath::GridSnap(InAbsoluteDelta.Y, ComponentScale.Y));
}

TArray<FWorldTileLayer>& FWorldTileCollectionModel::GetLayers()
{
	return AllLayers;
}

void FWorldTileCollectionModel::AddLayer(const FWorldTileLayer& InLayer)
{
	if (IsReadOnly())
	{
		return;
	}
	
	AllLayers.AddUnique(InLayer);
}

void FWorldTileCollectionModel::AddManagedLayer(const FWorldTileLayer& InLayer)
{
	if (IsReadOnly())
	{
		return;
	}
	
	ManagedLayers.AddUnique(InLayer);
	AllLayers.AddUnique(InLayer);
}

void FWorldTileCollectionModel::SetSelectedLayer(const FWorldTileLayer& InLayer)
{
	SelectedLayers.Empty();
	SelectedLayers.Add(InLayer);
	OnFilterChanged();

	// reset levels selection
	SetSelectedLevels(FLevelModelList());
}

void FWorldTileCollectionModel::SetSelectedLayers(const TArray<FWorldTileLayer>& InLayers)
{
	SelectedLayers.Empty();
	for (int32 LayerIndex = 0; LayerIndex < InLayers.Num(); ++LayerIndex)
	{
		SelectedLayers.AddUnique(InLayers[LayerIndex]);
	}

	OnFilterChanged();

	// reset levels selection
	SetSelectedLevels(FLevelModelList());
}

void FWorldTileCollectionModel::ToggleLayerSelection(const FWorldTileLayer& InLayer)
{
	if (IsLayerSelected(InLayer))
	{
		SelectedLayers.Remove(InLayer);
		OnFilterChanged();
		// deselect Levels which belongs to this layer
		DeselectLevels(InLayer);
	}
	else
	{
		SelectedLayers.Add(InLayer);
		OnFilterChanged();
	}
}

bool FWorldTileCollectionModel::IsLayerSelected(const FWorldTileLayer& InLayer)
{
	return SelectedLayers.Contains(InLayer);
}

void FWorldTileCollectionModel::CreateEmptyLevel_Executed()
{
	CreateNewEmptyLevel();
}

void FWorldTileCollectionModel::AssignSelectedLevelsToLayer_Executed(FWorldTileLayer InLayer)
{
	if (IsReadOnly())
	{
		return;
	}
	
	for(auto It = SelectedLevelsList.CreateConstIterator(); It; ++It)
	{
		StaticCastSharedPtr<FWorldTileModel>(*It)->AssignToLayer(InLayer);
	}

	PopulateFilteredLevelsList();
}

void FWorldTileCollectionModel::ClearParentLink_Executed()
{	
	for(auto It = SelectedLevelsList.CreateConstIterator(); It; ++It)
	{
		(*It)->AttachTo(GetWorldRootModel());
	}
	BroadcastHierarchyChanged();
}

bool FWorldTileCollectionModel::CanAddLandscapeProxy(FWorldTileModel::EWorldDirections InWhere) const
{
	if (SelectedLevelsList.Num() == 1 &&
		SelectedLevelsList[0]->IsVisible() &&
		StaticCastSharedPtr<FWorldTileModel>(SelectedLevelsList[0])->IsLandscapeBased())
	{
		return true;
	}
	
	return false;
}

bool FWorldTileCollectionModel::CanReimportTiledlandscape() const
{
	for (const auto& LevelModel : SelectedLevelsList)
	{
		if (LevelModel->IsEditable() && StaticCastSharedPtr<FWorldTileModel>(LevelModel)->IsTiledLandscapeBased())
		{
			return true;
		}
	}

	return false;
}

void FWorldTileCollectionModel::AddLandscapeProxy_Executed(FWorldTileModel::EWorldDirections InWhere)
{
	if (IsReadOnly() || !IsOneLevelSelected())
	{
		return;
	}
	
	// We expect there is a landscape based level selected, sp we can create new landscape level based on this
	TSharedPtr<FWorldTileModel> LandscapeTileModel = StaticCastSharedPtr<FWorldTileModel>(SelectedLevelsList[0]);
	if (!LandscapeTileModel->IsLandscapeBased())
	{
		return;
	}
	
	// Create new empty level for landscape proxy
	TSharedPtr<FWorldTileModel> NewLevelModel = StaticCastSharedPtr<FWorldTileModel>(CreateNewEmptyLevel());
	
	if (NewLevelModel.IsValid())
	{
		// Load it 
		NewLevelModel->LoadLevel();

		FLevelModelList Levels; 
		Levels.Add(NewLevelModel);

		ALandscapeProxy* SourceLandscape = LandscapeTileModel->GetLandscape();
		FIntPoint SourceTileOffset = LandscapeTileModel->GetAbsoluteLevelPosition();

		NewLevelModel->SetVisible(false);
		NewLevelModel->CreateAdjacentLandscapeProxy(SourceLandscape, SourceTileOffset, InWhere);
		ShowLevels(Levels);
	}
}

template<typename DataType>
static bool ReadRawFile(TArray<DataType>& Result, const FString& Filename, uint32 Flags = 0)
{
	auto Reader = TScopedPointer<FArchive>(IFileManager::Get().CreateFileReader(*Filename, Flags));
	if (!Reader)
	{
		if (!(Flags & FILEREAD_Silent))
		{
			UE_LOG(LogStreaming, Warning, TEXT("Failed to read file '%s' error."), *Filename);
		}
		return 0;
	}
	Result.SetNumUninitialized(Reader->TotalSize()/Result.GetTypeSize());
	Reader->Serialize(Result.GetData(), Result.Num()*Result.GetTypeSize());
	return Reader->Close();
}

static bool ReadWeightmapFile(TArray<uint8>& Result, const FString& Filename, uint32 Flags = 0)
{
	bool bResult = ReadRawFile(Result, Filename, Flags);
	if (bResult && Filename.EndsWith(TEXT(".png")))
	{
		IImageWrapperModule& ImageWrapperModule = FModuleManager::LoadModuleChecked<IImageWrapperModule>("ImageWrapper");
		IImageWrapperPtr ImageWrapper = ImageWrapperModule.CreateImageWrapper(EImageFormat::PNG);
		bResult = ImageWrapper->SetCompressed(Result.GetData(), Result.Num());
		if (bResult)
		{
			const TArray<uint8>* RawData = nullptr;
			bResult = ImageWrapper->GetRaw(ERGBFormat::Gray, 8, RawData);
			if (bResult)
			{
				Result = *RawData;
			}
		}
	}

	return bResult;
}

static ULandscapeLayerInfoObject* GetLandscapeLayerInfoObject(FName LayerName, const FString& ContentPath)
{
	// Build default layer object name and package name
	FString LayerObjectName = FString::Printf(TEXT("%s_LayerInfo"), *LayerName.ToString());
	FString Path = ContentPath + TEXT("_sharedassets/");
	if (Path.StartsWith("/Temp/"))
	{
		Path = FString("/Game/") + Path.RightChop(FString("/Temp/").Len());
	}
	
	FString PackageName = Path + LayerObjectName;
	UPackage* Package = FindPackage(nullptr, *PackageName);
	if (Package == nullptr)
	{
		Package = CreatePackage(nullptr, *PackageName);
	}

	ULandscapeLayerInfoObject* LayerInfo = FindObject<ULandscapeLayerInfoObject>(Package, *LayerObjectName);
	if (LayerInfo == nullptr)
	{
		LayerInfo = NewObject<ULandscapeLayerInfoObject>(Package, FName(*LayerObjectName), RF_Public | RF_Standalone | RF_Transactional);
		LayerInfo->LayerName = LayerName;
		// Notify the asset registry
		FAssetRegistryModule::AssetCreated(LayerInfo);
		// Mark the package dirty...
		Package->MarkPackageDirty();
		//
		TArray<UPackage*> PackagesToSave; 
		PackagesToSave.Add(Package);
		FEditorFileUtils::PromptForCheckoutAndSave(PackagesToSave, false, false);
	}
		
	return LayerInfo;
}

static void SetupLandscapeImportLayers(const FTiledLandscapeImportSettings& InImportSettings, const FString& ContentPath, int32 TileIndex, TArray<FLandscapeImportLayerInfo>& OutLayerInfo)
{
	for (const auto& LayerSettings : InImportSettings.LandscapeLayerSettingsList)
	{
		FLandscapeImportLayerInfo LayerImportInfo(LayerSettings.Name);
		
		// Do we have a weightmap data for this tile?
		const FString* WeightmapFile = nullptr;
		if (InImportSettings.TileCoordinates.IsValidIndex(TileIndex))
		{
			FIntPoint TileCoordinates = InImportSettings.TileCoordinates[TileIndex];
			WeightmapFile = LayerSettings.WeightmapFiles.Find(TileCoordinates);
			if (WeightmapFile)
			{
				LayerImportInfo.SourceFilePath = *WeightmapFile;
				ReadWeightmapFile(LayerImportInfo.LayerData, LayerImportInfo.SourceFilePath, FILEREAD_Silent);
			}
		}
		
		LayerImportInfo.LayerInfo = GetLandscapeLayerInfoObject(LayerImportInfo.LayerName, ContentPath);
		LayerImportInfo.LayerInfo->bNoWeightBlend = LayerSettings.bNoBlendWeight;
						
		OutLayerInfo.Add(LayerImportInfo);
	}
}


void FWorldTileCollectionModel::ImportTiledLandscape_Executed()
{
	/** Create the window to host widget */
	TSharedRef<SWindow> ImportWidnow = SNew(SWindow)
											.Title(LOCTEXT("TiledLandcapeImport_DialogTitle", "Import Tiled Landscape"))
											.SizingRule( ESizingRule::Autosized )
											.SupportsMinimize(false) 
											.SupportsMaximize(false);

	/** Set the content of the window */
	TSharedRef<STiledLandcapeImportDlg> ImportDialog = SNew(STiledLandcapeImportDlg, ImportWidnow);
	ImportWidnow->SetContent(ImportDialog);

	/** Show the dialog window as a modal window */
	Editor->EditorAddModalWindow(ImportWidnow);
		
	if (ImportDialog->ShouldImport() && ImportDialog->GetImportSettings().HeightmapFileList.Num())
	{
		const FTiledLandscapeImportSettings& ImportSettings = ImportDialog->GetImportSettings();

		// Default path for imported landscape tiles
		// Use tile prefix as a folder name under world root
		FString WorldRootPath = FPackageName::LongPackageNameToFilename(GetWorld()->WorldComposition->GetWorldRoot());
		// Extract tile prefix
		FString FolderName = FPaths::GetBaseFilename(ImportSettings.HeightmapFileList[0]);
		int32 PrefixEnd = FolderName.Find(TEXT("_x"), ESearchCase::IgnoreCase, ESearchDir::FromEnd);
		FolderName = FolderName.Left(PrefixEnd);
		WorldRootPath+= FolderName;
		WorldRootPath+= TEXT("/");

		GWarn->BeginSlowTask(LOCTEXT("ImportingLandscapeTilesBegin", "Importing landscape tiles"), true);
		
		// Create main landscape actor in persistent level, it will be empty (no components in it)
		// All landscape tiles will go into it's own sub-levels
		FGuid LandscapeGuid = FGuid::NewGuid();
		{
			ALandscape* Landscape = Cast<UWorld>(GetWorld())->SpawnActor<ALandscape>();
			Landscape->SetActorTransform(FTransform(FQuat::Identity, FVector::ZeroVector, ImportSettings.Scale3D));

			// Setup layers list for importing
			TArray<FLandscapeImportLayerInfo> ImportLayers;
			SetupLandscapeImportLayers(ImportSettings, GetWorld()->GetOutermost()->GetName(), INDEX_NONE, ImportLayers);
			
			// Set landscape configuration
			Landscape->LandscapeMaterial	= ImportSettings.LandscapeMaterial.Get();
			Landscape->ComponentSizeQuads	= ImportSettings.QuadsPerSection*ImportSettings.SectionsPerComponent;
			Landscape->NumSubsections		= ImportSettings.SectionsPerComponent;
			Landscape->SubsectionSizeQuads	= ImportSettings.QuadsPerSection;
			Landscape->SetLandscapeGuid(LandscapeGuid);
			for (const auto& ImportLayerInfo : ImportLayers)
			{
				Landscape->EditorLayerSettings.Add(FLandscapeEditorLayerSettings(ImportLayerInfo.LayerInfo));
			}
			ULandscapeInfo::RecreateLandscapeInfo(GetWorld(), false);
		}

		// Import tiles
		int32 TileIndex = 0;
		for (const FString& Filename : ImportSettings.HeightmapFileList)
		{
			check(LandscapeGuid.IsValid());
									
			FString TileName = FPaths::GetBaseFilename(Filename);
			FVector TileScale = ImportSettings.Scale3D;

			GWarn->StatusUpdate(TileIndex, ImportSettings.HeightmapFileList.Num(), FText::Format(LOCTEXT("ImportingLandscapeTiles", "Importing landscape tiles: {0}"), FText::FromString(TileName)));
			
			FWorldTileModel::FLandscapeImportSettings TileImportSettings = {};
			TileImportSettings.LandscapeGuid		= LandscapeGuid;
			TileImportSettings.LandscapeMaterial	= ImportSettings.LandscapeMaterial.Get();
			TileImportSettings.ComponentSizeQuads	= ImportSettings.QuadsPerSection*ImportSettings.SectionsPerComponent;
			TileImportSettings.QuadsPerSection		= ImportSettings.QuadsPerSection;
			TileImportSettings.SectionsPerComponent = ImportSettings.SectionsPerComponent;
			TileImportSettings.SizeX				= ImportSettings.SizeX;
			TileImportSettings.SizeY				= ImportSettings.SizeX;
			TileImportSettings.HeightmapFilename	= Filename;
			TileImportSettings.LandscapeTransform.SetScale3D(TileScale);

			// Setup layers list for importing
			SetupLandscapeImportLayers(ImportSettings, GetWorld()->GetOutermost()->GetName(), TileIndex, TileImportSettings.ImportLayers);
						
			if (ReadRawFile(TileImportSettings.HeightData, Filename, FILEREAD_Silent))
			{
				FString MapFileName = WorldRootPath + TileName + FPackageName::GetMapPackageExtension();
				// Create a new world - so we can 'borrow' its level
				UWorld* NewWorld = UWorld::CreateWorld(EWorldType::None, false);
				check(NewWorld);
								
				bool bSaved = FEditorFileUtils::SaveLevel(NewWorld->PersistentLevel, *MapFileName);
				if (bSaved)
				{
					// update levels list so we can find a new level in our world model
					PopulateLevelsList();
					TSharedPtr<FWorldTileModel> NewTileModel = StaticCastSharedPtr<FWorldTileModel>(FindLevelModel(NewWorld->GetOutermost()->GetFName()));
					// Hide level, so we do not depend on a current world origin
					NewTileModel->SetVisible(false);
					
					// Create landscape proxy in a new level
					ALandscapeProxy* NewLandscape = NewTileModel->ImportLandscapeTile(TileImportSettings);

					if (NewLandscape)
					{
						// Set bounds of a tile
						NewTileModel->TileDetails->Bounds = NewLandscape->GetComponentsBoundingBox();
						
<<<<<<< HEAD
						// Set bounds of a tile
						NewTileModel->TileDetails->Bounds = NewLandscape->GetComponentsBoundingBox();
						
=======
>>>>>>> cce8678d
						// Calculate this tile offset from world origin
						FIntRect NewLandscapeRect = NewLandscape->GetBoundingRect();
						float WidthX = NewLandscapeRect.Width()*TileScale.X;
						float WidthY = NewLandscapeRect.Height()*TileScale.Y;
						FIntPoint TileCoordinates = ImportSettings.TileCoordinates[TileIndex] + ImportSettings.TilesCoordinatesOffset;
						FIntPoint TileOffset = FIntPoint(TileCoordinates.X*WidthX, TileCoordinates.Y*WidthY);
						
						// Place level tile at correct position in the world
						NewTileModel->SetLevelPosition(TileOffset);
					
						// Save level with a landscape
						FEditorFileUtils::SaveLevel(NewWorld->PersistentLevel, *MapFileName);
					}
					
					// Destroy the new world we created and collect the garbage
					NewWorld->DestroyWorld(false);
					CollectGarbage(GARBAGE_COLLECTION_KEEPFLAGS);
				}
			}

			TileIndex++;
		}

		GWarn->EndSlowTask();
	}
}

void FWorldTileCollectionModel::ReimportTiledLandscape_Executed(FName TargetLayer)
{
	// Collect selected landscape tiles
	TArray<TSharedPtr<FWorldTileModel>> TargetLandscapeTiles;
	for (auto LevelModel : SelectedLevelsList)
	{
		TSharedPtr<FWorldTileModel> TileModel = StaticCastSharedPtr<FWorldTileModel>(LevelModel);
		if (TileModel->IsEditable() && TileModel->IsTiledLandscapeBased())
		{
			TargetLandscapeTiles.Add(TileModel);
		}
	}

	if (TargetLandscapeTiles.Num() == 0)
	{
		return;
	}
			
	TArray<bool> AllLevelsVisibilityState;
	// Hide all visible levels
	for (auto LevelModel : AllLevelsList)
	{
		AllLevelsVisibilityState.Add(LevelModel->IsVisible());
		if (!LevelModel->IsPersistent())
		{
			LevelModel->SetVisible(false);
		}
	}

	// Disable world origin tracking, so we can show, hide levels without offseting them
	GetWorld()->WorldComposition->bTemporallyDisableOriginTracking = true;
		
	// Reimport data for each selected landscape tile
	for (auto TileModel : TargetLandscapeTiles)
	{
		TileModel->SetVisible(true);
			
		ALandscapeProxy* Landscape = TileModel->GetLandscape();

		ULandscapeLayerInfoObject* DataLayer = ALandscapeProxy::VisibilityLayer;
	
		if (TargetLayer == HeightmapLayerName) // Heightmap
		{
			if (!Landscape->ReimportHeightmapFilePath.IsEmpty())
			{
				TArray<uint16> RawData;
				ReadRawFile(RawData, *Landscape->ReimportHeightmapFilePath, FILEREAD_Silent);
				LandscapeEditorUtils::SetHeightmapData(Landscape, RawData);
			}
		}
		else // Weightmap
		{
			for (FLandscapeEditorLayerSettings& LayerSettings : Landscape->EditorLayerSettings)
			{
				if (LayerSettings.LayerInfoObj && (LayerSettings.LayerInfoObj->LayerName == TargetLayer || TargetLayer == NAME_None))
				{
					if (!LayerSettings.ReimportLayerFilePath.IsEmpty())
					{
						TArray<uint8> RawData;
						ReadRawFile(RawData, *LayerSettings.ReimportLayerFilePath, FILEREAD_Silent);
						LandscapeEditorUtils::SetWeightmapData(Landscape, LayerSettings.LayerInfoObj, RawData);

						if (TargetLayer != NAME_None)
						{
							// Importing one specific layer
							break;
						}
					}
				}
			}
		}
		
		TileModel->SetVisible(false);
	}

	// Restore world origin tracking
	GetWorld()->WorldComposition->bTemporallyDisableOriginTracking = false;
			
	// Restore levels visibility
	for (int32 LevelIdx = 0; LevelIdx < AllLevelsList.Num(); ++LevelIdx)
	{
		if (AllLevelsVisibilityState[LevelIdx])
		{
			AllLevelsList[LevelIdx]->SetVisible(true);
		}
	}
}

void FWorldTileCollectionModel::PostUndo(bool bSuccess)
{
	if (!bIsSavingLevel)
	{
		RequestUpdateAllLevels();
	}
}

void FWorldTileCollectionModel::MoveWorldOrigin(const FIntPoint& InOrigin)
{
	if (IsReadOnly())
	{
		return;
	}
	
	GetWorld()->SetNewWorldOrigin(FIntVector(InOrigin.X, InOrigin.Y, 0));
	RequestUpdateAllLevels();
}

void FWorldTileCollectionModel::MoveWorldOrigin_Executed()
{
	if (!IsOneLevelSelected() || !GetWorld()->GetWorldSettings()->bEnableWorldOriginRebasing)
	{
		return;
	}

	TSharedPtr<FWorldTileModel> TargetModel = StaticCastSharedPtr<FWorldTileModel>(SelectedLevelsList[0]);
	MoveWorldOrigin(TargetModel->GetAbsoluteLevelPosition());
}

void FWorldTileCollectionModel::ResetWorldOrigin_Executed()
{
	if (GetWorld()->GetWorldSettings()->bEnableWorldOriginRebasing)
	{
		FBox OriginArea = EditableWorldArea().ShiftBy(FVector(GetWorld()->OriginLocation));
		Focus(OriginArea, OriginAtCenter);
	
		MoveWorldOrigin(FIntPoint::ZeroValue);
	}
}

void FWorldTileCollectionModel::ResetLevelOrigin_Executed()
{
	if (IsReadOnly())
	{
		return;
	}
	
	for(auto It = SelectedLevelsList.CreateConstIterator(); It; ++It)
	{
		TSharedPtr<FWorldTileModel> TileModel = StaticCastSharedPtr<FWorldTileModel>(*It);
		
		FIntPoint AbsolutePosition = TileModel->GetAbsoluteLevelPosition();
		if (AbsolutePosition != FIntPoint::ZeroValue)
		{
			FLevelModelList LevelsToMove; LevelsToMove.Add(TileModel);
			TranslateLevels(LevelsToMove, FIntPoint::ZeroValue - AbsolutePosition, false);
		}
	}

	RequestUpdateAllLevels();
}

void FWorldTileCollectionModel::OnPreSaveWorld(uint32 SaveFlags, UWorld* World)
{
	// Levels during OnSave procedure might be moved to original position
	// and then back to position with offset
	bIsSavingLevel = true;
}

void FWorldTileCollectionModel::OnPostSaveWorld(uint32 SaveFlags, UWorld* World, bool bSuccess)
{
	bIsSavingLevel = false;
}

void FWorldTileCollectionModel::OnNewCurrentLevel()
{
	TSharedPtr<FLevelModel> CurrentLevelModel = FindLevelModel(CurrentWorld->GetCurrentLevel());
	// Make sure level will be in focus
	Focus(CurrentLevelModel->GetLevelBounds(), FWorldTileCollectionModel::OriginAtCenter);
}

bool FWorldTileCollectionModel::HasMeshProxySupport() const
{
	return bMeshProxyAvailable;
}

bool FWorldTileCollectionModel::GenerateLODLevels(FLevelModelList InLevelList, int32 TargetLODIndex)
{
	IMeshUtilities& MeshUtilities = FModuleManager::Get().LoadModuleChecked<IMeshUtilities>("MeshUtilities");

	// Select tiles that can be processed
	TArray<TSharedPtr<FWorldTileModel>> TilesToProcess;
	TArray<FString>						LODPackageNames;
	for (TSharedPtr<FLevelModel> LevelModel : InLevelList)
	{
		ULevel* SourceLevel = LevelModel->GetLevelObject();
		if (SourceLevel == nullptr)
		{
			continue;
		}

		TSharedPtr<FWorldTileModel> TileModel = StaticCastSharedPtr<FWorldTileModel>(LevelModel);
		FWorldTileInfo TileInfo = TileModel->TileDetails->GetInfo();
		if (!TileInfo.LODList.IsValidIndex(TargetLODIndex))
		{
			continue;
		}

		TilesToProcess.Add(TileModel);
	}

	// TODO: Need to check out all LOD maps here
	
	GWarn->BeginSlowTask(LOCTEXT("GenerateLODLevel", "Generating LOD Levels"), true);
	// Generate LOD maps for each tile
	for (TSharedPtr<FWorldTileModel> TileModel : TilesToProcess)
	{
		TArray<AActor*>				Actors;
		TArray<ALandscapeProxy*>	LandscapeActors;
		// Separate landscape actors from all others
		for (AActor* Actor : TileModel->GetLevelObject()->Actors)
		{
			if (Actor)
			{
				ALandscapeProxy* LandscapeProxy = Cast<ALandscapeProxy>(Actor);
				if (LandscapeProxy)
				{
					LandscapeActors.Add(LandscapeProxy);
				}
				else 
				{
					Actors.Add(Actor);
				}
			}
		}

		// Check if we can simplify this level
		IMeshMerging* MeshMerging = MeshUtilities.GetMeshMergingInterface();
		if (MeshMerging == nullptr && LandscapeActors.Num() == 0)
		{
			continue;
		}
							
		// We have to make original level visible, to correctly export it
		const bool bVisibleLevel = TileModel->IsVisible();
		if (!bVisibleLevel)
		{
			GetWorld()->WorldComposition->bTemporallyDisableOriginTracking = true;
			TileModel->SetVisible(true);
		}
				
		FLevelSimplificationDetails SimplificationDetails = TileModel->GetLevelObject()->LevelSimplification[TargetLODIndex];
		
		// Source level package name
		FString SourceLongPackageName = TileModel->TileDetails->PackageName.ToString();
		FString SourceShortPackageName = FPackageName::GetShortName(SourceLongPackageName);
		// Target PackageName for generated level: /LongPackageName+LOD/ShortPackageName_LOD[LODIndex]
		const FString LODLevelPackageName = FString::Printf(TEXT("%sLOD/%s_LOD%d"),	*SourceLongPackageName, *SourceShortPackageName, TargetLODIndex+1);
		// Target level filename
		const FString LODLevelFileName = FPackageName::LongPackageNameToFilename(LODLevelPackageName) + FPackageName::GetMapPackageExtension();

		// Create a package for a LOD level
		UPackage* LODPackage = CreatePackage(NULL, *LODLevelPackageName);
		LODPackage->FullyLoad();
		LODPackage->Modify();
		// This is a hack to avoid save file dialog when we will be saving LOD map package
		LODPackage->FileName = FName(*LODLevelFileName);

		// This is current actors offset from their original position
		FVector ActorsOffset = FVector(TileModel->GetAbsoluteLevelPosition() - GetWorldOriginLocationXY(GetWorld()));
		if (GetWorld()->WorldComposition->bTemporallyDisableOriginTracking)
		{
			ActorsOffset = FVector::ZeroVector;
		}
	
		struct FAssetToSpawnInfo
		{
			FAssetToSpawnInfo(UStaticMesh* InStaticMesh, const FTransform& InTransform, ALandscapeProxy* InSourceLandscape = nullptr, int32 InLandscapeLOD = 0)
			: StaticMesh(InStaticMesh)
			, Transform(InTransform)
			, SourceLandscape(InSourceLandscape)
			, LandscapeLOD(InLandscapeLOD)
			{}

			UStaticMesh* StaticMesh;
			FTransform Transform;
			ALandscapeProxy* SourceLandscape;
			int32 LandscapeLOD;
		};

		TArray<FAssetToSpawnInfo>	AssetsToSpawn;
		TArray<UObject*>			GeneratedAssets;
		
		// Where generated assets will be stored
		UPackage* AssetsOuter = SimplificationDetails.bCreatePackagePerAsset ? nullptr : LODPackage;
		// In case we don't have outer generated assets should have same path as LOD level
		const FString AssetsPath = AssetsOuter ? TEXT("") : FPackageName::GetLongPackagePath(LODLevelPackageName) + TEXT("/");
	
		// Generate Proxy LOD mesh for all actors excluding landscapes
		if (Actors.Num() && MeshMerging != nullptr)
		{
			GWarn->StatusUpdate(0, 10, LOCTEXT("GeneratingProxyMesh", "Generating Proxy Mesh"));

			FMeshProxySettings ProxySettings;
			ProxySettings.ScreenSize = ProxySettings.ScreenSize*(SimplificationDetails.DetailsPercentage/100.f);
			ProxySettings.TextureWidth = 1024; // TODO: Expose texture size
			ProxySettings.TextureHeight = 1024;
			ProxySettings.bExportNormalMap = SimplificationDetails.bGenerateMeshNormalMap;
			ProxySettings.bExportMetallicMap = SimplificationDetails.bGenerateMeshMetallicMap;
			ProxySettings.bExportRoughnessMap = SimplificationDetails.bGenerateMeshRoughnessMap;
			ProxySettings.bExportSpecularMap = SimplificationDetails.bGenerateMeshSpecularMap;

			TArray<UObject*> OutAssets;
			FVector OutProxyLocation;
			FString ProxyPackageName = FString::Printf(TEXT("PROXY_%s_LOD%d"), *FPackageName::GetShortName(TileModel->TileDetails->PackageName), TargetLODIndex + 1);
			
			// Generate proxy mesh and proxy material assets
			MeshUtilities.CreateProxyMesh(Actors, ProxySettings, AssetsOuter, AssetsPath + ProxyPackageName, OutAssets, OutProxyLocation);
		
			if (OutAssets.Num())
			{
				UStaticMesh* ProxyMesh = nullptr;
				if (OutAssets.FindItemByClass(&ProxyMesh))
				{
					new(AssetsToSpawn) FAssetToSpawnInfo(ProxyMesh, FTransform(OutProxyLocation - ActorsOffset));
				}

				GeneratedAssets.Append(OutAssets);
			}
		}

		using namespace MaterialExportUtils;

		// Convert landscape actors into static meshes
		int32 LandscapeActorIndex = 0;
		for (ALandscapeProxy* Landscape : LandscapeActors)
		{
			GWarn->StatusUpdate(LandscapeActorIndex, LandscapeActors.Num(), LOCTEXT("ExportingLandscape", "Exporting Landscape Actors"));
		
			FRawMesh LandscapeRawMesh;
			FFlattenMaterial LandscapeFlattenMaterial;
			FVector LandscapeWorldLocation = Landscape->GetActorLocation();
			
			int32 LandscapeLOD = SimplificationDetails.LandscapeExportLOD;
			if (!SimplificationDetails.bOverrideLandscapeExportLOD)
			{
				LandscapeLOD = Landscape->MaxLODLevel >= 0 ? Landscape->MaxLODLevel : FMath::CeilLogTwo(Landscape->SubsectionSizeQuads + 1) - 1;
			}
		
			Landscape->ExportToRawMesh(LandscapeLOD, LandscapeRawMesh);
		
			for (FVector& VertexPos : LandscapeRawMesh.VertexPositions)
			{
				VertexPos-= LandscapeWorldLocation;
			}

			// Filter out primitives for landscape texture flattening
			TSet<FPrimitiveComponentId> PrimitivesToHide;
			for (TObjectIterator<UPrimitiveComponent> It; It; ++It)
			{
				UPrimitiveComponent* PrimitiveComp = *It;
				UObject* PrimitiveOuter = PrimitiveComp->GetOuter();
				
				const bool bTargetPrim = 
					(PrimitiveComp->GetOuter() == Landscape && !(!SimplificationDetails.bBakeGrassToLandscape && PrimitiveComp->IsA(UHierarchicalInstancedStaticMeshComponent::StaticClass()))) || 
					(SimplificationDetails.bBakeFoliageToLandscape && PrimitiveOuter->IsA(AInstancedFoliageActor::StaticClass()));

				if (!bTargetPrim && PrimitiveComp->IsRegistered() && PrimitiveComp->SceneProxy)
				{
					PrimitivesToHide.Add(PrimitiveComp->SceneProxy->GetPrimitiveComponentId());
				}
			}

			if (SimplificationDetails.bBakeGrassToLandscape)
			{
				/* Flush existing grass components, but not grass maps */
				Landscape->FlushGrassComponents(nullptr, false);
				TArray<FVector> Cameras;
				Landscape->UpdateGrass(Cameras, true);
			}
								
			// This is texture resolution for a landscape mesh, probably needs to be calculated using landscape size
			const FIntPoint LandscapeTextureSize(1024, 1024);
			LandscapeFlattenMaterial.DiffuseSize	= LandscapeTextureSize;
			LandscapeFlattenMaterial.NormalSize		= SimplificationDetails.bGenerateLandscapeNormalMap ? LandscapeTextureSize : FIntPoint::ZeroValue;
			LandscapeFlattenMaterial.MetallicSize	= SimplificationDetails.bGenerateLandscapeMetallicMap ? LandscapeTextureSize : FIntPoint::ZeroValue;
			LandscapeFlattenMaterial.RoughnessSize	= SimplificationDetails.bGenerateLandscapeRoughnessMap ? LandscapeTextureSize : FIntPoint::ZeroValue;
			LandscapeFlattenMaterial.SpecularSize	= SimplificationDetails.bGenerateLandscapeSpecularMap ? LandscapeTextureSize : FIntPoint::ZeroValue;
			
			ExportMaterial(Landscape, PrimitivesToHide, LandscapeFlattenMaterial);
		
			if (SimplificationDetails.bBakeGrassToLandscape)
			{
				Landscape->FlushGrassComponents(); // wipe this and let it fix itself later
			}
			FString LandscapeBaseAssetName = FString::Printf(TEXT("%s_LOD%d"), *Landscape->GetName(), TargetLODIndex + 1);
			// Construct landscape material
			UMaterial* StaticLandscapeMaterial = MaterialExportUtils::CreateMaterial(
				LandscapeFlattenMaterial, AssetsOuter, *(AssetsPath + LandscapeBaseAssetName), RF_Public|RF_Standalone, GeneratedAssets);
			// Currently landscape exports world space normal map
			StaticLandscapeMaterial->bTangentSpaceNormal = false;
			StaticLandscapeMaterial->PostEditChange();
	
			// Construct landscape static mesh
			FString LandscapeMeshAssetName = TEXT("SM_") + LandscapeBaseAssetName;
			UPackage* MeshOuter = AssetsOuter;
			if (MeshOuter == nullptr)
			{
				MeshOuter = CreatePackage(nullptr, *(AssetsPath + LandscapeMeshAssetName));
				MeshOuter->FullyLoad();
				MeshOuter->Modify();
			}

<<<<<<< HEAD
			auto StaticMesh = NewNamedObject<UStaticMesh>(MeshOuter, *LandscapeMeshAssetName, RF_Public | RF_Standalone);
=======
			auto StaticMesh = NewObject<UStaticMesh>(MeshOuter, *LandscapeMeshAssetName, RF_Public | RF_Standalone);
>>>>>>> cce8678d
			StaticMesh->InitResources();
			{
				FString OutputPath = StaticMesh->GetPathName();

				// make sure it has a new lighting guid
				StaticMesh->LightingGuid = FGuid::NewGuid();

				// Set it to use textured lightmaps. Note that Build Lighting will do the error-checking (texcoordindex exists for all LODs, etc).
				StaticMesh->LightMapResolution = 64;
				StaticMesh->LightMapCoordinateIndex = 1;

				FStaticMeshSourceModel* SrcModel = new (StaticMesh->SourceModels) FStaticMeshSourceModel();
				/*Don't allow the engine to recalculate normals*/
				SrcModel->BuildSettings.bRecomputeNormals = false;
				SrcModel->BuildSettings.bRecomputeTangents = false;
				SrcModel->BuildSettings.bRemoveDegenerates = false;
				SrcModel->BuildSettings.bUseFullPrecisionUVs = false;
				SrcModel->RawMeshBulkData->SaveRawMesh(LandscapeRawMesh);

				//Assign the proxy material to the static mesh
				StaticMesh->Materials.Add(StaticLandscapeMaterial);

				StaticMesh->Build();
				StaticMesh->PostEditChange();
			}

			GeneratedAssets.Add(StaticMesh);
			new(AssetsToSpawn) FAssetToSpawnInfo(StaticMesh, FTransform(LandscapeWorldLocation - ActorsOffset), Landscape, LandscapeLOD);

			LandscapeActorIndex++;
		}

		// Restore level original visibility
		if (!bVisibleLevel)
		{
			TileModel->SetVisible(false);
			GetWorld()->WorldComposition->bTemporallyDisableOriginTracking = false;
		}
	
		if (AssetsToSpawn.Num())
		{
			// Save generated assets
			if (SimplificationDetails.bCreatePackagePerAsset && GeneratedAssets.Num())
			{							
				const bool bCheckDirty = false;
				const bool bPromptToSave = false;
				TArray<UPackage*> PackagesToSave;

				for (UObject* Asset : GeneratedAssets)
				{
					FAssetRegistryModule::AssetCreated(Asset);
					Editor->BroadcastObjectReimported(Asset);
					PackagesToSave.Add(Asset->GetOutermost());
				}
								
				FEditorFileUtils::PromptForCheckoutAndSave(PackagesToSave, bCheckDirty, bPromptToSave);

				// Also notify the content browser that the new assets exists
				//FContentBrowserModule& ContentBrowserModule = FModuleManager::Get().LoadModuleChecked<FContentBrowserModule>("ContentBrowser");
				//ContentBrowserModule.Get().SyncBrowserToAssets(GeneratedAssets, true);
			}
			
			// Create new level and spawn generated assets in it
			UWorld* LODWorld = UWorld::FindWorldInPackage(LODPackage);
			if (LODWorld)
			{
				LODWorld->ClearFlags(RF_Public | RF_Standalone);
				LODWorld->DestroyWorld(false);
			}
			
			// Create a new world
			LODWorld = UWorld::CreateWorld(EWorldType::None, false, FPackageName::GetShortFName(LODPackage->GetFName()), LODPackage);
			LODWorld->SetFlags(RF_Public | RF_Standalone);

			for (FAssetToSpawnInfo& AssetInfo : AssetsToSpawn)
			{
				FVector Location = AssetInfo.Transform.GetLocation();
				FRotator Rotation(ForceInit);

				if (AssetInfo.SourceLandscape != nullptr)
				{
					ALandscapeMeshProxyActor* MeshActor = LODWorld->SpawnActor<ALandscapeMeshProxyActor>(Location, Rotation);
					MeshActor->GetLandscapeMeshProxyComponent()->StaticMesh = AssetInfo.StaticMesh;
					MeshActor->GetLandscapeMeshProxyComponent()->InitializeForLandscape(AssetInfo.SourceLandscape, AssetInfo.LandscapeLOD);
					MeshActor->SetActorLabel(AssetInfo.SourceLandscape->GetName());
				}
				else
				{
					AStaticMeshActor* MeshActor = LODWorld->SpawnActor<AStaticMeshActor>(Location, Rotation);
					MeshActor->GetStaticMeshComponent()->StaticMesh = AssetInfo.StaticMesh;
					MeshActor->SetActorLabel(AssetInfo.StaticMesh->GetName());
				}
			}
		
			// Save generated level
			if (FEditorFileUtils::PromptToCheckoutLevels(false, LODWorld->PersistentLevel))
			{
				FEditorFileUtils::SaveLevel(LODWorld->PersistentLevel, LODLevelFileName);
				FAssetRegistryModule::AssetCreated(LODWorld);
			}
			
			// Destroy the new world we created and collect the garbage
			LODWorld->ClearFlags(RF_Public | RF_Standalone);
			LODWorld->DestroyWorld(false);
			CollectGarbage(GARBAGE_COLLECTION_KEEPFLAGS);
		}
	}

	// Rescan world root
	PopulateLevelsList();
	GWarn->EndSlowTask();	
	
	return true;
}



#undef LOCTEXT_NAMESPACE<|MERGE_RESOLUTION|>--- conflicted
+++ resolved
@@ -1632,12 +1632,6 @@
 						// Set bounds of a tile
 						NewTileModel->TileDetails->Bounds = NewLandscape->GetComponentsBoundingBox();
 						
-<<<<<<< HEAD
-						// Set bounds of a tile
-						NewTileModel->TileDetails->Bounds = NewLandscape->GetComponentsBoundingBox();
-						
-=======
->>>>>>> cce8678d
 						// Calculate this tile offset from world origin
 						FIntRect NewLandscapeRect = NewLandscape->GetBoundingRect();
 						float WidthX = NewLandscapeRect.Width()*TileScale.X;
@@ -2067,11 +2061,7 @@
 				MeshOuter->Modify();
 			}
 
-<<<<<<< HEAD
-			auto StaticMesh = NewNamedObject<UStaticMesh>(MeshOuter, *LandscapeMeshAssetName, RF_Public | RF_Standalone);
-=======
 			auto StaticMesh = NewObject<UStaticMesh>(MeshOuter, *LandscapeMeshAssetName, RF_Public | RF_Standalone);
->>>>>>> cce8678d
 			StaticMesh->InitResources();
 			{
 				FString OutputPath = StaticMesh->GetPathName();
