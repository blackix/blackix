// Copyright 1998-2019 Epic Games, Inc. All Rights Reserved.

#include "SkeletalMeshEditor.h"
#include "Modules/ModuleManager.h"
#include "Framework/MultiBox/MultiBoxBuilder.h"
#include "EditorReimportHandler.h"
#include "AssetData.h"
#include "EdGraph/EdGraphSchema.h"
#include "Editor/EditorEngine.h"
#include "EngineGlobals.h"
#include "ISkeletalMeshEditorModule.h"
#include "IPersonaToolkit.h"
#include "PersonaModule.h"
#include "SkeletalMeshEditorMode.h"
#include "IPersonaPreviewScene.h"
#include "SkeletalMeshEditorCommands.h"
#include "IDetailsView.h"
#include "ISkeletonTree.h"
#include "ISkeletonEditorModule.h"
#include "IAssetFamily.h"
#include "PersonaCommonCommands.h"
#include "EngineUtils.h"
#include "Rendering/SkeletalMeshModel.h"

#include "Animation/DebugSkelMeshComponent.h"
#include "Assets/ClothingAsset.h"
#include "SCreateClothingSettingsPanel.h"
#include "ClothingSystemEditorInterfaceModule.h"
#include "Preferences/PersonaOptions.h"

#include "Widgets/Layout/SBox.h"
#include "Widgets/Layout/SBorder.h"
#include "Framework/Application/SlateApplication.h"
#include "EditorViewportClient.h"
#include "Settings/EditorExperimentalSettings.h"
#include "Algo/Transform.h"
#include "ISkeletonTreeItem.h"
#include "FbxMeshUtils.h"
#include "LODUtilities.h"

#include "LODUtilities.h"
#include "ScopedTransaction.h"
#include "ComponentReregisterContext.h"
#include "EditorFramework/AssetImportData.h"
#include "Factories/FbxSkeletalMeshImportData.h"
<<<<<<< HEAD
=======
#include "AnimPreviewInstance.h"
>>>>>>> f473c3d6

const FName SkeletalMeshEditorAppIdentifier = FName(TEXT("SkeletalMeshEditorApp"));

const FName SkeletalMeshEditorModes::SkeletalMeshEditorMode(TEXT("SkeletalMeshEditorMode"));

const FName SkeletalMeshEditorTabs::DetailsTab(TEXT("DetailsTab"));
const FName SkeletalMeshEditorTabs::SkeletonTreeTab(TEXT("SkeletonTreeView"));
const FName SkeletalMeshEditorTabs::AssetDetailsTab(TEXT("AnimAssetPropertiesTab"));
const FName SkeletalMeshEditorTabs::ViewportTab(TEXT("Viewport"));
const FName SkeletalMeshEditorTabs::AdvancedPreviewTab(TEXT("AdvancedPreviewTab"));
const FName SkeletalMeshEditorTabs::MorphTargetsTab("MorphTargetsTab");
const FName SkeletalMeshEditorTabs::AnimationMappingTab("AnimationMappingWindow");

DEFINE_LOG_CATEGORY(LogSkeletalMeshEditor);

#define LOCTEXT_NAMESPACE "SkeletalMeshEditor"

FSkeletalMeshEditor::FSkeletalMeshEditor()
{
	UEditorEngine* Editor = Cast<UEditorEngine>(GEngine);
	if (Editor != nullptr)
	{
		Editor->RegisterForUndo(this);
	}
}

FSkeletalMeshEditor::~FSkeletalMeshEditor()
{
	UEditorEngine* Editor = Cast<UEditorEngine>(GEngine);
	if (Editor != nullptr)
	{
		Editor->UnregisterForUndo(this);
	}
}

void FSkeletalMeshEditor::RegisterTabSpawners(const TSharedRef<class FTabManager>& InTabManager)
{
	WorkspaceMenuCategory = InTabManager->AddLocalWorkspaceMenuCategory(LOCTEXT("WorkspaceMenu_SkeletalMeshEditor", "Skeletal Mesh Editor"));

	FAssetEditorToolkit::RegisterTabSpawners(InTabManager);
}

void FSkeletalMeshEditor::UnregisterTabSpawners(const TSharedRef<class FTabManager>& InTabManager)
{
	FAssetEditorToolkit::UnregisterTabSpawners(InTabManager);
}

void FSkeletalMeshEditor::InitSkeletalMeshEditor(const EToolkitMode::Type Mode, const TSharedPtr<IToolkitHost>& InitToolkitHost, USkeletalMesh* InSkeletalMesh)
{
	SkeletalMesh = InSkeletalMesh;

	FPersonaModule& PersonaModule = FModuleManager::LoadModuleChecked<FPersonaModule>("Persona");
	PersonaToolkit = PersonaModule.CreatePersonaToolkit(InSkeletalMesh);

	PersonaToolkit->GetPreviewScene()->SetDefaultAnimationMode(EPreviewSceneDefaultAnimationMode::ReferencePose);

	TSharedRef<IAssetFamily> AssetFamily = PersonaModule.CreatePersonaAssetFamily(InSkeletalMesh);
	AssetFamily->RecordAssetOpened(FAssetData(InSkeletalMesh));

	TSharedPtr<IPersonaPreviewScene> PreviewScene = PersonaToolkit->GetPreviewScene();

	FSkeletonTreeArgs SkeletonTreeArgs;
	SkeletonTreeArgs.OnSelectionChanged = FOnSkeletonTreeSelectionChanged::CreateSP(this, &FSkeletalMeshEditor::HandleSelectionChanged);
	SkeletonTreeArgs.PreviewScene = PreviewScene;
	SkeletonTreeArgs.ContextName = GetToolkitFName();

	ISkeletonEditorModule& SkeletonEditorModule = FModuleManager::GetModuleChecked<ISkeletonEditorModule>("SkeletonEditor");
	SkeletonTree = SkeletonEditorModule.CreateSkeletonTree(PersonaToolkit->GetSkeleton(), SkeletonTreeArgs);

	const bool bCreateDefaultStandaloneMenu = true;
	const bool bCreateDefaultToolbar = true;
	const TSharedRef<FTabManager::FLayout> DummyLayout = FTabManager::NewLayout("NullLayout")->AddArea(FTabManager::NewPrimaryArea());
	FAssetEditorToolkit::InitAssetEditor(Mode, InitToolkitHost, SkeletalMeshEditorAppIdentifier, DummyLayout, bCreateDefaultStandaloneMenu, bCreateDefaultToolbar, InSkeletalMesh);

	BindCommands();

	AddApplicationMode(
		SkeletalMeshEditorModes::SkeletalMeshEditorMode,
		MakeShareable(new FSkeletalMeshEditorMode(SharedThis(this), SkeletonTree.ToSharedRef())));

	SetCurrentMode(SkeletalMeshEditorModes::SkeletalMeshEditorMode);

	ExtendMenu();
	ExtendToolbar();
	RegenerateMenusAndToolbars();

	// Set up mesh click selection
	PreviewScene->RegisterOnMeshClick(FOnMeshClick::CreateSP(this, &FSkeletalMeshEditor::HandleMeshClick));
	PreviewScene->SetAllowMeshHitProxies(GetDefault<UPersonaOptions>()->bAllowMeshSectionSelection);
}

FName FSkeletalMeshEditor::GetToolkitFName() const
{
	return FName("SkeletalMeshEditor");
}

FText FSkeletalMeshEditor::GetBaseToolkitName() const
{
	return LOCTEXT("AppLabel", "SkeletalMeshEditor");
}

FString FSkeletalMeshEditor::GetWorldCentricTabPrefix() const
{
	return LOCTEXT("WorldCentricTabPrefix", "SkeletalMeshEditor ").ToString();
}

FLinearColor FSkeletalMeshEditor::GetWorldCentricTabColorScale() const
{
	return FLinearColor(0.3f, 0.2f, 0.5f, 0.5f);
}

void FSkeletalMeshEditor::AddReferencedObjects(FReferenceCollector& Collector)
{
	Collector.AddReferencedObject(SkeletalMesh);
}

void FSkeletalMeshEditor::BindCommands()
{
	FSkeletalMeshEditorCommands::Register();

	ToolkitCommands->MapAction(FSkeletalMeshEditorCommands::Get().ReimportMesh,
		FExecuteAction::CreateSP(this, &FSkeletalMeshEditor::HandleReimportMesh, (int32)INDEX_NONE));

	ToolkitCommands->MapAction(FSkeletalMeshEditorCommands::Get().ReimportAllMesh,
		FExecuteAction::CreateSP(this, &FSkeletalMeshEditor::HandleReimportAllMesh, (int32)INDEX_NONE));

	ToolkitCommands->MapAction(FSkeletalMeshEditorCommands::Get().MeshSectionSelection,
		FExecuteAction::CreateSP(this, &FSkeletalMeshEditor::ToggleMeshSectionSelection),
		FCanExecuteAction(), 
		FIsActionChecked::CreateSP(this, &FSkeletalMeshEditor::IsMeshSectionSelectionChecked));

	ToolkitCommands->MapAction(FPersonaCommonCommands::Get().TogglePlay,
		FExecuteAction::CreateRaw(&GetPersonaToolkit()->GetPreviewScene().Get(), &IPersonaPreviewScene::TogglePlayback));

	ToolkitCommands->MapAction(FSkeletalMeshEditorCommands::Get().UpdateRefPose,
		FExecuteAction::CreateSP(this, &FSkeletalMeshEditor::HandleUpdateRefPose));
}

void FSkeletalMeshEditor::ExtendToolbar()
{
	// If the ToolbarExtender is valid, remove it before rebuilding it
	if (ToolbarExtender.IsValid())
	{
		RemoveToolbarExtender(ToolbarExtender);
		ToolbarExtender.Reset();
	}

	ToolbarExtender = MakeShareable(new FExtender);

	auto ConstructReimportContextMenu = [this]()
	{
		bool bShowSubMenu = SkeletalMesh != nullptr && SkeletalMesh->AssetImportData != nullptr && SkeletalMesh->AssetImportData->GetSourceFileCount() > 1;
		FMenuBuilder MenuBuilder(true, nullptr);
		
		if (!bShowSubMenu)
		{
			//Reimport
			MenuBuilder.AddMenuEntry(FSkeletalMeshEditorCommands::Get().ReimportMesh->GetLabel(),
				FSkeletalMeshEditorCommands::Get().ReimportMesh->GetDescription(),
				FSlateIcon(),
				FUIAction(FExecuteAction::CreateSP(this, &FSkeletalMeshEditor::HandleReimportMesh, 0)));
			
			MenuBuilder.AddMenuEntry(FSkeletalMeshEditorCommands::Get().ReimportMeshWithNewFile->GetLabel(),
				FSkeletalMeshEditorCommands::Get().ReimportMeshWithNewFile->GetDescription(),
				FSlateIcon(),
				FUIAction(FExecuteAction::CreateSP(this, &FSkeletalMeshEditor::HandleReimportMeshWithNewFile, 0)));

			//Reimport ALL
			MenuBuilder.AddMenuEntry(FSkeletalMeshEditorCommands::Get().ReimportAllMesh->GetLabel(),
				FSkeletalMeshEditorCommands::Get().ReimportAllMesh->GetDescription(),
				FSlateIcon(),
				FUIAction(FExecuteAction::CreateSP(this, &FSkeletalMeshEditor::HandleReimportAllMesh, 0)));

			MenuBuilder.AddMenuEntry(FSkeletalMeshEditorCommands::Get().ReimportAllMeshWithNewFile->GetLabel(),
				FSkeletalMeshEditorCommands::Get().ReimportAllMeshWithNewFile->GetDescription(),
				FSlateIcon(),
				FUIAction(FExecuteAction::CreateSP(this, &FSkeletalMeshEditor::HandleReimportAllMeshWithNewFile, 0)));

			FText ReimportMultiSources = LOCTEXT("ReimportMultiSources", "Reimport Content");
			FText ReimportMultiSourcesTooltip = LOCTEXT("ReimportMultiSourcesTooltip", "Reimport Geometry or Skinning Weights content, this will create multi import source file.");

			auto CreateMultiContentSubMenu = [this](FMenuBuilder& SubMenuBuilder)
			{
				auto UpdateImportDataContentType = [this](int32 SourceFileIndex)
				{
					UFbxSkeletalMeshImportData* SkeletalMeshImportData = Cast<UFbxSkeletalMeshImportData>(SkeletalMesh->AssetImportData);
					if (SkeletalMeshImportData)
					{
						SkeletalMeshImportData->ImportContentType = SourceFileIndex == 0 ? EFBXImportContentType::FBXICT_All : SourceFileIndex == 1 ? EFBXImportContentType::FBXICT_Geometry : EFBXImportContentType::FBXICT_SkinningWeights;
						HandleReimportMeshWithNewFile(SourceFileIndex);
					}
				};

				FText ReimportGeometryContentLabel = LOCTEXT("ReimportGeometryContentLabel", "Geometry");
				FText ReimportGeometryContentLabelTooltip = LOCTEXT("ReimportGeometryContentLabelTooltipTooltip", "Reimport Geometry Only");
				SubMenuBuilder.AddMenuEntry(
					ReimportGeometryContentLabel,
					ReimportGeometryContentLabelTooltip,
					FSlateIcon(FEditorStyle::GetStyleSetName(), "ContentBrowser.AssetActions.ReimportAsset"),
					FUIAction(
						FExecuteAction::CreateLambda(UpdateImportDataContentType, 1),
						FCanExecuteAction()
					)
				);
				FText ReimportSkinningAndWeightsContentLabel = LOCTEXT("ReimportSkinningAndWeightsContentLabel", "Skinning And Weights");
				FText ReimportSkinningAndWeightsContentLabelTooltip = LOCTEXT("ReimportSkinningAndWeightsContentLabelTooltipTooltip", "Reimport Skinning And Weights Only");
				SubMenuBuilder.AddMenuEntry(
					ReimportSkinningAndWeightsContentLabel,
					ReimportSkinningAndWeightsContentLabelTooltip,
					FSlateIcon(FEditorStyle::GetStyleSetName(), "ContentBrowser.AssetActions.ReimportAsset"),
					FUIAction(
						FExecuteAction::CreateLambda(UpdateImportDataContentType, 2),
						FCanExecuteAction()
					)
				);
			};

			MenuBuilder.AddSubMenu(
				ReimportMultiSources,
				ReimportMultiSourcesTooltip,
				FNewMenuDelegate::CreateLambda(CreateMultiContentSubMenu));
		}
		else
		{
			auto CreateSubMenu = [this](FMenuBuilder& SubMenuBuilder, bool bReimportAll, bool bWithNewFile)
			{
				//Get the data, we cannot use the closure since the lambda will be call when the function scope will be gone
				TArray<FString> SourceFilePaths;
				SkeletalMesh->AssetImportData->ExtractFilenames(SourceFilePaths);
				TArray<FString> SourceFileLabels;
				SkeletalMesh->AssetImportData->ExtractDisplayLabels(SourceFileLabels);

				if (SourceFileLabels.Num() > 0 && SourceFileLabels.Num() == SourceFilePaths.Num())
				{
					auto UpdateImportDataContentType = [this](int32 SourceFileIndex, bool bReimportAll, bool bWithNewFile)
					{
						UFbxSkeletalMeshImportData* SkeletalMeshImportData = Cast<UFbxSkeletalMeshImportData>(SkeletalMesh->AssetImportData);
						if (SkeletalMeshImportData)
						{
							SkeletalMeshImportData->ImportContentType = SourceFileIndex == 0 ? EFBXImportContentType::FBXICT_All : SourceFileIndex == 1 ? EFBXImportContentType::FBXICT_Geometry : EFBXImportContentType::FBXICT_SkinningWeights;
							if (bReimportAll)
							{
								if (bWithNewFile)
								{
									HandleReimportAllMeshWithNewFile(SourceFileIndex);
								}
								else
								{
									HandleReimportAllMesh(SourceFileIndex);
								}
							}
							else
							{
								if (bWithNewFile)
								{
									HandleReimportMeshWithNewFile(SourceFileIndex);
								}
								else
								{
									HandleReimportMesh(SourceFileIndex);
								}
							}
						}
					};

					for (int32 SourceFileIndex = 0; SourceFileIndex < SourceFileLabels.Num(); ++SourceFileIndex)
					{
						FText ReimportLabel = FText::Format(LOCTEXT("ReimportNoLabel", "SourceFile {0}"), SourceFileIndex);
						FText ReimportLabelTooltip = FText::Format(LOCTEXT("ReimportNoLabelTooltip", "Reimport File: {0}"), FText::FromString(SourceFilePaths[SourceFileIndex]));
						if (SourceFileLabels[SourceFileIndex].Len() > 0)
						{
							ReimportLabel = FText::Format(LOCTEXT("ReimportLabel", "{0}"), FText::FromString(SourceFileLabels[SourceFileIndex]));
							ReimportLabelTooltip = FText::Format(LOCTEXT("ReimportLabelTooltip", "Reimport {0} File: {1}"), FText::FromString(SourceFileLabels[SourceFileIndex]), FText::FromString(SourceFilePaths[SourceFileIndex]));
						}
						SubMenuBuilder.AddMenuEntry(
							ReimportLabel,
							ReimportLabelTooltip,
							FSlateIcon(FEditorStyle::GetStyleSetName(), "ContentBrowser.AssetActions.ReimportAsset"),
							FUIAction(
								FExecuteAction::CreateLambda(UpdateImportDataContentType, SourceFileIndex, bReimportAll, bWithNewFile),
								FCanExecuteAction()
							)
						);
					}
				}
			};

			//Create 4 submenu: Reimport, ReimportWithNewFile, ReimportAll and ReimportAllWithNewFile
			MenuBuilder.AddSubMenu(
				FSkeletalMeshEditorCommands::Get().ReimportMesh->GetLabel(),
				FSkeletalMeshEditorCommands::Get().ReimportMesh->GetDescription(),
				FNewMenuDelegate::CreateLambda(CreateSubMenu, false, false));
			
			MenuBuilder.AddSubMenu(
				FSkeletalMeshEditorCommands::Get().ReimportMeshWithNewFile->GetLabel(),
				FSkeletalMeshEditorCommands::Get().ReimportMeshWithNewFile->GetDescription(),
				FNewMenuDelegate::CreateLambda(CreateSubMenu, false, true));

			MenuBuilder.AddSubMenu(
				FSkeletalMeshEditorCommands::Get().ReimportAllMesh->GetLabel(),
				FSkeletalMeshEditorCommands::Get().ReimportAllMesh->GetDescription(),
				FNewMenuDelegate::CreateLambda(CreateSubMenu, true, false));

			MenuBuilder.AddSubMenu(
				FSkeletalMeshEditorCommands::Get().ReimportAllMeshWithNewFile->GetLabel(),
				FSkeletalMeshEditorCommands::Get().ReimportAllMeshWithNewFile->GetDescription(),
				FNewMenuDelegate::CreateLambda(CreateSubMenu, true, true));
		}

		return MenuBuilder.MakeWidget();
	};

	// extend extra menu/toolbars
	auto FillToolbar = [this, ConstructReimportContextMenu](FToolBarBuilder& ToolbarBuilder)
	{
		FPersonaModule& PersonaModule = FModuleManager::LoadModuleChecked<FPersonaModule>("Persona");
		FPersonaModule::FCommonToolbarExtensionArgs Args;
		Args.bPreviewMesh = false;
		PersonaModule.AddCommonToolbarExtensions(ToolbarBuilder, PersonaToolkit.ToSharedRef(), Args);

		ToolbarBuilder.BeginSection("Mesh");
		{
			ToolbarBuilder.AddToolBarButton(FSkeletalMeshEditorCommands::Get().ReimportMesh);
			ToolbarBuilder.AddComboButton(
				FUIAction(),
				FOnGetContent::CreateLambda(ConstructReimportContextMenu),
				TAttribute<FText>(),
				TAttribute<FText>()
			);
		}
		ToolbarBuilder.EndSection();

		ToolbarBuilder.BeginSection("Selection");
		{
			ToolbarBuilder.AddToolBarButton(FSkeletalMeshEditorCommands::Get().MeshSectionSelection);
		}
		ToolbarBuilder.EndSection();
	};

	ToolbarExtender->AddToolBarExtension(
		"Asset",
		EExtensionHook::After,
		GetToolkitCommands(),
		FToolBarExtensionDelegate::CreateLambda(FillToolbar)
		);

	AddToolbarExtender(ToolbarExtender);

	ISkeletalMeshEditorModule& SkeletalMeshEditorModule = FModuleManager::GetModuleChecked<ISkeletalMeshEditorModule>("SkeletalMeshEditor");
	AddToolbarExtender(SkeletalMeshEditorModule.GetToolBarExtensibilityManager()->GetAllExtenders(GetToolkitCommands(), GetEditingObjects()));

	TArray<ISkeletalMeshEditorModule::FSkeletalMeshEditorToolbarExtender> ToolbarExtenderDelegates = SkeletalMeshEditorModule.GetAllSkeletalMeshEditorToolbarExtenders();

	for (auto& ToolbarExtenderDelegate : ToolbarExtenderDelegates)
	{
		if (ToolbarExtenderDelegate.IsBound())
		{
			AddToolbarExtender(ToolbarExtenderDelegate.Execute(GetToolkitCommands(), SharedThis(this)));
		}
	}

	ToolbarExtender->AddToolBarExtension(
		"Asset",
		EExtensionHook::After,
		GetToolkitCommands(),
		FToolBarExtensionDelegate::CreateLambda([this](FToolBarBuilder& ParentToolbarBuilder)
	{
		FPersonaModule& PersonaModule = FModuleManager::LoadModuleChecked<FPersonaModule>("Persona");
		TSharedRef<class IAssetFamily> AssetFamily = PersonaModule.CreatePersonaAssetFamily(SkeletalMesh);
		AddToolbarWidget(PersonaModule.CreateAssetFamilyShortcutWidget(SharedThis(this), AssetFamily));
	}
	));
}

void FSkeletalMeshEditor::FillMeshClickMenu(FMenuBuilder& MenuBuilder, HActor* HitProxy, const FViewportClick& Click)
{
	UDebugSkelMeshComponent* MeshComp = GetPersonaToolkit()->GetPreviewMeshComponent();

	// Must have hit something, but if the preview is invalid, bail
	if(!MeshComp)
	{
		return;
	}

	const int32 LodIndex = MeshComp->PredictedLODLevel;
	const int32 SectionIndex = HitProxy->SectionIndex;

	TSharedRef<SWidget> InfoWidget = SNew(SBox)
		.HAlign(HAlign_Fill)
		.VAlign(VAlign_Fill)
		.Padding(FMargin(2.5f, 5.0f, 2.5f, 0.0f))
		[
			SNew(SBorder)
			.HAlign(HAlign_Fill)
			.VAlign(VAlign_Fill)
			//.Padding(FMargin(0.0f, 10.0f, 0.0f, 0.0f))
			.BorderImage(FEditorStyle::GetBrush("ToolPanel.GroupBorder"))
			[
				SNew(SBox)
				.HAlign(HAlign_Center)
				.VAlign(VAlign_Center)
				[
					SNew(STextBlock)
					.Font(FEditorStyle::GetFontStyle("CurveEd.LabelFont"))
				.Text(FText::Format(LOCTEXT("MeshClickMenu_SectionInfo", "LOD{0} - Section {1}"), LodIndex, SectionIndex))
				]
			]
		];


	MenuBuilder.AddWidget(InfoWidget, FText::GetEmpty(), true, false);

	MenuBuilder.BeginSection(TEXT("MeshClickMenu_Asset"), LOCTEXT("MeshClickMenu_Section_Asset", "Asset"));
	{
		FUIAction Action;
		Action.CanExecuteAction = FCanExecuteAction::CreateSP(this, &FSkeletalMeshEditor::CanApplyClothing, LodIndex, SectionIndex);

		MenuBuilder.AddSubMenu(
			LOCTEXT("MeshClickMenu_AssetApplyMenu", "Apply Clothing Data..."),
			LOCTEXT("MeshClickMenu_AssetApplyMenu_ToolTip", "Select clothing data to apply to the selected section."),
			FNewMenuDelegate::CreateSP(this, &FSkeletalMeshEditor::FillApplyClothingAssetMenu, LodIndex, SectionIndex),
			Action,
			TEXT(""),
			EUserInterfaceActionType::Button
			);

		Action.ExecuteAction = FExecuteAction::CreateSP(this, &FSkeletalMeshEditor::OnRemoveClothingAssetMenuItemClicked, LodIndex, SectionIndex);
		Action.CanExecuteAction = FCanExecuteAction::CreateSP(this, &FSkeletalMeshEditor::CanRemoveClothing, LodIndex, SectionIndex);

		MenuBuilder.AddMenuEntry(
			LOCTEXT("MeshClickMenu_RemoveClothing", "Remove Clothing Data"),
			LOCTEXT("MeshClickMenu_RemoveClothing_ToolTip", "Remove the currently assigned clothing data."),
			FSlateIcon(),
			Action
			);
			
		Action.ExecuteAction = FExecuteAction();
		Action.CanExecuteAction = FCanExecuteAction::CreateSP(this, &FSkeletalMeshEditor::CanCreateClothing, LodIndex, SectionIndex);

		MenuBuilder.AddSubMenu(
			LOCTEXT("MeshClickMenu_CreateClothing_Label", "Create Clothing Data from Section"),
			LOCTEXT("MeshClickMenu_CreateClothing_ToolTip", "Create a new clothing data using the selected section as a simulation mesh"),
			FNewMenuDelegate::CreateSP(this, &FSkeletalMeshEditor::FillCreateClothingMenu, LodIndex, SectionIndex),
			Action,
			TEXT(""),
			EUserInterfaceActionType::Button
			);

		Action.CanExecuteAction = FCanExecuteAction::CreateSP(this, &FSkeletalMeshEditor::CanCreateClothingLod, LodIndex, SectionIndex);

		MenuBuilder.AddSubMenu(
			LOCTEXT("MeshClickMenu_CreateClothingNewLod_Label", "Create Clothing LOD from Section"),
			LOCTEXT("MeshClickMenu_CreateClothingNewLod_ToolTip", "Create a clothing simulation mesh from the selected section and add it as a LOD to existing clothing data."),
			FNewMenuDelegate::CreateSP(this, &FSkeletalMeshEditor::FillCreateClothingLodMenu, LodIndex, SectionIndex),
			Action,
			TEXT(""),
			EUserInterfaceActionType::Button
		);


		if (SkeletalMesh != nullptr && SkeletalMesh->GetImportedModel()->LODModels.IsValidIndex(LodIndex))
		{
			const FSkeletalMeshLODInfo* SkeletalMeshLODInfo = SkeletalMesh->GetLODInfo(LodIndex);
			if (SkeletalMeshLODInfo != nullptr)
			{
				FUIAction ActionRemoveSection;
				ActionRemoveSection.ExecuteAction = FExecuteAction::CreateSP(this, &FSkeletalMeshEditor::OnRemoveSectionFromLodAndBelowMenuItemClicked, LodIndex, SectionIndex);

				MenuBuilder.AddMenuEntry(
					FText::Format(LOCTEXT("MeshClickMenu_RemoveSectionFromLodAndBelow", "Generate section {1} up to LOD {0}"), LodIndex, SectionIndex),
					FText::Format(LOCTEXT("MeshClickMenu_RemoveSectionFromLodAndBelow_Tooltip", "Generated LODs will use section {1} up to LOD {0}, and ignore it for lower quality LODs"), LodIndex, SectionIndex),
					FSlateIcon(),
					ActionRemoveSection
				);
			}
		}
	}
	MenuBuilder.EndSection();
}

void FSkeletalMeshEditor::OnRemoveSectionFromLodAndBelowMenuItemClicked(int32 LodIndex, int32 SectionIndex)
{
	if (SkeletalMesh == nullptr || !SkeletalMesh->GetImportedModel()->LODModels.IsValidIndex(LodIndex) || !SkeletalMesh->GetImportedModel()->LODModels[LodIndex].Sections.IsValidIndex(SectionIndex))
	{
		return;
	}
	const FSkeletalMeshLODInfo* SkeletalMeshLODInfo = SkeletalMesh->GetLODInfo(LodIndex);
	if (SkeletalMeshLODInfo == nullptr)
	{
		return;
	}
	FScopedTransaction Transaction(LOCTEXT("ChangeGenerateUpTo", "Set Generate Up To"));
	SkeletalMesh->Modify();

	SkeletalMesh->GetImportedModel()->LODModels[LodIndex].Sections[SectionIndex].GenerateUpToLodIndex = LodIndex;
	FSkeletalMeshUpdateContext UpdateContext;
	UpdateContext.SkeletalMesh = SkeletalMesh;
	UpdateContext.AssociatedComponents.Push(GetPersonaToolkit()->GetPreviewMeshComponent());
	//Generate only the LODs that can be affected by the changes
	TArray<int32> BaseLodIndexes;
	BaseLodIndexes.Add(LodIndex);
	for (int32 GenerateLodIndex = LodIndex + 1; GenerateLodIndex < SkeletalMesh->GetImportedModel()->LODModels.Num(); ++GenerateLodIndex)
	{
		const FSkeletalMeshLODInfo* CurrentSkeletalMeshLODInfo = SkeletalMesh->GetLODInfo(GenerateLodIndex);
		if (CurrentSkeletalMeshLODInfo != nullptr && CurrentSkeletalMeshLODInfo->bHasBeenSimplified && BaseLodIndexes.Contains(CurrentSkeletalMeshLODInfo->ReductionSettings.BaseLOD))
		{
			FLODUtilities::SimplifySkeletalMeshLOD(UpdateContext, GenerateLodIndex);
			BaseLodIndexes.Add(GenerateLodIndex);
		}
	}
	SkeletalMesh->PostEditChange();
	GetPersonaToolkit()->GetPreviewScene()->InvalidateViews();
}

void FSkeletalMeshEditor::FillApplyClothingAssetMenu(FMenuBuilder& MenuBuilder, int32 InLodIndex, int32 InSectionIndex)
{
	USkeletalMesh* Mesh = GetPersonaToolkit()->GetPreviewMesh();

	// Nothing to fill
	if(!Mesh)
	{
		return;
	}

	MenuBuilder.BeginSection(TEXT("ApplyClothingMenu"), LOCTEXT("ApplyClothingMenuHeader", "Available Assets"));
	{
		for(UClothingAssetBase* BaseAsset : Mesh->MeshClothingAssets)
		{
			UClothingAsset* ClothAsset = CastChecked<UClothingAsset>(BaseAsset);

			FUIAction Action;
			Action.CanExecuteAction = FCanExecuteAction::CreateSP(this, &FSkeletalMeshEditor::CanApplyClothing, InLodIndex, InSectionIndex);

			const int32 NumClothLods = ClothAsset->LodData.Num();
			for(int32 ClothLodIndex = 0; ClothLodIndex < NumClothLods; ++ClothLodIndex)
			{
				Action.ExecuteAction = FExecuteAction::CreateSP(this, &FSkeletalMeshEditor::OnApplyClothingAssetClicked, BaseAsset, InLodIndex, InSectionIndex, ClothLodIndex);

				MenuBuilder.AddMenuEntry(
					FText::Format(LOCTEXT("ApplyClothingMenuItem", "{0} - LOD{1}"), FText::FromString(ClothAsset->GetName()), FText::AsNumber(ClothLodIndex)),
					LOCTEXT("ApplyClothingMenuItem_ToolTip", "Apply this clothing asset to the selected mesh LOD and section"),
					FSlateIcon(),
					Action
					);
			}
		}
	}
	MenuBuilder.EndSection();
}

void FSkeletalMeshEditor::FillCreateClothingMenu(FMenuBuilder& MenuBuilder, int32 InLodIndex, int32 InSectionIndex)
{
	USkeletalMesh* Mesh = GetPersonaToolkit()->GetPreviewMesh();

	if(!Mesh)
	{
		return;
	}

	TSharedRef<SWidget> Widget = SNew(SCreateClothingSettingsPanel)
		.Mesh(Mesh)
		.MeshName(Mesh->GetName())
		.LodIndex(InLodIndex)
		.SectionIndex(InSectionIndex)
		.OnCreateRequested(this, &FSkeletalMeshEditor::OnCreateClothingAssetMenuItemClicked)
		.bIsSubImport(false);

	MenuBuilder.AddWidget(Widget, FText::GetEmpty(), true, false);
}

void FSkeletalMeshEditor::FillCreateClothingLodMenu(FMenuBuilder& MenuBuilder, int32 InLodIndex, int32 InSectionIndex)
{
	USkeletalMesh* Mesh = GetPersonaToolkit()->GetPreviewMesh();

	if(!Mesh)
	{
		return;
	}

	TSharedRef<SWidget> Widget = SNew(SCreateClothingSettingsPanel)
		.Mesh(Mesh)
		.MeshName(Mesh->GetName())
		.LodIndex(InLodIndex)
		.SectionIndex(InSectionIndex)
		.OnCreateRequested(this, &FSkeletalMeshEditor::OnCreateClothingAssetMenuItemClicked)
		.bIsSubImport(true);

		MenuBuilder.AddWidget(Widget, FText::GetEmpty(), true, false);
}

void FSkeletalMeshEditor::OnRemoveClothingAssetMenuItemClicked(int32 InLodIndex, int32 InSectionIndex)
{
	RemoveClothing(InLodIndex, InSectionIndex);
}

void FSkeletalMeshEditor::OnCreateClothingAssetMenuItemClicked(FSkeletalMeshClothBuildParams& Params)
{
	// Close the menu we created
	FSlateApplication::Get().DismissAllMenus();

	USkeletalMesh* Mesh = GetPersonaToolkit()->GetPreviewMesh();

	if(Mesh)
	{
		// Handle the creation through the clothing asset factory
		FClothingSystemEditorInterfaceModule& ClothingEditorModule = FModuleManager::LoadModuleChecked<FClothingSystemEditorInterfaceModule>("ClothingSystemEditorInterface");
		UClothingAssetFactoryBase* AssetFactory = ClothingEditorModule.GetClothingAssetFactory();

		Mesh->Modify();

		// See if we're importing a LOD or new asset
		if(Params.TargetAsset.IsValid())
		{
			UClothingAssetBase* TargetAssetPtr = Params.TargetAsset.Get();
			int32 SectionIndex = -1, AssetLodIndex = -1;
			if (Params.bRemapParameters)
			{
				if (TargetAssetPtr)
				{
					//Cache the section and asset LOD this asset was bound at before unbinding
					FSkeletalMeshLODModel& SkelLod = Mesh->GetImportedModel()->LODModels[Params.TargetLod];
					for (int32 i = 0; i < SkelLod.Sections.Num(); ++i)
					{
						if (SkelLod.Sections[i].ClothingData.AssetGuid == TargetAssetPtr->GetAssetGuid())
						{
							SectionIndex = i;
							AssetLodIndex = SkelLod.Sections[i].ClothingData.AssetLodIndex;
							TargetAssetPtr->UnbindFromSkeletalMesh(Mesh, Params.TargetLod);
							break;
						}
					}
				}
			}

			AssetFactory->ImportLodToClothing(Mesh, Params);

			if (Params.bRemapParameters)
			{
				//If it was bound previously, rebind at same section with same LOD
				if (TargetAssetPtr && SectionIndex > -1)
				{
					ApplyClothing(TargetAssetPtr, Params.TargetLod, SectionIndex, AssetLodIndex);
				}
			}
		}
		else
		{
			UClothingAssetBase* NewClothingAsset = AssetFactory->CreateFromSkeletalMesh(Mesh, Params);

			if(NewClothingAsset)
			{
				Mesh->AddClothingAsset(NewClothingAsset);
			}
		}

		//Make sure no section is isolated or highlighted
		UDebugSkelMeshComponent * MeshComponent = GetPersonaToolkit()->GetPreviewScene()->GetPreviewMeshComponent();
		if(MeshComponent)
		{
			MeshComponent->SetSelectedEditorSection(INDEX_NONE);
			MeshComponent->SetSelectedEditorMaterial(INDEX_NONE);
			MeshComponent->SetMaterialPreview(INDEX_NONE);
			MeshComponent->SetSectionPreview(INDEX_NONE);
		}
	}
}

void FSkeletalMeshEditor::OnApplyClothingAssetClicked(UClothingAssetBase* InAssetToApply, int32 InMeshLodIndex, int32 InMeshSectionIndex, int32 InClothLodIndex)
{
	ApplyClothing(InAssetToApply, InMeshLodIndex, InMeshSectionIndex, InClothLodIndex);
}

bool FSkeletalMeshEditor::CanApplyClothing(int32 InLodIndex, int32 InSectionIndex)
{
	USkeletalMesh* Mesh = GetPersonaToolkit()->GetPreviewMesh();

	if(Mesh->MeshClothingAssets.Num() > 0)
	{
	FSkeletalMeshModel* MeshResource = Mesh->GetImportedModel();

	if(MeshResource->LODModels.IsValidIndex(InLodIndex))
	{
		FSkeletalMeshLODModel& LodModel = MeshResource->LODModels[InLodIndex];

		if(LodModel.Sections.IsValidIndex(InSectionIndex))
		{
			return !LodModel.Sections[InSectionIndex].HasClothingData();
		}
	}
	}

	return false;
}

bool FSkeletalMeshEditor::CanRemoveClothing(int32 InLodIndex, int32 InSectionIndex)
{
	USkeletalMesh* Mesh = GetPersonaToolkit()->GetPreviewMesh();

	FSkeletalMeshModel* MeshResource = Mesh->GetImportedModel();

	if(MeshResource->LODModels.IsValidIndex(InLodIndex))
	{
		FSkeletalMeshLODModel& LodModel = MeshResource->LODModels[InLodIndex];

		if(LodModel.Sections.IsValidIndex(InSectionIndex))
		{
			return LodModel.Sections[InSectionIndex].HasClothingData();
		}
	}

	return false;
}

bool FSkeletalMeshEditor::CanCreateClothing(int32 InLodIndex, int32 InSectionIndex)
{
	USkeletalMesh* Mesh = GetPersonaToolkit()->GetPreviewMesh();

	FSkeletalMeshModel* MeshResource = Mesh->GetImportedModel();

	if(MeshResource->LODModels.IsValidIndex(InLodIndex))
	{
		FSkeletalMeshLODModel& LodModel = MeshResource->LODModels[InLodIndex];

		if(LodModel.Sections.IsValidIndex(InSectionIndex))
		{
			FSkelMeshSection& Section = LodModel.Sections[InSectionIndex];

			return !Section.HasClothingData();
		}
	}

	return false;
}

bool FSkeletalMeshEditor::CanCreateClothingLod(int32 InLodIndex, int32 InSectionIndex)
{
	USkeletalMesh* Mesh = GetPersonaToolkit()->GetPreviewMesh();

	return Mesh && Mesh->MeshClothingAssets.Num() > 0 && CanApplyClothing(InLodIndex, InSectionIndex);
}

void FSkeletalMeshEditor::ApplyClothing(UClothingAssetBase* InAsset, int32 InLodIndex, int32 InSectionIndex, int32 InClothingLod)
{
	USkeletalMesh* Mesh = GetPersonaToolkit()->GetPreviewMesh();

	if(UClothingAsset* ClothingAsset = Cast<UClothingAsset>(InAsset))
	{
		ClothingAsset->BindToSkeletalMesh(Mesh, InLodIndex, InSectionIndex, InClothingLod);
	}
	else
	{
		RemoveClothing(InLodIndex, InSectionIndex);
	}
}

void FSkeletalMeshEditor::RemoveClothing(int32 InLodIndex, int32 InSectionIndex)
{
	USkeletalMesh* Mesh = GetPersonaToolkit()->GetPreviewMesh();

	if(Mesh)
	{
		if(UClothingAssetBase* CurrentAsset = Mesh->GetSectionClothingAsset(InLodIndex, InSectionIndex))
		{
			CurrentAsset->UnbindFromSkeletalMesh(Mesh, InLodIndex);
		}
	}
}

void FSkeletalMeshEditor::ExtendMenu()
{
	MenuExtender = MakeShareable(new FExtender);

	struct Local
	{
		static void AddAssetMenu(FMenuBuilder& MenuBuilder, FSkeletalMeshEditor* InSkeletalMeshEditor)
		{
			MenuBuilder.BeginSection("SkeletalMeshEditor", LOCTEXT("SkeletalMeshEditorAssetMenu_Animation", "SkeletalMesh"));
			{
				MenuBuilder.AddMenuEntry(FSkeletalMeshEditorCommands::Get().UpdateRefPose);
			}
			MenuBuilder.EndSection();
		}
	};

	MenuExtender->AddMenuExtension(
		"AssetEditorActions",
		EExtensionHook::After,
		GetToolkitCommands(),
		FMenuExtensionDelegate::CreateStatic(&Local::AddAssetMenu, this)
	);

	AddMenuExtender(MenuExtender);

	ISkeletalMeshEditorModule& SkeletalMeshEditorModule = FModuleManager::GetModuleChecked<ISkeletalMeshEditorModule>("SkeletalMeshEditor");
	AddMenuExtender(SkeletalMeshEditorModule.GetMenuExtensibilityManager()->GetAllExtenders(GetToolkitCommands(), GetEditingObjects()));
}

void FSkeletalMeshEditor::HandleObjectsSelected(const TArray<UObject*>& InObjects)
{
	if (DetailsView.IsValid())
	{
		DetailsView->SetObjects(InObjects);
	}
}

void FSkeletalMeshEditor::HandleObjectSelected(UObject* InObject)
{
	if (DetailsView.IsValid())
	{
		DetailsView->SetObject(InObject);
	}
}

void FSkeletalMeshEditor::HandleSelectionChanged(const TArrayView<TSharedPtr<ISkeletonTreeItem>>& InSelectedItems, ESelectInfo::Type InSelectInfo)
{
	if (DetailsView.IsValid())
	{
		TArray<UObject*> Objects;
		Algo::TransformIf(InSelectedItems, Objects, [](const TSharedPtr<ISkeletonTreeItem>& InItem) { return InItem->GetObject() != nullptr; }, [](const TSharedPtr<ISkeletonTreeItem>& InItem) { return InItem->GetObject(); });
		DetailsView->SetObjects(Objects);
	}
}

void FSkeletalMeshEditor::PostUndo(bool bSuccess)
{
	OnPostUndo.Broadcast();
}

void FSkeletalMeshEditor::PostRedo(bool bSuccess)
{
	OnPostUndo.Broadcast();
}

void FSkeletalMeshEditor::Tick(float DeltaTime)
{
	GetPersonaToolkit()->GetPreviewScene()->InvalidateViews();
}

TStatId FSkeletalMeshEditor::GetStatId() const
{
	RETURN_QUICK_DECLARE_CYCLE_STAT(FSkeletalMeshEditor, STATGROUP_Tickables);
}

void FSkeletalMeshEditor::HandleDetailsCreated(const TSharedRef<IDetailsView>& InDetailsView)
{
	DetailsView = InDetailsView;
}

void FSkeletalMeshEditor::HandleMeshDetailsCreated(const TSharedRef<IDetailsView>& InDetailsView)
{
	FPersonaModule& PersonaModule = FModuleManager::GetModuleChecked<FPersonaModule>("Persona");
	PersonaModule.CustomizeMeshDetails(InDetailsView, GetPersonaToolkit());
}

UObject* FSkeletalMeshEditor::HandleGetAsset()
{
	return GetEditingObject();
}

bool FSkeletalMeshEditor::HandleReimportMeshInternal(int32 SourceFileIndex /*= INDEX_NONE*/, bool bWithNewFile /*= false*/)
{
	// Reimport the asset
	return FReimportManager::Instance()->Reimport(SkeletalMesh, true, true, TEXT(""), nullptr, SourceFileIndex, bWithNewFile);
<<<<<<< HEAD
}

void FSkeletalMeshEditor::HandleReimportMesh(int32 SourceFileIndex /*= INDEX_NONE*/)
{
	HandleReimportMeshInternal(SourceFileIndex, false);
}

void FSkeletalMeshEditor::HandleReimportMeshWithNewFile(int32 SourceFileIndex /*= INDEX_NONE*/)
{
	HandleReimportMeshInternal(SourceFileIndex, true);
}

void ReimportAllCustomLODs(USkeletalMesh* SkeletalMesh, UDebugSkelMeshComponent* PreviewMeshComponent, bool bWithNewFile)
{
	//Find the dependencies of the generated LOD
	TArray<bool> Dependencies;
	Dependencies.AddZeroed(SkeletalMesh->GetLODNum());
	//Avoid making LOD 0 to true in the dependencies since everything that should be regenerate base on LOD 0 is already regenerate at this point.
	//But we need to regenerate every generated LOD base on any re-import custom LOD
	//Reimport all custom LODs
	for (int32 LodIndex = 1; LodIndex < SkeletalMesh->GetLODNum(); ++LodIndex)
	{
		//Do not reimport LOD that was re-import with the base mesh
		if (SkeletalMesh->GetLODInfo(LodIndex)->bImportWithBaseMesh)
		{
			continue;
		}
		if (SkeletalMesh->GetLODInfo(LodIndex)->bHasBeenSimplified == false)
		{
			FString SourceFilenameBackup = SkeletalMesh->GetLODInfo(LodIndex)->SourceImportFilename;
			if (bWithNewFile)
			{
				SkeletalMesh->GetLODInfo(LodIndex)->SourceImportFilename.Empty();
			}

			if (!FbxMeshUtils::ImportMeshLODDialog(SkeletalMesh, LodIndex))
			{
				if (bWithNewFile)
				{
					SkeletalMesh->GetLODInfo(LodIndex)->SourceImportFilename = SourceFilenameBackup;
				}
			}
			else
			{
				Dependencies[LodIndex] = true;
			}
		}
		else if(Dependencies[SkeletalMesh->GetLODInfo(LodIndex)->ReductionSettings.BaseLOD])
		{
			//Regenerate the LOD
			FSkeletalMeshUpdateContext UpdateContext;
			UpdateContext.SkeletalMesh = SkeletalMesh;
			UpdateContext.AssociatedComponents.Push(PreviewMeshComponent);
			FLODUtilities::SimplifySkeletalMeshLOD(UpdateContext, LodIndex);
			Dependencies[LodIndex] = true;
		}
	}
}

void FSkeletalMeshEditor::HandleReimportAllMesh(int32 SourceFileIndex /*= INDEX_NONE*/)
=======
}

void FSkeletalMeshEditor::HandleReimportMesh(int32 SourceFileIndex /*= INDEX_NONE*/)
>>>>>>> f473c3d6
{
	HandleReimportMeshInternal(SourceFileIndex, false);
}

void FSkeletalMeshEditor::HandleReimportMeshWithNewFile(int32 SourceFileIndex /*= INDEX_NONE*/)
{
	HandleReimportMeshInternal(SourceFileIndex, true);
}

void ReimportAllCustomLODs(USkeletalMesh* SkeletalMesh, UDebugSkelMeshComponent* PreviewMeshComponent, bool bWithNewFile)
{
	//Find the dependencies of the generated LOD
	TArray<bool> Dependencies;
	Dependencies.AddZeroed(SkeletalMesh->GetLODNum());
	//Avoid making LOD 0 to true in the dependencies since everything that should be regenerate base on LOD 0 is already regenerate at this point.
	//But we need to regenerate every generated LOD base on any re-import custom LOD
	//Reimport all custom LODs
	for (int32 LodIndex = 1; LodIndex < SkeletalMesh->GetLODNum(); ++LodIndex)
	{
<<<<<<< HEAD
		//Reimport base LOD
		if (HandleReimportMeshInternal(SourceFileIndex, false))
		{
			//Reimport all custom LODs
			ReimportAllCustomLODs(SkeletalMesh, GetPersonaToolkit()->GetPreviewMeshComponent(), false);
		}
	}
}

void FSkeletalMeshEditor::HandleReimportAllMeshWithNewFile(int32 SourceFileIndex /*= INDEX_NONE*/)
{
	// Reimport the asset
	if (SkeletalMesh)
	{
		TArray<UObject*> ImportObjs;
		ImportObjs.Add(SkeletalMesh);
		if (HandleReimportMeshInternal(SourceFileIndex, true))
		{
			//Reimport all custom LODs
			ReimportAllCustomLODs(SkeletalMesh, GetPersonaToolkit()->GetPreviewMeshComponent(), true);
=======
		//Do not reimport LOD that was re-import with the base mesh
		if (SkeletalMesh->GetLODInfo(LodIndex)->bImportWithBaseMesh)
		{
			continue;
		}
		if (SkeletalMesh->GetLODInfo(LodIndex)->bHasBeenSimplified == false)
		{
			FString SourceFilenameBackup = SkeletalMesh->GetLODInfo(LodIndex)->SourceImportFilename;
			if (bWithNewFile)
			{
				SkeletalMesh->GetLODInfo(LodIndex)->SourceImportFilename.Empty();
			}

			if (!FbxMeshUtils::ImportMeshLODDialog(SkeletalMesh, LodIndex))
			{
				if (bWithNewFile)
				{
					SkeletalMesh->GetLODInfo(LodIndex)->SourceImportFilename = SourceFilenameBackup;
				}
			}
			else
			{
				Dependencies[LodIndex] = true;
			}
		}
		else if(Dependencies[SkeletalMesh->GetLODInfo(LodIndex)->ReductionSettings.BaseLOD])
		{
			//Regenerate the LOD
			FSkeletalMeshUpdateContext UpdateContext;
			UpdateContext.SkeletalMesh = SkeletalMesh;
			UpdateContext.AssociatedComponents.Push(PreviewMeshComponent);
			FLODUtilities::SimplifySkeletalMeshLOD(UpdateContext, LodIndex);
			Dependencies[LodIndex] = true;
		}
	}
}

void FSkeletalMeshEditor::HandleUpdateRefPose()
{
	UDebugSkelMeshComponent* Component = GetPersonaToolkit()->GetPreviewMeshComponent();

	if (SkeletalMesh && Component)
	{
		FScopedTransaction Transaction(LOCTEXT("ModifyRefPose", "Update Reference Pose"));
		SkeletalMesh->Modify();

		// need to be in the scope so that it SkeletonModifier to update the transform of RefSkeleton
		{
			USkeleton* Skeleton = SkeletalMesh->Skeleton;
			FReferenceSkeleton& CurrentRefSkeleton = SkeletalMesh->RefSkeleton;
			FReferenceSkeletonModifier RefSkeletonModifier(CurrentRefSkeleton, Skeleton);
			// get current preview mesh transform
			TArray<FTransform> CurrentPose = Component->GetComponentSpaceTransforms();

			// we want to only apply these to raw ref pose transform
			const TArray<FTransform>& RefPose = CurrentRefSkeleton.GetRawRefBonePose();
			// make sure ref pose count is smaller than current pose
			check(RefPose.Num() <= CurrentPose.Num());

			for (int32 Index = 0; Index < RefPose.Num(); ++Index)
			{
				FTransform LocalTransform;
				if (Index == 0)
				{
					LocalTransform = CurrentPose[Index];
				}
				else
				{
					const int32 ParentIndex = CurrentRefSkeleton.GetParentIndex(Index);
					LocalTransform = CurrentPose[Index].GetRelativeTransform(CurrentPose[ParentIndex]);
				}

				RefSkeletonModifier.UpdateRefPoseTransform(Index, LocalTransform);
			}
>>>>>>> f473c3d6
		}

		// calculate inverse ref matrices
		SkeletalMesh->CalculateInvRefMatrices();

		// now clear any bone transform modified
		if (Component && Component->PreviewInstance)
		{
			Component->PreviewInstance->ResetModifiedBone();
		}
	}
}

void FSkeletalMeshEditor::HandleReimportAllMesh(int32 SourceFileIndex /*= INDEX_NONE*/)
{
	// Reimport the asset
	if (SkeletalMesh)
	{
		//Reimport base LOD
		if (HandleReimportMeshInternal(SourceFileIndex, false))
		{
			//Reimport all custom LODs
			ReimportAllCustomLODs(SkeletalMesh, GetPersonaToolkit()->GetPreviewMeshComponent(), false);
		}
	}
}

void FSkeletalMeshEditor::HandleReimportAllMeshWithNewFile(int32 SourceFileIndex /*= INDEX_NONE*/)
{
	// Reimport the asset
	if (SkeletalMesh)
	{
		TArray<UObject*> ImportObjs;
		ImportObjs.Add(SkeletalMesh);
		if (HandleReimportMeshInternal(SourceFileIndex, true))
		{
			//Reimport all custom LODs
			ReimportAllCustomLODs(SkeletalMesh, GetPersonaToolkit()->GetPreviewMeshComponent(), true);
		}
	}
}


void FSkeletalMeshEditor::ToggleMeshSectionSelection()
{
	TSharedRef<IPersonaPreviewScene> PreviewScene = GetPersonaToolkit()->GetPreviewScene();
	bool bState = !PreviewScene->AllowMeshHitProxies();
	GetMutableDefault<UPersonaOptions>()->bAllowMeshSectionSelection = bState;
	PreviewScene->SetAllowMeshHitProxies(bState);	
}

bool FSkeletalMeshEditor::IsMeshSectionSelectionChecked() const
{
	return GetPersonaToolkit()->GetPreviewScene()->AllowMeshHitProxies();
}

void FSkeletalMeshEditor::HandleMeshClick(HActor* HitProxy, const FViewportClick& Click)
{
	USkeletalMeshComponent* Component = GetPersonaToolkit()->GetPreviewMeshComponent();
	if (Component)
	{
		Component->SetSelectedEditorSection(HitProxy->SectionIndex);
		Component->PushSelectionToProxy();
	}

	if(Click.GetKey() == EKeys::RightMouseButton)
	{
		FMenuBuilder MenuBuilder(true, nullptr);

		FillMeshClickMenu(MenuBuilder, HitProxy, Click);

		FSlateApplication::Get().PushMenu(
			FSlateApplication::Get().GetActiveTopLevelWindow().ToSharedRef(),
			FWidgetPath(),
			MenuBuilder.MakeWidget(),
			FSlateApplication::Get().GetCursorPos(),
			FPopupTransitionEffect(FPopupTransitionEffect::ContextMenu)
			);
	}
}

#undef LOCTEXT_NAMESPACE<|MERGE_RESOLUTION|>--- conflicted
+++ resolved
@@ -43,10 +43,7 @@
 #include "ComponentReregisterContext.h"
 #include "EditorFramework/AssetImportData.h"
 #include "Factories/FbxSkeletalMeshImportData.h"
-<<<<<<< HEAD
-=======
 #include "AnimPreviewInstance.h"
->>>>>>> f473c3d6
 
 const FName SkeletalMeshEditorAppIdentifier = FName(TEXT("SkeletalMeshEditorApp"));
 
@@ -910,7 +907,6 @@
 {
 	// Reimport the asset
 	return FReimportManager::Instance()->Reimport(SkeletalMesh, true, true, TEXT(""), nullptr, SourceFileIndex, bWithNewFile);
-<<<<<<< HEAD
 }
 
 void FSkeletalMeshEditor::HandleReimportMesh(int32 SourceFileIndex /*= INDEX_NONE*/)
@@ -933,90 +929,6 @@
 	//Reimport all custom LODs
 	for (int32 LodIndex = 1; LodIndex < SkeletalMesh->GetLODNum(); ++LodIndex)
 	{
-		//Do not reimport LOD that was re-import with the base mesh
-		if (SkeletalMesh->GetLODInfo(LodIndex)->bImportWithBaseMesh)
-		{
-			continue;
-		}
-		if (SkeletalMesh->GetLODInfo(LodIndex)->bHasBeenSimplified == false)
-		{
-			FString SourceFilenameBackup = SkeletalMesh->GetLODInfo(LodIndex)->SourceImportFilename;
-			if (bWithNewFile)
-			{
-				SkeletalMesh->GetLODInfo(LodIndex)->SourceImportFilename.Empty();
-			}
-
-			if (!FbxMeshUtils::ImportMeshLODDialog(SkeletalMesh, LodIndex))
-			{
-				if (bWithNewFile)
-				{
-					SkeletalMesh->GetLODInfo(LodIndex)->SourceImportFilename = SourceFilenameBackup;
-				}
-			}
-			else
-			{
-				Dependencies[LodIndex] = true;
-			}
-		}
-		else if(Dependencies[SkeletalMesh->GetLODInfo(LodIndex)->ReductionSettings.BaseLOD])
-		{
-			//Regenerate the LOD
-			FSkeletalMeshUpdateContext UpdateContext;
-			UpdateContext.SkeletalMesh = SkeletalMesh;
-			UpdateContext.AssociatedComponents.Push(PreviewMeshComponent);
-			FLODUtilities::SimplifySkeletalMeshLOD(UpdateContext, LodIndex);
-			Dependencies[LodIndex] = true;
-		}
-	}
-}
-
-void FSkeletalMeshEditor::HandleReimportAllMesh(int32 SourceFileIndex /*= INDEX_NONE*/)
-=======
-}
-
-void FSkeletalMeshEditor::HandleReimportMesh(int32 SourceFileIndex /*= INDEX_NONE*/)
->>>>>>> f473c3d6
-{
-	HandleReimportMeshInternal(SourceFileIndex, false);
-}
-
-void FSkeletalMeshEditor::HandleReimportMeshWithNewFile(int32 SourceFileIndex /*= INDEX_NONE*/)
-{
-	HandleReimportMeshInternal(SourceFileIndex, true);
-}
-
-void ReimportAllCustomLODs(USkeletalMesh* SkeletalMesh, UDebugSkelMeshComponent* PreviewMeshComponent, bool bWithNewFile)
-{
-	//Find the dependencies of the generated LOD
-	TArray<bool> Dependencies;
-	Dependencies.AddZeroed(SkeletalMesh->GetLODNum());
-	//Avoid making LOD 0 to true in the dependencies since everything that should be regenerate base on LOD 0 is already regenerate at this point.
-	//But we need to regenerate every generated LOD base on any re-import custom LOD
-	//Reimport all custom LODs
-	for (int32 LodIndex = 1; LodIndex < SkeletalMesh->GetLODNum(); ++LodIndex)
-	{
-<<<<<<< HEAD
-		//Reimport base LOD
-		if (HandleReimportMeshInternal(SourceFileIndex, false))
-		{
-			//Reimport all custom LODs
-			ReimportAllCustomLODs(SkeletalMesh, GetPersonaToolkit()->GetPreviewMeshComponent(), false);
-		}
-	}
-}
-
-void FSkeletalMeshEditor::HandleReimportAllMeshWithNewFile(int32 SourceFileIndex /*= INDEX_NONE*/)
-{
-	// Reimport the asset
-	if (SkeletalMesh)
-	{
-		TArray<UObject*> ImportObjs;
-		ImportObjs.Add(SkeletalMesh);
-		if (HandleReimportMeshInternal(SourceFileIndex, true))
-		{
-			//Reimport all custom LODs
-			ReimportAllCustomLODs(SkeletalMesh, GetPersonaToolkit()->GetPreviewMeshComponent(), true);
-=======
 		//Do not reimport LOD that was re-import with the base mesh
 		if (SkeletalMesh->GetLODInfo(LodIndex)->bImportWithBaseMesh)
 		{
@@ -1091,7 +1003,6 @@
 
 				RefSkeletonModifier.UpdateRefPoseTransform(Index, LocalTransform);
 			}
->>>>>>> f473c3d6
 		}
 
 		// calculate inverse ref matrices
