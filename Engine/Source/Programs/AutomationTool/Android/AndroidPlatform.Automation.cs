--- conflicted
+++ resolved
@@ -1,8 +1,4 @@
-<<<<<<< HEAD
-// Copyright 1998-2016 Epic Games, Inc. All Rights Reserved.
-=======
 // Copyright 1998-2017 Epic Games, Inc. All Rights Reserved.
->>>>>>> f00d6e77
 using System;
 using System.Collections.Generic;
 using System.Linq;
