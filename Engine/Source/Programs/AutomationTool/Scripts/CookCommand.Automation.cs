--- conflicted
+++ resolved
@@ -130,15 +130,11 @@
 
             try
             {
-<<<<<<< HEAD
-                var CommandletParams = "-buildmachine -Unversioned -fileopenlog";
-=======
                 var CommandletParams = "-buildmachine -fileopenlog";
                 if (Params.UnversionedCookedContent)
                 {
                     CommandletParams += " -unversioned";
                 }
->>>>>>> cce8678d
                 if (Params.UseDebugParamForEditorExe)
                 {
                     CommandletParams += " -debug";
@@ -151,19 +147,14 @@
                 {
                     CommandletParams += " -iterate";
                 }
-<<<<<<< HEAD
-=======
                 if (Params.CookMapsOnly)
                 {
                     CommandletParams += " -mapsonly";
                 }
->>>>>>> cce8678d
                 if (Params.NewCook)
                 {
                     CommandletParams += " -newcook";
                 }
-<<<<<<< HEAD
-=======
                 if (Params.OldCook)
                 {
                     CommandletParams += " -oldcook";
@@ -176,20 +167,10 @@
                 {
                     CommandletParams += " -mapsonly";
                 }
->>>>>>> cce8678d
                 if (Params.HasCreateReleaseVersion)
                 {
                     CommandletParams += " -createreleaseversion=" + Params.CreateReleaseVersion;
                 }
-<<<<<<< HEAD
-                if (Params.HasBasedOnReleaseVersion)
-                {
-                    CommandletParams += " -basedonreleaseversion=" + Params.BasedOnReleaseVersion;
-                }
-                if (Params.HasDLCName)
-                {
-                    CommandletParams += " -dlcname=" + Params.DLCName;
-=======
                 if (Params.HasDLCName)
                 {
                     CommandletParams += " -dlcname=" + Params.DLCName;
@@ -209,15 +190,10 @@
                 if (!Params.Pak && !Params.SkipPak && Params.Compressed)
                 {
                     CommandletParams += " -compressed";
->>>>>>> cce8678d
                 }
                 if (Params.HasAdditionalCookerOptions)
                 {
                     string FormatedAdditionalCookerParams = Params.AdditionalCookerOptions.TrimStart(new char[] { '\"', ' ' }).TrimEnd(new char[] { '\"', ' ' });
-<<<<<<< HEAD
-                    CommandletParams += FormatedAdditionalCookerParams;
-                }
-=======
                     CommandletParams += " ";
                     CommandletParams += FormatedAdditionalCookerParams;
                 }
@@ -234,7 +210,6 @@
                     Maps = MapsList.ToArray();
                 }
 
->>>>>>> cce8678d
                 CookCommandlet(Params.RawProjectPath, Params.UE4Exe, Maps, Dirs, InternationalizationPreset, Cultures, CombineCommandletParams(PlatformsToCook.ToArray()), CommandletParams);
             }
 			catch (Exception Ex)
