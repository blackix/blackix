--- conflicted
+++ resolved
@@ -1490,7 +1490,6 @@
 			if (SC.StageTargetPlatform != SC.CookSourcePlatform)
 			{
 				// Check to see if we have an existing pak file we can use
-<<<<<<< HEAD
 
 					StagedFileReference SourceOutputRelativeLocation = StagedFileReference.Combine(SC.RelativeProjectRootForStage, "Content/Paks/", PakParams.PakName + "-" + SC.CookPlatform + PostFix + ".pak");
 				if (SC.CookSourcePlatform.DeployLowerCaseFilenames())
@@ -1509,26 +1508,6 @@
 						LogInformation("Copying source pak from {0} to {1} instead of creating new pak", SourceOutputLocation, OutputLocation);
 						bCopiedExistingPak = true;
 
-=======
-
-					StagedFileReference SourceOutputRelativeLocation = StagedFileReference.Combine(SC.RelativeProjectRootForStage, "Content/Paks/", PakParams.PakName + "-" + SC.CookPlatform + PostFix + ".pak");
-				if (SC.CookSourcePlatform.DeployLowerCaseFilenames())
-				{
-					SourceOutputRelativeLocation = SourceOutputRelativeLocation.ToLowerInvariant();
-				}
-				SourceOutputRelativeLocation = SC.CookSourcePlatform.Remap(SourceOutputRelativeLocation);
-
-				FileReference SourceOutputLocation = FileReference.Combine(SC.CookSourceRuntimeRootDir, SourceOutputRelativeLocation.Name);
-				if (FileExists_NoExceptions(SourceOutputLocation.FullName))
-				{
-					InternalUtils.SafeCreateDirectory(Path.GetDirectoryName(OutputLocation.FullName), true);
-
-					if (InternalUtils.SafeCopyFile(SourceOutputLocation.FullName, OutputLocation.FullName))
-					{
-						LogInformation("Copying source pak from {0} to {1} instead of creating new pak", SourceOutputLocation, OutputLocation);
-						bCopiedExistingPak = true;
-
->>>>>>> 8e4a36c9
 						FileReference InSigFile = SourceOutputLocation.ChangeExtension(".sig");
 						if (FileReference.Exists(InSigFile))
 						{
@@ -1562,7 +1541,6 @@
 			if (!bCopiedExistingPak)
 			{
 				if (FileReference.Exists(OutputLocation))
-<<<<<<< HEAD
 				{
 					string UnrealPakResponseFileName = CombinePaths(CmdEnv.LogFolder, "PakList_" + OutputLocation.GetFileNameWithoutExtension() + ".txt");
 					if (File.Exists(UnrealPakResponseFileName) && FileReference.GetLastWriteTimeUtc(OutputLocation) > File.GetLastWriteTimeUtc(UnrealPakResponseFileName))
@@ -1572,23 +1550,11 @@
 				}
 				if (!bCopiedExistingPak)
 				{
-=======
-				{
-					string UnrealPakResponseFileName = CombinePaths(CmdEnv.LogFolder, "PakList_" + OutputLocation.GetFileNameWithoutExtension() + ".txt");
-					if (File.Exists(UnrealPakResponseFileName) && FileReference.GetLastWriteTimeUtc(OutputLocation) > File.GetLastWriteTimeUtc(UnrealPakResponseFileName))
-					{
-						bCopiedExistingPak = true;
-					}
-				}
-				if (!bCopiedExistingPak)
-				{
->>>>>>> 8e4a36c9
 					Commands.Add(GetUnrealPakArguments(PakParams.UnrealPakResponseFile, OutputLocation, PakOrderFileLocation, SC.StageTargetPlatform.GetPlatformPakCommandLine(Params, SC) + " " + Params.AdditionalPakOptions, PakParams.bCompressed, CryptoSettings, CryptoKeysCacheFilename, PatchSourceContentPath));
 				}
 			}
 
 			Outputs.Add(Tuple.Create(OutputLocation, OutputRelativeLocation, PatchSourceContentPath));
-<<<<<<< HEAD
 		}
 
 		// Actually execute UnrealPak
@@ -1601,20 +1567,6 @@
 			RunAndLog(CmdEnv, GetUnrealPakLocation().FullName, Arguments, Options: ERunOptions.Default | ERunOptions.UTF8Output);
 		}
 
-=======
-		}
-
-		// Actually execute UnrealPak
-		if(Commands.Count > 0)
-		{
-			string CommandsFile = LogUtils.GetUniqueLogName(CombinePaths(CmdEnv.EngineSavedFolder, "UnrealPak-Commands"));
-			File.WriteAllLines(CommandsFile, Commands);
-
-			string Arguments = String.Format("{0} -batch={1}", MakePathSafeToUseWithCommandLine(Params.RawProjectPath.FullName), MakePathSafeToUseWithCommandLine(CommandsFile));
-			RunAndLog(CmdEnv, GetUnrealPakLocation().FullName, Arguments, Options: ERunOptions.Default | ERunOptions.UTF8Output);
-		}
-
->>>>>>> 8e4a36c9
 		// Do any additional processing on the command output
 		for(int Idx = 0; Idx < PakParamsList.Count; Idx++)
 		{
@@ -1959,8 +1911,6 @@
 			foreach ( var OptionalChunkIt in OptionalChunks )
 			{
 				ChunkDefinitions.Add(OptionalChunkIt.Value);
-<<<<<<< HEAD
-=======
 			}
 		}
 
@@ -2004,60 +1954,11 @@
 			foreach ( string FilteredFile in EarlyPakFileFilter.ApplyTo(FilesToFilter) )
 			{
 				EarlyPakFile.Add(FilteredFile, StagingManifestResponseFile[FilteredFile]);
->>>>>>> 8e4a36c9
 			}
 
 			ChunkDefinitions.Add(EarlyChunk);
 		}
 
-<<<<<<< HEAD
-		ConfigHierarchy PlatformGameConfig = ConfigCache.ReadHierarchy(ConfigHierarchyType.Game, DirectoryReference.FromFile(Params.RawProjectPath), SC.StageTargetPlatform.IniPlatformType);
-		bool bShouldGenerateEarlyDownloaderPakFile = false;
-		const string EarlyChunkFilename = "pakChunkEarly.txt";
-		PlatformGameConfig.GetBool("/Script/UnrealEd.ProjectPackagingSettings", "GenerateEarlyDownloaderPakFile", out bShouldGenerateEarlyDownloaderPakFile);
-
-
-		// chunk downloader pak file is a minimal pak file which contains no content.  It can be provided with as a minimal download so that the game can download all the content from another source.
-		if ( bShouldGenerateEarlyDownloaderPakFile)
-		{
-			ChunkDefinition EarlyChunk = new ChunkDefinition(EarlyChunkFilename);
-
-			EarlyChunk.bCompressed = true;
-
-			Dictionary<string,string> EarlyPakFile = EarlyChunk.ResponseFile;
-
-			// find the list of files to put in the early downloader pak file
-			List<string> FilesInEarlyPakFile = new List<string>();
-			PlatformGameConfig.GetArray("/Script/UnrealEd.ProjectPackagingSettings", "EarlyDownloaderPakFileFiles", out FilesInEarlyPakFile);
-
-			/*for (int Index = 0; Index < FilesInEarlyPakFile.Count; ++Index)
-			{
-				// config file reader adds extra slashes...
-				FilesInEarlyPakFile[Index] = FilesInEarlyPakFile[Index].Replace("\\\\", "\\");
-			}*/
-
-			FileFilter EarlyPakFileFilter = new FileFilter();
-			foreach (string FileFilter in FilesInEarlyPakFile)
-			{
-				EarlyPakFileFilter.AddRule(FileFilter);
-			}
-
-			List<string> FilesToFilter = new List<string>();
-			foreach (var ResponseFile in StagingManifestResponseFile)
-			{
-				FilesToFilter.Add(ResponseFile.Key);
-			}
-
-			foreach ( string FilteredFile in EarlyPakFileFilter.ApplyTo(FilesToFilter) )
-			{
-				EarlyPakFile.Add(FilteredFile, StagingManifestResponseFile[FilteredFile]);
-			}
-
-			ChunkDefinitions.Add(EarlyChunk);
-		}
-
-=======
->>>>>>> 8e4a36c9
 
 
 
