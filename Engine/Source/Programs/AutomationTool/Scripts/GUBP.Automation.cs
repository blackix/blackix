--- conflicted
+++ resolved
@@ -114,14 +114,6 @@
     public List<UnrealTargetPlatform> HostPlatforms;
     public bool bFake = false;
     public static bool bNoIOSOnPC = false;
-<<<<<<< HEAD
-    public static bool bBuildRocket = false;
-	public static bool bPostedRocketBuild = false;
-	public static bool bBuildOnlySamples = false;
-	public static List<string> Samples = new List<string>();
-	public static string RocketBuild;	
-=======
->>>>>>> cce8678d
     public static bool bForceIncrementalCompile = false;
     public static string ECProject = null;
     public string EmailHint;
@@ -150,23 +142,6 @@
 
     Dictionary<string, NodeHistory> GUBPNodesHistory;
 
-<<<<<<< HEAD
-    public string RocketUBTArgs(bool bUseRocketInsteadOfBuildRocket = false)
-    {
-		string Args = "";
-        if (bBuildRocket)
-        {
-            Args = " -NoSimplygon " + (bUseRocketInsteadOfBuildRocket ? "-Rocket" : "-BuildRocket");
-			if(bPostedRocketBuild && bUseRocketInsteadOfBuildRocket)
-			{
-				Args += " -PostedRocket";
-			}
-        }
-        return Args;
-    }
-
-=======
->>>>>>> cce8678d
     public abstract class GUBPNodeAdder
     {
         public virtual void AddNodes(GUBP bp, UnrealTargetPlatform InHostPlatform)
@@ -399,10 +374,7 @@
 		public List<string> DependentPromotions = new List<string>();
         public List<string> AllDependencyBuildProducts = null;
         public List<string> AllDependencies = null;		
-<<<<<<< HEAD
-=======
 		public List<string> CompletedDependencies = new List<string>();
->>>>>>> cce8678d
         public string AgentSharingGroup = "";
         public int ComputedDependentCISFrequencyQuantumShift = -1;
 
@@ -463,13 +435,6 @@
 		{
 			return false;
 		}
-<<<<<<< HEAD
-		public virtual bool IsRocketSample()
-		{
-			return false;
-		}
-=======
->>>>>>> cce8678d
 		public virtual string NodeHostPlatform()
 		{
 			return "";
@@ -1492,12 +1457,6 @@
             : base(InHostPlatform)
         {
             AgentSharingGroup = "Editor"  + StaticGetHostPlatformSuffix(InHostPlatform);
-<<<<<<< HEAD
-            GameProj = InGameProj;
-			AddDependency(RootEditorNode.StaticGetFullName(InHostPlatform));						
-		}
-		
-=======
             GameProjects.Add(InGameProj);
 			AddDependency(RootEditorNode.StaticGetFullName(InHostPlatform));						
 		}
@@ -1509,7 +1468,6 @@
 			}
 			GameProjects.Add(InGameProj);
 		}
->>>>>>> cce8678d
         public static string StaticGetFullName(UnrealTargetPlatform InHostPlatform, BranchInfo.BranchUProject InGameProj)
         {
             return (InGameProj.Options(InHostPlatform).GroupName ?? InGameProj.GameName) + "_EditorGame" + StaticGetHostPlatformSuffix(InHostPlatform);
@@ -1520,31 +1478,8 @@
         }
         public override string GameNameIfAnyForTempStorage()
         {
-<<<<<<< HEAD
-            return GameProj.GameName;
-        }		
-        public override float Priority()
-        {
-            float Result = base.Priority();
-            if (GameProj.Options(HostPlatform).bTestWithShared)
-            {
-                Result -= 1;
-            }
-            return Result;
-        }
-        public override int CISFrequencyQuantumShift(GUBP bp)
-        {
-            int Result = base.CISFrequencyQuantumShift(bp);
-            if(GameProj.Options(HostPlatform).bTestWithShared)
-            {
-                Result += 3;
-            }                    
-            return Result;
-        }
-=======
             return GameProjects[0].Options(HostPlatform).GroupName ?? GameProjects[0].GameName;
         }		
->>>>>>> cce8678d
         public override UE4Build.BuildAgenda GetAgenda(GUBP bp)
         {
             var Agenda = new UE4Build.BuildAgenda();
@@ -1562,18 +1497,22 @@
         }
     }
 
-<<<<<<< HEAD
-	public class MakeFeaturePackNode : HostPlatformNode
+	public class MakeFeaturePacksNode : HostPlatformNode
 	{
-        BranchInfo.BranchUProject GameProj;
-
-        public MakeFeaturePackNode(UnrealTargetPlatform InHostPlatform, BranchInfo.BranchUProject InGameProj)
+		List<BranchInfo.BranchUProject> Projects;
+
+        public MakeFeaturePacksNode(UnrealTargetPlatform InHostPlatform, IEnumerable<BranchInfo.BranchUProject> InProjects)
             : base(InHostPlatform)
         {
-			GameProj = InGameProj;
+			Projects = new List<BranchInfo.BranchUProject>(InProjects);
 			AddDependency(ToolsNode.StaticGetFullName(InHostPlatform)); // for UnrealPak
-            AgentSharingGroup = "FeaturePacks"  + StaticGetHostPlatformSuffix(InHostPlatform);
-        }
+			AgentSharingGroup = "ToolsGroup" + StaticGetHostPlatformSuffix(HostPlatform);
+        }
+
+		public static string GetOutputFile(BranchInfo.BranchUProject Project)
+		{
+			return CommandUtils.CombinePaths(CommandUtils.CmdEnv.LocalRoot, "FeaturePacks", Path.GetFileNameWithoutExtension(Project.GameName) + ".upack");
+		}
 
 		public static bool IsFeaturePack(BranchInfo.BranchUProject InGameProj)
 		{
@@ -1601,123 +1540,6 @@
 			}
 			else
 			{
-				return bp.HostPlatforms[0];
-			}
-		}
-
-        public static string StaticGetFullName(UnrealTargetPlatform InHostPlatform, BranchInfo.BranchUProject InGameProj)
-        {
-            return InGameProj.GameName + "_MakeFeaturePack" + StaticGetHostPlatformSuffix(InHostPlatform);
-        }
-
-		public override string GetFullName()
-        {
-            return StaticGetFullName(HostPlatform, GameProj);
-        }
-
-		public override void DoBuild(GUBP bp)
-        {
-			string ContentsFileName = CommandUtils.CombinePaths(CommandUtils.GetDirectoryName(GameProj.FilePath), "contents.txt");
-
-			// Make sure we delete the output file. It may be read-only.
-			string OutputFileName = CommandUtils.CombinePaths(CommandUtils.CmdEnv.LocalRoot, "FeaturePacks", Path.GetFileNameWithoutExtension(GameProj.GameName) + ".upack");
-			CommandUtils.DeleteFile(OutputFileName);
-
-			// Get the command line
-			string CmdLine = CommandUtils.MakePathSafeToUseWithCommandLine(OutputFileName) + " " + CommandUtils.MakePathSafeToUseWithCommandLine("-create=" + ContentsFileName);
-			if (GlobalCommandLine.Installed)
-			{
-				CmdLine += " -installed";
-			}
-			if (GlobalCommandLine.UTF8Output)
-			{
-				CmdLine += " -UTF8Output";
-			}
-
-			// Run UnrealPak
-			string UnrealPakExe;
-			if(HostPlatform == UnrealTargetPlatform.Win64)
-			{
-				UnrealPakExe = CombinePaths(CmdEnv.LocalRoot, "Engine/Binaries/Win64/UnrealPak.exe");
-			}
-			else
-			{
-				throw new AutomationException("Unknown path to UnrealPak for host platform ({0})", HostPlatform);
-			}
-			RunAndLog(CmdEnv, UnrealPakExe, CmdLine, Options: ERunOptions.Default | ERunOptions.AllowSpew | ERunOptions.UTF8Output);
-
-			// Add the build products
-			BuildProducts = new List<string>();
-			BuildProducts.Add(OutputFileName);
-		}
-	}
-
-    public class GamePlatformMonolithicsNode : CompileNode
-    {
-        BranchInfo.BranchUProject GameProj;
-        UnrealTargetPlatform TargetPlatform;
-		bool WithXp;
-        public GamePlatformMonolithicsNode(GUBP bp, UnrealTargetPlatform InHostPlatform, BranchInfo.BranchUProject InGameProj, UnrealTargetPlatform InTargetPlatform, bool InWithXp = false)
-            : base(InHostPlatform)
-        {
-            GameProj = InGameProj;
-            TargetPlatform = InTargetPlatform;
-			WithXp = InWithXp;
-            if (TargetPlatform == UnrealTargetPlatform.PS4)
-            {
-                var PS4MapFileUtil = bp.Branch.FindProgram("PS4MapFileUtil");
-                if(PS4MapFileUtil.Rules == null)
-                {
-                    throw new AutomationException("PS4MapFileUtil is not is this branch, but is required to build PS4 monolithics");
-                }
-                AddDependency(SingleToolsNode.StaticGetFullName(HostPlatform, PS4MapFileUtil));
-            }
-			if (TargetPlatform == UnrealTargetPlatform.XboxOne)
-=======
-	public class MakeFeaturePacksNode : HostPlatformNode
-	{
-		List<BranchInfo.BranchUProject> Projects;
-
-        public MakeFeaturePacksNode(UnrealTargetPlatform InHostPlatform, IEnumerable<BranchInfo.BranchUProject> InProjects)
-            : base(InHostPlatform)
-        {
-			Projects = new List<BranchInfo.BranchUProject>(InProjects);
-			AddDependency(ToolsNode.StaticGetFullName(InHostPlatform)); // for UnrealPak
-			AgentSharingGroup = "ToolsGroup" + StaticGetHostPlatformSuffix(HostPlatform);
-        }
-
-		public static string GetOutputFile(BranchInfo.BranchUProject Project)
-		{
-			return CommandUtils.CombinePaths(CommandUtils.CmdEnv.LocalRoot, "FeaturePacks", Path.GetFileNameWithoutExtension(Project.GameName) + ".upack");
-		}
-
-		public static bool IsFeaturePack(BranchInfo.BranchUProject InGameProj)
-		{
-			// No obvious way to store this in the project options; it's a property of non-code projects too.
-			if(InGameProj.GameName == "StarterContent" || InGameProj.GameName == "MobileStarterContent" || InGameProj.GameName.StartsWith("FP_"))
-			{
-				return true;
-			}
-			if(InGameProj.GameName.StartsWith("TP_"))
-			{
-				return CommandUtils.FileExists(CommandUtils.CombinePaths(CommandUtils.GetDirectoryName(InGameProj.FilePath), "contents.txt"));
-			}
-			return false;
-		}
-
-		public static UnrealTargetPlatform GetDefaultBuildPlatform(GUBP bp)
-		{
-			if(bp.HostPlatforms.Contains(UnrealTargetPlatform.Win64))
-			{
-				return UnrealTargetPlatform.Win64;
-			}
-			else if(bp.HostPlatforms.Contains(UnrealTargetPlatform.Mac))
-			{
-				return UnrealTargetPlatform.Mac;
-			}
-			else
->>>>>>> cce8678d
-			{
 				if (UnrealBuildTool.BuildHostPlatform.Current.Platform == UnrealTargetPlatform.Linux && bp.HostPlatforms[0] != UnrealTargetPlatform.Linux)
 				{
 					throw new AutomationException("Linux is not (yet?) able to cross-compile nodes for platform {0}, did you forget -NoPC / -NoMac?", bp.HostPlatforms[0]);
@@ -1727,43 +1549,6 @@
 			}
 		}
 
-<<<<<<< HEAD
-            if (GUBP.bBuildRocket)
-            {
-                var Target = bp.Branch.BaseEngineProject.Properties.Targets[TargetRules.TargetType.Game];
-                var Configs = Target.Rules.GUBP_GetConfigs_MonolithicOnly(HostPlatform, TargetPlatform);
-                foreach (var Config in Configs)
-                {
-                    if (HostPlatform == UnrealTargetPlatform.Win64)
-                    {
-                        if (TargetPlatform == UnrealTargetPlatform.Win32 && Config != UnrealTargetConfiguration.Shipping)
-                        {
-                            continue;
-                        }
-                        if (TargetPlatform == UnrealTargetPlatform.Win64 && Config != UnrealTargetConfiguration.Development)
-                        {
-                            continue;
-                        }
-                        if (TargetPlatform == UnrealTargetPlatform.Android && Config != UnrealTargetConfiguration.Shipping && Config != UnrealTargetConfiguration.Development)
-                        {
-                            continue;
-                        }
-                        if (TargetPlatform == UnrealTargetPlatform.HTML5 && Config != UnrealTargetConfiguration.Shipping && Config != UnrealTargetConfiguration.Development)
-                        {
-                            continue;
-                        }
-                        if (TargetPlatform == UnrealTargetPlatform.Linux && Config != UnrealTargetConfiguration.Shipping && Config != UnrealTargetConfiguration.Development)
-                        {
-                            continue;
-                        }
-                    }
-                    else if (Config != UnrealTargetConfiguration.Shipping && Config != UnrealTargetConfiguration.Development)
-                    {
-                        continue;
-                    }
-                    Log("Building {0} for Host={1} Target={2} Config={3} for rocket.   Node={4}", Target.TargetName, HostPlatform, TargetPlatform, Config, GetFullName());
-                }
-=======
         public static string StaticGetFullName(UnrealTargetPlatform InHostPlatform)
         {
             return "MakeFeaturePacks" + StaticGetHostPlatformSuffix(InHostPlatform);
@@ -1838,7 +1623,6 @@
             {
 				// Required for PS4MapFileUtil/XboxOnePDBFileUtil
 				AddDependency(ToolsNode.StaticGetFullName(InHostPlatform));
->>>>>>> cce8678d
             }
 
             if (InGameProj.GameName != bp.Branch.BaseEngineProject.GameName && GameProj.Properties.Targets.ContainsKey(TargetRules.TargetType.Editor))
@@ -1866,24 +1650,6 @@
             }
         }
 
-<<<<<<< HEAD
-        public static string StaticGetFullName(UnrealTargetPlatform InHostPlatform, BranchInfo.BranchUProject InGameProj, UnrealTargetPlatform InTargetPlatform, bool WithXp = false)
-        {
-			string Name;
-			if (!WithXp)
-			{
-				Name = InGameProj.GameName + "_" + InTargetPlatform + "_Mono" + StaticGetHostPlatformSuffix(InHostPlatform);
-			}
-			else
-			{
-				Name = InGameProj.GameName + "_WinXP_Mono" + StaticGetHostPlatformSuffix(InHostPlatform);
-			}
-			return Name;
-        }
-        public override string GetFullName()
-        {
-            return StaticGetFullName(HostPlatform, GameProj, TargetPlatform, WithXp);
-=======
 		public override string GetDisplayGroupName()
 		{
 			return GameProj.GameName + "_Monolithics" + (Precompiled? "_Precompiled" : "");
@@ -1909,7 +1675,6 @@
         public override string GetFullName()
         {
             return StaticGetFullName(HostPlatform, GameProj, TargetPlatform, WithXp, Precompiled);
->>>>>>> cce8678d
         }
         public override string GameNameIfAnyForTempStorage()
         {
@@ -1934,93 +1699,12 @@
             return Result;
         }
 
-<<<<<<< HEAD
-        public override UE4Build.BuildAgenda GetAgenda(GUBP bp)
-        {
-            if (!bp.ActivePlatforms.Contains(TargetPlatform))
-            {
-                throw new AutomationException("{0} is not a supported platform for {1}", TargetPlatform.ToString(), GetFullName());
-            }
-            var Agenda = new UE4Build.BuildAgenda();
-
-            string Args = "-nobuilduht -skipactionhistory -CopyAppBundleBackToDevice" + bp.RocketUBTArgs();
-
-            if (GUBP.bBuildRocket && (TargetPlatform == UnrealTargetPlatform.Win32 || TargetPlatform == UnrealTargetPlatform.Win64))
-            {
-                Args += " -nodebuginfo";
-            }
-
-            foreach (var Kind in BranchInfo.MonolithicKinds)
-=======
 		public static bool HasPrecompiledTargets(BranchInfo.BranchUProject Project, UnrealTargetPlatform HostPlatform, UnrealTargetPlatform TargetPlatform)
 		{
             foreach(TargetRules.TargetType Kind in BranchInfo.MonolithicKinds)
->>>>>>> cce8678d
             {
                 if (Project.Properties.Targets.ContainsKey(Kind))
                 {
-<<<<<<< HEAD
-                    var Target = GameProj.Properties.Targets[Kind];
-					var AllowXp = Target.Rules.GUBP_BuildWindowsXPMonolithics();
-					if (!WithXp || (AllowXp && WithXp))
-					{
-						var Platforms = Target.Rules.GUBP_GetPlatforms_MonolithicOnly(HostPlatform);
-						var AdditionalPlatforms = Target.Rules.GUBP_GetBuildOnlyPlatforms_MonolithicOnly(HostPlatform);
-						var AllPlatforms = Platforms.Union(AdditionalPlatforms);
-						if (AllPlatforms.Contains(TargetPlatform) && Target.Rules.SupportsPlatform(TargetPlatform))
-						{
-							var Configs = Target.Rules.GUBP_GetConfigs_MonolithicOnly(HostPlatform, TargetPlatform);
-							foreach (var Config in Configs)
-							{
-								if (WithXp)
-								{
-									Args += " -winxp";
-								}
-
-								if (GUBP.bBuildRocket)
-								{
-									if (HostPlatform == UnrealTargetPlatform.Win64)
-									{
-										if (TargetPlatform == UnrealTargetPlatform.Win32 && Config != UnrealTargetConfiguration.Shipping)
-										{
-											continue;
-										}
-										if (TargetPlatform == UnrealTargetPlatform.Win64 && Config != UnrealTargetConfiguration.Development)
-										{
-											continue;
-										}
-										if (TargetPlatform == UnrealTargetPlatform.Android && Config != UnrealTargetConfiguration.Shipping && Config != UnrealTargetConfiguration.Development)
-										{
-											continue;
-										}
-										if (TargetPlatform == UnrealTargetPlatform.HTML5 && Config != UnrealTargetConfiguration.Shipping && Config != UnrealTargetConfiguration.Development)
-										{
-											continue;
-										}
-										if (TargetPlatform == UnrealTargetPlatform.Linux && Config != UnrealTargetConfiguration.Shipping && Config != UnrealTargetConfiguration.Development)
-										{
-											continue;
-										}
-									}
-									else if (Config != UnrealTargetConfiguration.Shipping && Config != UnrealTargetConfiguration.Development)
-									{
-										continue;
-									}
-								}
-								if (GameProj.GameName == bp.Branch.BaseEngineProject.GameName)
-								{
-										Agenda.AddTargets(new string[] { Target.TargetName }, TargetPlatform, Config, InAddArgs: Args);
-								}
-								else
-								{
-										Agenda.AddTargets(new string[] { Target.TargetName }, TargetPlatform, Config, GameProj.FilePath, InAddArgs: Args);
-								}
-							}
-						}
-                    }
-                }
-            }
-=======
                     SingleTargetProperties Target = Project.Properties.Targets[Kind];
 					if(Target.Rules.GUBP_GetConfigsForPrecompiledBuilds_MonolithicOnly(HostPlatform, TargetPlatform).Any())
 					{
@@ -2030,7 +1714,6 @@
 			}
 			return false;
 		}
->>>>>>> cce8678d
 
 		public override float Priority()
 		{
@@ -2042,73 +1725,6 @@
 			return Result;
 		}
 
-<<<<<<< HEAD
-	public static class HeadersNode
-	{
-		public static void ZipHeaders(IEnumerable<string> HeaderFiles, string ZipFileName)
-		{
-			string NormalizedPrefix = CommandUtils.ConvertSeparators(PathSeparator.Slash, CmdEnv.LocalRoot).TrimEnd('/') + "/";
-
-			Ionic.Zip.ZipFile Zip = new Ionic.Zip.ZipFile();
-			foreach(string HeaderFile in HeaderFiles)
-			{
-				string NormalizedDirectoryName = CommandUtils.ConvertSeparators(PathSeparator.Slash, Path.GetDirectoryName(HeaderFile));
-				if(NormalizedDirectoryName.StartsWith(NormalizedPrefix))
-				{
-					Zip.AddFile(HeaderFile, NormalizedDirectoryName.Substring(NormalizedPrefix.Length));
-				}
-				else
-				{
-					throw new AutomationException("Header file '{0}' was not under root directory ('{1}')", NormalizedDirectoryName, NormalizedPrefix);
-				}
-			}
-			Zip.Save(ZipFileName);
-		}
-	}
-
-    public class RootEditorHeadersNode : HostPlatformNode
-    {
-        public RootEditorHeadersNode(UnrealTargetPlatform InHostPlatform)
-            : base(InHostPlatform)
-        {
-            AgentSharingGroup = "Editor" + StaticGetHostPlatformSuffix(HostPlatform);
-            AddDependency(RootEditorNode.StaticGetFullName(HostPlatform));
-        }
-        public static string StaticGetFullName(UnrealTargetPlatform InHostPlatform)
-        {
-            return "RootEditorHeaders" + StaticGetHostPlatformSuffix(InHostPlatform);
-        }
-        public override string GetFullName()
-        {
-            return StaticGetFullName(HostPlatform);
-        }
-        public override float Priority()
-        {
-            return 1000000.0f; // right after the root editor
-        }
-        public override void DoBuild(GUBP bp)
-        {
-			HashSet<string> HeaderFiles = new HashSet<string>(StringComparer.InvariantCultureIgnoreCase);
-            foreach (var FileToCopy in CommandUtils.FindFiles("*.h", true, CommandUtils.CombinePaths(CmdEnv.LocalRoot, @"Engine\Intermediate\Build\", HostPlatform.ToString(), "Inc")))
-            {
-				HeaderFiles.Add(FileToCopy);
-            }
-            var Targets = new List<string> { bp.Branch.BaseEngineProject.Properties.Targets[TargetRules.TargetType.Editor].TargetName };
-            foreach (var ProgramTarget in bp.Branch.BaseEngineProject.Properties.Programs)
-            {
-                if (ProgramTarget.Rules.GUBP_AlwaysBuildWithBaseEditor() && ProgramTarget.Rules.SupportsPlatform(HostPlatform))
-                {
-                    Targets.Add(ProgramTarget.TargetName);
-                }
-            }
-            foreach (var Target in Targets)
-            {
-                foreach (var FileToCopy in CommandUtils.FindFiles("*.h", true, CommandUtils.CombinePaths(CmdEnv.LocalRoot, @"Engine\Intermediate\Build\", HostPlatform.ToString(), Target, "Inc")))
-                {
-					HeaderFiles.Add(FileToCopy);
-                }
-            }
-=======
 		public override void DoBuild(GUBP bp)
 		{
 			base.DoBuild(bp);
@@ -2133,34 +1749,16 @@
 						CommandUtils.LogError("Referenced external file is not under local root: {0}", FileList.FileNames[Idx]);
 					}
 				}
->>>>>>> cce8678d
 
 				// Write the resulting file list out to disk
 				string OutputFileListPath = StaticGetBuildDependenciesPath(HostPlatform, GameProj, TargetPlatform);
 				UnrealBuildTool.Utils.WriteClass<UnrealBuildTool.ExternalFileList>(FileList, OutputFileListPath, "");
 				AddBuildProduct(OutputFileListPath);
 
-<<<<<<< HEAD
-            foreach (var EnginePlugin in EnginePlugins)
-            {
-                foreach (var FileToCopy in CommandUtils.FindFiles("*", true, CommandUtils.CombinePaths(EnginePlugin.Directory, @"Intermediate\Build", HostPlatform.ToString(), "Inc")))
-                {
-					HeaderFiles.Add(FileToCopy);
-                }
-            }
-
-			// Create a zip file containing the headers. 
-			string ZipFileName = CommandUtils.CombinePaths(CmdEnv.LocalRoot, "Engine\\Intermediate\\Build", HostPlatform.ToString(), "RootEditorHeaders.zip");
-			HeadersNode.ZipHeaders(HeaderFiles, ZipFileName);
-            BuildProducts = new List<string>{ ZipFileName };
-        }
-    }
-=======
 				// Archive all the headers
 				FileFilter Filter = new FileFilter();
 				Filter.Include("/Engine/Intermediate/Build/" + TargetPlatform.ToString() + "/UE4/Inc/...");
 				Filter.Include("/Engine/Plugins/.../Intermediate/Build/" + TargetPlatform.ToString() + "/UE4/Inc/...");
->>>>>>> cce8678d
 
 				string ZipFileName = StaticGetArchivedHeadersPath(HostPlatform, GameProj, TargetPlatform);
 				CommandUtils.ZipFiles(ZipFileName, CommandUtils.CmdEnv.LocalRoot, Filter);
@@ -2174,17 +1772,11 @@
             {
                 throw new AutomationException("{0} is not a supported platform for {1}", TargetPlatform.ToString(), GetFullName());
             }
-<<<<<<< HEAD
-
-			HashSet<string> HeaderFiles = new HashSet<string>(StringComparer.InvariantCultureIgnoreCase);
-			if (TargetPlatform != HostPlatform)
-=======
             var Agenda = new UE4Build.BuildAgenda();
 
             string Args = "-nobuilduht -skipactionhistory -CopyAppBundleBackToDevice";
 
 			if(Precompiled)
->>>>>>> cce8678d
 			{
 				Args += " -precompile";
 
@@ -2192,11 +1784,7 @@
 				// exceptions with the /FS arg because mspdbsrv is 32-bit. Just disable compiler debug info manually for now.
 				if(TargetPlatform == UnrealTargetPlatform.Win32 || TargetPlatform == UnrealTargetPlatform.Win64)
 				{
-<<<<<<< HEAD
-					HeaderFiles.Add(FileToCopy);
-=======
 	                Args += " -nodebuginfo";
->>>>>>> cce8678d
 				}
 			}
 
@@ -2213,17 +1801,6 @@
 					var AllowXp = Target.Rules.GUBP_BuildWindowsXPMonolithics();
 					if (!WithXp || (AllowXp && WithXp))
 					{
-<<<<<<< HEAD
-						HeaderFiles.Add(FileToCopy);
-					}
-				}
-			}
-
-			// Create a zip containing all the headers
-			string ZipFileName = CommandUtils.CombinePaths(CmdEnv.LocalRoot, "Engine\\Intermediate\\Build", TargetPlatform.ToString(), "MonolithicHeaders.zip");
-			HeadersNode.ZipHeaders(HeaderFiles, ZipFileName);
-            BuildProducts = new List<string>{ ZipFileName };
-=======
 						var Platforms = Target.Rules.GUBP_GetPlatforms_MonolithicOnly(HostPlatform);
 						var AdditionalPlatforms = Target.Rules.GUBP_GetBuildOnlyPlatforms_MonolithicOnly(HostPlatform);
 						var AllPlatforms = Platforms.Union(AdditionalPlatforms);
@@ -2256,7 +1833,6 @@
             }
 
             return Agenda;
->>>>>>> cce8678d
         }
 
 		public static string StaticGetArchivedHeadersPath(UnrealTargetPlatform HostPlatform, BranchInfo.BranchUProject GameProj, UnrealTargetPlatform TargetPlatform)
@@ -2525,15 +2101,6 @@
                 {
                     if (!GameProj.Options(HostPlatform).bPromoteEditorOnly)
                     {
-<<<<<<< HEAD
-                        AddDependency(GamePlatformMonolithicsNode.StaticGetFullName(HostPlatform, GameProj, Plat));
-						if(Plat == UnrealTargetPlatform.Win32 && GameProj.Properties.Targets.ContainsKey(TargetRules.TargetType.Game))
-						{
-							if(GameProj.Properties.Targets[TargetRules.TargetType.Game].Rules.GUBP_BuildWindowsXPMonolithics())
-							{
-								AddDependency(GamePlatformMonolithicsNode.StaticGetFullName(HostPlatform, GameProj, Plat, true));
-							}
-=======
                         var Platforms = bp.GetMonolithicPlatformsForUProject(HostPlatform, InGameProj, true);
                         foreach (var Plat in Platforms)
                         {
@@ -2546,11 +2113,9 @@
                                 }
                             }
                         }
->>>>>>> cce8678d
                     }
 				}
 			}
-        }
         }
 
         public static string StaticGetFullName(BranchInfo.BranchUProject InGameProj)
@@ -2615,19 +2180,7 @@
                     AddDependency(ToolsCrossCompileNode.StaticGetFullName(HostPlatform));
                 }
             }
-<<<<<<< HEAD
-
-			UnrealTargetPlatform FeaturePackPlatform = MakeFeaturePackNode.GetDefaultBuildPlatform(bp);
-			foreach(var Proj in bp.Branch.AllProjects)
-			{
-				if(MakeFeaturePackNode.IsFeaturePack(Proj))
-				{
-					AddDependency(MakeFeaturePackNode.StaticGetFullName(FeaturePackPlatform, Proj));
-				}
-			}
-=======
 			AddDependency(MakeFeaturePacksNode.StaticGetFullName(MakeFeaturePacksNode.GetDefaultBuildPlatform(bp)));
->>>>>>> cce8678d
         }
 		public override bool IsSeparatePromotable()
 		{
@@ -5720,42 +5273,11 @@
 			HostPlatforms.Add(UnrealTargetPlatform.Linux);
 		}
 
-<<<<<<< HEAD
-		bBuildRocket = ParseParam("BuildRocket");		
-		string Sample = ParseParamValue("Sample");		
-		if (Sample != null)
-		{
-			Samples = new List<string>(Sample.Split('+'));
-			bBuildOnlySamples = true;
-		}
-		else
-		{
-			bBuildOnlySamples = ParseParam("OnlySamples");
-		}
-=======
->>>>>>> cce8678d
         bForceIncrementalCompile = ParseParam("ForceIncrementalCompile");
         bool bNoAutomatedTesting = ParseParam("NoAutomatedTesting") || BranchOptions.bNoAutomatedTesting;		
         StoreName = ParseParamValue("Store");
         string StoreSuffix = ParseParamValue("StoreSuffix", "");
 
-<<<<<<< HEAD
-        if (bBuildRocket)
-        {
-            StoreSuffix = StoreSuffix + "-Rkt";
-			if (ParseParam("UsePostedRocket"))
-			{
-				bPostedRocketBuild = true;
-				RocketBuild = ParseParamValue("RocketBuild");
-				if (RocketBuild == null)
-				{
-					RocketBuild = FEngineVersionSupport.FromVersionFile(CommandUtils.CombinePaths(CommandUtils.CmdEnv.LocalRoot, @"Engine\Source\Runtime\Launch\Resources\Version.h")).ToString();
-				}
-			}
-        }
-		
-=======
->>>>>>> cce8678d
         if (bPreflightBuild)
         {
             int PreflightUID = ParseParamInt("PreflightUID", 0);
@@ -6016,26 +5538,6 @@
         {
             ActivePlatforms     = new List<UnrealTargetPlatform>(CommandUtils.KnownTargetPlatforms);
         }
-<<<<<<< HEAD
-        if (bBuildRocket)
-        {
-            var FilteredActivePlatforms = new List<UnrealTargetPlatform>();
-            foreach (var Plat in ActivePlatforms)
-            {
-                if (
-                    (Plat != UnrealTargetPlatform.PS4 || ParseParam("WithPS4")) &&
-                    Plat != UnrealTargetPlatform.WinRT &&
-                    Plat != UnrealTargetPlatform.WinRT_ARM &&
-                    Plat != UnrealTargetPlatform.XboxOne
-                    )
-                {
-                    FilteredActivePlatforms.Add(Plat);
-                }
-            }
-            ActivePlatforms = FilteredActivePlatforms;
-        }
-=======
->>>>>>> cce8678d
         var SupportedPlatforms = new List<UnrealTargetPlatform>();
         foreach(var Plat in ActivePlatforms)
         {
@@ -6321,14 +5823,10 @@
 									{
 										AddNode(new GamePlatformMonolithicsNode(this, HostPlatform, Branch.BaseEngineProject, Plat, true));
 									}
-<<<<<<< HEAD
-=======
 	                            }
->>>>>>> cce8678d
                             }
                         }
                     }
-                }
                 }
 
                 var CookedAgentSharingGroup = "Shared_CookedTests" + HostPlatformNode.StaticGetHostPlatformSuffix(HostPlatform);
@@ -6502,21 +6000,9 @@
 				AddNode(new SharedCookAggregateNode(this, HostPlatforms, NonCodeProjectNames, NonCodeFormalBuilds));
 			}
 			
-<<<<<<< HEAD
-			if(HostPlatform == MakeFeaturePackNode.GetDefaultBuildPlatform(this))
-			{
-				foreach(BranchInfo.BranchUProject Project in Branch.AllProjects)
-				{
-					if(MakeFeaturePackNode.IsFeaturePack(Project))
-					{
-						AddNode(new MakeFeaturePackNode(HostPlatform, Project));
-					}
-				}
-=======
 			if(HostPlatform == MakeFeaturePacksNode.GetDefaultBuildPlatform(this))
 			{
 				AddNode(new MakeFeaturePacksNode(HostPlatform, Branch.AllProjects.Where(x => MakeFeaturePacksNode.IsFeaturePack(x))));
->>>>>>> cce8678d
 			}
 
             foreach (var CodeProj in Branch.CodeProjects)
@@ -7039,31 +6525,6 @@
                     bOnlyNode = true;
                 }
             }
-<<<<<<< HEAD
-            if (String.IsNullOrEmpty(NodeSpec) && bBuildRocket)
-            {
-                // rocket is the shared promotable plus some other stuff and nothing else
-                bRelatedToNode = true;
-                NodeSpec = "";
-				if(!bBuildOnlySamples)
-				{
-					NodeSpec = "Rocket_Aggregate+";
-				}
-				if (!ParseParam("nosamples"))
-				{
-					NodeSpec = NodeSpec + "Sample_Aggregate";
-				}
-                if (!ParseParam("RocketValidate"))
-                {
-                    //build a full promotable NodeSpec = SharedAggregatePromotableNode.StaticGetFullName() + "+" + NodeSpec;
-                }
-                else if (!bFake)
-                {
-                    NodeSpec = "Rocket_MakeBuild+" + NodeSpec;
-                }
-            }
-=======
->>>>>>> cce8678d
             if (!String.IsNullOrEmpty(NodeSpec))
             {
 				bGraphSubset = true;
@@ -7265,15 +6726,10 @@
 					Log("  Rejecting {0}", NodeToDo);
 				}
 			}
-<<<<<<< HEAD
-		}		
-		if (TimeIndex != 0)
-=======
 			NodesToDo = NewNodesToDo;
 		}
 		//Remove Plat if specified
 		if(WithoutLinux)
->>>>>>> cce8678d
 		{
 			var NewNodesToDo = new HashSet<string>();
 			foreach(var NodeToDo in NodesToDo)
@@ -8057,18 +7513,8 @@
                     }
                     else
                     {                        
-<<<<<<< HEAD
-						if(GUBPNodes[NodeToDo].IsRocketSample() && bPostedRocketBuild)
-						{
-
-							Log("***** Retrieving Build {0} for {1}", RocketBuild, GUBPNodes[NodeToDo].NodeHostPlatform());
-							RetrieveFromPermanentStorage(CmdEnv, "Rocket\\Automated", RocketBuild, GUBPNodes[NodeToDo].NodeHostPlatform());
-						}
-						Log("***** Building GUBP Node {0} for {1}", NodeToDo, NodeStoreName);
-=======
 						Log("***** Building GUBP Node {0} for {1}", NodeToDo, NodeStoreName);
 						var StartTime = DateTime.UtcNow;
->>>>>>> cce8678d
                         GUBPNodes[NodeToDo].DoBuild(this);
 						BuildDuration = (DateTime.UtcNow - StartTime).TotalMilliseconds / 1000;
 						
