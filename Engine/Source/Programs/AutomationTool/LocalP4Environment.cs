﻿// Copyright 1998-2014 Epic Games, Inc. All Rights Reserved.

using System;
using System.Collections.Generic;
using System.Linq;
using System.Text;
using UnrealBuildTool;

namespace AutomationTool
{
	/// <summary>
	/// Local P4 environment settings
	/// </summary>
	class LocalP4Environment : P4Environment
	{
		internal LocalP4Environment(P4Connection Connection, CommandEnvironment CmdEnv)
			: base(Connection, CmdEnv)
		{
		}

		/// <summary>
		/// Initializes the environment. Tries to autodetect all source control settings.
		/// </summary>
		/// <param name="CompilationEnv">Compilation environment</param>
		protected override void InitEnvironment(P4Connection Connection, CommandEnvironment CmdEnv)
		{
			var HostName = Environment.MachineName.ToLower();
			var P4PortEnv = Environment.GetEnvironmentVariable("P4PORT");
			if (String.IsNullOrEmpty(P4PortEnv))
			{
				P4PortEnv = DetectP4Port();
			}

			var UserName = CommandUtils.GetEnvVar(EnvVarNames.User);
			if (String.IsNullOrEmpty(UserName))
			{
				UserName = DetectUserName(Connection);
			}

			var CommandLineClient = CommandUtils.GetEnvVar(EnvVarNames.Client);
			P4ClientInfo ThisClient = null;
			if (String.IsNullOrEmpty(CommandLineClient) == false)
			{
				ThisClient = Connection.GetClientInfo(CommandLineClient);
				if (ThisClient == null)
				{
					throw new AutomationException("Unable to find client {0}", CommandLineClient);
				}
				if (String.Compare(ThisClient.Owner, UserName, true) != 0)
				{
					throw new AutomationException("Client specified with {0}={1} has a different owner then the detected user name (has: {2}, expected: {3})",
						EnvVarNames.Client, CommandLineClient, ThisClient.Owner, UserName);
				}
			}
			else
			{
				ThisClient = DetectClient(Connection, UserName, HostName, CmdEnv.UATExe);
			}

			Log.TraceInformation("Using user {0} clientspec {1} {2}", UserName, ThisClient.Name, ThisClient.RootPath);
			Environment.SetEnvironmentVariable("P4CLIENT", ThisClient.Name);

			string BuildRootPath;
			string ClientRootPath;
			DetectRootPaths(Connection, CmdEnv.LocalRoot, ThisClient, out BuildRootPath, out ClientRootPath);

			CommandUtils.ConditionallySetEnvVar(EnvVarNames.P4Port, P4PortEnv);
			CommandUtils.ConditionallySetEnvVar(EnvVarNames.User, UserName);
			CommandUtils.ConditionallySetEnvVar(EnvVarNames.Client, ThisClient.Name);
			CommandUtils.ConditionallySetEnvVar(EnvVarNames.BuildRootP4, BuildRootPath);
			CommandUtils.ConditionallySetEnvVar(EnvVarNames.ClientRoot, ClientRootPath);

			var CLString = CommandUtils.GetEnvVar(EnvVarNames.Changelist);
			if (String.IsNullOrEmpty(CLString))
			{
                CLString = DetectCurrentCL(Connection, ClientRootPath);
			}
			CommandUtils.ConditionallySetEnvVar(EnvVarNames.Changelist, CLString);

			CommandUtils.ConditionallySetEnvVar(EnvVarNames.LabelToSync, "");
			CommandUtils.ConditionallySetEnvVar("P4USER", UserName);
			CommandUtils.ConditionallySetEnvVar("P4CLIENT", ThisClient.Name);

			var P4Password = Environment.GetEnvironmentVariable(EnvVarNames.P4Password);
			if (!String.IsNullOrEmpty(P4Password))
			{
				CommandUtils.ConditionallySetEnvVar("P4PASSWD", P4Password);
			}

			SetBuildRootEscaped();

			base.InitEnvironment(Connection, CmdEnv);
		}

		/// <summary>
		/// Sets the escaped build root environment variable. If the build root is not set, UAT's location UE4 root will be used.
		/// </summary>
		private void SetBuildRootEscaped()
		{
			var BuildRoot = CommandUtils.GetEnvVar(EnvVarNames.BuildRootP4);
			if (String.IsNullOrEmpty(BuildRoot))
			{
				throw new AutomationException("Build root is empty");
			}
			BuildRoot = BuildRoot.Replace(":", "");
			BuildRoot = BuildRoot.Replace("/", "+");
			CommandUtils.ConditionallySetEnvVar(EnvVarNames.BuildRootEscaped, BuildRoot);
		}

		/// <summary>
		/// Detects the current changelist the workspace is synced to.
		/// </summary>
		/// <param name="ClientRootPath">Workspace path.</param>
		/// <returns>Changelist number as a string.</returns>
		private static string DetectCurrentCL(P4Connection Connection, string ClientRootPath)
		{
			// Retrieve the current changelist 
			var P4Result = Connection.P4("changes -m 1 " + CommandUtils.CombinePaths(PathSeparator.Depot, ClientRootPath, "/...#have"), AllowSpew: false);
			var CLTokens = P4Result.Output.Split(new char[] { ' ' }, StringSplitOptions.RemoveEmptyEntries);
			var CLString = CLTokens[1];
			var CL = Int32.Parse(CLString);
			if (CLString != CL.ToString())
			{
				throw new AutomationException("Failed to retrieve current changelist.");
			}
			return CLString;
		}

		/// <summary>
		/// Detects root paths for the specified client.
		/// </summary>
		/// <param name="UATLocation">AutomationTool.exe location</param>
		/// <param name="ThisClient">Client to detect the root paths for</param>
		/// <param name="BuildRootPath">Build root</param>
		/// <param name="LocalRootPath">Local root</param>
		/// <param name="ClientRootPath">Client root</param>
		private static void DetectRootPaths(P4Connection Connection, string LocalRootPath, P4ClientInfo ThisClient, out string BuildRootPath, out string ClientRootPath)
		{
			// Figure out the build root
			string KnownFilePathFromRoot = CommandEnvironment.KnownFileRelativeToRoot;
<<<<<<< HEAD
			string KnownLocalPath = CommandUtils.CombinePaths(PathSeparator.Slash, CommandUtils.MakePathSafeToUseWithCommandLine(LocalRootPath), KnownFilePathFromRoot);
			ProcessResult P4Result = CommandUtils.P4(String.Format("files -m 1 {0}", KnownLocalPath), AllowSpew: false);
=======
			string KnownLocalPath = CommandUtils.MakePathSafeToUseWithCommandLine(CommandUtils.CombinePaths(PathSeparator.Slash, LocalRootPath, KnownFilePathFromRoot));
			ProcessResult P4Result = Connection.P4(String.Format("files -m 1 {0}", KnownLocalPath), AllowSpew: false);
>>>>>>> 5338f086

			string KnownFileDepotMapping = P4Result.Output;

			// Get the build root
			Log.TraceVerbose("Looking for {0} in {1}", KnownFilePathFromRoot, KnownFileDepotMapping);
			int EndIdx = KnownFileDepotMapping.IndexOf(KnownFilePathFromRoot, StringComparison.CurrentCultureIgnoreCase);
			if (EndIdx < 0)
			{
				EndIdx = KnownFileDepotMapping.IndexOf(CommandUtils.ConvertSeparators(PathSeparator.Slash, KnownFilePathFromRoot), StringComparison.CurrentCultureIgnoreCase);
			}
			// Get the root path without the trailing path separator
			BuildRootPath = KnownFileDepotMapping.Substring(0, EndIdx - 1);

			// Get the client root
			if (LocalRootPath.StartsWith(CommandUtils.CombinePaths(PathSeparator.Slash, ThisClient.RootPath, "/"), StringComparison.InvariantCultureIgnoreCase) || LocalRootPath == ThisClient.RootPath)
			{
				ClientRootPath = CommandUtils.CombinePaths(PathSeparator.Depot, String.Format("//{0}/", ThisClient.Name), LocalRootPath.Substring(ThisClient.RootPath.Length));
			}
			else
			{
				throw new AutomationException("LocalRootPath ({0}) does not start with the client root path ({1})", LocalRootPath, ThisClient.RootPath);
			}
		}

		/// <summary>
		/// Detects a workspace given the current user name, host name and depot path.
		/// </summary>
		/// <param name="UserName">User name</param>
		/// <param name="HostName">Host</param>
		/// <param name="UATLocation">Path to UAT exe, this will be checked agains the root path.</param>
		/// <returns>Client to use.</returns>
		private static P4ClientInfo DetectClient(P4Connection Connection, string UserName, string HostName, string UATLocation)
		{
			var MatchingClients = new List<P4ClientInfo>();
			P4ClientInfo[] P4Clients = Connection.GetClientsForUser(UserName);
			foreach (var Client in P4Clients)
			{
				if (String.IsNullOrEmpty(Client.Host) || String.Compare(Client.Host, HostName, true) != 0)
				{
					Log.TraceInformation("Wrong Host {0} \"{1}\" != \"{2}\"", Client.Name, Client.Host, HostName);
					continue;
				}
				
				var ClientRootPathWithSlash = Client.RootPath;
				if (!ClientRootPathWithSlash.EndsWith("\\") && !ClientRootPathWithSlash.EndsWith("/"))
				{
					ClientRootPathWithSlash = CommandUtils.ConvertSeparators(PathSeparator.Default, ClientRootPathWithSlash + "/");
				}
				Log.TraceInformation("Checking clientspec {0} {1}", Client.Name, ClientRootPathWithSlash);
				if (!String.IsNullOrEmpty(Client.RootPath) && UATLocation.StartsWith(ClientRootPathWithSlash, StringComparison.CurrentCultureIgnoreCase))
				{
					MatchingClients.Add(Client);
				}
			}

			P4ClientInfo ClientToUse = null;
			if (MatchingClients.Count == 0)
			{
				throw new AutomationException("No matching clientspecs found!");
			}
			else if (MatchingClients.Count == 1)
			{
				ClientToUse = MatchingClients[0];
			}
			else
			{
				Log.TraceWarning("{0} clients found that match the current host and root path. The most recently accessed client will be used.", MatchingClients.Count);
				ClientToUse = GetMostRecentClient(MatchingClients);
			}

			return ClientToUse;
		}

		/// <summary>
		/// Given a list of clients with the same owner and root path, tries to find the most recently accessed one.
		/// </summary>
		/// <param name="Clients">List of clients with the same owner and path.</param>
		/// <returns>The most recent client from the list.</returns>
		private static P4ClientInfo GetMostRecentClient(List<P4ClientInfo> Clients)
		{
			Log.TraceVerbose("Detecting the most recent client.");
			P4ClientInfo MostRecentClient = null;
			var MostRecentAccessTime = DateTime.MinValue;
			foreach (var ClientInfo in Clients)
			{
				if (ClientInfo.Access.Ticks > MostRecentAccessTime.Ticks)
				{
					MostRecentAccessTime = ClientInfo.Access;
					MostRecentClient = ClientInfo;
				}
			}
			if (MostRecentClient == null)
			{
				throw new AutomationException("Failed to determine the most recent client in {0}", Clients[0].RootPath);
			}
			return MostRecentClient;
		}

		/// <summary>
		/// Detects current user name.
		/// </summary>
		/// <returns></returns>
		private static string DetectUserName(P4Connection Connection)
		{
			var UserName = String.Empty;
			var P4Result = Connection.P4("info", AllowSpew: false);
			if (P4Result.ExitCode != 0)
			{
				throw new AutomationException("Perforce command failed: {0}. Please make sure your P4PORT or {1} is set properly.", P4Result.Output, EnvVarNames.P4Port);
			}

			// Retrieve the P4 user name			
			var Tags = Connection.ParseTaggedP4Output(P4Result.Output);
			Tags.TryGetValue("User name", out UserName);

			if (String.IsNullOrEmpty(UserName))
			{
				UserName = Environment.GetEnvironmentVariable(EnvVarNames.User);

				if (!String.IsNullOrEmpty(UserName))
				{
					Log.TraceWarning("Unable to retrieve perforce user name. Trying to fall back to {0} which is set to {1}.", EnvVarNames.User, UserName);
				}
				else
				{
					throw new AutomationException("Failed to retrieve user name.");
				}
			}

			Environment.SetEnvironmentVariable("P4USER", UserName);

			return UserName;
		}

		/// <summary>
		/// Attempts to detect source control server address from environment variables.
		/// </summary>
		/// <returns>Source control server address.</returns>
		private static string DetectP4Port()
		{
			// Try to read the P4PORT environment and check if it is set correctly
			var P4PortEnv = Environment.GetEnvironmentVariable(EnvVarNames.P4Port);

			// If not, try to fallback to Mapping.P4Port and set this as P4PORT before continueing
			if (!String.IsNullOrEmpty(P4PortEnv))
			{
				Log.TraceWarning("P4PORT is not set. Falling back to {0} which is set to {1}.", EnvVarNames.P4Port, P4PortEnv);
			}
			else
			{
				// If that fails as well, we just give it a shot with perforce:1666 and hope that this works
				Log.TraceWarning("P4PORT is not set. Trying to fallback to perforce:1666");
				P4PortEnv = "perforce:1666";
			}
			Environment.SetEnvironmentVariable("P4PORT", P4PortEnv);

			return P4PortEnv;
		}
	}
}<|MERGE_RESOLUTION|>--- conflicted
+++ resolved
@@ -138,13 +138,8 @@
 		{
 			// Figure out the build root
 			string KnownFilePathFromRoot = CommandEnvironment.KnownFileRelativeToRoot;
-<<<<<<< HEAD
-			string KnownLocalPath = CommandUtils.CombinePaths(PathSeparator.Slash, CommandUtils.MakePathSafeToUseWithCommandLine(LocalRootPath), KnownFilePathFromRoot);
-			ProcessResult P4Result = CommandUtils.P4(String.Format("files -m 1 {0}", KnownLocalPath), AllowSpew: false);
-=======
 			string KnownLocalPath = CommandUtils.MakePathSafeToUseWithCommandLine(CommandUtils.CombinePaths(PathSeparator.Slash, LocalRootPath, KnownFilePathFromRoot));
 			ProcessResult P4Result = Connection.P4(String.Format("files -m 1 {0}", KnownLocalPath), AllowSpew: false);
->>>>>>> 5338f086
 
 			string KnownFileDepotMapping = P4Result.Output;
 
