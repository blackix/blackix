﻿// Copyright 1998-2016 Epic Games, Inc. All Rights Reserved.

using System;
using System.Collections.Generic;
using System.Text;
using System.IO;
using AutomationTool;
using UnrealBuildTool;
using System.Reflection;
using System.Xml;
using System.Linq;

partial class GUBP
{
	public class GUBPBranchConfig
	{
		public List<UnrealTargetPlatform> HostPlatforms;
        public string BranchName { get { return JobInfo.BranchName; } }
		public BranchInfo Branch;
		public GUBPBranchHacker.BranchOptions BranchOptions;
		public bool bForceIncrementalCompile;
        public JobInfo JobInfo;

		public Dictionary<string, GUBPNode> GUBPNodes = new Dictionary<string, GUBPNode>();
		public Dictionary<string, GUBPAggregateNode> GUBPAggregates = new Dictionary<string, GUBPAggregateNode>();

        public GUBPBranchConfig(IEnumerable<UnrealTargetPlatform> InHostPlatforms, BranchInfo InBranch, GUBPBranchHacker.BranchOptions InBranchOptions, bool bInForceIncrementalCompile, JobInfo JobInfo)
		{
			HostPlatforms = new List<UnrealTargetPlatform>(InHostPlatforms);
			Branch = InBranch;
			BranchOptions = InBranchOptions;
			bForceIncrementalCompile = bInForceIncrementalCompile;
			this.JobInfo = JobInfo;
		}

		public string AddNode(GUBPNode Node)
		{
			string Name = Node.GetFullName();
			if (GUBPNodes.ContainsKey(Name) || GUBPAggregates.ContainsKey(Name))
			{
				throw new AutomationException("Attempt to add a duplicate node {0}", Node.GetFullName());
			}
			GUBPNodes.Add(Name, Node);
			return Name;
		}

		public string AddNode(GUBPAggregateNode Node)
		{
			string Name = Node.GetFullName();
			if (GUBPNodes.ContainsKey(Name) || GUBPAggregates.ContainsKey(Name))
			{
				throw new AutomationException("Attempt to add a duplicate node {0}", Node.GetFullName());
			}
			GUBPAggregates.Add(Name, Node);
			return Name;
		}

		public bool HasNode(string Node)
		{
			return GUBPNodes.ContainsKey(Node) || GUBPAggregates.ContainsKey(Node);
		}

		public GUBPNode FindNode(string Node)
		{
			return GUBPNodes[Node];
		}

		public GUBPAggregateNode FindAggregateNode(string Node)
		{
			return GUBPAggregates[Node];
		}

		public GUBPNode TryFindNode(string Node)
		{
			GUBPNode Result;
			GUBPNodes.TryGetValue(Node, out Result);
			return Result;
		}

		public void RemovePseudodependencyFromNode(string Node, string Dep)
		{
			if (!GUBPNodes.ContainsKey(Node))
			{
				throw new AutomationException("Node {0} not found", Node);
			}
			GUBPNodes[Node].RemovePseudodependency(Dep);
		}
	}

    public abstract class GUBPNodeAdder
    {
        public abstract void AddNodes(GUBP bp, GUBPBranchConfig BranchConfig, UnrealTargetPlatform InHostPlatform, List<UnrealTargetPlatform> InActivePlatforms);
    }

	Type[] GetTypesFromAssembly(Assembly Asm)
	{
		Type[] AllTypesWeCanGet;
		try
		{
			AllTypesWeCanGet = Asm.GetTypes();
		}
		catch(ReflectionTypeLoadException Exc)
		{
			AllTypesWeCanGet = Exc.Types;
		}
		return AllTypesWeCanGet;
	}

    private void AddCustomNodes(GUBPBranchConfig BranchConfig, List<UnrealTargetPlatform> HostPlatforms, List<UnrealTargetPlatform> ActivePlatforms)
    {
		List<GUBPNodeAdder> Adders = new List<GUBPNodeAdder>();

		Assembly[] LoadedAssemblies = AppDomain.CurrentDomain.GetAssemblies();
		foreach (Assembly Dll in LoadedAssemblies)
		{
			Type[] AllTypes = GetTypesFromAssembly(Dll);
			foreach (Type PotentialConfigType in AllTypes)
			{
				if (PotentialConfigType != typeof(GUBPNodeAdder) && typeof(GUBPNodeAdder).IsAssignableFrom(PotentialConfigType))
				{
					GUBPNodeAdder Config = Activator.CreateInstance(PotentialConfigType) as GUBPNodeAdder;
					if (Config != null)
					{
						Adders.Add(Config);
					}
				}
			}
		}

        foreach (UnrealTargetPlatform HostPlatform in HostPlatforms)
        {
			foreach(GUBPNodeAdder Adder in Adders)
			{
				Adder.AddNodes(this, BranchConfig, HostPlatform, ActivePlatforms);
			}
        }
    }

    public abstract class GUBPBranchHacker
    {
        public class BranchOptions
        {            
            public List<UnrealTargetPlatform> PlatformsToRemove = new List<UnrealTargetPlatform>();
			public List<string> ExcludeNodes = new List<string>();
			public List<UnrealTargetPlatform> ExcludePlatformsForEditor = new List<UnrealTargetPlatform>();
            public List<UnrealTargetPlatform> RemovePlatformFromPromotable = new List<UnrealTargetPlatform>();
            public List<string> ProjectsToCook = new List<string>();
            public List<string> PromotablesWithoutTools = new List<string>();
            public List<string> NodesToRemovePseudoDependencies = new List<string>();
            public List<string> EnhanceAgentRequirements = new List<string>();
			/// <summary>
			/// Whether to put game builds behind triggers, so that engine branches don't always build them by default.
			/// </summary>
			public bool bGameBuildsBehindTriggers = false;
            /// <summary>
            /// This turns off ALL automatedtesting in ALL branches by default.
            /// A branch hacker must set this value to false explicitly to use automated testing.
            /// </summary>
			public bool bNoAutomatedTesting = true;
			public bool bNoDocumentation = false;
			public bool bNoInstalledEngine = false;
			public bool bMakeFormalBuildWithoutLabelPromotable = false;
			public bool bNoMonolithicDependenciesForCooks = false;
			public bool bNoEditorDependenciesForTools = false;
            /// <summary>
            /// cap the frequency of each of the member nodes to the specified frequency (given as a sbyte).
            /// </summary>
			public Dictionary<string, sbyte> FrequencyBarriers = new Dictionary<string,sbyte>();
            /// <summary>
            /// Allows overriding the base frequency at which GUBP runs CIS, in minutes.
            /// </summary>
			public int QuantumOverride = 0;
            /// <summary>
            /// Allows a branch to override the build share it uses for temp storage for all nodes. This will override the default value for <see cref="JobInfo.RootNameForTempStorage"/>.
            /// </summary>
            public string RootNameForTempStorage;
            /// <summary>
            /// Stores a mapping from a GameName (determined by the <see cref="BranchInfo.BranchUProject.GameName"/>) to a share name underneath <see cref="CommandUtils.RootBuildStorageDirectory"/>.
            /// This is where formal builds and such will be stored for each game. Instead of tying formal build outputs to the same location as temp storage,
            /// this allows a project to have it's own share for formal build products, but use, say, the UE4 default storage location for temp storage.
            /// If the mapping does not exist for a game, it uses the UE4 folder.
            /// </summary>
            public readonly Dictionary<string, string> GameNameToBuildShareMapping = new Dictionary<string,string>();
			/// <summary>
			/// Controls which branches should build the Engine localization.
			/// If you need localization for your own project, add it in your project specific automation scripts (see BuildLocalizationNode and BuildEngineLocalizationNode as an example).
			/// </summary>
			public bool bBuildEngineLocalization = false;
			public string EngineLocalizationBranchSuffix = "";
        }
        public virtual void ModifyOptions(GUBP bp, ref BranchOptions Options, string Branch)
        {
        }
    }

    private static List<GUBPBranchHacker> BranchHackers;
    private GUBPBranchHacker.BranchOptions GetBranchOptions(string Branch)
    {
        if (BranchHackers == null)
        {
            BranchHackers = new List<GUBPBranchHacker>();
            Assembly[] LoadedAssemblies = AppDomain.CurrentDomain.GetAssemblies();
            foreach (Assembly Dll in LoadedAssemblies)
            {
				Type[] AllTypes = GetTypesFromAssembly(Dll);
                foreach (var PotentialConfigType in AllTypes)
                {
                    if (PotentialConfigType != typeof(GUBPBranchHacker) && typeof(GUBPBranchHacker).IsAssignableFrom(PotentialConfigType))
                    {
                        GUBPBranchHacker Config = Activator.CreateInstance(PotentialConfigType) as GUBPBranchHacker;
                        if (Config != null)
                        {
                            BranchHackers.Add(Config);
                        }
                    }
                }
            }
        }
        GUBPBranchHacker.BranchOptions Result = new GUBPBranchHacker.BranchOptions();
        foreach (GUBPBranchHacker Hacker in BranchHackers)
        {
            Hacker.ModifyOptions(this, ref Result, Branch);
        }
        return Result;
    }

    public abstract class GUBPEmailHacker
    {
		public virtual List<string> AddEmails(GUBP bp, string Branch, string NodeName, string EmailHint)
        {
            return new List<string>();
        }
        public virtual List<string> ModifyEmail(string Email, GUBP bp, string Branch, string NodeName)
        {
            return new List<string>{Email};
        }
		public virtual bool VetoEmailingCausers(GUBP bp, string Branch, string NodeName)
		{
			return false; // People who have submitted since last-green will be included unless vetoed by overriding this method. 
		}
    }

	private void FindEmailsForNodes(string BranchName, IEnumerable<BuildNodeDefinition> Nodes)
	{
		List<GUBPEmailHacker> EmailHackers = new List<GUBPEmailHacker>();

		Assembly[] LoadedAssemblies = AppDomain.CurrentDomain.GetAssemblies();
		foreach (var Dll in LoadedAssemblies)
		{
			Type[] AllTypes = GetTypesFromAssembly(Dll);
			foreach (var PotentialConfigType in AllTypes)
			{
				if (PotentialConfigType != typeof(GUBPEmailHacker) && typeof(GUBPEmailHacker).IsAssignableFrom(PotentialConfigType))
				{
					GUBPEmailHacker Config = Activator.CreateInstance(PotentialConfigType) as GUBPEmailHacker;
					if (Config != null)
					{
						EmailHackers.Add(Config);
					}
				}
			}
		}

		foreach (BuildNodeDefinition Node in Nodes)
		{
			Node.Notify = String.Join(";", HackEmails(EmailHackers, BranchName, Node, out Node.AddSubmittersToFailureEmails));
		}
	}

	private string[] HackEmails(List<GUBPEmailHacker> EmailHackers, string Branch, BuildNodeDefinition NodeInfo, out bool bIncludeCausers)
    {
		string OnlyEmail = ParseParamValue("OnlyEmail");
        if (!String.IsNullOrEmpty(OnlyEmail))
        {
			bIncludeCausers = false;
            return new string[]{ OnlyEmail };
        }

		string EmailOnly = ParseParamValue("EmailOnly");
		if (!String.IsNullOrEmpty(EmailOnly))
		{
			bIncludeCausers = false;
			return new string[] { EmailOnly };
		}

        string EmailHint = ParseParamValue("EmailHint");
        if(EmailHint == null)
        {
            EmailHint = "";
        }			

        List<string> Result = new List<string>();

        string AddEmails = ParseParamValue("AddEmails");
        if (!String.IsNullOrEmpty(AddEmails))
        {
			Result.AddRange(AddEmails.Split(new char[]{ ' ' }, StringSplitOptions.RemoveEmptyEntries));
        }

        foreach (var EmailHacker in EmailHackers)
        {
            Result.AddRange(EmailHacker.AddEmails(this, Branch, NodeInfo.Name, EmailHint));
        }
        foreach (var EmailHacker in EmailHackers)
        {
            var NewResult = new List<string>();
            foreach (var Email in Result)
            {
                NewResult.AddRange(EmailHacker.ModifyEmail(Email, this, Branch, NodeInfo.Name));
            }
            Result = NewResult;
        }

		bIncludeCausers = !EmailHackers.Any(x => x.VetoEmailingCausers(this, Branch, NodeInfo.Name));
		return Result.ToArray();
    }
    public abstract class GUBPFrequencyHacker
    {
        public virtual int GetNodeFrequency(GUBP bp, string Branch, string NodeName, int BaseFrequency)
        {
            return new int();
        }
    }

	void FindFrequenciesForNodes(GUBP.GUBPBranchConfig BranchConfig, Dictionary<GUBP.GUBPNode, BuildNodeDefinition> LegacyToNewNodes, Dictionary<string, int> FrequencyOverrides)
	{
        List<GUBPFrequencyHacker> FrequencyHackers = new List<GUBPFrequencyHacker>();

        Assembly[] LoadedAssemblies = AppDomain.CurrentDomain.GetAssemblies();
        foreach (var Dll in LoadedAssemblies)
        {
			Type[] AllTypes = GetTypesFromAssembly(Dll);
            foreach (var PotentialConfigType in AllTypes)
            {
                if (PotentialConfigType != typeof(GUBPFrequencyHacker) && typeof(GUBPFrequencyHacker).IsAssignableFrom(PotentialConfigType))
                {
                    GUBPFrequencyHacker Config = Activator.CreateInstance(PotentialConfigType) as GUBPFrequencyHacker;
                    if (Config != null)
                    {
                        FrequencyHackers.Add(Config);
                    }
                }
            }
        }

		foreach (KeyValuePair<GUBP.GUBPNode, BuildNodeDefinition> LegacyToNewNodePair in LegacyToNewNodes)
		{
			BuildNodeDefinition Node = LegacyToNewNodePair.Value;
			Node.FrequencyShift = LegacyToNewNodePair.Key.CISFrequencyQuantumShift(BranchConfig);

			foreach(GUBPFrequencyHacker FrequencyHacker in FrequencyHackers)
			{
				Node.FrequencyShift = FrequencyHacker.GetNodeFrequency(this, BranchConfig.BranchName, Node.Name, Node.FrequencyShift);            
			}

			int FrequencyOverride;
			if (FrequencyOverrides.TryGetValue(Node.Name, out FrequencyOverride) && Node.FrequencyShift > FrequencyOverride)
			{
				Node.FrequencyShift = FrequencyOverride;
			}
		}
	}

    // when the host is win64, this is win32 because those are also "host platforms"
    static public UnrealTargetPlatform GetAltHostPlatform(UnrealTargetPlatform HostPlatform)
    {
        UnrealTargetPlatform AltHostPlatform = UnrealTargetPlatform.Unknown; // when the host is win64, this is win32 because those are also "host platforms"
        if (HostPlatform == UnrealTargetPlatform.Win64)
        {
            AltHostPlatform = UnrealTargetPlatform.Win32;
        }
        return AltHostPlatform;
    }

    void AddNodesForBranch(List<UnrealTargetPlatform> InitialHostPlatforms, JobInfo JobInfo, GUBPBranchHacker.BranchOptions BranchOptions, out List<BuildNodeDefinition> AllNodeDefinitions, out List<AggregateNodeDefinition> AllAggregateDefinitions, ref int TimeQuantum)
	{
		DateTime StartTime = DateTime.UtcNow;

		if (BranchOptions.QuantumOverride != 0)
		{
			TimeQuantum = BranchOptions.QuantumOverride;
		}

		bool bForceIncrementalCompile = ParseParam("ForceIncrementalCompile");
		bool bNoAutomatedTesting = ParseParam("NoAutomatedTesting") || BranchOptions.bNoAutomatedTesting;		

		List<UnrealTargetPlatform> HostPlatforms = new List<UnrealTargetPlatform>(InitialHostPlatforms);
		foreach(UnrealTargetPlatform PlatformToRemove in BranchOptions.PlatformsToRemove)
		{
			HostPlatforms.Remove(PlatformToRemove);
		}

        BranchInfo Branch = new BranchInfo(HostPlatforms);        

		List<UnrealTargetPlatform> ActivePlatforms;
        if (IsBuildMachine || ParseParam("AllPlatforms"))
        {
            ActivePlatforms = new List<UnrealTargetPlatform>();

            Branch.CodeProjects.RemoveAll(Project => BranchOptions.ExcludeNodes.Contains(Project.GameName));

            foreach (var GameProj in new[] { Branch.BaseEngineProject }.Concat(Branch.CodeProjects))
            {
                foreach (var Kind in BranchInfo.MonolithicKinds)
                {
                    if (GameProj.Properties.Targets.ContainsKey(Kind))
                    {
                        var Target = GameProj.Properties.Targets[Kind];
                        foreach (var HostPlatform in HostPlatforms)
                        {
                            var Platforms = Target.Rules.GUBP_GetPlatforms_MonolithicOnly(HostPlatform);
							var AdditionalPlatforms = Target.Rules.GUBP_GetBuildOnlyPlatforms_MonolithicOnly(HostPlatform);
							var AllPlatforms = Platforms.Union(AdditionalPlatforms);
							foreach (var Plat in AllPlatforms)
                            {
                                if (Target.Rules.SupportsPlatform(Plat) && !ActivePlatforms.Contains(Plat))
                                {
                                    ActivePlatforms.Add(Plat);
                                }
                            }
                        }
                    }
                }
            }
        }
        else
        {
            ActivePlatforms     = new List<UnrealTargetPlatform>(CommandUtils.KnownTargetPlatforms);
        }
        var SupportedPlatforms = new List<UnrealTargetPlatform>();
        foreach(var Plat in ActivePlatforms)
        {
            if(!BranchOptions.PlatformsToRemove.Contains(Plat))
            {
                SupportedPlatforms.Add(Plat);
            }
        }
        ActivePlatforms = SupportedPlatforms;
        foreach (var Plat in ActivePlatforms)
        {
            LogVerbose("Active Platform: {0}", Plat.ToString());
        }

		bool bNoIOSOnPC = HostPlatforms.Contains(UnrealTargetPlatform.Mac);

        if (HostPlatforms.Count >= 2)
        {
            // make sure each project is set up with the right assumptions on monolithics that prefer a platform.
            foreach (var CodeProj in Branch.CodeProjects)
            {
                var OptionsMac = CodeProj.Options(UnrealTargetPlatform.Mac);
                var OptionsPC = CodeProj.Options(UnrealTargetPlatform.Win64);

				var MacMonos = GamePlatformMonolithicsNode.GetMonolithicPlatformsForUProject(UnrealTargetPlatform.Mac, ActivePlatforms, CodeProj, false, bNoIOSOnPC);
				var PCMonos = GamePlatformMonolithicsNode.GetMonolithicPlatformsForUProject(UnrealTargetPlatform.Win64, ActivePlatforms, CodeProj, false, bNoIOSOnPC);

                if (!OptionsMac.bIsPromotable && OptionsPC.bIsPromotable && 
                    (MacMonos.Contains(UnrealTargetPlatform.IOS) || PCMonos.Contains(UnrealTargetPlatform.IOS)))
                {
                    throw new AutomationException("Project {0} is promotable for PC, not promotable for Mac and uses IOS monothics. Since Mac is the preferred platform for IOS, please add Mac as a promotable platform.", CodeProj.GameName);
                }
                if (OptionsMac.bIsPromotable && !OptionsPC.bIsPromotable &&
                    (MacMonos.Contains(UnrealTargetPlatform.Android) || PCMonos.Contains(UnrealTargetPlatform.Android)))
                {
                    throw new AutomationException("Project {0} is not promotable for PC, promotable for Mac and uses Android monothics. Since PC is the preferred platform for Android, please add PC as a promotable platform.", CodeProj.GameName);
                }
            }
        }

		GUBPBranchConfig BranchConfig = new GUBPBranchConfig(HostPlatforms, Branch, BranchOptions, bForceIncrementalCompile, JobInfo);

        BranchConfig.AddNode(new VersionFilesNode());


        foreach (var HostPlatform in HostPlatforms)
        {
			BranchConfig.AddNode(new ToolsForCompileNode(BranchConfig, HostPlatform, ParseParam("Launcher")));
			
			if (!BranchOptions.ExcludePlatformsForEditor.Contains(HostPlatform))
			{
				BranchConfig.AddNode(new RootEditorNode(BranchConfig, HostPlatform));
			}
			
			BranchConfig.AddNode(new ToolsNode(BranchConfig, HostPlatform));
			
			if (!BranchOptions.ExcludePlatformsForEditor.Contains(HostPlatform))
			{
				BranchConfig.AddNode(new InternalToolsNode(BranchConfig, HostPlatform));
			
				if (HostPlatform == UnrealTargetPlatform.Win64 && ActivePlatforms.Contains(UnrealTargetPlatform.Linux))
				{
					BranchConfig.AddNode(new ToolsCrossCompileNode(BranchConfig, HostPlatform));
				}
				foreach (var ProgramTarget in Branch.BaseEngineProject.Properties.Programs)
				{
                    if (!BranchOptions.ExcludeNodes.Contains(ProgramTarget.TargetName))
                    {
                        bool bInternalOnly;
                        bool SeparateNode;
                        bool CrossCompile;

                        if (ProgramTarget.Rules.GUBP_AlwaysBuildWithTools(HostPlatform, out bInternalOnly, out SeparateNode, out CrossCompile) && ProgramTarget.Rules.SupportsPlatform(HostPlatform) && SeparateNode)
                        {
                            if (bInternalOnly)
                            {
                                BranchConfig.AddNode(new SingleInternalToolsNode(BranchConfig, HostPlatform, ProgramTarget));
                            }
                            else
                            {
                                BranchConfig.AddNode(new SingleToolsNode(BranchConfig, HostPlatform, ProgramTarget));
                            }
                        }
                        if (ProgramTarget.Rules.GUBP_IncludeNonUnityToolTest())
                        {
                            BranchConfig.AddNode(new NonUnityToolNode(HostPlatform, ProgramTarget));
                        }
                    }
				}
				foreach(var CodeProj in Branch.CodeProjects)
				{
					foreach(var ProgramTarget in CodeProj.Properties.Programs)
					{
                        if (!BranchOptions.ExcludeNodes.Contains(ProgramTarget.TargetName))
                        {
                            bool bInternalNodeOnly;
                            bool SeparateNode;
                            bool CrossCompile;

                            if (ProgramTarget.Rules.GUBP_AlwaysBuildWithTools(HostPlatform, out bInternalNodeOnly, out SeparateNode, out CrossCompile) && ProgramTarget.Rules.SupportsPlatform(HostPlatform) && SeparateNode)
                            {
                                if (bInternalNodeOnly)
                                {
                                    BranchConfig.AddNode(new SingleInternalToolsNode(BranchConfig, HostPlatform, ProgramTarget));
                                }
                                else
                                {
                                    BranchConfig.AddNode(new SingleToolsNode(BranchConfig, HostPlatform, ProgramTarget));
                                }
                            }
                            if (ProgramTarget.Rules.GUBP_IncludeNonUnityToolTest())
                            {
                                BranchConfig.AddNode(new NonUnityToolNode(HostPlatform, ProgramTarget));
                            }
                        }
					}
				}

				BranchConfig.AddNode(new EditorAndToolsNode(this, HostPlatform));
			}

            bool DoASharedPromotable = false;

            int NumSharedCode = 0;
            foreach (var CodeProj in Branch.CodeProjects)
            {
                var Options = CodeProj.Options(HostPlatform);

                if (Options.bIsPromotable && !Options.bSeparateGamePromotion)
                {
                    NumSharedCode++;
                }
            }

            var NonCodeProjectNames = new Dictionary<string, List<UnrealTargetPlatform>>();
            var NonCodeFormalBuilds = new Dictionary<string, List<TargetRules.GUBPFormalBuild>>();
            {
                var Target = Branch.BaseEngineProject.Properties.Targets[TargetRules.TargetType.Editor];

                foreach (var Codeless in Target.Rules.GUBP_NonCodeProjects_BaseEditorTypeOnly(HostPlatform))
                {
                    var Proj = Branch.FindGame(Codeless.Key);
                    if (Proj == null)
                    {
                        LogVerbose("{0} was listed as a codeless project by GUBP_NonCodeProjects_BaseEditorTypeOnly, however it does not exist in this branch.", Codeless.Key);
                    }
                    else if (Proj.Properties.bIsCodeBasedProject)
                    {
						if (!Branch.NonCodeProjects.Contains(Proj)) 
						{ 
							Branch.NonCodeProjects.Add(Proj);
							NonCodeProjectNames.Add(Codeless.Key, Codeless.Value);
						}
                    }
                    else
                    {
                        NonCodeProjectNames.Add(Codeless.Key, Codeless.Value);
                    }
                }

                var TempNonCodeFormalBuilds = Target.Rules.GUBP_GetNonCodeFormalBuilds_BaseEditorTypeOnly();
				var HostMonos = GamePlatformMonolithicsNode.GetMonolithicPlatformsForUProject(HostPlatform, ActivePlatforms, Branch.BaseEngineProject, true, bNoIOSOnPC);

                foreach (var Codeless in TempNonCodeFormalBuilds)
                {
                    if (NonCodeProjectNames.ContainsKey(Codeless.Key))
                    {
                        var PlatList = Codeless.Value;
                        var NewPlatList = new List<TargetRules.GUBPFormalBuild>();
                        foreach (var PlatPair in PlatList)
                        {
                            if (HostMonos.Contains(PlatPair.TargetPlatform))
                            {
                                NewPlatList.Add(PlatPair);
                            }
                        }
                        if (NewPlatList.Count > 0)
                        {
                            NonCodeFormalBuilds.Add(Codeless.Key, NewPlatList);
                        }
                    }
                    else
                    {
                        LogVerbose("{0} was listed as a codeless formal build GUBP_GetNonCodeFormalBuilds_BaseEditorTypeOnly, however it does not exist in this branch.", Codeless.Key);
                    }
                }
            }

            DoASharedPromotable = NumSharedCode > 0 || NonCodeProjectNames.Count > 0 || NonCodeFormalBuilds.Count > 0;

			if (!BranchOptions.ExcludePlatformsForEditor.Contains(HostPlatform) && !BranchOptions.ExcludeNodes.Contains("NonUnityTestCompile"))
			{
				BranchConfig.AddNode(new NonUnityTestNode(BranchConfig, HostPlatform));
			}

            if (DoASharedPromotable)
            {
                var AgentSharingGroup = "Shared_EditorTests" + HostPlatformNode.StaticGetHostPlatformSuffix(HostPlatform);

                var Options = Branch.BaseEngineProject.Options(HostPlatform);

                if (!Options.bIsPromotable || Options.bSeparateGamePromotion)
                {
                    throw new AutomationException("We assume that if we have shared promotable, the base engine is in it.");
                }


                if (!bNoAutomatedTesting && HostPlatform == UnrealTargetPlatform.Win64) //temp hack till automated testing works on other platforms than Win64
                {

                    var EditorTests = Branch.BaseEngineProject.Properties.Targets[TargetRules.TargetType.Editor].Rules.GUBP_GetEditorTests_EditorTypeOnly(HostPlatform);
                    var EditorTestNodes = new List<string>();
                    foreach (var Test in EditorTests)
                    {
                        EditorTestNodes.Add(BranchConfig.AddNode(new UATTestNode(BranchConfig, HostPlatform, Branch.BaseEngineProject, Test.Key, Test.Value, AgentSharingGroup)));
                        
                        foreach (var NonCodeProject in Branch.NonCodeProjects)
                        {
                            if (!NonCodeProjectNames.ContainsKey(NonCodeProject.GameName))
                            {
                                continue;
                            }
                            if (HostPlatform == UnrealTargetPlatform.Mac) continue; //temp hack till mac automated testing works
                            EditorTestNodes.Add(BranchConfig.AddNode(new UATTestNode(BranchConfig, HostPlatform, NonCodeProject, Test.Key, Test.Value, AgentSharingGroup)));
                        }
                    }
                    if (EditorTestNodes.Count > 0)
                    {
                        BranchConfig.AddNode(new GameAggregateNode(HostPlatform, Branch.BaseEngineProject, "AllEditorTests", EditorTestNodes));
                    }
                }


                var ServerPlatforms = new List<UnrealTargetPlatform>();
                var GamePlatforms = new List<UnrealTargetPlatform>();

                foreach (var Kind in BranchInfo.MonolithicKinds)
                {
                    if (Branch.BaseEngineProject.Properties.Targets.ContainsKey(Kind))
                    {
                        var Target = Branch.BaseEngineProject.Properties.Targets[Kind];
                        var Platforms = Target.Rules.GUBP_GetPlatforms_MonolithicOnly(HostPlatform);
                        if (Platforms.Contains(HostPlatform))
                        {
                            // we want the host platform first since some some pseudodependencies look to see if the shared promotable exists.
                            Platforms.Remove(HostPlatform);
                            Platforms.Insert(0, HostPlatform);
                        }
                        foreach (var Plat in Platforms)
                        {
                            if (!Platform.Platforms[HostPlatform].CanHostPlatform(Plat))
                            {
                                throw new AutomationException("Project {0} asked for platform {1} with host {2}, but the host platform cannot build that platform.", Branch.BaseEngineProject.GameName, Plat.ToString(), HostPlatform.ToString());
                            }
                            if (bNoIOSOnPC && Plat == UnrealTargetPlatform.IOS && HostPlatform == UnrealTargetPlatform.Win64)
                            {
                                continue;
                            }

                            if (ActivePlatforms.Contains(Plat))
                            {
                                if (Kind == TargetRules.TargetType.Server && !ServerPlatforms.Contains(Plat))
                                {
                                    ServerPlatforms.Add(Plat);
                                }
                                if (Kind == TargetRules.TargetType.Game && !GamePlatforms.Contains(Plat))
                                {
                                    GamePlatforms.Add(Plat);
                                }
                                if (!BranchConfig.HasNode(GamePlatformMonolithicsNode.StaticGetFullName(HostPlatform, Branch.BaseEngineProject, Plat)))
                                {
									if(GamePlatformMonolithicsNode.HasPrecompiledTargets(Branch.BaseEngineProject, HostPlatform, Plat))
									{
	                                    BranchConfig.AddNode(new GamePlatformMonolithicsNode(BranchConfig, HostPlatform, ActivePlatforms, Branch.BaseEngineProject, Plat, InPrecompiled: true));
									}
                                    BranchConfig.AddNode(new GamePlatformMonolithicsNode(BranchConfig, HostPlatform, ActivePlatforms, Branch.BaseEngineProject, Plat));
                                }
								if (Plat == UnrealTargetPlatform.Win32 && Target.Rules.GUBP_BuildWindowsXPMonolithics() && Kind == TargetRules.TargetType.Game)
								{
									if (!BranchConfig.HasNode(GamePlatformMonolithicsNode.StaticGetFullName(HostPlatform, Branch.BaseEngineProject, Plat, true)))
									{
										BranchConfig.AddNode(new GamePlatformMonolithicsNode(BranchConfig, HostPlatform, ActivePlatforms, Branch.BaseEngineProject, Plat, true));
									}
	                            }
                            }
                        }
                    }
                }

                var CookedSharedAgentSharingGroup = "Shared_CookedTests" + HostPlatformNode.StaticGetHostPlatformSuffix(HostPlatform);
                var CookedSampleAgentSharingGroup = "Sample_CookedTests" + HostPlatformNode.StaticGetHostPlatformSuffix(HostPlatform);

                var GameTestNodes = new List<string>();
                var GameCookNodes = new List<string>();
				//var FormalAgentSharingGroup = "Shared_FormalBuilds" + HostPlatformNode.StaticGetHostPlatformSuffix(HostPlatform);


                //foreach (var Kind in BranchInfo.MonolithicKinds)//for now, non-code projects don't do client or server.
                {
                    var Kind = TargetRules.TargetType.Game;
                    if (Branch.BaseEngineProject.Properties.Targets.ContainsKey(Kind))
                    {
                        var Target = Branch.BaseEngineProject.Properties.Targets[Kind];
                        var Platforms = Target.Rules.GUBP_GetPlatforms_MonolithicOnly(HostPlatform);
                        foreach (var Plat in Platforms)
                        {
                            if (!Platform.Platforms[HostPlatform].CanHostPlatform(Plat))
                            {
                                throw new AutomationException("Project {0} asked for platform {1} with host {2}, but the host platform cannot build that platform.", Branch.BaseEngineProject.GameName, Plat.ToString(), HostPlatform.ToString());
                            }
                            if (bNoIOSOnPC && Plat == UnrealTargetPlatform.IOS && HostPlatform == UnrealTargetPlatform.Win64)
                            {
                                continue;
                            }

                            if (ActivePlatforms.Contains(Plat))
                            {
                                string CookedPlatform = Platform.Platforms[Plat].GetCookPlatform(Kind == TargetRules.TargetType.Server, Kind == TargetRules.TargetType.Client, "");								
                                if (!BranchConfig.HasNode(CookNode.StaticGetFullName(HostPlatform, Branch.BaseEngineProject, CookedPlatform)))
                                {
									GameCookNodes.Add(BranchConfig.AddNode(new CookNode(BranchConfig, HostPlatform, Branch.BaseEngineProject, Plat, CookedPlatform)));
                                }
                                if (!BranchConfig.HasNode(GamePlatformCookedAndCompiledNode.StaticGetFullName(HostPlatform, Branch.BaseEngineProject, Plat)))
                                {
									BranchConfig.AddNode(new GamePlatformCookedAndCompiledNode(BranchConfig, HostPlatform, Branch.BaseEngineProject, Plat, false));
                                }
                                var GameTests = Target.Rules.GUBP_GetGameTests_MonolithicOnly(HostPlatform, GetAltHostPlatform(HostPlatform), Plat);
                                var RequiredPlatforms = new List<UnrealTargetPlatform> { Plat };
                                if (!bNoAutomatedTesting)
                                {
                                    var ThisMonoGameTestNodes = new List<string>();	
                                    
                                    foreach (var Test in GameTests)
                                    {
                                        var TestName = Test.Key + "_" + Plat.ToString();
                                        ThisMonoGameTestNodes.Add(BranchConfig.AddNode(new UATTestNode(BranchConfig, HostPlatform, Branch.BaseEngineProject, TestName, Test.Value, CookedSharedAgentSharingGroup, false, RequiredPlatforms)));
                                    }
                                    if (ThisMonoGameTestNodes.Count > 0)
                                    {										
                                        GameTestNodes.Add(BranchConfig.AddNode(new GameAggregateNode(HostPlatform, Branch.BaseEngineProject, "CookedTests_" + Plat.ToString() + "_" + Kind.ToString() + HostPlatformNode.StaticGetHostPlatformSuffix(HostPlatform), ThisMonoGameTestNodes)));
                                    }
                                }

                                foreach (var NonCodeProject in Branch.NonCodeProjects)
                                {
                                    if (!NonCodeProjectNames.ContainsKey(NonCodeProject.GameName) || !NonCodeProjectNames[NonCodeProject.GameName].Contains(Plat))
                                    {
                                        continue;
                                    }
                                    if (BranchOptions.ProjectsToCook.Contains(NonCodeProject.GameName) || BranchOptions.ProjectsToCook.Count == 0)
                                    {
										if (!BranchConfig.HasNode(CookNode.StaticGetFullName(HostPlatform, NonCodeProject, CookedPlatform)))
										{
											GameCookNodes.Add(BranchConfig.AddNode(new CookNode(BranchConfig, HostPlatform, NonCodeProject, Plat, CookedPlatform)));
										}
										if (!BranchConfig.HasNode(GamePlatformCookedAndCompiledNode.StaticGetFullName(HostPlatform, NonCodeProject, Plat)))
										{
											BranchConfig.AddNode(new GamePlatformCookedAndCompiledNode(BranchConfig, HostPlatform, NonCodeProject, Plat, false));

											if (NonCodeFormalBuilds.ContainsKey(NonCodeProject.GameName))
											{
												var PlatList = NonCodeFormalBuilds[NonCodeProject.GameName];
												foreach (var PlatPair in PlatList)
												{
													if (PlatPair.TargetPlatform == Plat)
													{
														var NodeName = BranchConfig.AddNode(new FormalBuildNode(BranchConfig, NonCodeProject, HostPlatform, new List<UnrealTargetPlatform>() { Plat }, new List<UnrealTargetConfiguration>() { PlatPair.TargetConfig }));                                                    
														// we don't want this delayed
														// this would normally wait for the testing phase, we just want to build it right away
														BranchConfig.RemovePseudodependencyFromNode(
															CookNode.StaticGetFullName(HostPlatform, NonCodeProject, CookedPlatform),
															WaitForTestShared.StaticGetFullName());
														string BuildAgentSharingGroup = "";
														if (Options.bSeparateGamePromotion)
														{
															BuildAgentSharingGroup = NonCodeProject.GameName + "_MakeFormalBuild_" + Plat.ToString() + HostPlatformNode.StaticGetHostPlatformSuffix(HostPlatform);
															if (Plat == UnrealTargetPlatform.IOS || Plat == UnrealTargetPlatform.Android) // These trash build products, so we need to use different agents
															{
																BuildAgentSharingGroup = "";
															}
															BranchConfig.FindNode(CookNode.StaticGetFullName(HostPlatform, NonCodeProject, CookedPlatform)).AgentSharingGroup = BuildAgentSharingGroup;
															BranchConfig.FindNode(NodeName).AgentSharingGroup = BuildAgentSharingGroup;
														}
														else
														{
															//GUBPNodes[NodeName].AgentSharingGroup = FormalAgentSharingGroup;
																if (Plat == UnrealTargetPlatform.XboxOne)
															{
																BranchConfig.FindNode(NodeName).AgentSharingGroup = "";
															}
														}
														if (PlatPair.bTest)
														{
															BranchConfig.AddNode(new FormalBuildTestNode(BranchConfig, NonCodeProject, HostPlatform, Plat, PlatPair.TargetConfig));
														}
													}
												}
											}
										}

										if (!bNoAutomatedTesting)
                                        {
											if (HostPlatform == UnrealTargetPlatform.Mac || HostPlatform == UnrealTargetPlatform.Linux) continue; //temp hack till Linux and Mac automated testing works
											var ThisMonoGameTestNodes = new List<string>();
											foreach (var Test in GameTests)
											{
												var TestName = Test.Key + "_" + Plat.ToString();
												string CookedAgentSharingGroup = GamePlatformMonolithicsNode.IsSample(BranchConfig, NonCodeProject)? CookedSampleAgentSharingGroup : CookedSharedAgentSharingGroup;
												ThisMonoGameTestNodes.Add(BranchConfig.AddNode(new UATTestNode(BranchConfig, HostPlatform, NonCodeProject, TestName, Test.Value, CookedAgentSharingGroup, false, RequiredPlatforms)));
											}
											if (ThisMonoGameTestNodes.Count > 0)
											{
												GameTestNodes.Add(BranchConfig.AddNode(new GameAggregateNode(HostPlatform, NonCodeProject, "CookedTests_" + Plat.ToString() + "_" + Kind.ToString() + HostPlatformNode.StaticGetHostPlatformSuffix(HostPlatform), ThisMonoGameTestNodes)));
											}
										}
									}
								}
							}
						}
					}
                }
#if false
                //for now, non-code projects don't do client or server.
                foreach (var ServerPlatform in ServerPlatforms)
                {
                    var ServerTarget = Branch.BaseEngineProject.Properties.Targets[TargetRules.TargetType.Server];
                    foreach (var GamePlatform in GamePlatforms)
                    {
                        var Target = Branch.BaseEngineProject.Properties.Targets[TargetRules.TargetType.Game];

                        foreach (var NonCodeProject in Branch.NonCodeProjects)
                        {
                            if (!NonCodeProjectNames.ContainsKey(NonCodeProject.GameName) || !NonCodeProjectNames.ContainsKey(NonCodeProject.GameName) ||
                                    !NonCodeProjectNames[NonCodeProject.GameName].Contains(ServerPlatform)  || !NonCodeProjectNames[NonCodeProject.GameName].Contains(GamePlatform) )
                            {
                                continue;
                            }

                            var ClientServerTests = Target.Rules.GUBP_GetClientServerTests_MonolithicOnly(HostPlatform, GetAltHostPlatform(HostPlatform), ServerPlatform, GamePlatform);
                            var RequiredPlatforms = new List<UnrealTargetPlatform> { ServerPlatform };
                            if (ServerPlatform != GamePlatform)
                            {
                                RequiredPlatforms.Add(GamePlatform);
                            }
                            foreach (var Test in ClientServerTests)
                            {
                                GameTestNodes.Add(AddNode(new UATTestNode(this, HostPlatform, NonCodeProject, Test.Key + "_" + GamePlatform.ToString() + "_" + ServerPlatform.ToString(), Test.Value, false, RequiredPlatforms, true)));
                            }
                        }
                    }
                }
#endif
                if (GameTestNodes.Count > 0)
                {
                    BranchConfig.AddNode(new GameAggregateNode(HostPlatform, Branch.BaseEngineProject, "AllCookedTests", GameTestNodes));
                }
            }
			
			if(HostPlatform == MakeFeaturePacksNode.GetDefaultBuildPlatform(HostPlatforms) && !BranchOptions.bNoInstalledEngine)
			{
				BranchConfig.AddNode(new MakeFeaturePacksNode(HostPlatform, Branch.AllProjects.Where(x => MakeFeaturePacksNode.IsFeaturePack(x))));
			}

            foreach (var CodeProj in Branch.CodeProjects)
            {
                var Options = CodeProj.Options(HostPlatform);

                if (!Options.bIsPromotable && !Options.bTestWithShared && !Options.bIsNonCode && !Options.bBuildAnyway)
                {
                    continue; // we skip things that aren't promotable and aren't tested - except noncode as code situations
                }
                var AgentShareName = CodeProj.GameName;
                if (!Options.bSeparateGamePromotion)
                {
					if(GamePlatformMonolithicsNode.IsSample(BranchConfig, CodeProj))
					{
						AgentShareName = "Sample";
					}
					else
					{
						AgentShareName = "Shared";
					}
                }

				if (!BranchOptions.ExcludePlatformsForEditor.Contains(HostPlatform) && !Options.bIsNonCode)
				{
					EditorGameNode Node = (EditorGameNode)BranchConfig.TryFindNode(EditorGameNode.StaticGetFullName(HostPlatform, CodeProj));
					if(Node == null)
					{
						BranchConfig.AddNode(new EditorGameNode(BranchConfig, HostPlatform, CodeProj));
					}
					else
					{
						Node.AddProject(CodeProj);
					}
				}

				if (!bNoAutomatedTesting && HostPlatform == UnrealTargetPlatform.Win64) //temp hack till automated testing works on other platforms than Win64
                {
					if (CodeProj.Properties.Targets.ContainsKey(TargetRules.TargetType.Editor))
					{
						var EditorTests = CodeProj.Properties.Targets[TargetRules.TargetType.Editor].Rules.GUBP_GetEditorTests_EditorTypeOnly(HostPlatform);
						var EditorTestNodes = new List<string>();
						string AgentSharingGroup = "";
						if (EditorTests.Count > 1)
						{
							AgentSharingGroup = AgentShareName + "_EditorTests" + HostPlatformNode.StaticGetHostPlatformSuffix(HostPlatform);
						}
						foreach (var Test in EditorTests)
						{
							EditorTestNodes.Add(BranchConfig.AddNode(new UATTestNode(BranchConfig, HostPlatform, CodeProj, Test.Key, Test.Value, AgentSharingGroup)));
							if (!Options.bTestWithShared || !BranchConfig.HasNode(WaitForTestShared.StaticGetFullName()))
							{
								BranchConfig.RemovePseudodependencyFromNode((UATTestNode.StaticGetFullName(HostPlatform, CodeProj, Test.Key)), WaitForTestShared.StaticGetFullName());
							}
						}
						if (EditorTestNodes.Count > 0)
						{
							BranchConfig.AddNode(new GameAggregateNode(HostPlatform, CodeProj, "AllEditorTests", EditorTestNodes));
						}
					}
                }

                var CookedAgentSharingGroup = AgentShareName + "_CookedTests" + HostPlatformNode.StaticGetHostPlatformSuffix(HostPlatform);
				//var FormalAgentSharingGroup = "Shared_FormalBuilds" + HostPlatformNode.StaticGetHostPlatformSuffix(HostPlatform);
                var ServerPlatforms = new List<UnrealTargetPlatform>();
                var GamePlatforms = new List<UnrealTargetPlatform>();
                var GameTestNodes = new List<string>();
                foreach (var Kind in BranchInfo.MonolithicKinds)
                {
                    if (CodeProj.Properties.Targets.ContainsKey(Kind))
                    {
                        var Target = CodeProj.Properties.Targets[Kind];
                        var Platforms = Target.Rules.GUBP_GetPlatforms_MonolithicOnly(HostPlatform);
						var AdditionalPlatforms = Target.Rules.GUBP_GetBuildOnlyPlatforms_MonolithicOnly(HostPlatform);
						var AllPlatforms = Platforms.Union(AdditionalPlatforms);
						foreach (var Plat in AllPlatforms)
                        {
                            if (!Platform.Platforms[HostPlatform].CanHostPlatform(Plat))
                            {
                                throw new AutomationException("Project {0} asked for platform {1} with host {2}, but the host platform cannot build that platform.", CodeProj.GameName, Plat.ToString(), HostPlatform.ToString());
                            }
                            if (bNoIOSOnPC && Plat == UnrealTargetPlatform.IOS && HostPlatform == UnrealTargetPlatform.Win64)
                            {
                                continue;
                            }
							if(Plat == UnrealTargetPlatform.Win32 && Target.Rules.GUBP_BuildWindowsXPMonolithics())
							{
								if(!BranchConfig.HasNode(GamePlatformMonolithicsNode.StaticGetFullName(HostPlatform, CodeProj, Plat, true)))
								{
									BranchConfig.AddNode(new GamePlatformMonolithicsNode(BranchConfig, HostPlatform, ActivePlatforms, CodeProj, Plat, true));
								}
							}
                            if (ActivePlatforms.Contains(Plat))
                            {
                                if (Kind == TargetRules.TargetType.Server && !ServerPlatforms.Contains(Plat))
                                {
                                    ServerPlatforms.Add(Plat);
                                }
                                if (Kind == TargetRules.TargetType.Game && !GamePlatforms.Contains(Plat))
                                {
                                    GamePlatforms.Add(Plat);
                                }
                                if (!BranchConfig.HasNode(GamePlatformMonolithicsNode.StaticGetFullName(HostPlatform, CodeProj, Plat)))
                                {
									if(GamePlatformMonolithicsNode.HasPrecompiledTargets(CodeProj, HostPlatform, Plat))
									{
	                                    BranchConfig.AddNode(new GamePlatformMonolithicsNode(BranchConfig, HostPlatform, ActivePlatforms, CodeProj, Plat, InPrecompiled: true));
									}
                                    BranchConfig.AddNode(new GamePlatformMonolithicsNode(BranchConfig, HostPlatform, ActivePlatforms, CodeProj, Plat));
                                }
                                var FormalBuildConfigs = Target.Rules.GUBP_GetConfigsForFormalBuilds_MonolithicOnly(HostPlatform);
								if (!AdditionalPlatforms.Contains(Plat) && (BranchOptions.ProjectsToCook.Contains(CodeProj.GameName) || BranchOptions.ProjectsToCook.Count == 0))
								{
									string CookedPlatform = Platform.Platforms[Plat].GetCookPlatform(Kind == TargetRules.TargetType.Server, Kind == TargetRules.TargetType.Client, "");
									if (Target.Rules.GUBP_AlternateCookPlatform(HostPlatform, CookedPlatform) != "")
									{
										CookedPlatform = Target.Rules.GUBP_AlternateCookPlatform(HostPlatform, CookedPlatform);
									}
									if (!BranchConfig.HasNode(CookNode.StaticGetFullName(HostPlatform, CodeProj, CookedPlatform)))
									{
										BranchConfig.AddNode(new CookNode(BranchConfig, HostPlatform, CodeProj, Plat, CookedPlatform));
									}
									if (!BranchConfig.HasNode(GamePlatformCookedAndCompiledNode.StaticGetFullName(HostPlatform, CodeProj, Plat)))
									{
										BranchConfig.AddNode(new GamePlatformCookedAndCompiledNode(BranchConfig, HostPlatform, CodeProj, Plat, true));
									}
									

									foreach (var Config in FormalBuildConfigs)
									{
										string FormalNodeName = null;                                    
										if (Kind == TargetRules.TargetType.Client)
										{
											if (Plat == Config.TargetPlatform)
											{
												FormalNodeName = BranchConfig.AddNode(new FormalBuildNode(BranchConfig, CodeProj, HostPlatform, InClientTargetPlatforms: new List<UnrealTargetPlatform>() { Config.TargetPlatform }, InClientConfigs: new List<UnrealTargetConfiguration>() { Config.TargetConfig }, InClientNotGame: true));
											}
										}
										else if (Kind == TargetRules.TargetType.Server)
										{
											if (Plat == Config.TargetPlatform)
											{
												FormalNodeName = BranchConfig.AddNode(new FormalBuildNode(BranchConfig, CodeProj, HostPlatform, InServerTargetPlatforms: new List<UnrealTargetPlatform>() { Config.TargetPlatform }, InServerConfigs: new List<UnrealTargetConfiguration>() { Config.TargetConfig }));
											}
										}
										else if (Kind == TargetRules.TargetType.Game)
										{
											if (Plat == Config.TargetPlatform)
											{
												FormalNodeName = BranchConfig.AddNode(new FormalBuildNode(BranchConfig, CodeProj, HostPlatform, InClientTargetPlatforms: new List<UnrealTargetPlatform>() { Config.TargetPlatform }, InClientConfigs: new List<UnrealTargetConfiguration>() { Config.TargetConfig }));
											}
										}
										if (FormalNodeName != null)
										{
											// we don't want this delayed
											// this would normally wait for the testing phase, we just want to build it right away
											BranchConfig.RemovePseudodependencyFromNode(
												CookNode.StaticGetFullName(HostPlatform, CodeProj, CookedPlatform),
												WaitForTestShared.StaticGetFullName());
											string BuildAgentSharingGroup = "";
											
											if (Options.bSeparateGamePromotion)
											{
												BuildAgentSharingGroup = CodeProj.GameName + "_MakeFormalBuild_" + Plat.ToString() + HostPlatformNode.StaticGetHostPlatformSuffix(HostPlatform);
												if (Plat == UnrealTargetPlatform.IOS || Plat == UnrealTargetPlatform.Android || Plat == UnrealTargetPlatform.XboxOne) // These trash build products, so we need to use different agents
												{
													BuildAgentSharingGroup = "";
												}
												BranchConfig.FindNode(CookNode.StaticGetFullName(HostPlatform, CodeProj, CookedPlatform)).AgentSharingGroup = BuildAgentSharingGroup;
												BranchConfig.FindNode(FormalNodeName).AgentSharingGroup = BuildAgentSharingGroup;
											}
											else
											{
												//GUBPNodes[FormalNodeName].AgentSharingGroup = FormalAgentSharingGroup;
												if (Plat == UnrealTargetPlatform.XboxOne)
												{
													BranchConfig.FindNode(FormalNodeName).AgentSharingGroup = "";
												}
											}
											if (Config.bTest)
											{
												BranchConfig.AddNode(new FormalBuildTestNode(BranchConfig, CodeProj, HostPlatform, Plat, Config.TargetConfig));
											}																				
										}
									}
									if (!bNoAutomatedTesting && FormalBuildConfigs.Count > 0)
									{
										if (HostPlatform == UnrealTargetPlatform.Mac || HostPlatform == UnrealTargetPlatform.Linux) continue; //temp hack till Linux and Mac automated testing works
										var GameTests = Target.Rules.GUBP_GetGameTests_MonolithicOnly(HostPlatform, GetAltHostPlatform(HostPlatform), Plat);
										var RequiredPlatforms = new List<UnrealTargetPlatform> { Plat };
										var ThisMonoGameTestNodes = new List<string>();

										foreach (var Test in GameTests)
										{
											var TestNodeName = Test.Key + "_" + Plat.ToString();
											ThisMonoGameTestNodes.Add(BranchConfig.AddNode(new UATTestNode(BranchConfig, HostPlatform, CodeProj, TestNodeName, Test.Value, CookedAgentSharingGroup, false, RequiredPlatforms)));
											if (!Options.bTestWithShared || !BranchConfig.HasNode(WaitForTestShared.StaticGetFullName()))
											{
												BranchConfig.RemovePseudodependencyFromNode((UATTestNode.StaticGetFullName(HostPlatform, CodeProj, TestNodeName)), WaitForTestShared.StaticGetFullName());
											}
										}
										if (ThisMonoGameTestNodes.Count > 0)
										{
											GameTestNodes.Add(BranchConfig.AddNode(new GameAggregateNode(HostPlatform, CodeProj, "CookedTests_" + Plat.ToString() + "_" + Kind.ToString() + HostPlatformNode.StaticGetHostPlatformSuffix(HostPlatform), ThisMonoGameTestNodes)));
										}
									}
								}
							}
						}
					}
				}
				if (!bNoAutomatedTesting)
				{
					foreach (var ServerPlatform in ServerPlatforms)
					{
						foreach (var GamePlatform in GamePlatforms)
						{
							if (HostPlatform == UnrealTargetPlatform.Mac || HostPlatform == UnrealTargetPlatform.Linux) continue; //temp hack till Linux and Mac automated testing works
							var Target = CodeProj.Properties.Targets[TargetRules.TargetType.Game];
							var ClientServerTests = Target.Rules.GUBP_GetClientServerTests_MonolithicOnly(HostPlatform, GetAltHostPlatform(HostPlatform), ServerPlatform, GamePlatform);
							var RequiredPlatforms = new List<UnrealTargetPlatform> { ServerPlatform };
							if (ServerPlatform != GamePlatform)
							{
								RequiredPlatforms.Add(GamePlatform);
							}
							foreach (var Test in ClientServerTests)
							{
								var TestNodeName = Test.Key + "_" + GamePlatform.ToString() + "_" + ServerPlatform.ToString();
								GameTestNodes.Add(BranchConfig.AddNode(new UATTestNode(BranchConfig, HostPlatform, CodeProj, TestNodeName, Test.Value, CookedAgentSharingGroup, false, RequiredPlatforms)));
							}
						}
					}
					if (GameTestNodes.Count > 0)
					{
						BranchConfig.AddNode(new GameAggregateNode(HostPlatform, CodeProj, "AllCookedTests", GameTestNodes));
					}
				}
			}
		}

		if (HostPlatforms.Contains(UnrealTargetPlatform.Win64) && BranchConfig.HasNode(RootEditorNode.StaticGetFullName(UnrealTargetPlatform.Win64)) && BranchOptions.bBuildEngineLocalization)
		{
			BranchConfig.AddNode(new BuildEngineLocalizationNode(BranchOptions.EngineLocalizationBranchSuffix));
		}

<<<<<<< HEAD
                foreach (var HostPlatform in HostPlatforms)
                {
                    if (!BranchOptions.ExcludePlatformsForEditor.Contains(HostPlatform) && !BranchOptions.RemovePlatformFromPromotable.Contains(HostPlatform))
					{
						var Options = CodeProj.Options(HostPlatform);
						AnySeparate = AnySeparate || Options.bSeparateGamePromotion;
						if (Options.bIsPromotable)
						{
							if (!Options.bSeparateGamePromotion)
							{
								NumSharedAllHosts++;
							}
							PromotedHosts.Add(HostPlatform);
						}
					}
                }
                if (PromotedHosts.Count > 0)
                {
					BranchConfig.AddNode(new GameAggregatePromotableNode(BranchConfig, PromotedHosts, ActivePlatforms, CodeProj, true, bNoIOSOnPC));
                    if (AnySeparate)
                    {
                        BranchConfig.AddNode(new WaitForGamePromotionUserInput(this, CodeProj, false));
						BranchConfig.AddNode(new GameLabelPromotableNode(BranchConfig, CodeProj, false));
                        BranchConfig.AddNode(new WaitForGamePromotionUserInput(this, CodeProj, true));
						BranchConfig.AddNode(new GameLabelPromotableNode(BranchConfig, CodeProj, true));
                    }
                }
            }
        }
        if (NumSharedAllHosts > 0)
        {
			BranchConfig.AddNode(new GameAggregatePromotableNode(BranchConfig, HostPlatforms, ActivePlatforms, Branch.BaseEngineProject, false, bNoIOSOnPC));

            BranchConfig.AddNode(new SharedAggregatePromotableNode(BranchConfig, ActivePlatforms));
            BranchConfig.AddNode(new WaitForSharedPromotionUserInput(this, false));
            BranchConfig.AddNode(new SharedLabelPromotableNode(BranchConfig, false));
            BranchConfig.AddNode(new SharedLabelPromotableSuccessNode());
            BranchConfig.AddNode(new WaitForTestShared(this));
            BranchConfig.AddNode(new WaitForSharedPromotionUserInput(this, true));
			BranchConfig.AddNode(new SharedLabelPromotableNode(BranchConfig, true));		

			BranchConfig.AddNode(new WaitToPackageSamplesNode());
        }
=======
        BranchConfig.AddNode(new WaitForTestShared(this));
		BranchConfig.AddNode(new WaitToPackageSamplesNode(BranchConfig.HostPlatforms));
>>>>>>> 73f66985

		AddCustomNodes(BranchConfig, HostPlatforms, ActivePlatforms);
        
        if (BranchConfig.HasNode(ToolsForCompileNode.StaticGetFullName(UnrealTargetPlatform.Win64)))
        {
			if (BranchConfig.HasNode(GamePlatformMonolithicsNode.StaticGetFullName(UnrealTargetPlatform.Mac, Branch.BaseEngineProject, UnrealTargetPlatform.IOS)) && BranchConfig.HasNode(ToolsNode.StaticGetFullName(UnrealTargetPlatform.Win64)))
			{
				//AddNode(new IOSOnPCTestNode(this)); - Disable IOSOnPCTest until a1011 crash is fixed
			}
			//AddNode(new VSExpressTestNode(this));
			if (ActivePlatforms.Contains(UnrealTargetPlatform.Linux) && !BranchOptions.ExcludePlatformsForEditor.Contains(UnrealTargetPlatform.Linux))
			{
				BranchConfig.AddNode(new RootEditorCrossCompileLinuxNode(BranchConfig, UnrealTargetPlatform.Win64));
			}
            // Don't run clean on temp shared storage for preflight builds. They might have broken the clean, and it extends to storage beyond this job.
            if (!BranchConfig.JobInfo.IsPreflight)
            {
                BranchConfig.AddNode(new CleanSharedTempStorageNode(this, BranchConfig));
            }
        }
#if false
        // this doesn't work for lots of reasons...we can't figure out what the dependencies are until far later
        if (bPreflightBuild)
        {
            GeneralSuccessNode PreflightSuccessNode = new GeneralSuccessNode("Preflight");
            foreach (var NodeToDo in GUBPNodes)
            {
                if (NodeToDo.Value.RunInEC())
                {
                    PreflightSuccessNode.AddPseudodependency(NodeToDo.Key);
                }
            }
            AddNode(PreflightSuccessNode);
        }
#endif

		// Remove all the pseudo-dependencies on nodes specified in the branch options
		foreach(string NodeToRemovePseudoDependencies in BranchOptions.NodesToRemovePseudoDependencies)
		{
			GUBPNode Node = BranchConfig.TryFindNode(NodeToRemovePseudoDependencies);
			if(Node != null)
			{
				Node.FullNamesOfPseudodependencies.Clear();
			}
		}

		// Add aggregate nodes for every project in the branch
		foreach (BranchInfo.BranchUProject GameProj in Branch.AllProjects)
		{
			List<string> NodeNames = new List<string>();
<<<<<<< HEAD
			if (GameProj.Options(UnrealTargetPlatform.Win64).bIsPromotable)
			{
				NodeNames.Add(GameAggregatePromotableNode.StaticGetFullName(GameProj));
			}
			foreach(GUBP.GUBPNode Node in BranchConfig.GUBPNodes.Values)
			{
				if (Node.GameNameIfAnyForTempStorage() == GameProj.GameName)
=======
			foreach(GUBP.GUBPNode Node in BranchConfig.GUBPNodes.Values)
			{
				if (Node.GameNameIfAnyForFullGameAggregateNode() == GameProj.GameName)
>>>>>>> 73f66985
				{
					NodeNames.Add(Node.GetFullName());
				}
			}
			if (NodeNames.Count > 0)
			{
				BranchConfig.AddNode(new FullGameAggregateNode(GameProj.GameName, NodeNames));
			}
		}

		// Calculate the frequency overrides
		Dictionary<string, int> FrequencyOverrides = ApplyFrequencyBarriers(BranchConfig.GUBPNodes, BranchConfig.GUBPAggregates, BranchOptions.FrequencyBarriers);

<<<<<<< HEAD
		// Convert the GUBPNodes and GUBPAggregates maps into lists
		AllNodes = new List<BuildNode>();
		AllNodes.AddRange(BranchConfig.GUBPNodes.Values.Select(x => x.GetBuildNode()));

		AllAggregates = new List<AggregateNode>();
		AllAggregates.AddRange(BranchConfig.GUBPAggregates.Values.Select(x => new AggregateNode{ Name = x.GetFullName(), Node = x }));

		// Calculate the frequencies for each node
		FindFrequenciesForNodes(BranchConfig, AllNodes, FrequencyOverrides);

		// Get the email list for each node
		FindEmailsForNodes(BranchName, AllNodes);
=======
		// Get the legacy node to new node mapping
		Dictionary<GUBP.GUBPNode, BuildNodeDefinition> LegacyToNewNodes = BranchConfig.GUBPNodes.Values.ToDictionary(x => x, x => x.GetDefinition(this));

		// Convert the GUBPNodes and GUBPAggregates maps into lists
		AllNodeDefinitions = new List<BuildNodeDefinition>();
		AllNodeDefinitions.AddRange(LegacyToNewNodes.Values);

		AllAggregateDefinitions = new List<AggregateNodeDefinition>();
		AllAggregateDefinitions.AddRange(BranchConfig.GUBPAggregates.Values.Select(x => x.GetDefinition()));

		// Calculate the frequencies for each node
		FindFrequenciesForNodes(BranchConfig, LegacyToNewNodes, FrequencyOverrides);

		// Get the email list for each node
		FindEmailsForNodes(BranchConfig.BranchName, AllNodeDefinitions);

		TimeSpan Span = DateTime.UtcNow - StartTime;
		Log("Time Spent: " + Span.TotalSeconds);
>>>>>>> 73f66985
	}

	private static Dictionary<string, int> ApplyFrequencyBarriers(Dictionary<string, GUBPNode> GUBPNodes, Dictionary<string, GUBPAggregateNode> GUBPAggregates, Dictionary<string, sbyte> FrequencyBarriers)
	{
		// Make sure that everything that's listed as a frequency barrier is completed with the given interval
		Dictionary<string, int> FrequencyOverrides = new Dictionary<string,int>();
		foreach (KeyValuePair<string, sbyte> Barrier in FrequencyBarriers)
		{
			// All the nodes which are dependencies of the barrier node
			HashSet<string> IncludedNodes = new HashSet<string>();

			// Find all the nodes which are indirect dependencies of this node
			List<string> SearchNodes = new List<string> { Barrier.Key };
			for (int Idx = 0; Idx < SearchNodes.Count; Idx++)
			{
				if(IncludedNodes.Add(SearchNodes[Idx]))
				{
					GUBPNode Node;
					if(GUBPNodes.TryGetValue(SearchNodes[Idx], out Node))
					{
						SearchNodes.AddRange(Node.FullNamesOfDependencies);
						SearchNodes.AddRange(Node.FullNamesOfPseudodependencies);
					}
					else
					{
						GUBPAggregateNode Aggregate;
						if(GUBPAggregates.TryGetValue(SearchNodes[Idx], out Aggregate))
						{
							SearchNodes.AddRange(Aggregate.Dependencies);
						}
						else
						{
							CommandUtils.LogWarning("Couldn't find referenced frequency barrier node {0}", SearchNodes[Idx]);
						}
					}
				}
			}

			// Make sure that everything included in this list is before the cap, and everything not in the list is after it
			foreach (string NodeName in GUBPNodes.Keys)
			{
				if (IncludedNodes.Contains(NodeName))
				{
					int Frequency;
					if(FrequencyOverrides.TryGetValue(NodeName, out Frequency))
					{
						Frequency = Math.Min(Frequency, Barrier.Value);
					}
					else
					{
						Frequency = Barrier.Value;
					}
					FrequencyOverrides[NodeName] = Frequency;
				}
			}
		}
		return FrequencyOverrides;
	}
}<|MERGE_RESOLUTION|>--- conflicted
+++ resolved
@@ -1133,54 +1133,8 @@
 			BranchConfig.AddNode(new BuildEngineLocalizationNode(BranchOptions.EngineLocalizationBranchSuffix));
 		}
 
-<<<<<<< HEAD
-                foreach (var HostPlatform in HostPlatforms)
-                {
-                    if (!BranchOptions.ExcludePlatformsForEditor.Contains(HostPlatform) && !BranchOptions.RemovePlatformFromPromotable.Contains(HostPlatform))
-					{
-						var Options = CodeProj.Options(HostPlatform);
-						AnySeparate = AnySeparate || Options.bSeparateGamePromotion;
-						if (Options.bIsPromotable)
-						{
-							if (!Options.bSeparateGamePromotion)
-							{
-								NumSharedAllHosts++;
-							}
-							PromotedHosts.Add(HostPlatform);
-						}
-					}
-                }
-                if (PromotedHosts.Count > 0)
-                {
-					BranchConfig.AddNode(new GameAggregatePromotableNode(BranchConfig, PromotedHosts, ActivePlatforms, CodeProj, true, bNoIOSOnPC));
-                    if (AnySeparate)
-                    {
-                        BranchConfig.AddNode(new WaitForGamePromotionUserInput(this, CodeProj, false));
-						BranchConfig.AddNode(new GameLabelPromotableNode(BranchConfig, CodeProj, false));
-                        BranchConfig.AddNode(new WaitForGamePromotionUserInput(this, CodeProj, true));
-						BranchConfig.AddNode(new GameLabelPromotableNode(BranchConfig, CodeProj, true));
-                    }
-                }
-            }
-        }
-        if (NumSharedAllHosts > 0)
-        {
-			BranchConfig.AddNode(new GameAggregatePromotableNode(BranchConfig, HostPlatforms, ActivePlatforms, Branch.BaseEngineProject, false, bNoIOSOnPC));
-
-            BranchConfig.AddNode(new SharedAggregatePromotableNode(BranchConfig, ActivePlatforms));
-            BranchConfig.AddNode(new WaitForSharedPromotionUserInput(this, false));
-            BranchConfig.AddNode(new SharedLabelPromotableNode(BranchConfig, false));
-            BranchConfig.AddNode(new SharedLabelPromotableSuccessNode());
-            BranchConfig.AddNode(new WaitForTestShared(this));
-            BranchConfig.AddNode(new WaitForSharedPromotionUserInput(this, true));
-			BranchConfig.AddNode(new SharedLabelPromotableNode(BranchConfig, true));		
-
-			BranchConfig.AddNode(new WaitToPackageSamplesNode());
-        }
-=======
         BranchConfig.AddNode(new WaitForTestShared(this));
 		BranchConfig.AddNode(new WaitToPackageSamplesNode(BranchConfig.HostPlatforms));
->>>>>>> 73f66985
 
 		AddCustomNodes(BranchConfig, HostPlatforms, ActivePlatforms);
         
@@ -1231,19 +1185,9 @@
 		foreach (BranchInfo.BranchUProject GameProj in Branch.AllProjects)
 		{
 			List<string> NodeNames = new List<string>();
-<<<<<<< HEAD
-			if (GameProj.Options(UnrealTargetPlatform.Win64).bIsPromotable)
-			{
-				NodeNames.Add(GameAggregatePromotableNode.StaticGetFullName(GameProj));
-			}
 			foreach(GUBP.GUBPNode Node in BranchConfig.GUBPNodes.Values)
 			{
-				if (Node.GameNameIfAnyForTempStorage() == GameProj.GameName)
-=======
-			foreach(GUBP.GUBPNode Node in BranchConfig.GUBPNodes.Values)
-			{
 				if (Node.GameNameIfAnyForFullGameAggregateNode() == GameProj.GameName)
->>>>>>> 73f66985
 				{
 					NodeNames.Add(Node.GetFullName());
 				}
@@ -1257,20 +1201,6 @@
 		// Calculate the frequency overrides
 		Dictionary<string, int> FrequencyOverrides = ApplyFrequencyBarriers(BranchConfig.GUBPNodes, BranchConfig.GUBPAggregates, BranchOptions.FrequencyBarriers);
 
-<<<<<<< HEAD
-		// Convert the GUBPNodes and GUBPAggregates maps into lists
-		AllNodes = new List<BuildNode>();
-		AllNodes.AddRange(BranchConfig.GUBPNodes.Values.Select(x => x.GetBuildNode()));
-
-		AllAggregates = new List<AggregateNode>();
-		AllAggregates.AddRange(BranchConfig.GUBPAggregates.Values.Select(x => new AggregateNode{ Name = x.GetFullName(), Node = x }));
-
-		// Calculate the frequencies for each node
-		FindFrequenciesForNodes(BranchConfig, AllNodes, FrequencyOverrides);
-
-		// Get the email list for each node
-		FindEmailsForNodes(BranchName, AllNodes);
-=======
 		// Get the legacy node to new node mapping
 		Dictionary<GUBP.GUBPNode, BuildNodeDefinition> LegacyToNewNodes = BranchConfig.GUBPNodes.Values.ToDictionary(x => x, x => x.GetDefinition(this));
 
@@ -1289,7 +1219,6 @@
 
 		TimeSpan Span = DateTime.UtcNow - StartTime;
 		Log("Time Spent: " + Span.TotalSeconds);
->>>>>>> 73f66985
 	}
 
 	private static Dictionary<string, int> ApplyFrequencyBarriers(Dictionary<string, GUBPNode> GUBPNodes, Dictionary<string, GUBPAggregateNode> GUBPAggregates, Dictionary<string, sbyte> FrequencyBarriers)
