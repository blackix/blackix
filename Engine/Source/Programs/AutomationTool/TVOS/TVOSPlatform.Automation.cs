--- conflicted
+++ resolved
@@ -16,18 +16,6 @@
 		TargetIniPlatformType = UnrealTargetPlatform.IOS;
 	}
 
-<<<<<<< HEAD
-	public override UnrealBuildTool.UEDeployIOS GetDeployHandler(FileReference InProject, IOSPlatformContext inPlatformContext)
-	{
-		Console.WriteLine("Getting TVOS Deploy()");
-		return new UnrealBuildTool.UEDeployTVOS(InProject, inPlatformContext);
-	}
-
-	public override UnrealBuildTool.IOSPlatformContext CreatePlatformContext(FileReference InProject, bool Distribution)
-	{
-		return new UnrealBuildTool.TVOSPlatformContext (InProject, Distribution);
-	}
-=======
     public override UnrealBuildTool.UEDeployIOS GetDeployHandler(FileReference InProject, IOSPlatformContext inPlatformContext)
     {
         Console.WriteLine("Getting TVOS Deploy()");
@@ -38,7 +26,6 @@
     {
         return new UnrealBuildTool.TVOSPlatformContext(InProject, Distribution);
     }
->>>>>>> 92a3597a
 
     public override string GetCookPlatform(bool bDedicatedServer, bool bIsClientOnly)
 	{
@@ -84,19 +71,6 @@
                         UnrealBuildTool.UnrealBuildTool.SetRemoteIniPath(SC.ProjectRoot);
                     }
 
-<<<<<<< HEAD
-					if (SC.StageTargetConfigurations.Count != 1)
-					{
-						throw new AutomationException("iOS is currently only able to package one target configuration at a time, but StageTargetConfigurations contained {0} configurations", SC.StageTargetConfigurations.Count);
-					}
-					
-					var TargetConfiguration = SC.StageTargetConfigurations[0];
-			
-					UnrealBuildTool.IOSPlatformContext BuildPlatContext = new IOSPlatformContext(Params.RawProjectPath);
-					BuildPlatContext.SetUpProjectEnvironment(TargetConfiguration);
-
-					GetDeployHandler(new FileReference(SC.ProjectRoot), BuildPlatContext).GeneratePList((SC.IsCodeBasedProject ? SC.ProjectRoot : SC.LocalRoot + "/Engine"), !SC.IsCodeBasedProject, (SC.IsCodeBasedProject ? SC.ShortProjectName : "UE4Game"), SC.ShortProjectName, SC.LocalRoot + "/Engine", (SC.IsCodeBasedProject ? SC.ProjectRoot : SC.LocalRoot + "/Engine") + "/Binaries/TVOS/Payload/" + (SC.IsCodeBasedProject ? SC.ShortProjectName : "UE4Game") + ".app");
-=======
                     if (SC.StageTargetConfigurations.Count != 1)
                     {
                         throw new AutomationException("iOS is currently only able to package one target configuration at a time, but StageTargetConfigurations contained {0} configurations", SC.StageTargetConfigurations.Count);
@@ -108,7 +82,6 @@
                     BuildPlatContext.SetUpProjectEnvironment(TargetConfiguration);
 
                     GetDeployHandler(new FileReference(SC.ProjectRoot), BuildPlatContext).GeneratePList((SC.IsCodeBasedProject ? SC.ProjectRoot : SC.LocalRoot + "/Engine"), !SC.IsCodeBasedProject, (SC.IsCodeBasedProject ? SC.ShortProjectName : "UE4Game"), SC.ShortProjectName, SC.LocalRoot + "/Engine", (SC.IsCodeBasedProject ? SC.ProjectRoot : SC.LocalRoot + "/Engine") + "/Binaries/TVOS/Payload/" + (SC.IsCodeBasedProject ? SC.ShortProjectName : "UE4Game") + ".app");
->>>>>>> 92a3597a
                 }
 
                 SC.StageFiles(StagedFileType.NonUFS, SourcePath, Path.GetFileName(TargetPListFile), false, null, "", false, false, "Info.plist");
