--- conflicted
+++ resolved
@@ -611,26 +611,6 @@
 		#region HelperFunctions
 
 		/// <summary>
-<<<<<<< HEAD
-		/// Returns true if Automation tool is running with Rocket mode enabled
-		/// </summary>
-		/// <returns>True if running in Rocket mode</returns>
-		static public bool RunningRocket()
-		{
-			if (!bRunningRocket.HasValue)
-			{
-				bRunningRocket = GlobalCommandLine.Rocket;
-				string RocketFile = Path.Combine(CommandUtils.CmdEnv.LocalRoot, "Engine", "Build", "Rocket.txt");
-				bRunningRocket |= File.Exists(RocketFile);
-			}
-
-			return bRunningRocket.Value;
-		}
-		static private bool? bRunningRocket;
-
-		/// <summary>
-=======
->>>>>>> e58dcb1b
 		/// Returns true if AutomationTool is running using installed Engine components
 		/// </summary>
 		/// <returns>True if running using installed Engine components</returns>
