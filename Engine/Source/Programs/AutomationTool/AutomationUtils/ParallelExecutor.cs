<<<<<<< HEAD
﻿// Copyright 1998-2018 Epic Games, Inc. All Rights Reserved.
=======
// Copyright 1998-2018 Epic Games, Inc. All Rights Reserved.
>>>>>>> a23640a2

using System;
using System.Collections.Generic;
using System.Diagnostics;
using System.Linq;
using System.Text;
using System.Threading;
using System.Threading.Tasks;
using System.Xml;
using Tools.DotNETCommon;

namespace AutomationTool
{
	static class ParallelExecutor
	{
		[DebuggerDisplay("{Caption}")]
		class BuildAction
		{
			public int SortIndex = -1;

			public string Caption;
			public string GroupPrefix;
			public string OutputPrefix;
			public string ToolPath;
			public string ToolArguments;
			public string WorkingDirectory;
			public bool bSkipIfProjectFailed;

			public List<BuildAction> Dependants = new List<BuildAction>();
			public List<BuildAction> Dependencies = new List<BuildAction>();

			public int TotalDependants;
			public int MissingDependencyCount;

			public IReadOnlyDictionary<string, string> Environment;
		}

		class BuildActionExecutor
		{
			public ManagedProcessGroup ProcessGroup;
			public BuildAction Action;
			public List<string> LogLines = new List<string>();
			public int ExitCode = -1;

			private AutoResetEvent CompletedEvent;
			private List<BuildActionExecutor> CompletedActions;

			public BuildActionExecutor(ManagedProcessGroup InProcessGroup, BuildAction InAction, AutoResetEvent InCompletedEvent, List<BuildActionExecutor> InCompletedActions)
			{
				ProcessGroup = InProcessGroup;
				Action = InAction;
				CompletedEvent = InCompletedEvent;
				CompletedActions = InCompletedActions;
			}

			public void Run()
			{
				if(!String.IsNullOrEmpty(Action.OutputPrefix))
				{
					LogLines.Add(Action.OutputPrefix);
				}

				using(ManagedProcess Process = new ManagedProcess(ProcessGroup, Action.ToolPath, Action.ToolArguments, Action.WorkingDirectory, Action.Environment, null, ManagedProcessPriority.BelowNormal))
				{
					LogLines.AddRange(Process.ReadAllLines());
					ExitCode = Process.ExitCode;
				}

				lock(CompletedActions)
				{
					CompletedActions.Add(this);
				}

				CompletedEvent.Set();
			}
		}

		public static int Execute(string ActionsFileName, bool bStopOnErrors)
		{
			return Execute(ActionsFileName, UnrealBuildTool.Utils.GetLogicalProcessorCount(), bStopOnErrors);
		}

		public static int Execute(string ActionsFileName, int MaxProcesses, bool bStopOnErrors)
		{
			List<BuildAction> Actions = ReadActions(ActionsFileName);

			CommandUtils.Log("Building {0} {1} with {2} {3}...", Actions.Count, (Actions.Count == 1) ? "action" : "actions", MaxProcesses, (MaxProcesses == 1)? "process" : "processes");

			using (UnrealBuildTool.ScopedLogIndent Indent = new UnrealBuildTool.ScopedLogIndent("  "))
			{
				// Create the list of things to process
				List<BuildAction> QueuedActions = new List<BuildAction>();
				foreach(BuildAction Action in Actions)
				{
					if(Action.MissingDependencyCount == 0)
					{
						QueuedActions.Add(Action);
					}
				}

				// Create a job object for all the child processes
				int ExitCode = 0;
				string CurrentPrefix = "";
				Dictionary<BuildActionExecutor, Thread> ExecutingActions = new Dictionary<BuildActionExecutor,Thread>();
				List<BuildActionExecutor> CompletedActions = new List<BuildActionExecutor>();

				using(ManagedProcessGroup ProcessGroup = new ManagedProcessGroup())
				{
					using(AutoResetEvent CompletedEvent = new AutoResetEvent(false))
					{
						while(QueuedActions.Count > 0 || ExecutingActions.Count > 0)
						{
							// Sort the actions by the number of things dependent on them
							QueuedActions.Sort((A, B) => (A.TotalDependants == B.TotalDependants)? (B.SortIndex - A.SortIndex) : (B.TotalDependants - A.TotalDependants));

							// Create threads up to the maximum number of actions
							while(ExecutingActions.Count < MaxProcesses && QueuedActions.Count > 0)
							{
								BuildAction Action = QueuedActions[QueuedActions.Count - 1];
								QueuedActions.RemoveAt(QueuedActions.Count - 1);

								BuildActionExecutor ExecutingAction = new BuildActionExecutor(ProcessGroup, Action, CompletedEvent, CompletedActions);

								Thread ExecutingThread = new Thread(() => { ExecutingAction.Run(); });
								ExecutingThread.Name = String.Format("Build:{0}", Action.Caption);
								ExecutingThread.Start();

								ExecutingActions.Add(ExecutingAction, ExecutingThread);
							}

							// Wait for something to finish
							CompletedEvent.WaitOne();

							// Wait for something to finish and flush it to the log
							lock(CompletedActions)
							{
								foreach(BuildActionExecutor CompletedAction in CompletedActions)
								{
									// Join the thread
									Thread CompletedThread = ExecutingActions[CompletedAction];
									CompletedThread.Join();
									ExecutingActions.Remove(CompletedAction);

									// Write it to the log
									if(CompletedAction.LogLines.Count > 0)
									{
										if(CurrentPrefix != CompletedAction.Action.GroupPrefix)
										{
											CurrentPrefix = CompletedAction.Action.GroupPrefix;
											CommandUtils.Log(CurrentPrefix);
										}
										foreach(string LogLine in CompletedAction.LogLines)
										{
											CommandUtils.Log(LogLine);
										}
									}

									// Check the exit code
									if(CompletedAction.ExitCode == 0)
									{
										// Mark all the dependents as done
										foreach(BuildAction DependantAction in CompletedAction.Action.Dependants)
										{
											if(--DependantAction.MissingDependencyCount == 0)
											{
												QueuedActions.Add(DependantAction);
											}
										}
									}
									else
									{
										// Update the exit code if it's not already set
										if(ExitCode == 0)
										{
											ExitCode = CompletedAction.ExitCode;
										}
									}
								}
								CompletedActions.Clear();
							}

							// If we've already got a non-zero exit code, clear out the list of queued actions so nothing else will run
							if(ExitCode != 0 && bStopOnErrors)
							{
								QueuedActions.Clear();
							}
						}
					}
				}

				return ExitCode;
			}
		}

		private static List<BuildAction> ReadActions(string InputPath)
		{
			XmlDocument File = new XmlDocument();
			File.Load(InputPath);

			XmlNode RootNode = File.FirstChild;
			if(RootNode == null || RootNode.Name != "BuildSet")
			{
				throw new Exception("Incorrect node at root of graph; expected 'BuildSet'");
			}

			XmlNode EnvironmentsNode = RootNode.SelectSingleNode("Environments");
			if(EnvironmentsNode == null)
			{
				throw new Exception("Missing Environments node under root in XML document");
			}

			// Get the current environment variables
			Dictionary<string, string> CurrentEnvironment = new Dictionary<string,string>(StringComparer.InvariantCultureIgnoreCase);
			foreach(System.Collections.DictionaryEntry Entry in Environment.GetEnvironmentVariables())
			{
				CurrentEnvironment[Entry.Key.ToString()] = Entry.Value.ToString();
			}

			// Read the tool environment
			Dictionary<string, XmlNode> NameToTool = new Dictionary<string,XmlNode>();
			Dictionary<string, IReadOnlyDictionary<string, string>> NameToEnvironment = new Dictionary<string,IReadOnlyDictionary<string, string>>();
			for(XmlNode EnvironmentNode = EnvironmentsNode.FirstChild; EnvironmentNode != null; EnvironmentNode = EnvironmentNode.NextSibling)
			{
				if(EnvironmentNode.Name == "Environment")
				{
					// Read the tools nodes
					XmlNode ToolsNode = EnvironmentNode.SelectSingleNode("Tools");
					if(ToolsNode != null)
					{
						for(XmlNode ToolNode = ToolsNode.FirstChild; ToolNode != null; ToolNode = ToolNode.NextSibling)
						{
							if(ToolNode.Name == "Tool")
							{
								XmlNode Name = ToolNode.Attributes.GetNamedItem("Name");
								if(Name != null)
								{
									NameToTool.Add(Name.Value, ToolNode);
								}
							}
						}
					}

					// Read the environment variables for this environment. Each environment has its own set of variables 
					XmlNode VariablesNode = EnvironmentNode.SelectSingleNode("Variables");
					if(VariablesNode != null)
					{
						XmlNode Name = EnvironmentNode.Attributes.GetNamedItem("Name");
						if(Name != null)
						{
							Dictionary<string, string> NamedEnvironment = new Dictionary<string,string>(CurrentEnvironment, StringComparer.InvariantCultureIgnoreCase);
							for (XmlNode VariableNode = VariablesNode.FirstChild; VariableNode != null; VariableNode = VariableNode.NextSibling)
							{
								if (VariableNode.Name == "Variable")
								{
									XmlNode VariableName = VariableNode.Attributes.GetNamedItem("Name");
									if(VariableName != null)
									{
										NamedEnvironment[VariableName.Value] = VariableNode.Attributes.GetNamedItem("Value").Value;
									}
								}
							}
							NameToEnvironment[Name.Value] = NamedEnvironment;
						}
					}
				}
			}

			// Read all the tasks for each project, and convert them into actions
			List<BuildAction> Actions = new List<BuildAction>();
			for(XmlNode ProjectNode = RootNode.FirstChild; ProjectNode != null; ProjectNode = ProjectNode.NextSibling)
			{
				if(ProjectNode.Name == "Project")
				{
					int SortIndex = 0;
					Dictionary<string, BuildAction> NameToAction = new Dictionary<string,BuildAction>();
					for(XmlNode TaskNode = ProjectNode.FirstChild; TaskNode != null; TaskNode = TaskNode.NextSibling)
					{
						if(TaskNode.Name == "Task")
						{
							XmlNode ToolNode;
							if(NameToTool.TryGetValue(TaskNode.Attributes.GetNamedItem("Tool").Value, out ToolNode))
							{
								BuildAction Action = FindOrAddAction(NameToAction, TaskNode.Attributes.GetNamedItem("Name").Value, Actions);
								Action.SortIndex = ++SortIndex;
								TryGetAttribute(TaskNode, "Caption", out Action.Caption);
								
								TryGetAttribute(ToolNode, "GroupPrefix", out Action.GroupPrefix);
								TryGetAttribute(ToolNode, "OutputPrefix", out Action.OutputPrefix);
								TryGetAttribute(ToolNode, "Path", out Action.ToolPath);
								TryGetAttribute(TaskNode, "WorkingDir", out Action.WorkingDirectory);

								string EnvironmentName;
								if(!TryGetAttribute(ProjectNode, "Env", out EnvironmentName))
								{
									Action.Environment = CurrentEnvironment;
								}
								else if(!NameToEnvironment.TryGetValue(EnvironmentName, out Action.Environment))
								{
									throw new Exception(String.Format("Couldn't find environment '{0}'", EnvironmentName));
								}

								if(TryGetAttribute(ToolNode, "Params", out Action.ToolArguments))
								{
									Action.ToolArguments = ExpandEnvironmentVariables(Action.ToolArguments, Action.Environment);
								}

								string SkipIfProjectFailed;
								if(TryGetAttribute(TaskNode, "SkipIfProjectFailed", out SkipIfProjectFailed) && SkipIfProjectFailed == "True")
								{
									Action.bSkipIfProjectFailed = true;
								}

								string DependsOnList;
								if(TryGetAttribute(TaskNode, "DependsOn", out DependsOnList))
								{
									foreach (string DependsOn in DependsOnList.Split(';'))
									{
										BuildAction DependsOnAction = FindOrAddAction(NameToAction, DependsOn, Actions);
										if(!Action.Dependencies.Contains(DependsOnAction))
										{
											Action.Dependencies.Add(DependsOnAction);
										}
										if(!DependsOnAction.Dependants.Contains(Action))
										{
											DependsOnAction.Dependants.Add(Action);
										}
									}
								}

								HashSet<BuildAction> VisitedActions = new HashSet<BuildAction>();
								RecursiveIncDependents(Action, VisitedActions);

								Action.MissingDependencyCount = Action.Dependencies.Count;
							}
						}
					}

					// Make sure there have been no actions added which were referenced but never declared
					foreach(KeyValuePair<string, BuildAction> Pair in NameToAction)
					{
						if(Pair.Value.SortIndex == -1)
						{
							throw new Exception(String.Format("Action {0} was referenced but never declared", Pair.Key));
						}
					}
				}
			}
			return Actions;
		}

		static bool TryGetAttribute(XmlNode Node, string Name, out string Value)
		{
			XmlNode Attribute = Node.Attributes.GetNamedItem(Name);
			if(Attribute == null)
			{
				Value = null;
				return false;
			}
			else
			{
				Value = Attribute.Value;
				return true;
			}
		}

		static string ExpandEnvironmentVariables(string Input, IReadOnlyDictionary<string, string> Environment)
		{
			string Output = Input;
			for(int StartIndex = 0;;)
			{
				int Index = Output.IndexOf("$(", StartIndex);
				if(Index == -1) break;

				int EndIndex = Output.IndexOf(")", Index);
				if(EndIndex == -1) break;

				string VariableName = Output.Substring(Index + 2, EndIndex - Index - 2);

				string VariableValue;
				if(Environment.TryGetValue(VariableName, out VariableValue))
				{
					Output = Output.Substring(0, Index) + VariableValue + Output.Substring(EndIndex + 1);
					StartIndex = Index + VariableValue.Length;
				}
				else
				{
					CommandUtils.LogWarning("Unknown environment variable '{0}' in script", VariableName);
					StartIndex = EndIndex + 1;
				}
			}
			return Output;
		}

		private static BuildAction FindOrAddAction(Dictionary<string, BuildAction> NameToAction, string Name, List<BuildAction> Actions)
		{
			BuildAction Action;
			if(!NameToAction.TryGetValue(Name, out Action))
			{
				Action = new BuildAction();
				Actions.Add(Action);
				NameToAction.Add(Name, Action);
			}
			return Action;
		}

		private static void RecursiveIncDependents(BuildAction Action, HashSet<BuildAction> VisitedActions)
		{
			foreach(BuildAction Dependency in Action.Dependencies)
			{
				if(!VisitedActions.Contains(Action))
				{
					VisitedActions.Add(Action);
					Dependency.TotalDependants++;
					RecursiveIncDependents(Dependency, VisitedActions);
				}
			}
		}
	}
}<|MERGE_RESOLUTION|>--- conflicted
+++ resolved
@@ -1,8 +1,4 @@
-<<<<<<< HEAD
-﻿// Copyright 1998-2018 Epic Games, Inc. All Rights Reserved.
-=======
 // Copyright 1998-2018 Epic Games, Inc. All Rights Reserved.
->>>>>>> a23640a2
 
 using System;
 using System.Collections.Generic;
