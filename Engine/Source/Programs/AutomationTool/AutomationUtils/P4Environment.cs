--- conflicted
+++ resolved
@@ -178,12 +178,8 @@
 				P4ClientInfo ThisClient;
 				if(String.IsNullOrEmpty(Client))
 				{
-<<<<<<< HEAD
-					ThisClient = DetectClient(DefaultConnection, User, Environment.MachineName.ToLower(), CmdEnv.UATExe);
-=======
 					string HostName = System.Net.Dns.GetHostName();
 					ThisClient = DetectClient(DefaultConnection, User, HostName, CmdEnv.UATExe);
->>>>>>> 5edfa17c
 					Log.TraceInformation("Using user {0} clientspec {1} {2}", User, ThisClient.Name, ThisClient.RootPath);
 					Client = ThisClient.Name;
 					CommandUtils.SetEnvVar(EnvVarNames.Client, Client);
