﻿// Copyright 1998-2015 Epic Games, Inc. All Rights Reserved.

using System;
using System.IO;
using System.Diagnostics;
using System.Text.RegularExpressions;
using System.Linq;
using System.Drawing;
using System.Drawing.Imaging;
using System.Reflection;
using System.Windows.Forms;
using System.Windows.Forms.VisualStyles;
using CommonUnrealMarkdown;
using MarkdownSharp;
using System.Collections.Generic;
using MarkdownSharp.Doxygen;
using UnrealDocTool.Properties;
using UnrealDocTool.Params;
using System.Runtime.InteropServices;
using UnrealDocTool.GUI;
using MarkdownSharp.FileSystemUtils;

//Expectations
//There is a structure in P4 with one directory having child directories Markdown and Doc
//The directory is saved to the app.config file after first run.
//This is used for testing the filestructures for file existisance (on internal links) etc.

namespace UnrealDocTool
{
    using System.Windows.Data;

    class UnrealDocTool
    {
        // Define a static logger variable so that it references the
        // Logger instance named "UnrealDocTool".
        private static Logger log;

        enum HelpType { All, ConvFile, ConvDir, ConvSubDir, ConvAll, ChangeSourceDir, ChangeOutputDir};

        //require INT to be top level directory in SupportedLanguages, leave this first
        //enum SupportedLanguages { INT, CH, KR, JP };

        private static bool DoCompressImages;
        private static int JpegCompressionRate;
        private static string CompressImageType;
        private static ImageFormat CompressImageFormat;
        private static Color DefaultImageFillColor;
        //private static string P4DocumentDirectoryLocation;
        private static string SourceDirectory;
        private static string OutputDirectory;
        private static string DefaultTemplate;

        private static string[] SupportedLanguages;
        private static string[] MetadataErrorIfMissing;
        private static string[] MetadataInfoIfMissing;
        private static string[] MetadataCleanKeepThese;
        private static string[] SupportedAvailability;
        private static List<string> AllSupportedAvailability = new List<string>();
        private static string PublicAvailabilityFlag;
        private static bool ThisIsPreview = false;
        private static bool ThisIsLogOnly = false;
        private static bool AlreadyCreatedCommonDirectories = false;
        private static List<string> AlreadyCopiedSearchCommonFiles = new List<string>();
        private static string[] SubsetOfSupportedLanguages;
        private static string[] PublishFlags;

        /// <summary>
        /// Gives usage information
        /// </summary>
        static void Help()
        {
            log.Info(Language.Message("Usage", string.Join(", ", Language.AvailableLangIDs), PublicAvailabilityFlag, string.Join(", ", SupportedAvailability), string.Join(", ", SupportedLanguages)));
        }

        
        /// <summary>
        /// Do some common file processing to all processes.
        /// test that a source directory exists
        /// </summary>
        /// <returns></returns>
        static bool InitialDirectoryChecksOk()
        {
            if (!Directory.Exists(SourceDirectory))
            {
                log.Error(Language.Message("DocumentSourceDirNotFound", SourceDirectory));
                return false;
            }
            else
            {
                return true;
            }
        }

        static void OpenPageInBrowser(string FileName)
        {
            try
            {
                System.Diagnostics.Process.Start(FileName);
            }
            catch (System.ComponentModel.Win32Exception noBrowser)
            {
                if (noBrowser.ErrorCode == -2147467259)
                    log.Error(noBrowser.Message);
            }
            catch (System.Exception other)
            {
                log.Error(other.Message);
            }
        }

        static bool IsInSubDirectory(string path, string subdirPath)
        {
            return new FileInfo(path).FullName.StartsWith(new FileInfo(subdirPath).FullName);
        }

        /// <summary>
        /// Case insensitive directory passed in converted to Values stored on disc
        /// </summary>
        /// <param name="NonCaseSensitiveDirInfo"></param>
        /// <returns></returns>
        static string CaseSensitivePath(DirectoryInfo NonCaseSensitiveDirInfo)
        {
            if (NonCaseSensitiveDirInfo.Root.Name == NonCaseSensitiveDirInfo.Name)
            {
                return NonCaseSensitiveDirInfo.Name;
            }
            else
            {
                DirectoryInfo ParentDirInfo = NonCaseSensitiveDirInfo.Parent;
                return (Path.Combine(CaseSensitivePath(ParentDirInfo), ParentDirInfo.GetDirectories(NonCaseSensitiveDirInfo.Name)[0].Name));
            }
        }

        /// <summary>
        /// Case insensitive Path to File converted to Values stored on disc
        /// </summary>
        /// <param name="NonCaseSensitiveFileInfo"></param>
        /// <returns></returns>
        static string CaseSensitiveFilePath(FileInfo NonCaseSensitiveFileInfo)
        {
            DirectoryInfo ParentDirInfo = NonCaseSensitiveFileInfo.Directory;
            return (Path.Combine(CaseSensitivePath(ParentDirInfo), ParentDirInfo.GetFiles(NonCaseSensitiveFileInfo.Name)[0].Name));
        }

        static void DeleteDirRecursive(string DirectoryName)
        {
            try
            {
                foreach (string SubDirectoryName in Directory.GetDirectories(DirectoryName))
                {
                    DeleteDirRecursive(SubDirectoryName);
                }
                foreach (string FileName in Directory.GetFiles(DirectoryName))
                {
                    File.SetAttributes(FileName, FileAttributes.Normal);
                }
                Directory.Delete(DirectoryName, true);
            }
            catch (Exception e)
            {
                log.Error(e.Message, e.InnerException);
            }
        }

        [DllImport("kernel32.dll")]
        public static extern IntPtr GetConsoleWindow();

        [DllImport("user32.dll")]
        public static extern bool ShowWindow(IntPtr window, int nCmdShow);

        static void ShowConsole()
        {
            ShowWindow(GetConsoleWindow(), 1);
        }

        static void HideConsole()
        {
            ShowWindow(GetConsoleWindow(), 0);
        }

        [STAThread]
        static void Main(string[] args)
        {
            Directory.SetCurrentDirectory(
                Path.GetDirectoryName(Assembly.GetExecutingAssembly().Location));

            //Get directory for P4 Document Directory location.
            //make sure does not start with \ or / or end with them
            //strip ./ from start if there
            SourceDirectory = Regex.Replace(
                Settings.Default.SourceDirectory, @"(^\.[/|\\])?[\\|/]*(.*?)[\\|/]*$", "$2");
            OutputDirectory = Regex.Replace(
                Settings.Default.OutputDirectory, @"(^\.[/|\\])?[\\|/]*(.*?)[\\|/]*$", "$2");

            Language.LangID = "INT";

            Language.Init(
                Path.Combine(
                    SourceDirectory,
                    Settings.Default.IncludeDirectory,
                    Settings.Default.InternationalizationDirectory));

            DoCompressImages = Settings.Default.DoCompressImages;
            if (DoCompressImages)
            {
                //If we are not compressing an image no need to set other conversion variables
                JpegCompressionRate = Settings.Default.ImageJPGCompressionValue;
                try
                {
                    DefaultImageFillColor = ImageConversion.GetColorFromHexString(Settings.Default.ImageFillColor);
                }
                catch (Exception)
                {
                    DefaultImageFillColor = default(Color);
                }
                CompressImageType = Settings.Default.CompressImageType;
                CompressImageFormat = ImageConversion.GetImageFormat(CompressImageType);
                if (CompressImageFormat == null)
                {
                    log.Error(Language.Message("UnsupportedCompressImgType", CompressImageType));
                    return;
                }
            }

            SupportedLanguages = Settings.Default.SupportedLanguages.ToUpper().Split(',');

            MetadataErrorIfMissing = Settings.Default.MetadataErrorIfMissing.Split(',');
            MetadataInfoIfMissing = Settings.Default.MetadataInfoIfMissing.Split(',');
            MetadataCleanKeepThese = Settings.Default.MetadataCleanKeepThese.ToLower().Split(',');
            SupportedAvailability = Settings.Default.SupportedAvailability.ToLower().Split(',');
            PublicAvailabilityFlag = Settings.Default.PublicAvailabilityFlag.ToLower();

            //AllSupportedAvailablities needs to include the public and supported availabilities
            foreach (string Availability in SupportedAvailability)
            {
                AllSupportedAvailability.Add(Availability);
            }
            AllSupportedAvailability.Add(PublicAvailabilityFlag);

            var config = new Configuration(SupportedAvailability, PublicAvailabilityFlag, SupportedLanguages, false);

            if (args.Length == 0)
            {
                config = new Configuration(SupportedAvailability, PublicAvailabilityFlag, SupportedLanguages, true);
                // There are no arguments, so try to obtain them from GUI.
                var gui = new GUI.GUI();

                var wpfLogger = new WPFLogger();

                gui.Init(config, wpfLogger);

                log = wpfLogger;

                HideConsole();

                gui.Run();
            }
            else
            {
                log = new LogFileLogger();

                try
                {
                    config.ParamsManager.Parse(args);

                    RunUDNConversion(config, log);
                }
                catch (ParsingErrorException e)
                {
                    if (e.Sender != null)
                    {
                        log.Error(Language.Message("ErrorParsingParam", e.Sender.Name));
                    }

                    log.Error(e.Message);
                    log.Info(config.ParamsManager.GetHelp());
                }
                catch (Exception e)
                {
                    // catching all and printing out -- finishing anyway
                    // print out exception and exit gently rather than panic
                    PrintUnhandledException(e);
                }
                finally
                {
                    log.WriteToLog(Language.Message("UnrealDocToolFinished"));
                }
            }

            AppDomain.CurrentDomain.ProcessExit += (sender, e) => OnProcessExit(sender, e, config);
        }

        private static void PrintUnhandledException(Exception e)
        {
            log.Error("Unhandled exception: " + e.Message + "\nCall stack:\n" + e.StackTrace);

            if (e.InnerException == null)
            {
                return;
            }

            log.Error("\nInner exception:\n");
            PrintUnhandledException(e.InnerException);
        }

        public static void OnProcessExit(object sender, EventArgs e, Configuration config)
        {
            User.Default.SupportedAvailability = String.Join(",",config.PublishFlagsParam.ChosenStringOptions);
            User.Default.SourceDirectory = config.SourceParam.Value;
            User.Default.OutputDirectory = config.OutputParam.Value;
            User.Default.SupportedLanguages = String.Join(",", config.LangParam.ChosenStringOptions);
            User.Default.LogVerbosityParam = config.LogVerbosityParam.ChosenOption.ToString();
            User.Default.HelpFlag = config.HelpFlag.Value;
            User.Default.LogOnlyFlag = config.LogOnlyFlag.Value;
            User.Default.PreviewFlag = config.PreviewFlag.Value;
            User.Default.CleanFlag = config.CleanFlag.Value;
            User.Default.PathsSpec = config.PathsSpec.Value;
            User.Default.DefaultTemplate = config.TemplateParam.Value;
            User.Default.OutputFormat = config.OutputFormatParam.ChosenOption.ToString();
            User.Default.PathPrefix = config.PathPrefixParam.Value;
            User.Default.Save();
        }

        public static void RunUDNConversion(Configuration config, Logger log)
        {
            log.WriteToLog(Language.Message("UnrealDocToolStarted"));

            if (config.HelpFlag)
            {
                log.Info(config.ParamsManager.GetHelp());
                return;
            }

            ThisIsPreview = config.PreviewFlag;

            if (ThisIsPreview)
            {
                //output to a preview file
                OutputDirectory = Path.Combine(Path.GetTempPath(), "UDT");
            }

            ThisIsLogOnly = config.LogOnlyFlag;

            PublishFlags =
                config.PublishFlagsParam.ChosenStringOptions.Union(new string[] { PublicAvailabilityFlag }).ToArray();
            SubsetOfSupportedLanguages = config.LangParam.ChosenStringOptions;
            DefaultTemplate = config.TemplateParam.Value;

            DoxygenHelper.DoxygenXmlPath = config.DoxygenCacheParam;

            switch (config.LogVerbosityParam.ChosenOption)
            {
                case LogVerbosity.Info:
                    log.SetInfoVerbosityLogLevel();
                    break;
                case LogVerbosity.Warn:
                    log.SetWarnVerbosityLogLevel();
                    break;
                case LogVerbosity.Error:
                    log.SetErrorVerbosityLogLevel();
                    break;
            }

            // The output directory in app.config is over-ridden with this value
            // make sure does not start with \ or / or end with them
            // strip ./ from start if there.
            if (!ThisIsPreview)
            {
                // Preview output temp directory take precedence.
                OutputDirectory = Regex.Replace(config.OutputParam.Value, @"(^\.[/|\\])?[\\|/]*(.*?)[\\|/]*$", "$2");
            }

            // The source directory in app.config is over-ridden with this value.
            SourceDirectory = Regex.Replace(config.SourceParam.Value, @"(^\.[/|\\])?[\\|/]*(.*?)[\\|/]*$", "$2");

            // If this path is set, then we should rebuild doxygen cache.
            if (!string.IsNullOrWhiteSpace(config.RebuildDoxygenCacheParam))
            {
                var engineDir = new DirectoryInfo(Path.Combine(SourceDirectory, "..", "..")).FullName;
                log.Info(Language.Message("RebuildingDoxygenCache"));
                DoxygenHelper.DoxygenExec = new FileInfo(config.RebuildDoxygenCacheParam.Value);
                DoxygenHelper.DoxygenInputFilter = Path.Combine(
                    engineDir,
                    "Binaries",
                    "DotNET",
                    "UnrealDocToolDoxygenInputFilter.exe");
                DoxygenHelper.RebuildCache(
                    Path.Combine(engineDir, "Source"), (sender, eventArgs) => log.Info(eventArgs.Data));
                return;
            }

            // If running clean really only need the SourceDirectory value.
            if (config.CleanFlag)
            {
                if (SourceDirectory == "")
                {
                    throw new ParsingErrorException(null, Language.Message("NoOutputDir"));
                }
            }
            else
            {
                if (OutputDirectory == "" || SourceDirectory == "")
                {
                    throw new ParsingErrorException(null, Language.Message("NoOutputOrSourceDir"));
                }

                //If the OutputDirectory is relative then find absolute path
                if (Regex.IsMatch(OutputDirectory, @"\.[/|\\]"))
                {
                    string tempOutputDirectory =
                        (new Uri(Path.GetDirectoryName(Assembly.GetAssembly(typeof(UnrealDocTool)).CodeBase))).LocalPath;
                    while (OutputDirectory.StartsWith(".."))
                    {
                        tempOutputDirectory = Directory.GetParent(tempOutputDirectory).FullName;
                        OutputDirectory = Regex.Replace(OutputDirectory, @"^\.\.[/|\\](.*)", "$1");
                    }

                    OutputDirectory = (new DirectoryInfo(Path.Combine(tempOutputDirectory, OutputDirectory))).FullName;
                }

                //If the SourceDirectory is relative then find absolute path
                if (Regex.IsMatch(SourceDirectory, @"\.[/|\\]"))
                {
                    string tempSourceDirectory =
                        (new Uri(Path.GetDirectoryName(Assembly.GetAssembly(typeof(UnrealDocTool)).CodeBase))).LocalPath;
                    while (SourceDirectory.StartsWith(".."))
                    {
                        tempSourceDirectory = Directory.GetParent(tempSourceDirectory).FullName;
                        SourceDirectory = Regex.Replace(SourceDirectory, @"^\.\.[/|\\](.*)", "$1");
                    }

                    SourceDirectory =
                        CaseSensitivePath(new DirectoryInfo(Path.Combine(tempSourceDirectory, SourceDirectory)));
                }
            }

            // Delete previously created temp folder.
            if (Directory.Exists(Path.Combine(Path.GetTempPath(), "UDT")))
            {
                DeleteDirRecursive(Path.Combine(Path.GetTempPath(), "UDT"));
            }

            if (config.CleanFlag)
            {
                log.Info(Language.Message("CleaningDuplicateLanguageImageFilesAndRecursing", SourceDirectory));
                CleanImagesRecursiveDirectory(SourceDirectory);
                log.Info(Language.Message("CleaningMetadataFromFileInDirAndRecursing", SourceDirectory));
                CleanMetaDataRecursiveDirectory(SourceDirectory);
            }
            else if (ThisIsLogOnly || InitialDirectoryChecksOk())
            {
                RunMarkdownConversion(config.PathsSpec, config, new MarkdownSharp.Markdown(), log);
            }
        }

        private static void RunMarkdownConversion(string pathsSpec, Configuration config, Markdown markdownToHtml, Logger log)
        {
            // Preview mode must take precedence over logging mode.
            if (ThisIsPreview)
            {
                log.Info(Language.Message("PreviewModeEnabled"));
            }
            else if (ThisIsLogOnly)
            {
                log.Info(Language.Message("LoggingModeEnabled"));
            }
            
            var folders = GetDirectoriesPathsSpec(pathsSpec, config);

            var timer = new Stopwatch();
            timer.Start();

            DirectoryStatistics statistics = new DirectoryStatistics();

            foreach (var folder in folders)
            {
                if (folder.Directory.GetFiles().Length == 0)
                {
                    continue;
                }
                statistics.IncrementTotal();
                foreach (var lang in folder.Languages)
                {
                    if (folder.Directory.GetFiles(string.Format("*.{0}.udn", lang)).Length == 0)
                    {
                        continue;
                    }
                    var fileName = folder.Directory.GetFiles(string.Format("*.{0}.udn", lang)).First().FullName;
                    var langLinks = config.LinksToAllLangs ? null : folder.Languages.ToArray();

                    LogConvertingFileInfo(log, fileName, "StartConversion");

                    var result = ConvertFile(markdownToHtml, fileName, lang, langLinks, config.OutputFormatParam);

                    switch (result)
                    {
                        case ConvertFileResponse.NoChange:
                        {
                            LogConvertingFileInfo(log, fileName, "ConvertNoChange");
                            statistics.IncrementNoChangesCount();
                            break;
                        }
                        case ConvertFileResponse.Converted:
                        {
                            var outputFileName = GetTargetFileName(fileName, lang);

                            if (!ThisIsPreview && ThisIsLogOnly)
                            {
                                LogConvertingFileInfo(log, fileName, "ConvertSucceededLogOnly", outputFileName);
                                break;
                            }

                            if (folders.Count == 1 && folders[0].Languages.Count == 1)
                            {
                                LogConvertingFileInfo(log, fileName, "ConvertSucceeded", outputFileName);
                                OpenPageInBrowser(outputFileName);
                            }
                            else
                            {
                                LogConvertingFileInfo(log, fileName, "Converted", outputFileName);
                            }

                            statistics.IncrementConvertedCount();
                            break;
                        }
                        case ConvertFileResponse.Failed:
                        {
                            LogConvertingFileInfo(log, fileName, "ConvertFailed");
                            statistics.IncrementFailedCount();
                            break;
                        }
                        default:
                            LogConvertingFileInfo(log, fileName, "UnknownErrorProcessingFile");
                            break;
                    }
                }
            }

            timer.Stop();

            log.WriteToLog(Language.Message("SummaryStart"));
            log.WriteToLog(Language.Message("ConvertedIn", (Convert.ToDouble(timer.ElapsedMilliseconds) / 1000).ToString()));
            statistics.LogCounts();
            log.WriteToLog(Language.Message("SummaryEnd"));
        }

        private static void LogConvertingFileInfo(Logger log, string fileName, string messageId, params string[] args)
        {
            log.Info(string.Format("{0,-55}: {1}", fileName, Language.Message(messageId, args)));
        }

        private static List<ConversionDirectory> GetDirectoriesPathsSpec(string pathsSpec, Configuration config)
        {
            var folders = new List<ConversionDirectory>();
            var prefix = config.PathPrefixParam.Value;

            if (FileHelper.IsExistingDirectory(prefix))
            {
                prefix += Path.DirectorySeparatorChar;
            }
            
            foreach (var path in pathsSpec.Split(';'))
            {
                var fullPath = prefix + path;

                if (fullPath.EndsWith("*"))
                {
                    DoRecursively(fullPath.Substring(0, fullPath.Length - 1), p => AddFolder(config, p, folders));
                }
                else
                {
                    AddFolder(config, fullPath, folders);
                }
            }

            return folders;
        }

        private static void AddFolder(Configuration config, string fullPath, List<ConversionDirectory> folders)
        {
            if (!IsInSubDirectory(fullPath, SourceDirectory))
            {
                throw new ParsingErrorException(
                    null, Language.Message("FileMustBeInASubdirOfSrcDir", fullPath, SourceDirectory));
            }

            var convDir = ConversionDirectory.CreateFromPath(fullPath, config);

            if (convDir.Languages.Count == 0)
            {
                // Nothing to do, ignore.
                return;
            }

            folders.Add(convDir);
        }

        /// <summary>
        /// Possible return values on converting a file
        /// </summary>
        enum ConvertFileResponse { NoChange, Converted, Failed };

        /// <summary>
        /// Relative css folder is at HTML\css.  Workout from where the TargetFile is located
        /// </summary>
        /// <param name="TargetFileName"></param>
        /// <returns></returns>
        static string GetRelativeHTMLPath(string TargetFileName)
        {
            //Step up until we find directory html.
            DirectoryInfo CurrentDirectory = new DirectoryInfo(TargetFileName).Parent;

            string RelativePath = @"./";

            while (CurrentDirectory.FullName.ToLower() != OutputDirectory.ToLower())
            {
                CurrentDirectory = CurrentDirectory.Parent;
                RelativePath += @"../";
            }

            return RelativePath;
        }

        static ConvertFileResponse ConvertFile(MarkdownSharp.Markdown markdownToHtml, string inputFileName, string language, IEnumerable<string> languagesLinksToGenerate, OutputFormat format = OutputFormat.HTML)
        {
            var result = ConvertFileResponse.NoChange;
            var targetFileName = GetTargetFileName(inputFileName, language);
            
            //Set up parameters in Markdown to aid in processing and generating html
            Markdown.MetadataErrorIfMissing = MetadataErrorIfMissing;
            Markdown.MetadataInfoIfMissing = MetadataInfoIfMissing;
            markdownToHtml.DoNotPublishAvailabilityFlag = Settings.Default.DoNotPublishAvailabilityFlag;
            markdownToHtml.PublishFlags = PublishFlags.ToList();
            markdownToHtml.AllSupportedAvailability = AllSupportedAvailability;

            var fileOutputDirectory = FileHelper.GetRelativePath(
                SourceDirectory, Path.GetDirectoryName(inputFileName));

            var currentFolderDetails = new FolderDetails(
                GetRelativeHTMLPath(targetFileName), OutputDirectory, SourceDirectory, fileOutputDirectory,
                Settings.Default.APIFolderLocation,
                (new DirectoryInfo(inputFileName).Parent).FullName.Replace(
                    SourceDirectory + Path.DirectorySeparatorChar.ToString(), "")
                                                         .Replace(SourceDirectory, "")
                                                         .Replace(Path.DirectorySeparatorChar.ToString(), " - "),
                language);

            markdownToHtml.DefaultTemplate = DefaultTemplate;

            markdownToHtml.ThisIsPreview = ThisIsPreview;

            if (language != "INT")
            {
                currentFolderDetails.DocumentTitle += " - " + language;
            }

            if (ThisIsPreview)
            {
                currentFolderDetails.DocumentTitle += " - PREVIEW!";
            }

            markdownToHtml.SupportedLanguages = SupportedLanguages;

            //Pass the default conversion settings to Markdown for use in the image details creation.
            markdownToHtml.DefaultImageDoCompress = DoCompressImages;
            markdownToHtml.DefaultImageFormatExtension = CompressImageType;
            markdownToHtml.DefaultImageFillColor = DefaultImageFillColor;
            markdownToHtml.DefaultImageFormat = CompressImageFormat;
            markdownToHtml.DefaultImageQuality = JpegCompressionRate;

            var errorList = new List<ErrorDetail>();
            var imageDetails = new List<ImageConversion>();
            var attachNames = new List<AttachmentConversionDetail>();

            var output = markdownToHtml.Transform(FileContents(inputFileName), errorList, imageDetails, attachNames, currentFolderDetails, languagesLinksToGenerate, format != OutputFormat.HTML);

            var noFailedErrorReport = true;
            var stopProcessing = false;

            //If output empty then treat as failed, we are not converting most likely due to the publish flags and availability settings
            if (String.IsNullOrWhiteSpace(output))
            {
                noFailedErrorReport = false;
                stopProcessing = true;
                result = ConvertFileResponse.NoChange;
                log.Info(MarkdownSharp.Language.Message("NotConverted", inputFileName));
            }
            else
            {
                //Need to check for error types prior to processing to output log messages in the correct order.
                foreach (var errorInfo in errorList)
                {
                    if (errorInfo.ClassOfMessage == MessageClass.Error || errorInfo.ClassOfMessage == MessageClass.Warning)
                    {
                        log.Info(MarkdownSharp.Language.Message("FileFailed", inputFileName));
                        noFailedErrorReport = false;
                        break;
                    }
                }
            }


            if (noFailedErrorReport)
            {
                log.Info(MarkdownSharp.Language.Message("Converted", inputFileName));
            }


            //On warnings or errors stop processing the file to the publish folder but allow to continue if in preview.
            if (errorList.Count > 0)
            {
                Console.Write("\n");


                foreach (MarkdownSharp.ErrorDetail ErrorInfo in errorList)
                {
                    switch (ErrorInfo.ClassOfMessage)
                    {
                        case MarkdownSharp.MessageClass.Error:
                            log.Error(ErrorInfo.Path ?? inputFileName, ErrorInfo.Line, ErrorInfo.Column, ErrorInfo.Message);
                            if (!ThisIsPreview)
                            {
                                stopProcessing = true;
                                result = ConvertFileResponse.Failed;
                            }
                            break;
                        case MarkdownSharp.MessageClass.Warning:
                            log.Warn(ErrorInfo.Path ?? inputFileName, ErrorInfo.Line, ErrorInfo.Column, ErrorInfo.Message);
                            if (!ThisIsPreview)
                            {
                                stopProcessing = true;
                                result = ConvertFileResponse.Failed;
                            }
                            break;
                        default:
                            log.Info(ErrorInfo.Path ?? inputFileName, ErrorInfo.Line, ErrorInfo.Column, ErrorInfo.Message);
                            break;
                    }
                }
            }

            if (!stopProcessing)
            {
                if (ThisIsPreview || !ThisIsLogOnly)
                {
                    CommonUnrealFunctions.CopyDocumentsImagesAndAttachments(inputFileName, log, OutputDirectory, language, fileOutputDirectory, imageDetails, attachNames);
                }

                var expected = FileContents(targetFileName);

                if (output == expected)
                {
                    result = ConvertFileResponse.NoChange;
                }
                else
                {
                    if (!stopProcessing)
                    {
                        if (!AlreadyCreatedCommonDirectories)
                        {
                            AlreadyCreatedCommonDirectories = CommonUnrealFunctions.CreateCommonDirectories(OutputDirectory, SourceDirectory, log);
                        }

                        Console.Write("\n");
                        if (ThisIsPreview || !ThisIsLogOnly)
                        {
                            //Check output directory exists, if not create the full html structure for this language
                            CommonUnrealFunctions.GenerateDocsFolderStructure(OutputDirectory, fileOutputDirectory, language);

                            CommonUnrealFunctions.SetFileAttributeForReplace(new FileInfo(targetFileName));
                            File.WriteAllText(targetFileName, output);

                            if (format == OutputFormat.PDF)
                            {
                                PdfHelper.CreatePdfFromHtml(targetFileName);
                            }
                        }

                        result = ConvertFileResponse.Converted;
                    }
                }
            }
            return result;
        }

        private static string GetTargetFileName(string inputFileName, string language)
        {
            return Path.Combine(
                OutputDirectory,
                language.ToUpper(),
                FileHelper.GetRelativePath(SourceDirectory, Path.GetDirectoryName(inputFileName)),
                "index.html");
        }

        /// <summary>
        /// Directory information on conversion
        /// </summary>
        class DirectoryStatistics
        {
            int PrivateTotal;
            int PrivateNoChangesCount;
            int PrivateFailedCount;
            int PrivateConvertedCount;

            public DirectoryStatistics(int Total = 0, int NoChangesCount = 0, int FailedCount = 0, int ConvertedCount = 0)
            {
                PrivateTotal = Total;
                PrivateNoChangesCount = NoChangesCount;
                PrivateFailedCount = FailedCount;
                PrivateConvertedCount = ConvertedCount;
            }

            public void IncrementTotal()
            {
                ++PrivateTotal;
            }
            
            public void IncrementNoChangesCount()
            {
                ++PrivateNoChangesCount;
            }

            public void IncrementFailedCount()
            {
                ++PrivateFailedCount;
            }

            public void IncrementConvertedCount()
            {
                ++PrivateConvertedCount;
            }

            public void Append(DirectoryStatistics other)
            {
                PrivateTotal += other.PrivateTotal;
                PrivateNoChangesCount += other.PrivateNoChangesCount;
                PrivateFailedCount += other.PrivateFailedCount;
                PrivateConvertedCount += other.PrivateConvertedCount;
            }
        
            public void LogCounts ()
            {
                log.WriteToLog(Language.Message("FilesExamined", PrivateTotal.ToString()));

                if (PrivateNoChangesCount > 0)
                {
                    log.WriteToLog(Language.Message("FilesNotChanged", PrivateNoChangesCount.ToString()));
                }
                if (PrivateConvertedCount > 0)
                {
                    log.WriteToLog(Language.Message("FilesConverted", PrivateConvertedCount.ToString()));
                }

                if (PrivateFailedCount > 0)
                {
                    log.WriteToLog(Language.Message("FilesFailed", PrivateFailedCount.ToString()));
                }
            }
        };

        private static IEnumerable<string> StringListIntersection(IEnumerable<string> listA, IEnumerable<string> listB)
        {
            var output = new List<string>();

            foreach (var a in listA)
            {
                if (listB.Contains(a))
                {
                    output.Add(a);
                }
            }

            return output;
        }

        private static IEnumerable<string> StringListIntersection(IEnumerable<string> firstList, params IEnumerable<string>[] lists)
        {
            foreach (var list in lists)
            {
                firstList = StringListIntersection(firstList, list);
            }

            return firstList;
        }

        public class ConversionDirectory
        {
            public List<string> Languages { get; private set; }
            public DirectoryInfo Directory { get; private set; }

            public ConversionDirectory(string path, IEnumerable<string> requestedLangs)
            {
                Directory = new DirectoryInfo(path);

                var availableLangs = Directory.GetFiles("*.udn").Select(f => GetLangIdFromFileName(f.Name)).ToList();

                Languages = StringListIntersection(requestedLangs, SupportedLanguages).ToList();
            }

            private static string GetLangIdFromFileName(string name)
            {
                return name.Substring(name.Length - 7, 3).ToUpper();
            }

            public static ConversionDirectory CreateFromPath(string filePath, Configuration config)
            {
                if (new FileInfo(filePath).Attributes.HasFlag(FileAttributes.Directory))
                {
                    return new ConversionDirectory(filePath, config.LangParam.ChosenStringOptions);
                }

                return new ConversionDirectory(
                    Path.GetDirectoryName(filePath), new[] { GetLangIdFromFileName(Path.GetFileName(filePath)) });
            }
        }
        
        static void CleanImagesRecursiveDirectory(string SourcePath)
        {
            //Recurse sub directories
            foreach (string SubDirectory in Directory.GetDirectories(SourcePath))
            {
                String SubDirectoryUpper = SubDirectory.ToUpper();
                //Exclude archive,css, defaultwebtemplate and image folders from processing
                if (!(SubDirectoryUpper.EndsWith("\\INCLUDE") || SubDirectoryUpper.EndsWith("\\JAVASCRIPT") || SubDirectoryUpper.EndsWith("\\IMAGES") || SubDirectoryUpper.EndsWith("\\ATTACHMENTS") || SubDirectoryUpper.EndsWith("\\CSS") || SubDirectoryUpper.EndsWith("\\TEMPLATES")))
                {
                    CleanImagesRecursiveDirectory(SubDirectory);
                }
                else if (SubDirectoryUpper.EndsWith("\\IMAGES"))
                {
                    //Image folder check for child directories
                    foreach (string LanguageImageFolder in Directory.GetDirectories(SubDirectory))
                    {
                        //For each file check bytes against parent directories files.
                        foreach (string LangImageFileName in Directory.GetFiles(LanguageImageFolder))
                        {
                            string INTFileName = Path.Combine(SubDirectory,Path.GetFileName(LangImageFileName));
                            if (File.Exists(INTFileName) && CommonUnrealFunctions.ByteEquals(File.ReadAllBytes(LangImageFileName), File.ReadAllBytes(INTFileName)))
                            {
                                log.Info(Language.Message("DeletingDuplicatedImage", LangImageFileName));
                                CommonUnrealFunctions.SetFileAttributeForReplace(new FileInfo(LangImageFileName));
                                File.Delete(LangImageFileName);
                            }
                        }
                    }
                }
            }
        }



        /// <summary>
        /// Cleans metadata from the string
        /// </summary>
        /// <param name="MarkdownToHtml"></param>
        /// <param name="match">metadata row</param>
        /// <param name="FileName">Name of file containing the metadata</param>
        private static string CleanMetaDataRow(Match match, string FileName)
        {
            string MetaValue = match.Groups["MetaDataValue"].Value;
            string MetaDataCategory = match.Groups["MetaDataKey"].Value;

            //Metadata must be in MetadataCleanKeepThese or in the rename Document Availability to Availability

            if (MetadataCleanKeepThese.Contains(MetaDataCategory.ToLower()))
            {
                return match.Groups[0].Value;
            }
            else
            {
                if (MetaDataCategory.ToLower().Equals("document availability"))
                {
                    return string.Format("Availability: {0}", MetaValue);
                }
                else
                {
                    log.Info(Language.Message("RemovingMetadata", FileName, MetaDataCategory));
                }

            }
            return "";
        }

        /// <summary>
        /// Clean up the meta data
        /// </summary>
        /// <param name="match">metadata block found in filename</param>
        /// <param name="FileName">Name of file containing the metadata</param>
        private static string CleanMetaData(Match match, string FileName)
        {
            string[] MetaDataRows = Regex.Split(match.Groups[0].Value, "\n");

            string CleanedMetaData = "";

            bool FoundAvailabilityMetaData = false;

            foreach (string CurrentMetaDataRow in MetaDataRows)
            {
                string PostProcessingMetaData = Markdown.MetaDataRow.Replace(CurrentMetaDataRow, EveryMatch => CleanMetaDataRow(EveryMatch, FileName));
                if (!string.IsNullOrWhiteSpace(PostProcessingMetaData))
                {
                    CleanedMetaData += PostProcessingMetaData + "\n";
                    if (PostProcessingMetaData.StartsWith("Availability:", StringComparison.OrdinalIgnoreCase))
                    {
                        FoundAvailabilityMetaData = true;
                    }
                }
            }

            if (!FoundAvailabilityMetaData)
            {
                CleanedMetaData = "Availability:Licensee\n" + CleanedMetaData;
                log.Info(Language.Message("AddingMetadataAvailabilityLicensee", FileName));
            }

            return CleanedMetaData;
        }        

        /// <summary>
        /// Cleans metadata in the specified directory of files
        /// </summary>
        /// <param name="SourcePath">Includes Path</param>
        static void CleanMetaDataDirectory(string SourcePath)
        {
            DirectoryInfo CurrentDirectory = new DirectoryInfo(SourcePath);

            //Process each file in each language unless language was a parameter
            //but only if there are any udn files in this directory
            if (CurrentDirectory.GetFiles("*.udn").Length > 0)
            {
                foreach (string Language in SubsetOfSupportedLanguages)
                {
                    if (CurrentDirectory.GetFiles(string.Format("*.{0}.udn", Language)).Length > 0)
                    {
                        FileInfo InputFile = CurrentDirectory.GetFiles(string.Format("*.{0}.udn", Language))[0];

                        //Save file contents prior to processing
                        String Source = FileContents(InputFile.FullName);

                        //Process Metadata
                        String PostProcessing = Markdown.MetaData.Replace(Source, EveryMatch => CleanMetaData(EveryMatch, InputFile.FullName));

                        if (!Source.Equals(PostProcessing))
                        {
                            CommonUnrealFunctions.SetFileAttributeForReplace(InputFile);
                            File.WriteAllText(InputFile.FullName, PostProcessing);
                        }
                        //compare files and save if different
                    }

                }
            }
        }

        static void CleanMetaDataRecursiveDirectory(string sourcePath)
        {
            DoRecursively(sourcePath, recursivePath => CleanMetaDataDirectory(recursivePath));
        }

        private static readonly string[] IgnoredFolders = new[] { "include", "javascript", "images", "attachments", "css", "templates" };
        
        private static bool IsIgnoredDirectory(string sourcePath)
        {
            var sourcePathLowerAbsolute = new DirectoryInfo(sourcePath).FullName.ToLower();
            var apiPath =
                new DirectoryInfo(
                    Path.Combine(
                        Directory.GetCurrentDirectory(),
                        Settings.Default.SourceDirectory,
                        Settings.Default.APIFolderLocation)).FullName.ToLower();

            return !sourcePathLowerAbsolute.StartsWith(apiPath)
                   && IgnoredFolders.Any(e => sourcePathLowerAbsolute.EndsWith(Path.DirectorySeparatorChar + e));
        }

        private static void DoRecursively(string sourcePath, Action<string> action)
        {
			if (!Directory.Exists(sourcePath))
			{
				return;
			}

<<<<<<< HEAD
            action(sourcePath);
=======
			action(sourcePath);
>>>>>>> cce8678d

            foreach (var subDirectory in Directory.GetDirectories(sourcePath))
            {
                if (!IsIgnoredDirectory(subDirectory))
                {
                    DoRecursively(subDirectory, action);
                }
            }
        }

        /// <summary>
        /// returns the contents of the specified file as a string  
        /// </summary>
        static string FileContents(string PathFilenameString)
        {
            try
            {
                return File.ReadAllText(PathFilenameString);
            }
            catch (FileNotFoundException)
            {
                return "";
            }
            catch (DirectoryNotFoundException)
            {
                return "";
            }

        }


        /// <summary>
        /// removes any empty newlines and any leading spaces at the start of lines 
        /// all tabs, and all carriage returns
        /// </summary>
        public static string RemoveWhitespace(string Text)
        {
            // Standardize line endings             
            Text = Text.Replace("\r\n", "\n");    // DOS to Unix
            Text = Text.Replace("\r", "\n");      // Mac to Unix

            // remove any tabs entirely
            Text = Text.Replace("\t", "");

            // remove empty newlines
            Text = Regex.Replace(Text, @"^\n", "", RegexOptions.Multiline);

            // remove leading space at the start of lines
            Text = Regex.Replace(Text, @"^\s+", "", RegexOptions.Multiline);

            // remove all newlines
            Text = Text.Replace("\n", "");

            return Text;
        }
    }
}<|MERGE_RESOLUTION|>--- conflicted
+++ resolved
@@ -1079,11 +1079,7 @@
 				return;
 			}
 
-<<<<<<< HEAD
-            action(sourcePath);
-=======
 			action(sourcePath);
->>>>>>> cce8678d
 
             foreach (var subDirectory in Directory.GetDirectories(sourcePath))
             {
