--- conflicted
+++ resolved
@@ -397,11 +397,7 @@
 				Console.WriteLine("Options:");
 				Console.WriteLine("    -rebuild:                        Clean and build everything");
 				Console.WriteLine("    -rebuild<step>:                  Clean and build specific steps");
-<<<<<<< HEAD
-				Console.WriteLine("    -clean:                          Clean all files");
-=======
 				Console.WriteLine("    -clean:                          Clean all files"); 
->>>>>>> 2e95d669
 				Console.WriteLine("    -clean<step>:                    Clean specific steps");
 				Console.WriteLine("    -build:                          Build everything");
 				Console.WriteLine("    -build<step>:                    Build specific output steps");
@@ -410,14 +406,6 @@
 				Console.WriteLine("    -enginedir=<...>:                Specifies the root engine directory");
 				Console.WriteLine("    -intermediatedir=<...>:          Specifies the intermediate directory");
 				Console.WriteLine("    -documentationdir=<...>:         Specifies the documentation directory");
-<<<<<<< HEAD
-				Console.WriteLine("    -indexonly:                      Just build index pages");
-				Console.WriteLine("    -filter=<...>,<...>:             Filter which things to convert, eg.");
-				Console.WriteLine("                                     Folders:  -filter=Core/Containers/...");
-				Console.WriteLine("                                     Entities: -filter=Core/TArray");
-				Console.WriteLine("Valid steps are:");
-				Console.WriteLine("   code, codetarget, codemeta, codexml, codeudn, codehtml, codechm");
-=======
                 Console.WriteLine("    -samplesdir=<...>:               Specifies the samples directory");
                 Console.WriteLine("    -indexonly:                      Just build index pages");
 				Console.WriteLine("    -filter=<...>,<...>:             Filter which things to convert, eg.");
@@ -425,7 +413,6 @@
 				Console.WriteLine("                                     Entities: -filter=Core/TArray (without any folders)");
 				Console.WriteLine("Valid steps are:");
 				Console.WriteLine("   code, codetarget, codemeta, codexml, codeudn, codehtml, codechm, codesnippets");
->>>>>>> 2e95d669
 				Console.WriteLine("   blueprint, blueprintjson, blueprintudn, blueprinthtml, blueprintchm");
 				return 1;
 			}
