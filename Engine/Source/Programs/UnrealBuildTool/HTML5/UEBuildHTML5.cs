// Copyright 1998-2015 Epic Games, Inc. All Rights Reserved.

using System;
using System.Collections.Generic;
using System.Text;
using System.Diagnostics;
using System.IO;

namespace UnrealBuildTool
{
	class HTML5Platform : UEBuildPlatform
	{
		// use -win32 for win32 builds. ( build html5 platform as a win32 binary for debugging )
		[XmlConfig]
		public static string HTML5Architecture = "";

		/** 
		 * Whether platform supports switching SDKs during runtime
		 * 
		 * @return true if supports
		 */
		protected override bool PlatformSupportsAutoSDKs()
		{
			return true;
		}

		// platforms can choose if they prefer a correct the the AutoSDK install over the manual install.
		protected override bool PreferAutoSDK()
		{
			return false;
		}
<<<<<<< HEAD
		
=======

		/// <summary>
		/// Whether the editor should be built for this platform or not
		/// </summary>
		/// <param name="InPlatform"> The UnrealTargetPlatform being built</param>
		/// <param name="InConfiguration">The UnrealTargetConfiguration being built</param>
		/// <returns>bool   true if the editor should be built, false if not</returns>
		public override bool ShouldNotBuildEditor(UnrealTargetPlatform InPlatform, UnrealTargetConfiguration InConfiguration)
		{
			return true;
		}

		public override bool BuildRequiresCookedData(UnrealTargetPlatform InPlatform, UnrealTargetConfiguration InConfiguration)
		{
			return true;
		}

		/// <summary>
		/// Modify the rules for a newly created module, where the target is a different host platform.
		/// This is not required - but allows for hiding details of a particular platform.
		/// </summary>
		/// <param name="ModuleName">The name of the module</param>
		/// <param name="Rules">The module rules</param>
		/// <param name="Target">The target being build</param>
		public override void ModifyModuleRulesForOtherPlatform(string ModuleName, ModuleRules Rules, TargetInfo Target)
		{
			if (Target.Platform == UnrealTargetPlatform.Win32 || Target.Platform == UnrealTargetPlatform.Win64 || Target.Platform == UnrealTargetPlatform.Mac)
			{
				// allow standalone tools to use targetplatform modules, without needing Engine
				if ((!UEBuildConfiguration.bBuildRequiresCookedData
					&& ModuleName == "Engine"
					&& UEBuildConfiguration.bBuildDeveloperTools)
					|| (UEBuildConfiguration.bForceBuildTargetPlatforms && ModuleName == "TargetPlatform"))
				{
					Rules.PlatformSpecificDynamicallyLoadedModuleNames.Add("HTML5TargetPlatform");
				}
			}
		}


		/// <summary>
		/// Creates a context for the given project on the current platform.
		/// </summary>
		/// <param name="ProjectFile">The project file for the current target</param>
		/// <returns>New platform context object</returns>
		public override UEBuildPlatformContext CreateContext(FileReference ProjectFile)
		{
			return new HTML5PlatformContext(ProjectFile);
		}
	}
	
	class HTML5PlatformSDK : UEBuildPlatformSDK
	{
		/// <summary>
		/// Whether platform supports switching SDKs during runtime
		/// </summary>
		/// <returns>true if supports</returns>
		protected override bool PlatformSupportsAutoSDKs()
		{
			return true;
		}

		// platforms can choose if they prefer a correct the the AutoSDK install over the manual install.
		protected override bool PreferAutoSDK()
		{
			return false;
		}

>>>>>>> c7f4204d
		public override string GetSDKTargetPlatformName()
		{
			return "HTML5";
		}

		/** 
		 * Returns SDK string as required by the platform 
		 * 
		 * @return Valid SDK string
		 */
		protected override string GetRequiredSDKString()
		{
			return HTML5SDKInfo.EmscriptenVersion();
		}

		protected override String GetRequiredScriptVersionString()
		{
			return "3.0";
		}
		
		// The current architecture - affects everything about how UBT operates on HTML5
		public override string GetActiveArchitecture()
		{
			// by default, use an empty architecture (which is really just a modifier to the platform for some paths/names)
			return HTML5Architecture;
		}

		// F5 should always try to run the Win32 version
		public override string ModifyNMakeOutput(string ExeName)
		{
			// nmake Run should always run the win32 version
			return Path.ChangeExtension(ExeName+"-win32", ".exe");
		}

		/**
			*	Whether the required external SDKs are installed for this platform
			*/
		protected override SDKStatus HasRequiredManualSDKInternal()
		{
			if (!HTML5SDKInfo.IsSDKInstalled())
			{
				return SDKStatus.Invalid;
			}
			return SDKStatus.Valid;
        }

        public override bool CanUseXGE()
        {
			return (GetActiveArchitecture() == "-win32");
        }

        /**
         *	Register the platform with the UEBuildPlatform class
         */
        protected override void RegisterBuildPlatformInternal()
        {
            // Make sure the SDK is installed
            if ((ProjectFileGenerator.bGenerateProjectFiles == true) || (HasRequiredSDKsInstalled() == SDKStatus.Valid))
            {
                bool bRegisterBuildPlatform = true;

                // make sure we have the HTML5 files; if not, then this user doesn't really have HTML5 access/files, no need to compile HTML5!
                string EngineSourcePath = Path.Combine(ProjectFileGenerator.EngineRelativePath, "Source");
                string HTML5TargetPlatformFile = Path.Combine(EngineSourcePath, "Developer", "HTML5", "HTML5TargetPlatform", "HTML5TargetPlatform.Build.cs");
                if ((File.Exists(HTML5TargetPlatformFile) == false))
                {
                    bRegisterBuildPlatform = false;
                    Log.TraceWarning("Missing required components (.... HTML5TargetPlatformFile, others here...). Check source control filtering, or try resyncing.");
                }

                if (bRegisterBuildPlatform == true)
                {
                    // Register this build platform for HTML5
                    Log.TraceVerbose("        Registering for {0}", UnrealTargetPlatform.HTML5.ToString());
                    UEBuildPlatform.RegisterBuildPlatform(UnrealTargetPlatform.HTML5, this);
                    if (GetActiveArchitecture() == "-win32")
                    {
                        UEBuildPlatform.RegisterPlatformWithGroup(UnrealTargetPlatform.HTML5, UnrealPlatformGroup.Simulator);
                    }
                    else
                    {
                        UEBuildPlatform.RegisterPlatformWithGroup(UnrealTargetPlatform.HTML5, UnrealPlatformGroup.Device);
                    }
                }
            }

        }

        /**
         *	Retrieve the CPPTargetPlatform for the given UnrealTargetPlatform
         *
         *	@param	InUnrealTargetPlatform		The UnrealTargetPlatform being build
         *	
         *	@return	CPPTargetPlatform			The CPPTargetPlatform to compile for
         */
        public override CPPTargetPlatform GetCPPTargetPlatform(UnrealTargetPlatform InUnrealTargetPlatform)
        {
            switch (InUnrealTargetPlatform)
            {
                case UnrealTargetPlatform.HTML5:
                    return CPPTargetPlatform.HTML5;
            }
            throw new BuildException("HTML5Platform::GetCPPTargetPlatform: Invalid request for {0}", InUnrealTargetPlatform.ToString());
        }

        /**
         *	Get the extension to use for the given binary type
         *	
         *	@param	InBinaryType		The binary type being built
         *	
         *	@return	string				The binary extension (ie 'exe' or 'dll')
         */
        public override string GetBinaryExtension(UEBuildBinaryType InBinaryType)
        {
            if (GetActiveArchitecture() == "-win32")
            {
                switch (InBinaryType)
                {
                    case UEBuildBinaryType.DynamicLinkLibrary:
                        return ".dll";
                    case UEBuildBinaryType.Executable:
                        return ".exe";
                    case UEBuildBinaryType.StaticLibrary:
                        return ".lib";
                    case UEBuildBinaryType.Object:
                        return ".o";
                    case UEBuildBinaryType.PrecompiledHeader:
                        return ".gch";
                }
                return base.GetBinaryExtension(InBinaryType);
            }
            else
            {
                switch (InBinaryType)
                {
                    case UEBuildBinaryType.DynamicLinkLibrary:
                        return ".js";
                    case UEBuildBinaryType.Executable:
                        return ".js";
                    case UEBuildBinaryType.StaticLibrary:
                        return ".bc";
                    case UEBuildBinaryType.Object:
                        return ".bc";
                    case UEBuildBinaryType.PrecompiledHeader:
                        return ".gch";
                }

                return base.GetBinaryExtension(InBinaryType);
            }
        }

        /**
         *	Get the extension to use for debug info for the given binary type
         *	
         *	@param	InBinaryType		The binary type being built
         *	
         *	@return	string				The debug info extension (i.e. 'pdb')
         */
        public override string GetDebugInfoExtension(UEBuildBinaryType InBinaryType)
        {
            if (GetActiveArchitecture() == "-win32")
            {
                switch (InBinaryType)
                {
                    case UEBuildBinaryType.DynamicLinkLibrary:
                        return ".pdb";
                    case UEBuildBinaryType.Executable:
                        return ".pdb";
                }
                return "";
            }
            else
            {
                return "";
            }
        }

        /**
         *	Gives the platform a chance to 'override' the configuration settings 
         *	that are overridden on calls to RunUBT.
         *	
         *	@param	InPlatform			The UnrealTargetPlatform being built
         *	@param	InConfiguration		The UnrealTargetConfiguration being built
         *	
         *	@return	bool				true if debug info should be generated, false if not
         */
        public override void ResetBuildConfiguration(UnrealTargetPlatform InPlatform, UnrealTargetConfiguration InConfiguration)
        {
            ValidateUEBuildConfiguration();
        }

        /**
         *	Validate the UEBuildConfiguration for this platform
         *	This is called BEFORE calling UEBuildConfiguration to allow setting 
         *	various fields used in that function such as CompileLeanAndMean...
         */
        public override void ValidateUEBuildConfiguration()
        {
            UEBuildConfiguration.bCompileLeanAndMeanUE = true;
            UEBuildConfiguration.bCompileAPEX = false;
            UEBuildConfiguration.bCompilePhysX = true;
            UEBuildConfiguration.bRuntimePhysicsCooking = false;
            UEBuildConfiguration.bCompileSimplygon = false;
            UEBuildConfiguration.bCompileICU = true;
            UEBuildConfiguration.bCompileForSize = true;
        }

        /**
         * Whether this platform should build a monolithic binary
         */
        public override bool ShouldCompileMonolithicBinary(UnrealTargetPlatform InPlatform)
        {
            // This platform currently always compiles monolithic
            return true;
        }

        /**
         *	Whether PDB files should be used
         *	
         *	@param	InPlatform			The CPPTargetPlatform being built
         *	@param	InConfiguration		The CPPTargetConfiguration being built
         *	@param	bInCreateDebugInfo	true if debug info is getting create, false if not
         *	
         *	@return	bool	true if PDB files should be used, false if not
         */
        public override bool ShouldUsePDBFiles(CPPTargetPlatform Platform, CPPTargetConfiguration Configuration, bool bCreateDebugInfo)
        {
            return bCreateDebugInfo;
        }

        /**
         *	Whether PCH files should be used
         *	
         *	@param	InPlatform			The CPPTargetPlatform being built
         *	@param	InConfiguration		The CPPTargetConfiguration being built
         *	
         *	@return	bool				true if PCH files should be used, false if not
         */
        public override bool ShouldUsePCHFiles(CPPTargetPlatform Platform, CPPTargetConfiguration Configuration)
        {
            return false;
        }

        /**
         *	Whether the editor should be built for this platform or not
         *	
         *	@param	InPlatform		The UnrealTargetPlatform being built
         *	@param	InConfiguration	The UnrealTargetConfiguration being built
         *	@return	bool			true if the editor should be built, false if not
         */
        public override bool ShouldNotBuildEditor(UnrealTargetPlatform InPlatform, UnrealTargetConfiguration InConfiguration)
        {
            return true;
        }

        public override bool BuildRequiresCookedData(UnrealTargetPlatform InPlatform, UnrealTargetConfiguration InConfiguration)
        {
            return true;
        }

        /**
         *	Modify the newly created module passed in for this platform.
         *	This is not required - but allows for hiding details of a
         *	particular platform.
         *	
         *	@param	InModule		The newly loaded module
         *	@param	Target			The target being build
         */
        public override void ModifyNewlyLoadedModule(UEBuildModule InModule, TargetInfo Target)
        {
			if (Target.Platform == UnrealTargetPlatform.HTML5)
            {
                if (InModule.ToString() == "Core")
                {
                    InModule.AddPublicIncludePath("Runtime/Core/Public/HTML5");
                    InModule.AddPublicDependencyModule("zlib");
                }
                else if (InModule.ToString() == "Engine")
                {
                    InModule.AddPrivateDependencyModule("zlib");
                    InModule.AddPrivateDependencyModule("UElibPNG");
                    InModule.AddPublicDependencyModule("UEOgg");
                    InModule.AddPublicDependencyModule("Vorbis");
                }
            }
            else if (Target.Platform == UnrealTargetPlatform.Win32 || Target.Platform == UnrealTargetPlatform.Win64 || Target.Platform == UnrealTargetPlatform.Mac )
            {
				// allow standalone tools to use targetplatform modules, without needing Engine
				if ((!UEBuildConfiguration.bBuildRequiresCookedData
                    && InModule.ToString() == "Engine"
                    && UEBuildConfiguration.bBuildDeveloperTools)
                    || UEBuildConfiguration.bForceBuildTargetPlatforms)
                {
                    InModule.AddPlatformSpecificDynamicallyLoadedModule("HTML5TargetPlatform");
                }
            }
        }


        /**
         *	Setup the target environment for building
         *	
         *	@param	InBuildTarget		The target being built
         */
        public override void SetUpEnvironment(UEBuildTarget InBuildTarget)
        {
            if (GetActiveArchitecture() == "-win32")
                InBuildTarget.GlobalLinkEnvironment.Config.ExcludedLibraries.Add("LIBCMT");

            InBuildTarget.GlobalCompileEnvironment.Config.Definitions.Add("PLATFORM_HTML5=1");
            if (InBuildTarget.GlobalCompileEnvironment.Config.Target.Architecture == "-win32")
            {
                InBuildTarget.GlobalCompileEnvironment.Config.Definitions.Add("PLATFORM_HTML5_WIN32=1");
                InBuildTarget.GlobalLinkEnvironment.Config.AdditionalLibraries.Add("delayimp.lib");
            }
            else
            {
                InBuildTarget.GlobalCompileEnvironment.Config.Definitions.Add("PLATFORM_HTML5_BROWSER=1");
            }

            // @todo needed?
            InBuildTarget.GlobalCompileEnvironment.Config.Definitions.Add("UNICODE");
            InBuildTarget.GlobalCompileEnvironment.Config.Definitions.Add("_UNICODE");
            InBuildTarget.GlobalCompileEnvironment.Config.Definitions.Add("WITH_AUTOMATION_WORKER=0");
            InBuildTarget.GlobalCompileEnvironment.Config.Definitions.Add("REQUIRES_ALIGNED_INT_ACCESS");
            InBuildTarget.GlobalCompileEnvironment.Config.Definitions.Add("WITH_OGGVORBIS=1");
            InBuildTarget.GlobalCompileEnvironment.Config.Definitions.Add("USE_SCENE_LOCK=0");
            BuildConfiguration.bDeployAfterCompile = true;

        }

        /**
         *	Whether this platform should create debug information or not
         *	
         *	@param	InPlatform			The UnrealTargetPlatform being built
         *	@param	InConfiguration		The UnrealTargetConfiguration being built
         *	
         *	@return	bool				true if debug info should be generated, false if not
         */
        public override bool ShouldCreateDebugInfo(UnrealTargetPlatform Platform, UnrealTargetConfiguration Configuration)
        {
            switch (Configuration)
            {
                case UnrealTargetConfiguration.Development:
                case UnrealTargetConfiguration.Shipping:
                case UnrealTargetConfiguration.Test:
                    return !BuildConfiguration.bOmitPCDebugInfoInDevelopment;
                case UnrealTargetConfiguration.Debug:
                default:
                    // We don't need debug info for Emscripten, and it causes a bunch of issues with linking
                    return true;
            };
        }

        /**
         *	Setup the binaries for this specific platform.
         *	
         *	@param	InBuildTarget		The target being built
         */
        public override void SetupBinaries(UEBuildTarget InBuildTarget)
        {
// 			InBuildTarget.ExtraModuleNames.Add("ES2RHI");
        }
    }
}<|MERGE_RESOLUTION|>--- conflicted
+++ resolved
@@ -1,4 +1,4 @@
-// Copyright 1998-2015 Epic Games, Inc. All Rights Reserved.
+// Copyright 1998-2016 Epic Games, Inc. All Rights Reserved.
 
 using System;
 using System.Collections.Generic;
@@ -8,30 +8,274 @@
 
 namespace UnrealBuildTool
 {
+	class HTML5PlatformContext : UEBuildPlatformContext
+	{
+		public HTML5PlatformContext(FileReference InProjectFile) : base(UnrealTargetPlatform.HTML5, InProjectFile)
+		{
+		}
+
+		// The current architecture - affects everything about how UBT operates on HTML5
+		public override string GetActiveArchitecture()
+		{
+			// by default, use an empty architecture (which is really just a modifier to the platform for some paths/names)
+			return HTML5Platform.HTML5Architecture;
+		}
+
+		/// <summary>
+		/// Modify the rules for a newly created module, in a target that's being built for this platform.
+		/// This is not required - but allows for hiding details of a particular platform.
+		/// </summary>
+		/// <param name="ModuleName">The name of the module</param>
+		/// <param name="Rules">The module rules</param>
+		/// <param name="Target">The target being build</param>
+		public override void ModifyModuleRulesForActivePlatform(string ModuleName, ModuleRules Rules, TargetInfo Target)
+		{
+			if (ModuleName == "Core")
+			{
+				Rules.PublicIncludePaths.Add("Runtime/Core/Public/HTML5");
+				Rules.PublicDependencyModuleNames.Add("zlib");
+			}
+			else if (ModuleName == "Engine")
+			{
+				Rules.PrivateDependencyModuleNames.Add("zlib");
+				Rules.PrivateDependencyModuleNames.Add("UElibPNG");
+				Rules.PublicDependencyModuleNames.Add("UEOgg");
+				Rules.PublicDependencyModuleNames.Add("Vorbis");
+			}
+		}
+
+		/// <summary>
+		/// Gives the platform a chance to 'override' the configuration settings
+		/// that are overridden on calls to RunUBT.
+		/// </summary>
+		/// <param name="Configuration"> The UnrealTargetConfiguration being built</param>
+		/// <returns>bool    true if debug info should be generated, false if not</returns>
+		public override void ResetBuildConfiguration(UnrealTargetConfiguration Configuration)
+		{
+			ValidateUEBuildConfiguration();
+		}
+
+		/// <summary>
+		/// Validate the UEBuildConfiguration for this platform
+		/// This is called BEFORE calling UEBuildConfiguration to allow setting
+		/// various fields used in that function such as CompileLeanAndMean...
+		/// </summary>
+		public override void ValidateUEBuildConfiguration()
+		{
+			UEBuildConfiguration.bCompileLeanAndMeanUE = true;
+			UEBuildConfiguration.bCompileAPEX = false;
+			UEBuildConfiguration.bCompilePhysX = true;
+			UEBuildConfiguration.bRuntimePhysicsCooking = false;
+			UEBuildConfiguration.bCompileSimplygon = false;
+			UEBuildConfiguration.bCompileICU = true;
+			UEBuildConfiguration.bCompileForSize = true;
+		}
+
+		/// <summary>
+		/// Setup the target environment for building
+		/// </summary>
+		/// <param name="InBuildTarget"> The target being built</param>
+		public override void SetUpEnvironment(UEBuildTarget InBuildTarget)
+		{
+			if (GetActiveArchitecture() == "-win32")
+				InBuildTarget.GlobalLinkEnvironment.Config.ExcludedLibraries.Add("LIBCMT");
+
+			InBuildTarget.GlobalCompileEnvironment.Config.Definitions.Add("PLATFORM_HTML5=1");
+			if (InBuildTarget.GlobalCompileEnvironment.Config.Target.Architecture == "-win32")
+			{
+				InBuildTarget.GlobalCompileEnvironment.Config.Definitions.Add("PLATFORM_HTML5_WIN32=1");
+				InBuildTarget.GlobalLinkEnvironment.Config.AdditionalLibraries.Add("delayimp.lib");
+			}
+			else
+			{
+				InBuildTarget.GlobalCompileEnvironment.Config.Definitions.Add("PLATFORM_HTML5_BROWSER=1");
+			}
+
+			// @todo needed?
+			InBuildTarget.GlobalCompileEnvironment.Config.Definitions.Add("UNICODE");
+			InBuildTarget.GlobalCompileEnvironment.Config.Definitions.Add("_UNICODE");
+			InBuildTarget.GlobalCompileEnvironment.Config.Definitions.Add("WITH_AUTOMATION_WORKER=0");
+			InBuildTarget.GlobalCompileEnvironment.Config.Definitions.Add("REQUIRES_ALIGNED_INT_ACCESS");
+			InBuildTarget.GlobalCompileEnvironment.Config.Definitions.Add("WITH_OGGVORBIS=1");
+			InBuildTarget.GlobalCompileEnvironment.Config.Definitions.Add("USE_SCENE_LOCK=0");
+			BuildConfiguration.bDeployAfterCompile = true;
+
+		}
+
+		/// <summary>
+		/// Whether this platform should create debug information or not
+		/// </summary>
+		/// <param name="Configuration">The UnrealTargetConfiguration being built</param>
+		/// <returns>true if debug info should be generated, false if not</returns>
+		public override bool ShouldCreateDebugInfo(UnrealTargetConfiguration Configuration)
+		{
+			switch (Configuration)
+			{
+				case UnrealTargetConfiguration.Development:
+				case UnrealTargetConfiguration.Shipping:
+				case UnrealTargetConfiguration.Test:
+					return !BuildConfiguration.bOmitPCDebugInfoInDevelopment;
+				case UnrealTargetConfiguration.Debug:
+				default:
+					// We don't need debug info for Emscripten, and it causes a bunch of issues with linking
+					return true;
+			};
+		}
+
+		/// <summary>
+		/// Creates a toolchain instance for the given platform.
+		/// </summary>
+		/// <param name="Platform">The platform to create a toolchain for</param>
+		/// <returns>New toolchain instance.</returns>
+		public override UEToolChain CreateToolChain(CPPTargetPlatform Platform)
+		{
+			return new HTML5ToolChain();
+		}
+
+		/// <summary>
+		/// Create a build deployment handler
+		/// </summary>
+		/// <param name="ProjectFile">The project file of the target being deployed. Used to find any deployment specific settings.</param>
+		/// <param name="DeploymentHandler">The output deployment handler</param>
+		/// <returns>True if the platform requires a deployment handler, false otherwise</returns>
+		public override UEBuildDeploy CreateDeploymentHandler()
+		{
+			return null;
+		}
+	}
+
 	class HTML5Platform : UEBuildPlatform
 	{
 		// use -win32 for win32 builds. ( build html5 platform as a win32 binary for debugging )
 		[XmlConfig]
 		public static string HTML5Architecture = "";
 
-		/** 
-		 * Whether platform supports switching SDKs during runtime
-		 * 
-		 * @return true if supports
-		 */
-		protected override bool PlatformSupportsAutoSDKs()
-		{
+		HTML5PlatformSDK SDK;
+
+		public HTML5Platform(HTML5PlatformSDK InSDK) : base(UnrealTargetPlatform.HTML5, CPPTargetPlatform.HTML5)
+		{
+			SDK = InSDK;
+		}
+
+		/// <summary>
+		/// Whether the required external SDKs are installed for this platform. Could be either a manual install or an AutoSDK.
+		/// </summary>
+		public override SDKStatus HasRequiredSDKsInstalled()
+		{
+			return SDK.HasRequiredSDKsInstalled();
+		}
+
+		// F5 should always try to run the Win32 version
+		public override FileReference ModifyNMakeOutput(FileReference ExeName)
+		{
+			// nmake Run should always run the win32 version
+			return (ExeName + "-win32").ChangeExtension(".exe");
+		}
+
+		public override bool CanUseXGE()
+		{
+			return (HTML5Architecture == "-win32");
+		}
+
+		/// <summary>
+		/// Get the extension to use for the given binary type
+		/// </summary>
+		/// <param name="InBinaryType"> The binary type being built</param>
+		/// <returns>string    The binary extension (ie 'exe' or 'dll')</returns>
+		public override string GetBinaryExtension(UEBuildBinaryType InBinaryType)
+		{
+			if (HTML5Architecture == "-win32")
+			{
+				switch (InBinaryType)
+				{
+					case UEBuildBinaryType.DynamicLinkLibrary:
+						return ".dll";
+					case UEBuildBinaryType.Executable:
+						return ".exe";
+					case UEBuildBinaryType.StaticLibrary:
+						return ".lib";
+					case UEBuildBinaryType.Object:
+						return ".o";
+					case UEBuildBinaryType.PrecompiledHeader:
+						return ".gch";
+				}
+				return base.GetBinaryExtension(InBinaryType);
+			}
+			else
+			{
+				switch (InBinaryType)
+				{
+					case UEBuildBinaryType.DynamicLinkLibrary:
+						return ".js";
+					case UEBuildBinaryType.Executable:
+						return ".js";
+					case UEBuildBinaryType.StaticLibrary:
+						return ".bc";
+					case UEBuildBinaryType.Object:
+						return ".bc";
+					case UEBuildBinaryType.PrecompiledHeader:
+						return ".gch";
+				}
+
+				return base.GetBinaryExtension(InBinaryType);
+			}
+		}
+
+		/// <summary>
+		/// Get the extension to use for debug info for the given binary type
+		/// </summary>
+		/// <param name="InBinaryType"> The binary type being built</param>
+		/// <returns>string    The debug info extension (i.e. 'pdb')</returns>
+		public override string GetDebugInfoExtension(UEBuildBinaryType InBinaryType)
+		{
+			if (HTML5Architecture == "-win32")
+			{
+				switch (InBinaryType)
+				{
+					case UEBuildBinaryType.DynamicLinkLibrary:
+						return ".pdb";
+					case UEBuildBinaryType.Executable:
+						return ".pdb";
+				}
+				return "";
+			}
+			else
+			{
+				return "";
+			}
+		}
+
+		/// <summary>
+		/// Whether this platform should build a monolithic binary
+		/// </summary>
+		public override bool ShouldCompileMonolithicBinary(UnrealTargetPlatform InPlatform)
+		{
+			// This platform currently always compiles monolithic
 			return true;
 		}
 
-		// platforms can choose if they prefer a correct the the AutoSDK install over the manual install.
-		protected override bool PreferAutoSDK()
+		/// <summary>
+		/// Whether PDB files should be used
+		/// </summary>
+		/// <param name="InPlatform">  The CPPTargetPlatform being built</param>
+		/// <param name="InConfiguration"> The CPPTargetConfiguration being built</param>
+		/// <param name="bInCreateDebugInfo">true if debug info is getting create, false if not</param>
+		/// <returns>bool true if PDB files should be used, false if not</returns>
+		public override bool ShouldUsePDBFiles(CPPTargetPlatform Platform, CPPTargetConfiguration Configuration, bool bCreateDebugInfo)
+		{
+			return bCreateDebugInfo;
+		}
+
+		/// <summary>
+		/// Whether PCH files should be used
+		/// </summary>
+		/// <param name="InPlatform">  The CPPTargetPlatform being built</param>
+		/// <param name="InConfiguration"> The CPPTargetConfiguration being built</param>
+		/// <returns>bool    true if PCH files should be used, false if not</returns>
+		public override bool ShouldUsePCHFiles(CPPTargetPlatform Platform, CPPTargetConfiguration Configuration)
 		{
 			return false;
 		}
-<<<<<<< HEAD
-		
-=======
 
 		/// <summary>
 		/// Whether the editor should be built for this platform or not
@@ -100,17 +344,15 @@
 			return false;
 		}
 
->>>>>>> c7f4204d
 		public override string GetSDKTargetPlatformName()
 		{
 			return "HTML5";
 		}
 
-		/** 
-		 * Returns SDK string as required by the platform 
-		 * 
-		 * @return Valid SDK string
-		 */
+		/// <summary>
+		/// Returns SDK string as required by the platform
+		/// </summary>
+		/// <returns>Valid SDK string</returns>
 		protected override string GetRequiredSDKString()
 		{
 			return HTML5SDKInfo.EmscriptenVersion();
@@ -120,24 +362,10 @@
 		{
 			return "3.0";
 		}
-		
-		// The current architecture - affects everything about how UBT operates on HTML5
-		public override string GetActiveArchitecture()
-		{
-			// by default, use an empty architecture (which is really just a modifier to the platform for some paths/names)
-			return HTML5Architecture;
-		}
-
-		// F5 should always try to run the Win32 version
-		public override string ModifyNMakeOutput(string ExeName)
-		{
-			// nmake Run should always run the win32 version
-			return Path.ChangeExtension(ExeName+"-win32", ".exe");
-		}
-
-		/**
-			*	Whether the required external SDKs are installed for this platform
-			*/
+
+		/// <summary>
+		/// Whether the required external SDKs are installed for this platform
+		/// </summary>
 		protected override SDKStatus HasRequiredManualSDKInternal()
 		{
 			if (!HTML5SDKInfo.IsSDKInstalled())
@@ -145,324 +373,54 @@
 				return SDKStatus.Invalid;
 			}
 			return SDKStatus.Valid;
-        }
-
-        public override bool CanUseXGE()
-        {
-			return (GetActiveArchitecture() == "-win32");
-        }
-
-        /**
-         *	Register the platform with the UEBuildPlatform class
-         */
-        protected override void RegisterBuildPlatformInternal()
-        {
-            // Make sure the SDK is installed
-            if ((ProjectFileGenerator.bGenerateProjectFiles == true) || (HasRequiredSDKsInstalled() == SDKStatus.Valid))
-            {
-                bool bRegisterBuildPlatform = true;
-
-                // make sure we have the HTML5 files; if not, then this user doesn't really have HTML5 access/files, no need to compile HTML5!
-                string EngineSourcePath = Path.Combine(ProjectFileGenerator.EngineRelativePath, "Source");
-                string HTML5TargetPlatformFile = Path.Combine(EngineSourcePath, "Developer", "HTML5", "HTML5TargetPlatform", "HTML5TargetPlatform.Build.cs");
-                if ((File.Exists(HTML5TargetPlatformFile) == false))
-                {
-                    bRegisterBuildPlatform = false;
-                    Log.TraceWarning("Missing required components (.... HTML5TargetPlatformFile, others here...). Check source control filtering, or try resyncing.");
-                }
-
-                if (bRegisterBuildPlatform == true)
-                {
-                    // Register this build platform for HTML5
-                    Log.TraceVerbose("        Registering for {0}", UnrealTargetPlatform.HTML5.ToString());
-                    UEBuildPlatform.RegisterBuildPlatform(UnrealTargetPlatform.HTML5, this);
-                    if (GetActiveArchitecture() == "-win32")
-                    {
-                        UEBuildPlatform.RegisterPlatformWithGroup(UnrealTargetPlatform.HTML5, UnrealPlatformGroup.Simulator);
-                    }
-                    else
-                    {
-                        UEBuildPlatform.RegisterPlatformWithGroup(UnrealTargetPlatform.HTML5, UnrealPlatformGroup.Device);
-                    }
-                }
-            }
-
-        }
-
-        /**
-         *	Retrieve the CPPTargetPlatform for the given UnrealTargetPlatform
-         *
-         *	@param	InUnrealTargetPlatform		The UnrealTargetPlatform being build
-         *	
-         *	@return	CPPTargetPlatform			The CPPTargetPlatform to compile for
-         */
-        public override CPPTargetPlatform GetCPPTargetPlatform(UnrealTargetPlatform InUnrealTargetPlatform)
-        {
-            switch (InUnrealTargetPlatform)
-            {
-                case UnrealTargetPlatform.HTML5:
-                    return CPPTargetPlatform.HTML5;
-            }
-            throw new BuildException("HTML5Platform::GetCPPTargetPlatform: Invalid request for {0}", InUnrealTargetPlatform.ToString());
-        }
-
-        /**
-         *	Get the extension to use for the given binary type
-         *	
-         *	@param	InBinaryType		The binary type being built
-         *	
-         *	@return	string				The binary extension (ie 'exe' or 'dll')
-         */
-        public override string GetBinaryExtension(UEBuildBinaryType InBinaryType)
-        {
-            if (GetActiveArchitecture() == "-win32")
-            {
-                switch (InBinaryType)
-                {
-                    case UEBuildBinaryType.DynamicLinkLibrary:
-                        return ".dll";
-                    case UEBuildBinaryType.Executable:
-                        return ".exe";
-                    case UEBuildBinaryType.StaticLibrary:
-                        return ".lib";
-                    case UEBuildBinaryType.Object:
-                        return ".o";
-                    case UEBuildBinaryType.PrecompiledHeader:
-                        return ".gch";
-                }
-                return base.GetBinaryExtension(InBinaryType);
-            }
-            else
-            {
-                switch (InBinaryType)
-                {
-                    case UEBuildBinaryType.DynamicLinkLibrary:
-                        return ".js";
-                    case UEBuildBinaryType.Executable:
-                        return ".js";
-                    case UEBuildBinaryType.StaticLibrary:
-                        return ".bc";
-                    case UEBuildBinaryType.Object:
-                        return ".bc";
-                    case UEBuildBinaryType.PrecompiledHeader:
-                        return ".gch";
-                }
-
-                return base.GetBinaryExtension(InBinaryType);
-            }
-        }
-
-        /**
-         *	Get the extension to use for debug info for the given binary type
-         *	
-         *	@param	InBinaryType		The binary type being built
-         *	
-         *	@return	string				The debug info extension (i.e. 'pdb')
-         */
-        public override string GetDebugInfoExtension(UEBuildBinaryType InBinaryType)
-        {
-            if (GetActiveArchitecture() == "-win32")
-            {
-                switch (InBinaryType)
-                {
-                    case UEBuildBinaryType.DynamicLinkLibrary:
-                        return ".pdb";
-                    case UEBuildBinaryType.Executable:
-                        return ".pdb";
-                }
-                return "";
-            }
-            else
-            {
-                return "";
-            }
-        }
-
-        /**
-         *	Gives the platform a chance to 'override' the configuration settings 
-         *	that are overridden on calls to RunUBT.
-         *	
-         *	@param	InPlatform			The UnrealTargetPlatform being built
-         *	@param	InConfiguration		The UnrealTargetConfiguration being built
-         *	
-         *	@return	bool				true if debug info should be generated, false if not
-         */
-        public override void ResetBuildConfiguration(UnrealTargetPlatform InPlatform, UnrealTargetConfiguration InConfiguration)
-        {
-            ValidateUEBuildConfiguration();
-        }
-
-        /**
-         *	Validate the UEBuildConfiguration for this platform
-         *	This is called BEFORE calling UEBuildConfiguration to allow setting 
-         *	various fields used in that function such as CompileLeanAndMean...
-         */
-        public override void ValidateUEBuildConfiguration()
-        {
-            UEBuildConfiguration.bCompileLeanAndMeanUE = true;
-            UEBuildConfiguration.bCompileAPEX = false;
-            UEBuildConfiguration.bCompilePhysX = true;
-            UEBuildConfiguration.bRuntimePhysicsCooking = false;
-            UEBuildConfiguration.bCompileSimplygon = false;
-            UEBuildConfiguration.bCompileICU = true;
-            UEBuildConfiguration.bCompileForSize = true;
-        }
-
-        /**
-         * Whether this platform should build a monolithic binary
-         */
-        public override bool ShouldCompileMonolithicBinary(UnrealTargetPlatform InPlatform)
-        {
-            // This platform currently always compiles monolithic
-            return true;
-        }
-
-        /**
-         *	Whether PDB files should be used
-         *	
-         *	@param	InPlatform			The CPPTargetPlatform being built
-         *	@param	InConfiguration		The CPPTargetConfiguration being built
-         *	@param	bInCreateDebugInfo	true if debug info is getting create, false if not
-         *	
-         *	@return	bool	true if PDB files should be used, false if not
-         */
-        public override bool ShouldUsePDBFiles(CPPTargetPlatform Platform, CPPTargetConfiguration Configuration, bool bCreateDebugInfo)
-        {
-            return bCreateDebugInfo;
-        }
-
-        /**
-         *	Whether PCH files should be used
-         *	
-         *	@param	InPlatform			The CPPTargetPlatform being built
-         *	@param	InConfiguration		The CPPTargetConfiguration being built
-         *	
-         *	@return	bool				true if PCH files should be used, false if not
-         */
-        public override bool ShouldUsePCHFiles(CPPTargetPlatform Platform, CPPTargetConfiguration Configuration)
-        {
-            return false;
-        }
-
-        /**
-         *	Whether the editor should be built for this platform or not
-         *	
-         *	@param	InPlatform		The UnrealTargetPlatform being built
-         *	@param	InConfiguration	The UnrealTargetConfiguration being built
-         *	@return	bool			true if the editor should be built, false if not
-         */
-        public override bool ShouldNotBuildEditor(UnrealTargetPlatform InPlatform, UnrealTargetConfiguration InConfiguration)
-        {
-            return true;
-        }
-
-        public override bool BuildRequiresCookedData(UnrealTargetPlatform InPlatform, UnrealTargetConfiguration InConfiguration)
-        {
-            return true;
-        }
-
-        /**
-         *	Modify the newly created module passed in for this platform.
-         *	This is not required - but allows for hiding details of a
-         *	particular platform.
-         *	
-         *	@param	InModule		The newly loaded module
-         *	@param	Target			The target being build
-         */
-        public override void ModifyNewlyLoadedModule(UEBuildModule InModule, TargetInfo Target)
-        {
-			if (Target.Platform == UnrealTargetPlatform.HTML5)
-            {
-                if (InModule.ToString() == "Core")
-                {
-                    InModule.AddPublicIncludePath("Runtime/Core/Public/HTML5");
-                    InModule.AddPublicDependencyModule("zlib");
-                }
-                else if (InModule.ToString() == "Engine")
-                {
-                    InModule.AddPrivateDependencyModule("zlib");
-                    InModule.AddPrivateDependencyModule("UElibPNG");
-                    InModule.AddPublicDependencyModule("UEOgg");
-                    InModule.AddPublicDependencyModule("Vorbis");
-                }
-            }
-            else if (Target.Platform == UnrealTargetPlatform.Win32 || Target.Platform == UnrealTargetPlatform.Win64 || Target.Platform == UnrealTargetPlatform.Mac )
-            {
-				// allow standalone tools to use targetplatform modules, without needing Engine
-				if ((!UEBuildConfiguration.bBuildRequiresCookedData
-                    && InModule.ToString() == "Engine"
-                    && UEBuildConfiguration.bBuildDeveloperTools)
-                    || UEBuildConfiguration.bForceBuildTargetPlatforms)
-                {
-                    InModule.AddPlatformSpecificDynamicallyLoadedModule("HTML5TargetPlatform");
-                }
-            }
-        }
-
-
-        /**
-         *	Setup the target environment for building
-         *	
-         *	@param	InBuildTarget		The target being built
-         */
-        public override void SetUpEnvironment(UEBuildTarget InBuildTarget)
-        {
-            if (GetActiveArchitecture() == "-win32")
-                InBuildTarget.GlobalLinkEnvironment.Config.ExcludedLibraries.Add("LIBCMT");
-
-            InBuildTarget.GlobalCompileEnvironment.Config.Definitions.Add("PLATFORM_HTML5=1");
-            if (InBuildTarget.GlobalCompileEnvironment.Config.Target.Architecture == "-win32")
-            {
-                InBuildTarget.GlobalCompileEnvironment.Config.Definitions.Add("PLATFORM_HTML5_WIN32=1");
-                InBuildTarget.GlobalLinkEnvironment.Config.AdditionalLibraries.Add("delayimp.lib");
-            }
-            else
-            {
-                InBuildTarget.GlobalCompileEnvironment.Config.Definitions.Add("PLATFORM_HTML5_BROWSER=1");
-            }
-
-            // @todo needed?
-            InBuildTarget.GlobalCompileEnvironment.Config.Definitions.Add("UNICODE");
-            InBuildTarget.GlobalCompileEnvironment.Config.Definitions.Add("_UNICODE");
-            InBuildTarget.GlobalCompileEnvironment.Config.Definitions.Add("WITH_AUTOMATION_WORKER=0");
-            InBuildTarget.GlobalCompileEnvironment.Config.Definitions.Add("REQUIRES_ALIGNED_INT_ACCESS");
-            InBuildTarget.GlobalCompileEnvironment.Config.Definitions.Add("WITH_OGGVORBIS=1");
-            InBuildTarget.GlobalCompileEnvironment.Config.Definitions.Add("USE_SCENE_LOCK=0");
-            BuildConfiguration.bDeployAfterCompile = true;
-
-        }
-
-        /**
-         *	Whether this platform should create debug information or not
-         *	
-         *	@param	InPlatform			The UnrealTargetPlatform being built
-         *	@param	InConfiguration		The UnrealTargetConfiguration being built
-         *	
-         *	@return	bool				true if debug info should be generated, false if not
-         */
-        public override bool ShouldCreateDebugInfo(UnrealTargetPlatform Platform, UnrealTargetConfiguration Configuration)
-        {
-            switch (Configuration)
-            {
-                case UnrealTargetConfiguration.Development:
-                case UnrealTargetConfiguration.Shipping:
-                case UnrealTargetConfiguration.Test:
-                    return !BuildConfiguration.bOmitPCDebugInfoInDevelopment;
-                case UnrealTargetConfiguration.Debug:
-                default:
-                    // We don't need debug info for Emscripten, and it causes a bunch of issues with linking
-                    return true;
-            };
-        }
-
-        /**
-         *	Setup the binaries for this specific platform.
-         *	
-         *	@param	InBuildTarget		The target being built
-         */
-        public override void SetupBinaries(UEBuildTarget InBuildTarget)
-        {
-// 			InBuildTarget.ExtraModuleNames.Add("ES2RHI");
-        }
-    }
+		}
+	}
+
+	class HTML5PlatformFactory : UEBuildPlatformFactory
+	{
+		protected override UnrealTargetPlatform TargetPlatform
+		{
+			get { return UnrealTargetPlatform.HTML5; }
+		}
+
+		/// <summary>
+		/// Register the platform with the UEBuildPlatform class
+		/// </summary>
+		protected override void RegisterBuildPlatforms()
+		{
+			HTML5PlatformSDK SDK = new HTML5PlatformSDK();
+			SDK.ManageAndValidateSDK();
+
+			// Make sure the SDK is installed
+			if ((ProjectFileGenerator.bGenerateProjectFiles == true) || (SDK.HasRequiredSDKsInstalled() == SDKStatus.Valid))
+			{
+				bool bRegisterBuildPlatform = true;
+
+				// make sure we have the HTML5 files; if not, then this user doesn't really have HTML5 access/files, no need to compile HTML5!
+				string EngineSourcePath = Path.Combine(ProjectFileGenerator.EngineRelativePath, "Source");
+				string HTML5TargetPlatformFile = Path.Combine(EngineSourcePath, "Developer", "HTML5", "HTML5TargetPlatform", "HTML5TargetPlatform.Build.cs");
+				if ((File.Exists(HTML5TargetPlatformFile) == false))
+				{
+					bRegisterBuildPlatform = false;
+					Log.TraceWarning("Missing required components (.... HTML5TargetPlatformFile, others here...). Check source control filtering, or try resyncing.");
+				}
+
+				if (bRegisterBuildPlatform == true)
+				{
+					// Register this build platform for HTML5
+					Log.TraceVerbose("        Registering for {0}", UnrealTargetPlatform.HTML5.ToString());
+					UEBuildPlatform.RegisterBuildPlatform(new HTML5Platform(SDK));
+					if (HTML5Platform.HTML5Architecture == "-win32")
+					{
+						UEBuildPlatform.RegisterPlatformWithGroup(UnrealTargetPlatform.HTML5, UnrealPlatformGroup.Simulator);
+					}
+					else
+					{
+						UEBuildPlatform.RegisterPlatformWithGroup(UnrealTargetPlatform.HTML5, UnrealPlatformGroup.Device);
+					}
+				}
+			}
+
+		}
+	}
 }