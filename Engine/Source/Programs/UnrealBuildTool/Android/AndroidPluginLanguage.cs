﻿// Copyright 1998-2015 Epic Games, Inc. All Rights Reserved.

using System;
using System.Collections.Generic;
using System.Linq;
using System.Text;
using System.Xml;
using System.Xml.Linq;
using System.Diagnostics;
using System.IO;

namespace UnrealBuildTool.Android
{
	/* AndroidPluginLanguage (APL) is a simple XML-based language for manipulating XML and returning
	 * strings.  It contains an <init> section which is evaluated once per architecture before any
	 * other sections.  The state is maintained and carried forward to the next section evaluated
	 * so the order the sections are executed matters.
	 * 
	 * If you need to see the instructions executed in your plugin context add the following to
	 * enable tracing:
	 * 
	 *	<trace enable="true"/>
	 *	
	 * After this instuction all the nodes actually executed in your context will be written to the
	 * log until you do a <trace enable="false"/>.  You can also get a dump of all the variables in
	 * your context with this command:
	 * 
	 *	<dumpvars/>
	 * 
	 * Bool, Int, and String variable types are supported.  Any attribute may reference a variable
	 * and will be replaced with the string equivalent before evaluation using this syntax:
	 * 
	 *	$B(name) = boolean variable "name"'s value
	 *	$I(name) = integer variable "name"'s value
	 *	$S(name) = string variable "name"'s value
	 *	$E(name) = element variable "name"'s value
	 * 
	 * The following variables are initialized automatically:
	 * 
	 *	$S(Output) = the output returned for evaluating the section (initialized to Input)
	 *	$S(Architecture) = target architecture (armeabi-armv7, armeabi-armv8, x86, x86_64)
	 *	$S(PluginDir) = directory the XML file was loaded from
	 *	$S(EngineDir) = engine directory
	 *	$S(BuildDir) = project's Intermediate/Android/APK directory
	 *	$B(Distribution) = true if distribution build
	 * 
	 * Note: with the exception of the above variables, all are in the context of the plugin to
	 * prevent namespace collision; trying to set a new value to any of the above, with the
	 * exception of Output, will only affect the current context.
	 * 
	 * The following nodes allow manipulation of variables:
	 * 
	 *	<setBool result="" value=""/>
	 *	<setInt result="" value=""/>
	 *	<setString result="" value=""/>
	 *	<setElement result="" value=""/>
	 *	<setElement result="" xml=""/>
	 *	
	 * <setElement> with value creates an empty XML element with the tag set to value.
	 * <setElement> with xml will parse the XML provided.  Remember to escape any special characters!
	 * 
	 * Variables may also be set from a property in an ini file:
	 * 
	 *	<setBoolFromProperty result="" ini="" section="" property="" default=""/>
	 *	<setIntFromProperty result="" ini="" section="" property="" default=""/>
	 *	<setStringFromProperty result="" ini="" section="" property="" default=""/>
	 * 
	 * Boolean variables may also be set to the result of applying operators:
	 * 
	 *	<setBoolNot result="" source=""/>
	 *	<setBoolAnd result="" arg1="" arg2=""/>
	 *	<setBoolOr result="" arg1="" arg2=""/>
	 *	<setBoolIsEqual result="" arg1="" arg2=""/>
	 *	<setBoolIsLess result="" arg1="" arg2=""/>
	 *	<setBoolIsLessEqual result="" arg1="" arg2=""/>
	 *	<setBoolIsGreater result="" arg1="" arg2=""/>
	 *	<setBoolIsGreaterEqual result="" arg1="" arg2=""/>
	 * 
	 * Integer variables may use these arithmetic operations: 
	 * 
	 *	<setIntAdd result="" arg1="" arg2=""/>
	 *	<setIntSubtract result="" arg1="" arg2=""/>
	 *	<setIntMultiply result="" arg1="" arg2=""/>
	 *	<setIntDivide result="" arg1="" arg2=""/>
	 * 
	 * Strings are manipulated with the following:
	 * 
 	 *	<setStringAdd result="" arg1="" arg2=""/>
	 *	<setStringSubstring result="" source="" start="" length=""/>
	 *	<setStringReplace result="" source="" find="" with=""/>
	 * 
	 * String length may be retrieved with:
	 * 
	 *	<setIntLength result="" source=""/>
	 * 
	 * The index of a search string may be found in source with:
	 * 
	 *	<setIntFindString result="" source="" find=""/>
	 *	
	 * The following shortcut string comparisons may also be used instead of using <setIntFindString>
	 * and checking the result:
	 * 
	 *	<setBoolStartsWith result="" source="" find=""/>
	 *	<setBoolEndsWith result="" source="" find=""/>
	 *	<setBoolContains result="" source="" find=""/>
	 *	
	 * Messages are written to the log with this node:
	 *
	 *	<log text=""/>
	 * 
	 * Conditional execution uses the following form:
	 * 
	 *	<if condition="">
	 *		<true>
	 *			<!-- executes if boolean variable in condition is true -->
	 *		</true>
	 *		<false>
	 *			<!-- executes if boolean variable in condition is false -->
	 *		</false>
	 *	</if>
	 * 
	 * The <true> and <false> blocks are optional.  The condition must be in a boolean variable.
	 * The boolean operator nodes may be combined to create a final state for more complex
	 * conditions:
	 * 
	 *	<setBoolNot result="notDistribution" value="$B(Distribution)/>
	 *	<setBoolEquals result="isX86" arg1="$S(Architecture)" arg2="x86"/>
	 *	<setBoolEquals result="isX86_64" arg2="$S(Architecture)" arg2="x86_64/">
	 *	<setBoolOr result="isIntel" arg1="$B(isX86)" arg2="$B(isX86_64)"/>
	 *	<setBoolAnd result="intelAndNotDistribution" arg1="$B(isIntel)" arg2="$B(notDistribution)"/>
	 *	<if condition="intelAndNotDistribution">
	 *		<true>
	 *			<!-- do something for Intel if not a distribution build -->
	 *		</true>
	 *	</if>
	 * 
	 * Note the "isIntel" could also be done like this:
	 * 
	 *	<setStringSubstring result="subarch" source="$S(Architecture)" start="0" length="3"/>
	 *	<setBoolEquals result="isIntel" arg1="$S(subarch)" arg2="x86"/>
	 * 
	 * Two shortcut nodes are available for conditional execution:
	 * 
	 *	<isArch arch="armeabi-armv7">
	 *		<!-- do stuff -->
	 *	</isArch>
	 * 
	 * is the equivalent of:
	 * 
	 *	<setBoolEquals result="temp" arg1="$S(Architecture)" arg2="armeabi-armv7">
	 *	<if condition="temp">
	 *		<true>
	 *			<!-- do stuff -->
	 *		</true>
	 *	</if>
	 *	
	 * and
	 * 
	 *	<isDistribution>
	 *		<!-- do stuff -->
	 *	</isDistribution>
	 *	
	 * is the equivalent of:
	 * 
	 *	<if condition="$B(Distribution)">
	 *		<!-- do stuff -->
	 *	</if>
	 * 
	 * Execution may be stopped with:
	 * 
	 *	<return/>
	 *	 
	 * Loops may be created using these nodes:
	 * 
	 *	<while condition="">
	 *		<!-- do stuff -->
	 *	</while>
	 *	
	 *	<break/>
	 *	<continue/>
	 *	
	 * The <while> body will execute until the condition is false or a <break/> is hit.  The
	 * <continue/> will restart execution of the loop if the condition is still true or exit.
	 * 
	 * Note: <break/> outside a <while> body will act the same as <return/>
	 * 
	 * Here is an example loop which writes 1 to 5 to the log, skipping 3.  Note the update of the
	 * while condition should be done before the continue otherwise it may not exit.
	 * 
	 *	<setInt result="index" value="0"/>
	 *	<setBool result="loopRun" value="true"/>
	 *	<while condition="loopRun">
	 *		<setIntAdd result="index" arg1="$I(index)" arg2="1"/>
	 *		<setBoolIsLess result="loopRun" arg1="$I(index)" arg2="5"/>
	 *		<setBoolIsEqual result="indexIs3" arg1="$I(index)" arg2="3"/>
	 *		<if condition="indexIs3">
	 *			<true>
	 *				<continue/>
	 *			</true>
	 *		</if>
	 *		<log text="$I(index)"/>
	 *	</while>
	 *	
	 * It is possible to use variable replacement in generating the result variable
	 * name as well.  This makes the creation of arrays in loops possible:
	 * 
	 *	<setString result="array_$I(index)" value="element $I(index) in array"/>
	 *	
	 * This may be retrieved using the following (value is treated as the variable
	 * name):
	 * 
	 *	<setStringFrom result="out" value="array_$I(index)"/>
	 *	
	 * For boolean and integer types, you may use <setBoolFrom/> and <setIntFrom/>.
	 * 
	 * Nodes for inserting text into the section are as follows:
	 * 
	 *	<insert> body </insert>
	 *	<insertValue value=""/>
	 *	<loadLibrary name="" failmsg=""/>
	 *	
	 * The first one will insert either text or nodes into the returned section
	 * string.  Please note you must use escaped characters for:
	 * 
	 *	< = &lt;
	 *	> = &gt;
	 *	& = &amp;
	 * 
	 *	<insertValue value=""/> evaluates variables in value before insertion.  If value contains
	 * double quote ("), you must escape it with &quot;.
	 * 
	 *	<loadLibrary name="" failmsg=""/> is a shortcut to insert a system.LoadLibrary try/catch
	 * block with an optional logged message for failure to load case.
	 * 
	 * You can do a search and replace in the Output with:
	 * 
	 *	<replace find="" with=""/>
	 * 
	 * Note you can also manipulate the actual $S(Output) directly, the above are more efficient:
	 * 
	 *	<setStringAdd result="Input" arg1="$S(Output)" arg2="sample\n"/>
	 *	<setStringReplace result="Input" source="$S(Output)" find=".LAUNCH" with=".INFO"/>
	 *	
	 * XML manipulation uses the following nodes:
	 * 
	 *	<addElement tag="" name=""/>
	 *	<addElements tag=""> body </addElements>
	 *	<removeElement tag=""/>
	 *	<setStringFromTag result="" tag="" name=""/>
	 *	<setStringFromAttribute result="" tag="" name=""/>
	 *	<addAttribute tag="" name="" value=""/>
	 *	<removeAttribute tag="" name=""/>
	 *	<loopElements tag=""> instructions </loopElements>
	 *	
	 * The current element is referenced with tag="$".  Element variables are referenced with $varname
	 * since using $E(varname) will be expanded to the string equivalent of the XML.
	 * 
	 * <uses-permission> and <uses-feature> are updated with:
	 * 
	 *	<addPermission android:name="" .. />
	 *	<addFeature android:name="" .. />
	 *
	 * Any attributes in the above commands are copied to the element added to the manifest so you
	 * can do the following, for example:
	 * 
	 *	<addFeature android:name="android.hardware.usb.host" android:required="true"/>
	 *	
	 * Finally, these nodes allow copying of files useful for staging jar and so files:
	 * 
	 *	<copyFile src="" dst=""/>
	 *	<copyDir src="" dst=""/>
	 *	
	 * The following should be used as the base for the src and dst paths:
	 * 
	 *	$S(PluginDir) = directory the XML file was loaded from
 	 *	$S(EngineDir) = engine directory
	 *	$S(BuildDir) = project's Intermediate/Android/APK directory
	 *	
	 * While it is possible to write outside the APK directory, it is not recommended.
	 * 
	 * If you must remove files (like development-only files from distribution builds) you can
	 * use this node:
	 * 
	 *	<removeFiles mask=""/>
	 *	
	 * It is restricted to only removing files from the BuildDir.  Here is example usage to remove
	 * the Oculus Signature Files (osig) from the assets directory:
	 * 
	 *	<removeFiles mask="assets/oculussig_*"/>
	 *	
	 * The following sections are evaluated during the packaging or deploy stages:
	 * 
	 *	<!-- init section is always evaluated once per architecture -->
	 * 	<init> </init>
	 * 	
	 * 	<!-- optional updates applied to AndroidManifest.xml -->
	 * 	<androidManifestUpdates> </androidManifestUpdates>
	 * 	
	 * 	<!-- optional additions to proguard -->
	 * 	<proguardAdditions>	</proguardAdditions>
	 * 	
	 * 	<!-- optional files or directories to copy or delete from Intermediate/Android/APK before ndk-build -->
	 * 	<prebuildCopies> </prebuildCopies>
	 * 	
	 * 	<!-- optional files or directories to copy or delete from Intermediate/Android/APK after ndk-build -->
	 * 	<resourceCopies> </resourceCopies>
	 * 	
	 * 	<!-- optional additions to the GameActivity imports in GameActivity.java -->
	 * 	<gameActivityImportAdditions> </gameActivityImportAdditions>
	 * 	
	 * 	<!-- optional additions to the GameActivity class in GameActivity.java -->
	 * 	<gameActivityClassAdditions> </gameActivityOnClassAdditions>
	 * 	
	 * 	<!-- optional additions to GameActivity onCreate metadata reading in GameActivity.java -->
	 * 	<gameActivityReadMetadata> </gameActivityReadMetadata>
	 * 
	 *	<!-- optional additions to GameActivity onCreate in GameActivity.java -->
	 *	<gameActivityOnCreateAdditions> </gameActivityOnCreateAdditions>
	 * 	
	 * 	<!-- optional additions to GameActivity onDestroy in GameActivity.java -->
	 * 	<gameActivityOnDestroyAdditions> </gameActivityOnDestroyAdditions>
	 * 	
	 * 	<!-- optional additions to GameActivity onStart in GameActivity.java -->
	 * 	<gameActivityOnStartAdditions> </gameActivityOnStartAdditions>
	 * 	
	 * 	<!-- optional additions to GameActivity onStop in GameActivity.java -->
	 * 	<gameActivityOnStopAdditions> </gameActivityOnStopAdditions>
	 * 	
	 * 	<!-- optional additions to GameActivity onPause in GameActivity.java -->
	 * 	<gameActivityOnPauseAdditions> </gameActivityOnPauseAdditions>
	 * 	
	 * 	<!-- optional additions to GameActivity onResume in GameActivity.java -->
	 *	<gameActivityOnResumeAdditions>	</gameActivityOnResumeAdditions>
	 *	
	 * 	<!-- optional additions to GameActivity onActivityResult in GameActivity.java -->
	 * 	<gameActivityOnActivityResultAdditions>	</gameActivityOnActivityResultAdditions>
	 * 	
	 * 	<!-- optional libraries to load in GameActivity.java before libUE4.so -->
	 * 	<soLoadLibrary>	</soLoadLibrary>
	 * 	
	 * 
	 * Here is the complete list of supported nodes:
	 * 
	 * <isArch arch="">
	 * <isDistribution>
	 * <if> => <true> / <false>
	 * <while condition="">
	 * <return/>
	 * <break/>
	 * <continue/>
	 * <log text=""/>
	 * <insert> </insert>
	 * <insertValue value=""/>
	 * <replace find="" with""/>
	 * <copyFile src="" dst=""/>
	 * <copyDir src="" dst=""/>
	 * <loadLibrary name="" failmsg=""/>
	 * <setBool result="" value=""/>
	 * <setBoolFrom result="" value=""/>
	 * <setBoolFromProperty result="" ini="" section="" property="" default=""/>
	 * <setBoolNot result="" source=""/>
	 * <setBoolAnd result="" arg1="" arg2=""/>
	 * <setBoolOr result="" arg1="" arg2=""/>
	 * <setBoolIsEqual result="" arg1="" arg2=""/>
	 * <setBoolIsLess result="" arg1="" arg2=""/>
	 * <setBoolIsLessEqual result="" arg1="" arg2=""/>
	 * <setBoolIsGreater result="" arg1="" arg2=""/>
	 * <setBoolIsGreaterEqual result="" arg1="" arg2=""/>
	 * <setInt result="" value=""/>
	 * <setIntFrom result="" value=""/>
	 * <setIntFromProperty result="" ini="" section="" property="" default=""/>
	 * <setIntAdd result="" arg1="" arg2=""/>
	 * <setIntSubtract result="" arg1="" arg2=""/>
	 * <setIntMultiply result="" arg1="" arg2=""/>
	 * <setIntDivide result="" arg1="" arg2=""/>
	 * <setIntLength result="" source=""/>
	 * <setIntFindString result="" source="" find=""/>
	 * <setString result="" value=""/>
	 * <setStringFrom result="" value=""/>
	 * <setStringFromProperty result="" ini="" section="" property="" default=""/>
	 * <setStringAdd result="" arg1="" arg2=""/>
	 * <setStringSubstring result="" source="" index="" length=""/>
	 * <setStringReplace result="" source="" find="" with=""/>
	 * 
	 */

	public class AndroidPluginLanguage
	{
		/** The merged XML program to run */
		private XDocument XDoc;

		/** Android namespace */
		private XNamespace AndroidNameSpace;

		/** Trace flag to enable debugging */
		static private bool bGlobalTrace = false;

		static private XDocument XMLDummy = XDocument.Parse("<manifest></manifest>");

		private class APLContext
		{
			/** Variable state */
			public Dictionary<string, bool> BoolVariables;
			public Dictionary<string, int> IntVariables;
			public Dictionary<string, string> StringVariables;
			public Dictionary<string, XElement> ElementVariables;

			/** Local context trace */
			public bool bTrace;

			public APLContext(string Architecture, string PluginDir)
			{
				BoolVariables = new Dictionary<string, bool>();
				IntVariables = new Dictionary<string, int>();
				StringVariables = new Dictionary<string, string>();
				ElementVariables = new Dictionary<string, XElement>();

				StringVariables["Architecture"] = Architecture;
				StringVariables["PluginDir"] = PluginDir;

				bTrace = false;
			}
		}

		private APLContext GlobalContext;
		private Dictionary<string, APLContext> Contexts;
		private int ContextIndex;

		public AndroidPluginLanguage(List<string> XMLFiles, List<string> Architectures)
		{
			Contexts = new Dictionary<string, APLContext>();
			GlobalContext = new APLContext("", "");
			ContextIndex = 0;

			AndroidNameSpace = "http://schemas.android.com/apk/res/android";

			string PathPrefix = Path.GetFileName(Directory.GetCurrentDirectory()).Equals("Source") ? ".." : "Engine";

			XDoc = XDocument.Parse("<root xmlns:android=\"http://schemas.android.com/apk/res/android\"></root>");
			foreach (string Basename in XMLFiles)
			{
				string Filename = Path.Combine(PathPrefix, Basename.Replace("\\", "/"));
				Log.TraceInformation("\nAPL: {0}", Filename);
				if (File.Exists(Filename))
				{
					string PluginDir = Path.GetDirectoryName(Filename);
					try
					{
						XDocument MergeDoc = XDocument.Load(Filename);
						MergeXML(MergeDoc, PluginDir, Architectures);
					}
					catch (Exception e)
					{
						Log.TraceError("\nAndroid Plugin file {0} parsing failed! {1}", Filename, e);
					}
				}
				else
				{
					Log.TraceError("\nAndroid Plugin file {0} missing!", Filename);
					Log.TraceInformation("\nCWD: {0}", Directory.GetCurrentDirectory());
				}
			}
		}

		public bool GetTrace() { return bGlobalTrace; }
		public void SetTrace() { bGlobalTrace = true; }
		public void ClearTrace() { bGlobalTrace = false; }

		public bool MergeXML(XDocument MergeDoc, string PluginDir, List<string> Architectures)
		{
			if (MergeDoc == null)
			{
				return false;
			}
	
			// create a context for each architecture
			ContextIndex++;
			foreach (string Architecture in Architectures)
			{
				APLContext Context = new APLContext(Architecture, PluginDir);
				Contexts[Architecture + "_" + ContextIndex] = Context;
			}

			// merge in the nodes
			foreach (var Element in MergeDoc.Root.Elements())
			{
				var Parent = XDoc.Root.Element(Element.Name);
				if (Parent != null)
				{
					var Entry = new XElement("Context", new XAttribute("index", ContextIndex.ToString()));
					Entry.Add(Element.Elements());
					Parent.Add(Entry);
				}
				else
				{
					var Entry = new XElement("Context", new XAttribute("index", ContextIndex.ToString()));
					Entry.Add(Element.Elements());
					var Base = new XElement(Element.Name);
					Base.Add(Entry);
					XDoc.Root.Add(Base);
				}
			}

			return true;
		}

		public void SaveXML(string Filename)
		{
			if (XDoc != null)
			{
				XDoc.Save(Filename);
			}
		}

		private string DumpContext(APLContext Context)
		{
			StringBuilder Text = new StringBuilder();
			foreach (var Variable in Context.BoolVariables)
			{
				Text.AppendLine(string.Format("\tbool {0} = {1}", Variable.Key, Variable.Value.ToString().ToLower()));
			}
			foreach (var Variable in Context.IntVariables)
			{
				Text.AppendLine(string.Format("\tint {0} = {1}", Variable.Key, Variable.Value));
			}
			foreach (var Variable in Context.StringVariables)
			{
				Text.AppendLine(string.Format("\tstring {0} = {1}", Variable.Key, Variable.Value));
			}
			foreach (var Variable in Context.ElementVariables)
			{
				Text.AppendLine(string.Format("\telement {0} = {1}", Variable.Key, Variable.Value));
			}
			return Text.ToString();
		}

		public string DumpVariables()
		{
			string Result = "Global Context:\n" + DumpContext(GlobalContext);
			foreach (var Context in Contexts)
			{
				Result += "Context " + Context.Key + ": " + Context.Value.StringVariables["PluginDir"] + "\n" + DumpContext(Context.Value);
			}
			return Result;
		}

		private bool GetCondition(APLContext Context, XElement Node, string Condition, out bool Result)
		{
			Result = false;
			if (!Context.BoolVariables.TryGetValue(Condition, out Result))
			{
				if (!GlobalContext.BoolVariables.TryGetValue(Condition, out Result))
				{
					Log.TraceWarning("\nMissing condition '{0}' in '{1}' (skipping instruction)", Condition, TraceNodeString(Node));
					return false;
				}
			}
			return true;
		}

		private string ExpandVariables(APLContext Context, string InputString)
		{
			string Result = InputString;
			for (int Idx = Result.IndexOf("$B("); Idx != -1; Idx = Result.IndexOf("$B(", Idx))
			{
				// Find the end of the variable name
				int EndIdx = Result.IndexOf(')', Idx + 3);
				if (EndIdx == -1)
				{
					break;
				}

				// Extract the variable name from the string
				string Name = Result.Substring(Idx + 3, EndIdx - (Idx + 3));

				// Find the value for it, either from the dictionary or the environment block
				bool Value;
				if (!Context.BoolVariables.TryGetValue(Name, out Value))
				{
					if (!GlobalContext.BoolVariables.TryGetValue(Name, out Value))
					{
						Idx = EndIdx + 1;
						continue;
					}
				}

				// Replace the variable, or skip past it
				Result = Result.Substring(0, Idx) + Value.ToString().ToLower() + Result.Substring(EndIdx + 1);
			}
			for (int Idx = Result.IndexOf("$I("); Idx != -1; Idx = Result.IndexOf("$I(", Idx))
			{
				// Find the end of the variable name
				int EndIdx = Result.IndexOf(')', Idx + 3);
				if (EndIdx == -1)
				{
					break;
				}

				// Extract the variable name from the string
				string Name = Result.Substring(Idx + 3, EndIdx - (Idx + 3));

				// Find the value for it, either from the dictionary or the environment block
				int Value;
				if (!Context.IntVariables.TryGetValue(Name, out Value))
				{
					if (!GlobalContext.IntVariables.TryGetValue(Name, out Value))
					{
						Idx = EndIdx + 1;
						continue;
					}
				}

				// Replace the variable, or skip past it
				Result = Result.Substring(0, Idx) + Value.ToString() + Result.Substring(EndIdx + 1);
			}
			for (int Idx = Result.IndexOf("$S("); Idx != -1; Idx = Result.IndexOf("$S(", Idx))
			{
				// Find the end of the variable name
				int EndIdx = Result.IndexOf(')', Idx + 3);
				if (EndIdx == -1)
				{
					break;
				}

				// Extract the variable name from the string
				string Name = Result.Substring(Idx + 3, EndIdx - (Idx + 3));

				// Find the value for it, either from the dictionary or the environment block
				string Value;
				if (!Context.StringVariables.TryGetValue(Name, out Value))
				{
					if (!GlobalContext.StringVariables.TryGetValue(Name, out Value))
					{
						Idx = EndIdx + 1;
						continue;
					}
				}

				// Replace the variable, or skip past it
				Result = Result.Substring(0, Idx) + Value + Result.Substring(EndIdx + 1);
			}
			for (int Idx = Result.IndexOf("$E("); Idx != -1; Idx = Result.IndexOf("$E(", Idx))
			{
				// Find the end of the variable name
				int EndIdx = Result.IndexOf(')', Idx + 3);
				if (EndIdx == -1)
				{
					break;
				}

				// Extract the variable name from the string
				string Name = Result.Substring(Idx + 3, EndIdx - (Idx + 3));

				// Find the value for it, either from the dictionary or the environment block
				XElement Value;
				if (!Context.ElementVariables.TryGetValue(Name, out Value))
				{
					if (!GlobalContext.ElementVariables.TryGetValue(Name, out Value))
					{
						Idx = EndIdx + 1;
						continue;
					}
				}

				// Replace the variable, or skip past it
				Result = Result.Substring(0, Idx) + Value + Result.Substring(EndIdx + 1);
			}
			return Result;
		}

		private string TraceNodeString(XElement Node)
		{
			string Result = Node.Name.ToString();
			foreach (var Attrib in Node.Attributes())
			{
				Result += " " + Attrib.ToString();
			}
			return Result;
		}

		private bool StringToBool(string Input)
		{
			if (Input == null)
			{
				return false;
			}
			Input = Input.ToLower();
			return !(Input.Equals("0") || Input.Equals("false") || Input.Equals("off") || Input.Equals("no"));
		}

		private int StringToInt(string Input, XElement Node)
		{
			int Result = 0;
			if (!int.TryParse(Input, out Result))
			{
				Log.TraceWarning("\nInvalid integer '{0}' in '{1}' (defaulting to 0)", Input, TraceNodeString(Node));
			}
			return Result;
		}

		private string GetAttribute(APLContext Context, XElement Node, string AttributeName, bool bExpand = true, bool bRequired = true, string Fallback = null)
		{
			XAttribute Attribute = Node.Attribute(AttributeName);
			if (Attribute == null)
			{
				if (bRequired)
				{
					Log.TraceWarning("\nMissing attribute '{0}' in '{1}' (skipping instruction)", AttributeName, TraceNodeString(Node));
				}
				return Fallback;
			}
			string Result = Attribute.Value;
			return bExpand ? ExpandVariables(Context, Result) : Result;
		}

		private string GetAttributeWithNamespace(APLContext Context, XElement Node, XNamespace Namespace, string AttributeName, bool bExpand = true, bool bRequired = true, string Fallback = null)
		{
			XAttribute Attribute = Node.Attribute(Namespace + AttributeName);
			if (Attribute == null)
			{
				if (bRequired)
				{
					Log.TraceWarning("\nMissing attribute '{0}' in '{1}' (skipping instruction)", AttributeName, TraceNodeString(Node));
				}
				return Fallback;
			}
			string Result = Attribute.Value;
			return bExpand ? ExpandVariables(Context, Result) : Result;
		}

		static private Dictionary<string, ConfigCacheIni_APL> ConfigCache = null;

<<<<<<< HEAD
		private static ConfigCacheIni GetConfigCacheIni(string baseIniName)
=======
		private ConfigCacheIni_APL GetConfigCacheIni_APL(string baseIniName)
>>>>>>> c7f4204d
		{
			if (ConfigCache == null)
			{
				ConfigCache = new Dictionary<string, ConfigCacheIni_APL>();
			}
			ConfigCacheIni_APL config = null;
			if (!ConfigCache.TryGetValue(baseIniName, out config))
			{
<<<<<<< HEAD
				config = new ConfigCacheIni(UnrealTargetPlatform.Android, "Engine", UnrealBuildTool.GetUProjectPath());
=======
				// note: use our own ConfigCacheIni since EngineConfiguration.cs only parses RequiredSections!
				config = ConfigCacheIni_APL.CreateConfigCacheIni_APL(UnrealTargetPlatform.Android, "Engine", DirectoryReference.FromFile(ProjectFile));
>>>>>>> c7f4204d
				ConfigCache.Add(baseIniName, config);
			}
			return config;
		}

		private static void CopyFileDirectory(string SourceDir, string DestDir)
		{
			if (!Directory.Exists(SourceDir))
			{
				return;
			}

			string[] Files = Directory.GetFiles(SourceDir, "*.*", SearchOption.AllDirectories);
			foreach (string Filename in Files)
			{
				// make the dst filename with the same structure as it was in SourceDir
				string DestFilename = Path.Combine(DestDir, Utils.MakePathRelativeTo(Filename, SourceDir));
				if (File.Exists(DestFilename))
				{
					File.Delete(DestFilename);
				}

				// make the subdirectory if needed
				string DestSubdir = Path.GetDirectoryName(DestFilename);
				if (!Directory.Exists(DestSubdir))
				{
					Directory.CreateDirectory(DestSubdir);
				}

				File.Copy(Filename, DestFilename);

				// remove any read only flags
				FileInfo DestFileInfo = new FileInfo(DestFilename);
				DestFileInfo.Attributes = DestFileInfo.Attributes & ~FileAttributes.ReadOnly;
			}
		}

		private static void DeleteFiles(string Filespec)
		{
			string BaseDir = Path.GetDirectoryName(Filespec);
			string Mask = Path.GetFileName(Filespec);

			if (!Directory.Exists(BaseDir))
			{
				return;
			}

			string[] Files = Directory.GetFiles(BaseDir, Mask, SearchOption.TopDirectoryOnly);
			foreach (string Filename in Files)
			{
				File.Delete(Filename);
				Log.TraceInformation("\nDeleted file {0}", Filename);
			}
		}

		private void AddAttribute(XElement Element, string Name, string Value)
		{
			XAttribute Attribute;
			int Index = Name.IndexOf(":");
			if (Index >= 0)
			{
				Name = Name.Substring(Index + 1);
				Attribute = Element.Attribute(AndroidNameSpace + Name);
			}
			else
			{
				Attribute = Element.Attribute(Name);
			}

			if (Attribute != null)
			{
				Attribute.SetValue(Value);
			}
			else
			{
				if (Index >= 0)
				{
					Element.Add(new XAttribute(AndroidNameSpace + Name, Value));
				}
				else
				{
					Element.Add(new XAttribute(Name, Value));
				}
			}
		}

		private void RemoveAttribute(XElement Element, string Name)
		{
			XAttribute Attribute;
			int Index = Name.IndexOf(":");
			if (Index >= 0)
			{
				Name = Name.Substring(Index + 1);
				Attribute = Element.Attribute(AndroidNameSpace + Name);
			}
			else
			{
				Attribute = Element.Attribute(Name);
			}

			if (Attribute != null)
			{
				Attribute.Remove();
			}
		}

		private void AddElements(XElement Target, XElement Source)
		{
			if (Source.HasElements)
			{
				foreach (var Index in Source.Elements())
				{
//					if (Target.Element(Index.Name) == null)
					{
						Target.Add(Index);
					}
				}
			}
		}

		public string ProcessPluginNode(string Architecture, string NodeName, string Input)
		{
			return ProcessPluginNode(Architecture, NodeName, Input, ref XMLDummy);
		}

		public string ProcessPluginNode(string Architecture, string NodeName, string Input, ref XDocument XMLWork)
		{
			// add all instructions to execution list
			var ExecutionStack = new Stack<XElement>();
			var StartNode = XDoc.Root.Element(NodeName);
			if (StartNode != null)
			{
				foreach (var Instruction in StartNode.Elements().Reverse())
				{
					ExecutionStack.Push(Instruction);
				}
			}

			if (ExecutionStack.Count == 0)
			{
				return Input;
			}

			var ContextStack = new Stack<APLContext>();
			APLContext CurrentContext = GlobalContext;

			// update Output in global context
			GlobalContext.StringVariables["Output"] = Input;

			var ElementStack = new Stack<XElement>();
			XElement CurrentElement = XMLWork.Elements().First();

			// run the instructions
			while (ExecutionStack.Count > 0)
			{
				var Node = ExecutionStack.Pop();
				if (bGlobalTrace || CurrentContext.bTrace)
				{
					Log.TraceInformation("Execute: '{0}'", TraceNodeString(Node));
				}
				switch (Node.Name.ToString())
				{
					case "trace":
						{
							string Enable = GetAttribute(CurrentContext, Node, "enable");
							if (Enable != null)
							{
								CurrentContext.bTrace = StringToBool(Enable);
								if (!bGlobalTrace && CurrentContext.bTrace)
								{
									Log.TraceInformation("Context: '{0}' using Architecture='{1}', NodeName='{2}', Input='{3}'", CurrentContext.StringVariables["PluginDir"], Architecture, NodeName, Input);
								}
							}
						}
						break;

					case "dumpvars":
						{
							if (!bGlobalTrace && !CurrentContext.bTrace)
							{
								Log.TraceInformation("Context: '{0}' using Architecture='{1}', NodeName='{2}', Input='{3}'", CurrentContext.StringVariables["PluginDir"], Architecture, NodeName, Input);
							}
							Log.TraceInformation("Variables:\n{0}", DumpContext(CurrentContext));
						}
						break;

					case "Context":
						{
							ContextStack.Push(CurrentContext);
							string index = GetAttribute(CurrentContext, Node, "index");
							CurrentContext = Contexts[Architecture + "_" + index];
							ExecutionStack.Push(new XElement("PopContext"));
							foreach (var instruction in Node.Elements().Reverse())
							{
								ExecutionStack.Push(instruction);
							}

							if (bGlobalTrace || CurrentContext.bTrace)
							{
								Log.TraceInformation("Context: '{0}' using Architecture='{1}', NodeName='{2}', Input='{3}'", CurrentContext.StringVariables["PluginDir"], Architecture, NodeName, Input);
							}
						}
						break;

					case "PopContext":
						{
							CurrentContext = ContextStack.Pop();
						}
						break;

					case "PopElement":
						{
							CurrentElement = ElementStack.Pop();
						}
						break;

					case "isArch":
						{
							string arch = GetAttribute(CurrentContext, Node, "arch");
							if (arch != null && arch.Equals(Architecture))
							{
								foreach (var instruction in Node.Elements().Reverse())
								{
									ExecutionStack.Push(instruction);
								}
							}
						}
						break;

					case "isDistribution":
						{
							bool Result = false;
							if (GetCondition(CurrentContext, Node, "Distribution", out Result))
							{
								if (Result)
								{
									foreach (var Instruction in Node.Elements().Reverse())
									{
										ExecutionStack.Push(Instruction);
									}
								}
							}
						}
						break;

					case "if":
						{
							bool Result;
							if (GetCondition(CurrentContext, Node, GetAttribute(CurrentContext, Node, "condition"), out Result))
							{
								var ResultNode = Node.Element(Result ? "true" : "false");
								if (ResultNode != null)
								{
									foreach (var Instruction in ResultNode.Elements().Reverse())
									{
										ExecutionStack.Push(Instruction);
									}
								}
							}
						}
						break;

					case "while":
						{
							bool Result;
							if (GetCondition(CurrentContext, Node, GetAttribute(CurrentContext, Node, "condition"), out Result))
							{
								if (Result)
								{
									var ResultNode = Node.Elements();
									if (ResultNode != null)
									{
										ExecutionStack.Push(Node);
										foreach (var Instruction in ResultNode.Reverse())
										{
											ExecutionStack.Push(Instruction);
										}
									}
								}
							}
						}
						break;

					case "return":
						{
							while (ExecutionStack.Count > 0)
							{
								ExecutionStack.Pop();
							}
						}
						break;

					case "break":
						{
							// remove up to while (or acts like a return if outside by removing everything)
							while (ExecutionStack.Count > 0)
							{
								Node = ExecutionStack.Pop();
								if (Node.Name.ToString().Equals("while"))
								{
									break;
								}
							}
						}
						break;

					case "continue":
						{
							// remove up to while (or acts like a return if outside by removing everything)
							while (ExecutionStack.Count > 0)
							{
								Node = ExecutionStack.Pop();
								if (Node.Name.ToString().Equals("while"))
								{
									ExecutionStack.Push(Node);
									break;
								}
							}
						}
						break;

					case "log":
						{
							string Text = GetAttribute(CurrentContext, Node, "text");
							if (Text != null)
							{
								Log.TraceInformation("{0}", Text);
							}
						}
						break;

					case "loopElements":
						{
							string Tag = GetAttribute(CurrentContext, Node, "tag");
							ElementStack.Push(CurrentElement);
							ExecutionStack.Push(new XElement("PopElement"));
							var WorkList = (Tag == "$") ? CurrentElement.Elements().Reverse() : CurrentElement.Descendants(Tag).Reverse();
							foreach (var WorkNode in WorkList)
							{
								foreach (var Instruction in Node.Elements().Reverse())
								{
									ExecutionStack.Push(Instruction);
								}
								ElementStack.Push(WorkNode);
								ExecutionStack.Push(new XElement("PopElement"));
							}
						}
						break;

					case "addAttribute":
						{
							string Tag = GetAttribute(CurrentContext, Node, "tag");
							string Name = GetAttribute(CurrentContext, Node, "name");
							string Value = GetAttribute(CurrentContext, Node, "value");
							if (Tag != null && Name != null && Value != null)
							{
								if (Tag.StartsWith("$"))
								{
									XElement Target = CurrentElement;
									if (Tag.Length > 1)
									{
										if (!CurrentContext.ElementVariables.TryGetValue(Tag.Substring(1), out Target))
										{
											if (!GlobalContext.ElementVariables.TryGetValue(Tag.Substring(1), out Target))
											{
												Log.TraceWarning("\nMissing element variable '{0}' in '{1}' (skipping instruction)", Tag, TraceNodeString(Node));
												continue;
											}
										}
									}
									AddAttribute(Target, Name, Value);
								}
								else
								{
									if (CurrentElement.Name.ToString().Equals(Tag))
									{
										AddAttribute(CurrentElement, Name, Value);
									}
									foreach (var WorkNode in CurrentElement.Descendants(Tag))
									{
										AddAttribute(WorkNode, Name, Value);
									}
								}
							}
						}
						break;

					case "removeAttribute":
						{
							string Tag = GetAttribute(CurrentContext, Node, "tag");
							string Name = GetAttribute(CurrentContext, Node, "name");
							if (Tag != null && Name != null)
							{
								if (Tag.StartsWith("$"))
								{
									XElement Target = CurrentElement;
									if (Tag.Length > 1)
									{
										if (!CurrentContext.ElementVariables.TryGetValue(Tag.Substring(1), out Target))
										{
											if (!GlobalContext.ElementVariables.TryGetValue(Tag.Substring(1), out Target))
											{
												Log.TraceWarning("\nMissing element variable '{0}' in '{1}' (skipping instruction)", Tag, TraceNodeString(Node));
												continue;
											}
										}
									}
									RemoveAttribute(Target, Name);
								}
								else
								{
									if (CurrentElement.Name.ToString().Equals(Tag))
									{
										RemoveAttribute(CurrentElement, Name);
									}
									foreach (var WorkNode in CurrentElement.Descendants(Tag))
									{
										RemoveAttribute(WorkNode, Name);
									}
								}
							}
						}
						break;

					case "addPermission":
						{
							string Name = GetAttributeWithNamespace(CurrentContext, Node, AndroidNameSpace, "name");
							if (Name != null)
							{
								// make sure it isn't already added
								bool bFound = false;
								foreach (var Element in XMLWork.Descendants("uses-permission"))
								{
									XAttribute Attribute = Element.Attribute(AndroidNameSpace + "name");
									if (Attribute != null)
									{
										if (Attribute.Value == Name)
										{
											bFound = true;
											break;
										}
									}
								}

								// add it if not found
								if (!bFound)
								{
									XMLWork.Element("manifest").Add(new XElement("uses-permission", Node.Attributes()));
								}
							}
						}
						break;

					case "removePermission":
						{
							string Name = GetAttributeWithNamespace(CurrentContext, Node, AndroidNameSpace, "name");
							if (Name != null)
							{
								foreach (var Element in XMLWork.Descendants("uses-permission"))
								{
									XAttribute Attribute = Element.Attribute(AndroidNameSpace + "name");
									if (Attribute != null)
									{
										if (Attribute.Value == Name)
										{
											Element.Remove();
											break;
										}
									}
								}
							}
						}
						break;

					case "addFeature":
						{
							string Name = GetAttributeWithNamespace(CurrentContext, Node, AndroidNameSpace, "name");
							if (Name != null)
							{
								// make sure it isn't already added
								bool bFound = false;
								foreach (var Element in XMLWork.Descendants("uses-feature"))
								{
									XAttribute Attribute = Element.Attribute(AndroidNameSpace + "name");
									if (Attribute != null)
									{
										if (Attribute.Value == Name)
										{
											bFound = true;
											break;
										}
									}
								}

								// add it if not found
								if (!bFound)
								{
									XMLWork.Element("manifest").Add(new XElement("uses-feature", Node.Attributes()));
								}
							}
						}
						break;

					case "removeFeature":
						{
							string Name = GetAttributeWithNamespace(CurrentContext, Node, AndroidNameSpace, "name");
							if (Name != null)
							{
								foreach (var Element in XMLWork.Descendants("uses-feature"))
								{
									XAttribute Attribute = Element.Attribute(AndroidNameSpace + "name");
									if (Attribute != null)
									{
										if (Attribute.Value == Name)
										{
											Element.Remove();
											break;
										}
									}
								}
							}
						}
						break;

					case "removeElement":
						{
							string Tag = GetAttribute(CurrentContext, Node, "tag");
							if (Tag != null)
							{
								if (Tag == "$")
								{
									XElement Parent = CurrentElement.Parent;
									CurrentElement.Remove();
									CurrentElement = Parent;
								}
								else
								{
									// use a list since Remove() may modify it
									foreach (var Element in XMLWork.Descendants(Tag).ToList())
									{
										Element.Remove();
									}
								}
							}
						}
						break;

					case "addElement":
						{
							string Tag = GetAttribute(CurrentContext, Node, "tag");
							string Name = GetAttribute(CurrentContext, Node, "name");
							if (Tag != null && Name != null)
							{
								XElement Element;
								if (!CurrentContext.ElementVariables.TryGetValue(Name, out Element))
								{
									if (!GlobalContext.ElementVariables.TryGetValue(Name, out Element))
									{
										Log.TraceWarning("\nMissing element variable '{0}' in '{1}' (skipping instruction)", Tag, TraceNodeString(Node));
										continue;
									}
								}
								if (Tag.StartsWith("$"))
								{
									XElement Target = CurrentElement;
									if (Tag.Length > 1)
									{
										if (!CurrentContext.ElementVariables.TryGetValue(Tag.Substring(1), out Target))
										{
											if (!GlobalContext.ElementVariables.TryGetValue(Tag.Substring(1), out Target))
											{
												Log.TraceWarning("\nMissing element variable '{0}' in '{1}' (skipping instruction)", Tag, TraceNodeString(Node));
												continue;
											}
										}
									}
									Target.Add(new XElement(Element));
								}
								else
								{
									if (CurrentElement.Name.ToString().Equals(Tag))
									{
										CurrentElement.Add(new XElement(Element));
									}
									foreach (var WorkNode in CurrentElement.Descendants(Tag))
									{
										WorkNode.Add(new XElement(Element));
									}
								}
							}
						}
						break;

					case "addElements":
						{
							string Tag = GetAttribute(CurrentContext, Node, "tag");
							if (Tag != null)
							{
								if (Tag.StartsWith("$"))
								{
									XElement Target = CurrentElement;
									if (Tag.Length > 1)
									{
										if (!CurrentContext.ElementVariables.TryGetValue(Tag.Substring(1), out Target))
										{
											if (!GlobalContext.ElementVariables.TryGetValue(Tag.Substring(1), out Target))
											{
												Log.TraceWarning("\nMissing element variable '{0}' in '{1}' (skipping instruction)", Tag, TraceNodeString(Node));
												continue;
											}
										}
									}
									AddElements(Target, Node);
								}
								else
								{
									if (CurrentElement.Name.ToString().Equals(Tag))
									{
										AddElements(CurrentElement, Node);
									}
									foreach (var WorkNode in CurrentElement.Descendants(Tag))
									{
										AddElements(WorkNode, Node);
									}
								}
							}
						}
						break;

					case "insert":
						{
							if (Node.HasElements)
							{
								foreach (var Element in Node.Elements())
								{
									string Value = Element.ToString().Replace(" xmlns:android=\"http://schemas.android.com/apk/res/android\" ", "");
									GlobalContext.StringVariables["Output"] += Value + "\n";
								}
							}
							else
							{
								string Value = Node.Value.ToString();

								// trim trailing tabs
								int Index = Value.Length;
								while (Index > 0 && Value[Index - 1] == '\t')
								{
									Index--;
								}
								if (Index < Value.Length)
								{
									Value = Value.Substring(0, Index);
								}

								// trim leading newlines
								Index = 0;
								while (Index < Value.Length && Value[Index] == '\n')
								{
									Index++;
								}

								if (Index < Value.Length)
								{
									GlobalContext.StringVariables["Output"] += Value.Substring(Index);
								}
							}
						}
						break;

					case "insertValue":
						{
							string Value = GetAttribute(CurrentContext, Node, "value");
							if (Value != null)
							{
								GlobalContext.StringVariables["Output"] += Value;
							}
						}
						break;

					case "replace":
						{
							string Find = GetAttribute(CurrentContext, Node, "find");
							string With = GetAttribute(CurrentContext, Node, "with");
							if (Find != null && With != null)
							{
								GlobalContext.StringVariables["Output"] = GlobalContext.StringVariables["Output"].Replace(Find, With);
							}
						}
						break;

					case "copyFile":
						{
							string Src = GetAttribute(CurrentContext, Node, "src");
							string Dst = GetAttribute(CurrentContext, Node, "dst");
							if (Src != null && Dst != null)
							{
								if (File.Exists(Src))
								{
									// check to see if newer than last time we copied
									bool bFileExists = File.Exists(Dst);
									TimeSpan Diff = File.GetLastWriteTimeUtc(Dst) - File.GetLastWriteTimeUtc(Src);
									if (!bFileExists || Diff.TotalSeconds < -1 || Diff.TotalSeconds > 1)
									{
										if (bFileExists)
										{
											File.Delete(Dst);
										}
										Directory.CreateDirectory(Path.GetDirectoryName(Dst));
										File.Copy(Src, Dst, true);
										Log.TraceInformation("\nFile {0} copied to {1}", Src, Dst);
									}
								}
							}
						}
						break;

					case "copyDir":
						{
							string Src = GetAttribute(CurrentContext, Node, "src");
							string Dst = GetAttribute(CurrentContext, Node, "dst");
							if (Src != null && Dst != null)
							{
								CopyFileDirectory(Src, Dst);
								Log.TraceInformation("\nDirectory {0} copied to {1}", Src, Dst);
							}
						}
						break;

					case "deleteFiles":
						{
							string Filespec = GetAttribute(CurrentContext, Node, "filespec");
							if (Filespec != null)
							{
								if (Filespec.Contains(":") || Filespec.Contains(".."))
								{
									Log.TraceInformation("\nFilespec {0} not allowed; ignored.", Filespec);
								}
								else
								{
									// force relative to BuildDir (and only from global context so someone doesn't try to be clever)
									DeleteFiles(Path.Combine(GlobalContext.StringVariables["BuildDir"], Filespec));
								}
							}
						}
						break;

					case "loadLibrary":
						{
							string Name = GetAttribute(CurrentContext, Node, "name");
							string FailMsg = GetAttribute(CurrentContext, Node, "failmsg", true, false);
							if (Name != null)
							{
								string Work = "\t\ttry\n" +
											"\t\t{\n" +
											"\t\t\tSystem.loadLibrary(\"" + Name + "\");\n" +
											"\t\t}\n" +
											"\t\tcatch (java.lang.UnsatisfiedLinkError e)\n" +
											"\t\t{\n";
								if (FailMsg != null)
								{
									Work += "\t\t\tLog.debug(\"" + FailMsg + "\");\n";
								}
								GlobalContext.StringVariables["Output"] += Work + "\t\t}\n";
							}
						}
						break;

					case "setBool":
						{
							string Result = GetAttribute(CurrentContext, Node, "result");
							string Value = GetAttribute(CurrentContext, Node, "value", true, false, "false");
							if (Result != null)
							{
								CurrentContext.BoolVariables[Result] = StringToBool(Value);
							}
						}
						break;

					case "setBoolFrom":
						{
							string Result = GetAttribute(CurrentContext, Node, "result");
							string Value = GetAttribute(CurrentContext, Node, "value", true, false, "false");
							if (Result != null)
							{
								Value = ExpandVariables(CurrentContext, "$B(" + Value + ")");
								CurrentContext.BoolVariables[Result] = StringToBool(Value);
							}
						}
						break;

					case "setBoolFromProperty":
						{
							string Result = GetAttribute(CurrentContext, Node, "result");
							string Ini = GetAttribute(CurrentContext, Node, "ini");
							string Section = GetAttribute(CurrentContext, Node, "section");
							string Property = GetAttribute(CurrentContext, Node, "property");
							string DefaultVal = GetAttribute(CurrentContext, Node, "default", true, false, "false");
							if (Result != null && Ini != null && Section != null && Property != null)
							{
								bool Value = StringToBool(DefaultVal);

								ConfigCacheIni_APL ConfigIni = GetConfigCacheIni_APL(Ini);
								if (ConfigIni != null)
								{
									if (!ConfigIni.GetBool(Section, Property, out Value))
									{
										Value = StringToBool(DefaultVal);
									}
								}
								CurrentContext.BoolVariables[Result] = Value;
							}
						}
						break;

					case "setBoolContains":
						{
							string Result = GetAttribute(CurrentContext, Node, "result");
							string Source = GetAttribute(CurrentContext, Node, "source", true, false, "");
							string Find = GetAttribute(CurrentContext, Node, "find", true, false, "");
							if (Result != null)
							{
								CurrentContext.BoolVariables[Result] = Source.Contains(Find);
							}
						}
						break;

					case "setBoolStartsWith":
						{
							string Result = GetAttribute(CurrentContext, Node, "result");
							string Source = GetAttribute(CurrentContext, Node, "source", true, false, "");
							string Find = GetAttribute(CurrentContext, Node, "find", true, false, "");
							if (Result != null)
							{
								CurrentContext.BoolVariables[Result] = Source.StartsWith(Find);
							}
						}
						break;

					case "setBoolEndsWith":
						{
							string Result = GetAttribute(CurrentContext, Node, "result");
							string Source = GetAttribute(CurrentContext, Node, "source", true, false, "");
							string Find = GetAttribute(CurrentContext, Node, "find", true, false, "");
							if (Result != null)
							{
								CurrentContext.BoolVariables[Result] = Source.EndsWith(Find);
							}
						}
						break;

					case "setBoolNot":
						{
							string Result = GetAttribute(CurrentContext, Node, "result");
							string Source = GetAttribute(CurrentContext, Node, "source", true, false, "false");
							if (Result != null)
							{
								CurrentContext.BoolVariables[Result] = !StringToBool(Source);
							}
						}
						break;

					case "setBoolAnd":
						{
							string Result = GetAttribute(CurrentContext, Node, "result");
							string Arg1 = GetAttribute(CurrentContext, Node, "arg1", true, false, "false");
							string Arg2 = GetAttribute(CurrentContext, Node, "arg2", true, false, "false");
							if (Result != null)
							{
								CurrentContext.BoolVariables[Result] = StringToBool(Arg1) && StringToBool(Arg2);
							}
						}
						break;

					case "setBoolOr":
						{
							string Result = GetAttribute(CurrentContext, Node, "result");
							string Arg1 = GetAttribute(CurrentContext, Node, "arg1", true, false, "false");
							string Arg2 = GetAttribute(CurrentContext, Node, "arg2", true, false, "false");
							if (Result != null)
							{
								CurrentContext.BoolVariables[Result] = StringToBool(Arg1) || StringToBool(Arg2);
							}
						}
						break;

					case "setBoolIsEqual":
						{
							string Result = GetAttribute(CurrentContext, Node, "result");
							string Arg1 = GetAttribute(CurrentContext, Node, "arg1", true, false, "");
							string Arg2 = GetAttribute(CurrentContext, Node, "arg2", true, false, "");
							if (Result != null)
							{
								CurrentContext.BoolVariables[Result] = Arg1.Equals(Arg2);
							}
						}
						break;

					case "setBoolIsLess":
						{
							string Result = GetAttribute(CurrentContext, Node, "result");
							string Arg1 = GetAttribute(CurrentContext, Node, "arg1", true, false);
							string Arg2 = GetAttribute(CurrentContext, Node, "arg2", true, false);
							if (Result != null)
							{
								CurrentContext.BoolVariables[Result] = (StringToInt(Arg1, Node) < StringToInt(Arg2, Node));
							}
						}
						break;

					case "setBoolIsLessEqual":
						{
							string Result = GetAttribute(CurrentContext, Node, "result");
							string Arg1 = GetAttribute(CurrentContext, Node, "arg1", true, false);
							string Arg2 = GetAttribute(CurrentContext, Node, "arg2", true, false);
							if (Result != null)
							{
								CurrentContext.BoolVariables[Result] = (StringToInt(Arg1, Node) <= StringToInt(Arg2, Node));
							}
						}
						break;

					case "setBoolIsGreater":
						{
							string Result = GetAttribute(CurrentContext, Node, "result");
							string Arg1 = GetAttribute(CurrentContext, Node, "arg1", true, false);
							string Arg2 = GetAttribute(CurrentContext, Node, "arg2", true, false);
							if (Result != null)
							{
								CurrentContext.BoolVariables[Result] = (StringToInt(Arg1, Node) > StringToInt(Arg2, Node));
							}
						}
						break;

					case "setBoolIsGreaterEqual":
						{
							string Result = GetAttribute(CurrentContext, Node, "result");
							string Arg1 = GetAttribute(CurrentContext, Node, "arg1", true, false);
							string Arg2 = GetAttribute(CurrentContext, Node, "arg2", true, false);
							if (Result != null)
							{
								CurrentContext.BoolVariables[Result] = (StringToInt(Arg1, Node) >= StringToInt(Arg2, Node));
							}
						}
						break;

					case "setInt":
						{
							string Result = GetAttribute(CurrentContext, Node, "result");
							string Value = GetAttribute(CurrentContext, Node, "value", true, false, "0");
							if (Result != null)
							{
								CurrentContext.IntVariables[Result] = StringToInt(Value, Node);
							}
						}
						break;

					case "setIntFrom":
						{
							string Result = GetAttribute(CurrentContext, Node, "result");
							string Value = GetAttribute(CurrentContext, Node, "value", true, false, "0");
							if (Result != null)
							{
								Value = ExpandVariables(CurrentContext, "$I(" + Value + ")");
								CurrentContext.IntVariables[Result] = StringToInt(Value, Node);
							}
						}
						break;

					case "setIntFromProperty":
						{
							string Result = GetAttribute(CurrentContext, Node, "result");
							string Ini = GetAttribute(CurrentContext, Node, "ini");
							string Section = GetAttribute(CurrentContext, Node, "section");
							string Property = GetAttribute(CurrentContext, Node, "property");
							string DefaultVal = GetAttribute(CurrentContext, Node, "default", true, false, "0");
							if (Result != null && Ini != null && Section != null && Property != null)
							{
								int Value = StringToInt(DefaultVal, Node);

								ConfigCacheIni_APL ConfigIni = GetConfigCacheIni_APL(Ini);
								if (ConfigIni != null)
								{
									ConfigIni.GetInt32(Section, Property, out Value);
								}
								CurrentContext.IntVariables[Result] = Value;
							}
						}
						break;

					case "setIntAdd":
						{
							string Result = GetAttribute(CurrentContext, Node, "result");
							string Arg1 = GetAttribute(CurrentContext, Node, "arg1", true, false, "0");
							string Arg2 = GetAttribute(CurrentContext, Node, "arg2", true, false, "0");
							if (Result != null)
							{
								CurrentContext.IntVariables[Result] = StringToInt(Arg1, Node) + StringToInt(Arg2, Node);
							}
						}
						break;

					case "setIntSubtract":
						{
							string Result = GetAttribute(CurrentContext, Node, "result");
							string Arg1 = GetAttribute(CurrentContext, Node, "arg1", true, false, "0");
							string Arg2 = GetAttribute(CurrentContext, Node, "arg2", true, false, "0");
							if (Result != null)
							{
								CurrentContext.IntVariables[Result] = StringToInt(Arg1, Node) - StringToInt(Arg2, Node);
							}
						}
						break;

					case "setIntMultiply":
						{
							string Result = GetAttribute(CurrentContext, Node, "result");
							string Arg1 = GetAttribute(CurrentContext, Node, "arg1", true, false, "1");
							string Arg2 = GetAttribute(CurrentContext, Node, "arg2", true, false, "1");
							if (Result != null)
							{
								CurrentContext.IntVariables[Result] = StringToInt(Arg1, Node) * StringToInt(Arg2, Node);
							}
						}
						break;

					case "setIntDivide":
						{
							string Result = GetAttribute(CurrentContext, Node, "result");
							string Arg1 = GetAttribute(CurrentContext, Node, "arg1", true, false, "1");
							string Arg2 = GetAttribute(CurrentContext, Node, "arg2", true, false, "1");
							if (Result != null)
							{
								int Denominator = StringToInt(Arg2, Node);
								if (Denominator == 0)
								{
									CurrentContext.IntVariables[Result] = StringToInt(Arg1, Node);
								}
								else
								{
									CurrentContext.IntVariables[Result] = StringToInt(Arg1, Node) / Denominator;
								}
							}
						}
						break;

					case "setIntLength":
						{
							string Result = GetAttribute(CurrentContext, Node, "result");
							string Source = GetAttribute(CurrentContext, Node, "source", true, false, "");
							if (Result != null)
							{
								CurrentContext.IntVariables[Result] = Source.Length;
							}
						}
						break;

					case "setIntFindString":
						{
							string Result = GetAttribute(CurrentContext, Node, "result");
							string Source = GetAttribute(CurrentContext, Node, "source", true, false, "");
							string Find = GetAttribute(CurrentContext, Node, "find", true, false, "");
							if (Result != null)
							{
								CurrentContext.IntVariables[Result] = Source.IndexOf(Find);
							}
						}
						break;

					case "setString":
						{
							string Result = GetAttribute(CurrentContext, Node, "result");
							string Value = GetAttribute(CurrentContext, Node, "value", true, false, "");
							if (Result != null)
							{
								if (Result == "Output")
								{
									GlobalContext.StringVariables["Output"] = Value;
								}
								else
								{
									CurrentContext.StringVariables[Result] = Value;
								}
							}
						}
						break;

					case "setStringFrom":
						{
							string Result = GetAttribute(CurrentContext, Node, "result");
							string Value = GetAttribute(CurrentContext, Node, "value", true, false, "0");
							if (Result != null)
							{
								Value = ExpandVariables(CurrentContext, "$S(" + Value + ")");
								CurrentContext.StringVariables[Result] = Value;
							}
						}
						break;

					case "setStringFromTag":
						{
							string Result = GetAttribute(CurrentContext, Node, "result");
							string Tag = GetAttribute(CurrentContext, Node, "tag", true, false, "$");
							if (Result != null)
							{
								XElement Element = CurrentElement;
								if (Tag.StartsWith("$"))
								{
									if (Tag.Length > 1)
									{
										if (!CurrentContext.ElementVariables.TryGetValue(Tag.Substring(1), out Element))
										{
											if (!GlobalContext.ElementVariables.TryGetValue(Tag.Substring(1), out Element))
											{
												Log.TraceWarning("\nMissing element variable '{0}' in '{1}' (skipping instruction)", Tag, TraceNodeString(Node));
												continue;
											}
										}
									}
								}
								CurrentContext.StringVariables[Result] = Element.Name.ToString();
							}
						}
						break;

					case "setStringFromAttribute":
						{
							string Result = GetAttribute(CurrentContext, Node, "result");
							string Tag = GetAttribute(CurrentContext, Node, "tag");
							string Name = GetAttribute(CurrentContext, Node, "name");
							if (Result != null && Tag != null && Name != null)
							{
								XElement Element = CurrentElement;
								if (Tag.StartsWith("$"))
								{
									if (Tag.Length > 1)
									{
										if (!CurrentContext.ElementVariables.TryGetValue(Tag.Substring(1), out Element))
										{
											if (!GlobalContext.ElementVariables.TryGetValue(Tag.Substring(1), out Element))
											{
												Log.TraceWarning("\nMissing element variable '{0}' in '{1}' (skipping instruction)", Tag, TraceNodeString(Node));
												continue;
											}
										}
									}
								}

								XAttribute Attribute;
								int Index = Name.IndexOf(":");
								if (Index >= 0)
								{
									Name = Name.Substring(Index + 1);
									Attribute = Element.Attribute(AndroidNameSpace + Name);
								}
								else
								{
									Attribute = Element.Attribute(Name);
								}

								CurrentContext.StringVariables[Result] = (Attribute != null) ? Attribute.Value : "";
							}
						}
						break;

					case "setStringFromProperty":
						{
							string Result = GetAttribute(CurrentContext, Node, "result");
							string Ini = GetAttribute(CurrentContext, Node, "ini");
							string Section = GetAttribute(CurrentContext, Node, "section");
							string Property = GetAttribute(CurrentContext, Node, "property");
							string DefaultVal = GetAttribute(CurrentContext, Node, "default", true, false, "");
							if (Result != null && Ini != null && Section != null && Property != null)
							{
								string Value = DefaultVal;

								ConfigCacheIni_APL ConfigIni = GetConfigCacheIni_APL(Ini);
								if (ConfigIni != null)
								{
									ConfigIni.GetString(Section, Property, out Value);
								}
								if (Result == "Output")
								{
									GlobalContext.StringVariables["Output"] = Value;
								}
								else
								{
									CurrentContext.StringVariables[Result] = Value;
								}
							}
						}
						break;

					case "setStringAdd":
						{
							string Result = GetAttribute(CurrentContext, Node, "result");
							string Arg1 = GetAttribute(CurrentContext, Node, "arg1", true, false, "");
							string Arg2 = GetAttribute(CurrentContext, Node, "arg2", true, false, "");
							if (Result != null)
							{
								string Value = Arg1 + Arg2;
								if (Result == "Output")
								{
									GlobalContext.StringVariables["Output"] = Value;
								}
								else
								{
									CurrentContext.StringVariables[Result] = Value;
								}
							}
						}
						break;

					case "setStringSubstring":
						{
							string Result = GetAttribute(CurrentContext, Node, "result");
							string Source = GetAttribute(CurrentContext, Node, "source", true, false, "");
							string Start = GetAttribute(CurrentContext, Node, "start", true, false, "0");
							string Length = GetAttribute(CurrentContext, Node, "length", true, false, "0");
							if (Result != null && Source != null)
							{
								int Index = StringToInt(Start, Node);
								int Count = StringToInt(Length, Node);
								Index = (Index < 0) ? 0 : (Index > Source.Length) ? Source.Length : Index;
								Count = (Index + Count > Source.Length) ? Source.Length - Index : Count;
								string Value = Source.Substring(Index, Count);
								if (Result == "Output")
								{
									GlobalContext.StringVariables["Output"] = Value;
								}
								else
								{
									CurrentContext.StringVariables[Result] = Value;
								}
							}
						}
						break;

					case "setStringReplace":
						{
							string Result = GetAttribute(CurrentContext, Node, "result");
							string Source = GetAttribute(CurrentContext, Node, "source", true, false, "");
							string Find = GetAttribute(CurrentContext, Node, "find");
							string With = GetAttribute(CurrentContext, Node, "with", true, false, "");
							if (Result != null && Find != null)
							{
								string Value = Source.Replace(Find, With);
								if (Result == "Output")
								{
									GlobalContext.StringVariables["Output"] = Value;
								}
								else
								{
									CurrentContext.StringVariables[Result] = Value;
								}
							}
						}
						break;

					case "setElement":
						{
							string Result = GetAttribute(CurrentContext, Node, "result");
							string Value = GetAttribute(CurrentContext, Node, "value", true, false);
							string Parse = GetAttribute(CurrentContext, Node, "xml", true, false);
							if (Result != null)
							{
								if (Value != null)
								{
									CurrentContext.ElementVariables[Result] = new XElement(Value);
								}
								else if (Parse != null)
								{
									try
									{
										CurrentContext.ElementVariables[Result] = XElement.Parse(Parse);
									}
									catch (Exception e)
									{
										Log.TraceError("\nXML parsing {0} failed! {1} (skipping instruction)", Parse, e);
									}
								}
							}
						}
						break;

					default:
						Log.TraceWarning("\nUnknown command: {0}", Node.Name);
						break;
				}
			}

			return GlobalContext.StringVariables["Output"];
		}

		public void Init(List<string> Architectures, bool bDistribution, string EngineDirectory, string BuildDirectory)
		{
			GlobalContext.BoolVariables["Distribution"] = bDistribution;
			GlobalContext.StringVariables["EngineDir"] = EngineDirectory;
			GlobalContext.StringVariables["BuildDir"] = BuildDirectory;

			foreach (string Arch in Architectures)
			{
				Log.TraceInformation("APL Init: {0}", Arch);
				ProcessPluginNode(Arch, "init", "");
			}

			if (bGlobalTrace)
			{
				Log.TraceInformation("\nVariables:\n{0}", DumpVariables());
			}
		}
	}

	/// <summary>
	/// Equivalent of FConfigCacheIni_APL. Parses ini files.  This version reads ALL sections since ConfigCacheIni_APL does NOT
	/// </summary>
	public class ConfigCacheIni_APL
	{

		// command class for being able to create config caches over and over without needing to read the ini files
		public class Command
		{
			public string TrimmedLine;
		}

		class SectionCommand : Command
		{
			public FileReference Filename;
			public int LineIndex;
		}

		class KeyValueCommand : Command
		{
			public string Key;
			public string Value;
			public ParseAction LastAction;
		}

		// cached ini files
		static Dictionary<string, List<Command>> FileCache = new Dictionary<string, List<Command>>();
		static Dictionary<string, ConfigCacheIni_APL> IniCache = new Dictionary<string, ConfigCacheIni_APL>();
		static Dictionary<string, ConfigCacheIni_APL> BaseIniCache = new Dictionary<string, ConfigCacheIni_APL>();

		// static creation functions for ini files
		public static ConfigCacheIni_APL CreateConfigCacheIni_APL(UnrealTargetPlatform Platform, string BaseIniName, DirectoryReference ProjectDirectory, DirectoryReference EngineDirectory = null)
		{
			if (EngineDirectory == null)
			{
				EngineDirectory = UnrealBuildTool.EngineDirectory;
			}

			// cache base ini for use as the seed for the rest
			if (!BaseIniCache.ContainsKey(BaseIniName))
			{
				BaseIniCache.Add(BaseIniName, new ConfigCacheIni_APL(UnrealTargetPlatform.Unknown, BaseIniName, null, EngineDirectory, EngineOnly: true));
			}

			// build the new ini and cache it for later re-use
			ConfigCacheIni_APL BaseCache = BaseIniCache[BaseIniName];
			string Key = GetIniPlatformName(Platform) + BaseIniName + EngineDirectory.FullName + (ProjectDirectory != null ? ProjectDirectory.FullName : "");
			if (!IniCache.ContainsKey(Key))
			{
				IniCache.Add(Key, new ConfigCacheIni_APL(Platform, BaseIniName, ProjectDirectory, EngineDirectory, BaseCache: BaseCache));
			}
			return IniCache[Key];
		}

		/// <summary>
		/// List of values (or a single value)
		/// </summary>
		public class IniValues : List<string>
		{
			public IniValues()
			{
			}
			public IniValues(IniValues Other)
				: base(Other)
			{
			}
			public override string ToString()
			{
				return String.Join(",", ToArray());
			}
		}

		/// <summary>
		/// Ini section (map of keys and values)
		/// </summary>
		public class IniSection : Dictionary<string, IniValues>
		{
			public IniSection()
				: base(StringComparer.InvariantCultureIgnoreCase)
			{ }
			public IniSection(IniSection Other)
				: this()
			{
				foreach (var Pair in Other)
				{
					Add(Pair.Key, new IniValues(Pair.Value));
				}
			}
			public override string ToString()
			{
				return "IniSection";
			}
		}

		/// <summary>
		/// True if we are loading a hierarchy of config files that should be merged together
		/// </summary>
		bool bIsMergingConfigs;

		/// <summary>
		/// All sections parsed from ini file
		/// </summary>
		Dictionary<string, IniSection> Sections;

		/// <summary>
		/// Constructor. Parses a single ini file. No Platform settings, no engine hierarchy. Do not use this with ini files that have hierarchy!
		/// </summary>
		/// <param name="Filename">The ini file to load</param>
		public ConfigCacheIni_APL(FileReference Filename)
		{
			Init(Filename);
		}

		/// <summary>
		/// Constructor. Parses ini hierarchy for the specified project.  No Platform settings.
		/// </summary>
		/// <param name="ProjectDirectory">Project path</param>
		/// <param name="Platform">Target platform</param>
		/// <param name="BaseIniName">Ini name (Engine, Editor, etc)</param>
		public ConfigCacheIni_APL(string BaseIniName, string ProjectDirectory, string EngineDirectory = null)
		{
			Init(UnrealTargetPlatform.Unknown, BaseIniName, (ProjectDirectory == null) ? null : new DirectoryReference(ProjectDirectory), (EngineDirectory == null) ? null : new DirectoryReference(EngineDirectory));
		}

		/// <summary>
		/// Constructor. Parses ini hierarchy for the specified project.  No Platform settings.
		/// </summary>
		/// <param name="ProjectDirectory">Project path</param>
		/// <param name="Platform">Target platform</param>
		/// <param name="BaseIniName">Ini name (Engine, Editor, etc)</param>
		public ConfigCacheIni_APL(string BaseIniName, DirectoryReference ProjectDirectory, DirectoryReference EngineDirectory = null)
		{
			Init(UnrealTargetPlatform.Unknown, BaseIniName, ProjectDirectory, EngineDirectory);
		}

		/// <summary>
		/// Constructor. Parses ini hierarchy for the specified platform and project.
		/// </summary>
		/// <param name="ProjectDirectory">Project path</param>
		/// <param name="Platform">Target platform</param>
		/// <param name="BaseIniName">Ini name (Engine, Editor, etc)</param>
		public ConfigCacheIni_APL(UnrealTargetPlatform Platform, string BaseIniName, string ProjectDirectory, string EngineDirectory = null)
		{
			Init(Platform, BaseIniName, (ProjectDirectory == null) ? null : new DirectoryReference(ProjectDirectory), (EngineDirectory == null) ? null : new DirectoryReference(EngineDirectory));
		}

		/// <summary>
		/// Constructor. Parses ini hierarchy for the specified platform and project.
		/// </summary>
		/// <param name="ProjectDirectory">Project path</param>
		/// <param name="Platform">Target platform</param>
		/// <param name="BaseIniName">Ini name (Engine, Editor, etc)</param>
		public ConfigCacheIni_APL(UnrealTargetPlatform Platform, string BaseIniName, DirectoryReference ProjectDirectory, DirectoryReference EngineDirectory = null, bool EngineOnly = false, ConfigCacheIni_APL BaseCache = null)
		{
			Init(Platform, BaseIniName, ProjectDirectory, EngineDirectory, EngineOnly, BaseCache);
		}

		private void InitCommon()
		{
			Sections = new Dictionary<string, IniSection>(StringComparer.InvariantCultureIgnoreCase);
		}

		private void Init(FileReference IniFileName)
		{
			InitCommon();
			bIsMergingConfigs = false;
			ParseIniFile(IniFileName);
		}

		private void Init(UnrealTargetPlatform Platform, string BaseIniName, DirectoryReference ProjectDirectory, DirectoryReference EngineDirectory, bool EngineOnly = false, ConfigCacheIni_APL BaseCache = null)
		{
			InitCommon();
			bIsMergingConfigs = true;
			if (EngineDirectory == null)
			{
				EngineDirectory = UnrealBuildTool.EngineDirectory;
			}

			if (BaseCache != null)
			{
				foreach (var Pair in BaseCache.Sections)
				{
					Sections.Add(Pair.Key, new IniSection(Pair.Value));
				}
			}
			if (EngineOnly)
			{
				foreach (var IniFileName in EnumerateEngineIniFileNames(EngineDirectory, BaseIniName))
				{
					if (IniFileName.Exists())
					{
						ParseIniFile(IniFileName);
					}
				}
			}
			else
			{
				foreach (var IniFileName in EnumerateCrossPlatformIniFileNames(ProjectDirectory, EngineDirectory, Platform, BaseIniName, BaseCache != null))
				{
					if (IniFileName.Exists())
					{
						ParseIniFile(IniFileName);
					}
				}
			}
		}

		/// <summary>
		/// Finds a section in INI
		/// </summary>
		/// <param name="SectionName"></param>
		/// <returns>Found section or null</returns>
		public IniSection FindSection(string SectionName)
		{
			IniSection Section;
			Sections.TryGetValue(SectionName, out Section);
			return Section;
		}

		/// <summary>
		/// Finds values associated with the specified key (does not copy the list)
		/// </summary>
		private bool GetList(string SectionName, string Key, out IniValues Value)
		{
			bool Result = false;
			var Section = FindSection(SectionName);
			Value = null;
			if (Section != null)
			{
				if (Section.TryGetValue(Key, out Value))
				{
					Result = true;
				}
			}
			return Result;
		}

		/// <summary>
		/// Gets all values associated with the specified key
		/// </summary>
		/// <param name="SectionName">Section where the key is located</param>
		/// <param name="Key">Key name</param>
		/// <param name="Value">Copy of the list containing all values associated with the specified key</param>
		/// <returns>True if the key exists</returns>
		public bool GetArray(string SectionName, string Key, out List<string> Value)
		{
			Value = null;
			IniValues ValueList;
			bool Result = GetList(SectionName, Key, out ValueList);
			if (Result)
			{
				Value = new List<string>(ValueList);
			}
			return Result;
		}

		/// <summary>
		/// Gets a single string value associated with the specified key.
		/// </summary>
		/// <param name="SectionName">Section name</param>
		/// <param name="Key">Key name</param>
		/// <param name="Value">Value associated with the specified key. If the key has more than one value, only the first one is returned</param>
		/// <returns>True if the key exists</returns>
		public bool GetString(string SectionName, string Key, out string Value)
		{
			Value = String.Empty;
			IniValues ValueList;
			bool Result = GetList(SectionName, Key, out ValueList);
			if (Result && ValueList != null && ValueList.Count > 0)
			{
				Value = ValueList[0];
				Result = true;
			}
			else
			{
				Result = false;
			}
			return Result;
		}

		/// <summary>
		/// Gets a single bool value associated with the specified key.
		/// </summary>
		/// <param name="SectionName">Section name</param>
		/// <param name="Key">Key name</param>
		/// <param name="Value">Value associated with the specified key. If the key has more than one value, only the first one is returned</param>
		/// <returns>True if the key exists</returns>
		public bool GetBool(string SectionName, string Key, out bool Value)
		{
			Value = false;
			string TextValue;
			bool Result = GetString(SectionName, Key, out TextValue);
			if (Result)
			{
				// C# Boolean type expects "False" or "True" but since we're not case sensitive, we need to suppor that manually
				if (String.Compare(TextValue, "true", true) == 0 || String.Compare(TextValue, "1") == 0)
				{
					Value = true;
				}
				else if (String.Compare(TextValue, "false", true) == 0 || String.Compare(TextValue, "0") == 0)
				{
					Value = false;
				}
				else
				{
					// Failed to parse
					Result = false;
				}
			}
			return Result;
		}

		/// <summary>
		/// Gets a single Int32 value associated with the specified key.
		/// </summary>
		/// <param name="SectionName">Section name</param>
		/// <param name="Key">Key name</param>
		/// <param name="Value">Value associated with the specified key. If the key has more than one value, only the first one is returned</param>
		/// <returns>True if the key exists</returns>
		public bool GetInt32(string SectionName, string Key, out int Value)
		{
			Value = 0;
			string TextValue;
			bool Result = GetString(SectionName, Key, out TextValue);
			if (Result)
			{
				Result = Int32.TryParse(TextValue, out Value);
			}
			return Result;
		}

		/// <summary>
		/// Gets a single GUID value associated with the specified key.
		/// </summary>
		/// <param name="SectionName">Section name</param>
		/// <param name="Key">Key name</param>
		/// <param name="Value">Value associated with the specified key. If the key has more than one value, only the first one is returned</param>
		/// <returns>True if the key exists</returns>
		public bool GetGUID(string SectionName, string Key, out Guid Value)
		{
			Value = Guid.Empty;
			string TextValue;
			bool Result = GetString(SectionName, Key, out TextValue);
			if (Result)
			{
				string HexString = "";
				if (TextValue.Contains("A=") && TextValue.Contains("B=") && TextValue.Contains("C=") && TextValue.Contains("D="))
				{
					char[] Separators = new char[] { '(', ')', '=', ',', ' ', 'A', 'B', 'C', 'D' };
					string[] ComponentValues = TextValue.Split(Separators, StringSplitOptions.RemoveEmptyEntries);
					if (ComponentValues.Length == 4)
					{
						for (int ComponentIndex = 0; ComponentIndex < 4; ComponentIndex++)
						{
							int IntegerValue;
							Result &= Int32.TryParse(ComponentValues[ComponentIndex], out IntegerValue);
							HexString += IntegerValue.ToString("X8");
						}
					}
				}
				else
				{
					HexString = TextValue;
				}

				try
				{
					Value = Guid.ParseExact(HexString, "N");
					Result = true;
				}
				catch (Exception)
				{
					Result = false;
				}
			}
			return Result;
		}

		/// <summary>
		/// Gets a single float value associated with the specified key.
		/// </summary>
		/// <param name="SectionName">Section name</param>
		/// <param name="Key">Key name</param>
		/// <param name="Value">Value associated with the specified key. If the key has more than one value, only the first one is returned</param>
		/// <returns>True if the key exists</returns>
		public bool GetSingle(string SectionName, string Key, out float Value)
		{
			Value = 0.0f;
			string TextValue;
			bool Result = GetString(SectionName, Key, out TextValue);
			if (Result)
			{
				Result = Single.TryParse(TextValue, out Value);
			}
			return Result;
		}

		/// <summary>
		/// Gets a single double value associated with the specified key.
		/// </summary>
		/// <param name="SectionName">Section name</param>
		/// <param name="Key">Key name</param>
		/// <param name="Value">Value associated with the specified key. If the key has more than one value, only the first one is returned</param>
		/// <returns>True if the key exists</returns>
		public bool GetDouble(string SectionName, string Key, out double Value)
		{
			Value = 0.0;
			string TextValue;
			bool Result = GetString(SectionName, Key, out TextValue);
			if (Result)
			{
				Result = Double.TryParse(TextValue, out Value);
			}
			return Result;
		}

		private static bool ExtractPath(string Source, out string Path)
		{
			int start = Source.IndexOf('"');
			int end = Source.LastIndexOf('"');
			if (start != 1 && end != -1 && start < end)
			{
				++start;
				Path = Source.Substring(start, end - start);
				return true;
			}
			else
			{
				Path = "";
			}

			return false;
		}

		public bool GetPath(string SectionName, string Key, out string Value)
		{
			string temp;
			if (GetString(SectionName, Key, out temp))
			{
				return ExtractPath(temp, out Value);
			}
			else
			{
				Value = "";
			}

			return false;
		}

		/// <summary>
		/// List of actions that can be performed on a single line from ini file
		/// </summary>
		enum ParseAction
		{
			None,
			New,
			Add,
			Remove
		}

		/// <summary>
		/// Checks what action should be performed on a single line from ini file
		/// </summary>
		private ParseAction GetActionForLine(ref string Line)
		{
			if (String.IsNullOrEmpty(Line) || Line.StartsWith(";") || Line.StartsWith("//"))
			{
				return ParseAction.None;
			}
			else if (Line.StartsWith("-"))
			{
				Line = Line.Substring(1).TrimStart();
				return ParseAction.Remove;
			}
			else if (Line.StartsWith("+"))
			{
				Line = Line.Substring(1).TrimStart();
				return ParseAction.Add;
			}
			else
			{
				// We use Add rather than New when we're not merging config files together in order 
				// to mimic the behavior of the C++ config cache when loading a single file
				return (bIsMergingConfigs) ? ParseAction.New : ParseAction.Add;
			}
		}

		/// <summary>
		/// Loads and parses ini file.
		/// </summary>
		public void ParseIniFile(FileReference Filename)
		{
			String[] IniLines = null;
			List<Command> Commands = null;
			if (!FileCache.ContainsKey(Filename.FullName))
			{
				try
				{
					IniLines = File.ReadAllLines(Filename.FullName);
					Commands = new List<Command>();
					FileCache.Add(Filename.FullName, Commands);
				}
				catch (Exception ex)
				{
					Console.WriteLine("Error reading ini file: " + Filename + " Exception: " + ex.Message);
				}
			}
			else
			{
				Commands = FileCache[Filename.FullName];
			}
			if (IniLines != null)
			{
				IniSection CurrentSection = null;

				// Line Index for exceptions
				var LineIndex = 1;
				var bMultiLine = false;
				var SingleValue = "";
				var Key = "";
				var LastAction = ParseAction.None;

				// Parse each line
				foreach (var Line in IniLines)
				{
					var TrimmedLine = Line.Trim();
					// Multiline value support
					bool bWasMultiLine = bMultiLine;
					bMultiLine = TrimmedLine.EndsWith("\\");
					if (bMultiLine)
					{
						TrimmedLine = TrimmedLine.Substring(0, TrimmedLine.Length - 1).TrimEnd();
					}
					if (!bWasMultiLine)
					{
						if (TrimmedLine.StartsWith("["))
						{
							CurrentSection = FindOrAddSection(TrimmedLine, Filename, LineIndex);
							LastAction = ParseAction.None;
							if (CurrentSection != null)
							{
								SectionCommand Command = new SectionCommand();
								Command.Filename = Filename;
								Command.LineIndex = LineIndex;
								Command.TrimmedLine = TrimmedLine;
								Commands.Add(Command);
							}
						}
						else
						{
							if (LastAction != ParseAction.None)
							{
								throw new IniParsingException("Parsing new key/value pair when the previous one has not yet been processed ({0}, {1}) in {2}, line {3}: {4}", Key, SingleValue, Filename, LineIndex, TrimmedLine);
							}
							// Check if the line is empty or a comment, also remove any +/- markers
							LastAction = GetActionForLine(ref TrimmedLine);
							if (LastAction != ParseAction.None)
							{
								/*								if (CurrentSection == null)
																{
																	throw new IniParsingException("Trying to parse key/value pair that doesn't belong to any section in {0}, line {1}: {2}", Filename, LineIndex, TrimmedLine);
																}*/
								ParseKeyValuePair(TrimmedLine, Filename, LineIndex, out Key, out SingleValue);
							}
						}
					}
					if (bWasMultiLine)
					{
						SingleValue += TrimmedLine;
					}
					if (!bMultiLine && LastAction != ParseAction.None && CurrentSection != null)
					{
						ProcessKeyValuePair(CurrentSection, Key, SingleValue, LastAction);
						KeyValueCommand Command = new KeyValueCommand();
						Command.Key = Key;
						Command.Value = SingleValue;
						Command.LastAction = LastAction;
						Commands.Add(Command);
						LastAction = ParseAction.None;
						SingleValue = "";
						Key = "";
					}
					else if (CurrentSection == null)
					{
						LastAction = ParseAction.None;
					}
					LineIndex++;
				}
			}
			else if (Commands != null)
			{
				IniSection CurrentSection = null;

				// run each command
				for (int Idx = 0; Idx < Commands.Count; ++Idx)
				{
					var Command = Commands[Idx];
					if (Command is SectionCommand)
					{
						CurrentSection = FindOrAddSection((Command as SectionCommand).TrimmedLine, (Command as SectionCommand).Filename, (Command as SectionCommand).LineIndex);
					}
					else if (Command is KeyValueCommand)
					{
						ProcessKeyValuePair(CurrentSection, (Command as KeyValueCommand).Key, (Command as KeyValueCommand).Value, (Command as KeyValueCommand).LastAction);
					}
				}
			}
		}

		/// <summary>
		/// Splits a line into key and value
		/// </summary>
		private static void ParseKeyValuePair(string TrimmedLine, FileReference Filename, int LineIndex, out string Key, out string Value)
		{
			var AssignIndex = TrimmedLine.IndexOf('=');
			if (AssignIndex < 0)
			{
				throw new IniParsingException("Failed to find value when parsing {0}, line {1}: {2}", Filename, LineIndex, TrimmedLine);
			}
			Key = TrimmedLine.Substring(0, AssignIndex).Trim();
			if (String.IsNullOrEmpty(Key))
			{
				throw new IniParsingException("Empty key when parsing {0}, line {1}: {2}", Filename, LineIndex, TrimmedLine);
			}
			Value = TrimmedLine.Substring(AssignIndex + 1).Trim();
			if (Value.StartsWith("\""))
			{
				// Remove quotes
				var QuoteEnd = Value.LastIndexOf('\"');
				if (QuoteEnd == 0)
				{
					throw new IniParsingException("Mismatched quotes when parsing {0}, line {1}: {2}", Filename, LineIndex, TrimmedLine);
				}
				Value = Value.Substring(1, Value.Length - 2);
			}
		}

		/// <summary>
		/// Processes parsed key/value pair
		/// </summary>
		private static void ProcessKeyValuePair(IniSection CurrentSection, string Key, string SingleValue, ParseAction Action)
		{
			switch (Action)
			{
				case ParseAction.New:
					{
						// New/replace
						IniValues Value;
						if (CurrentSection.TryGetValue(Key, out Value) == false)
						{
							Value = new IniValues();
							CurrentSection.Add(Key, Value);
						}
						Value.Clear();
						Value.Add(SingleValue);
					}
					break;
				case ParseAction.Add:
					{
						IniValues Value;
						if (CurrentSection.TryGetValue(Key, out Value) == false)
						{
							Value = new IniValues();
							CurrentSection.Add(Key, Value);
						}
						Value.Add(SingleValue);
					}
					break;
				case ParseAction.Remove:
					{
						IniValues Value;
						if (CurrentSection.TryGetValue(Key, out Value))
						{
							var ExistingIndex = Value.FindIndex(X => (String.Compare(SingleValue, X, true) == 0));
							if (ExistingIndex >= 0)
							{
								Value.RemoveAt(ExistingIndex);
							}
						}
					}
					break;
			}
		}

		/// <summary>
		/// Finds an existing section or adds a new one
		/// </summary>
		private IniSection FindOrAddSection(string TrimmedLine, FileReference Filename, int LineIndex)
		{
			var SectionEndIndex = TrimmedLine.IndexOf(']');
			if (SectionEndIndex != (TrimmedLine.Length - 1))
			{
				throw new IniParsingException("Mismatched brackets when parsing section name in {0}, line {1}: {2}", Filename, LineIndex, TrimmedLine);
			}
			var SectionName = TrimmedLine.Substring(1, TrimmedLine.Length - 2);
			if (String.IsNullOrEmpty(SectionName))
			{
				throw new IniParsingException("Empty section name when parsing {0}, line {1}: {2}", Filename, LineIndex, TrimmedLine);
			}
			{
				IniSection CurrentSection;
				if (Sections.TryGetValue(SectionName, out CurrentSection) == false)
				{
					CurrentSection = new IniSection();
					Sections.Add(SectionName, CurrentSection);
				}
				return CurrentSection;
			}
		}

		/// <summary>
		/// Returns a list of INI filenames for the engine
		/// </summary>
		private static IEnumerable<FileReference> EnumerateEngineIniFileNames(DirectoryReference EngineDirectory, string BaseIniName)
		{
			// Engine/Config/Base.ini (included in every ini type, required)
			yield return FileReference.Combine(EngineDirectory, "Config", "Base.ini");

			// Engine/Config/Base* ini
			yield return FileReference.Combine(EngineDirectory, "Config", "Base" + BaseIniName + ".ini");

			// Engine/Config/NotForLicensees/Base* ini
			yield return FileReference.Combine(EngineDirectory, "Config", "NotForLicensees", "Base" + BaseIniName + ".ini");
		}


		/// <summary>
		/// Returns a list of INI filenames for the given project
		/// </summary>
		private static IEnumerable<FileReference> EnumerateCrossPlatformIniFileNames(DirectoryReference ProjectDirectory, DirectoryReference EngineDirectory, UnrealTargetPlatform Platform, string BaseIniName, bool SkipEngine)
		{
			if (!SkipEngine)
			{
				// Engine/Config/Base.ini (included in every ini type, required)
				yield return FileReference.Combine(EngineDirectory, "Config", "Base.ini");

				// Engine/Config/Base* ini
				yield return FileReference.Combine(EngineDirectory, "Config", "Base" + BaseIniName + ".ini");

				// Engine/Config/NotForLicensees/Base* ini
				yield return FileReference.Combine(EngineDirectory, "Config", "NotForLicensees", "Base" + BaseIniName + ".ini");

				// NOTE: 4.7: See comment in GetSourceIniHierarchyFilenames()
				// Engine/Config/NoRedist/Base* ini
				// yield return Path.Combine(EngineDirectory, "Config", "NoRedist", "Base" + BaseIniName + ".ini");
			}

			if (ProjectDirectory != null)
			{
				// Game/Config/Default* ini
				yield return FileReference.Combine(ProjectDirectory, "Config", "Default" + BaseIniName + ".ini");

				// Game/Config/NotForLicensees/Default* ini
				yield return FileReference.Combine(ProjectDirectory, "Config", "NotForLicensees", "Default" + BaseIniName + ".ini");

				// Game/Config/NoRedist/Default* ini
				yield return FileReference.Combine(ProjectDirectory, "Config", "NoRedist", "Default" + BaseIniName + ".ini");
			}

			string PlatformName = GetIniPlatformName(Platform);
			if (Platform != UnrealTargetPlatform.Unknown)
			{
				// Engine/Config/Platform/Platform* ini
				yield return FileReference.Combine(EngineDirectory, "Config", PlatformName, PlatformName + BaseIniName + ".ini");

				if (ProjectDirectory != null)
				{
					// Game/Config/Platform/Platform* ini
					yield return FileReference.Combine(ProjectDirectory, "Config", PlatformName, PlatformName + BaseIniName + ".ini");
				}
			}

			DirectoryReference UserSettingsFolder = Utils.GetUserSettingDirectory(); // Match FPlatformProcess::UserSettingsDir()
			DirectoryReference PersonalFolder = null; // Match FPlatformProcess::UserDir()
			if (BuildHostPlatform.Current.Platform == UnrealTargetPlatform.Mac)
			{
				PersonalFolder = new DirectoryReference(Path.Combine(Environment.GetFolderPath(Environment.SpecialFolder.Personal), "Documents"));
			}
			else if (Environment.OSVersion.Platform == PlatformID.Unix)
			{
				PersonalFolder = new DirectoryReference(Path.Combine(Environment.GetFolderPath(Environment.SpecialFolder.Personal), "Documents"));
			}
			else
			{
				PersonalFolder = new DirectoryReference(Environment.GetFolderPath(Environment.SpecialFolder.Personal));
			}

			// <AppData>/UE4/EngineConfig/User* ini
			yield return FileReference.Combine(UserSettingsFolder, "Unreal Engine", "Engine", "Config", "User" + BaseIniName + ".ini");
			// <Documents>/UE4/EngineConfig/User* ini
			yield return FileReference.Combine(PersonalFolder, "Unreal Engine", "Engine", "Config", "User" + BaseIniName + ".ini");

			// Game/Config/User* ini
			if (ProjectDirectory != null)
			{
				yield return FileReference.Combine(ProjectDirectory, "Config", "User" + BaseIniName + ".ini");
			}
		}

		/// <summary>
		/// Returns the platform name to use as part of platform-specific config files
		/// </summary>
		private static string GetIniPlatformName(UnrealTargetPlatform TargetPlatform)
		{
			if (TargetPlatform == UnrealTargetPlatform.Win32 || TargetPlatform == UnrealTargetPlatform.Win64 || TargetPlatform == UnrealTargetPlatform.UWP)
			{
				return "Windows";
			}
			else
			{
				return Enum.GetName(typeof(UnrealTargetPlatform), TargetPlatform);
			}
		}
	}

}<|MERGE_RESOLUTION|>--- conflicted
+++ resolved
@@ -1,4 +1,4 @@
-﻿// Copyright 1998-2015 Epic Games, Inc. All Rights Reserved.
+﻿// Copyright 1998-2016 Epic Games, Inc. All Rights Reserved.
 
 using System;
 using System.Collections.Generic;
@@ -9,7 +9,7 @@
 using System.Diagnostics;
 using System.IO;
 
-namespace UnrealBuildTool.Android
+namespace UnrealBuildTool
 {
 	/* AndroidPluginLanguage (APL) is a simple XML-based language for manipulating XML and returning
 	 * strings.  It contains an <init> section which is evaluated once per architecture before any
@@ -395,6 +395,9 @@
 		/** Trace flag to enable debugging */
 		static private bool bGlobalTrace = false;
 
+		/** Project file reference */
+		private FileReference ProjectFile;
+		
 		static private XDocument XMLDummy = XDocument.Parse("<manifest></manifest>");
 
 		private class APLContext
@@ -426,8 +429,10 @@
 		private Dictionary<string, APLContext> Contexts;
 		private int ContextIndex;
 
-		public AndroidPluginLanguage(List<string> XMLFiles, List<string> Architectures)
-		{
+		public AndroidPluginLanguage(FileReference InProjectFile, List<string> XMLFiles, List<string> Architectures)
+		{
+			ProjectFile = InProjectFile;
+
 			Contexts = new Dictionary<string, APLContext>();
 			GlobalContext = new APLContext("", "");
 			ContextIndex = 0;
@@ -730,11 +735,7 @@
 
 		static private Dictionary<string, ConfigCacheIni_APL> ConfigCache = null;
 
-<<<<<<< HEAD
-		private static ConfigCacheIni GetConfigCacheIni(string baseIniName)
-=======
 		private ConfigCacheIni_APL GetConfigCacheIni_APL(string baseIniName)
->>>>>>> c7f4204d
 		{
 			if (ConfigCache == null)
 			{
@@ -743,12 +744,8 @@
 			ConfigCacheIni_APL config = null;
 			if (!ConfigCache.TryGetValue(baseIniName, out config))
 			{
-<<<<<<< HEAD
-				config = new ConfigCacheIni(UnrealTargetPlatform.Android, "Engine", UnrealBuildTool.GetUProjectPath());
-=======
 				// note: use our own ConfigCacheIni since EngineConfiguration.cs only parses RequiredSections!
 				config = ConfigCacheIni_APL.CreateConfigCacheIni_APL(UnrealTargetPlatform.Android, "Engine", DirectoryReference.FromFile(ProjectFile));
->>>>>>> c7f4204d
 				ConfigCache.Add(baseIniName, config);
 			}
 			return config;
@@ -1459,6 +1456,10 @@
 										Directory.CreateDirectory(Path.GetDirectoryName(Dst));
 										File.Copy(Src, Dst, true);
 										Log.TraceInformation("\nFile {0} copied to {1}", Src, Dst);
+
+										// remove any read only flags
+										FileInfo DestFileInfo = new FileInfo(Dst);
+										DestFileInfo.Attributes = DestFileInfo.Attributes & ~FileAttributes.ReadOnly;
 									}
 								}
 							}
