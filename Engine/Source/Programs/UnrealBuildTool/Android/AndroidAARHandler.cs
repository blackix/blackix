--- conflicted
+++ resolved
@@ -137,11 +137,7 @@
 
 			return null;
 		}
-<<<<<<< HEAD
-
-=======
 		
->>>>>>> f30f9b45
 		private bool HasAnyVersionCharacters(string InValue)
 		{
 			for (int Index = 0; Index < InValue.Length; Index++)
