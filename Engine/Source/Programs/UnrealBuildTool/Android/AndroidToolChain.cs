// Copyright 1998-2016 Epic Games, Inc. All Rights Reserved.

using System;
using System.Collections.Generic;
using System.Text.RegularExpressions;
using System.Diagnostics;
using System.IO;
using System.Linq;
using Microsoft.Win32;

namespace UnrealBuildTool
{
	public class AndroidToolChain : UEToolChain
	{
		private FileReference ProjectFile;

		// the number of the clang version being used to compile 
		private float ClangVersionFloat = 0;

		// the list of architectures we will compile for
		private List<string> Arches = null;
		// the list of GPU architectures we will compile for
		private List<string> GPUArchitectures = null;
		// a list of all architecture+GPUArchitecture names (-armv7-es2, etc)
		private List<string> AllComboNames = null;

		static private Dictionary<string, string[]> AllArchNames = new Dictionary<string, string[]> {
			{ "-armv7", new string[] { "armv7", "armeabi-v7a", } }, 
			{ "-arm64", new string[] { "arm64", "arm64-v8a", } }, 
			{ "-x86",   new string[] { "x86", } }, 
			{ "-x64",   new string[] { "x64", "x86_64", } }, 
		};

		static private Dictionary<string, string[]> LibrariesToSkip = new Dictionary<string, string[]> {
			{ "-armv7", new string[] { } }, 
			{ "-arm64", new string[] { "nvToolsExt", "nvToolsExtStub", "oculus", "vrapi", "ovrkernel", "systemutils", "openglloader", } },
			{ "-x86",   new string[] { "nvToolsExt", "nvToolsExtStub", "oculus", "vrapi", "ovrkernel", "systemutils", "openglloader", } }, 
			{ "-x64",   new string[] { "nvToolsExt", "nvToolsExtStub", "oculus", "vrapi", "ovrkernel", "systemutils", "openglloader", "gpg", } }, 
		};

		static private Dictionary<string, string[]> ModulesToSkip = new Dictionary<string, string[]> {
			{ "-armv7", new string[] {  } }, 
			{ "-arm64", new string[] {  } }, 
			{ "-x86",   new string[] {  } }, 
			{ "-x64",   new string[] { "OnlineSubsystemGooglePlay", } }, 
		};

		public AndroidToolChain(FileReference InProjectFile) 
			: base(CPPTargetPlatform.Android)
		{
			ProjectFile = InProjectFile;

			string NDKPath = Environment.GetEnvironmentVariable("NDKROOT");

			// don't register if we don't have an NDKROOT specified
			if (String.IsNullOrEmpty(NDKPath))
			{
				throw new BuildException("NDKROOT is not specified; cannot use Android toolchain.");
			}

			NDKPath = NDKPath.Replace("\"", "");

			string ClangVersion = "";
			string GccVersion = "";

			string ArchitecturePath = "";
			string ArchitecturePathWindows32 = @"prebuilt/windows";
			string ArchitecturePathWindows64 = @"prebuilt/windows-x86_64";
			string ArchitecturePathMac = @"prebuilt/darwin-x86_64";
			string ExeExtension = ".exe";

			if (Directory.Exists(Path.Combine(NDKPath, ArchitecturePathWindows64)))
			{
				Log.TraceVerbose("        Found Windows 64 bit versions of toolchain");
				ArchitecturePath = ArchitecturePathWindows64;
			}
			else if (Directory.Exists(Path.Combine(NDKPath, ArchitecturePathWindows32)))
			{
				Log.TraceVerbose("        Found Windows 32 bit versions of toolchain");
				ArchitecturePath = ArchitecturePathWindows32;
			}
			else if (Directory.Exists(Path.Combine(NDKPath, ArchitecturePathMac)))
			{
				Log.TraceVerbose("        Found Mac versions of toolchain");
				ArchitecturePath = ArchitecturePathMac;
				ExeExtension = "";
			}
			else
			{
				throw new BuildException("Couldn't find 32-bit or 64-bit versions of the Android toolchain");
			}

			// prefer clang 3.6, but fall back if needed for now
            if (Directory.Exists(Path.Combine(NDKPath, @"toolchains/llvm-3.6")))
			{
				ClangVersionFloat = 3.6f;
				ClangVersion = "-3.6";
				GccVersion = "4.9";
			}
			else if (Directory.Exists(Path.Combine(NDKPath, @"toolchains/llvm-3.5")))
			{
				ClangVersionFloat = 3.5f;
				ClangVersion = "-3.5";
				GccVersion = "4.9";
			}
			else if (Directory.Exists(Path.Combine(NDKPath, @"toolchains/llvm-3.3")))
			{
				ClangVersionFloat = 3.3f;
				ClangVersion = "-3.3";
				GccVersion = "4.8";
			}
			else if (Directory.Exists(Path.Combine(NDKPath, @"toolchains/llvm-3.1")))
			{
				ClangVersionFloat = 3.1f;
				ClangVersion = "-3.1";
				GccVersion = "4.6";
			}
            else if (Directory.Exists(Path.Combine(NDKPath, @"toolchains/llvm")))
            {
				// look for version in AndroidVersion.txt (fail if not found)
				string VersionFilename = Path.Combine(NDKPath, @"toolchains/llvm/", ArchitecturePath, @"AndroidVersion.txt");
				if (!File.Exists(VersionFilename))
				{
					throw new BuildException("Cannot find supported Android toolchain");
				}
				string[] VersionFile = File.ReadAllLines(VersionFilename);
				string[] VersionParts = VersionFile[0].Split('.');
				ClangVersionFloat = float.Parse(VersionParts[0] + "." + VersionParts[1], System.Globalization.CultureInfo.InvariantCulture);
				ClangVersion = "";
				GccVersion = "4.9";
			}
			else
			{
				throw new BuildException("Cannot find supported Android toolchain");
			}

			// set up the path to our toolchains
			ClangPath = Path.Combine(NDKPath, @"toolchains/llvm" + ClangVersion, ArchitecturePath, @"bin/clang++" + ExeExtension);
			ArPathArm = Path.Combine(NDKPath, @"toolchains/arm-linux-androideabi-" + GccVersion, ArchitecturePath, @"bin/arm-linux-androideabi-ar" + ExeExtension);		//@todo android: use llvm-ar.exe instead?
			ArPathArm64 = Path.Combine(NDKPath, @"toolchains/aarch64-linux-android-" + GccVersion, ArchitecturePath, @"bin/aarch64-linux-android-ar" + ExeExtension);	//@todo android: use llvm-ar.exe instead?
			ArPathx86 = Path.Combine(NDKPath, @"toolchains/x86-" + GccVersion, ArchitecturePath, @"bin/i686-linux-android-ar" + ExeExtension);							//@todo android: verify x86 toolchain
			ArPathx64 = Path.Combine(NDKPath, @"toolchains/x86_64-" + GccVersion, ArchitecturePath, @"bin/x86_64-linux-android-ar" + ExeExtension);                     //@todo android: verify x64 toolchain

			// NDK setup (use no less than 21 for 64-bit targets)
			int NDKApiLevelInt = GetNdkApiLevelInt();
			string NDKApiLevel32Bit = GetNdkApiLevel();
			string NDKApiLevel64Bit = NDKApiLevel32Bit;
			if (NDKApiLevelInt < 21)
			{
				NDKApiLevel64Bit = "android-21";
			}

			// toolchain params
			ToolchainParamsArm = " -target armv7-none-linux-androideabi" +
								   " --sysroot=\"" + Path.Combine(NDKPath, "platforms", NDKApiLevel32Bit, "arch-arm") + "\"" +
								   " -gcc-toolchain \"" + Path.Combine(NDKPath, @"toolchains/arm-linux-androideabi-" + GccVersion, ArchitecturePath) + "\"";
			ToolchainParamsArm64 = " -target aarch64-none-linux-android" +
								   " --sysroot=\"" + Path.Combine(NDKPath, "platforms", NDKApiLevel64Bit, "arch-arm64") + "\"" +
								   " -gcc-toolchain \"" + Path.Combine(NDKPath, @"toolchains/aarch64-linux-android-" + GccVersion, ArchitecturePath) + "\"";
			ToolchainParamsx86 = " -target i686-none-linux-android" +
								   " --sysroot=\"" + Path.Combine(NDKPath, "platforms", NDKApiLevel32Bit, "arch-x86") + "\"" +
								   " -gcc-toolchain \"" + Path.Combine(NDKPath, @"toolchains/x86-" + GccVersion, ArchitecturePath) + "\"";
			ToolchainParamsx64 = " -target x86_64-none-linux-android" +
								   " --sysroot=\"" + Path.Combine(NDKPath, "platforms", NDKApiLevel64Bit, "arch-x86_64") + "\"" +
								   " -gcc-toolchain \"" + Path.Combine(NDKPath, @"toolchains\x86_64-" + GccVersion, ArchitecturePath) + "\"";
		}

		public void ParseArchitectures()
		{
			// look in ini settings for what platforms to compile for
			ConfigCacheIni Ini = ConfigCacheIni.CreateConfigCacheIni(UnrealTargetPlatform.Android, "Engine", DirectoryReference.FromFile(ProjectFile));
			Arches = new List<string>();
			bool bBuild = true;
			if (Ini.GetBool("/Script/AndroidRuntimeSettings.AndroidRuntimeSettings", "bBuildForArmV7", out bBuild) && bBuild
				|| UEBuildConfiguration.Architectures.Contains("armv7", StringComparer.OrdinalIgnoreCase))
			{
				Arches.Add("-armv7");
			}
			if (Ini.GetBool("/Script/AndroidRuntimeSettings.AndroidRuntimeSettings", "bBuildForArm64", out bBuild) && bBuild
				|| UEBuildConfiguration.Architectures.Contains("arm64", StringComparer.OrdinalIgnoreCase))
			{
				Arches.Add("-arm64");
			}
			if (Ini.GetBool("/Script/AndroidRuntimeSettings.AndroidRuntimeSettings", "bBuildForx86", out bBuild) && bBuild
				|| UEBuildConfiguration.Architectures.Contains("x86", StringComparer.OrdinalIgnoreCase))
			{
				Arches.Add("-x86");
			}
			if (Ini.GetBool("/Script/AndroidRuntimeSettings.AndroidRuntimeSettings", "bBuildForx8664", out bBuild) && bBuild
				|| UEBuildConfiguration.Architectures.Contains("x64", StringComparer.OrdinalIgnoreCase))
			{
				Arches.Add("-x64");
			}

			// force armv7 if something went wrong
			if (Arches.Count == 0)
			{
				Arches.Add("-armv7");
			}

			// Parse selected GPU architectures
			GPUArchitectures = new List<string>();
			if (Ini.GetBool("/Script/AndroidRuntimeSettings.AndroidRuntimeSettings", "bBuildForES2", out bBuild) && bBuild
				|| UEBuildConfiguration.GPUArchitectures.Contains("es2", StringComparer.OrdinalIgnoreCase))
			{
				GPUArchitectures.Add("-es2");
			}
<<<<<<< HEAD
			if (Ini.GetBool("/Script/AndroidRuntimeSettings.AndroidRuntimeSettings", "bBuildForES31", out bBuild) && bBuild
				|| UEBuildConfiguration.GPUArchitectures.Contains("es31", StringComparer.OrdinalIgnoreCase))
			{
				GPUArchitectures.Add("-es31");
			}
			if (Ini.GetBool("/Script/AndroidRuntimeSettings.AndroidRuntimeSettings", "bBuildForGL4", out bBuild) && bBuild
				|| UEBuildConfiguration.GPUArchitectures.Contains("gl4", StringComparer.OrdinalIgnoreCase))
			{
				GPUArchitectures.Add("-gl4");
=======
			if (Ini.GetBool("/Script/AndroidRuntimeSettings.AndroidRuntimeSettings", "bBuildForESDeferred", out bBuild) && bBuild
				|| UEBuildConfiguration.GPUArchitectures.Contains("esdeferred", StringComparer.OrdinalIgnoreCase))
			{
				GPUArchitectures.Add("-esdeferred");
>>>>>>> aaefee4c
			}
			if (GPUArchitectures.Count == 0)
			{
				GPUArchitectures.Add("-es2");
			}

			AllComboNames = (from Arch in Arches
							 from GPUArch in GPUArchitectures
							 select Arch + GPUArch).ToList();
		}

		static public string GetGLESVersionFromGPUArch(string GPUArch)
		{
			GPUArch = GPUArch.Substring(1); // drop the '-' from the start
			string GLESversion = "";
			switch (GPUArch)
			{
				case "es2":
					GLESversion = "0x00020000";
					break;
				case "esdeferred":
					GLESversion = "0x00030001";
					break;
				default:
					GLESversion = "0x00020000";
					break;
			}

			return GLESversion;
		}

		public override void SetUpGlobalEnvironment()
		{
			base.SetUpGlobalEnvironment();

			ParseArchitectures();
		}

		public List<string> GetAllArchitectures()
		{
			if (Arches == null)
			{
				ParseArchitectures();
			}

			return Arches;
		}

		public List<string> GetAllGPUArchitectures()
		{
			if (GPUArchitectures == null)
			{
				ParseArchitectures();
			}

			return GPUArchitectures;
		}

		public int GetNdkApiLevelInt(int MinNdk = 19)
		{
			string NDKVersion = GetNdkApiLevel();
			int NDKVersionInt = MinNdk;
			if (NDKVersion.Contains("-"))
			{
				int Version;
				if (int.TryParse(NDKVersion.Substring(NDKVersion.LastIndexOf('-') + 1), out Version))
				{
					if (Version > NDKVersionInt)
						NDKVersionInt = Version;
				}
			}
			return NDKVersionInt;
		}

		public string GetNdkApiLevel()
		{
			// ask the .ini system for what version to use
			ConfigCacheIni Ini = ConfigCacheIni.CreateConfigCacheIni(UnrealTargetPlatform.Android, "Engine", DirectoryReference.FromFile(ProjectFile));
			string NDKLevel;
			Ini.GetString("/Script/AndroidPlatformEditor.AndroidSDKSettings", "NDKAPILevel", out NDKLevel);

			if (NDKLevel == "latest")
			{
				// get a list of NDK platforms
				string PlatformsDir = Environment.ExpandEnvironmentVariables("%NDKROOT%/platforms");
				if (!Directory.Exists(PlatformsDir))
				{
					throw new BuildException("No platforms found in {0}", PlatformsDir);
				}

				// return the largest of them
				NDKLevel = GetLargestApiLevel(Directory.GetDirectories(PlatformsDir));
			}

			return NDKLevel;
		}

		public string GetLargestApiLevel(string[] ApiLevels)
		{
			int LargestLevel = 0;
			string LargestString = null;

			// look for largest integer
			foreach (string Level in ApiLevels)
			{
				string LocalLevel = Path.GetFileName(Level);
				string[] Tokens = LocalLevel.Split("-".ToCharArray());
				if (Tokens.Length >= 2)
				{
					try
					{
						int ParsedLevel = int.Parse(Tokens[1]);
						// bigger? remember it
						if (ParsedLevel > LargestLevel)
						{
							LargestLevel = ParsedLevel;
							LargestString = LocalLevel;
						}
					}
					catch (Exception)
					{
						// ignore poorly formed string
					}
				}
			}

			return LargestString;
		}

		string GetCLArguments_Global(CPPEnvironment CompileEnvironment, string Architecture)
		{
			string Result = "";

			switch (Architecture)
			{
				case "-armv7": Result += ToolchainParamsArm; break;
				case "-arm64": Result += ToolchainParamsArm64; break;
				case "-x86": Result += ToolchainParamsx86; break;
				case "-x64": Result += ToolchainParamsx64; break;
				default: Result += ToolchainParamsArm; break;
			}

			// build up the commandline common to C and C++
			Result += " -c";
			Result += " -fdiagnostics-format=msvc";
			Result += " -Wall";

			Result += " -Wno-unused-variable";
			// this will hide the warnings about static functions in headers that aren't used in every single .cpp file
			Result += " -Wno-unused-function";
			// this hides the "enumeration value 'XXXXX' not handled in switch [-Wswitch]" warnings - we should maybe remove this at some point and add UE_LOG(, Fatal, ) to default cases
			Result += " -Wno-switch";
			// this hides the "warning : comparison of unsigned expression < 0 is always false" type warnings due to constant comparisons, which are possible with template arguments
			Result += " -Wno-tautological-compare";
			//This will prevent the issue of warnings for unused private variables.
			Result += " -Wno-unused-private-field";
			Result += " -Wno-local-type-template-args";	// engine triggers this
			Result += " -Wno-return-type-c-linkage";	// needed for PhysX
			Result += " -Wno-reorder";					// member initialization order
			Result += " -Wno-unknown-pragmas";			// probably should kill this one, sign of another issue in PhysX?
			Result += " -Wno-invalid-offsetof";			// needed to suppress warnings about using offsetof on non-POD types.
			Result += " -Wno-logical-op-parentheses";	// needed for external headers we can't change

			if (CompileEnvironment.Config.bEnableShadowVariableWarning)
			{
				Result += " -Wshadow -Wno-error=shadow";
			}

			// new for clang4.5 warnings:
			if (ClangVersionFloat >= 3.5f)
			{
				Result += " -Wno-undefined-bool-conversion"; // 'this' pointer cannot be null in well-defined C++ code; pointer may be assumed to always convert to true (if (this))

				// we use this feature to allow static FNames.
				Result += " -Wno-gnu-string-literal-operator-template";
			}

			if (ClangVersionFloat >= 3.6f)
			{
				Result += " -Wno-unused-local-typedef";				// clang is being overly strict here? PhysX headers trigger this.
				Result += " -Wno-inconsistent-missing-override";	// these have to be suppressed for UE 4.8, should be fixed later.
			}

			// shipping builds will cause this warning with "ensure", so disable only in those case
			if (CompileEnvironment.Config.Target.Configuration == CPPTargetConfiguration.Shipping)
			{
				Result += " -Wno-unused-value";
			}

			// debug info
			if (CompileEnvironment.Config.bCreateDebugInfo)
			{
				Result += " -g2 -gdwarf-4";
			}

			// optimization level
			if (CompileEnvironment.Config.Target.Configuration == CPPTargetConfiguration.Debug)
			{
				Result += " -O0";
			}
			else
			{
				if (UEBuildConfiguration.bCompileForSize)
				{
					Result += " -Oz";
				}
				else
				{
					Result += " -O3";
				}
			}

			//@todo android: these are copied verbatim from UE3 and probably need adjustment
			if (Architecture == "-armv7")
			{
				//		Result += " -mthumb-interwork";			// Generates code which supports calling between ARM and Thumb instructions, w/o it you can't reliability use both together 
				Result += " -funwind-tables";			// Just generates any needed static data, affects no code 
				Result += " -fstack-protector";			// Emits extra code to check for buffer overflows
				//		Result += " -mlong-calls";				// Perform function calls by first loading the address of the function into a reg and then performing the subroutine call
				Result += " -fno-strict-aliasing";		// Prevents unwanted or invalid optimizations that could produce incorrect code
				Result += " -fpic";						// Generates position-independent code (PIC) suitable for use in a shared library
				Result += " -fno-exceptions";			// Do not enable exception handling, generates extra code needed to propagate exceptions
				Result += " -fno-rtti";					// 
				Result += " -fno-short-enums";			// Do not allocate to an enum type only as many bytes as it needs for the declared range of possible values
				//		Result += " -finline-limit=64";			// GCC limits the size of functions that can be inlined, this flag allows coarse control of this limit
				//		Result += " -Wno-psabi";				// Warn when G++ generates code that is probably not compatible with the vendor-neutral C++ ABI

				Result += " -march=armv7-a";
				Result += " -mfloat-abi=softfp";
				Result += " -mfpu=vfpv3-d16";			//@todo android: UE3 was just vfp. arm7a should all support v3 with 16 registers

				// Add flags for on-device debugging	
				if (CompileEnvironment.Config.Target.Configuration == CPPTargetConfiguration.Debug)
				{
					Result += " -fno-omit-frame-pointer";	// Disable removing the save/restore frame pointer for better debugging
					if (ClangVersionFloat >= 3.6f)
					{
						Result += " -fno-function-sections";	// Improve breakpoint location
					}
				}

				// Some switches interfere with on-device debugging
				if (CompileEnvironment.Config.Target.Configuration != CPPTargetConfiguration.Debug)
				{
					Result += " -ffunction-sections";   // Places each function in its own section of the output file, linker may be able to perform opts to improve locality of reference
				}

				Result += " -fsigned-char";				// Treat chars as signed //@todo android: any concerns about ABI compatibility with libs here?
			}
			else if (Architecture == "-arm64")
			{
				Result += " -funwind-tables";			// Just generates any needed static data, affects no code 
				Result += " -fstack-protector";			// Emits extra code to check for buffer overflows
				Result += " -fno-strict-aliasing";		// Prevents unwanted or invalid optimizations that could produce incorrect code
				Result += " -fpic";						// Generates position-independent code (PIC) suitable for use in a shared library
				Result += " -fno-exceptions";			// Do not enable exception handling, generates extra code needed to propagate exceptions
				Result += " -fno-rtti";					// 
				Result += " -fno-short-enums";          // Do not allocate to an enum type only as many bytes as it needs for the declared range of possible values

				Result += " -D__arm64__";				// for some reason this isn't defined and needed for PhysX

				Result += " -march=armv8-a";
				//Result += " -mfloat-abi=softfp";
				//Result += " -mfpu=vfpv3-d16";			//@todo android: UE3 was just vfp. arm7a should all support v3 with 16 registers

				// Some switches interfere with on-device debugging
				if (CompileEnvironment.Config.Target.Configuration != CPPTargetConfiguration.Debug)
				{
					Result += " -ffunction-sections";   // Places each function in its own section of the output file, linker may be able to perform opts to improve locality of reference
				}

				Result += " -fsigned-char";				// Treat chars as signed //@todo android: any concerns about ABI compatibility with libs here?
			}
			else if (Architecture == "-x86")
			{
				Result += " -fstrict-aliasing";
				Result += " -fno-omit-frame-pointer";
				Result += " -fno-strict-aliasing";
				Result += " -fno-short-enums";
				Result += " -fno-exceptions";
				Result += " -fno-rtti";
				Result += " -march=atom";
			}
			else if (Architecture == "-x64")
			{
				Result += " -fstrict-aliasing";
				Result += " -fno-omit-frame-pointer";
				Result += " -fno-strict-aliasing";
				Result += " -fno-short-enums";
				Result += " -fno-exceptions";
				Result += " -fno-rtti";
				Result += " -march=atom";
			}

			return Result;
		}

		static string GetCompileArguments_CPP(bool bDisableOptimizations)
		{
			string Result = "";

			Result += " -x c++";
			Result += " -std=c++11";

			// optimization level
			if (bDisableOptimizations)
			{
				Result += " -O0";
			}
			else
			{
				Result += " -O3";
			}

			return Result;
		}

		static string GetCompileArguments_C(bool bDisableOptimizations)
		{
			string Result = "";

			Result += " -x c";

			// optimization level
			if (bDisableOptimizations)
			{
				Result += " -O0";
			}
			else
			{
				Result += " -O3";
			}

			return Result;
		}

		static string GetCompileArguments_PCH(bool bDisableOptimizations)
		{
			string Result = "";

			Result += " -x c++-header";
			Result += " -std=c++11";

			// optimization level
			if (bDisableOptimizations)
			{
				Result += " -O0";
			}
			else
			{
				Result += " -O3";
			}

			return Result;
		}

		string GetLinkArguments(LinkEnvironment LinkEnvironment, string Architecture)
		{
			string Result = "";

			Result += " -nostdlib";
			Result += " -Wl,-shared,-Bsymbolic";
			Result += " -Wl,--no-undefined";

			if (Architecture == "-arm64")
			{
				Result += ToolchainParamsArm64;
				Result += " -march=armv8-a";
			}
			else if (Architecture == "-x86")
			{
				Result += ToolchainParamsx86;
				Result += " -march=atom";
			}
			else if (Architecture == "-x64")
			{
				Result += ToolchainParamsx64;
				Result += " -march=atom";
			}
			else // if (Architecture == "-armv7")
			{
				Result += ToolchainParamsArm;
				Result += " -march=armv7-a";
				Result += " -Wl,--fix-cortex-a8";		// required to route around a CPU bug in some Cortex-A8 implementations
			}

			if (BuildConfiguration.bUseUnityBuild && ClangVersionFloat >= 3.6f && ClangVersionFloat < 3.8f)
			{
				Result += " -fuse-ld=gold";				// ld.gold is available in r10e (clang 3.6)
			}

			// make sure the DT_SONAME field is set properly (or we can a warning toast at startup on new Android)
			Result += " -Wl,-soname,libUE4.so";

			// verbose output from the linker
			// Result += " -v";

			return Result;
		}

		static string GetArArguments(LinkEnvironment LinkEnvironment)
		{
			string Result = "";

			Result += " -r";

			return Result;
		}

		static bool IsDirectoryForArch(string Dir, string Arch)
		{
			// make sure paths use one particular slash
			Dir = Dir.Replace("\\", "/").ToLowerInvariant();

			// look for other architectures in the Dir path, and fail if it finds it
			foreach (var Pair in AllArchNames)
			{
				if (Pair.Key != Arch)
				{
					foreach (var ArchName in Pair.Value)
					{
						// if there's a directory in the path with a bad architecture name, reject it
						if (Regex.IsMatch(Dir, "/" + ArchName + "$") || Regex.IsMatch(Dir, "/" + ArchName + "/"))
						{
							return false;
						}
					}
				}
			}

			// if nothing was found, we are okay
			return true;
		}

		static bool ShouldSkipModule(string ModuleName, string Arch)
		{
			foreach (var ModName in ModulesToSkip[Arch])
			{
				if (ModName == ModuleName)
				{
					return true;
				}
			}

			// if nothing was found, we are okay
			return false;
		}

		bool ShouldSkipLib(string Lib, string Arch, string GPUArchitecture)
		{
			// reject any libs we outright don't want to link with
			foreach (var LibName in LibrariesToSkip[Arch])
			{
				if (LibName == Lib)
				{
					return true;
				}
			}

			// if another architecture is in the filename, reject it
			foreach (string ComboName in AllComboNames)
			{
				if (ComboName != Arch + GPUArchitecture)
				{
					if (Path.GetFileNameWithoutExtension(Lib).EndsWith(ComboName))
					{
						return true;
					}
				}
			}

			// if nothing was found, we are okay
			return false;
		}

		static void ConditionallyAddNDKSourceFiles(List<FileItem> SourceFiles, string ModuleName)
		{
			// We need to add the extra glue and cpu code only to Launch module.
			if (ModuleName.Equals("Launch"))
			{
				SourceFiles.Add(FileItem.GetItemByPath(Environment.GetEnvironmentVariable("NDKROOT") + "/sources/android/native_app_glue/android_native_app_glue.c"));

				// Newer NDK cpu_features.c uses getauxval() which causes a SIGSEGV in libhoudini.so (ARM on Intel translator) in older versions of Houdini
				// so we patch the file to use alternative methods of detecting CPU features if libhoudini.so is detected
				// The basis for this patch is from here: https://android-review.googlesource.com/#/c/110650/
				string CpuFeaturesPath = Environment.GetEnvironmentVariable("NDKROOT") + "/sources/android/cpufeatures/";
				string CpuFeaturesPatchedFile = CpuFeaturesPath + "cpu-features-patched.c";
				if (!File.Exists(CpuFeaturesPatchedFile))
				{
					// Either make a copy or patch it
					string[] CpuFeaturesLines = File.ReadAllLines(CpuFeaturesPath + "cpu-features.c");

					// Look for get_elf_hwcap_from_getauxval in the file
					bool NeedsPatch = false;
					int LineIndex;
					for (LineIndex = 0; LineIndex < CpuFeaturesLines.Length; ++LineIndex)
					{
						if (CpuFeaturesLines[LineIndex].Contains("get_elf_hwcap_from_getauxval"))
						{
							NeedsPatch = true;

							// Make sure it doesn't already have the patch (r10c and 10d have it already, but removed in 10e)
							for (int LineIndex2 = LineIndex; LineIndex2 < CpuFeaturesLines.Length; ++LineIndex2)
							{
								if (CpuFeaturesLines[LineIndex2].Contains("has_houdini_binary_translator(void)"))
								{
									NeedsPatch = false;
									break;
								}
							}
							break;
						}
					}

					// Apply patch or write unchanged
					if (NeedsPatch)
					{
						List<string> CpuFeaturesList = new List<string>(CpuFeaturesLines);

						// Skip down to section to add Houdini check function for arm
						while (!CpuFeaturesList[++LineIndex].StartsWith("#if defined(__arm__)")) ;
						CpuFeaturesList.Insert(++LineIndex, "/* Check Houdini Binary Translator is installed on the system.");
						CpuFeaturesList.Insert(++LineIndex, " *");
						CpuFeaturesList.Insert(++LineIndex, " * If this function returns 1, get_elf_hwcap_from_getauxval() function");
						CpuFeaturesList.Insert(++LineIndex, " * will causes SIGSEGV while calling getauxval() function.");
						CpuFeaturesList.Insert(++LineIndex, " */");
						CpuFeaturesList.Insert(++LineIndex, "static int");
						CpuFeaturesList.Insert(++LineIndex, "has_houdini_binary_translator(void) {");
						CpuFeaturesList.Insert(++LineIndex, "    int found = 0;");
						CpuFeaturesList.Insert(++LineIndex, "    if (access(\"/system/lib/libhoudini.so\", F_OK) != -1) {");
						CpuFeaturesList.Insert(++LineIndex, "        D(\"Found Houdini binary translator\\n\");");
						CpuFeaturesList.Insert(++LineIndex, "        found = 1;");
						CpuFeaturesList.Insert(++LineIndex, "    }");
						CpuFeaturesList.Insert(++LineIndex, "    return found;");
						CpuFeaturesList.Insert(++LineIndex, "}");
						CpuFeaturesList.Insert(++LineIndex, "");

						// Add the Houdini check call
						while (!CpuFeaturesList[++LineIndex].Contains("/* Extract the list of CPU features from ELF hwcaps */")) ;
						CpuFeaturesList.Insert(LineIndex++, "        /* Check Houdini binary translator is installed */");
						CpuFeaturesList.Insert(LineIndex++, "        int has_houdini = has_houdini_binary_translator();");
						CpuFeaturesList.Insert(LineIndex++, "");

						// Make the get_elf_hwcap_from_getauxval() calls conditional
						while (!CpuFeaturesList[++LineIndex].Contains("hwcaps = get_elf_hwcap_from_getauxval(AT_HWCAP);")) ;
						CpuFeaturesList.Insert(LineIndex++, "        if (!has_houdini) {");
						CpuFeaturesList.Insert(++LineIndex, "        }");
						while (!CpuFeaturesList[++LineIndex].Contains("hwcaps2 = get_elf_hwcap_from_getauxval(AT_HWCAP2);")) ;
						CpuFeaturesList.Insert(LineIndex++, "        if (!has_houdini) {");
						CpuFeaturesList.Insert(++LineIndex, "        }");

						File.WriteAllLines(CpuFeaturesPatchedFile, CpuFeaturesList.ToArray());
					}
					else
					{
						File.WriteAllLines(CpuFeaturesPatchedFile, CpuFeaturesLines);
					}
				}
				SourceFiles.Add(FileItem.GetItemByPath(CpuFeaturesPatchedFile));
			}
		}

		void GenerateEmptyLinkFunctionsForRemovedModules(List<FileItem> SourceFiles, string ModuleName, DirectoryReference OutputDirectory)
		{
			// Only add to UELinkerFixups module
			if (!ModuleName.Equals("Launch"))
			{
				return;
			}

			string LinkerExceptionsName = "../UELinkerExceptions";
			FileReference LinkerExceptionsCPPFilename = FileReference.Combine(OutputDirectory, LinkerExceptionsName + ".cpp");

			// Create the cpp filename
			if (!LinkerExceptionsCPPFilename.Exists())
			{
				// Create a dummy file in case it doesn't exist yet so that the module does not complain it's not there
				ResponseFile.Create(LinkerExceptionsCPPFilename, new List<string>());
			}

			var Result = new List<string>();
			foreach (string Arch in Arches)
			{
				switch (Arch)
				{
					case "-armv7": Result.Add("#if PLATFORM_ANDROID_ARM"); break;
					case "-arm64": Result.Add("#if PLATFORM_ANDROID_ARM64"); break;
					case "-x86": Result.Add("#if PLATFORM_ANDROID_X86"); break;
					case "-x64": Result.Add("#if PLATFORM_ANDROID_X64"); break;
					default: Result.Add("#if PLATFORM_ANDROID_ARM"); break;
				}

				foreach (var ModName in ModulesToSkip[Arch])
				{
					Result.Add("  void EmptyLinkFunctionForStaticInitialization" + ModName + "(){}");
				}
				Result.Add("#endif");
			}

			// Determine if the file changed. Write it if it either doesn't exist or the contents are different.
			bool bShouldWriteFile = true;
			if (LinkerExceptionsCPPFilename.Exists())
			{
				string[] ExistingExceptionText = File.ReadAllLines(LinkerExceptionsCPPFilename.FullName);
				string JoinedNewContents = string.Join("", Result.ToArray());
				string JoinedOldContents = string.Join("", ExistingExceptionText);
				bShouldWriteFile = (JoinedNewContents != JoinedOldContents);
			}

			// If we determined that we should write the file, write it now.
			if (bShouldWriteFile)
			{
				ResponseFile.Create(LinkerExceptionsCPPFilename, Result);
			}

			SourceFiles.Add(FileItem.GetItemByFileReference(LinkerExceptionsCPPFilename));
		}

		// cache the location of NDK tools
		static string ClangPath;
		static string ToolchainParamsArm;
		static string ToolchainParamsArm64;
		static string ToolchainParamsx86;
		static string ToolchainParamsx64;
		static string ArPathArm;
		static string ArPathArm64;
		static string ArPathx86;
		static string ArPathx64;

		static public string GetStripExecutablePath(string UE4Arch)
		{
			string StripPath;

			switch (UE4Arch)
			{
				case "-armv7": StripPath = ArPathArm; break;
				case "-arm64": StripPath = ArPathArm64; break;
				case "-x86": StripPath = ArPathx86; break;
				case "-x64": StripPath = ArPathx64; break;
				default: StripPath = ArPathArm; break;
			}
			return StripPath.Replace("-ar", "-strip");
		}

		static private bool bHasPrintedApiLevel = false;
		public override CPPOutput CompileCPPFiles(UEBuildTarget Target, CPPEnvironment CompileEnvironment, List<FileItem> SourceFiles, string ModuleName)
		{
			if (Arches.Count == 0)
			{
				throw new BuildException("At least one architecture (armv7, x86, etc) needs to be selected in the project settings to build");
			}

			if (!bHasPrintedApiLevel)
			{
				Console.WriteLine("Compiling Native code with NDK API '{0}'", GetNdkApiLevel());
				bHasPrintedApiLevel = true;
			}

			string BaseArguments = "";

			if (CompileEnvironment.Config.PrecompiledHeaderAction != PrecompiledHeaderAction.Create)
			{
				BaseArguments += " -Werror";

			}

			// Directly added NDK files for NDK extensions
			ConditionallyAddNDKSourceFiles(SourceFiles, ModuleName);

			// Deal with dynamic modules removed by architecture
			GenerateEmptyLinkFunctionsForRemovedModules(SourceFiles, ModuleName, CompileEnvironment.Config.OutputDirectory);

			// Add preprocessor definitions to the argument list.
			foreach (string Definition in CompileEnvironment.Config.Definitions)
			{
				BaseArguments += string.Format(" -D \"{0}\"", Definition);
			}

			var BuildPlatform = UEBuildPlatform.GetBuildPlatformForCPPTargetPlatform(CompileEnvironment.Config.Target.Platform);
			var NDKRoot = Environment.GetEnvironmentVariable("NDKROOT").Replace("\\", "/");

			string BasePCHName = "";
			var PCHExtension = UEBuildPlatform.GetBuildPlatform(UnrealTargetPlatform.Android).GetBinaryExtension(UEBuildBinaryType.PrecompiledHeader);
			if (CompileEnvironment.Config.PrecompiledHeaderAction == PrecompiledHeaderAction.Include)
			{
				BasePCHName = RemoveArchName(CompileEnvironment.PrecompiledHeaderFile.AbsolutePath).Replace(PCHExtension, "");
			}

			// Create a compile action for each source file.
			CPPOutput Result = new CPPOutput();
			foreach (string Arch in Arches)
			{
				if (ShouldSkipModule(ModuleName, Arch))
				{
					continue;
				}

				foreach (string GPUArchitecture in GPUArchitectures)
				{
					// which toolchain to use
					string Arguments = GetCLArguments_Global(CompileEnvironment, Arch) + BaseArguments;

					switch (Arch)
					{
						case "-armv7": Arguments += " -DPLATFORM_64BITS=0 -DPLATFORM_ANDROID_ARM=1"; break;
						case "-arm64": Arguments += " -DPLATFORM_64BITS=1 -DPLATFORM_ANDROID_ARM64=1"; break;
						case "-x86": Arguments += " -DPLATFORM_64BITS=0 -DPLATFORM_ANDROID_X86=1"; break;
						case "-x64": Arguments += " -DPLATFORM_64BITS=1 -DPLATFORM_ANDROID_X64=1"; break;
						default: Arguments += " -DPLATFORM_64BITS=0 -DPLATFORM_ANDROID_ARM=1"; break;
					}

                    if (GPUArchitecture == "-esdeferred")
					{
						Arguments += " -DPLATFORM_ANDROIDESDEFERRED=1";
					}

					// which PCH file to include
					string PCHArguments = "";
					if (CompileEnvironment.Config.PrecompiledHeaderAction == PrecompiledHeaderAction.Include)
					{
						// Add the precompiled header file's path to the include path so Clang can find it.
						// This needs to be before the other include paths to ensure Clang uses it instead of the source header file.
						PCHArguments += string.Format(" -include \"{0}\"", InlineArchName(BasePCHName, Arch, GPUArchitecture));
					}

					// Add include paths to the argument list (filtered by architecture)
					foreach (string IncludePath in CompileEnvironment.Config.CPPIncludeInfo.SystemIncludePaths)
					{
						if (IsDirectoryForArch(IncludePath, Arch))
						{
							Arguments += string.Format(" -I\"{0}\"", IncludePath);
						}
					}
					foreach (string IncludePath in CompileEnvironment.Config.CPPIncludeInfo.IncludePaths)
					{
						if (IsDirectoryForArch(IncludePath, Arch))
						{
							Arguments += string.Format(" -I\"{0}\"", IncludePath);
						}
					}

					foreach (FileItem SourceFile in SourceFiles)
					{
						Action CompileAction = new Action(ActionType.Compile);
						string FileArguments = "";
						bool bIsPlainCFile = Path.GetExtension(SourceFile.AbsolutePath).ToUpperInvariant() == ".C";
						bool bDisableShadowWarning = false;

						// should we disable optimizations on this file?
						// @todo android - We wouldn't need this if we could disable optimizations per function (via pragma)
						bool bDisableOptimizations = false;// SourceFile.AbsolutePath.ToUpperInvariant().IndexOf("\\SLATE\\") != -1;
						if (bDisableOptimizations && CompileEnvironment.Config.Target.Configuration != CPPTargetConfiguration.Debug)
						{
							Log.TraceWarning("Disabling optimizations on {0}", SourceFile.AbsolutePath);
						}

						bDisableOptimizations = bDisableOptimizations || CompileEnvironment.Config.Target.Configuration == CPPTargetConfiguration.Debug;

						// Add C or C++ specific compiler arguments.
						if (CompileEnvironment.Config.PrecompiledHeaderAction == PrecompiledHeaderAction.Create)
						{
							FileArguments += GetCompileArguments_PCH(bDisableOptimizations);
						}
						else if (bIsPlainCFile)
						{
							FileArguments += GetCompileArguments_C(bDisableOptimizations);

							// remove shadow variable warnings for NDK files
							if (SourceFile.AbsolutePath.Replace("\\", "/").StartsWith(NDKRoot))
							{
								bDisableShadowWarning = true;
							}
						}
						else
						{
							FileArguments += GetCompileArguments_CPP(bDisableOptimizations);

							// only use PCH for .cpp files
							FileArguments += PCHArguments;
						}

						// Add the C++ source file and its included files to the prerequisite item list.
						AddPrerequisiteSourceFile(Target, BuildPlatform, CompileEnvironment, SourceFile, CompileAction.PrerequisiteItems);

						if (CompileEnvironment.Config.PrecompiledHeaderAction == PrecompiledHeaderAction.Create)
						{
							// Add the precompiled header file to the produced item list.
							FileItem PrecompiledHeaderFile = FileItem.GetItemByFileReference(
								FileReference.Combine(
									CompileEnvironment.Config.OutputDirectory,
									Path.GetFileName(InlineArchName(SourceFile.AbsolutePath, Arch, GPUArchitecture) + PCHExtension)
									)
								);

							CompileAction.ProducedItems.Add(PrecompiledHeaderFile);
							Result.PrecompiledHeaderFile = PrecompiledHeaderFile;

							// Add the parameters needed to compile the precompiled header file to the command-line.
							FileArguments += string.Format(" -o \"{0}\"", PrecompiledHeaderFile.AbsolutePath, false);
						}
						else
						{
							if (CompileEnvironment.Config.PrecompiledHeaderAction == PrecompiledHeaderAction.Include)
							{
								CompileAction.bIsUsingPCH = true;
								FileItem ArchPrecompiledHeaderFile = FileItem.GetItemByPath(InlineArchName(BasePCHName, Arch, GPUArchitecture) + PCHExtension);
								CompileAction.PrerequisiteItems.Add(ArchPrecompiledHeaderFile);
							}

							var ObjectFileExtension = UEBuildPlatform.GetBuildPlatform(UnrealTargetPlatform.Android).GetBinaryExtension(UEBuildBinaryType.Object);

							// Add the object file to the produced item list.
							FileItem ObjectFile = FileItem.GetItemByFileReference(
								FileReference.Combine(
									CompileEnvironment.Config.OutputDirectory,
									InlineArchName(Path.GetFileName(SourceFile.AbsolutePath) + ObjectFileExtension, Arch, GPUArchitecture)
									)
								);
							CompileAction.ProducedItems.Add(ObjectFile);
							Result.ObjectFiles.Add(ObjectFile);

							FileArguments += string.Format(" -o \"{0}\"", ObjectFile.AbsolutePath, false);
						}

						// Add the source file path to the command-line.
						FileArguments += string.Format(" \"{0}\"", SourceFile.AbsolutePath);

						// Build a full argument list
						string AllArguments = Arguments + FileArguments + CompileEnvironment.Config.AdditionalArguments;
						AllArguments = ActionThread.ExpandEnvironmentVariables(AllArguments);
						AllArguments = AllArguments.Replace("\\", "/");

						// Remove shadow warning for this file if requested
						if (bDisableShadowWarning)
						{
							int WarningIndex = AllArguments.IndexOf(" -Wshadow");
							if (WarningIndex > 0)
							{
								AllArguments = AllArguments.Remove(WarningIndex, 9);
							}
						}

						// Create the response file
						FileReference ResponseFileName = CompileAction.ProducedItems[0].Reference + ".response";
						string ResponseArgument = string.Format("@\"{0}\"", ResponseFile.Create(ResponseFileName, new List<string> { AllArguments }).FullName);

						CompileAction.WorkingDirectory = UnrealBuildTool.EngineSourceDirectory.FullName;
						CompileAction.CommandPath = ClangPath;
						CompileAction.CommandArguments = ResponseArgument;
						CompileAction.StatusDescription = string.Format("{0} [{1}-{2}]", Path.GetFileName(SourceFile.AbsolutePath), Arch.Replace("-", ""), GPUArchitecture.Replace("-", ""));

						// VC++ always outputs the source file name being compiled, so we don't need to emit this ourselves
						CompileAction.bShouldOutputStatusDescription = true;

						// Don't farm out creation of pre-compiled headers as it is the critical path task.
						CompileAction.bCanExecuteRemotely =
							CompileEnvironment.Config.PrecompiledHeaderAction != PrecompiledHeaderAction.Create ||
							BuildConfiguration.bAllowRemotelyCompiledPCHs;
					}
				}
			}

			return Result;
		}

		public override FileItem LinkFiles(LinkEnvironment LinkEnvironment, bool bBuildImportLibraryOnly)
		{
			return null;
		}

		static public string InlineArchName(string Pathname, string Arch, string GPUArchitecture)
		{
			return Path.Combine(Path.GetDirectoryName(Pathname), Path.GetFileNameWithoutExtension(Pathname) + Arch + GPUArchitecture + Path.GetExtension(Pathname));
		}

		public string RemoveArchName(string Pathname)
		{
			// remove all architecture names
			foreach (string Arch in GetAllArchitectures())
			{
				foreach (string GPUArchitecture in GetAllGPUArchitectures())
				{
					Pathname = Path.Combine(Path.GetDirectoryName(Pathname), Path.GetFileName(Pathname).Replace(Arch + GPUArchitecture, ""));
				}
			}
			return Pathname;
		}

		public override FileItem[] LinkAllFiles(LinkEnvironment LinkEnvironment, bool bBuildImportLibraryOnly)
		{
			List<FileItem> Outputs = new List<FileItem>();

			var NDKRoot = Environment.GetEnvironmentVariable("NDKROOT").Replace("\\", "/");
			int NDKApiLevelInt = GetNdkApiLevelInt();
			string OptionalLinkArguments;

			for (int ArchIndex = 0; ArchIndex < Arches.Count; ArchIndex++)
			{
				string Arch = Arches[ArchIndex];

				// 32-bit ABI may need fixup for removed bsd_signal in NDK11 for android-21+
				OptionalLinkArguments = "";
				if (NDKApiLevelInt >= 21)
				{
					// this file was added in NDK11 so use existence to detect (RELEASE.TXT no longer present)
					if (File.Exists(Path.Combine(NDKRoot, "source.properties")))
					{
						switch (Arch)
						{
							case "-armv7":
								OptionalLinkArguments = string.Format(" \"{0}\"", Path.Combine(UnrealBuildTool.EngineDirectory.FullName, "Build/Android/Prebuilt/bsdsignal/lib/armeabi-v7a/libbsdsignal.a"));
								break;

							case "-x86":
								OptionalLinkArguments = string.Format(" \"{0}\"", Path.Combine(UnrealBuildTool.EngineDirectory.FullName, "Build/Android/Prebuilt/bsdsignal/lib/x86/libbsdsignal.a"));
								break;
						}
					}
				}

				for (int GPUArchIndex = 0; GPUArchIndex < GPUArchitectures.Count; GPUArchIndex++)
				{
					string GPUArchitecture = GPUArchitectures[GPUArchIndex];
					int OutputPathIndex = ArchIndex * GPUArchitectures.Count + GPUArchIndex;

					// Android will have an array of outputs
					if (LinkEnvironment.Config.OutputFilePaths.Count < OutputPathIndex ||
						!LinkEnvironment.Config.OutputFilePaths[OutputPathIndex].GetFileNameWithoutExtension().EndsWith(Arch + GPUArchitecture))
					{
						throw new BuildException("The OutputFilePaths array didn't match the Arches array in AndroidToolChain.LinkAllFiles");
					}

					// Create an action that invokes the linker.
					Action LinkAction = new Action(ActionType.Link);
					LinkAction.WorkingDirectory = UnrealBuildTool.EngineSourceDirectory.FullName;

					if (LinkEnvironment.Config.bIsBuildingLibrary)
					{
						switch (Arch)
						{
							case "-armv7": LinkAction.CommandPath = ArPathArm; break;
							case "-arm64": LinkAction.CommandPath = ArPathArm64; break;
							case "-x86": LinkAction.CommandPath = ArPathx86; ; break;
							case "-x64": LinkAction.CommandPath = ArPathx64; ; break;
							default: LinkAction.CommandPath = ArPathArm; ; break;
						}
					}
					else
					{
						LinkAction.CommandPath = ClangPath;
					}

					string LinkerPath = LinkAction.WorkingDirectory;

					LinkAction.WorkingDirectory = LinkEnvironment.Config.IntermediateDirectory.FullName;

					// Get link arguments.
					LinkAction.CommandArguments = LinkEnvironment.Config.bIsBuildingLibrary ? GetArArguments(LinkEnvironment) : GetLinkArguments(LinkEnvironment, Arch);

					// Add the output file as a production of the link action.
					FileItem OutputFile;
					OutputFile = FileItem.GetItemByFileReference(LinkEnvironment.Config.OutputFilePaths[OutputPathIndex]);
					Outputs.Add(OutputFile);
					LinkAction.ProducedItems.Add(OutputFile);
					LinkAction.StatusDescription = string.Format("{0}", Path.GetFileName(OutputFile.AbsolutePath));

					// LinkAction.bPrintDebugInfo = true;

					// Add the output file to the command-line.
					if (LinkEnvironment.Config.bIsBuildingLibrary)
					{
						LinkAction.CommandArguments += string.Format(" \"{0}\"", OutputFile.AbsolutePath);
					}
					else
					{
						LinkAction.CommandArguments += string.Format(" -o \"{0}\"", OutputFile.AbsolutePath);
					}

					// Add the input files to a response file, and pass the response file on the command-line.
					List<string> InputFileNames = new List<string>();
					foreach (FileItem InputFile in LinkEnvironment.InputFiles)
					{
						// make sure it's for current Arch
						if (Path.GetFileNameWithoutExtension(InputFile.AbsolutePath).EndsWith(Arch + GPUArchitecture))
						{
							string AbsolutePath = InputFile.AbsolutePath.Replace("\\", "/");

							AbsolutePath = AbsolutePath.Replace(LinkEnvironment.Config.IntermediateDirectory.FullName.Replace("\\", "/"), "");
							AbsolutePath = AbsolutePath.TrimStart(new char[] { '/' });

							InputFileNames.Add(string.Format("\"{0}\"", AbsolutePath));
							LinkAction.PrerequisiteItems.Add(InputFile);
						}
					}

					FileReference ResponseFileName = GetResponseFileName(LinkEnvironment, OutputFile);
					LinkAction.CommandArguments += string.Format(" @\"{0}\"", ResponseFile.Create(ResponseFileName, InputFileNames));

					// libs don't link in other libs
					if (!LinkEnvironment.Config.bIsBuildingLibrary)
					{
						// Add the library paths to the argument list.
						foreach (string LibraryPath in LinkEnvironment.Config.LibraryPaths)
						{
							// LinkerPaths could be relative or absolute
							string AbsoluteLibraryPath = ActionThread.ExpandEnvironmentVariables(LibraryPath);
							if (IsDirectoryForArch(AbsoluteLibraryPath, Arch))
							{
								// environment variables aren't expanded when using the $( style
								if (Path.IsPathRooted(AbsoluteLibraryPath) == false)
								{
									AbsoluteLibraryPath = Path.Combine(LinkerPath, AbsoluteLibraryPath);
								}
								LinkAction.CommandArguments += string.Format(" -L\"{0}\"", AbsoluteLibraryPath);
							}
						}

						// add libraries in a library group
						LinkAction.CommandArguments += string.Format(" -Wl,--start-group");
						foreach (string AdditionalLibrary in LinkEnvironment.Config.AdditionalLibraries)
						{
							if (!ShouldSkipLib(AdditionalLibrary, Arch, GPUArchitecture))
							{
								if (String.IsNullOrEmpty(Path.GetDirectoryName(AdditionalLibrary)))
								{
									LinkAction.CommandArguments += string.Format(" \"-l{0}\"", AdditionalLibrary);
								}
								else
								{
									// full pathed libs are compiled by us, so we depend on linking them
									LinkAction.CommandArguments += string.Format(" \"{0}\"", Path.GetFullPath(AdditionalLibrary));
									LinkAction.PrerequisiteItems.Add(FileItem.GetItemByPath(AdditionalLibrary));
								}
							}
						}
						LinkAction.CommandArguments += OptionalLinkArguments;
						LinkAction.CommandArguments += string.Format(" -Wl,--end-group");
					}

					// Add the additional arguments specified by the environment.
					LinkAction.CommandArguments += LinkEnvironment.Config.AdditionalArguments;
					LinkAction.CommandArguments = LinkAction.CommandArguments.Replace("\\", "/");

					// Only execute linking on the local PC.
					LinkAction.bCanExecuteRemotely = false;
				}
			}

			return Outputs.ToArray();
		}

		public override void ModifyBuildProducts(UEBuildBinary Binary, Dictionary<FileReference, BuildProductType> BuildProducts)
		{
			// the binary will have all of the .so's in the output files, we need to trim down to the shared apk (which is what needs to go into the manifest)
			if (Binary.Config.Type != UEBuildBinaryType.StaticLibrary)
			{
				foreach (FileReference BinaryPath in Binary.Config.OutputFilePaths)
				{
					FileReference ApkFile = BinaryPath.ChangeExtension(".apk");
					BuildProducts.Add(ApkFile, BuildProductType.Executable);
				}
			}
		}

		public override void CompileCSharpProject(CSharpEnvironment CompileEnvironment, FileReference ProjectFileName, FileReference DestinationFile)
		{
			throw new BuildException("Android cannot compile C# files");
		}

		public static void OutputReceivedDataEventHandler(Object Sender, DataReceivedEventArgs Line)
		{
			if ((Line != null) && (Line.Data != null))
			{
				Log.TraceInformation(Line.Data);
			}
		}

		public override void StripSymbols(string SourceFileName, string TargetFileName)
		{
			File.Copy(SourceFileName, TargetFileName, true);

			ProcessStartInfo StartInfo = new ProcessStartInfo();
			if (SourceFileName.Contains("-armv7"))
			{
				StartInfo.FileName = ArPathArm.Replace("-ar.exe", "-strip.exe");
			}
			else
			if (SourceFileName.Contains("-arm64"))
            {
				StartInfo.FileName = ArPathArm64.Replace("-ar.exe", "-strip.exe");
			}
			else
			if (SourceFileName.Contains("-x86"))
            {
				StartInfo.FileName = ArPathx86.Replace("-ar.exe", "-strip.exe");
			}
			else
			if (SourceFileName.Contains("-x64"))
            {
				StartInfo.FileName = ArPathx64.Replace("-ar.exe", "-strip.exe");
			}
			else
			{
				throw new BuildException("Couldn't determine Android architecture to strip symbols from {0}", SourceFileName);
			}
			StartInfo.Arguments = "--strip-debug " + TargetFileName;
			StartInfo.UseShellExecute = false;
			StartInfo.CreateNoWindow = true;
			Utils.RunLocalProcessAndLogOutput(StartInfo);
		}
	};
}<|MERGE_RESOLUTION|>--- conflicted
+++ resolved
@@ -205,22 +205,10 @@
 			{
 				GPUArchitectures.Add("-es2");
 			}
-<<<<<<< HEAD
-			if (Ini.GetBool("/Script/AndroidRuntimeSettings.AndroidRuntimeSettings", "bBuildForES31", out bBuild) && bBuild
-				|| UEBuildConfiguration.GPUArchitectures.Contains("es31", StringComparer.OrdinalIgnoreCase))
-			{
-				GPUArchitectures.Add("-es31");
-			}
-			if (Ini.GetBool("/Script/AndroidRuntimeSettings.AndroidRuntimeSettings", "bBuildForGL4", out bBuild) && bBuild
-				|| UEBuildConfiguration.GPUArchitectures.Contains("gl4", StringComparer.OrdinalIgnoreCase))
-			{
-				GPUArchitectures.Add("-gl4");
-=======
 			if (Ini.GetBool("/Script/AndroidRuntimeSettings.AndroidRuntimeSettings", "bBuildForESDeferred", out bBuild) && bBuild
 				|| UEBuildConfiguration.GPUArchitectures.Contains("esdeferred", StringComparer.OrdinalIgnoreCase))
 			{
 				GPUArchitectures.Add("-esdeferred");
->>>>>>> aaefee4c
 			}
 			if (GPUArchitectures.Count == 0)
 			{
