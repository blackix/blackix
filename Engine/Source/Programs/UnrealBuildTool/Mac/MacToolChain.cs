--- conflicted
+++ resolved
@@ -519,49 +519,7 @@
 			BuildVersion Version;
 			if (BuildVersion.TryRead(out Version))
 			{
-<<<<<<< HEAD
-				string[] Lines = File.ReadAllLines("../Source/Runtime/Core/Public/Modules/ModuleVersion.h");
-				if(LoadIsLicenseeVersionValue() == 0)
-				{
-					foreach (string Line in Lines)
-					{
-						string[] Tokens = Line.Split(new char[] { ' ', '\t' }, StringSplitOptions.RemoveEmptyEntries);
-						if (Tokens.Length >= 3 && Tokens[0] == "#define" && Tokens[1] == "MODULE_COMPATIBLE_API_VERSION")
-						{
-							if (Tokens[2] == "BUILT_FROM_CHANGELIST")
-							{
-								CL = LoadEngineCL();
-							}
-							else
-							{
-								CL = int.Parse(Tokens[2]);
-							}
-							break;
-						}
-					}
-				}
-				else
-				{
-					foreach (string Line in Lines)
-					{
-						string[] Tokens = Line.Split(new char[] { ' ', '\t' }, StringSplitOptions.RemoveEmptyEntries);
-						if (Tokens.Length >= 3 && Tokens[0] == "#define" && Tokens[1] == "MODULE_API_VERSION")
-						{
-							if (Tokens[2] == "BUILT_FROM_CHANGELIST")
-							{
-								CL = LoadEngineCL();
-							}
-							else
-							{
-								CL = int.Parse(Tokens[2]);
-							}
-							break;
-						}
-					}
-				}
-=======
 				CL = (Version.CompatibleChangelist != 0)? Version.CompatibleChangelist : Version.Changelist;
->>>>>>> 92a3597a
 			}
 
 			return String.Format("{0}.{1}.{2}", CL / (100 * 100), (CL / 100) % 100, CL % 100);
