// Copyright 1998-2016 Epic Games, Inc. All Rights Reserved.


using System;
using System.Collections.Generic;
using System.Text;
using System.Diagnostics;
using System.IO;

namespace UnrealBuildTool
{
	class MacPlatformContext : UEBuildPlatformContext
	{
		public MacPlatformContext(FileReference InProjectFile) : base(UnrealTargetPlatform.Mac, InProjectFile)
		{
		}

		/// <summary>
		/// Modify the rules for a newly created module, in a target that's being built for this platform.
		/// This is not required - but allows for hiding details of a particular platform.
		/// </summary>
		/// <param name="ModuleName">The name of the module</param>
		/// <param name="Rules">The module rules</param>
		/// <param name="Target">The target being build</param>
		public override void ModifyModuleRulesForActivePlatform(string ModuleName, ModuleRules Rules, TargetInfo Target)
		{
			bool bBuildShaderFormats = UEBuildConfiguration.bForceBuildShaderFormats;

			if (!UEBuildConfiguration.bBuildRequiresCookedData)
			{
				if (ModuleName == "TargetPlatform")
				{
					bBuildShaderFormats = true;
				}
			}

			// allow standalone tools to use target platform modules, without needing Engine
			if (ModuleName == "TargetPlatform")
			{
				if (UEBuildConfiguration.bForceBuildTargetPlatforms)
				{
					Rules.DynamicallyLoadedModuleNames.Add("MacTargetPlatform");
					Rules.DynamicallyLoadedModuleNames.Add("MacNoEditorTargetPlatform");
					Rules.DynamicallyLoadedModuleNames.Add("MacClientTargetPlatform");
					Rules.DynamicallyLoadedModuleNames.Add("MacServerTargetPlatform");
					Rules.DynamicallyLoadedModuleNames.Add("AllDesktopTargetPlatform");
				}

				if (bBuildShaderFormats)
				{
					// Rules.DynamicallyLoadedModuleNames.Add("ShaderFormatD3D");
					Rules.DynamicallyLoadedModuleNames.Add("ShaderFormatOpenGL");
					Rules.DynamicallyLoadedModuleNames.Add("MetalShaderFormat");
				}
			}
		}

		public override void ResetBuildConfiguration(UnrealTargetConfiguration Configuration)
		{
			UEBuildConfiguration.bCompileSimplygon = false;
            UEBuildConfiguration.bCompileSimplygonSSF = false;
<<<<<<< HEAD
			UEBuildConfiguration.bCompileICU = true;
=======
>>>>>>> e58dcb1b
		}

		public override void ValidateBuildConfiguration(CPPTargetConfiguration Configuration, CPPTargetPlatform Platform, bool bCreateDebugInfo)
		{
			if (BuildHostPlatform.Current.Platform != UnrealTargetPlatform.Mac)
			{
				// @todo: Temporarily disable precompiled header files when building remotely due to errors
				BuildConfiguration.bUsePCHFiles = false;
			}
			BuildConfiguration.bCheckExternalHeadersForModification = BuildHostPlatform.Current.Platform != UnrealTargetPlatform.Mac;
			BuildConfiguration.bCheckSystemHeadersForModification = BuildHostPlatform.Current.Platform != UnrealTargetPlatform.Mac;
			BuildConfiguration.ProcessorCountMultiplier = MacToolChain.GetAdjustedProcessorCountMultiplier();
			BuildConfiguration.bUseSharedPCHs = false;

			BuildConfiguration.bUsePDBFiles = bCreateDebugInfo && Configuration != CPPTargetConfiguration.Debug && Platform == CPPTargetPlatform.Mac;

			// we always deploy - the build machines need to be able to copy the files back, which needs the full bundle
			BuildConfiguration.bDeployAfterCompile = true;
		}

		public override void ValidateUEBuildConfiguration()
		{
			if (ProjectFileGenerator.bGenerateProjectFiles)
			{
				// When generating project files we need intellisense generator to include info from all modules, including editor-only third party libs
				UEBuildConfiguration.bCompileLeanAndMeanUE = false;
			}
		}

		/// <summary>
		/// Setup the target environment for building
		/// </summary>
		/// <param name="InBuildTarget"> The target being built</param>
		public override void SetUpEnvironment(UEBuildTarget InBuildTarget)
		{
			InBuildTarget.GlobalCompileEnvironment.Config.Definitions.Add("PLATFORM_MAC=1");
			InBuildTarget.GlobalCompileEnvironment.Config.Definitions.Add("PLATFORM_APPLE=1");

			InBuildTarget.GlobalCompileEnvironment.Config.Definitions.Add("WITH_TTS=0");
			InBuildTarget.GlobalCompileEnvironment.Config.Definitions.Add("WITH_SPEECH_RECOGNITION=0");
			if (!InBuildTarget.GlobalCompileEnvironment.Config.Definitions.Contains("WITH_DATABASE_SUPPORT=0") && !InBuildTarget.GlobalCompileEnvironment.Config.Definitions.Contains("WITH_DATABASE_SUPPORT=1"))
			{
				InBuildTarget.GlobalCompileEnvironment.Config.Definitions.Add("WITH_DATABASE_SUPPORT=0");
			}
			// Needs OS X 10.11 for Metal
			if (MacToolChain.MacOSSDKVersionFloat >= 10.11f && UEBuildConfiguration.bCompileAgainstEngine)
			{
				InBuildTarget.GlobalCompileEnvironment.Config.Definitions.Add("HAS_METAL=1");
				InBuildTarget.ExtraModuleNames.Add("MetalRHI");
			}
			else
			{
				InBuildTarget.GlobalCompileEnvironment.Config.Definitions.Add("HAS_METAL=0");
			}

		}

		/// <summary>
		/// Whether this platform should create debug information or not
		/// </summary>
		/// <param name="Configuration"> The UnrealTargetConfiguration being built</param>
		/// <returns>true if debug info should be generated, false if not</returns>
		public override bool ShouldCreateDebugInfo(UnrealTargetConfiguration Configuration)
		{
			return true;
		}

		/// <summary>
		/// Creates a toolchain instance for the given platform.
		/// </summary>
		/// <param name="Platform">The platform to create a toolchain for</param>
		/// <returns>New toolchain instance.</returns>
		public override UEToolChain CreateToolChain(CPPTargetPlatform Platform)
		{
			return new MacToolChain(ProjectFile);
		}

		/// <summary>
		/// Create a build deployment handler
		/// </summary>
		/// <param name="ProjectFile">The project file of the target being deployed. Used to find any deployment specific settings.</param>
		/// <param name="DeploymentHandler">The output deployment handler</param>
		/// <returns>True if the platform requires a deployment handler, false otherwise</returns>
		public override UEBuildDeploy CreateDeploymentHandler()
		{
			return new UEDeployMac();
		}
	}

	class MacPlatform : UEBuildPlatform
	{
		MacPlatformSDK SDK;

		public MacPlatform(MacPlatformSDK InSDK) : base(UnrealTargetPlatform.Mac, CPPTargetPlatform.Mac)
		{
			SDK = InSDK;
		}

		public override SDKStatus HasRequiredSDKsInstalled()
		{
			return SDK.HasRequiredSDKsInstalled();
		}

		public override bool CanUseXGE()
		{
			return false;
		}

		public override bool CanUseDistcc()
		{
			return true;
		}

		/// <summary>
		/// Get the extension to use for the given binary type
		/// </summary>
		/// <param name="InBinaryType"> The binrary type being built</param>
		/// <returns>string    The binary extenstion (ie 'exe' or 'dll')</returns>
		public override string GetBinaryExtension(UEBuildBinaryType InBinaryType)
		{
			switch (InBinaryType)
			{
				case UEBuildBinaryType.DynamicLinkLibrary:
					return ".dylib";
				case UEBuildBinaryType.Executable:
					return "";
				case UEBuildBinaryType.StaticLibrary:
					return ".a";
				case UEBuildBinaryType.Object:
					return ".o";
				case UEBuildBinaryType.PrecompiledHeader:
					return ".gch";
			}
			return base.GetBinaryExtension(InBinaryType);
		}

		/// <summary>
		/// Get the extension to use for debug info for the given binary type
		/// </summary>
		/// <param name="InBinaryType"> The binary type being built</param>
		/// <returns>string    The debug info extension (i.e. 'pdb')</returns>
		public override string GetDebugInfoExtension(UEBuildBinaryType InBinaryType)
		{
			switch (InBinaryType)
			{
				case UEBuildBinaryType.DynamicLinkLibrary:
					return BuildConfiguration.bGeneratedSYMFile || BuildConfiguration.bUsePDBFiles ? ".dSYM" : "";
				case UEBuildBinaryType.Executable:
					return BuildConfiguration.bGeneratedSYMFile || BuildConfiguration.bUsePDBFiles ? ".dSYM" : "";
				case UEBuildBinaryType.StaticLibrary:
					return "";
				case UEBuildBinaryType.Object:
					return "";
				case UEBuildBinaryType.PrecompiledHeader:
					return "";
				default:
					return "";
			}
		}

		/// <summary>
		/// Modify the rules for a newly created module, where the target is a different host platform.
		/// This is not required - but allows for hiding details of a particular platform.
		/// </summary>
		/// <param name="ModuleName">The name of the module</param>
		/// <param name="Rules">The module rules</param>
		/// <param name="Target">The target being build</param>
		public override void ModifyModuleRulesForOtherPlatform(string ModuleName, ModuleRules Rules, TargetInfo Target)
		{
		}

		/// <summary>
		/// Whether the platform requires the extra UnityCPPWriter
		/// This is used to add an extra file for UBT to get the #include dependencies from
		/// </summary>
		/// <returns>bool true if it is required, false if not</returns>
		public override bool RequiresExtraUnityCPPWriter()
		{
			return true;
		}

		/// <summary>
		/// Return whether we wish to have this platform's binaries in our builds
		/// </summary>
		public override bool IsBuildRequired()
		{
			return false;
		}

		/// <summary>
		/// Return whether we wish to have this platform's binaries in our CIS tests
		/// </summary>
		public override bool IsCISRequired()
		{
			return false;
		}

		/// <summary>
		/// Creates a context for the given project on the current platform.
		/// </summary>
		/// <param name="ProjectFile">The project file for the current target</param>
		/// <returns>New platform context object</returns>
		public override UEBuildPlatformContext CreateContext(FileReference ProjectFile)
		{
			return new MacPlatformContext(ProjectFile);
		}
	}

	class MacPlatformSDK : UEBuildPlatformSDK
	{
		protected override SDKStatus HasRequiredManualSDKInternal()
		{
			return SDKStatus.Valid;
		}
	}

	class MacPlatformFactory : UEBuildPlatformFactory
	{
		protected override UnrealTargetPlatform TargetPlatform
		{
			get { return UnrealTargetPlatform.Mac; }
		}

		/// <summary>
		/// Register the platform with the UEBuildPlatform class
		/// </summary>
		protected override void RegisterBuildPlatforms()
		{
			MacPlatformSDK SDK = new MacPlatformSDK();
			SDK.ManageAndValidateSDK();

			// Register this build platform for Mac
			Log.TraceVerbose("        Registering for {0}", UnrealTargetPlatform.Mac.ToString());
			UEBuildPlatform.RegisterBuildPlatform(new MacPlatform(SDK));
			UEBuildPlatform.RegisterPlatformWithGroup(UnrealTargetPlatform.Mac, UnrealPlatformGroup.Unix);
			UEBuildPlatform.RegisterPlatformWithGroup(UnrealTargetPlatform.Mac, UnrealPlatformGroup.Apple);
		}
	}
}<|MERGE_RESOLUTION|>--- conflicted
+++ resolved
@@ -59,10 +59,6 @@
 		{
 			UEBuildConfiguration.bCompileSimplygon = false;
             UEBuildConfiguration.bCompileSimplygonSSF = false;
-<<<<<<< HEAD
-			UEBuildConfiguration.bCompileICU = true;
-=======
->>>>>>> e58dcb1b
 		}
 
 		public override void ValidateBuildConfiguration(CPPTargetConfiguration Configuration, CPPTargetPlatform Platform, bool bCreateDebugInfo)
