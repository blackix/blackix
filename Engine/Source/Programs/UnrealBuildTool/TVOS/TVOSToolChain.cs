// Copyright 1998-2017 Epic Games, Inc. All Rights Reserved.


using System;
using System.Collections;
using System.Collections.Generic;
using System.Linq;
using System.IO;
using System.Diagnostics;
using System.Security.AccessControl;
using System.Xml;
using System.Text;
using Ionic.Zip;
using Ionic.Zlib;

namespace UnrealBuildTool
{
	class TVOSToolChainSettings : IOSToolChainSettings
	{
		public TVOSToolChainSettings() : base("AppleTVOS", "AppleTVSimulator")
		{
		}
	}

	class TVOSToolChain : IOSToolChain
	{
		public TVOSToolChain(FileReference InProjectFile, TVOSProjectSettings InProjectSettings)
			: base(CppPlatform.TVOS, InProjectFile, InProjectSettings, () => new TVOSToolChainSettings())
		{
		}

		public override string GetXcodeMinVersionParam()
		{
			return "tvos-version-min";
		}

		public override string GetArchitectureArgument(CppConfiguration Configuration, string UBTArchitecture)
		{
			// TV is only arm64
			return " -arch " + (UBTArchitecture == "-simulator" ? "i386" : "arm64");
		}
<<<<<<< HEAD

        public override bool ShouldExcludeNonPortableIncludePathWarnings()
        {
            if (IOSSDKVersionFloat >= 10.2f)
            {
                return true;
            }
            return false;
        }
	};
=======
	}
>>>>>>> 50b84fc1
}<|MERGE_RESOLUTION|>--- conflicted
+++ resolved
@@ -39,18 +39,5 @@
 			// TV is only arm64
 			return " -arch " + (UBTArchitecture == "-simulator" ? "i386" : "arm64");
 		}
-<<<<<<< HEAD
-
-        public override bool ShouldExcludeNonPortableIncludePathWarnings()
-        {
-            if (IOSSDKVersionFloat >= 10.2f)
-            {
-                return true;
-            }
-            return false;
-        }
-	};
-=======
 	}
->>>>>>> 50b84fc1
 }