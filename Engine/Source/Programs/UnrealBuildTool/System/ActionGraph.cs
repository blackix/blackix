// Copyright 1998-2016 Epic Games, Inc. All Rights Reserved.

using System;
using System.Collections.Generic;
using System.IO;
using System.Diagnostics;
using System.Linq;
using System.Runtime.Serialization;

namespace UnrealBuildTool
{
	/// <summary>
	/// Enumerates build action types.
	/// </summary>
	public enum ActionType
	{
		BuildProject,

		Compile,

		CreateAppBundle,

		GenerateDebugInfo,

		Link,
	}

	/// <summary>
	/// A build action.
	/// </summary>
	[Serializable]
	public class Action : ISerializable
	{
		///
		/// Preparation and Assembly (serialized)
		/// 

		/// <summary>
		/// The type of this action (for debugging purposes).
		/// </summary>
		public ActionType ActionType;

		/// <summary>
		/// Every file this action depends on.  These files need to exist and be up to date in order for this action to even be considered
		/// </summary>
		public List<FileItem> PrerequisiteItems = new List<FileItem>();

		/// <summary>
		/// The files that this action produces after completing
		/// </summary>
		public List<FileItem> ProducedItems = new List<FileItem>();

		/// <summary>
		/// Directory from which to execute the program to create produced items
		/// </summary>
		public string WorkingDirectory = null;

		/// <summary>
		/// True if we should log extra information when we run a program to create produced items
		/// </summary>
		public bool bPrintDebugInfo = false;

		/// <summary>
		/// The command to run to create produced items
		/// </summary>
		public string CommandPath = null;

		/// <summary>
		/// Command-line parameters to pass to the program
		/// </summary>
		public string CommandArguments = null;

		/// <summary>
		/// Optional friendly description of the type of command being performed, for example "Compile" or "Link".  Displayed by some executors.
		/// </summary>
		public string CommandDescription = null;

		/// <summary>
		/// Human-readable description of this action that may be displayed as status while invoking the action.  This is often the name of the file being compiled, or an executable file name being linked.  Displayed by some executors.
		/// </summary>
		public string StatusDescription = "...";

		/// <summary>
		/// True if this action is allowed to be run on a remote machine when a distributed build system is being used, such as XGE
		/// </summary>
		public bool bCanExecuteRemotely = false;

		/// <summary>
		/// True if this action is using the GCC compiler.  Some build systems may be able to optimize for this case.
		/// </summary>
		public bool bIsGCCCompiler = false;

		/// <summary>
		/// Whether the action is using a pre-compiled header to speed it up.
		/// </summary>
		public bool bIsUsingPCH = false;

		/// <summary>
		/// Whether the files in ProducedItems should be deleted before executing this action, when the action is outdated
		/// </summary>
		public bool bShouldDeleteProducedItems = false;

		/// <summary>
		/// Whether we should log this action, whether executed locally or remotely.  This is useful for actions that take time
		/// but invoke tools without any console output.
		/// </summary>
		public bool bShouldOutputStatusDescription = true;

		/// <summary>
		/// True if any libraries produced by this action should be considered 'import libraries'
		/// </summary>
		public bool bProducesImportLibrary = false;

		/// <summary>
		/// Optional custom event handler for standard output.
		/// </summary>
		public DataReceivedEventHandler OutputEventHandler = null;	// @todo ubtmake urgent: Delegate variables are not saved, but we are comparing against this in ExecuteActions() for XGE!

		/// <summary>
		/// Callback used to perform a special action instead of a generic command line
		/// </summary>
		public delegate void BlockingActionHandler(Action Action, out int ExitCode, out string Output);
		public BlockingActionHandler ActionHandler = null;		// @todo ubtmake urgent: Delegate variables are not saved, but we are comparing against this in ExecuteActions() for XGE!



		///
		/// Preparation only (not serialized)
		///

<<<<<<< HEAD
		/** Unique action identifier.  Used for displaying helpful info about detected cycles in the graph. */
        public int UniqueId;
=======
		/// <summary>
		/// Unique action identifier.  Used for displaying helpful info about detected cycles in the graph.
		/// </summary>
		public int UniqueId;
>>>>>>> 73f66985

		/// <summary>
		/// Always-incremented unique id
		/// </summary>
		private static int NextUniqueId = 0;

<<<<<<< HEAD
		/** Total number of actions depending on this one. */
		public int NumTotalDependentActions = 0;
		
		/** Relative cost of producing items for this action. */
=======
		/// <summary>
		/// Total number of actions depending on this one.
		/// </summary>
		public int NumTotalDependentActions = 0;

		/// <summary>
		/// Relative cost of producing items for this action.
		/// </summary>
>>>>>>> 73f66985
		public long RelativeCost = 0;


		///
		/// Assembly only (not serialized)
		///

<<<<<<< HEAD
		/** Start time of action, optionally set by executor. */
		public DateTimeOffset StartTime = DateTimeOffset.MinValue;
		
		/** End time of action, optionally set by executor. */
=======
		/// <summary>
		/// Start time of action, optionally set by executor.
		/// </summary>
		public DateTimeOffset StartTime = DateTimeOffset.MinValue;

		/// <summary>
		/// End time of action, optionally set by executor.
		/// </summary>
>>>>>>> 73f66985
		public DateTimeOffset EndTime = DateTimeOffset.MinValue;



		public Action(ActionType InActionType)
		{
			ActionType = InActionType;

			ActionGraph.AllActions.Add(this);
			UniqueId = ++NextUniqueId;
		}

<<<<<<< HEAD
		public Action( SerializationInfo SerializationInfo, StreamingContext StreamingContext )
		{
			ActionType                     = (ActionType)SerializationInfo.GetByte("at");
			WorkingDirectory               = SerializationInfo.GetString("wd");
			bPrintDebugInfo                = SerializationInfo.GetBoolean("di");
			CommandPath                    = SerializationInfo.GetString("cp");
			CommandArguments               = SerializationInfo.GetString("ca");
			CommandDescription             = SerializationInfo.GetString("cd");
			StatusDescription              = SerializationInfo.GetString("sd");
			bCanExecuteRemotely            = SerializationInfo.GetBoolean("ce");
			bIsGCCCompiler                 = SerializationInfo.GetBoolean("ig");
			bIsUsingPCH                    = SerializationInfo.GetBoolean("iu");
			bShouldDeleteProducedItems     = SerializationInfo.GetBoolean("dp");
			bShouldOutputStatusDescription = SerializationInfo.GetBoolean("os");
			bProducesImportLibrary         = SerializationInfo.GetBoolean("il");
			PrerequisiteItems              = (List<FileItem>)SerializationInfo.GetValue("pr", typeof(List<FileItem>));
			ProducedItems                  = (List<FileItem>)SerializationInfo.GetValue("pd", typeof(List<FileItem>));
		}

		/** ISerializable: Called when serialized to report additional properties that should be saved */
		public void GetObjectData( SerializationInfo SerializationInfo, StreamingContext StreamingContext )
		{
			SerializationInfo.AddValue("at", (byte)ActionType);
			SerializationInfo.AddValue("wd", WorkingDirectory);
			SerializationInfo.AddValue("di", bPrintDebugInfo);
			SerializationInfo.AddValue("cp", CommandPath);
			SerializationInfo.AddValue("ca", CommandArguments);
			SerializationInfo.AddValue("cd", CommandDescription);
			SerializationInfo.AddValue("sd", StatusDescription);
			SerializationInfo.AddValue("ce", bCanExecuteRemotely);
			SerializationInfo.AddValue("ig", bIsGCCCompiler);
			SerializationInfo.AddValue("iu", bIsUsingPCH);
			SerializationInfo.AddValue("dp", bShouldDeleteProducedItems);
			SerializationInfo.AddValue("os", bShouldOutputStatusDescription);
			SerializationInfo.AddValue("il", bProducesImportLibrary);
			SerializationInfo.AddValue("pr", PrerequisiteItems);
			SerializationInfo.AddValue("pd", ProducedItems);
=======
		public Action(SerializationInfo SerializationInfo, StreamingContext StreamingContext)
		{
			ActionType = (ActionType)SerializationInfo.GetByte("at");
			WorkingDirectory = SerializationInfo.GetString("wd");
			bPrintDebugInfo = SerializationInfo.GetBoolean("di");
			CommandPath = SerializationInfo.GetString("cp");
			CommandArguments = SerializationInfo.GetString("ca");
			CommandDescription = SerializationInfo.GetString("cd");
			StatusDescription = SerializationInfo.GetString("sd");
			bCanExecuteRemotely = SerializationInfo.GetBoolean("ce");
			bIsGCCCompiler = SerializationInfo.GetBoolean("ig");
			bIsUsingPCH = SerializationInfo.GetBoolean("iu");
			bShouldDeleteProducedItems = SerializationInfo.GetBoolean("dp");
			bShouldOutputStatusDescription = SerializationInfo.GetBoolean("os");
			bProducesImportLibrary = SerializationInfo.GetBoolean("il");
			PrerequisiteItems = (List<FileItem>)SerializationInfo.GetValue("pr", typeof(List<FileItem>));
			ProducedItems = (List<FileItem>)SerializationInfo.GetValue("pd", typeof(List<FileItem>));
>>>>>>> 73f66985
		}

		/// <summary>
		/// ISerializable: Called when serialized to report additional properties that should be saved
		/// </summary>
		public void GetObjectData(SerializationInfo SerializationInfo, StreamingContext StreamingContext)
		{
			SerializationInfo.AddValue("at", (byte)ActionType);
			SerializationInfo.AddValue("wd", WorkingDirectory);
			SerializationInfo.AddValue("di", bPrintDebugInfo);
			SerializationInfo.AddValue("cp", CommandPath);
			SerializationInfo.AddValue("ca", CommandArguments);
			SerializationInfo.AddValue("cd", CommandDescription);
			SerializationInfo.AddValue("sd", StatusDescription);
			SerializationInfo.AddValue("ce", bCanExecuteRemotely);
			SerializationInfo.AddValue("ig", bIsGCCCompiler);
			SerializationInfo.AddValue("iu", bIsUsingPCH);
			SerializationInfo.AddValue("dp", bShouldDeleteProducedItems);
			SerializationInfo.AddValue("os", bShouldOutputStatusDescription);
			SerializationInfo.AddValue("il", bProducesImportLibrary);
			SerializationInfo.AddValue("pr", PrerequisiteItems);
			SerializationInfo.AddValue("pd", ProducedItems);
		}

		/// <summary>
		/// Compares two actions based on total number of dependent items, descending.
		/// </summary>
		/// <param name="A">Action to compare</param>
		/// <param name="B">Action to compare</param>
		public static int Compare(Action A, Action B)
		{
			// Primary sort criteria is total number of dependent files, up to max depth.
			if (B.NumTotalDependentActions != A.NumTotalDependentActions)
			{
				return Math.Sign(B.NumTotalDependentActions - A.NumTotalDependentActions);
			}
			// Secondary sort criteria is relative cost.
			if (B.RelativeCost != A.RelativeCost)
			{
				return Math.Sign(B.RelativeCost - A.RelativeCost);
			}
			// Tertiary sort criteria is number of pre-requisites.
			else
			{
				return Math.Sign(B.PrerequisiteItems.Count - A.PrerequisiteItems.Count);
			}
		}

		public override string ToString()
		{
			string ReturnString = "";
			if (CommandPath != null)
			{
				ReturnString += CommandPath + " - ";
			}
			if (CommandArguments != null)
			{
				ReturnString += CommandArguments;
			}
			return ReturnString;
		}

		/// <summary>
		/// Returns the amount of time that this action is or has been executing in.
		/// </summary>
		public TimeSpan Duration
		{
			get
			{
				if (EndTime == DateTimeOffset.MinValue)
				{
					return DateTimeOffset.Now - StartTime;
				}

				return EndTime - StartTime;
			}
		}
	};

	class ActionGraph
	{
		public static List<Action> AllActions = new List<Action>();

		public static void ResetAllActions()
		{
			AllActions = new List<Action>();
		}

		public static void FinalizeActionGraph()
		{
			// Link producing actions to the items they produce.
			LinkActionsAndItems();

			// Detect cycles in the action graph.
			DetectActionGraphCycles();

			// Sort action list by "cost" in descending order to improve parallelism.
			SortActionList();
		}

		/// <summary>
		/// Builds a list of actions that need to be executed to produce the specified output items.
		/// </summary>
		public static List<Action> GetActionsToExecute(Action[] PrerequisiteActions, List<UEBuildTarget> Targets, out Dictionary<UEBuildTarget, List<FileItem>> TargetToOutdatedPrerequisitesMap)
		{
			var CheckOutdatednessStartTime = DateTime.UtcNow;

			// Build a set of all actions needed for this target.
			var IsActionOutdatedMap = new Dictionary<Action, bool>();
			foreach (var Action in PrerequisiteActions)
			{
				IsActionOutdatedMap.Add(Action, true);
			}

			// For all targets, build a set of all actions that are outdated.
			var OutdatedActionDictionary = new Dictionary<Action, bool>();
			var HistoryList = new List<ActionHistory>();
			var OpenHistoryFiles = new HashSet<FileReference>();
			TargetToOutdatedPrerequisitesMap = new Dictionary<UEBuildTarget, List<FileItem>>();
			foreach (var BuildTarget in Targets)	// @todo ubtmake: Optimization: Ideally we don't even need to know about targets for ubtmake -- everything would come from the files
			{
				var HistoryFilename = ActionHistory.GeneratePathForTarget(BuildTarget);
				if (!OpenHistoryFiles.Contains(HistoryFilename))		// @todo ubtmake: Optimization: We should be able to move the command-line outdatedness and build product deletion over to the 'gather' phase, as the command-lines won't change between assembler runs
				{
					var History = new ActionHistory(HistoryFilename.FullName);
					HistoryList.Add(History);
					OpenHistoryFiles.Add(HistoryFilename);
					GatherAllOutdatedActions(BuildTarget, History, ref OutdatedActionDictionary, TargetToOutdatedPrerequisitesMap);
				}
			}

			// If we're only compiling a single file, we should always compile and should never link.
			if (!string.IsNullOrEmpty(BuildConfiguration.SingleFileToCompile))
			{
				// Never do anything but compile the target file
				AllActions.RemoveAll(x => x.ActionType != ActionType.Compile);

				// Check all of the leftover compilation actions for the one we want... that one is always outdated.
				foreach (var Action in AllActions)
				{
					// Slightly hacky.  We know a compiling X:/Blah/Actor.cpp ends up with StatusDescription == "Actor.cpp".
					bool bIsSingleFileAction = BuildConfiguration.SingleFileToCompile.EndsWith(Action.StatusDescription.ToLowerInvariant());
					OutdatedActionDictionary[Action] = bIsSingleFileAction;
				}

				// Don't save the history of a single file compilation.
				HistoryList.Clear();
			}

			// Delete produced items that are outdated.
			DeleteOutdatedProducedItems(OutdatedActionDictionary, BuildConfiguration.bShouldDeleteAllOutdatedProducedItems);

			// Save the action history.
			// This must happen after deleting outdated produced items to ensure that the action history on disk doesn't have
			// command-lines that don't match the produced items on disk.
			foreach (var TargetHistory in HistoryList)
			{
				TargetHistory.Save();
			}

			// Create directories for the outdated produced items.
			CreateDirectoriesForProducedItems(OutdatedActionDictionary);

			// Build a list of actions that are both needed for this target and outdated.
			List<Action> ActionsToExecute = new List<Action>();
			bool bHasOutdatedNonLinkActions = false;
			foreach (Action Action in AllActions)
			{
				if (Action.CommandPath != null && IsActionOutdatedMap.ContainsKey(Action) && OutdatedActionDictionary[Action])
				{
					ActionsToExecute.Add(Action);
					if (Action.ActionType != ActionType.Link)
					{
						bHasOutdatedNonLinkActions = true;
					}
				}
			}

			// Remove link actions if asked to
			if (UEBuildConfiguration.bSkipLinkingWhenNothingToCompile && !bHasOutdatedNonLinkActions)
			{
				ActionsToExecute.Clear();
			}

			if (BuildConfiguration.bPrintPerformanceInfo)
			{
				var CheckOutdatednessTime = (DateTime.UtcNow - CheckOutdatednessStartTime).TotalSeconds;
				Log.TraceInformation("Checking outdatedness took " + CheckOutdatednessTime + "s");
			}

			return ActionsToExecute;
		}

		/// <summary>
		/// Executes a list of actions.
		/// </summary>
		public static bool ExecuteActions(List<Action> ActionsToExecute, out string ExecutorName, string TargetInfoForTelemetry)
		{
			bool Result = true;
			bool bUsedXGE = false;
			ExecutorName = "";
			if (ActionsToExecute.Count > 0)
			{
				DateTime StartTime = DateTime.UtcNow;

				if (BuildConfiguration.bAllowXGE || BuildConfiguration.bXGEExport)
				{
					Log.TraceInformation("{0} {1} action{2} to XGE",
						BuildConfiguration.bXGEExport ? "Exporting" : "Distributing",
						ActionsToExecute.Count,
						ActionsToExecute.Count == 1 ? "" : "s");

					XGE.ExecutionResult XGEResult = XGE.ExecutionResult.TasksSucceeded;

					// Batch up XGE execution by actions with the same output event handler.
					List<Action> ActionBatch = new List<Action>();
					ActionBatch.Add(ActionsToExecute[0]);
					for (int ActionIndex = 1; ActionIndex < ActionsToExecute.Count && XGEResult == XGE.ExecutionResult.TasksSucceeded; ++ActionIndex)
					{
						Action CurrentAction = ActionsToExecute[ActionIndex];
						if (CurrentAction.OutputEventHandler == ActionBatch[0].OutputEventHandler)
						{
							ActionBatch.Add(CurrentAction);
						}
						else
						{
							XGEResult = XGE.ExecuteActions(ActionBatch);
							ActionBatch.Clear();
							ActionBatch.Add(CurrentAction);
						}
					}
					if (ActionBatch.Count > 0 && XGEResult == XGE.ExecutionResult.TasksSucceeded)
					{
						XGEResult = XGE.ExecuteActions(ActionBatch);
						ActionBatch.Clear();
					}

					if (XGEResult != XGE.ExecutionResult.Unavailable)
					{
						ExecutorName = "XGE";
						Result = (XGEResult == XGE.ExecutionResult.TasksSucceeded);
						// don't do local compilation
						bUsedXGE = true;
					}
				}

				if (!bUsedXGE && BuildConfiguration.bAllowDistcc)
				{
					ExecutorName = "Distcc";
					Result = Distcc.ExecuteActions(ActionsToExecute);
					// don't do local compilation
					bUsedXGE = true;
				}

				if (!bUsedXGE && BuildConfiguration.bAllowSNDBS)
				{
					SNDBS.ExecutionResult SNDBSResult = SNDBS.ExecuteActions(ActionsToExecute);
					if (SNDBSResult != SNDBS.ExecutionResult.Unavailable)
					{
						ExecutorName = "SNDBS";
						Result = (SNDBSResult == SNDBS.ExecutionResult.TasksSucceeded);
						// don't do local compilation
						bUsedXGE = true;
					}
				}

				// If XGE is disallowed or unavailable, execute the commands locally.
				if (!bUsedXGE)
				{
					ExecutorName = "Local";
					Result = LocalExecutor.ExecuteActions(ActionsToExecute);
				}

				if(Telemetry.IsAvailable() && !BuildConfiguration.bXGEExport)
				{
					Telemetry.SendEvent("BuildTime",
						"ExecutorType", ExecutorName,
						"OS", Environment.OSVersion.ToString(),
						"MachineName", Environment.MachineName,
						"NumLogicalCores", Environment.ProcessorCount.ToString(),
						"NumPhysicalCores", (bUsedXGE? -1 : Utils.GetPhysicalProcessorCount()).ToString(),
						"Targets", TargetInfoForTelemetry,
						"NumActions", ActionsToExecute.Count.ToString(),
						"NumCompileActions", ActionsToExecute.Count(x => x.ActionType == ActionType.Compile).ToString(),
						"NumPchCompileActions", ActionsToExecute.Count(x => x.ActionType == ActionType.Compile && x.ProducedItems.Any(y => y.Reference.HasExtension(".pch") || y.Reference.HasExtension(".gch"))).ToString(),
						"NumLinkActions", ActionsToExecute.Count(x => x.ActionType == ActionType.Link).ToString(),
						"ElapsedTime", (DateTime.UtcNow - StartTime).TotalSeconds.ToString());
				}

				if (bUsedXGE && BuildConfiguration.bXGEExport)
				{
					// we exported xge here, we do not test build products
				}
				else
				{
					// Verify the link outputs were created (seems to happen with Win64 compiles)
					foreach (Action BuildAction in ActionsToExecute)
					{
						if (BuildAction.ActionType == ActionType.Link)
						{
							foreach (FileItem Item in BuildAction.ProducedItems)
							{
								bool bExists;
								if (Item.bIsRemoteFile)
								{
									DateTime UnusedTime;
									long UnusedLength;
									bExists = RPCUtilHelper.GetRemoteFileInfo(Item.AbsolutePath, out UnusedTime, out UnusedLength);
								}
								else
								{
									FileInfo ItemInfo = new FileInfo(Item.AbsolutePath);
									bExists = ItemInfo.Exists;
								}
								if (!bExists)
								{
									throw new BuildException("UBT ERROR: Failed to produce item: " + Item.AbsolutePath);
								}
							}
						}
					}
				}
			}
			// Nothing to execute.
			else
			{
				ExecutorName = "NoActionsToExecute";
				Log.TraceInformation("Target is up to date");
			}

			return Result;
		}

		/// <summary>
		/// Links actions with their prerequisite and produced items into an action graph.
		/// </summary>
		static void LinkActionsAndItems()
		{
			foreach (Action Action in AllActions)
			{
				foreach (FileItem ProducedItem in Action.ProducedItems)
				{
					ProducedItem.ProducingAction = Action;
					Action.RelativeCost += ProducedItem.RelativeCost;
				}
			}
		}
		static string SplitFilename(string Filename, out string PlatformSuffix, out string ConfigSuffix, out string ProducedItemExtension)
		{
			string WorkingString = Filename;
			ProducedItemExtension = Path.GetExtension(WorkingString);
			if (!WorkingString.EndsWith(ProducedItemExtension))
			{
				throw new BuildException("Bogus extension");
			}
			WorkingString = WorkingString.Substring(0, WorkingString.Length - ProducedItemExtension.Length);

			ConfigSuffix = "";
			foreach (UnrealTargetConfiguration CurConfig in Enum.GetValues(typeof(UnrealTargetConfiguration)))
			{
				if (CurConfig != UnrealTargetConfiguration.Unknown)
				{
					string Test = "-" + CurConfig;
					if (WorkingString.EndsWith(Test))
					{
						WorkingString = WorkingString.Substring(0, WorkingString.Length - Test.Length);
						ConfigSuffix = Test;
						break;
					}
				}
			}
			PlatformSuffix = "";
			foreach (var CurPlatform in Enum.GetValues(typeof(UnrealTargetPlatform)))
			{
				string Test = "-" + CurPlatform;
				if (WorkingString.EndsWith(Test))
				{
					WorkingString = WorkingString.Substring(0, WorkingString.Length - Test.Length);
					PlatformSuffix = Test;
					break;
				}
			}
			return WorkingString;
		}


		/// <summary>
		/// Finds and deletes stale hot reload DLLs.
		/// </summary>
		public static void DeleteStaleHotReloadDLLs()
		{
			var DeleteStartTime = DateTime.UtcNow;

			foreach (Action BuildAction in AllActions)
			{
				if (BuildAction.ActionType == ActionType.Link)
				{
					foreach (FileItem Item in BuildAction.ProducedItems)
					{
						if (Item.bNeedsHotReloadNumbersDLLCleanUp)
						{
							string PlatformSuffix, ConfigSuffix, ProducedItemExtension;
							string Base = SplitFilename(Item.AbsolutePath, out PlatformSuffix, out ConfigSuffix, out ProducedItemExtension);
							String WildCard = Base + "-*" + PlatformSuffix + ConfigSuffix + ProducedItemExtension;
							// Log.TraceInformation("Deleting old hot reload wildcard: \"{0}\".", WildCard);
							// Wildcard search and delete
							string DirectoryToLookIn = Path.GetDirectoryName(WildCard);
							string FileName = Path.GetFileName(WildCard);
							if (Directory.Exists(DirectoryToLookIn))
							{
								// Delete all files within the specified folder
								string[] FilesToDelete = Directory.GetFiles(DirectoryToLookIn, FileName, SearchOption.TopDirectoryOnly);
								foreach (string JunkFile in FilesToDelete)
								{

									string JunkPlatformSuffix, JunkConfigSuffix, JunkProducedItemExtension;
									SplitFilename(JunkFile, out JunkPlatformSuffix, out JunkConfigSuffix, out JunkProducedItemExtension);
									// now make sure that this file has the same config and platform
									if (JunkPlatformSuffix == PlatformSuffix && JunkConfigSuffix == ConfigSuffix)
									{
										try
										{
											Log.TraceInformation("Deleting old hot reload file: \"{0}\".", JunkFile);
											File.Delete(JunkFile);
										}
										catch (Exception Ex)
										{
											// Ignore all exceptions
											Log.TraceInformation("Unable to delete old hot reload file: \"{0}\". Error: {0}", JunkFile, Ex.Message);
										}

										// Delete the PDB file.
										string JunkPDBFile = JunkFile.Replace(ProducedItemExtension, ".pdb");
										if (System.IO.File.Exists(JunkPDBFile))
										{
											try
											{
												Log.TraceInformation("Deleting old hot reload file: \"{0}\".", JunkPDBFile);
												File.Delete(JunkPDBFile);
											}
											catch (Exception Ex)
											{
												// Ignore all exceptions
												Log.TraceInformation("Unable to delete old hot reload file: \"{0}\". Error: {0}", JunkPDBFile, Ex.Message);
											}
										}
									}
								}
							}
						}
					}
				}
			}

			if (BuildConfiguration.bPrintPerformanceInfo)
			{
				var DeleteTime = (DateTime.UtcNow - DeleteStartTime).TotalSeconds;
				Log.TraceInformation("Deleting stale hot reload DLLs took " + DeleteTime + "s");
			}
		}

		/// <summary>
		/// Sorts the action list for improved parallelism with local execution.
		/// </summary>
		public static void SortActionList()
		{
			// Mapping from action to a list of actions that directly or indirectly depend on it (up to a certain depth).
			Dictionary<Action, HashSet<Action>> ActionToDependentActionsMap = new Dictionary<Action, HashSet<Action>>();
			// Perform multiple passes over all actions to propagate dependencies.
			const int MaxDepth = 5;
			for (int Pass = 0; Pass < MaxDepth; Pass++)
			{
				foreach (Action DependendAction in AllActions)
				{
					foreach (FileItem PrerequisiteItem in DependendAction.PrerequisiteItems)
					{
						Action PrerequisiteAction = PrerequisiteItem.ProducingAction;
						if (PrerequisiteAction != null)
						{
							HashSet<Action> DependentActions = null;
							if (ActionToDependentActionsMap.ContainsKey(PrerequisiteAction))
							{
								DependentActions = ActionToDependentActionsMap[PrerequisiteAction];
							}
							else
							{
								DependentActions = new HashSet<Action>();
								ActionToDependentActionsMap[PrerequisiteAction] = DependentActions;
							}
							// Add dependent action...
							DependentActions.Add(DependendAction);
							// ... and all actions depending on it.
							if (ActionToDependentActionsMap.ContainsKey(DependendAction))
							{
								DependentActions.UnionWith(ActionToDependentActionsMap[DependendAction]);
							}
						}
					}
				}

			}
			// At this point we have a list of dependent actions for each action, up to MaxDepth layers deep.
			foreach (KeyValuePair<Action, HashSet<Action>> ActionMap in ActionToDependentActionsMap)
			{
				ActionMap.Key.NumTotalDependentActions = ActionMap.Value.Count;
			}
			// Sort actions by number of actions depending on them, descending. Secondary sort criteria is file size.
			AllActions.Sort(Action.Compare);
		}

		/// <summary>
		/// Checks for cycles in the action graph.
		/// </summary>
		static void DetectActionGraphCycles()
		{
			// Starting with actions that only depend on non-produced items, iteratively expand a set of actions that are only dependent on
			// non-cyclical actions.
			Dictionary<Action, bool> ActionIsNonCyclical = new Dictionary<Action, bool>();
			Dictionary<Action, List<Action>> CyclicActions = new Dictionary<Action, List<Action>>();
			while (true)
			{
				bool bFoundNewNonCyclicalAction = false;

				foreach (Action Action in AllActions)
				{
					if (!ActionIsNonCyclical.ContainsKey(Action))
					{
						// Determine if the action depends on only actions that are already known to be non-cyclical.
						bool bActionOnlyDependsOnNonCyclicalActions = true;
						foreach (FileItem PrerequisiteItem in Action.PrerequisiteItems)
						{
							if (PrerequisiteItem.ProducingAction != null)
							{
								if (!ActionIsNonCyclical.ContainsKey(PrerequisiteItem.ProducingAction))
								{
									bActionOnlyDependsOnNonCyclicalActions = false;
									if (!CyclicActions.ContainsKey(Action))
									{
										CyclicActions.Add(Action, new List<Action>());
									}

									List<Action> CyclicPrereq = CyclicActions[Action];
									if (!CyclicPrereq.Contains(PrerequisiteItem.ProducingAction))
									{
										CyclicPrereq.Add(PrerequisiteItem.ProducingAction);
									}
								}
							}
						}

						// If the action only depends on known non-cyclical actions, then add it to the set of known non-cyclical actions.
						if (bActionOnlyDependsOnNonCyclicalActions)
						{
							ActionIsNonCyclical.Add(Action, true);
							bFoundNewNonCyclicalAction = true;
						}
					}
				}

				// If this iteration has visited all actions without finding a new non-cyclical action, then all non-cyclical actions have
				// been found.
				if (!bFoundNewNonCyclicalAction)
				{
					break;
				}
			}

			// If there are any cyclical actions, throw an exception.
			if (ActionIsNonCyclical.Count < AllActions.Count)
			{
				// Describe the cyclical actions.
				string CycleDescription = "";
				foreach (Action Action in AllActions)
				{
					if (!ActionIsNonCyclical.ContainsKey(Action))
					{
						CycleDescription += string.Format("Action #{0}: {1}\n", Action.UniqueId, Action.CommandPath);
						CycleDescription += string.Format("\twith arguments: {0}\n", Action.CommandArguments);
						foreach (FileItem PrerequisiteItem in Action.PrerequisiteItems)
						{
							CycleDescription += string.Format("\tdepends on: {0}\n", PrerequisiteItem.AbsolutePath);
						}
						foreach (FileItem ProducedItem in Action.ProducedItems)
						{
							CycleDescription += string.Format("\tproduces:   {0}\n", ProducedItem.AbsolutePath);
						}
						CycleDescription += string.Format("\tDepends on cyclic actions:\n");
						if (CyclicActions.ContainsKey(Action))
						{
							foreach (Action CyclicPrerequisiteAction in CyclicActions[Action])
							{
								if (CyclicPrerequisiteAction.ProducedItems.Count == 1)
								{
									CycleDescription += string.Format("\t\t{0} (produces: {1})\n", CyclicPrerequisiteAction.UniqueId, CyclicPrerequisiteAction.ProducedItems[0].AbsolutePath);
								}
								else
								{
									CycleDescription += string.Format("\t\t{0}\n", CyclicPrerequisiteAction.UniqueId);
									foreach (FileItem CyclicProducedItem in CyclicPrerequisiteAction.ProducedItems)
									{
										CycleDescription += string.Format("\t\t\tproduces:   {0}\n", CyclicProducedItem.AbsolutePath);
									}
								}
							}
							CycleDescription += "\n";
						}
						else
						{
							CycleDescription += string.Format("\t\tNone?? Coding error!\n");
						}
						CycleDescription += "\n\n";
					}
				}

				throw new BuildException("Action graph contains cycle!\n\n{0}", CycleDescription);
			}
		}

		/// <summary>
		/// Determines the full set of actions that must be built to produce an item.
		/// </summary>
		/// <param name="OutputItem">- The item to be built.</param>
		/// <param name="PrerequisiteActions">- The actions that must be built and the root action are</param>
		public static void GatherPrerequisiteActions(
			FileItem OutputItem,
			ref HashSet<Action> PrerequisiteActions
			)
		{
			if (OutputItem != null && OutputItem.ProducingAction != null)
			{
				if (!PrerequisiteActions.Contains(OutputItem.ProducingAction))
				{
					PrerequisiteActions.Add(OutputItem.ProducingAction);
					foreach (FileItem PrerequisiteItem in OutputItem.ProducingAction.PrerequisiteItems)
					{
						GatherPrerequisiteActions(PrerequisiteItem, ref PrerequisiteActions);
					}
				}
			}
		}

		/// <summary>
		/// Determines whether an action is outdated based on the modification times for its prerequisite
		/// and produced items.
		/// </summary>
		/// <param name="RootAction">- The action being considered.</param>
		/// <param name="OutdatedActionDictionary">-</param>
		/// <returns>true if outdated</returns>
		static public bool IsActionOutdated(UEBuildTarget Target, Action RootAction, ref Dictionary<Action, bool> OutdatedActionDictionary, ActionHistory ActionHistory, Dictionary<UEBuildTarget, List<FileItem>> TargetToOutdatedPrerequisitesMap)
		{
			// Only compute the outdated-ness for actions that don't aren't cached in the outdated action dictionary.
			bool bIsOutdated = false;
			if (!OutdatedActionDictionary.TryGetValue(RootAction, out bIsOutdated))
			{
				// Determine the last time the action was run based on the write times of its produced files.
				string LatestUpdatedProducedItemName = null;
				DateTimeOffset LastExecutionTime = DateTimeOffset.MaxValue;
				foreach (FileItem ProducedItem in RootAction.ProducedItems)
				{
					// Optionally skip the action history check, as this only works for local builds
					if (BuildConfiguration.bUseActionHistory)
					{
						// Check if the command-line of the action previously used to produce the item is outdated.
						string OldProducingCommandLine = "";
						string NewProducingCommandLine = RootAction.CommandPath + " " + RootAction.CommandArguments;
						if (!ActionHistory.GetProducingCommandLine(ProducedItem, out OldProducingCommandLine)
						|| !String.Equals(OldProducingCommandLine, NewProducingCommandLine, StringComparison.InvariantCultureIgnoreCase))
						{
							Log.TraceVerbose(
								"{0}: Produced item \"{1}\" was produced by outdated command-line.\nOld command-line: {2}\nNew command-line: {3}",
								RootAction.StatusDescription,
								Path.GetFileName(ProducedItem.AbsolutePath),
								OldProducingCommandLine,
								NewProducingCommandLine
								);

							bIsOutdated = true;

							// Update the command-line used to produce this item in the action history.
							ActionHistory.SetProducingCommandLine(ProducedItem, NewProducingCommandLine);
						}
					}

					// If the produced file doesn't exist or has zero size, consider it outdated.  The zero size check is to detect cases
					// where aborting an earlier compile produced invalid zero-sized obj files, but that may cause actions where that's
					// legitimate output to always be considered outdated.
					if (ProducedItem.bExists && (ProducedItem.bIsRemoteFile || ProducedItem.Length > 0 || ProducedItem.IsDirectory))
					{
						// When linking incrementally, don't use LIB, EXP pr PDB files when checking for the oldest produced item,
						// as those files aren't always touched.
						if (BuildConfiguration.bUseIncrementalLinking)
						{
							String ProducedItemExtension = Path.GetExtension(ProducedItem.AbsolutePath).ToUpperInvariant();
							if (ProducedItemExtension == ".LIB" || ProducedItemExtension == ".EXP" || ProducedItemExtension == ".PDB")
							{
								continue;
							}
						}

						// Use the oldest produced item's time as the last execution time.
						if (ProducedItem.LastWriteTime < LastExecutionTime)
						{
							LastExecutionTime = ProducedItem.LastWriteTime;
							LatestUpdatedProducedItemName = ProducedItem.AbsolutePath;
						}
					}
					else
					{
						// If any of the produced items doesn't exist, the action is outdated.
						Log.TraceVerbose(
							"{0}: Produced item \"{1}\" doesn't exist.",
							RootAction.StatusDescription,
							Path.GetFileName(ProducedItem.AbsolutePath)
							);
						bIsOutdated = true;
					}
				}

				Log.WriteLineIf(BuildConfiguration.bLogDetailedActionStats && !String.IsNullOrEmpty(LatestUpdatedProducedItemName),
					LogEventType.Verbose, "{0}: Oldest produced item is {1}", RootAction.StatusDescription, LatestUpdatedProducedItemName);

				bool bCheckIfIncludedFilesAreNewer = false;
				bool bPerformExhaustiveIncludeSearchAndUpdateCache = false;
				if (RootAction.ActionType == ActionType.Compile)
				{
					// Outdated targets don't need their headers scanned yet, because presumably they would already be out of dated based on already-cached
					// includes before getting this far.  However, if we find them to be outdated after processing includes, we'll do a deep scan later
					// on and cache all of the includes so that we have them for a quick outdatedness check the next run.
					if (!bIsOutdated &&
						BuildConfiguration.bUseUBTMakefiles &&
						UnrealBuildTool.IsAssemblingBuild &&
						RootAction.ActionType == ActionType.Compile)
					{
						bCheckIfIncludedFilesAreNewer = true;
					}

					// Were we asked to force an update of our cached includes BEFORE we try to build?  This may be needed if our cache can no longer
					// be trusted and we need to fill it with perfectly valid data (even if we're in assembler only mode)
					if (BuildConfiguration.bUseUBTMakefiles &&
						UnrealBuildTool.bNeedsFullCPPIncludeRescan)
					{
						// This will be slow!
						bPerformExhaustiveIncludeSearchAndUpdateCache = true;
					}
				}


				if (bCheckIfIncludedFilesAreNewer || bPerformExhaustiveIncludeSearchAndUpdateCache)
				{
					// Scan this file for included headers that may be out of date.  Note that it's OK if we break out early because we found
					// the action to be outdated.  For outdated actions, we kick off a separate include scan in a background thread later on to
					// catch all of the other includes and form an exhaustive set.
					var BuildPlatform = UEBuildPlatform.GetBuildPlatform(Target.Platform);
					foreach (FileItem PrerequisiteItem in RootAction.PrerequisiteItems)
					{
						// @todo ubtmake: Make sure we are catching RC files here too.  Anything that the toolchain would have tried it on.  Logic should match the CACHING stuff below
						if (PrerequisiteItem.CachedCPPIncludeInfo != null)
						{
							var IncludedFileList = CPPEnvironment.FindAndCacheAllIncludedFiles(Target, PrerequisiteItem, BuildPlatform, PrerequisiteItem.CachedCPPIncludeInfo, bOnlyCachedDependencies: !bPerformExhaustiveIncludeSearchAndUpdateCache);
							if (IncludedFileList != null)
							{
								foreach (var IncludedFile in IncludedFileList)
								{
									if (IncludedFile.bExists)
									{
										// allow a 1 second slop for network copies
										TimeSpan TimeDifference = IncludedFile.LastWriteTime - LastExecutionTime;
										bool bPrerequisiteItemIsNewerThanLastExecution = TimeDifference.TotalSeconds > 1;
										if (bPrerequisiteItemIsNewerThanLastExecution)
										{
											Log.TraceVerbose(
												"{0}: Included file {1} is newer than the last execution of the action: {2} vs {3}",
												RootAction.StatusDescription,
												Path.GetFileName(IncludedFile.AbsolutePath),
												IncludedFile.LastWriteTime.LocalDateTime,
												LastExecutionTime.LocalDateTime
												);
											bIsOutdated = true;

											// Don't bother checking every single include if we've found one that is out of date
											break;
										}
									}
								}
							}
						}

						if (bIsOutdated)
						{
							break;
						}
					}
				}

				if (!bIsOutdated)
				{
					// Check if any of the prerequisite items are produced by outdated actions, or have changed more recently than
					// the oldest produced item.
					foreach (FileItem PrerequisiteItem in RootAction.PrerequisiteItems)
					{
						// Only check for outdated import libraries if we were configured to do so.  Often, a changed import library
						// won't affect a dependency unless a public header file was also changed, in which case we would be forced
						// to recompile anyway.  This just allows for faster iteration when working on a subsystem in a DLL, as we
						// won't have to wait for dependent targets to be relinked after each change.
						bool bIsImportLibraryFile = false;
						if (PrerequisiteItem.ProducingAction != null && PrerequisiteItem.ProducingAction.bProducesImportLibrary)
						{
							bIsImportLibraryFile = PrerequisiteItem.AbsolutePath.EndsWith(".LIB", StringComparison.InvariantCultureIgnoreCase);
						}
						if (!bIsImportLibraryFile || !BuildConfiguration.bIgnoreOutdatedImportLibraries)
						{
							// If the prerequisite is produced by an outdated action, then this action is outdated too.
							if (PrerequisiteItem.ProducingAction != null)
							{
								if (IsActionOutdated(Target, PrerequisiteItem.ProducingAction, ref OutdatedActionDictionary, ActionHistory, TargetToOutdatedPrerequisitesMap))
								{
									Log.TraceVerbose(
										"{0}: Prerequisite {1} is produced by outdated action.",
										RootAction.StatusDescription,
										Path.GetFileName(PrerequisiteItem.AbsolutePath)
										);
									bIsOutdated = true;
								}
							}

							if (PrerequisiteItem.bExists)
							{
								// allow a 1 second slop for network copies
								TimeSpan TimeDifference = PrerequisiteItem.LastWriteTime - LastExecutionTime;
								bool bPrerequisiteItemIsNewerThanLastExecution = TimeDifference.TotalSeconds > 1;
								if (bPrerequisiteItemIsNewerThanLastExecution)
								{
									Log.TraceVerbose(
										"{0}: Prerequisite {1} is newer than the last execution of the action: {2} vs {3}",
										RootAction.StatusDescription,
										Path.GetFileName(PrerequisiteItem.AbsolutePath),
										PrerequisiteItem.LastWriteTime.LocalDateTime,
										LastExecutionTime.LocalDateTime
										);
									bIsOutdated = true;
								}
							}

							// GatherAllOutdatedActions will ensure all actions are checked for outdated-ness, so we don't need to recurse with
							// all this action's prerequisites once we've determined it's outdated.
							if (bIsOutdated)
							{
								break;
							}
						}
					}
				}

				// For compile actions, we have C++ files that are actually dependent on header files that could have been changed.  We only need to
				// know about the set of header files that are included for files that are already determined to be out of date (such as if the file
				// is missing or was modified.)  In the case that the file is out of date, we'll perform a deep scan to update our cached set of
				// includes for this file, so that we'll be able to determine whether it is out of date next time very quickly.
				if (BuildConfiguration.bUseUBTMakefiles)
				{
					var DeepIncludeScanStartTime = DateTime.UtcNow;

					// @todo ubtmake: we may be scanning more files than we need to here -- indirectly outdated files are bIsOutdated=true by this point (for example basemost includes when deeper includes are dirty)
					if (bIsOutdated && RootAction.ActionType == ActionType.Compile)	// @todo ubtmake: Does this work with RC files?  See above too.
					{
						Log.TraceVerbose("Outdated action: {0}", RootAction.StatusDescription);
						foreach (FileItem PrerequisiteItem in RootAction.PrerequisiteItems)
						{
							if (PrerequisiteItem.CachedCPPIncludeInfo != null)
							{
								if (!IsCPPFile(PrerequisiteItem))
								{
									throw new BuildException("Was only expecting C++ files to have CachedCPPEnvironments!");
								}
								Log.TraceVerbose("  -> DEEP include scan: {0}", PrerequisiteItem.AbsolutePath);

								List<FileItem> OutdatedPrerequisites;
								if (!TargetToOutdatedPrerequisitesMap.TryGetValue(Target, out OutdatedPrerequisites))
								{
									OutdatedPrerequisites = new List<FileItem>();
									TargetToOutdatedPrerequisitesMap.Add(Target, OutdatedPrerequisites);
								}

								OutdatedPrerequisites.Add(PrerequisiteItem);
							}
							else if (IsCPPImplementationFile(PrerequisiteItem) || IsCPPResourceFile(PrerequisiteItem))
							{
								if (PrerequisiteItem.CachedCPPIncludeInfo == null)
								{
									Log.TraceVerbose("  -> WARNING: No CachedCPPEnvironment: {0}", PrerequisiteItem.AbsolutePath);
								}
							}
						}
					}

					if (BuildConfiguration.bPrintPerformanceInfo)
					{
						double DeepIncludeScanTime = (DateTime.UtcNow - DeepIncludeScanStartTime).TotalSeconds;
						UnrealBuildTool.TotalDeepIncludeScanTime += DeepIncludeScanTime;
					}
				}

				// Cache the outdated-ness of this action.
				OutdatedActionDictionary.Add(RootAction, bIsOutdated);
			}

			return bIsOutdated;
		}


		/// <summary>
		/// Builds a dictionary containing the actions from AllActions that are outdated by calling
		/// IsActionOutdated.
		/// </summary>
		static void GatherAllOutdatedActions(UEBuildTarget Target, ActionHistory ActionHistory, ref Dictionary<Action, bool> OutdatedActions, Dictionary<UEBuildTarget, List<FileItem>> TargetToOutdatedPrerequisitesMap)
		{
			var CheckOutdatednessStartTime = DateTime.UtcNow;

			foreach (var Action in AllActions)
			{
				IsActionOutdated(Target, Action, ref OutdatedActions, ActionHistory, TargetToOutdatedPrerequisitesMap);
			}

			if (BuildConfiguration.bPrintPerformanceInfo)
			{
				var CheckOutdatednessTime = (DateTime.UtcNow - CheckOutdatednessStartTime).TotalSeconds;
				Log.TraceInformation("Checking actions for " + Target.GetTargetName() + " took " + CheckOutdatednessTime + "s");
			}
		}

		/// <summary>
		/// Deletes all the items produced by actions in the provided outdated action dictionary.
		/// </summary>
		/// <param name="OutdatedActionDictionary">Dictionary of outdated actions</param>
		/// <param name="bShouldDeleteAllFiles"> Whether to delete all files associated with outdated items or just ones required</param>
		static void DeleteOutdatedProducedItems(Dictionary<Action, bool> OutdatedActionDictionary, bool bShouldDeleteAllFiles)
		{
			foreach (KeyValuePair<Action, bool> OutdatedActionInfo in OutdatedActionDictionary)
			{
				if (OutdatedActionInfo.Value)
				{
					Action OutdatedAction = OutdatedActionInfo.Key;
					foreach (FileItem ProducedItem in OutdatedActionInfo.Key.ProducedItems)
					{
						if (ProducedItem.bExists
						&& (bShouldDeleteAllFiles
							// Delete PDB files as incremental updates are slower than full ones.
							|| (!BuildConfiguration.bUseIncrementalLinking && ProducedItem.AbsolutePath.EndsWith(".PDB", StringComparison.InvariantCultureIgnoreCase))
							|| OutdatedAction.bShouldDeleteProducedItems))
						{
							Log.TraceVerbose("Deleting outdated item: {0}", ProducedItem.AbsolutePath);
							ProducedItem.Delete();
						}
					}
				}
			}
		}

		/// <summary>
		/// Creates directories for all the items produced by actions in the provided outdated action
		/// dictionary.
		/// </summary>
		static void CreateDirectoriesForProducedItems(Dictionary<Action, bool> OutdatedActionDictionary)
		{
			foreach (KeyValuePair<Action, bool> OutdatedActionInfo in OutdatedActionDictionary)
			{
				if (OutdatedActionInfo.Value)
				{
					foreach (FileItem ProducedItem in OutdatedActionInfo.Key.ProducedItems)
					{
						if (ProducedItem.bIsRemoteFile)
						{
							// we don't need to do this in the SSH mode, the action will have an output file, and it will use that to make the directory while executing the command
							if (RemoteToolChain.bUseRPCUtil)
							{
								try
								{
									RPCUtilHelper.MakeDirectory(Path.GetDirectoryName(ProducedItem.AbsolutePath).Replace("\\", "/"));
								}
								catch (System.Exception Ex)
								{
									throw new BuildException(Ex, "Error while creating remote directory for '{0}'.  (Exception: {1})", ProducedItem.AbsolutePath, Ex.Message);
								}
							}
						}
						else
						{
							string DirectoryPath = Path.GetDirectoryName(ProducedItem.AbsolutePath);
							if (!Directory.Exists(DirectoryPath))
							{
								Log.TraceVerbose("Creating directory for produced item: {0}", DirectoryPath);
								Directory.CreateDirectory(DirectoryPath);
							}
						}
					}
				}
			}
		}



		/// <summary>
		/// Checks if the specified file is a C++ source implementation file (e.g., .cpp)
		/// </summary>
		/// <param name="FileItem">The file to check</param>
		/// <returns>True if this is a C++ source file</returns>
		private static bool IsCPPImplementationFile(FileItem FileItem)
		{
			return (FileItem.AbsolutePath.EndsWith(".cpp", StringComparison.InvariantCultureIgnoreCase) ||
					FileItem.AbsolutePath.EndsWith(".c", StringComparison.InvariantCultureIgnoreCase) ||
					FileItem.AbsolutePath.EndsWith(".mm", StringComparison.InvariantCultureIgnoreCase));
		}


		/// <summary>
		/// Checks if the specified file is a C++ source header file (e.g., .h or .inl)
		/// </summary>
		/// <param name="FileItem">The file to check</param>
		/// <returns>True if this is a C++ source file</returns>
		private static bool IsCPPIncludeFile(FileItem FileItem)
		{
			return (FileItem.AbsolutePath.EndsWith(".h", StringComparison.InvariantCultureIgnoreCase) ||
					FileItem.AbsolutePath.EndsWith(".inl", StringComparison.InvariantCultureIgnoreCase));
		}


		/// <summary>
		/// Checks if the specified file is a C++ resource file (e.g., .rc)
		/// </summary>
		/// <param name="FileItem">The file to check</param>
		/// <returns>True if this is a C++ source file</returns>
		private static bool IsCPPResourceFile(FileItem FileItem)
		{
			return (FileItem.AbsolutePath.EndsWith(".rc", StringComparison.InvariantCultureIgnoreCase));
		}


		/// <summary>
		/// Checks if the specified file is a C++ source file
		/// </summary>
		/// <param name="FileItem">The file to check</param>
		/// <returns>True if this is a C++ source file</returns>
		private static bool IsCPPFile(FileItem FileItem)
		{
			return IsCPPImplementationFile(FileItem) || IsCPPIncludeFile(FileItem) || IsCPPResourceFile(FileItem);
		}



		/// <summary>
		/// Types of action graph visualizations that we can emit
		/// </summary>
		public enum ActionGraphVisualizationType
		{
			OnlyActions,
			ActionsWithFiles,
			ActionsWithFilesAndHeaders,
			OnlyFilesAndHeaders,
			OnlyCPlusPlusFilesAndHeaders
		}



		/// <summary>
		/// Saves the action graph (and include dependency network) to a graph gile
		/// </summary>
		/// <param name="Filename">File name to emit</param>
		/// <param name="Description">Description to be stored in graph metadata</param>
		/// <param name="VisualizationType">Type of graph to create</param>
		/// <param name="Actions">All actions</param>
		/// <param name="IncludeCompileActions">True if we should include compile actions.  If disabled, only the static link actions will be shown, which is useful to see module relationships</param>
		public static void SaveActionGraphVisualization(UEBuildTarget Target, string Filename, string Description, ActionGraphVisualizationType VisualizationType, List<Action> Actions, bool IncludeCompileActions = true)
		{
			// True if we should include individual files in the graph network, or false to include only the build actions
			var IncludeFiles = VisualizationType != ActionGraphVisualizationType.OnlyActions;
			var OnlyIncludeCPlusPlusFiles = VisualizationType == ActionGraphVisualizationType.OnlyCPlusPlusFilesAndHeaders;

			// True if want to show actions in the graph, otherwise we're only showing files
			var IncludeActions = VisualizationType != ActionGraphVisualizationType.OnlyFilesAndHeaders && VisualizationType != ActionGraphVisualizationType.OnlyCPlusPlusFilesAndHeaders;

			// True if C++ header dependencies should be expanded into the graph, or false to only have .cpp files
			var ExpandCPPHeaderDependencies = IncludeFiles && (VisualizationType == ActionGraphVisualizationType.ActionsWithFilesAndHeaders || VisualizationType == ActionGraphVisualizationType.OnlyFilesAndHeaders || VisualizationType == ActionGraphVisualizationType.OnlyCPlusPlusFilesAndHeaders);

			var TimerStartTime = DateTime.UtcNow;

			var GraphNodes = new List<GraphNode>();

			var FileToGraphNodeMap = new Dictionary<FileItem, GraphNode>();

			// Filter our list of actions
			var FilteredActions = new List<Action>();
			{
				for (var ActionIndex = 0; ActionIndex < Actions.Count; ++ActionIndex)
				{
					var Action = Actions[ActionIndex];

					if (!IncludeActions || IncludeCompileActions || (Action.ActionType != ActionType.Compile))
					{
						FilteredActions.Add(Action);
					}
				}
			}


			var FilesToCreateNodesFor = new HashSet<FileItem>();
			for (var ActionIndex = 0; ActionIndex < FilteredActions.Count; ++ActionIndex)
			{
				var Action = FilteredActions[ActionIndex];

				if (IncludeActions)
				{
					var GraphNode = new GraphNode()
					{
						Id = GraphNodes.Count,

						// Don't bother including "Link" text if we're excluding compile actions
						Label = IncludeCompileActions ? (Action.ActionType.ToString() + " " + Action.StatusDescription) : Action.StatusDescription
					};

					switch (Action.ActionType)
					{
						case ActionType.BuildProject:
							GraphNode.Color = new GraphColor() { R = 0.3f, G = 1.0f, B = 1.0f, A = 1.0f };
							GraphNode.Size = 1.1f;
							break;

						case ActionType.Compile:
							GraphNode.Color = new GraphColor() { R = 0.3f, G = 1.0f, B = 0.3f, A = 1.0f };
							break;

						case ActionType.Link:
							GraphNode.Color = new GraphColor() { R = 0.3f, G = 0.3f, B = 1.0f, A = 1.0f };
							GraphNode.Size = 1.2f;
							break;
					}

					GraphNodes.Add(GraphNode);
				}

				if (IncludeFiles)
				{
					foreach (var ProducedFileItem in Action.ProducedItems)
					{
						if (!OnlyIncludeCPlusPlusFiles || IsCPPFile(ProducedFileItem))
						{
							FilesToCreateNodesFor.Add(ProducedFileItem);
						}
					}

					foreach (var PrerequisiteFileItem in Action.PrerequisiteItems)
					{
						if (!OnlyIncludeCPlusPlusFiles || IsCPPFile(PrerequisiteFileItem))
						{
							FilesToCreateNodesFor.Add(PrerequisiteFileItem);
						}
					}
				}
			}


			var OverriddenPrerequisites = new Dictionary<FileItem, List<FileItem>>();

			// Determine the average size of all of the C++ source files
			Int64 AverageCPPFileSize;
			{
				Int64 TotalFileSize = 0;
				int CPPFileCount = 0;
				foreach (var FileItem in FilesToCreateNodesFor)
				{
					if (IsCPPFile(FileItem))
					{
						++CPPFileCount;
						TotalFileSize += new FileInfo(FileItem.AbsolutePath).Length;
					}
				}

				if (CPPFileCount > 0)
				{
					AverageCPPFileSize = TotalFileSize / CPPFileCount;
				}
				else
				{
					AverageCPPFileSize = 1;
				}
			}

			var BuildPlatform = UEBuildPlatform.GetBuildPlatform(UnrealTargetPlatform.Win64);

			foreach (var FileItem in FilesToCreateNodesFor)
			{
				var FileGraphNode = new GraphNode()
				{
					Id = GraphNodes.Count,
					Label = Path.GetFileName(FileItem.AbsolutePath)
				};

				if (FileItem.AbsolutePath.EndsWith(".h", StringComparison.InvariantCultureIgnoreCase) ||
					FileItem.AbsolutePath.EndsWith(".inl", StringComparison.InvariantCultureIgnoreCase))
				{
					// Header file
					FileGraphNode.Color = new GraphColor() { R = 0.9f, G = 0.2f, B = 0.9f, A = 1.0f };
				}
				else if (FileItem.AbsolutePath.EndsWith(".cpp", StringComparison.InvariantCultureIgnoreCase) ||
						 FileItem.AbsolutePath.EndsWith(".c", StringComparison.InvariantCultureIgnoreCase) ||
						 FileItem.AbsolutePath.EndsWith(".mm", StringComparison.InvariantCultureIgnoreCase))
				{
					// C++ file
					FileGraphNode.Color = new GraphColor() { R = 1.0f, G = 1.0f, B = 0.3f, A = 1.0f };
				}
				else
				{
					// Other file
					FileGraphNode.Color = new GraphColor() { R = 0.4f, G = 0.4f, B = 0.1f, A = 1.0f };
				}

				// Set the size of the file node based on the size of the file on disk
				var bIsCPPFile = IsCPPFile(FileItem);
				if (bIsCPPFile)
				{
					var MinNodeSize = 0.25f;
					var MaxNodeSize = 2.0f;
					var FileSize = new FileInfo(FileItem.AbsolutePath).Length;
					float FileSizeScale = (float)((double)FileSize / (double)AverageCPPFileSize);

					var SourceFileSizeScaleFactor = 0.1f;		// How much to make nodes for files bigger or larger based on their difference from the average file's size
					FileGraphNode.Size = Math.Min(Math.Max(1.0f + SourceFileSizeScaleFactor * FileSizeScale, MinNodeSize), MaxNodeSize);
				}

				//@todo: Testing out attribute support.  Replace with an attribute that is actually useful!
				//if( FileItem.PrecompiledHeaderIncludeFilename != null )
				//{ 
				//FileGraphNode.Attributes[ "PCHFile" ] = Path.GetFileNameWithoutExtension( FileItem.PrecompiledHeaderIncludeFilename );
				//}

				FileToGraphNodeMap[FileItem] = FileGraphNode;
				GraphNodes.Add(FileGraphNode);

				if (ExpandCPPHeaderDependencies && bIsCPPFile)
				{
					List<DependencyInclude> DirectlyIncludedFilenames = CPPEnvironment.GetDirectIncludeDependencies(Target, FileItem, BuildPlatform, bOnlyCachedDependencies: false);

					// Resolve the included file name to an actual file.
					var DirectlyIncludedFiles =
						DirectlyIncludedFilenames
						.Where(DirectlyIncludedFilename => (DirectlyIncludedFilename.IncludeResolvedNameIfSuccessful != null))
						.Select(DirectlyIncludedFilename => DirectlyIncludedFilename.IncludeResolvedNameIfSuccessful)
						// Skip same include over and over (.inl files)
						.Distinct()
						.Select(FileItem.GetItemByFileReference)
						.ToList();

					OverriddenPrerequisites[FileItem] = DirectlyIncludedFiles;
				}
			}


			// Connect everything together
			var GraphEdges = new List<GraphEdge>();

			if (IncludeActions)
			{
				for (var ActionIndex = 0; ActionIndex < FilteredActions.Count; ++ActionIndex)
				{
					var Action = FilteredActions[ActionIndex];
					var ActionGraphNode = GraphNodes[ActionIndex];

					List<FileItem> ActualPrerequisiteItems = Action.PrerequisiteItems;
					if (IncludeFiles && ExpandCPPHeaderDependencies && Action.ActionType == ActionType.Compile)
					{
						// The first prerequisite is always the .cpp file to compile
						var CPPFile = Action.PrerequisiteItems[0];
						if (!IsCPPFile(CPPFile))
						{
							throw new BuildException("Was expecting a C++ file as the first prerequisite for a Compile action");
						}

						ActualPrerequisiteItems = new List<FileItem>();
						ActualPrerequisiteItems.Add(CPPFile);
					}


					foreach (var PrerequisiteFileItem in ActualPrerequisiteItems)
					{
						if (IncludeFiles)
						{
							GraphNode PrerequisiteFileGraphNode;
							if (FileToGraphNodeMap.TryGetValue(PrerequisiteFileItem, out PrerequisiteFileGraphNode))
							{
								// Connect a file our action is dependent on, to our action itself
								var GraphEdge = new GraphEdge()
								{
									Id = GraphEdges.Count,
									Source = PrerequisiteFileGraphNode,
									Target = ActionGraphNode,
								};

								GraphEdges.Add(GraphEdge);
							}
							else
							{
								// Not a file we were tracking
								// Console.WriteLine( "Unknown file: " + PrerequisiteFileItem.AbsolutePath );
							}
						}
						else if (PrerequisiteFileItem.ProducingAction != null)
						{
							// Not showing files, so connect the actions together
							var ProducingActionIndex = FilteredActions.IndexOf(PrerequisiteFileItem.ProducingAction);
							if (ProducingActionIndex != -1)
							{
								var SourceGraphNode = GraphNodes[ProducingActionIndex];

								var GraphEdge = new GraphEdge()
								{
									Id = GraphEdges.Count,
									Source = SourceGraphNode,
									Target = ActionGraphNode,
								};

								GraphEdges.Add(GraphEdge);
							}
							else
							{
								// Our producer action was filtered out
							}
						}
					}

					foreach (var ProducedFileItem in Action.ProducedItems)
					{
						if (IncludeFiles)
						{
							if (!OnlyIncludeCPlusPlusFiles || IsCPPFile(ProducedFileItem))
							{
								var ProducedFileGraphNode = FileToGraphNodeMap[ProducedFileItem];

								var GraphEdge = new GraphEdge()
								{
									Id = GraphEdges.Count,
									Source = ActionGraphNode,
									Target = ProducedFileGraphNode,
								};

								GraphEdges.Add(GraphEdge);
							}
						}
					}
				}
			}

			if (IncludeFiles && ExpandCPPHeaderDependencies)
			{
				// Fill in overridden prerequisites
				foreach (var FileAndPrerequisites in OverriddenPrerequisites)
				{
					var FileItem = FileAndPrerequisites.Key;
					var FilePrerequisites = FileAndPrerequisites.Value;

					var FileGraphNode = FileToGraphNodeMap[FileItem];
					foreach (var PrerequisiteFileItem in FilePrerequisites)
					{
						GraphNode PrerequisiteFileGraphNode;
						if (FileToGraphNodeMap.TryGetValue(PrerequisiteFileItem, out PrerequisiteFileGraphNode))
						{
							var GraphEdge = new GraphEdge()
							{
								Id = GraphEdges.Count,
								Source = PrerequisiteFileGraphNode,
								Target = FileGraphNode,
							};

							GraphEdges.Add(GraphEdge);
						}
						else
						{
							// Some other header that we don't track directly
							//Console.WriteLine( "File not known: " + PrerequisiteFileItem.AbsolutePath );
						}
					}
				}
			}

			GraphVisualization.WriteGraphFile(Filename, Description, GraphNodes, GraphEdges);

			if (BuildConfiguration.bPrintPerformanceInfo)
			{
				var TimerDuration = DateTime.UtcNow - TimerStartTime;
				Log.TraceInformation("Generating and saving ActionGraph took " + TimerDuration.TotalSeconds + "s");
			}
		}
	};
}<|MERGE_RESOLUTION|>--- conflicted
+++ resolved
@@ -128,36 +128,24 @@
 		/// Preparation only (not serialized)
 		///
 
-<<<<<<< HEAD
-		/** Unique action identifier.  Used for displaying helpful info about detected cycles in the graph. */
-        public int UniqueId;
-=======
 		/// <summary>
 		/// Unique action identifier.  Used for displaying helpful info about detected cycles in the graph.
 		/// </summary>
 		public int UniqueId;
->>>>>>> 73f66985
 
 		/// <summary>
 		/// Always-incremented unique id
 		/// </summary>
 		private static int NextUniqueId = 0;
 
-<<<<<<< HEAD
-		/** Total number of actions depending on this one. */
+		/// <summary>
+		/// Total number of actions depending on this one.
+		/// </summary>
 		public int NumTotalDependentActions = 0;
-		
-		/** Relative cost of producing items for this action. */
-=======
-		/// <summary>
-		/// Total number of actions depending on this one.
-		/// </summary>
-		public int NumTotalDependentActions = 0;
 
 		/// <summary>
 		/// Relative cost of producing items for this action.
 		/// </summary>
->>>>>>> 73f66985
 		public long RelativeCost = 0;
 
 
@@ -165,21 +153,14 @@
 		/// Assembly only (not serialized)
 		///
 
-<<<<<<< HEAD
-		/** Start time of action, optionally set by executor. */
+		/// <summary>
+		/// Start time of action, optionally set by executor.
+		/// </summary>
 		public DateTimeOffset StartTime = DateTimeOffset.MinValue;
-		
-		/** End time of action, optionally set by executor. */
-=======
-		/// <summary>
-		/// Start time of action, optionally set by executor.
-		/// </summary>
-		public DateTimeOffset StartTime = DateTimeOffset.MinValue;
 
 		/// <summary>
 		/// End time of action, optionally set by executor.
 		/// </summary>
->>>>>>> 73f66985
 		public DateTimeOffset EndTime = DateTimeOffset.MinValue;
 
 
@@ -192,45 +173,6 @@
 			UniqueId = ++NextUniqueId;
 		}
 
-<<<<<<< HEAD
-		public Action( SerializationInfo SerializationInfo, StreamingContext StreamingContext )
-		{
-			ActionType                     = (ActionType)SerializationInfo.GetByte("at");
-			WorkingDirectory               = SerializationInfo.GetString("wd");
-			bPrintDebugInfo                = SerializationInfo.GetBoolean("di");
-			CommandPath                    = SerializationInfo.GetString("cp");
-			CommandArguments               = SerializationInfo.GetString("ca");
-			CommandDescription             = SerializationInfo.GetString("cd");
-			StatusDescription              = SerializationInfo.GetString("sd");
-			bCanExecuteRemotely            = SerializationInfo.GetBoolean("ce");
-			bIsGCCCompiler                 = SerializationInfo.GetBoolean("ig");
-			bIsUsingPCH                    = SerializationInfo.GetBoolean("iu");
-			bShouldDeleteProducedItems     = SerializationInfo.GetBoolean("dp");
-			bShouldOutputStatusDescription = SerializationInfo.GetBoolean("os");
-			bProducesImportLibrary         = SerializationInfo.GetBoolean("il");
-			PrerequisiteItems              = (List<FileItem>)SerializationInfo.GetValue("pr", typeof(List<FileItem>));
-			ProducedItems                  = (List<FileItem>)SerializationInfo.GetValue("pd", typeof(List<FileItem>));
-		}
-
-		/** ISerializable: Called when serialized to report additional properties that should be saved */
-		public void GetObjectData( SerializationInfo SerializationInfo, StreamingContext StreamingContext )
-		{
-			SerializationInfo.AddValue("at", (byte)ActionType);
-			SerializationInfo.AddValue("wd", WorkingDirectory);
-			SerializationInfo.AddValue("di", bPrintDebugInfo);
-			SerializationInfo.AddValue("cp", CommandPath);
-			SerializationInfo.AddValue("ca", CommandArguments);
-			SerializationInfo.AddValue("cd", CommandDescription);
-			SerializationInfo.AddValue("sd", StatusDescription);
-			SerializationInfo.AddValue("ce", bCanExecuteRemotely);
-			SerializationInfo.AddValue("ig", bIsGCCCompiler);
-			SerializationInfo.AddValue("iu", bIsUsingPCH);
-			SerializationInfo.AddValue("dp", bShouldDeleteProducedItems);
-			SerializationInfo.AddValue("os", bShouldOutputStatusDescription);
-			SerializationInfo.AddValue("il", bProducesImportLibrary);
-			SerializationInfo.AddValue("pr", PrerequisiteItems);
-			SerializationInfo.AddValue("pd", ProducedItems);
-=======
 		public Action(SerializationInfo SerializationInfo, StreamingContext StreamingContext)
 		{
 			ActionType = (ActionType)SerializationInfo.GetByte("at");
@@ -248,7 +190,6 @@
 			bProducesImportLibrary = SerializationInfo.GetBoolean("il");
 			PrerequisiteItems = (List<FileItem>)SerializationInfo.GetValue("pr", typeof(List<FileItem>));
 			ProducedItems = (List<FileItem>)SerializationInfo.GetValue("pd", typeof(List<FileItem>));
->>>>>>> 73f66985
 		}
 
 		/// <summary>
