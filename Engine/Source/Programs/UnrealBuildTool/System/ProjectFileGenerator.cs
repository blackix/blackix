--- conflicted
+++ resolved
@@ -154,12 +154,9 @@
 		/// True if all documentation languages should be included in generated projects, otherwise only "INT" will be included
 		bool bAllDocumentationLanguages = false;
 
-<<<<<<< HEAD
-=======
 		/// True if build targets should pass the -useprecompiled argument
 		public static bool bUsePrecompiled = false;
 
->>>>>>> cce8678d
 		/// True if we should include engine source in the generated solution
 		protected bool IncludeEngineSource = true;
 
@@ -491,9 +488,6 @@
 
 					foreach( var CurProgramProject in ProgramProjects.Values )
 					{
-<<<<<<< HEAD
-						RootFolder.AddSubFolder( "Programs" ).ChildProjects.Add( CurProgramProject );
-=======
                         ProjectTarget Target = CurProgramProject.ProjectTargets.FirstOrDefault(t => !String.IsNullOrEmpty(t.TargetRules.SolutionDirectory));
 
                         if (Target != null)
@@ -504,7 +498,6 @@
                         {
 						    RootFolder.AddSubFolder( "Programs" ).ChildProjects.Add( CurProgramProject );
                         }
->>>>>>> cce8678d
 					}
 
 					// Add all of the config files for generated program targets
@@ -524,17 +517,12 @@
 				{
 					MasterProjectFolder ProgramsFolder = RootFolder.AddSubFolder( "Programs" );
 
-<<<<<<< HEAD
-					// Add UnrealBuildTool to the master project
-					AddUnrealBuildToolProject( ProgramsFolder );
-=======
 					// Add EnvVarsToXML to the master project
 					var EnvVarsToXMLProjectFile = AddSimpleCSharpProject("EnvVarsToXML/EnvVarsToXML", bShouldBuildForAllSolutionTargets: true, bForceDevelopmentConfiguration: true);
 					ProgramsFolder.ChildProjects.Add(EnvVarsToXMLProjectFile);
 
 					// Add UnrealBuildTool to the master project
 					AddUnrealBuildToolProject( ProgramsFolder, new ProjectFile[] { EnvVarsToXMLProjectFile } );
->>>>>>> cce8678d
 
 					// Add AutomationTool to the master project
 					ProgramsFolder.ChildProjects.Add(AddSimpleCSharpProject("AutomationTool", bShouldBuildForAllSolutionTargets: true, bForceDevelopmentConfiguration: true));
