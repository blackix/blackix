// Copyright 1998-2014 Epic Games, Inc. All Rights Reserved.

using System;
using System.Collections.Generic;
using System.Text;
using System.Text.RegularExpressions;
using System.Diagnostics;
using System.IO;
using System.Reflection;
using System.Threading;
using System.Linq;

namespace UnrealBuildTool
{
	class ActionThread
	{
		/** Cache the exit code from the command so that the executor can report errors */
		public int ExitCode = 0;
		/** Set to true only when the local or RPC action is complete */
		public bool bComplete = false;
		/** Cache the action that this thread is managing */
		Action Action;
        /** For reporting status to the user */
        int JobNumber;
        int TotalJobs;

		/** Regex that matches environment variables in $(Variable) format. */
		static Regex EnvironmentVariableRegex = new Regex("\\$\\(([\\d\\w]+)\\)");

		/** Replaces the environment variables references in a string with their values. */
		public static string ExpandEnvironmentVariables(string Text)
		{
			foreach (Match EnvironmentVariableMatch in EnvironmentVariableRegex.Matches(Text))
			{
				string VariableValue = Environment.GetEnvironmentVariable(EnvironmentVariableMatch.Groups[1].Value);
				Text = Text.Replace(EnvironmentVariableMatch.Value, VariableValue);
			}
			return Text;
		}

		/**
		 * Constructor, takes the action to process
		 */
        public ActionThread(Action InAction, int InJobNumber, int InTotalJobs)
		{
			Action = InAction;
            JobNumber = InJobNumber;
            TotalJobs = InTotalJobs;
		}

		/**
		 * Sends a string to an action's OutputEventHandler
		 */
		private static void SendOutputToEventHandler(Action Action, string Output)
		{
			// Output status description (file name) when no output is returned
			if (string.IsNullOrEmpty(Output))
			{
				Output = Action.StatusDescription;
			}

			// pass the output to any handler requested
			if (Action.OutputEventHandler != null)
			{
				// NOTE: This is a pretty nasty hack with C# reflection, however it saves us from having to replace all the
				// handlers in various Toolchains with a wrapper handler that takes a string - it is certainly doable, but 
				// touches code outside of this class that I don't want to touch right now

				// DataReceivedEventArgs is not normally constructable, so work around it with creating a scratch Args object
				DataReceivedEventArgs EventArgs = (DataReceivedEventArgs)System.Runtime.Serialization.FormatterServices.GetUninitializedObject(typeof(DataReceivedEventArgs));

				// now we need to set the Data field using reflection, since it is read only
				FieldInfo[] ArgFields = typeof(DataReceivedEventArgs).GetFields(BindingFlags.NonPublic | BindingFlags.Instance | BindingFlags.DeclaredOnly);

				// call the handler once per line
				string[] Lines = Output.Split("\r\n".ToCharArray());
				foreach (string Line in Lines)
				{
				    // set the Data field
				    ArgFields[0].SetValue(EventArgs, Line);

				    // finally call the handler with this faked object
				    Action.OutputEventHandler(Action, EventArgs);
				}
			}
			else
			{
				// if no handler, print it out!
				Log.TraceInformation(Output);
			}
		}

		/**
		 * The actual function to run in a thread. This is potentially long and blocking
		 */
		private void ThreadFunc()
		{
			// thread start time
			Action.StartTime = DateTimeOffset.Now;
			
			if (Action.ActionHandler != null)
			{
				// call the function and get the ExitCode and an output string
				string Output;
				Action.ActionHandler(Action, out ExitCode, out Output);
				SendOutputToEventHandler(Action, Output);
			}
			else
			{
				// batch files (.bat, .cmd) need to be run via or cmd /c or shellexecute, 
				// the latter which we can't use because we want to redirect input/output
				bool bLaunchViaCmdExe = !Utils.IsRunningOnMono && !Path.GetExtension(Action.CommandPath).ToLower().EndsWith("exe");

				// Create the action's process.
				ProcessStartInfo ActionStartInfo = new ProcessStartInfo();
				ActionStartInfo.WorkingDirectory = ExpandEnvironmentVariables(Action.WorkingDirectory);


				string ExpandedCommandPath = ExpandEnvironmentVariables(Action.CommandPath);
				if (bLaunchViaCmdExe)
				{
					ActionStartInfo.FileName = "cmd.exe";
					ActionStartInfo.Arguments = string.Format
					(
						"/c \"{0} {1}\"",
						ExpandEnvironmentVariables(ExpandedCommandPath),
						ExpandEnvironmentVariables(Action.CommandArguments)
					);
				}
				else
				{
					ActionStartInfo.FileName = ExpandedCommandPath;
					ActionStartInfo.Arguments = ExpandEnvironmentVariables(Action.CommandArguments);
				}

				ActionStartInfo.UseShellExecute = false;
				ActionStartInfo.RedirectStandardInput = Action.bShouldBlockStandardInput;
				ActionStartInfo.RedirectStandardOutput = Action.bShouldBlockStandardOutput;
				ActionStartInfo.RedirectStandardError = Action.bShouldBlockStandardOutput;

				// Log command-line used to execute task if debug info printing is enabled.
				if (BuildConfiguration.bPrintDebugInfo)
				{
					Log.TraceVerbose("Executing: {0} {1}", ExpandedCommandPath, ActionStartInfo.Arguments);
				}
				// Log summary if wanted.
				else if (Action.bShouldOutputStatusDescription)
				{
					string CommandDescription = Action.CommandDescription != null ? Action.CommandDescription : Path.GetFileName(ExpandedCommandPath);
					if (string.IsNullOrEmpty(CommandDescription))
					{
						Log.TraceInformation(Action.StatusDescription);
					}
					else
					{
<<<<<<< HEAD
						Log.TraceInformation("{0} {1}", CommandDescription, Action.StatusDescription);
=======
                        Log.TraceInformation("[{0}/{1}] {2} {3}", JobNumber, TotalJobs, CommandDescription, Action.StatusDescription);
>>>>>>> ed5a1010
					}
				}

				// Try to launch the action's process, and produce a friendly error message if it fails.
				Process ActionProcess = null;
				try
				{
					try
					{
						ActionProcess = new Process();
						ActionProcess.StartInfo = ActionStartInfo;
						bool bShouldRedirectOuput = Action.OutputEventHandler != null;
						if (bShouldRedirectOuput)
						{
							ActionStartInfo.RedirectStandardOutput = true;
							ActionStartInfo.RedirectStandardError = true;
							ActionProcess.EnableRaisingEvents = true;
							ActionProcess.OutputDataReceived += Action.OutputEventHandler;
							ActionProcess.ErrorDataReceived += Action.OutputEventHandler;
						}
						ActionProcess.Start();
						if (bShouldRedirectOuput)
						{
							ActionProcess.BeginOutputReadLine();
							ActionProcess.BeginErrorReadLine();
						}
					}
					catch (Exception ex)
					{
						throw new BuildException(ex, "Failed to start local process for action: {0} {1}\r\n{2}", Action.CommandPath, Action.CommandArguments, ex.ToString());
					}

					// wait for process to start
					// NOTE: this may or may not be necessary; seems to depend on whether the system UBT is running on start the process in a timely manner.
					int checkIterations = 0;
					bool haveConfiguredProcess = false;
					do
					{
						if(ActionProcess.HasExited)
						{
							if(haveConfiguredProcess == false)
								Debug.WriteLine("Process for action exited before able to configure!");
							break;
						}

						Thread.Sleep(100);
						
						if( !haveConfiguredProcess)
						{
							try
							{
								ActionProcess.PriorityClass = ProcessPriorityClass.BelowNormal;
								haveConfiguredProcess = true;
							}
							catch(Exception)
							{
							}
							break;
						}

						checkIterations++;
					} while(checkIterations < 10);
					if(checkIterations == 10)
					{
						throw new BuildException("Failed to configure local process for action: {0} {1}", Action.CommandPath, Action.CommandArguments);
					}

					// block until it's complete
					// @todo iosmerge: UBT had started looking at:	if (Utils.IsValidProcess(Process))
					//    do we need to check that in the thread model?
					while (!ActionProcess.HasExited)
					{
						Thread.Sleep(10);
					}

					// capture exit code
					ExitCode = ActionProcess.ExitCode;
				}
				finally
				{
					// As the process has finished now, free its resources. On non-Windows platforms, processes depend 
					// on POSIX/BSD threading and these are limited per application. Disposing the Process releases 
					// these thread resources.
					if(ActionProcess != null)
						ActionProcess.Close();
				}
			}

			// track how long it took
			Action.EndTime = DateTimeOffset.Now;

			// send telemetry
			{
				// See if the action produced a PCH file (infer from the extension as we no longer have the compile environments used to generate the actions.
				var ActionProducedPCH = Action.ProducedItems.Find(fileItem => new[] { ".PCH", ".GCH" }.Contains(Path.GetExtension(fileItem.AbsolutePath).ToUpperInvariant()));
				if (ActionProducedPCH != null && File.Exists(ActionProducedPCH.AbsolutePath)) // File may not exist if we're building remotely
				{
					// If we had a valid match for a PCH item, send an event.
					Telemetry.SendEvent("PCHTime.2",
						"ExecutorType", "Local",
						// Use status description because on VC tool chains it tells us more details about shared PCHs and their source modules.
						"Filename", Action.StatusDescription,
						// Get the length from the OS instead of the FileItem.Length is really for when the file is used as an input,
						// so the stored length is absent for a new for or out of date at best.
						"FileSize", new FileInfo(ActionProducedPCH.AbsolutePath).Length.ToString(),
						"Duration", Action.Duration.TotalSeconds.ToString("0.00"));
				}
			}

			if (!Utils.IsRunningOnMono)
			{
				// let RPCUtilHelper clean up anything thread related
				RPCUtilHelper.OnThreadComplete();
			}

			// we are done!!
			bComplete = true;
		}

		/**
		 * Starts a thread and runs the action in that thread
		 */
		public void Run()
		{
			Thread T = new Thread(ThreadFunc);
			T.Start();
		}
	};

	public class LocalExecutor
	{
		/**
		 * Executes the specified actions locally.
		 * @return True if all the tasks successfully executed, or false if any of them failed.
		 */
		public static bool ExecuteActions(List<Action> Actions)
		{
			// Time to sleep after each iteration of the loop in order to not busy wait.
			const float LoopSleepTime = 0.1f;

			// Use WMI to figure out physical cores, excluding hyper threading.
			int NumCores = 0;
			if (!Utils.IsRunningOnMono)
			{
				foreach(var Item in new System.Management.ManagementObjectSearcher("Select * from Win32_Processor").Get())
				{
					NumCores += int.Parse(Item["NumberOfCores"].ToString());
				}
			}
			// On some systems this requires a hot fix to work so we fall back to using the (logical) processor count.
			if( NumCores == 0 )
			{
				NumCores = System.Environment.ProcessorCount;
			}
			// The number of actions to execute in parallel is trying to keep the CPU busy enough in presence of I/O stalls.
			int MaxActionsToExecuteInParallel = 0;
			// The CPU has more logical cores than physical ones, aka uses hyper-threading. 
			if( NumCores < System.Environment.ProcessorCount )
			{
				MaxActionsToExecuteInParallel = (int) (NumCores * BuildConfiguration.ProcessorCountMultiplier);
			}
			// No hyper-threading. Only kicking off a task per CPU to keep machine responsive.
			else
			{
				MaxActionsToExecuteInParallel = NumCores;
			}

            if (ExternalExecution.GetRuntimePlatform() == UnrealTargetPlatform.Mac)
			{
				// @todo iosmerge: this should be looking at available memory as well since some of our
				// Macs have a poor memory/CPU ratio
				MaxActionsToExecuteInParallel /= 2;
			}

            Log.TraceInformation("Performing {0} actions (max {1} parallel jobs)", Actions.Count, MaxActionsToExecuteInParallel);

			Dictionary<Action, ActionThread> ActionThreadDictionary = new Dictionary<Action, ActionThread>();
            int JobNumber = 1;
			using(ProgressWriter ProgressWriter = new ProgressWriter("Compiling source code...", false))
			{
				int ProgressValue = 0;
				while(true)
				{
					// Count the number of pending and still executing actions.
					int NumUnexecutedActions = 0;
					int NumExecutingActions = 0;
					foreach (Action Action in Actions)
					{
						ActionThread ActionThread = null;
						bool bFoundActionProcess = ActionThreadDictionary.TryGetValue(Action, out ActionThread);
						if (bFoundActionProcess == false)
						{
							NumUnexecutedActions++;
						}
						else if (ActionThread != null)
						{
							if (ActionThread.bComplete == false)
							{
								NumUnexecutedActions++;
								NumExecutingActions++;
							}
						}
					}

					// Update the current progress
					int NewProgressValue = Actions.Count + 1 - NumUnexecutedActions;
					if (ProgressValue != NewProgressValue)
					{
						ProgressWriter.Write(ProgressValue, Actions.Count + 1);
						ProgressValue = NewProgressValue;
					}

					// If there aren't any pending actions left, we're done executing.
					if (NumUnexecutedActions == 0)
					{
						break;
					}

					// If there are fewer actions executing than the maximum, look for pending actions that don't have any outdated
					// prerequisites.
					foreach (Action Action in Actions)
					{
						ActionThread ActionProcess = null;
						bool bFoundActionProcess = ActionThreadDictionary.TryGetValue(Action, out ActionProcess);
						if (bFoundActionProcess == false)
						{
							if (NumExecutingActions < Math.Max(1,MaxActionsToExecuteInParallel))
							{
								// Determine whether there are any prerequisites of the action that are outdated.
								bool bHasOutdatedPrerequisites = false;
								bool bHasFailedPrerequisites = false;
								foreach (FileItem PrerequisiteItem in Action.PrerequisiteItems)
								{
									if (PrerequisiteItem.ProducingAction != null && Actions.Contains(PrerequisiteItem.ProducingAction))
									{
										ActionThread PrerequisiteProcess = null;
										bool bFoundPrerequisiteProcess = ActionThreadDictionary.TryGetValue( PrerequisiteItem.ProducingAction, out PrerequisiteProcess );
										if (bFoundPrerequisiteProcess == true)
										{
											if (PrerequisiteProcess == null)
											{
												bHasFailedPrerequisites = true;
											}
											else if (PrerequisiteProcess.bComplete == false)
											{
												bHasOutdatedPrerequisites = true;
											}
											else if (PrerequisiteProcess.ExitCode != 0)
											{
												bHasFailedPrerequisites = true;
											}
										}
										else
										{
											bHasOutdatedPrerequisites = true;
										}
									}
								}

								// If there are any failed prerequisites of this action, don't execute it.
								if (bHasFailedPrerequisites)
								{
									// Add a null entry in the dictionary for this action.
									ActionThreadDictionary.Add( Action, null );
								}
								// If there aren't any outdated prerequisites of this action, execute it.
								else if (!bHasOutdatedPrerequisites)
								{
									ActionThread ActionThread = new ActionThread(Action, JobNumber, Actions.Count);
									JobNumber++;
									ActionThread.Run();

									ActionThreadDictionary.Add(Action, ActionThread);

									NumExecutingActions++;
								}
							}
						}
					}

					System.Threading.Thread.Sleep(TimeSpan.FromSeconds(LoopSleepTime));
				}
			}

			Log.WriteLineIf(BuildConfiguration.bLogDetailedActionStats, TraceEventType.Information, "-------- Begin Detailed Action Stats ----------------------------------------------------------");
			Log.WriteLineIf(BuildConfiguration.bLogDetailedActionStats, TraceEventType.Information, "^Action Type^Duration (seconds)^Tool^Task^Using PCH^Description");

			double TotalThreadSeconds = 0;

			// Check whether any of the tasks failed and log action stats if wanted.
			bool bSuccess = true;
			foreach (KeyValuePair<Action, ActionThread> ActionProcess in ActionThreadDictionary)
			{
				Action Action = ActionProcess.Key;
				ActionThread ActionThread = ActionProcess.Value;

				// Check for pending actions, preemptive failure
				if (ActionThread == null)
				{
                    bSuccess = false;
					continue;
				}
				// Check for executed action but general failure
				if (ActionThread.ExitCode != 0)
				{
					bSuccess = false;
				}
                // Log CPU time, tool and task.
				double ThreadSeconds = Action.Duration.TotalSeconds;

				Log.WriteLineIf(BuildConfiguration.bLogDetailedActionStats,
					TraceEventType.Information,
					"^{0}^{1:0.00}^{2}^{3}^{4}^{5}", 
					Action.ActionType.ToString(),
					ThreadSeconds,
					Path.GetFileName(Action.CommandPath), 
                      Action.StatusDescription,
					Action.bIsUsingPCH,
					Action.StatusDetailedDescription);

				// Update statistics
				switch (Action.ActionType)
				{
					case ActionType.BuildProject:
						UnrealBuildTool.TotalBuildProjectTime += ThreadSeconds;
						break;

					case ActionType.Compile:
						UnrealBuildTool.TotalCompileTime += ThreadSeconds;
						break;

					case ActionType.CreateAppBundle:
						UnrealBuildTool.TotalCreateAppBundleTime += ThreadSeconds;
						break;

					case ActionType.GenerateDebugInfo:
						UnrealBuildTool.TotalGenerateDebugInfoTime += ThreadSeconds;
						break;

					case ActionType.Link:
						UnrealBuildTool.TotalLinkTime += ThreadSeconds;
						break;

					default:
						UnrealBuildTool.TotalOtherActionsTime += ThreadSeconds;
						break;
				}

				// Keep track of total thread seconds spent on tasks.
				TotalThreadSeconds += ThreadSeconds;
			}

			Log.TraceInformation("-------- End Detailed Actions Stats -----------------------------------------------------------");

			// Log total CPU seconds and numbers of processors involved in tasks.
			Log.WriteLineIf(BuildConfiguration.bLogDetailedActionStats || BuildConfiguration.bPrintDebugInfo, 
				TraceEventType.Information, "Cumulative thread seconds ({0} processors): {1:0.00}", System.Environment.ProcessorCount, TotalThreadSeconds);

			return bSuccess;
		}
	};
}<|MERGE_RESOLUTION|>--- conflicted
+++ resolved
@@ -153,11 +153,7 @@
 					}
 					else
 					{
-<<<<<<< HEAD
-						Log.TraceInformation("{0} {1}", CommandDescription, Action.StatusDescription);
-=======
                         Log.TraceInformation("[{0}/{1}] {2} {3}", JobNumber, TotalJobs, CommandDescription, Action.StatusDescription);
->>>>>>> ed5a1010
 					}
 				}
 
