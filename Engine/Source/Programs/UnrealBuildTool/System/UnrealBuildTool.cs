// Copyright 1998-2014 Epic Games, Inc. All Rights Reserved.

using System;
using System.Collections.Generic;
using System.Text;
using System.IO;
using System.Diagnostics;
using System.Threading;
using System.Reflection;
using System.Linq;
using System.Runtime.Serialization.Formatters.Binary;

namespace UnrealBuildTool
{
    public partial class UnrealBuildTool
    {
        /** Time at which control fist passes to UBT. */
        static public DateTime StartTime;

        /** Time we waited for the mutex. Tracked for proper active execution time collection. */
        static public TimeSpan MutexWaitTime = TimeSpan.Zero;

        static public string BuildGuid = Guid.NewGuid().ToString();

        /** Total time spent building projects. */
        static public double TotalBuildProjectTime = 0;

        /** Total time spent compiling. */
        static public double TotalCompileTime = 0;

        /** Total time spent creating app bundles. */
        static public double TotalCreateAppBundleTime = 0;

        /** Total time spent generating debug information. */
        static public double TotalGenerateDebugInfoTime = 0;

        /** Total time spent linking. */
        static public double TotalLinkTime = 0;

        /** Total time spent on other actions. */
        static public double TotalOtherActionsTime = 0;

        /// How much time was spent scanning for include dependencies for outdated C++ files
        public static double TotalDeepIncludeScanTime = 0.0;

        /** The command line */
        static public List<string> CmdLine = new List<string>();

        /** The environment at boot time. */
        static public System.Collections.IDictionary InitialEnvironment;

        /** Should we skip all extra modules for platforms? */
        static bool bSkipNonHostPlatforms = false;

        static UnrealTargetPlatform OnlyPlatformSpecificFor = UnrealTargetPlatform.Unknown;

        /** Are we running for Rocket */
        static public bool bRunningRocket = false;

        /** Are we building Rocket */
        static bool bBuildingRocket = false;

        /** The project file */
        static string UProjectFile = "";

        /** The Unreal project file path.  This should always be valid when compiling game projects.  Engine targets and program targets may not have a UProject set. */
        static bool bHasUProjectFile = false;

        /** The Unreal project directory.  This should always be valid when compiling game projects.  Engine targets and program targets may not have a UProject set. */
        static string UProjectPath = "";

        /** This is set to true during UBT startup, after it is safe to be accessing the IsGatheringBuild and IsAssemblingBuild properties.  Never access this directly. */
        private static bool bIsSafeToCheckIfGatheringOrAssemblingBuild = false;

        /** True if we should gather module dependencies for building in this run.  If this is false, then we'll expect to be loading information from disk about
            the target's modules before we'll be able to build anything.  One or both of IsGatheringBuild or IsAssemblingBuild must be true. */
        static public bool IsGatheringBuild
        {
            get
            {
                if( bIsSafeToCheckIfGatheringOrAssemblingBuild )
                { 
                    return bIsGatheringBuild_Unsafe;
                }
                else
                {
                    throw new BuildException( "Accessed UnrealBuildTool.IsGatheringBuild before it was fully initialized at startup (bIsSafeToCheckIfGatheringOrAssemblingBuild)" );
                }
            }
        }
        static private bool bIsGatheringBuild_Unsafe = true;

        /** True if we should go ahead and actually compile and link in this run.  If this is false, no actions will be executed and we'll stop after gathering
            and saving information about dependencies.  One or both of IsGatheringBuild or IsAssemblingBuild must be true. */
        static public bool IsAssemblingBuild
        {
            get
            {
                if( bIsSafeToCheckIfGatheringOrAssemblingBuild )
                { 
                    return bIsAssemblingBuild_Unsafe;
                }
                else
                {
                    throw new BuildException( "Accessed UnrealBuildTool.IsGatheringBuild before it was fully initialized at startup (bIsSafeToCheckIfGatheringOrAssemblingBuild)" );
                }
            }
        }
        static private bool bIsAssemblingBuild_Unsafe = true;	// @todo ubtmake urgent: Doesn't seem to work with hotreload (tries to overwrite same DLL and not use a hotreload DLL name)

        /** Used when BuildConfiguration.bUseExperimentalFastDependencyScan is enabled.  If true, it means that our cached includes may not longer be
            valid (or never were), and we need to recover by forcibly scanning included headers for all build prerequisites to make sure that our
            cached set of includes is actually correct, before determining which files are outdated. */
        static public bool bNeedsFullCPPIncludeRescan = false;


        /// <summary>
        /// Returns true if UnrealBuildTool should skip everything other than the host platform as far as finding other modules that need to be compiled.
        /// </summary>
        /// <returns>True if running with "-skipnonhostplatforms"</returns>
        static public bool SkipNonHostPlatforms()
        {
            return bSkipNonHostPlatforms;
        }

        /// <summary>
        /// Returns the platform we should compile extra modules for, in addition to the host
        /// </summary>
        /// <returns>The extra platfrom to compile for with "-onlyhostplatformand="</returns>
        static public UnrealTargetPlatform GetOnlyPlatformSpecificFor()
        {
            return OnlyPlatformSpecificFor;
        }

        /// <summary>
        /// Returns true if UnrealBuildTool is running with the "-rocket" option (Rocket mode)
        /// </summary>
        /// <returns>True if running with "-rocket"</returns>
        static public bool RunningRocket()
        {
            return bRunningRocket;
        }

        /// <summary>
        /// Checks to see if we're building a "Rocket" target
        /// </summary>
        /// <returns>True if building a "Rocket" target, such as RocketEditor (not running with "-rocket" though)</returns>
        static public bool BuildingRocket()
        {
            return bBuildingRocket;
        }

        /// <summary>
        /// Returns true if a UProject file is available.  This should always be the case when working with game projects.  For engine or program targets, a UProject will not be available.
        /// </summary>
        /// <returns></returns>
        static public bool HasUProjectFile()
        {
            return bHasUProjectFile;
        }

        /// <summary>
        /// The Unreal project file path.  This should always be valid when compiling game projects.  Engine targets and program targets may not have a UProject set.
        /// </summary>
        /// <returns>The path to the file</returns>
        static public string GetUProjectFile()
        {
            return UProjectFile;
        }

        /// <summary>
        /// The Unreal project directory.  This should always be valid when compiling game projects.  Engine targets and program targets may not have a UProject set. */
        /// </summary>
        /// <returns>The directory path</returns>
        static public string GetUProjectPath()
        {
            return UProjectPath;
        }

        /// <summary>
        /// The Unreal project source directory.  This should always be valid when compiling game projects.  Engine targets and program targets may not have a UProject set. */
        /// </summary>
        /// <returns>Relative path to the project's source directory</returns>
        static public string GetUProjectSourcePath()
        {
            string ProjectPath = GetUProjectPath();
            if (ProjectPath != null)
            {
                ProjectPath = Path.Combine(ProjectPath, "Source");
            }
            return ProjectPath;
        }

        static public string GetUBTPath()
        {
            string UnrealBuildToolPath = Path.Combine(Utils.GetExecutingAssemblyDirectory(), "UnrealBuildTool.exe");
            return UnrealBuildToolPath;
        }

        // @todo projectfiles: Move this into the ProjectPlatformGeneration class?
        /// <summary>
        /// IsDesktopPlatform
        /// </summary>
        /// <param name="InPlatform">The platform of interest</param>
        /// <returns>True if the given platform is a 'desktop' platform</returns>
        static public bool IsDesktopPlatform(UnrealTargetPlatform InPlatform)
        {
            // Windows and Mac are desktop platforms.
            return (
                (InPlatform == UnrealTargetPlatform.Win64) ||
                (InPlatform == UnrealTargetPlatform.Win32) ||
                (InPlatform == UnrealTargetPlatform.Linux) ||
                (InPlatform == UnrealTargetPlatform.Mac)
                );
        }

        // @todo projectfiles: Move this into the ProjectPlatformGeneration class?
        /// <summary>
        /// IsEditorPlatform
        /// </summary>
        /// <param name="InPlatform">The platform of interest</param>
        /// <returns>True if the given platform is a platform that supports the editor.</returns>
        static public bool IsEditorPlatform(UnrealTargetPlatform InPlatform)
        {
            // Windows 64, Linux and Mac are editor platforms.
            return (
                (InPlatform == UnrealTargetPlatform.Win64) ||
                (InPlatform == UnrealTargetPlatform.Linux) ||
                (InPlatform == UnrealTargetPlatform.Mac)
                );
        }

        // @todo projectfiles: Move this into the ProjectPlatformGeneration class?
        /// <summary>
        /// IsServerPlatform
        /// </summary>
        /// <param name="InPlatform">The platform of interest</param>
        /// <returns>True if the given platform is a 'server' platform</returns>
        static public bool IsServerPlatform(UnrealTargetPlatform InPlatform)
        {
            // Windows, Mac, and Linux are desktop platforms.
            return (
                (InPlatform == UnrealTargetPlatform.Win64) ||
                (InPlatform == UnrealTargetPlatform.Win32) ||
                (InPlatform == UnrealTargetPlatform.Mac) ||
                (InPlatform == UnrealTargetPlatform.WinRT) ||
                (InPlatform == UnrealTargetPlatform.Linux)
                );
        }

        // @todo projectfiles: Move this into the ProjectPlatformGeneration class?
        /// <summary>
        /// PlatformSupportsCrashReporter
        /// </summary>
        /// <param name="InPlatform">The platform of interest</param>
        /// <returns>True if the given platform supports a crash reporter client (i.e. it can be built for it)</returns>
        static public bool PlatformSupportsCrashReporter(UnrealTargetPlatform InPlatform)
        {
            return (
                (InPlatform == UnrealTargetPlatform.Win64) ||
                (InPlatform == UnrealTargetPlatform.Win32) ||
                (InPlatform == UnrealTargetPlatform.Linux) ||
                (InPlatform == UnrealTargetPlatform.Mac)
                );
        }

        /// <summary>
        /// Gets all platforms that satisfies the predicate.
        /// </summary>
        /// <param name="OutPlatforms">The list of platform to fill in.</param>
        /// <param name="Predicate">The predicate to filter the platforms.</param>
        /// <param name="bCheckValidity">If true, ensure it is a valid platform.</param>
        /// <returns>True if successful and platforms are found, false if not.</returns>
        static private bool GetPlatforms(ref List<UnrealTargetPlatform> OutPlatforms, Func<UnrealTargetPlatform, bool> Predicate, bool bCheckValidity = true)
        {
            OutPlatforms.Clear();
            foreach (UnrealTargetPlatform Platform in Enum.GetValues(typeof(UnrealTargetPlatform)))
            {
                if (Predicate(Platform))
                {
                    var BuildPlatform = UEBuildPlatform.GetBuildPlatform(Platform, true);
                    if ((bCheckValidity == false) || (BuildPlatform != null))
                    {
                        OutPlatforms.Add(Platform);
                    }
                }
            }

            return (OutPlatforms.Count > 0) ? true : false;
        }

        /// <summary>
        /// Gets all platforms.
        /// </summary>
        /// <param name="OutPlatforms">The list of platform to fill in.</param>
        /// <param name="bCheckValidity">If true, ensure it is a valid platform.</param>
        /// <returns>True if successful and platforms are found, false if not.</returns>
        static public bool GetAllPlatforms(ref List<UnrealTargetPlatform> OutPlatforms, bool bCheckValidity = true)
        {
            return GetPlatforms(ref OutPlatforms, (Platform) => { return true; }, bCheckValidity);
        }

        /// <summary>
        /// Gets all desktop platforms.
        /// </summary>
        /// <param name="OutPlatforms">The list of platform to fill in.</param>
        /// <param name="bCheckValidity">If true, ensure it is a valid platform.</param>
        /// <returns>True if successful and platforms are found, false if not.</returns>
        static public bool GetAllDesktopPlatforms(ref List<UnrealTargetPlatform> OutPlatforms, bool bCheckValidity = true)
        {
            return GetPlatforms(ref OutPlatforms, UnrealBuildTool.IsDesktopPlatform, bCheckValidity);
        }

        /// <summary>
        /// Gets all editor platforms.
        /// </summary>
        /// <param name="OutPlatforms">The list of platform to fill in.</param>
        /// <param name="bCheckValidity">If true, ensure it is a valid platform.</param>
        /// <returns>True if successful and platforms are found, false if not.</returns>
        static public bool GetAllEditorPlatforms(ref List<UnrealTargetPlatform> OutPlatforms, bool bCheckValidity = true)
        {
            return GetPlatforms(ref OutPlatforms, UnrealBuildTool.IsEditorPlatform, bCheckValidity);
        }

        /// <summary>
        /// Gets all server platforms.
        /// </summary>
        /// <param name="OutPlatforms">The list of platform to fill in.</param>
        /// <param name="bCheckValidity">If true, ensure it is a valid platform.</param>
        /// <returns>True if successful and platforms are found, false if not.</returns>
        static public bool GetAllServerPlatforms(ref List<UnrealTargetPlatform> OutPlatforms, bool bCheckValidity = true)
        {
            return GetPlatforms(ref OutPlatforms, UnrealBuildTool.IsServerPlatform, bCheckValidity);
        }

        /// <summary>
        /// Is this a valid configuration
        /// Used primarily for Rocket vs non-Rocket
        /// </summary>
        /// <param name="InConfiguration"></param>
        /// <returns>true if valid, false if not</returns>
        static public bool IsValidConfiguration(UnrealTargetConfiguration InConfiguration)
        {
            if (RunningRocket())
            {
                if (
                    (InConfiguration != UnrealTargetConfiguration.Development)
                    && (InConfiguration != UnrealTargetConfiguration.DebugGame)
                    && (InConfiguration != UnrealTargetConfiguration.Shipping)
                    )
                {
                    return false;
                }
            }
            return true;
        }

        /// <summary>
        /// Is this a valid platform
        /// Used primarily for Rocket vs non-Rocket
        /// </summary>
        /// <param name="InPlatform"></param>
        /// <returns>true if valid, false if not</returns>
        static public bool IsValidPlatform(UnrealTargetPlatform InPlatform)
        {
            if (RunningRocket())
            {
                if(Utils.IsRunningOnMono)
                {
                    if (InPlatform != UnrealTargetPlatform.Mac && InPlatform != UnrealTargetPlatform.IOS && InPlatform != UnrealTargetPlatform.Linux)
                    {
                        return false;
                    }
                }
                else
                {
                    if(InPlatform != UnrealTargetPlatform.Win32 && InPlatform != UnrealTargetPlatform.Win64 && InPlatform != UnrealTargetPlatform.Android)
                    {
                        return false;
                    }
                }
            }
            return true;
        }


        /// <summary>
        /// Is this a valid platform
        /// Used primarily for Rocket vs non-Rocket
        /// </summary>
        /// <param name="InPlatform"></param>
        /// <returns>true if valid, false if not</returns>
        static public bool IsValidDesktopPlatform(UnrealTargetPlatform InPlatform)
        {
            switch (BuildHostPlatform.Current.Platform)
            {
            case UnrealTargetPlatform.Linux:
                return InPlatform == UnrealTargetPlatform.Linux;
            case UnrealTargetPlatform.Mac:
                return InPlatform == UnrealTargetPlatform.Mac;
            case UnrealTargetPlatform.Win64:
                return ((InPlatform == UnrealTargetPlatform.Win32) || (InPlatform == UnrealTargetPlatform.Win64));
            default:
                throw new BuildException("Invalid RuntimePlatform:" + BuildHostPlatform.Current.Platform);
            }
        }

        /// <summary>
        /// See if the given string was pass in on the command line
        /// </summary>
        /// <param name="InString">The argument to check for (must include '-' if expected)</param>
        /// <returns>true if the argument is found, false if not</returns>
        static public bool CommandLineContains(string InString)
        {
            string LowercaseInString = InString.ToLowerInvariant();
            foreach (string Arg in CmdLine)
            {
                string LowercaseArg = Arg.ToLowerInvariant();
                if (LowercaseArg == LowercaseInString)
                {
                    return true;
                }
            }

            return false;
        }

        public static void RegisterAllUBTClasses()
        {
            // Find and register all tool chains and build platforms that are present
            Assembly UBTAssembly = Assembly.GetExecutingAssembly();
            if (UBTAssembly != null)
            {
                Log.TraceVerbose("Searching for ToolChains, BuildPlatforms, BuildDeploys and ProjectGenerators...");

                List<System.Type> ProjectGeneratorList = new List<System.Type>();
                var AllTypes = UBTAssembly.GetTypes();
                // register all build platforms first, since they implement SDK-switching logic that can set environment variables
                foreach (var CheckType in AllTypes)
                {
                    if (CheckType.IsClass && !CheckType.IsAbstract)
                    {
                        if (Utils.ImplementsInterface<IUEBuildPlatform>(CheckType))
                        {
                            Log.TraceVerbose("    Registering build platform: {0}", CheckType.ToString());
                            var TempInst = (UEBuildPlatform)(UBTAssembly.CreateInstance(CheckType.FullName, true));
                            TempInst.RegisterBuildPlatform();
                        }
                    }
                }
                // register all the other classes
                foreach (var CheckType in AllTypes)
                {
                    if (CheckType.IsClass && !CheckType.IsAbstract)
                    {
                        if (Utils.ImplementsInterface<IUEToolChain>(CheckType))
                        {
                            Log.TraceVerbose("    Registering tool chain    : {0}", CheckType.ToString());
                            var TempInst = (UEToolChain)(UBTAssembly.CreateInstance(CheckType.FullName, true));
                            TempInst.RegisterToolChain();
                        }
                        else if (Utils.ImplementsInterface<IUEBuildDeploy>(CheckType))
                        {
                            Log.TraceVerbose("    Registering build deploy  : {0}", CheckType.ToString());
                            var TempInst = (UEBuildDeploy)(UBTAssembly.CreateInstance(CheckType.FullName, true));
                            TempInst.RegisterBuildDeploy();
                        }
                        else if (CheckType.IsSubclassOf(typeof(UEPlatformProjectGenerator)))
                        {
                            ProjectGeneratorList.Add(CheckType);
                        }
                    }
                }

                // We need to process the ProjectGenerators AFTER all BuildPlatforms have been 
                // registered as they use the BuildPlatform to verify they are legitimate.
                foreach (var ProjType in ProjectGeneratorList)
                {
                    Log.TraceVerbose("    Registering project generator: {0}", ProjType.ToString());
                    UEPlatformProjectGenerator TempInst = (UEPlatformProjectGenerator)(UBTAssembly.CreateInstance(ProjType.FullName, true));
                    TempInst.RegisterPlatformProjectGenerator();
                }
            }
        }

        public static void SetProjectFile(string InProjectFile)
        {
            if (HasUProjectFile() == false)
            {
                UProjectFile = InProjectFile;
                if (UProjectFile.Length > 0)
                {
                    bHasUProjectFile = true;
                    UProjectPath = Path.GetDirectoryName(UProjectFile);
                }
                else
                {
                    bHasUProjectFile = false;
                }
            }
            else
            {
                throw new BuildException("Trying to set the project file to {0} when it is already set to {1}", InProjectFile, UProjectFile);
            }
        }

		public static void ResetProjectFile()
		{
			// Reset the project settings to their original state. Used by project file generator, since it mutates the active project setting.
			UProjectFile = "";
			bHasUProjectFile = false;
			UProjectPath = "";
		}

        private static bool ParseRocketCommandlineArg(string InArg, ref string OutGameName)
        {
            string LowercaseArg = InArg.ToLowerInvariant();
            bool bSetupProject = false;
            
            if (LowercaseArg == "-rocket")
            {
                bRunningRocket = true;
            }
            else if (LowercaseArg.StartsWith("-project="))
            {
                UProjectFile = InArg.Substring(9);
                bSetupProject = true;
            }
            else if (LowercaseArg.EndsWith(".uproject"))
            {
                UProjectFile = InArg;
                bSetupProject = true;
            }
            else if (LowercaseArg == "-buildrocket")
            {
                bBuildingRocket = true;
            }
            else
            {
                return false;
            }

            if (bSetupProject && (UProjectFile.Length > 0))
            {
                bHasUProjectFile = true;
    
                string ProjectPath = Path.GetDirectoryName(UProjectFile);
                OutGameName = Path.GetFileNameWithoutExtension(UProjectFile);

                if (Path.IsPathRooted(ProjectPath) == false)
                {
                    if (Directory.Exists(ProjectPath) == false)
                    {
                        // If it is *not* rooted, then we potentially received a path that is 
                        // relative to Engine/Binaries/[PLATFORM] rather than Engine/Source
                        if (ProjectPath.StartsWith("../") || ProjectPath.StartsWith("..\\"))
                        {
                            string AlternativeProjectpath = ProjectPath.Substring(3);
                            if (Directory.Exists(AlternativeProjectpath))
                            {
                                ProjectPath = AlternativeProjectpath;
                                UProjectFile = UProjectFile.Substring(3);
                                Debug.Assert(UProjectFile.Length > 0);
                            }
                        }
                    }
                }

                UProjectPath = Path.GetFullPath(ProjectPath);
            }

            return true;
        }

        /// <summary>
        /// Sets up UBT Trace listeners and filters.
        /// </summary>
        private static void InitLogging()
        {
            Trace.Listeners.Add(new ConsoleListener());
            var Filter = new VerbosityFilter();
            foreach (TraceListener Listener in Trace.Listeners)
            {
                Listener.Filter = Filter;
            }
        }

        private static int Main(string[] Arguments)
        {
            InitLogging();
            Log.TraceVerbose(Environment.CommandLine);

            try
            {
                XmlConfigLoader.Init();
            }
            catch (BuildException Exception)
            {
                Log.TraceError("UnrealBuildTool Exception: " + Exception);
                return (int) ECompilationResult.OtherCompilationError;
            }

            InitialEnvironment = Environment.GetEnvironmentVariables();
            if (InitialEnvironment.Count < 1)
            {
                throw new BuildException("Environment could not be read");
            }
            // Helpers used for stats tracking.
            StartTime = DateTime.UtcNow;

            Telemetry.Initialize();

            // Copy off the arguments to allow checking for command-line arguments elsewhere
            CmdLine = new List<string>(Arguments);

            foreach (string Arg in Arguments)
            {
                string TempGameName = null;
                if (ParseRocketCommandlineArg(Arg, ref TempGameName) == true)
                {
                    // This is to allow relative paths for the project file
                    Log.TraceVerbose("UBT Running for Rocket: " + UProjectFile);
                }
            }

            // Change the working directory to be the Engine/Source folder. We are running from Engine/Binaries/DotNET
            string EngineSourceDirectory = Path.Combine(Utils.GetExecutingAssemblyDirectory(), "..", "..", "..", "Engine", "Source");

            //@todo.Rocket: This is a workaround for recompiling game code in editor
            // The working directory when launching is *not* what we would expect
            if (Directory.Exists(EngineSourceDirectory) == false)
            {
                // We are assuming UBT always runs from <>/Engine/...
                EngineSourceDirectory = Path.GetDirectoryName(Utils.GetExecutingAssemblyLocation());
                EngineSourceDirectory = EngineSourceDirectory.Replace("\\", "/");
                Int32 EngineIdx = EngineSourceDirectory.IndexOf("/Engine/");
                if (EngineIdx != 0)
                {
                    EngineSourceDirectory = EngineSourceDirectory.Substring(0, EngineIdx + 8);
                    EngineSourceDirectory += "Source";
                }
            }
<<<<<<< HEAD
			if (Directory.Exists(EngineSourceDirectory)) // only set the directory if it exists, this should only happen if we are launching the editor from an artist sync
			{
				Directory.SetCurrentDirectory(EngineSourceDirectory);
			}
=======
            if (Directory.Exists(EngineSourceDirectory)) // only set the directory if it exists, this should only happen if we are launching the editor from an artist sync
            {
                Directory.SetCurrentDirectory(EngineSourceDirectory);
            }
>>>>>>> 1d429763

            // Build the list of game projects that we know about. When building from the editor (for hot-reload) or for Rocket projects, we require the 
            // project file to be passed in. Otherwise we scan for projects in directories named in UE4Games.uprojectdirs.
            if (HasUProjectFile())
            {
                string SourceFolder = Path.Combine(Path.GetDirectoryName(GetUProjectFile()), "Source");
                UProjectInfo.AddProject(GetUProjectFile(), Directory.Exists(SourceFolder));
            }
            else if(!RunningRocket())
            {
                UProjectInfo.FillProjectInfo();
            }

			var BasicInitStartTime = DateTime.UtcNow;

            ECompilationResult Result = ECompilationResult.Succeeded;

            // Reset early so we can access BuildConfiguration even before RunUBT() is called
            XmlConfigLoader.Reset<BuildConfiguration>();
            XmlConfigLoader.Reset<UEBuildConfiguration>();

            Log.TraceVerbose("UnrealBuildTool (DEBUG OUTPUT MODE)");
            Log.TraceVerbose("Command-line: {0}", String.Join(" ", Arguments));

            bool bRunCopyrightVerification = false;
            bool bDumpToFile = false;
            bool bCheckThirdPartyHeaders = false;
			bool bIgnoreJunk = false;                    

            // @todo: Ideally we never need to Mutex unless we are invoked with the same target project,
            // in the same branch/path!  This would allow two clientspecs to build at the same time (even though we need
            // to make sure that XGE is only used once at a time)
            bool bUseMutex = true;
            {
                int NoMutexArgumentIndex;
                if (Utils.ParseCommandLineFlag(Arguments, "-NoMutex", out NoMutexArgumentIndex))
                {
                    bUseMutex = false;
                }
            }

            bool bAutoSDKOnly = false;
            {
                int AutoSDKOnlyArgumentIndex;
                if (Utils.ParseCommandLineFlag(Arguments, "-autosdkonly", out AutoSDKOnlyArgumentIndex))
                {
                    bAutoSDKOnly = true;
					bIgnoreJunk = true;
				}
            }
            bool bValidatePlatforms = false;
            {
                int ValidatePlatformsArgumentIndex;
                if (Utils.ParseCommandLineFlag(Arguments, "-validateplatform", out ValidatePlatformsArgumentIndex))
                {
                    bValidatePlatforms = true;
					bIgnoreJunk = true;
				}
            }
            
			
            // Don't allow simultaneous execution of Unreal Built Tool. Multi-selection in the UI e.g. causes this and you want serial
            // execution in this case to avoid contention issues with shared produced items.
            bool bCreatedMutex = false;
            {
                Mutex SingleInstanceMutex = null;
                if (bUseMutex)
                {
                    int LocationHash = Utils.GetExecutingAssemblyLocation().GetHashCode();

                    String MutexName;
                    if (bAutoSDKOnly || bValidatePlatforms)
                    {
                        // this mutex has to be truly global because AutoSDK installs may change global state (like a console copying files into VS directories,
                        // or installing Target Management services
                        MutexName = "Global/UnrealBuildTool_Mutex_AutoSDKS";                        
                    }
                    else
                    {                        
                        MutexName = "Global/UnrealBuildTool_Mutex_" + LocationHash.ToString();
                    }
                    SingleInstanceMutex = new Mutex(true, MutexName, out bCreatedMutex);
                    if (!bCreatedMutex)
                    {
                        // If this instance didn't create the mutex, wait for the existing mutex to be released by the mutex's creator.
                        DateTime MutexWaitStartTime = DateTime.UtcNow;
                        SingleInstanceMutex.WaitOne();
                        MutexWaitTime = DateTime.UtcNow - MutexWaitStartTime;
                    }
                }

                try
                {
                    string GameName = null;
                    var bGenerateVCProjectFiles = false;
                    var bGenerateXcodeProjectFiles = false;
                    var bGenerateMakefiles = false;
                    var bValidPlatformsOnly = false;
                    var bSpecificModulesOnly = false;

                    // We need to be able to identify if one of the arguments is the platform...
                    // Leverage the existing parser function in UEBuildTarget to get this information.
                    UnrealTargetPlatform CheckPlatform;
                    UnrealTargetConfiguration CheckConfiguration;
                    UEBuildTarget.ParsePlatformAndConfiguration(Arguments, out CheckPlatform, out CheckConfiguration, false);
                    //@todo SAS: Add a true Debug mode!
                    if (RunningRocket())
                    {
                        // Only Development and Shipping are supported for engine modules
                        if( CheckConfiguration != UnrealTargetConfiguration.Development && CheckConfiguration != UnrealTargetConfiguration.Shipping )
                        {
                            CheckConfiguration = UnrealTargetConfiguration.Development;
                        }
                    }

                    // If we were asked to enable fast build iteration, we want the 'gather' phase to default to off (unless it is overridden below
                    // using a command-line option.)
                    if( BuildConfiguration.bUseExperimentalFastBuildIteration )
                    {
                        bIsGatheringBuild_Unsafe = false;
                    }

                    foreach (var Arg in Arguments)
                    {
                        string LowercaseArg = Arg.ToLowerInvariant();
                        const string OnlyPlatformSpecificForArg = "-onlyplatformspecificfor=";

                        if (ParseRocketCommandlineArg(Arg, ref GameName))
                        {
                            // Already handled at startup. Calling now just to properly set the game name
                            continue;
                        }
                        else if (LowercaseArg == "-skipnonhostplatforms")
                        {
                            bSkipNonHostPlatforms = true;
                        }
                        else if (LowercaseArg.StartsWith(OnlyPlatformSpecificForArg))
                        {
                            string OtherPlatform = LowercaseArg.Substring(OnlyPlatformSpecificForArg.Length);
                            foreach (UnrealTargetPlatform platform in Enum.GetValues(typeof(UnrealTargetPlatform)))
                            {
                                if (OtherPlatform == platform.ToString().ToLowerInvariant())
                                {
                                    OnlyPlatformSpecificFor = platform;
                                }
                            }
                            if (OnlyPlatformSpecificFor == UnrealTargetPlatform.Unknown)
                            {
                                throw new BuildException("Could not parse {0}", LowercaseArg);
                            }
                        }
                        else if (LowercaseArg.StartsWith("-makefile"))
                        {
                            bGenerateMakefiles = true;
                            ProjectFileGenerator.bGenerateProjectFiles = true;
                        }
                        else if (LowercaseArg.StartsWith("-projectfile"))
                        {
                            bGenerateVCProjectFiles = true;
                            ProjectFileGenerator.bGenerateProjectFiles = true;
                        }
                        else if (LowercaseArg.StartsWith("-xcodeprojectfile"))
                        {
                            bGenerateXcodeProjectFiles = true;
                            ProjectFileGenerator.bGenerateProjectFiles = true;
                        }
                        else if (LowercaseArg == "-validplatformsonly")
                        {
                            bValidPlatformsOnly = true;
                        }
                        else if (LowercaseArg == "development" || LowercaseArg == "debug" || LowercaseArg == "shipping" || LowercaseArg == "test" || LowercaseArg == "debuggame")
                        {
                            //ConfigName = Arg;
                        }
                        else if (LowercaseArg == "-obbinapk")
                        {
                            UEBuildConfiguration.bOBBinAPK = true;
                        }
                        else if (LowercaseArg == "-modulewithsuffix")
                        {
                            bSpecificModulesOnly = true;
                            continue;
                        }
                        else if (LowercaseArg == "-forceheadergeneration")
                        {
                            // Don't reset this as we don't recheck the args in RunUBT
                            UEBuildConfiguration.bForceHeaderGeneration = true;
                        }
                        else if (LowercaseArg == "-nobuilduht")
                        {
                            UEBuildConfiguration.bDoNotBuildUHT = true;
                        }
                        else if (LowercaseArg == "-failifgeneratedcodechanges")
                        {
                            UEBuildConfiguration.bFailIfGeneratedCodeChanges = true;
                        }
                        else if (LowercaseArg == "-copyrightverification")
                        {
                            bRunCopyrightVerification = true;
                        }
                        else if (LowercaseArg == "-dumptofile")
                        {
                            bDumpToFile = true;
                        }
                        else if (LowercaseArg == "-check3rdpartyheaders")
                        {
                            bCheckThirdPartyHeaders = true;
                        }
                        else if (LowercaseArg == "-clean")
                        {
                            UEBuildConfiguration.bCleanProject = true;
                        }
                        else if (LowercaseArg == "-prepfordeploy")
                        {
                            UEBuildConfiguration.bPrepForDeployment = true;
                        }
                        else if (LowercaseArg == "-generateexternalfilelist")
                        {
                            UEBuildConfiguration.bGenerateExternalFileList = true;
                        }
                        else if (LowercaseArg == "-mergeexternalfilelist")
                        {
                            UEBuildConfiguration.bMergeExternalFileList = true;
                        }
                        else if (LowercaseArg == "-generatemanifest")
                        {
                            // Generate a manifest file containing all the files required to be in Perforce
                            UEBuildConfiguration.bGenerateManifest = true;
                        }
                        else if (LowercaseArg == "-mergemanifests")
                        {
                            // Whether to add to the existing manifest (if it exists), or start afresh
                            UEBuildConfiguration.bMergeManifests = true;
                        }
                        else if (LowercaseArg == "-noxge")
                        {
                            BuildConfiguration.bAllowXGE = false;
                        }
                        else if (LowercaseArg == "-xgeexport")
                        {
                            BuildConfiguration.bXGEExport = true;
                            BuildConfiguration.bAllowXGE = true;
                        }
                        else if (LowercaseArg == "-gather")
                        {
                            UnrealBuildTool.bIsGatheringBuild_Unsafe = true;
                        }
                        else if (LowercaseArg == "-nogather")
                        {
                            UnrealBuildTool.bIsGatheringBuild_Unsafe = false;
                        }
                        else if (LowercaseArg == "-gatheronly")
                        {
                            UnrealBuildTool.bIsGatheringBuild_Unsafe = true;
                            UnrealBuildTool.bIsAssemblingBuild_Unsafe = false;
                        }
                        else if (LowercaseArg == "-assemble")
                        {
                            UnrealBuildTool.bIsAssemblingBuild_Unsafe = true;
                        }
                        else if (LowercaseArg == "-noassemble")
                        {
                            UnrealBuildTool.bIsAssemblingBuild_Unsafe = false;
                        }
                        else if (LowercaseArg == "-assembleonly")
                        {
                            UnrealBuildTool.bIsGatheringBuild_Unsafe = false;
                            UnrealBuildTool.bIsAssemblingBuild_Unsafe = true;
                        }
                        else if (LowercaseArg == "-nosimplygon")
                        {
                            UEBuildConfiguration.bCompileSimplygon = false;
                        }
                        else if (LowercaseArg == "-nospeedtree")
                        {
                            UEBuildConfiguration.bCompileSpeedTree = false;
                        }
                        else if (LowercaseArg == "-ignorejunk")
                        {
                            bIgnoreJunk = true;
                        }
                        else if (LowercaseArg == "-define")
                        {
                            // Skip -define
                        }
                        else if (LowercaseArg == "-progress")
                        {
                            ProgressWriter.bWriteMarkup = true;
                        }
						else if (LowercaseArg == "-canskiplink")
						{
							UEBuildConfiguration.bSkipLinkingWhenNothingToCompile = true;
						}
                        else if (CheckPlatform.ToString().ToLowerInvariant() == LowercaseArg)
                        {
                            // It's the platform set...
                            //PlatformName = Arg;
                        }						
                        else
                        {
                            // This arg may be a game name. Check for the existence of a game folder with this name.
                            // "Engine" is not a valid game name.
                            if (LowercaseArg != "engine" && Arg.IndexOfAny(Path.GetInvalidPathChars()) == -1 &&
                                Directory.Exists(Path.Combine(ProjectFileGenerator.RootRelativePath, Arg, "Config")))
                            {
                                GameName = Arg;
                                Log.TraceVerbose("CommandLine: Found game name '{0}'", GameName);
                            }
                            else if (LowercaseArg == "rocket")
                            {
                                GameName = Arg;
                                Log.TraceVerbose("CommandLine: Found game name '{0}'", GameName);
                            }
                        }
                    }

                    if( !bIsGatheringBuild_Unsafe && !bIsAssemblingBuild_Unsafe )
                    {
                        throw new BuildException( "UnrealBuildTool: At least one of either IsGatheringBuild or IsAssemblingBuild must be true.  Did you pass '-NoGather' with '-NoAssemble'?" );
                    }

                    // Send an event with basic usage dimensions
                    Telemetry.SendEvent("CommonAttributes.2",
                        // @todo No platform independent way to do processor speed and count. Defer for now. Mono actually has ways to do this but needs to be tested.
                        "ProcessorCount", Environment.ProcessorCount.ToString(),
                        "ComputerName", Environment.MachineName,
                        "User", Environment.UserName,
                        "Domain", Environment.UserDomainName,
                        "CommandLine", string.Join(" ", Arguments),
                        "UBT Action", bGenerateVCProjectFiles 
                            ? "GenerateVCProjectFiles" 
                            : bGenerateXcodeProjectFiles 
                                ? "GenerateXcodeProjectFiles" 
                                : bRunCopyrightVerification
                                    ? "RunCopyrightVerification"
                                        : bGenerateMakefiles
                                        ? "GenerateMakefiles"
                                            : bValidatePlatforms 
                                                ? "ValidatePlatfomrs"
                                                : "Build",
                        "Platform", CheckPlatform.ToString(),
                        "Configuration", CheckConfiguration.ToString(),
                        "IsRocket", bRunningRocket.ToString(),
                        "EngineVersion", Utils.GetEngineVersionFromObjVersionCPP().ToString()
                        );



                    if (bValidPlatformsOnly == true)
                    {
                        // We turned the flag on if generating projects so that the
                        // build platforms would know we are doing so... In this case,
                        // turn it off to only generate projects for valid platforms.
                        ProjectFileGenerator.bGenerateProjectFiles = false;
                    }

                    // Find and register all tool chains, build platforms, etc. that are present
                    RegisterAllUBTClasses();
                    ProjectFileGenerator.bGenerateProjectFiles = false;

					if( BuildConfiguration.bPrintPerformanceInfo )
					{ 
						var BasicInitTime = (DateTime.UtcNow - BasicInitStartTime).TotalSeconds;
						Log.TraceInformation( "Basic UBT initialization took " + BasicInitTime + "s" );
					}

                    // now that we know the available platforms, we can delete other platforms' junk. if we're only building specific modules from the editor, don't touch anything else (it may be in use).
                    if (!bSpecificModulesOnly && !bIgnoreJunk)
                    {
                        JunkDeleter.DeleteJunk();
                    }

                    if (bGenerateVCProjectFiles || bGenerateXcodeProjectFiles || bGenerateMakefiles)
                    {
                        bool bGenerationSuccess = true;
                        if (bGenerateVCProjectFiles)
                        {
                            bGenerationSuccess &= GenerateProjectFiles(new VCProjectFileGenerator(), Arguments);
                        }
                        if (bGenerateXcodeProjectFiles)
                        {
                            bGenerationSuccess &= GenerateProjectFiles(new XcodeProjectFileGenerator(), Arguments);
                        }
                        if (bGenerateMakefiles)
                        {
                            bGenerationSuccess &= GenerateProjectFiles(new MakefileGenerator(), Arguments);
                        }

                        if(!bGenerationSuccess)
                        {
                            Result = ECompilationResult.OtherCompilationError;
                        }
                    }
                    else if (bRunCopyrightVerification)
                    {
                        CopyrightVerify.RunCopyrightVerification(EngineSourceDirectory, GameName, bDumpToFile);
                        Log.TraceInformation("Completed... exiting.");
                    }
                    else if (bAutoSDKOnly)
                    {
                        // RegisterAllUBTClasses has already done all the SDK setup.
                        Result = ECompilationResult.Succeeded;
                    }
                    else if (bValidatePlatforms)
                    {
                        ValidatePlatforms(Arguments);
                    }
                    else
                    {
                        // Check if any third party headers are included from public engine headers.
                        if (bCheckThirdPartyHeaders)
                        {
                            ThirdPartyHeaderFinder.FindThirdPartyIncludes(CheckPlatform, CheckConfiguration);
                        }

                        // Build our project
                        if (Result == ECompilationResult.Succeeded)
                        {
                            if (UEBuildConfiguration.bPrepForDeployment == false)
                            {
                                int PassCount = 1;	// @todo ubtmake: It's useful to set this to a high number when running UBT under a sampling profiler
                                for( int PassIndex = 0; PassIndex < PassCount; ++PassIndex )
                                { 
                                    // If we are only prepping for deployment, assume the build already occurred.
                                    Result = RunUBT(Arguments);
                                    if( Result != ECompilationResult.Succeeded )
                                    {
                                        break;
                                    }
                                }
                            }
                            else
                            {
                                var BuildPlatform = UEBuildPlatform.GetBuildPlatform(CheckPlatform, true);
                                if (BuildPlatform != null)
                                {
                                    // Setup environment wasn't called, so set the flag
                                    BuildConfiguration.bDeployAfterCompile = BuildPlatform.RequiresDeployPrepAfterCompile();
                                    BuildConfiguration.PlatformIntermediateFolder = Path.Combine(BuildConfiguration.BaseIntermediateFolder, CheckPlatform.ToString(), BuildPlatform.GetActiveArchitecture());
                                }
                            }

                            // If we build w/ bXGEExport true, we didn't REALLY build at this point, 
                            // so don't bother with doing the PrepTargetForDeployment call. 
                            if ((Result == ECompilationResult.Succeeded) && (BuildConfiguration.bDeployAfterCompile == true) && (BuildConfiguration.bXGEExport == false) &&
                                (UEBuildConfiguration.bGenerateManifest == false) && (UEBuildConfiguration.bGenerateExternalFileList == false) && (UEBuildConfiguration.bCleanProject == false))
                            {
                                var DeployHandler = UEBuildDeploy.GetBuildDeploy(CheckPlatform);
                                if (DeployHandler != null)
                                {
                                    // We need to be able to identify the Target.Type we can derive it from the Arguments.
                                    BuildConfiguration.bFlushBuildDirOnRemoteMac = false;
									var TargetDescs = UEBuildTarget.ParseTargetCommandLine( Arguments );
			                        UEBuildTarget CheckTarget = UEBuildTarget.CreateTarget( TargetDescs[0] );	// @todo ubtmake: This may not work in assembler only mode.  We don't want to be loading target rules assemblies here either.
                                    CheckTarget.SetupGlobalEnvironment();
                                    if ((CheckTarget.TargetType == TargetRules.TargetType.Game) ||
                                        (CheckTarget.TargetType == TargetRules.TargetType.Server) ||
                                        (CheckTarget.TargetType == TargetRules.TargetType.Client))
                                    {
                                        CheckTarget.AppName = CheckTarget.GameName;
                                    }
                                    DeployHandler.PrepTargetForDeployment(CheckTarget);
                                }
                            }
                        }
                    }
                    // Print some performance info
                    var BuildDuration = (DateTime.UtcNow - StartTime - MutexWaitTime).TotalSeconds;
                    if (BuildConfiguration.bPrintPerformanceInfo)
                    {
                        Log.TraceInformation("GetIncludes time: " + CPPEnvironment.TotalTimeSpentGettingIncludes + "s (" + CPPEnvironment.TotalIncludesRequested + " includes)" );
                        Log.TraceInformation("DirectIncludes cache miss time: " + CPPEnvironment.DirectIncludeCacheMissesTotalTime + "s (" + CPPEnvironment.TotalDirectIncludeCacheMisses + " misses)" );
                        Log.TraceInformation("FindIncludePaths calls: " + CPPEnvironment.TotalFindIncludedFileCalls + " (" + CPPEnvironment.IncludePathSearchAttempts + " searches)" );
                        Log.TraceInformation("PCH gen time: " + UEBuildModuleCPP.TotalPCHGenTime + "s" );
                        Log.TraceInformation("PCH cache time: " + UEBuildModuleCPP.TotalPCHCacheTime + "s" );
                        Log.TraceInformation("Deep C++ include scan time: " + UnrealBuildTool.TotalDeepIncludeScanTime + "s" );
                        Log.TraceInformation("Include Resolves: {0} ({1} misses, {2:0.00}%)", CPPEnvironment.TotalDirectIncludeResolves, CPPEnvironment.TotalDirectIncludeResolveCacheMisses, (float)CPPEnvironment.TotalDirectIncludeResolveCacheMisses / (float)CPPEnvironment.TotalDirectIncludeResolves * 100);
                        Log.TraceInformation("Total FileItems: {0} ({1} missing)", FileItem.TotalFileItemCount, FileItem.MissingFileItemCount);

                        Log.TraceInformation("Execution time: {0}s", BuildDuration);
                    }

                    Telemetry.SendEvent("PerformanceInfo.2",
                        "TotalExecutionTimeSec", BuildDuration.ToString("0.00"),
                        "MutexWaitTimeSec", MutexWaitTime.TotalSeconds.ToString("0.00"),
                        "TotalTimeSpentGettingIncludesSec", CPPEnvironment.TotalTimeSpentGettingIncludes.ToString("0.00"),
                        "TotalIncludesRequested", CPPEnvironment.TotalIncludesRequested.ToString(),
                        "DirectIncludeCacheMissesTotalTimeSec", CPPEnvironment.DirectIncludeCacheMissesTotalTime.ToString("0.00"),
                        "TotalDirectIncludeCacheMisses", CPPEnvironment.TotalDirectIncludeCacheMisses.ToString(),
                        "TotalFindIncludedFileCalls", CPPEnvironment.TotalFindIncludedFileCalls.ToString(),
                        "IncludePathSearchAttempts", CPPEnvironment.IncludePathSearchAttempts.ToString(),
                        "TotalFileItemCount", FileItem.TotalFileItemCount.ToString(),
                        "MissingFileItemCount", FileItem.MissingFileItemCount.ToString()
                        );
                }
                catch (Exception Exception)
                {
                    Log.TraceError("UnrealBuildTool Exception: " + Exception);
                    Result = ECompilationResult.OtherCompilationError;
                }

                if (bUseMutex)
                {
                    // Release the mutex to avoid the abandoned mutex timeout.
                    SingleInstanceMutex.ReleaseMutex();
                    SingleInstanceMutex.Dispose();
                    SingleInstanceMutex = null;
                }
            }

            Telemetry.Shutdown();

            // Print some performance info
            Log.TraceVerbose("Execution time: {0}", (DateTime.UtcNow - StartTime - MutexWaitTime).TotalSeconds);

            return (int) Result;
        }


        /// <summary>
        /// Generates project files.  Can also be used to generate projects "in memory", to allow for building
        /// targets without even having project files at all.
        /// </summary>
        /// <param name="Generator">Project generator to use</param>
        /// <param name="Arguments">Command-line arguments</param>
        /// <returns>True if successful</returns>
        public static bool GenerateProjectFiles(ProjectFileGenerator Generator, string[] Arguments)
        {
            bool bSuccess;
            ProjectFileGenerator.bGenerateProjectFiles = true;
            Generator.GenerateProjectFiles(Arguments, out bSuccess);
            ProjectFileGenerator.bGenerateProjectFiles = false;
            return bSuccess;
        }



        /// <summary>
        /// Validates the various platforms to determine if they are ready for building
        /// </summary>
        public static void ValidatePlatforms(string[] Arguments)
        {
            List<UnrealTargetPlatform> Platforms = new List<UnrealTargetPlatform>(); 
            foreach (var CurArgument in Arguments)
            {
                if (CurArgument.StartsWith("-"))
                {
                    if (CurArgument.StartsWith("-Platforms=", StringComparison.InvariantCultureIgnoreCase))
                    {
                        // Parse the list... will be in Foo+Bar+New format
                        string PlatformList = CurArgument.Substring(11);
                        while (PlatformList.Length > 0)
                        {
                            string PlatformString = PlatformList;
                            Int32 PlusIdx = PlatformList.IndexOf("+");
                            if (PlusIdx != -1)
                            {
                                PlatformString = PlatformList.Substring(0, PlusIdx);
                                PlatformList = PlatformList.Substring(PlusIdx + 1);
                            }
                            else
                            {
                                // We are on the last platform... clear the list to exit the loop
                                PlatformList = "";
                            }

                            // Is the string a valid platform? If so, add it to the list
                            UnrealTargetPlatform SpecifiedPlatform = UnrealTargetPlatform.Unknown;
                            foreach (UnrealTargetPlatform PlatformParam in Enum.GetValues(typeof(UnrealTargetPlatform)))
                            {
                                if (PlatformString.Equals(PlatformParam.ToString(), StringComparison.InvariantCultureIgnoreCase))
                                {
                                    SpecifiedPlatform = PlatformParam;
                                    break;
                                }
                            }

                            if (SpecifiedPlatform != UnrealTargetPlatform.Unknown)
                            {
                                if (Platforms.Contains(SpecifiedPlatform) == false)
                                {
                                    Platforms.Add(SpecifiedPlatform);
                                }
                            }
                            else
                            {
                                Log.TraceWarning("ValidatePlatforms invalid platform specified: {0}", PlatformString);
                            }
                        }
                    }
                    else switch (CurArgument.ToUpperInvariant())
                    {
                        case "-ALLPLATFORMS":
                            foreach (UnrealTargetPlatform platform in Enum.GetValues(typeof(UnrealTargetPlatform)))
                            {
                                if (platform != UnrealTargetPlatform.Unknown)
                                {
                                    if (Platforms.Contains(platform) == false)
                                    {
                                        Platforms.Add(platform);
                                    }
                                }
                            }
                            break;
                    }
                }
            }

            foreach (UnrealTargetPlatform platform in Platforms)
            {
                var BuildPlatform = UEBuildPlatform.GetBuildPlatform(platform, true);
                if (BuildPlatform != null && BuildPlatform.HasRequiredSDKsInstalled() == SDKStatus.Valid)
                {
                    Console.WriteLine("##PlatformValidate: {0} VALID", platform.ToString());
                }
                else
                {
                    Console.WriteLine("##PlatformValidate: {0} INVALID", platform.ToString());
                }
            }
        }

        
        public static ECompilationResult RunUBT(string[] Arguments)
        {
            bool bSuccess = true;

			
			var RunUBTInitStartTime = DateTime.UtcNow;


            // Reset global configurations
            ActionGraph.ResetAllActions();

            ParseBuildConfigurationFlags(Arguments);

            // We need to allow the target platform to perform the 'reset' as well...
            UnrealTargetPlatform ResetPlatform = UnrealTargetPlatform.Unknown;
            UnrealTargetConfiguration ResetConfiguration;
            UEBuildTarget.ParsePlatformAndConfiguration(Arguments, out ResetPlatform, out ResetConfiguration);
            if (RunningRocket())
            {
                // Only Development and Shipping are supported for engine modules
                if( ResetConfiguration != UnrealTargetConfiguration.Development && ResetConfiguration != UnrealTargetConfiguration.Shipping )
                {
                    ResetConfiguration = UnrealTargetConfiguration.Development;
                }
            }
            var BuildPlatform = UEBuildPlatform.GetBuildPlatform(ResetPlatform);

            // now that we have the platform, we can set the intermediate path to include the platform/architecture name
            BuildConfiguration.PlatformIntermediateFolder = Path.Combine(BuildConfiguration.BaseIntermediateFolder, ResetPlatform.ToString(), BuildPlatform.GetActiveArchitecture());

            BuildPlatform.ResetBuildConfiguration(ResetPlatform, ResetConfiguration);

            string ExecutorName = "Unknown";
            ECompilationResult BuildResult = ECompilationResult.Succeeded;

            var ToolChain = UEToolChain.GetPlatformToolChain(BuildPlatform.GetCPPTargetPlatform(ResetPlatform));

            string EULAViolationWarning = null;
			Thread CPPIncludesThread = null;

            try
            {
                List<string[]> TargetSettings = ParseCommandLineFlags(Arguments);

                int ArgumentIndex;
                // action graph implies using the dependency resolve cache
                bool GeneratingActionGraph = Utils.ParseCommandLineFlag(Arguments, "-graph", out ArgumentIndex );
                if (GeneratingActionGraph)
                {
                    BuildConfiguration.bUseIncludeDependencyResolveCache = true;
                }

                bool CreateStub = Utils.ParseCommandLineFlag(Arguments, "-nocreatestub", out ArgumentIndex);
                if (CreateStub || (String.IsNullOrEmpty(Environment.GetEnvironmentVariable("uebp_LOCAL_ROOT")) && BuildHostPlatform.Current.Platform == UnrealTargetPlatform.Mac))
                {
                    BuildConfiguration.bCreateStubIPA = false;
                }


				if( BuildConfiguration.bPrintPerformanceInfo )
				{ 
					var RunUBTInitTime = (DateTime.UtcNow - RunUBTInitStartTime).TotalSeconds;
					Log.TraceInformation( "RunUBT initialization took " + RunUBTInitTime + "s" );
				}

	            var TargetDescs = new List<TargetDescriptor>();
				{ 
					var TargetDescstStartTime = DateTime.UtcNow;

					foreach (string[] TargetSetting in TargetSettings)
					{
						TargetDescs.AddRange( UEBuildTarget.ParseTargetCommandLine( TargetSetting ) );
					}

					if( BuildConfiguration.bPrintPerformanceInfo )
					{ 
						var TargetDescsTime = (DateTime.UtcNow - TargetDescstStartTime).TotalSeconds;
						Log.TraceInformation( "Target descriptors took " + TargetDescsTime + "s" );
					}
				}


                // If UBT is being used to build something different than it did last time
                if( !ProjectFileGenerator.bGenerateProjectFiles )
                {
					if( BuildConfiguration.bUseExperimentalFastDependencyScan )
                    {
                        // If we're building UHT without a Mutex, we'll need to assume that we're building the same targets and that no caches
                        // should be invalidated for this run.  This is important when UBT is invoked from within UBT in order to compile
                        // UHT.  In that (very common) case we definitely don't want to have to rebuild our cache from scratch.
                        bool bMustAssumeSameTargets = false;

                        if( TargetDescs[0].TargetName.Equals( "UnrealHeaderTool", StringComparison.InvariantCultureIgnoreCase ) )
                        {
                            int NoMutexArgumentIndex;
                            if (Utils.ParseCommandLineFlag(Arguments, "-NoMutex", out NoMutexArgumentIndex))
                            {
                                bMustAssumeSameTargets = true;
                            }
                        }

	                    bool bIsBuildingSameTargetsAsLastTime = false;
                        if( bMustAssumeSameTargets )
                        {
                            bIsBuildingSameTargetsAsLastTime = true;
                        }
                        else
                        {
                            string TargetCollectionName = MakeTargetCollectionName( TargetDescs );
                            string LastBuiltTargetsFilePath = Path.Combine( BuildConfiguration.BaseIntermediatePath, "LastBuiltTargets.txt" );
                            if( File.Exists( LastBuiltTargetsFilePath ) && Utils.ReadAllText( LastBuiltTargetsFilePath ) == TargetCollectionName )
                            {
                                bIsBuildingSameTargetsAsLastTime = true;
                            }

                            // Save out the name of the targets we're building
                            if( !bIsBuildingSameTargetsAsLastTime )
                            {
                                Directory.CreateDirectory( Path.GetDirectoryName( LastBuiltTargetsFilePath ) );
                                File.WriteAllText( LastBuiltTargetsFilePath, TargetCollectionName, Encoding.UTF8 );
                            }


                            if( !bIsBuildingSameTargetsAsLastTime )
                            {
                                // Can't use super fast include checking unless we're building the same set of targets as last time, because
                                // we might not know about all of the C++ include dependencies for already-up-to-date shared build products
                                // between the targets
                                bNeedsFullCPPIncludeRescan = true;
								Log.TraceInformation( "Performing full C++ include scan (building a new target)" );
                            }
                        }
                    }
                }
            


                UBTMakefile UBTMakefile = null;
                { 
                    // If we're generating project files, then go ahead and wipe out the existing UBTMakefile for every target, to make sure that
                    // it gets a full dependency scan next time.
                    // NOTE: This is just a safeguard and doesn't have to be perfect.  We also check for newer project file timestamps in LoadUBTMakefile()
                    if( ProjectFileGenerator.bGenerateProjectFiles )	// @todo ubtmake: This is only hit when generating IntelliSense for project files.  Probably should be done right inside ProjectFileGenerator.bat
                    {													// @todo ubtmake: Won't catch multi-target cases as GPF always builds one target at a time for Intellisense
                        // Delete the UBTMakefile
                        var UBTMakefilePath = UnrealBuildTool.GetUBTMakefilePath( TargetDescs );
                        if (File.Exists(UBTMakefilePath))
                        {
                            UEBuildTarget.CleanFile(UBTMakefilePath);
                        }
                    }

                    // Make sure the gather phase is executed if we're not actually building anything
                    if( ProjectFileGenerator.bGenerateProjectFiles || UEBuildConfiguration.bGenerateManifest || UEBuildConfiguration.bCleanProject )
                    {
                        UnrealBuildTool.bIsGatheringBuild_Unsafe = true;						
                    }

                    // Were we asked to run in 'assembler only' mode?  If so, let's check to see if that's even possible by seeing if
                    // we have a valid UBTMakefile already saved to disk, ready for us to load.
                    if( UnrealBuildTool.bIsAssemblingBuild_Unsafe && !UnrealBuildTool.bIsGatheringBuild_Unsafe )
                    {
                        // @todo ubtmake: Mildly terrified of BuildConfiguration/UEBuildConfiguration globals that were set during the Prepare phase but are not set now.  We may need to save/load all of these, otherwise
                        //		we'll need to call SetupGlobalEnvironment on all of the targets (maybe other stuff, too.  See PreBuildStep())

                        // Try to load the UBTMakefile.  It will only be loaded if it has valid content and is not determined to be out of date.    
						string ReasonNotLoaded;
                        UBTMakefile = LoadUBTMakefile( TargetDescs, out ReasonNotLoaded );

                        if( UBTMakefile == null )
                        { 
                            // If the Makefile couldn't be loaded, then we're not going to be able to continue in "assembler only" mode.  We'll do both
                            // a 'gather' and 'assemble' in the same run.  This will take a while longer, but subsequent runs will be fast!
                            UnrealBuildTool.bIsGatheringBuild_Unsafe = true;

                            Log.TraceInformation( "Creating makefile for {0}{1} ({2})", TargetDescs[0].TargetName, TargetDescs.Count > 1 ? ( " (and " + ( TargetDescs.Count - 1 ).ToString() + " more)" ) : "", ReasonNotLoaded );
                        }
                    }

                    // OK, after this point it is safe to access the UnrealBuildTool.IsGatheringBuild and UnrealBuildTool.IsAssemblingBuild properties.
                    // These properties will not be changing again during this session/
                    bIsSafeToCheckIfGatheringOrAssemblingBuild = true;
                }


				List<UEBuildTarget> Targets;
				if( UBTMakefile != null && !IsGatheringBuild && IsAssemblingBuild )
				{
					// If we've loaded a makefile, then we can fill target information from this file!
					Targets = UBTMakefile.Targets;
				}
				else
				{ 
					var TargetInitStartTime = DateTime.UtcNow;

					Targets = new List<UEBuildTarget>();
					foreach( var TargetDesc in TargetDescs )
					{
						var Target = UEBuildTarget.CreateTarget( TargetDesc );
						if ((Target == null) && (UEBuildConfiguration.bCleanProject))
						{
							continue;
						}
						Targets.Add(Target);
					}

					if( BuildConfiguration.bPrintPerformanceInfo )
					{ 
						var TargetInitTime = (DateTime.UtcNow - TargetInitStartTime).TotalSeconds;
						Log.TraceInformation( "Target init took " + TargetInitTime + "s" );
					}
				}

                // Build action lists for all passed in targets.
                var OutputItemsForAllTargets = new List<FileItem>();
                var TargetNameToUObjectModules = new Dictionary<string, List<UHTModuleInfo>>( StringComparer.InvariantCultureIgnoreCase );
                foreach (var Target in Targets)
                {
                    var TargetStartTime = DateTime.UtcNow;

                    // Check if we're currently running an editor and this is hot-reload from IDE
                    UEBuildConfiguration.bHotReloadFromIDE = UEBuildConfiguration.bAllowHotReloadFromIDE && !Target.bEditorRecompile && ShouldDoHotReload(Target);
                    if (UEBuildConfiguration.bHotReloadFromIDE)
                    {
						// Don't produce new DLLs if there's been no code changes
						UEBuildConfiguration.bSkipLinkingWhenNothingToCompile = true;
                        Log.TraceInformation("Compiling game modules for hot reload");
                    }

                    // When in 'assembler only' mode, we'll load this cache later on a worker thread.  It takes a long time to load!
                    if( !( !UnrealBuildTool.IsGatheringBuild && UnrealBuildTool.IsAssemblingBuild ) )
                    {	
                        // Load the direct include dependency cache.
                        CPPEnvironment.IncludeDependencyCache.Add( Target, DependencyCache.Create( DependencyCache.GetDependencyCachePathForTarget(Target) ) );
                    }

                    // We don't need this dependency cache in 'gather only' mode
                    if( BuildConfiguration.bUseExperimentalFastDependencyScan &&
                        !( UnrealBuildTool.IsGatheringBuild && !UnrealBuildTool.IsAssemblingBuild ) )
                    { 
                        // Load the cache that contains the list of flattened resolved includes for resolved source files
                        // @todo fastubt: Ideally load this asynchronously at startup and only block when it is first needed and not finished loading
                        CPPEnvironment.FlatCPPIncludeDependencyCache.Add( Target, FlatCPPIncludeDependencyCache.Create( Target ) );
                    }

                    if( UnrealBuildTool.IsGatheringBuild )
                    { 
                        List<FileItem> TargetOutputItems;
                        List<UHTModuleInfo> TargetUObjectModules;
                        BuildResult = Target.Build(ToolChain, out TargetOutputItems, out TargetUObjectModules, out EULAViolationWarning);
                        if(BuildResult != ECompilationResult.Succeeded)
                        {
                            break;
                        }

                        OutputItemsForAllTargets.AddRange( TargetOutputItems );

                        // Update mapping of the target name to the list of UObject modules in this target
                        TargetNameToUObjectModules[ Target.GetTargetName() ] = TargetUObjectModules;

                        if ( (BuildConfiguration.bXGEExport && UEBuildConfiguration.bGenerateManifest) || (!ProjectFileGenerator.bGenerateProjectFiles && !UEBuildConfiguration.bGenerateManifest && !UEBuildConfiguration.bCleanProject))
                        {
                            // We don't currently support building game targets in rocket.
                            if (UnrealBuildTool.RunningRocket() && Target.Rules != null && Target.TargetType == TargetRules.TargetType.Game)
                            {
                                throw new BuildException(
                                    "You currently can not build a game target in Rocket.\nTry again in a future release.\nFor now, build and run your editor project."
                                );
                            }

                            // Generate an action graph if we were asked to do that.  The graph generation needs access to the include dependency cache, so
                            // we generate it before saving and cleaning that up.
                            if( GeneratingActionGraph )
                            {
                                // The graph generation feature currently only works with a single target at a time.  This is because of how we need access
                                // to include dependencies for the target, but those aren't kept around as we process multiple targets
                                if( TargetSettings.Count != 1 )
                                {
                                    throw new BuildException( "ERROR: The '-graph' option only works with a single target at a time" );
                                }
                                ActionGraph.FinalizeActionGraph();
                                var ActionsToExecute = ActionGraph.AllActions;

                                var VisualizationType = ActionGraph.ActionGraphVisualizationType.OnlyCPlusPlusFilesAndHeaders;
                                ActionGraph.SaveActionGraphVisualization( Target, Path.Combine( BuildConfiguration.BaseIntermediatePath, Target.GetTargetName() + ".gexf" ), Target.GetTargetName(), VisualizationType, ActionsToExecute );
                            }
                        }

                        var TargetBuildTime = (DateTime.UtcNow - TargetStartTime).TotalSeconds;

                        // Send out telemetry for this target
                        Telemetry.SendEvent("TargetBuildStats.2",
                            "AppName", Target.AppName,
                            "GameName", Target.GameName,
                            "Platform", Target.Platform.ToString(),
                            "Configuration", Target.Configuration.ToString(),
                            "CleanTarget", UEBuildConfiguration.bCleanProject.ToString(),
                            "Monolithic", Target.ShouldCompileMonolithic().ToString(),
                            "CreateDebugInfo", Target.IsCreatingDebugInfo().ToString(),
                            "TargetType", Target.TargetType.ToString(),
                            "TargetCreateTimeSec", TargetBuildTime.ToString("0.00")
                            );
                    }
                }

                if (BuildResult == ECompilationResult.Succeeded &&
                    (
                        (BuildConfiguration.bXGEExport && UEBuildConfiguration.bGenerateManifest) ||
                        (!GeneratingActionGraph && !ProjectFileGenerator.bGenerateProjectFiles && !UEBuildConfiguration.bGenerateManifest && !UEBuildConfiguration.bCleanProject && !UEBuildConfiguration.bGenerateExternalFileList)
                    ))
                {
                    if( UnrealBuildTool.IsGatheringBuild )
                    {
                        ActionGraph.FinalizeActionGraph();

                        UBTMakefile = new UBTMakefile();
                        UBTMakefile.AllActions = ActionGraph.AllActions;

                        // For now simply treat all object files as the root target.
                        { 
                            var PrerequisiteActionsSet = new HashSet<Action>();
                            foreach (var OutputItem in OutputItemsForAllTargets)
                            {
                                ActionGraph.GatherPrerequisiteActions(OutputItem, ref PrerequisiteActionsSet);
                            }
                            UBTMakefile.PrerequisiteActions = PrerequisiteActionsSet.ToArray();
                        }			

                        foreach( System.Collections.DictionaryEntry EnvironmentVariable in Environment.GetEnvironmentVariables() )
                        {
                            UBTMakefile.EnvironmentVariables.Add( Tuple.Create( (string)EnvironmentVariable.Key, (string)EnvironmentVariable.Value ) );
                        }
                        UBTMakefile.TargetNameToUObjectModules = TargetNameToUObjectModules;
						UBTMakefile.Targets = Targets;

						if( BuildConfiguration.bUseExperimentalFastBuildIteration )
						{ 
							// We've been told to prepare to build, so let's go ahead and save out our action graph so that we can use in a later invocation 
							// to assemble the build.  Even if we are configured to assemble the build in this same invocation, we want to save out the
							// Makefile so that it can be used on subsequent 'assemble only' runs, for the fastest possible iteration times
							// @todo ubtmake: Optimization: We could make 'gather + assemble' mode slightly faster by saving this while busy compiling (on our worker thread)
							SaveUBTMakefile( TargetDescs, UBTMakefile );
						}
                    }

                    if( UnrealBuildTool.IsAssemblingBuild )
                    {
                        // If we didn't build the graph in this session, then we'll need to load a cached one
                        if( !UnrealBuildTool.IsGatheringBuild )
                        {
                            ActionGraph.AllActions = UBTMakefile.AllActions;

                            foreach( var EnvironmentVariable in UBTMakefile.EnvironmentVariables )
                            {
                                // @todo ubtmake: There may be some variables we do NOT want to clobber.
                                Environment.SetEnvironmentVariable( EnvironmentVariable.Item1, EnvironmentVariable.Item2 );
                            }

                            // If any of the targets need UHT to be run, we'll go ahead and do that now
                            foreach( var Target in Targets )
                            {
                                List<UHTModuleInfo> TargetUObjectModules;
                                if( UBTMakefile.TargetNameToUObjectModules.TryGetValue( Target.GetTargetName(), out TargetUObjectModules ) )
                                {
                                    if( TargetUObjectModules.Count > 0 )
                                    {
                                        // Execute the header tool
										// @todo ubtmake urgent: With a game project, I had a couple of failed builds, then suddenly all generated.cpp's were out of date, and failed to compile (needs repro)
                                        string ModuleInfoFileName = Path.GetFullPath( Path.Combine( Target.ProjectIntermediateDirectory, "UnrealHeaderTool.manifest" ) );
                                        ECompilationResult UHTResult = ECompilationResult.OtherCompilationError;
                                        if (!ExternalExecution.ExecuteHeaderToolIfNecessary(Target, GlobalCompileEnvironment:null, UObjectModules:TargetUObjectModules, ModuleInfoFileName:ModuleInfoFileName, UHTResult:ref UHTResult))
                                        {
                                            Log.TraceInformation("UnrealHeaderTool failed for target '" + Target.GetTargetName() + "' (platform: " + Target.GetTargetInfo().Platform.ToString() + ", module info: " + ModuleInfoFileName + ").");
                                            BuildResult = UHTResult;
                                            break;
                                        }
                                    }
                                }
                            }
                        }

                        if( BuildResult.Succeeded() )
                        { 
                            // Make sure any old DLL files from in-engine recompiles aren't lying around.  Must be called after the action graph is finalized.
                            ActionGraph.DeleteStaleHotReloadDLLs();

                            // Plan the actions to execute for the build.
                            Dictionary<UEBuildTarget,List<FileItem>> TargetToOutdatedPrerequisitesMap;
                            List<Action> ActionsToExecute = ActionGraph.GetActionsToExecute(UBTMakefile.PrerequisiteActions, Targets, out TargetToOutdatedPrerequisitesMap);

                            // Display some stats to the user.
                            Log.TraceVerbose(
                                    "{0} actions, {1} outdated and requested actions",
                                    ActionGraph.AllActions.Count,
                                    ActionsToExecute.Count
                                    );

                            ToolChain.PreBuildSync();

                    
                            // Cache indirect includes for all outdated C++ files.  We kick this off as a background thread so that it can
                            // perform the scan while we're compiling.  It usually only takes up to a few seconds, but we don't want to hurt
                            // our best case UBT iteration times for this task which can easily be performed asynchronously
                            if( BuildConfiguration.bUseExperimentalFastDependencyScan && TargetToOutdatedPrerequisitesMap.Count > 0 )
                            {
                                CPPIncludesThread = CreateThreadForCachingCPPIncludes( TargetToOutdatedPrerequisitesMap );
                                CPPIncludesThread.Start();
                            }

                            // Execute the actions.
                            bSuccess = ActionGraph.ExecuteActions(ActionsToExecute, out ExecutorName);

                            // if the build succeeded, do any needed syncing
                            if (bSuccess)
                            {
                                foreach (UEBuildTarget Target in Targets)
                                {
                                    ToolChain.PostBuildSync(Target);
                                }
								if (ActionsToExecute.Count == 0 && UEBuildConfiguration.bSkipLinkingWhenNothingToCompile)
								{
									BuildResult = ECompilationResult.UpToDate;
								}
                            }
                            else
                            {
                                BuildResult = ECompilationResult.OtherCompilationError;
                            }
                        }
                    }
                }
            }
            catch (BuildException Exception)
            {
                // Output the message only, without the call stack
                Log.TraceInformation(Exception.Message);
                BuildResult = ECompilationResult.OtherCompilationError;
            }
            catch (Exception Exception)
            {
                Log.TraceInformation("ERROR: {0}", Exception);
                BuildResult = ECompilationResult.OtherCompilationError;
            }

			// Wait until our CPPIncludes dependency scanner thread has finished
			if( CPPIncludesThread != null )
			{ 
			    CPPIncludesThread.Join();
			}

            // Save the include dependency cache.
            { 
				// NOTE: It's very important that we save the include cache, even if a build exception was thrown (compile error, etc), because we need to make sure that
				//    any C++ include dependencies that we computed for out of date source files are saved.  Remember, the build may fail *after* some build products
				//    are successfully built.  If we didn't save our dependency cache after build failures, source files for those build products that were successsfully
				//    built before the failure would not be considered out of date on the next run, so this is our only chance to cache C++ includes for those files!

                foreach( var DependencyCache in CPPEnvironment.IncludeDependencyCache.Values )
                { 
                    DependencyCache.Save();
                }
                CPPEnvironment.IncludeDependencyCache.Clear();

                foreach( var FlatCPPIncludeDependencyCache in CPPEnvironment.FlatCPPIncludeDependencyCache.Values )
                { 
                    FlatCPPIncludeDependencyCache.Save();
                }
                CPPEnvironment.FlatCPPIncludeDependencyCache.Clear();
            }

            if(EULAViolationWarning != null)
            {
                Log.TraceWarning("WARNING: {0}", EULAViolationWarning);
            }

            // Figure out how long we took to execute.
            double BuildDuration = (DateTime.UtcNow - StartTime - MutexWaitTime).TotalSeconds;
            if (ExecutorName == "Local" || ExecutorName == "Distcc")
            {
                Log.TraceInformation("Cumulative action seconds ({0} processors): {1:0.00} building projects, {2:0.00} compiling, {3:0.00} creating app bundles, {4:0.00} generating debug info, {5:0.00} linking, {6:0.00} other",
                    System.Environment.ProcessorCount,
                    TotalBuildProjectTime,
                    TotalCompileTime,
                    TotalCreateAppBundleTime,
                    TotalGenerateDebugInfoTime,
                    TotalLinkTime,
                    TotalOtherActionsTime
                );
                Telemetry.SendEvent("BuildStatsTotal.2",
                    "ExecutorName", ExecutorName,
                    "TotalUBTWallClockTimeSec", BuildDuration.ToString("0.00"),
                    "TotalBuildProjectThreadTimeSec", TotalBuildProjectTime.ToString("0.00"),
                    "TotalCompileThreadTimeSec", TotalCompileTime.ToString("0.00"),
                    "TotalCreateAppBundleThreadTimeSec", TotalCreateAppBundleTime.ToString("0.00"),
                    "TotalGenerateDebugInfoThreadTimeSec", TotalGenerateDebugInfoTime.ToString("0.00"),
                    "TotalLinkThreadTimeSec", TotalLinkTime.ToString("0.00"),
                    "TotalOtherActionsThreadTimeSec", TotalOtherActionsTime.ToString("0.00")
                    );

                Log.TraceInformation("UBT execution time: {0:0.00} seconds", BuildDuration);

                // reset statistics
                TotalBuildProjectTime = 0;
                TotalCompileTime = 0;
                TotalCreateAppBundleTime = 0;
                TotalGenerateDebugInfoTime = 0;
                TotalLinkTime = 0;
                TotalOtherActionsTime = 0;
            }
            else
            {
                if (ExecutorName == "XGE")
                {
                    Log.TraceInformation("XGE execution time: {0:0.00} seconds", BuildDuration);
                }
                Telemetry.SendEvent("BuildStatsTotal.2",
                    "ExecutorName", ExecutorName,
                    "TotalUBTWallClockTimeSec", BuildDuration.ToString("0.00")
                    );
            }

            return BuildResult;
        }

		/// <summary>
		/// Checks if the editor is currently running and this is a hot-reload
		/// </summary>
		/// <param name="ResetPlatform"></param>
		/// <param name="ResetConfiguration"></param>
		/// <param name="Target"></param>
		/// <returns></returns>
		private static bool ShouldDoHotReload(UEBuildTarget Target)
		{
			bool bIsRunning = false;
			if (!ProjectFileGenerator.bGenerateProjectFiles && !UEBuildConfiguration.bGenerateManifest && Target.TargetType == TargetRules.TargetType.Editor)
			{
				var EditorProcessFilenames = UEBuildTarget.MakeBinaryPaths("Launcher", "UE4Editor", Target.Platform, Target.Configuration, UEBuildBinaryType.Executable, null, false, null, "UE4Editor");
				if (EditorProcessFilenames.Length != 1)
				{
					throw new BuildException("ShouldDoHotReload cannot handle multiple binaries returning from UEBuildTarget.MakeBinaryPaths");
				}
				var EditorProcessFilename = EditorProcessFilenames[0];
				var EditorProcessName = Path.GetFileNameWithoutExtension(EditorProcessFilename);
				var EditorProcesses = Process.GetProcessesByName(EditorProcessName);
				var BinariesPath = Path.GetFullPath(Path.GetDirectoryName(EditorProcessFilename));
				var PerProjectBinariesPath = Path.Combine(Target.ProjectDirectory, BinariesPath.Substring(BinariesPath.LastIndexOf("Binaries")));
				bIsRunning = EditorProcesses.FirstOrDefault(p =>
					{
						if(!Path.GetFullPath(p.MainModule.FileName).StartsWith(BinariesPath, StringComparison.InvariantCultureIgnoreCase))
						{
							return false;
						}

						if(PerProjectBinariesPath.Equals(BinariesPath, StringComparison.InvariantCultureIgnoreCase))
						{
							return false;
						}

						if(!p.Modules.Cast<System.Diagnostics.ProcessModule>().Any(Module => Path.GetFullPath(Module.FileName).StartsWith(PerProjectBinariesPath)))
						{
							return false;
						}

						return true;
					}) != default(Process);
			}
			return bIsRunning;
		}

        private static void ParseBuildConfigurationFlags(string[] Arguments)
        {
            int ArgumentIndex = 0;

            // Parse optional command-line flags.
            if (Utils.ParseCommandLineFlag(Arguments, "-verbose", out ArgumentIndex))
            {
                BuildConfiguration.bPrintDebugInfo = true;
            }

            if (Utils.ParseCommandLineFlag(Arguments, "-noxge", out ArgumentIndex))
            {
                BuildConfiguration.bAllowXGE = false;
            }

            if (Utils.ParseCommandLineFlag(Arguments, "-noxgemonitor", out ArgumentIndex))
            {
                BuildConfiguration.bShowXGEMonitor = false;
            }

            if (Utils.ParseCommandLineFlag(Arguments, "-stresstestunity", out ArgumentIndex))
            {
                BuildConfiguration.bStressTestUnity = true;
            }

            if (Utils.ParseCommandLineFlag(Arguments, "-disableunity", out ArgumentIndex))
            {
                BuildConfiguration.bUseUnityBuild = false;
            }
            if (Utils.ParseCommandLineFlag(Arguments, "-forceunity", out ArgumentIndex))
            {
                BuildConfiguration.bForceUnityBuild = true;
            }

            // New Monolithic Graphics drivers have optional "fast calls" replacing various D3d functions
            if (Utils.ParseCommandLineFlag(Arguments, "-fastmonocalls", out ArgumentIndex))
            {
                BuildConfiguration.bUseFastMonoCalls = true;
            }
            if (Utils.ParseCommandLineFlag(Arguments, "-nofastmonocalls", out ArgumentIndex))
            {
                BuildConfiguration.bUseFastMonoCalls = false;
            }
            
            if (Utils.ParseCommandLineFlag(Arguments, "-uniqueintermediate", out ArgumentIndex))
            {
                BuildConfiguration.BaseIntermediateFolder = "Intermediate/Build/" + BuildGuid + "/";
            }

            if (Utils.ParseCommandLineFlag(Arguments, "-nopch", out ArgumentIndex))
            {
                BuildConfiguration.bUsePCHFiles = false;
            }

            if (Utils.ParseCommandLineFlag(Arguments, "-nosharedpch", out ArgumentIndex))
            {
                BuildConfiguration.bUseSharedPCHs = false;
            }

            if (Utils.ParseCommandLineFlag(Arguments, "-skipActionHistory", out ArgumentIndex))
            {
                BuildConfiguration.bUseActionHistory = false;
            }

            if (Utils.ParseCommandLineFlag(Arguments, "-noLTCG", out ArgumentIndex))
            {
                BuildConfiguration.bAllowLTCG = false;
            }

            if (Utils.ParseCommandLineFlag(Arguments, "-nopdb", out ArgumentIndex))
            {
                BuildConfiguration.bUsePDBFiles = false;
            }

            if (Utils.ParseCommandLineFlag(Arguments, "-deploy", out ArgumentIndex))
            {
                BuildConfiguration.bDeployAfterCompile = true;
            }

            if (Utils.ParseCommandLineFlag(Arguments, "-CopyAppBundleBackToDevice", out ArgumentIndex))
            {
                BuildConfiguration.bCopyAppBundleBackToDevice = true;
            }

            if (Utils.ParseCommandLineFlag(Arguments, "-flushmac", out ArgumentIndex))
            {
                BuildConfiguration.bFlushBuildDirOnRemoteMac = true;
            }

            if (Utils.ParseCommandLineFlag(Arguments, "-nodebuginfo", out ArgumentIndex))
            {
                BuildConfiguration.bDisableDebugInfo = true;
            }
            else if (Utils.ParseCommandLineFlag(Arguments, "-forcedebuginfo", out ArgumentIndex))
            {
                BuildConfiguration.bDisableDebugInfo = false;
                BuildConfiguration.bOmitPCDebugInfoInDevelopment = false;
            }
        }

        /**
         * Parses the passed in command line for build configuration overrides.
         * 
         * @param	Arguments	List of arguments to parse
         * @return	List of build target settings
         */
        private static List<string[]> ParseCommandLineFlags(string[] Arguments)
        {
            var TargetSettings = new List<string[]>();
            int ArgumentIndex = 0;

            // Log command-line arguments.
            if (BuildConfiguration.bPrintDebugInfo)
            {
                Console.Write("Command-line arguments: ");
                foreach (string Argument in Arguments)
                {
                    Console.Write("{0} ", Argument);
                }
                Log.TraceInformation("");
            }

            ParseBuildConfigurationFlags(Arguments);

            if (Utils.ParseCommandLineFlag(Arguments, "-targets", out ArgumentIndex))
            {
                if (ArgumentIndex + 1 >= Arguments.Length)
                {
                    throw new BuildException("Expected filename after -targets argument, but found nothing.");
                }
                // Parse lines from the referenced file into target settings.
                var Lines = File.ReadAllLines(Arguments[ArgumentIndex + 1]);
                foreach (string Line in Lines)
                {
                    if (Line != "" && Line[0] != ';')
                    {
                        TargetSettings.Add(Line.Split(' '));
                    }
                }
            }
            // Simply use full command line arguments as target setting if not otherwise overriden.
            else
            {
                TargetSettings.Add(Arguments);
            }

            return TargetSettings;
        }


        /// <summary>
        /// Returns a Thread object that can be kicked off to update C++ include dependency cache
        /// </summary>
        /// <param name="TargetToOutdatedPrerequisitesMap">Maps each target to a list of outdated C++ files that need indirect dependencies cached</param>
        /// <returns>The thread object</returns>
        private static Thread CreateThreadForCachingCPPIncludes( Dictionary<UEBuildTarget, List<FileItem>> TargetToOutdatedPrerequisitesMap)
        {
            return new Thread( new ThreadStart( () =>
                {
                    // @todo fastubt: This thread will access data structures that are also used on the main UBT thread, but during this time UBT
                    // is only invoking the build executor, so should not be touching this stuff.  However, we need to at some guards to make sure.


                    // When in 'assembler only' mode, we need to load the direct include graph from a cache now.  We skipped loading this earlier because
                    // we didn't need it unless there was actually an outdated dependency.  And we can load this on our worker thread while we're compiling.
                    foreach( var Target in TargetToOutdatedPrerequisitesMap.Keys )
                    {
                        if (!CPPEnvironment.IncludeDependencyCache.ContainsKey(Target))
                        {
                            CPPEnvironment.IncludeDependencyCache.Add( Target, DependencyCache.Create( DependencyCache.GetDependencyCachePathForTarget(Target) ) );
                        }
                    }


                    foreach( var TargetAndOutdatedPrerequisites in TargetToOutdatedPrerequisitesMap )
                    {
                        var Target = TargetAndOutdatedPrerequisites.Key;
                        var OutdatedPrerequisites = TargetAndOutdatedPrerequisites.Value;

                        foreach( var PrerequisiteItem in OutdatedPrerequisites )
                        {
                            // Invoke our deep include scanner to figure out whether any of the files included by this source file have
                            // changed since the build product was built
                            var FileBuildPlatform = UEBuildPlatform.GetBuildPlatform( Target.GetTargetInfo().Platform );
                            CPPEnvironment.FindAndCacheAllIncludedFiles( Target, PrerequisiteItem, FileBuildPlatform, PrerequisiteItem.CachedCPPIncludeInfo, bOnlyCachedDependencies:false );
                        }
                    }
                } ) );
        }



        /// <summary>
        /// A special Makefile that UBT is able to create in "-gather" mode, then load in "-assemble" mode to accelerate iterative compiling and linking
        /// </summary>
        [Serializable]
        class UBTMakefile
        {
            /** Every action in the action graph */
            public List<Action> AllActions;

            /** List of the actions that need to be run in order to build the targets' final output items */
            public Action[] PrerequisiteActions;			

            /** Environment variables that we'll need in order to invoke the platform's compiler and linker */
			// @todo ubtmake: Really we want to allow a different set of environment variables for every Action.  This would allow for targets on multiple platforms to be built in a single assembling phase.  Really, we'd only have unique variables for each platform that has actions, so we'd want to make sure we only store the minimum set.
            public readonly List<Tuple<string,string>> EnvironmentVariables = new List<Tuple<string,string>>();

            /** Maps each target to a list of UObject module info structures */
            public Dictionary<string,List<UHTModuleInfo>> TargetNameToUObjectModules;

			/** List of targets being built */
			public List<UEBuildTarget> Targets;


            /** @return	 True if this makefile's contents look valid.  Called after loading the file to make sure it is legit. */
            public bool IsValidMakefile()
            {
                return 
                    AllActions != null && AllActions.Count > 0 &&
                    PrerequisiteActions != null && PrerequisiteActions.Length > 0 &&
                    EnvironmentVariables != null &&
                    TargetNameToUObjectModules != null && TargetNameToUObjectModules.Count > 0 &&
					Targets != null && Targets.Count > 0;
            }
        }


        /// <summary>
        /// Saves a UBTMakefile to disk
        /// </summary>
        /// <param name="TargetDescs">List of targets.  Order is not important</param>
        static void SaveUBTMakefile( List<TargetDescriptor> TargetDescs, UBTMakefile UBTMakefile )
        {
            if( !UBTMakefile.IsValidMakefile() )
            {
                throw new BuildException( "Can't save a makefile that has invalid contents.  See UBTMakefile.IsValidMakefile()" );
            }

            var TimerStartTime = DateTime.UtcNow;

            var UBTMakefileItem = FileItem.GetItemByFullPath( GetUBTMakefilePath( TargetDescs ) );

            // @todo ubtmake: Optimization: The UBTMakefile saved for game projects is upwards of 9 MB.  We should try to shrink its content if possible
            // @todo ubtmake: Optimization: C# Serialization may be too slow for these big Makefiles.  Loading these files often shows up as the slower part of the assembling phase.

            // Serialize the cache to disk.
            try
            {
                Directory.CreateDirectory(Path.GetDirectoryName(UBTMakefileItem.AbsolutePath));
                using (FileStream Stream = new FileStream(UBTMakefileItem.AbsolutePath, FileMode.Create, FileAccess.Write))
                {
                    BinaryFormatter Formatter = new BinaryFormatter();
                    Formatter.Serialize(Stream, UBTMakefile);
                }
            }
            catch (Exception Ex)
            {
                Console.Error.WriteLine("Failed to write makefile: {0}", Ex.Message);
            }

            if (BuildConfiguration.bPrintPerformanceInfo)
            {
                var TimerDuration = DateTime.UtcNow - TimerStartTime;
                Log.TraceInformation("Saving makefile took " + TimerDuration.TotalSeconds + "s");
            }
        }


        /// <summary>
        /// Loads a UBTMakefile from disk
        /// </summary>
        /// <param name="TargetDescs">List of targets.  Order is not important</param>
		/// <param name="ReasonNotLoaded">If the function returns null, this string will contain the reason why</param>
		/// <returns>The loaded makefile, or null if it failed for some reason.  On failure, the 'ReasonNotLoaded' variable will contain information about why</returns>
        static UBTMakefile LoadUBTMakefile( List<TargetDescriptor> TargetDescs, out string ReasonNotLoaded )
        {
            var UBTMakefileItem = FileItem.GetItemByFullPath( GetUBTMakefilePath( TargetDescs ) );
			ReasonNotLoaded = null;

            // Check the directory timestamp on the project files directory.  If the user has generated project files more
            // recently than the UBTMakefile, then we need to consider the file to be out of date
            bool bForceOutOfDate = false;
            if( UBTMakefileItem.bExists )
            {
                // @todo ubtmake: This will only work if the directory timestamp actually changes with every single GPF.  Force delete existing files before creating new ones?  Eh... really we probably just want to delete + create a file in that folder
                //			-> UPDATE: Seems to work OK right now though on Windows platform, maybe due to GUID changes
                // @todo ubtmake: Some platforms may not save any files into this folder.  We should delete + generate a "touch" file to force the directory timestamp to be updated (or just check the timestamp file itself.  We could put it ANYWHERE, actually)

				if( !UnrealBuildTool.RunningRocket() )
                {
                    if( Directory.Exists( ProjectFileGenerator.IntermediateProjectFilesPath ) )
                    {
                        var EngineProjectFilesLastUpdateTime = new DirectoryInfo( ProjectFileGenerator.IntermediateProjectFilesPath ).LastWriteTime;
						if( UBTMakefileItem.LastWriteTime.CompareTo( EngineProjectFilesLastUpdateTime ) < 0 )
						{
							// Engine project files are newer than UBTMakefile
							bForceOutOfDate = true;
							Log.TraceVerbose("Existing makefile is older than generated engine project files, ignoring it" );

							ReasonNotLoaded = "project files are newer";
						}
                    }
                }
                else
                {
                    // Rocket doesn't need to check engine projects for outdatedness
                }

				if( !bForceOutOfDate )
				{
					// Check the game project directory too
					if( UnrealBuildTool.HasUProjectFile() )
					{ 
						var MasterProjectRelativePath = UnrealBuildTool.GetUProjectPath();
						var GameIntermediateProjectFilesPath = Path.Combine( MasterProjectRelativePath, "Intermediate", "ProjectFiles" );
						if( Directory.Exists( GameIntermediateProjectFilesPath ) )
						{
							var GameProjectFilesLastUpdateTime = new DirectoryInfo( GameIntermediateProjectFilesPath ).LastWriteTime;
							if( UBTMakefileItem.LastWriteTime.CompareTo( GameProjectFilesLastUpdateTime ) < 0 )
							{
								// Game project files are newer than UBTMakefile
								bForceOutOfDate = true;
								Log.TraceVerbose("Makefile is older than generated game project files, ignoring it" );

								ReasonNotLoaded = "game project files are newer";
							}
						}	
					}
				}

				if( !bForceOutOfDate )
				{
					// Check to see if UnrealBuildTool.exe was compiled more recently than the UBTMakefile
					var UnrealBuildToolTimestamp = new FileInfo( Assembly.GetExecutingAssembly().Location ).LastWriteTime;
					if( UBTMakefileItem.LastWriteTime.CompareTo( UnrealBuildToolTimestamp ) < 0 )
					{
						// UnrealBuildTool.exe was compiled more recently than the UBTMakefile
						Log.TraceVerbose("Makefile is older than UnrealBuildTool.exe, ignoring it" );

						ReasonNotLoaded = "UnrealBuildTool.exe is newer";
						bForceOutOfDate = true;
					}


				}
			}
			else
			{
				// UBTMakefile doesn't even exist, so we won't bother loading it
				bForceOutOfDate = true;

				ReasonNotLoaded = "no existing makefile";
			}



            UBTMakefile LoadedUBTMakefile = null;
            if( !bForceOutOfDate )
            { 
                try
                {
					var LoadUBTMakefileStartTime = DateTime.UtcNow;

                    using (FileStream Stream = new FileStream(UBTMakefileItem.AbsolutePath, FileMode.Open, FileAccess.Read))
                    {	
                        BinaryFormatter Formatter = new BinaryFormatter();
                        LoadedUBTMakefile = Formatter.Deserialize(Stream) as UBTMakefile;
                    }

					if( BuildConfiguration.bPrintPerformanceInfo )
					{ 
						var LoadUBTMakefileTime = (DateTime.UtcNow - LoadUBTMakefileStartTime).TotalSeconds;
						Log.TraceInformation( "LoadUBTMakefile took " + LoadUBTMakefileTime + "s" );
					}
                }
                catch (Exception Ex)
                {
                    Log.TraceWarning("Failed to read makefile: {0}", Ex.Message);
					ReasonNotLoaded = "couldn't read existing makefile";
                }

                if( LoadedUBTMakefile != null && !LoadedUBTMakefile.IsValidMakefile() )
                {
                    Log.TraceWarning("Loaded makefile appears to have invalid contents, ignoring it ({0})", UBTMakefileItem.AbsolutePath );
                    LoadedUBTMakefile = null;
					ReasonNotLoaded = "existing makefile appears to be invalid";
                }
            }

            return LoadedUBTMakefile;
        }


        /// <summary>
        /// Gets the file path for a UBTMakefile
        /// </summary>
        /// <param name="Targets">List of targets.  Order is not important</param>
        /// <returns>UBTMakefile path</returns>
        public static string GetUBTMakefilePath( List<TargetDescriptor> TargetDescs )
        {
            string UBTMakefilePath;

            if( TargetDescs.Count == 1 )
            {
                // If there's only one target, just save the UBTMakefile in the target's build intermediate directory
                // under a folder for that target (and platform/config combo.)
                string PlatformIntermediatePath = BuildConfiguration.PlatformIntermediatePath;
                if (UnrealBuildTool.HasUProjectFile())
                {
                    PlatformIntermediatePath = Path.Combine(UnrealBuildTool.GetUProjectPath(), BuildConfiguration.PlatformIntermediateFolder);
                }

                UBTMakefilePath = Path.Combine(PlatformIntermediatePath, TargetDescs[0].TargetName, TargetDescs[0].Configuration.ToString(), "Makefile.ubt" );
            }
            else
            {
                // For Makefiles that contain multiple targets, we'll make up a file name that contains all of the targets, their
                // configurations and platforms, and save it into the base intermediate folder
                var TargetCollectionName = MakeTargetCollectionName( TargetDescs );

                string ProjectIntermediatePath = BuildConfiguration.BaseIntermediatePath;
                if (UnrealBuildTool.HasUProjectFile())
                {
                    ProjectIntermediatePath = Path.Combine(UnrealBuildTool.GetUProjectPath(), BuildConfiguration.BaseIntermediatePath);
                }

                // @todo ubtmake: The TargetCollectionName string could be really long if there is more than one target!  Hash it?
                UBTMakefilePath = Path.Combine(ProjectIntermediatePath, TargetCollectionName + ".ubt" );
            }

            return UBTMakefilePath;
        }


        /// <summary>
        /// Makes up a name for a set of targets that we can use for file or directory names
        /// </summary>
        /// <param name="TargetDescs">List of targets.  Order is not important</param>
        /// <returns>The name to use</returns>
        private static string MakeTargetCollectionName( List<TargetDescriptor> TargetDescs )
        {
            if( TargetDescs.Count == 0 )
            {
                throw new BuildException( "Expecting at least one Target to be passed to MakeTargetCollectionName" );
            }

            var SortedTargets = new List<TargetDescriptor>();
            SortedTargets.AddRange( TargetDescs );
            SortedTargets.Sort( ( x, y ) => { return x.TargetName.CompareTo( y.TargetName ); } );

            // Figure out what to call our action graph based on everything we're building
            var TargetCollectionName = new StringBuilder();
            foreach( var Target in SortedTargets )
            {
                if( TargetCollectionName.Length > 0 )
                {
                    TargetCollectionName.Append( "_" );
                }

				// @todo ubtmake: Should we also have the platform Architecture in this string?
                TargetCollectionName.Append( Target.TargetName + "-" + Target.Platform.ToString() + "-" + Target.Configuration.ToString() );
            }

            return TargetCollectionName.ToString();
        }

		/// <summary>
		/// Sets up UBT when running from UAT
		/// </summary>
		/// <param name="UProjectDir"></param>
		public static void SetupUBTFromUAT(string UProjectFile)
		{
			// when running UAT, the working directory is the root UE4 dir
			BuildConfiguration.RelativeEnginePath = "Engine";
			SetProjectFile(UProjectFile);
		}
    }
}<|MERGE_RESOLUTION|>--- conflicted
+++ resolved
@@ -640,17 +640,10 @@
                     EngineSourceDirectory += "Source";
                 }
             }
-<<<<<<< HEAD
-			if (Directory.Exists(EngineSourceDirectory)) // only set the directory if it exists, this should only happen if we are launching the editor from an artist sync
-			{
-				Directory.SetCurrentDirectory(EngineSourceDirectory);
-			}
-=======
             if (Directory.Exists(EngineSourceDirectory)) // only set the directory if it exists, this should only happen if we are launching the editor from an artist sync
             {
                 Directory.SetCurrentDirectory(EngineSourceDirectory);
             }
->>>>>>> 1d429763
 
             // Build the list of game projects that we know about. When building from the editor (for hot-reload) or for Rocket projects, we require the 
             // project file to be passed in. Otherwise we scan for projects in directories named in UE4Games.uprojectdirs.
