--- conflicted
+++ resolved
@@ -183,11 +183,7 @@
 				foreach (string PlatformName in Enum.GetNames(typeof(UnrealTargetPlatform)))
 				{
 					string AltName = PlatformName == "Win32" || PlatformName == "Win64" ? "windows" : PlatformName.ToLower();
-<<<<<<< HEAD
-					if ((SourceFile.FilePath.ToLower().Contains("/" + PlatformName.ToLower() + "/")) || (SourceFile.FilePath.ToLower().Contains("/" + AltName + "/")) && PlatformName != "Mac")
-=======
 					if ((SourceFile.FilePath.ToLower().Contains("/" + PlatformName.ToLower() + "/") || SourceFile.FilePath.ToLower().Contains("/" + AltName + "/")) && PlatformName != "Mac")
->>>>>>> ed5a1010
 					{
 						// UE4XcodeHelper is Mac only target, so skip other platforms files
 						return false;
