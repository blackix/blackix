// Copyright 1998-2018 Epic Games, Inc. All Rights Reserved.

using System;
using System.Collections.Generic;
using System.Text.RegularExpressions;
using System.Diagnostics;
using System.IO;
using System.Linq;
using Tools.DotNETCommon;

namespace UnrealBuildTool
{
	class HTML5ToolChain : UEToolChain
	{
		// ini configurations
		static bool enableSIMD = false;
		static bool enableMultithreading = false;
		static bool bEnableTracing = false; // Debug option

		// verbose feedback
		delegate void VerbosePrint(CppConfiguration Configuration, bool bOptimizeForSize);	// proto
		static VerbosePrint PrintOnce = new VerbosePrint(PrintOnceOn);						// fn ptr
		static void PrintOnceOff(CppConfiguration Configuration, bool bOptimizeForSize) {}	// noop
		static void PrintOnceOn(CppConfiguration Configuration, bool bOptimizeForSize)
		{
			if (Configuration == CppConfiguration.Debug)
				Log.TraceInformation("HTML5ToolChain: " + Configuration + " -O0 faster compile time");
			else if (bOptimizeForSize)
				Log.TraceInformation("HTML5ToolChain: " + Configuration + " -Oz favor size over speed");
			else if (Configuration == CppConfiguration.Development)
				Log.TraceInformation("HTML5ToolChain: " + Configuration + " -O2 aggressive size and speed optimization");
			else if (Configuration == CppConfiguration.Shipping)
				Log.TraceInformation("HTML5ToolChain: " + Configuration + " -O3 favor speed over size");
			PrintOnce = new VerbosePrint(PrintOnceOff); // clear
		}

		public HTML5ToolChain(FileReference InProjectFile)
			: base(CppPlatform.HTML5)
		{
			if (!HTML5SDKInfo.IsSDKInstalled())
			{
				throw new BuildException("HTML5 SDK is not installed; cannot use toolchain.");
			}

			// ini configs
			// - normal ConfigCache w/ UnrealBuildTool.ProjectFile takes all game config ini files
			//   (including project config ini files)
			// - but, during packaging, if -remoteini is used -- need to use UnrealBuildTool.GetRemoteIniPath()
			//   (note: ConfigCache can take null ProjectFile)
			string EngineIniPath = UnrealBuildTool.GetRemoteIniPath();
			DirectoryReference ProjectDir = !String.IsNullOrEmpty(EngineIniPath) ? new DirectoryReference(EngineIniPath)
												: DirectoryReference.FromFile(InProjectFile);
			ConfigHierarchy Ini = ConfigCache.ReadHierarchy(ConfigHierarchyType.Engine, ProjectDir, UnrealTargetPlatform.HTML5);

//			Ini.GetBool("/Script/HTML5PlatformEditor.HTML5TargetSettings", "EnableSIMD", out enableSIMD);
//			Ini.GetBool("/Script/HTML5PlatformEditor.HTML5TargetSettings", "EnableMultithreading", out enableMultithreading);
			Ini.GetBool("/Script/HTML5PlatformEditor.HTML5TargetSettings", "EnableTracing", out bEnableTracing);

			// TODO: remove this "fix" when emscripten supports (SIMD & pthreads) + WASM
				enableSIMD = false;
				// TODO: double check Engine/Source/Runtime/Core/Private/HTML5/HTML5PlatformProcess.cpp::SupportsMultithreading()
				enableMultithreading = false;

			Log.TraceInformation("HTML5ToolChain: EnableSIMD = "         + enableSIMD           );
			Log.TraceInformation("HTML5ToolChain: EnableMultithreading " + enableMultithreading );
			Log.TraceInformation("HTML5ToolChain: EnableTracing = "      + bEnableTracing       );

			PrintOnce = new VerbosePrint(PrintOnceOn); // reset
		}

		public static void PreBuildSync()
		{
			Log.TraceInformation("Setting Emscripten SDK: located in " + HTML5SDKInfo.EMSCRIPTEN_ROOT);
			HTML5SDKInfo.SetupEmscriptenTemp();
			HTML5SDKInfo.SetUpEmscriptenConfigFile();

			if (Environment.GetEnvironmentVariable("EMSDK") == null) // If EMSDK is present, Emscripten is already configured by the developer
			{
				// If not using preset emsdk, configure our generated .emscripten config, instead of autogenerating one in the user's home directory.
				Environment.SetEnvironmentVariable("EM_CONFIG", HTML5SDKInfo.DOT_EMSCRIPTEN);
				Environment.SetEnvironmentVariable("EM_CACHE", HTML5SDKInfo.EMSCRIPTEN_CACHE);
			}
		}

		string GetSharedArguments_Global(CppConfiguration Configuration, bool bOptimizeForSize, string Architecture, bool bEnableShadowVariableWarnings, bool bShadowVariableWarningsAsErrors, bool bEnableUndefinedIdentifierWarnings, bool bUndefinedIdentifierWarningsAsErrors, bool bUseInlining)
		{
			string Result = " ";
//			string Result = " -Werror";

			Result += " -fdiagnostics-format=msvc";
			Result += " -fno-exceptions";

			Result += " -Wdelete-non-virtual-dtor";
			Result += " -Wno-switch"; // many unhandled cases
			Result += " -Wno-tautological-constant-out-of-range-compare"; // comparisons from TCHAR being a char
			Result += " -Wno-tautological-compare"; // comparison of unsigned expression < 0 is always false" (constant comparisons, which are possible with template arguments)
			Result += " -Wno-tautological-undefined-compare"; // pointer cannot be null in well-defined C++ code; comparison may be assumed to always evaluate
			Result += " -Wno-inconsistent-missing-override"; // as of 1.35.0, overriding a member function but not marked as 'override' triggers warnings
			Result += " -Wno-undefined-var-template"; // 1.36.11
			Result += " -Wno-invalid-offsetof"; // using offsetof on non-POD types
			Result += " -Wno-gnu-string-literal-operator-template"; // allow static FNames

// no longer needed as of UE4.18
//			Result += " -Wno-array-bounds"; // some VectorLoads go past the end of the array, but it's okay in that case

			if (bEnableShadowVariableWarnings)
			{
				Result += " -Wshadow" ;//+ (bShadowVariableWarningsAsErrors ? "" : " -Wno-error=shadow");
			}

			if (bEnableUndefinedIdentifierWarnings)
			{
				Result += " -Wundef" ;//+ (bUndefinedIdentifierWarningsAsErrors ? "" : " -Wno-error=undef");
			}

			// --------------------------------------------------------------------------------

			if (Configuration == CppConfiguration.Debug)
			{															// WARNING: UEBuildTarget.cs :: GetCppConfiguration()
				Result += " -O0"; // faster compile time				//          DebugGame is forced to Development
			}															// i.e. this will never get hit...

			else if (bOptimizeForSize)
			{															// Engine/Source/Programs/UnrealBuildTool/HTML5/UEBuildHTML5.cs
				Result += " -Oz"; // favor size over speed				// bCompileForSize=true; // set false, to build -O2 or -O3
			}															// SOURCE BUILD ONLY

			else if (Configuration == CppConfiguration.Development)
			{
				Result += " -O2"; // aggressive size and speed optimization
			}

			else if (Configuration == CppConfiguration.Shipping)
			{
				Result += " -O3"; // favor speed over size
			}

			if (!bUseInlining)
			{
				Result += " -fno-inline-functions";
			}

			PrintOnce(Configuration, bOptimizeForSize);

			// --------------------------------------------------------------------------------

			// JavaScript option overrides (see src/settings.js)
			if (enableSIMD)
			{
				Result += " -msse2 -s SIMD=1";
			}

			if (enableMultithreading)
			{
				Result += " -s USE_PTHREADS=1";
			}

			// --------------------------------------------------------------------------------
<<<<<<< HEAD
			// normally, these option are for linking -- but it using here to force recompile when
//			if (targetWebGL2) // flipping between webgl1 and webgl2
//			{
				Result += " -s USE_WEBGL2=1"; // see NOTE: UE-51094 UE-51267 futher below...
//			}
//			else
//			{
//				Result += " -s USE_WEBGL2=0";
//			}
			// --------------------------------------------------------------------------------
=======
>>>>>>> a23640a2

			// Expect that Emscripten SDK has been properly set up ahead in time (with emsdk and prebundled toolchains this is always the case)
			// This speeds up builds a tiny bit.
			Environment.SetEnvironmentVariable("EMCC_SKIP_SANITY_CHECK", "1");

			// THESE ARE TEST/DEBUGGING
//			Environment.SetEnvironmentVariable("EMCC_DEBUG", "1");
//			Environment.SetEnvironmentVariable("EMCC_CORES", "8");
//			Environment.SetEnvironmentVariable("EMCC_OPTIMIZE_NORMALLY", "1");

			// Linux builds needs this - or else system clang will be attempted to be picked up instead of UE4's
			// TODO: test on other platforms to remove this if() check
			if (BuildHostPlatform.Current.Platform == UnrealTargetPlatform.Linux)
			{
				Environment.SetEnvironmentVariable(HTML5SDKInfo.PLATFORM_USER_HOME, HTML5SDKInfo.HTML5Intermediatory);
			}
			return Result;
		}

		string GetCLArguments_Global(CppCompileEnvironment CompileEnvironment)
		{
			string Result = GetSharedArguments_Global(CompileEnvironment.Configuration, CompileEnvironment.bOptimizeForSize, CompileEnvironment.Architecture, CompileEnvironment.bEnableShadowVariableWarnings, CompileEnvironment.bShadowVariableWarningsAsErrors, CompileEnvironment.bEnableUndefinedIdentifierWarnings, CompileEnvironment.bUndefinedIdentifierWarningsAsErrors, CompileEnvironment.bUseInlining);

// no longer needed as of UE4.18
//			Result += " -Wno-reorder"; // we disable constructor order warnings.

			return Result;
		}

		static string GetCLArguments_CPP(CppCompileEnvironment CompileEnvironment)
		{
			string Result = " -std=c++14";

			return Result;
		}

		static string GetCLArguments_C(string Architecture)
		{
			string Result = "";

			return Result;
		}

		string GetLinkArguments(LinkEnvironment LinkEnvironment)
		{
			string Result = GetSharedArguments_Global(LinkEnvironment.Configuration, LinkEnvironment.bOptimizeForSize, LinkEnvironment.Architecture, false, false, false, false, false);

			/* N.B. When editing link flags in this function, UnrealBuildTool does not seem to automatically pick them up and do an incremental
			 *	relink only of UE4Game.js (at least when building blueprints projects). Therefore after editing, delete the old build
			 *	outputs to force UE4 to relink:
			 *
			 *    > rm Engine/Binaries/HTML5/UE4Game.js*
			 */

			// suppress link time warnings
// no longer needed as of UE4.18
//			Result += " -Wno-parentheses"; // precedence order

			// enable verbose mode
			Result += " -v";

			// do we want debug info?
			if (LinkEnvironment.Configuration == CppConfiguration.Debug || LinkEnvironment.bCreateDebugInfo)
			{
				// TODO: Would like to have -g2 enabled here, but the UE4 manifest currently requires that UE4Game.js.symbols
				// is always generated to the build, but that file is redundant if -g2 is passed (i.e. --emit-symbol-map gets ignored)
				// so in order to enable -g2 builds, the UE4 packager should be made aware that .symbols file might not always exist.
//				Result += " -g2";

				// As a lightweight alternative, just retain function names in output.
				Result += " --profiling-funcs";

				// dump headers: http://stackoverflow.com/questions/42308/tool-to-track-include-dependencies
//				Result += " -H";
			}
			else if (LinkEnvironment.Configuration == CppConfiguration.Development)
			{
				// Development builds always have their function names intact.
				Result += " --profiling-funcs";
			}

			// Emit a .symbols map file of the minified function names. (on -g2 builds this has no effect)
			Result += " --emit-symbol-map";

//			if (LinkEnvironment.Configuration != CppConfiguration.Debug)
//			{
//				if (LinkEnvironment.bOptimizeForSize) Result += " -s OUTLINING_LIMIT=40000";
//				else Result += " -s OUTLINING_LIMIT=110000";
//			}

			if (LinkEnvironment.Configuration == CppConfiguration.Debug || LinkEnvironment.Configuration == CppConfiguration.Development)
			{
				// check for alignment/etc checking
//				Result += " -s SAFE_HEAP=1";
				//Result += " -s CHECK_HEAP_ALIGN=1";
				//Result += " -s SAFE_DYNCALLS=1";

				// enable assertions in non-Shipping/Release builds
				Result += " -s ASSERTIONS=1";
				Result += " -s GL_ASSERTIONS=1";
//				Result += " -s ASSERTIONS=2";
//				Result += " -s GL_ASSERTIONS=2";

				// In non-shipping builds, don't run ctol evaller, it can take a bit of extra time.
				Result += " -s EVAL_CTORS=0";

//				// add source map loading to code
//				string source_map = Path.Combine(HTML5SDKInfo.EMSCRIPTEN_ROOT, "src", "emscripten-source-map.min.js");
//				source_map = source_map.Replace("\\", "/").Replace(" ","\\ "); // use "unix path" and escape spaces
//				Result += " --pre-js " + source_map;

				// link in libcxxabi demangling
				Result += " -s DEMANGLE_SUPPORT=1";
			}

			Result += " -s BINARYEN=1 -s ALLOW_MEMORY_GROWTH=1";
//			Result += " -s BINARYEN_METHOD=\\'native-wasm\\'";
//			Result += " -s BINARYEN_MEM_MAX=-1";
//			Result += " -s BINARYEN_TRAP_MODE=\\'clamp\\'";

			// no need for exceptions
			Result += " -s DISABLE_EXCEPTION_CATCHING=1";

			// NOTE: UE-51094 UE-51267 -- always USE_WEBGL2, webgl1 only feature can be switched on the fly via url paramater "?webgl1"
//			if (targetWebGL2)
			{
				// Enable targeting WebGL 2 when available.
				Result += " -s USE_WEBGL2=1";


				// Also enable WebGL 1 emulation in WebGL 2 contexts. This adds backwards compatibility related features to WebGL 2,
				// such as:
				//  - keep supporting GL_EXT_shader_texture_lod extension in GLSLES 1.00 shaders
				//  - support for WebGL1 unsized internal texture formats
				//  - mask the GL_HALF_FLOAT_OES != GL_HALF_FLOAT mixup
				Result += " -s WEBGL2_BACKWARDS_COMPATIBILITY_EMULATION=1";
//				Result += " -s FULL_ES3=1";
			}
//			else
//			{
//				Result += " -s FULL_ES2=1";
//			}

			// The HTML page template precreates the WebGL context, so instruct the runtime to hook into that if available.
			Result += " -s GL_PREINITIALIZED_CONTEXT=1";

			// export console command handler. Export main func too because default exports ( e.g Main ) are overridden if we use custom exported functions.
			Result += " -s EXPORTED_FUNCTIONS=\"['_main', '_on_fatal']\"";

			Result += " -s NO_EXIT_RUNTIME=1";

			Result += " -s ERROR_ON_UNDEFINED_SYMBOLS=1";

			if (bEnableTracing)
			{
				Result += " --tracing";
			}

			Result += " -s CASE_INSENSITIVE_FS=1";

//			if (enableMultithreading)
//			{
//				Result += " -s ASYNCIFY=1"; // alllow BLOCKING calls (i.e. sleep)
//			}

			return Result;
		}

		static string GetLibArguments(LinkEnvironment LinkEnvironment)
		{
			string Result = "";

			return Result;
		}

		public void AddIncludePath(ref string Arguments, DirectoryReference IncludePath)
		{
			if(IncludePath.IsUnderDirectory(UnrealBuildTool.EngineDirectory))
			{
				Arguments += string.Format(" -I\"{0}\"", IncludePath.MakeRelativeTo(UnrealBuildTool.EngineSourceDirectory));
			}
			else
			{
				Arguments += string.Format(" -I\"{0}\"", IncludePath);
			}
		}

		public override CPPOutput CompileCPPFiles(CppCompileEnvironment CompileEnvironment, List<FileItem> InputFiles, DirectoryReference OutputDir, string ModuleName, ActionGraph ActionGraph)
		{
			string Arguments = GetCLArguments_Global(CompileEnvironment);

			CPPOutput Result = new CPPOutput();

			// Add include paths to the argument list.
			foreach (DirectoryReference IncludePath in CompileEnvironment.IncludePaths.UserIncludePaths)
			{
				AddIncludePath(ref Arguments, IncludePath);
			}
			foreach (DirectoryReference IncludePath in CompileEnvironment.IncludePaths.SystemIncludePaths)
			{
				AddIncludePath(ref Arguments, IncludePath);
			}


			// Add preprocessor definitions to the argument list.
			foreach (string Definition in CompileEnvironment.Definitions)
			{
				Arguments += string.Format(" -D{0}", Definition);
			}

			if (bEnableTracing)
			{
				Arguments += string.Format(" -D__EMSCRIPTEN_TRACING__");
			}

			// Force include all the requested headers
			foreach(FileItem ForceIncludeFile in CompileEnvironment.ForceIncludeFiles)
			{
				Arguments += String.Format(" -include \"{0}\"", ForceIncludeFile.Location);
			}

			foreach (FileItem SourceFile in InputFiles)
			{
				Action CompileAction = ActionGraph.Add(ActionType.Compile);
				CompileAction.CommandDescription = "Compile";
				CompileAction.PrerequisiteItems.AddRange(CompileEnvironment.ForceIncludeFiles);
//				CompileAction.bPrintDebugInfo = true;

				bool bIsPlainCFile = Path.GetExtension(SourceFile.AbsolutePath).ToUpperInvariant() == ".C";

				// Add the C++ source file and its included files to the prerequisite item list.
				AddPrerequisiteSourceFile(CompileEnvironment, SourceFile, CompileAction.PrerequisiteItems);

				// Add the source file path to the command-line.
				string FileArguments = string.Format(" \"{0}\"", SourceFile.AbsolutePath);
				string ObjectFileExtension = UEBuildPlatform.GetBuildPlatform(UnrealTargetPlatform.HTML5).GetBinaryExtension(UEBuildBinaryType.Object);
				// Add the object file to the produced item list.
				FileItem ObjectFile = FileItem.GetItemByFileReference(
					FileReference.Combine(
						OutputDir,
						Path.GetFileName(SourceFile.AbsolutePath) + ObjectFileExtension
						)
					);
				CompileAction.ProducedItems.Add(ObjectFile);
				FileArguments += string.Format(" -o \"{0}\"", ObjectFile.AbsolutePath);

				// Add C or C++ specific compiler arguments.
				if (bIsPlainCFile)
				{
					FileArguments += GetCLArguments_C(CompileEnvironment.Architecture);
				}
				else
				{
					FileArguments += GetCLArguments_CPP(CompileEnvironment);
				}

				CompileAction.WorkingDirectory = UnrealBuildTool.EngineSourceDirectory.FullName;
				CompileAction.CommandPath = HTML5SDKInfo.Python();

				CompileAction.CommandArguments = HTML5SDKInfo.EmscriptenCompiler() + " " + Arguments + FileArguments + CompileEnvironment.AdditionalArguments;

				//System.Console.WriteLine(CompileAction.CommandArguments);
				CompileAction.StatusDescription = Path.GetFileName(SourceFile.AbsolutePath);

				// Don't farm out creation of precomputed headers as it is the critical path task.
				CompileAction.bCanExecuteRemotely = CompileEnvironment.PrecompiledHeaderAction != PrecompiledHeaderAction.Create;

				// this is the final output of the compile step (a .abc file)
				Result.ObjectFiles.Add(ObjectFile);

				// VC++ always outputs the source file name being compiled, so we don't need to emit this ourselves
				CompileAction.bShouldOutputStatusDescription = true;

				// Don't farm out creation of precompiled headers as it is the critical path task.
				CompileAction.bCanExecuteRemotely =
					CompileEnvironment.PrecompiledHeaderAction != PrecompiledHeaderAction.Create ||
					CompileEnvironment.bAllowRemotelyCompiledPCHs;
			}

			return Result;
		}

		public override CPPOutput CompileRCFiles(CppCompileEnvironment CompileEnvironment, List<FileItem> InputFiles, DirectoryReference OutputDir, ActionGraph ActionGraph)
		{
			CPPOutput Result = new CPPOutput();

			return Result;
		}

		public override FileItem LinkFiles(LinkEnvironment LinkEnvironment, bool bBuildImportLibraryOnly, ActionGraph ActionGraph)
		{
			FileItem OutputFile;

			// Make the final javascript file
			Action LinkAction = ActionGraph.Add(ActionType.Link);
			LinkAction.CommandDescription = "Link";
//			LinkAction.bPrintDebugInfo = true;

			// ResponseFile lines.
			List<string> ReponseLines = new List<string>();

			LinkAction.bCanExecuteRemotely = false;
			LinkAction.WorkingDirectory = UnrealBuildTool.EngineSourceDirectory.FullName;
			LinkAction.CommandPath = HTML5SDKInfo.Python();
			LinkAction.CommandArguments = HTML5SDKInfo.EmscriptenCompiler();
//			bool bIsBuildingLibrary = LinkEnvironment.bIsBuildingLibrary || bBuildImportLibraryOnly;
//			ReponseLines.Add(
//					bIsBuildingLibrary ?
//					GetLibArguments(LinkEnvironment) :
//					GetLinkArguments(LinkEnvironment)
//				);
			ReponseLines.Add(GetLinkArguments(LinkEnvironment));

			// Add the input files to a response file, and pass the response file on the command-line.
			foreach (FileItem InputFile in LinkEnvironment.InputFiles)
			{
				//System.Console.WriteLine("File  {0} ", InputFile.AbsolutePath);
				ReponseLines.Add(string.Format(" \"{0}\"", InputFile.AbsolutePath));
				LinkAction.PrerequisiteItems.Add(InputFile);
			}

			if (!LinkEnvironment.bIsBuildingLibrary)
			{
				// Make sure ThirdParty libs are at the end.
				List<string> ThirdParty = (from Lib in LinkEnvironment.AdditionalLibraries
											where Lib.Contains("ThirdParty")
											select Lib).ToList();

				LinkEnvironment.AdditionalLibraries.RemoveAll(Element => Element.Contains("ThirdParty"));
				LinkEnvironment.AdditionalLibraries.AddRange(ThirdParty);

				foreach (string InputFile in LinkEnvironment.AdditionalLibraries)
				{
					FileItem Item = FileItem.GetItemByPath(InputFile);

					if (Item.AbsolutePath.Contains(".lib"))
						continue;

					if (Item.ToString().EndsWith(".js"))
						ReponseLines.Add(string.Format(" --js-library \"{0}\"", Item.AbsolutePath));


					// WARNING: With --pre-js and --post-js, the order in which these directives are passed to
					// the compiler is very critical, because that dictates the order in which they are appended.
					//
					// Set environment variable [ EMCC_DEBUG=1 ] to see the linker order used in packaging.
					//     See GetSharedArguments_Global() above to set this environment variable

					else if (Item.ToString().EndsWith(".jspre"))
						ReponseLines.Add(string.Format(" --pre-js \"{0}\"", Item.AbsolutePath));

					else if (Item.ToString().EndsWith(".jspost"))
						ReponseLines.Add(string.Format(" --post-js \"{0}\"", Item.AbsolutePath));


					else
						ReponseLines.Add(string.Format(" \"{0}\"", Item.AbsolutePath));

					LinkAction.PrerequisiteItems.Add(Item);
				}
			}
			// make the file we will create


			OutputFile = FileItem.GetItemByFileReference(LinkEnvironment.OutputFilePath);
			LinkAction.ProducedItems.Add(OutputFile);
			ReponseLines.Add(string.Format(" -o \"{0}\"", OutputFile.AbsolutePath));

			FileItem OutputBC = FileItem.GetItemByPath(LinkEnvironment.OutputFilePath.FullName.Replace(".js", ".bc").Replace(".html", ".bc"));
			LinkAction.ProducedItems.Add(OutputBC);
			ReponseLines.Add(string.Format(" --save-bc \"{0}\"", OutputBC.AbsolutePath));

			LinkAction.StatusDescription = Path.GetFileName(OutputFile.AbsolutePath);

			FileReference ResponseFileName = GetResponseFileName(LinkEnvironment, OutputFile);

			FileItem ResponseFileItem = FileItem.CreateIntermediateTextFile(ResponseFileName, ReponseLines);

			LinkAction.CommandArguments += string.Format(" @\"{0}\"", ResponseFileName);
			LinkAction.PrerequisiteItems.Add(ResponseFileItem);

			return OutputFile;
		}

		public override void ModifyBuildProducts(ReadOnlyTargetRules Target, UEBuildBinary Binary, List<string> Libraries, List<UEBuildBundleResource> BundleResources, Dictionary<FileReference, BuildProductType> BuildProducts)
		{
			// we need to include the generated .mem and .symbols file.
			if (Binary.Type != UEBuildBinaryType.StaticLibrary)
			{
				BuildProducts.Add(Binary.OutputFilePath.ChangeExtension("wasm"), BuildProductType.RequiredResource);
				BuildProducts.Add(Binary.OutputFilePath + ".symbols", BuildProductType.RequiredResource);
			}
		}
	};
}<|MERGE_RESOLUTION|>--- conflicted
+++ resolved
@@ -156,19 +156,6 @@
 			}
 
 			// --------------------------------------------------------------------------------
-<<<<<<< HEAD
-			// normally, these option are for linking -- but it using here to force recompile when
-//			if (targetWebGL2) // flipping between webgl1 and webgl2
-//			{
-				Result += " -s USE_WEBGL2=1"; // see NOTE: UE-51094 UE-51267 futher below...
-//			}
-//			else
-//			{
-//				Result += " -s USE_WEBGL2=0";
-//			}
-			// --------------------------------------------------------------------------------
-=======
->>>>>>> a23640a2
 
 			// Expect that Emscripten SDK has been properly set up ahead in time (with emsdk and prebundled toolchains this is always the case)
 			// This speeds up builds a tiny bit.
@@ -297,7 +284,6 @@
 			{
 				// Enable targeting WebGL 2 when available.
 				Result += " -s USE_WEBGL2=1";
-
 
 				// Also enable WebGL 1 emulation in WebGL 2 contexts. This adds backwards compatibility related features to WebGL 2,
 				// such as:
