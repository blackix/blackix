--- conflicted
+++ resolved
@@ -226,9 +226,6 @@
 
 		public override DirectoryReference GetBundleDirectory(ReadOnlyTargetRules Rules, List<FileReference> OutputFiles)
 		{
-<<<<<<< HEAD
-			if(Rules.bIsBuildingConsoleApplication)
-=======
 			if (Rules.bIsBuildingConsoleApplication)
 			{
 				return null;
@@ -247,7 +244,6 @@
 		{
 			List<FileReference> BinaryPaths = new List<FileReference>();
 			if (Target.bIsBuildingConsoleApplication || !String.IsNullOrEmpty(BinaryName.GetExtension()))
->>>>>>> 5edfa17c
 			{
 				BinaryPaths.Add(BinaryName);
 			}
