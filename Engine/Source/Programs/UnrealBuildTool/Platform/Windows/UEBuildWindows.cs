--- conflicted
+++ resolved
@@ -1,8 +1,4 @@
-<<<<<<< HEAD
-﻿// Copyright 1998-2018 Epic Games, Inc. All Rights Reserved.
-=======
 // Copyright 1998-2018 Epic Games, Inc. All Rights Reserved.
->>>>>>> a23640a2
 
 using System;
 using System.Collections.Generic;
@@ -498,23 +494,6 @@
 			// Check the editor settings too
 			ProjectFileFormat PreferredAccessor;
 			if(ProjectFileGenerator.GetPreferredSourceCodeAccessor(ProjectFile, out PreferredAccessor))
-<<<<<<< HEAD
-			{
-				if(PreferredAccessor == ProjectFileFormat.VisualStudio2017)
-				{
-					return WindowsCompiler.VisualStudio2017;
-				}
-				else if(PreferredAccessor == ProjectFileFormat.VisualStudio2015)
-				{
-					return WindowsCompiler.VisualStudio2015;
-				}
-			}
-
-			// Second, default based on what's installed, test for 2015 first
-			DirectoryReference VCInstallDir;
-			if (TryGetVCInstallDir(WindowsCompiler.VisualStudio2015, out VCInstallDir))
-=======
->>>>>>> a23640a2
 			{
 				if(PreferredAccessor == ProjectFileFormat.VisualStudio2017)
 			    {
