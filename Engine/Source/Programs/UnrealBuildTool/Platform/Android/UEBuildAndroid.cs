// Copyright 1998-2018 Epic Games, Inc. All Rights Reserved.

using System;
using System.Collections.Generic;
using System.Text;
using System.Diagnostics;
using System.IO;
using System.Xml;
using System.Linq;
using Tools.DotNETCommon;

namespace UnrealBuildTool
{
	/// <summary>
	/// Android-specific target settings
	/// </summary>
	public class AndroidTargetRules
	{
		/// <summary>
		/// Lists Architectures that you want to build
		/// </summary>
		[CommandLine("-Architectures=", ListSeparator = '+')]
		public List<string> Architectures = new List<string>();

		/// <summary>
		/// Lists GPU Architectures that you want to build (mostly used for mobile etc.)
		/// </summary>
		[CommandLine("-GPUArchitectures=", ListSeparator = '+')]
		public List<string> GPUArchitectures = new List<string>();
	}

	/// <summary>
	/// Read-only wrapper for Android-specific target settings
	/// </summary>
	public class ReadOnlyAndroidTargetRules
	{
		/// <summary>
		/// The private mutable settings object
		/// </summary>
		private AndroidTargetRules Inner;

		/// <summary>
		/// Constructor
		/// </summary>
		/// <param name="Inner">The settings object to wrap</param>
		public ReadOnlyAndroidTargetRules(AndroidTargetRules Inner)
		{
			this.Inner = Inner;
		}

		/// <summary>
		/// Accessors for fields on the inner TargetRules instance
		/// </summary>
		#region Read-only accessor properties 
		#if !__MonoCS__
		#pragma warning disable CS1591
		#endif

		public IReadOnlyList<string> Architectures
		{
			get { return Inner.Architectures.AsReadOnly(); }
		}

		public IReadOnlyList<string> GPUArchitectures
		{
			get { return Inner.GPUArchitectures.AsReadOnly(); }
		}

		#if !__MonoCS__
		#pragma warning restore CS1591
		#endif
		#endregion
	}

	class AndroidPlatform : UEBuildPlatform
	{
		AndroidPlatformSDK SDK;

		public AndroidPlatform(AndroidPlatformSDK InSDK) : base(UnrealTargetPlatform.Android, CppPlatform.Android)
		{
			SDK = InSDK;
		}

		public override SDKStatus HasRequiredSDKsInstalled()
		{
			return SDK.HasRequiredSDKsInstalled();
		}

		public override void ResetTarget(TargetRules Target)
		{
			ValidateTarget(Target);
		}

		public override void ValidateTarget(TargetRules Target)
		{
			Target.bCompileLeanAndMeanUE = true;
			Target.bCompilePhysX = true;
			Target.bCompileAPEX = false;
			Target.bCompileNvCloth = false;

			Target.bBuildEditor = false;
			Target.bBuildDeveloperTools = false;
			Target.bCompileSimplygon = false;
			Target.bCompileSimplygonSSF = false;

			Target.bCompileRecast = true;
			Target.bDeployAfterCompile = true;
		}

		public override bool CanUseXGE()
		{
			return !(Environment.GetEnvironmentVariable("IsBuildMachine") == "1");
		}

		public override bool IsBuildProduct(string FileName, string[] NamePrefixes, string[] NameSuffixes)
		{
			return IsBuildProductWithArch(FileName, NamePrefixes, NameSuffixes, ".so")
				|| IsBuildProductWithArch(FileName, NamePrefixes, NameSuffixes, ".apk")
				|| IsBuildProductWithArch(FileName, NamePrefixes, NameSuffixes, ".a");
		}

		static bool IsBuildProductWithArch(string Name, string[] NamePrefixes, string[] NameSuffixes, string Extension)
		{
			// Strip off the extension, then a GPU suffix, then a CPU suffix, before testing whether it matches a build product name.
			if (Name.EndsWith(Extension, StringComparison.InvariantCultureIgnoreCase))
			{
				int ExtensionEndIdx = Name.Length - Extension.Length;
				foreach (string GpuSuffix in AndroidToolChain.AllGpuSuffixes)
				{
					int GpuIdx = ExtensionEndIdx - GpuSuffix.Length;
					if (GpuIdx > 0 && String.Compare(Name, GpuIdx, GpuSuffix, 0, GpuSuffix.Length, StringComparison.InvariantCultureIgnoreCase) == 0)
					{
						foreach (string CpuSuffix in AndroidToolChain.AllCpuSuffixes)
						{
							int CpuIdx = GpuIdx - CpuSuffix.Length;
							if (CpuIdx > 0 && String.Compare(Name, CpuIdx, CpuSuffix, 0, CpuSuffix.Length, StringComparison.InvariantCultureIgnoreCase) == 0)
							{
								return IsBuildProductName(Name, 0, CpuIdx, NamePrefixes, NameSuffixes);
							}
						}
					}
				}
			}
			return false;
		}

		public override string GetBinaryExtension(UEBuildBinaryType InBinaryType)
		{
			switch (InBinaryType)
			{
				case UEBuildBinaryType.DynamicLinkLibrary:
					return ".so";
				case UEBuildBinaryType.Executable:
					return ".so";
				case UEBuildBinaryType.StaticLibrary:
					return ".a";
				case UEBuildBinaryType.Object:
					return ".o";
				case UEBuildBinaryType.PrecompiledHeader:
					return ".gch";
			}
			return base.GetBinaryExtension(InBinaryType);
		}

		public override string GetDebugInfoExtension(ReadOnlyTargetRules InTarget, UEBuildBinaryType InBinaryType)
		{
			return "";
		}

		public override bool HasDefaultBuildConfig(UnrealTargetPlatform Platform, DirectoryReference ProjectPath)
		{
			string[] BoolKeys = new string[] {
				"bBuildForArmV7", "bBuildForArm64", "bBuildForX86", "bBuildForX8664", 
				"bBuildForES2", "bBuildForES31", "bBuildWithHiddenSymbolVisibility"
<<<<<<< HEAD
=======
			};
			string[] StringKeys = new string[] {
				"NDKAPILevelOverride"
>>>>>>> e3a25b20
			};

			// look up Android specific settings
			if (!DoProjectSettingsMatchDefault(Platform, ProjectPath, "/Script/AndroidRuntimeSettings.AndroidRuntimeSettings",
				BoolKeys, null, StringKeys))
			{
				return false;
			}

			// check the base settings
			return base.HasDefaultBuildConfig(Platform, ProjectPath);
		}

		public override bool ShouldCompileMonolithicBinary(UnrealTargetPlatform InPlatform)
		{
			// This platform currently always compiles monolithic
			return true;
		}

		public override bool ShouldNotBuildEditor(UnrealTargetPlatform InPlatform, UnrealTargetConfiguration InConfiguration)
		{
			return true;
		}

		public override bool BuildRequiresCookedData(UnrealTargetPlatform InPlatform, UnrealTargetConfiguration InConfiguration)
		{
			return true;
		}

		public override bool RequiresDeployPrepAfterCompile()
		{
			return true;
		}

		/// <summary>
		/// Modify the rules for a newly created module, where the target is a different host platform.
		/// This is not required - but allows for hiding details of a particular platform.
		/// </summary>
		/// <param name="ModuleName">The name of the module</param>
		/// <param name="Rules">The module rules</param>
		/// <param name="Target">The target being build</param>
		public override void ModifyModuleRulesForOtherPlatform(string ModuleName, ModuleRules Rules, ReadOnlyTargetRules Target)
		{
			if ((Target.Platform == UnrealTargetPlatform.Win32) || (Target.Platform == UnrealTargetPlatform.Win64) || (Target.Platform == UnrealTargetPlatform.Mac) || (Target.Platform == UnrealTargetPlatform.Linux))
			{
				bool bBuildShaderFormats = Target.bForceBuildShaderFormats;
				if (!Target.bBuildRequiresCookedData)
				{
					if (ModuleName == "Engine")
					{
						if (Target.bBuildDeveloperTools)
						{
							Rules.PlatformSpecificDynamicallyLoadedModuleNames.Add("AndroidTargetPlatform");
							Rules.PlatformSpecificDynamicallyLoadedModuleNames.Add("Android_PVRTCTargetPlatform");
							Rules.PlatformSpecificDynamicallyLoadedModuleNames.Add("Android_ATCTargetPlatform");
							Rules.PlatformSpecificDynamicallyLoadedModuleNames.Add("Android_DXTTargetPlatform");
							Rules.PlatformSpecificDynamicallyLoadedModuleNames.Add("Android_ETC1TargetPlatform");
                            Rules.PlatformSpecificDynamicallyLoadedModuleNames.Add("Android_ETC1aTargetPlatform");
							Rules.PlatformSpecificDynamicallyLoadedModuleNames.Add("Android_ETC2TargetPlatform");
							Rules.PlatformSpecificDynamicallyLoadedModuleNames.Add("Android_ASTCTargetPlatform");
							Rules.PlatformSpecificDynamicallyLoadedModuleNames.Add("Android_MultiTargetPlatform");
						}
					}
					else if (ModuleName == "TargetPlatform")
					{
						bBuildShaderFormats = true;
						Rules.DynamicallyLoadedModuleNames.Add("TextureFormatPVR");
						Rules.DynamicallyLoadedModuleNames.Add("TextureFormatDXT");
						Rules.DynamicallyLoadedModuleNames.Add("TextureFormatASTC");
						Rules.PlatformSpecificDynamicallyLoadedModuleNames.Add("TextureFormatAndroid");    // ATITC, ETC1 and ETC2
						if (Target.bBuildDeveloperTools)
						{
							//Rules.DynamicallyLoadedModuleNames.Add("AudioFormatADPCM");	//@todo android: android audio
						}
					}
				}

				// allow standalone tools to use targetplatform modules, without needing Engine
				if (ModuleName == "TargetPlatform")
				{
					if (Target.bForceBuildTargetPlatforms)
					{
						Rules.PlatformSpecificDynamicallyLoadedModuleNames.Add("AndroidTargetPlatform");
						Rules.PlatformSpecificDynamicallyLoadedModuleNames.Add("Android_PVRTCTargetPlatform");
						Rules.PlatformSpecificDynamicallyLoadedModuleNames.Add("Android_ATCTargetPlatform");
						Rules.PlatformSpecificDynamicallyLoadedModuleNames.Add("Android_DXTTargetPlatform");
						Rules.PlatformSpecificDynamicallyLoadedModuleNames.Add("Android_ETC1TargetPlatform");
                        Rules.PlatformSpecificDynamicallyLoadedModuleNames.Add("Android_ETC1aTargetPlatform");
						Rules.PlatformSpecificDynamicallyLoadedModuleNames.Add("Android_ETC2TargetPlatform");
						Rules.PlatformSpecificDynamicallyLoadedModuleNames.Add("Android_ASTCTargetPlatform");
						Rules.PlatformSpecificDynamicallyLoadedModuleNames.Add("Android_MultiTargetPlatform");
					}

					if (bBuildShaderFormats)
					{
						//Rules.DynamicallyLoadedModuleNames.Add("ShaderFormatAndroid");		//@todo android: ShaderFormatAndroid
					}
				}
			}
		}

		public override List<FileReference> FinalizeBinaryPaths(FileReference BinaryName, FileReference ProjectFile, ReadOnlyTargetRules Target)
		{
			AndroidToolChain ToolChain = new AndroidToolChain(ProjectFile, false, Target.AndroidPlatform.Architectures, Target.AndroidPlatform.GPUArchitectures);

			var Architectures = ToolChain.GetAllArchitectures();
			var GPUArchitectures = ToolChain.GetAllGPUArchitectures();

			// make multiple output binaries
			List<FileReference> AllBinaries = new List<FileReference>();
			foreach (string Architecture in Architectures)
			{
				foreach (string GPUArchitecture in GPUArchitectures)
				{
					AllBinaries.Add(new FileReference(AndroidToolChain.InlineArchName(BinaryName.FullName, Architecture, GPUArchitecture)));
				}
			}

			return AllBinaries;
		}

		private bool IsVulkanSDKAvailable()
		{
			bool bHaveVulkan = false;

			// First look for VulkanSDK (two possible env variables)
			string VulkanSDKPath = Environment.GetEnvironmentVariable("VULKAN_SDK");
			if (String.IsNullOrEmpty(VulkanSDKPath))
			{
				VulkanSDKPath = Environment.GetEnvironmentVariable("VK_SDK_PATH");
			}

			// Note: header is the same for all architectures so just use arch-arm
			string NDKPath = Environment.GetEnvironmentVariable("NDKROOT");
			string NDKVulkanIncludePath = NDKPath + "/platforms/android-24/arch-arm/usr/include/vulkan";

			// Use NDK Vulkan header if discovered, or VulkanSDK if available
			if (File.Exists(NDKVulkanIncludePath + "/vulkan.h"))
			{
				bHaveVulkan = true;
			}
			else
			if (!String.IsNullOrEmpty(VulkanSDKPath))
			{
				bHaveVulkan = true;
			}
			else
			if (File.Exists("ThirdParty/Vulkan/Windows/Include/vulkan/vulkan.h"))
			{
				bHaveVulkan = true;
			}

			return bHaveVulkan;
		}

		public override void AddExtraModules(ReadOnlyTargetRules Target, List<string> PlatformExtraModules)
		{
			bool bVulkanExists = IsVulkanSDKAvailable();
			if (bVulkanExists)
			{
				PlatformExtraModules.Add("VulkanRHI");
			}
		}

		/// <summary>
		/// Modify the rules for a newly created module, in a target that's being built for this platform.
		/// This is not required - but allows for hiding details of a particular platform.
		/// </summary>
		/// <param name="ModuleName">The name of the module</param>
		/// <param name="Rules">The module rules</param>
		/// <param name="Target">The target being build</param>
		public override void ModifyModuleRulesForActivePlatform(string ModuleName, ModuleRules Rules, ReadOnlyTargetRules Target)
		{
		}

		public override void SetUpEnvironment(ReadOnlyTargetRules Target, CppCompileEnvironment CompileEnvironment, LinkEnvironment LinkEnvironment)
		{
			// we want gcc toolchain 4.9, but fall back to 4.8 or 4.6 for now if it doesn't exist
			string NDKPath = Environment.GetEnvironmentVariable("NDKROOT");
			NDKPath = NDKPath.Replace("\"", "");

			AndroidToolChain ToolChain = new AndroidToolChain(Target.ProjectFile, false, Target.AndroidPlatform.Architectures, Target.AndroidPlatform.GPUArchitectures);

			// figure out the NDK version
			string NDKToolchainVersion = "unknown";
			string NDKDefine = "100500";	// assume r10e
			string SourcePropFilename = Path.Combine(NDKPath, "source.properties");
			if (File.Exists(SourcePropFilename))
			{
				string RevisionString = "";
				string[] PropertyContents = File.ReadAllLines(SourcePropFilename);
				foreach (string PropertyLine in PropertyContents)
				{
					if (PropertyLine.StartsWith("Pkg.Revision"))
					{
						RevisionString = PropertyLine;
						break;
					}
				}

				int EqualsIndex = RevisionString.IndexOf('=');
				if (EqualsIndex > 0)
				{
					string[] RevisionParts = RevisionString.Substring(EqualsIndex + 1).Trim().Split('.');
					int RevisionMinor = int.Parse(RevisionParts.Length > 1 ? RevisionParts[1] : "0");
					char RevisionLetter = Convert.ToChar('a' + RevisionMinor);
					int RevisionBeta = 0;  // @TODO
					NDKToolchainVersion = "r" + RevisionParts[0] + (RevisionMinor > 0 ? Char.ToString(RevisionLetter) : "");
					NDKDefine = RevisionParts[0] + string.Format("{0:00}", RevisionMinor + 1) + string.Format("{0:00}", RevisionBeta);
				}
			}
			else {
				string ReleaseFilename = Path.Combine(NDKPath, "RELEASE.TXT");
				if (File.Exists(ReleaseFilename))
				{
					string[] PropertyContents = File.ReadAllLines(SourcePropFilename);
					NDKToolchainVersion = PropertyContents[0];
				}
			}
			
			// PLATFORM_ANDROID_NDK_VERSION is in the form 150100, where 15 is major version, 01 is the letter (1 is 'a'), 00 indicates beta revision if letter is 00
			Log.TraceInformation("PLATFORM_ANDROID_NDK_VERSION = {0}", NDKDefine);
			CompileEnvironment.Definitions.Add("PLATFORM_ANDROID_NDK_VERSION=" + NDKDefine);

			string GccVersion = "4.6";
			int NDKVersionInt = ToolChain.GetNdkApiLevelInt();
			if (Directory.Exists(Path.Combine(NDKPath, @"sources/cxx-stl/gnu-libstdc++/4.9")))
			{
				GccVersion = "4.9";
			} else
			if (Directory.Exists(Path.Combine(NDKPath, @"sources/cxx-stl/gnu-libstdc++/4.8")))
			{
				GccVersion = "4.8";
			}

			Log.TraceInformation("NDK toolchain: {0}, NDK version: {1}, GccVersion: {2}, ClangVersion: {3}", NDKToolchainVersion, NDKVersionInt.ToString(), GccVersion, ToolChain.GetClangVersionString());

			CompileEnvironment.Definitions.Add("PLATFORM_DESKTOP=0");
			CompileEnvironment.Definitions.Add("PLATFORM_CAN_SUPPORT_EDITORONLY_DATA=0");

			CompileEnvironment.Definitions.Add("WITH_OGGVORBIS=1");

			CompileEnvironment.Definitions.Add("UNICODE");
			CompileEnvironment.Definitions.Add("_UNICODE");

			CompileEnvironment.Definitions.Add("PLATFORM_ANDROID=1");
			CompileEnvironment.Definitions.Add("ANDROID=1");

			CompileEnvironment.Definitions.Add("WITH_DATABASE_SUPPORT=0");
			CompileEnvironment.Definitions.Add("WITH_EDITOR=0");
			CompileEnvironment.Definitions.Add("USE_NULL_RHI=0");
			CompileEnvironment.Definitions.Add("REQUIRES_ALIGNED_INT_ACCESS");

			CompileEnvironment.IncludePaths.SystemIncludePaths.Add("$(NDKROOT)/sources/cxx-stl/gnu-libstdc++/" + GccVersion + "/include");

			// the toolchain will actually filter these out
			CompileEnvironment.IncludePaths.SystemIncludePaths.Add("$(NDKROOT)/sources/cxx-stl/gnu-libstdc++/" + GccVersion + "/libs/armeabi-v7a/include");
			CompileEnvironment.IncludePaths.SystemIncludePaths.Add("$(NDKROOT)/sources/cxx-stl/gnu-libstdc++/" + GccVersion + "/libs/arm64-v8a/include");
			CompileEnvironment.IncludePaths.SystemIncludePaths.Add("$(NDKROOT)/sources/cxx-stl/gnu-libstdc++/" + GccVersion + "/libs/x86/include");
			CompileEnvironment.IncludePaths.SystemIncludePaths.Add("$(NDKROOT)/sources/cxx-stl/gnu-libstdc++/" + GccVersion + "/libs/x86_64/include");

			LinkEnvironment.LibraryPaths.Add("$(NDKROOT)/sources/cxx-stl/gnu-libstdc++/" + GccVersion + "/libs/armeabi-v7a");
			LinkEnvironment.LibraryPaths.Add("$(NDKROOT)/sources/cxx-stl/gnu-libstdc++/" + GccVersion + "/libs/arm64-v8a");
			LinkEnvironment.LibraryPaths.Add("$(NDKROOT)/sources/cxx-stl/gnu-libstdc++/" + GccVersion + "/libs/x86");
			LinkEnvironment.LibraryPaths.Add("$(NDKROOT)/sources/cxx-stl/gnu-libstdc++/" + GccVersion + "/libs/x86_64");

			CompileEnvironment.IncludePaths.SystemIncludePaths.Add("$(NDKROOT)/sources/android/native_app_glue");
			CompileEnvironment.IncludePaths.SystemIncludePaths.Add("$(NDKROOT)/sources/android/cpufeatures");

			//@TODO: Tegra Gfx Debugger - standardize locations - for now, change the hardcoded paths and force this to return true to test
			if (UseTegraGraphicsDebugger(Target))
			{
				//LinkEnvironment.LibraryPaths.Add("ThirdParty/NVIDIA/TegraGfxDebugger");
				//LinkEnvironment.LibraryPaths.Add("F:/NVPACK/android-kk-egl-t124-a32/stub");
				//LinkEnvironment.AdditionalLibraries.Add("Nvidia_gfx_debugger_stub");
			}

			SetupGraphicsDebugger(Target, CompileEnvironment, LinkEnvironment);

			LinkEnvironment.AdditionalLibraries.Add("gnustl_shared");
			LinkEnvironment.AdditionalLibraries.Add("gcc");
			LinkEnvironment.AdditionalLibraries.Add("z");
			LinkEnvironment.AdditionalLibraries.Add("c");
			LinkEnvironment.AdditionalLibraries.Add("m");
			LinkEnvironment.AdditionalLibraries.Add("log");
			LinkEnvironment.AdditionalLibraries.Add("dl");
			if (!UseTegraGraphicsDebugger(Target))
			{
				LinkEnvironment.AdditionalLibraries.Add("GLESv2");
				LinkEnvironment.AdditionalLibraries.Add("EGL");
			}
			LinkEnvironment.AdditionalLibraries.Add("OpenSLES");
			LinkEnvironment.AdditionalLibraries.Add("android");
		}

		private bool UseTegraGraphicsDebugger(ReadOnlyTargetRules Target)
		{
			// Disable for now
			return false;
		}

		private bool SetupGraphicsDebugger(ReadOnlyTargetRules Target, CppCompileEnvironment CompileEnvironment, LinkEnvironment LinkEnvironment)
		{
			string AndroidGraphicsDebugger;
			ConfigHierarchy Ini = ConfigCache.ReadHierarchy(ConfigHierarchyType.Engine, DirectoryReference.FromFile(Target.ProjectFile), UnrealTargetPlatform.Android);
			Ini.GetString("/Script/AndroidRuntimeSettings.AndroidRuntimeSettings", "AndroidGraphicsDebugger", out AndroidGraphicsDebugger);

			if (AndroidGraphicsDebugger.ToLower() == "renderdoc")
			{
				string RenderDocPath;
				AndroidPlatformSDK.GetPath(Ini, "/Script/AndroidRuntimeSettings.AndroidRuntimeSettings", "RenderDocPath", out RenderDocPath);
				string RenderDocLibPath = Path.Combine(RenderDocPath, @"android\lib\armeabi-v7a");
				if (Directory.Exists(RenderDocLibPath))
				{
					LinkEnvironment.LibraryPaths.Add(RenderDocLibPath);
					LinkEnvironment.AdditionalLibraries.Add("VkLayer_GLES_RenderDoc");
					return true;
				}
			}

			return false;
		}

		public override bool ShouldCreateDebugInfo(ReadOnlyTargetRules Target)
		{
			switch (Target.Configuration)
			{
				case UnrealTargetConfiguration.Development:
				case UnrealTargetConfiguration.Shipping:
				case UnrealTargetConfiguration.Test:
				case UnrealTargetConfiguration.Debug:
				default:
					return true;
			};
		}

		public override UEToolChain CreateToolChain(CppPlatform CppPlatform, ReadOnlyTargetRules Target)
		{
			bool bUseLdGold = Target.bUseUnityBuild;
			return new AndroidToolChain(Target.ProjectFile, bUseLdGold, Target.AndroidPlatform.Architectures, Target.AndroidPlatform.GPUArchitectures);
		}

		/// <summary>
		/// Deploys the given target
		/// </summary>
		/// <param name="Target">Information about the target being deployed</param>
		public override void Deploy(UEBuildDeployTarget Target)
		{
			new UEDeployAndroid(Target.ProjectFile).PrepTargetForDeployment(Target);
		}
	}

	class AndroidPlatformSDK : UEBuildPlatformSDK
	{
		protected override bool PlatformSupportsAutoSDKs()
		{
			return true;
		}

		public override string GetSDKTargetPlatformName()
		{
			return "Android";
		}

		protected override string GetRequiredSDKString()
		{
			return "-21";
		}

		protected override String GetRequiredScriptVersionString()
		{
			return "3.2";
		}

		// prefer auto sdk on android as correct 'manual' sdk detection isn't great at the moment.
		protected override bool PreferAutoSDK()
		{
			return true;
		}

		private static bool ExtractPath(string Source, out string Path)
		{
			int start = Source.IndexOf('"');
			int end = Source.LastIndexOf('"');
			if (start != 1 && end != -1 && start < end)
			{
				++start;
				Path = Source.Substring(start, end - start);
				return true;
			}
			else
			{
				Path = "";
			}

			return false;
		}

		public static bool GetPath(ConfigHierarchy Ini, string SectionName, string Key, out string Value)
		{
			string temp;
			if (Ini.TryGetValue(SectionName, Key, out temp))
			{
				return ExtractPath(temp, out Value);
			}
			else
			{
				Value = "";
			}

			return false;
		}

		/// <summary>
		/// checks if the sdk is installed or has been synced
		/// </summary>
		/// <returns></returns>
		private bool HasAnySDK()
		{
			string NDKPath = Environment.GetEnvironmentVariable("NDKROOT");
			{
				var configCacheIni = ConfigCache.ReadHierarchy(ConfigHierarchyType.Engine, (DirectoryReference)null, UnrealTargetPlatform.Unknown);
				var AndroidEnv = new Dictionary<string, string>();

				Dictionary<string, string> EnvVarNames = new Dictionary<string, string> { 
                                                         {"ANDROID_HOME", "SDKPath"}, 
                                                         {"NDKROOT", "NDKPath"}, 
                                                         {"ANT_HOME", "ANTPath"},
                                                         {"JAVA_HOME", "JavaPath"}
                                                         };

				string path;
				foreach (var kvp in EnvVarNames)
				{
					if (GetPath(configCacheIni, "/Script/AndroidPlatformEditor.AndroidSDKSettings", kvp.Value, out path) && !string.IsNullOrEmpty(path))
					{
						AndroidEnv.Add(kvp.Key, path);
					}
					else
					{
						var envValue = Environment.GetEnvironmentVariable(kvp.Key);
						if (!String.IsNullOrEmpty(envValue))
						{
							AndroidEnv.Add(kvp.Key, envValue);
						}
					}
				}

				// If we are on Mono and we are still missing a key then go and find it from the .bash_profile
				if (Utils.IsRunningOnMono && !EnvVarNames.All(s => AndroidEnv.ContainsKey(s.Key)))
				{
					string BashProfilePath = Path.Combine(Environment.GetFolderPath(Environment.SpecialFolder.Personal), ".bash_profile");
					if (!File.Exists(BashProfilePath))
					{
						// Try .bashrc if didn't fine .bash_profile
						BashProfilePath = Path.Combine(Environment.GetFolderPath(Environment.SpecialFolder.Personal), ".bashrc");
					}
					if (File.Exists(BashProfilePath))
					{
						string[] BashProfileContents = File.ReadAllLines(BashProfilePath);

						// Walk backwards so we keep the last export setting instead of the first
						for (int LineIndex = BashProfileContents.Length - 1; LineIndex >= 0; --LineIndex)
						{
							foreach (var kvp in EnvVarNames)
							{
								if (AndroidEnv.ContainsKey(kvp.Key))
								{
									continue;
								}

								if (BashProfileContents[LineIndex].StartsWith("export " + kvp.Key + "="))
								{
									string PathVar = BashProfileContents[LineIndex].Split('=')[1].Replace("\"", "");
									AndroidEnv.Add(kvp.Key, PathVar);
								}
							}
						}
					}
				}

				// Set for the process
				foreach (var kvp in AndroidEnv)
				{
					Environment.SetEnvironmentVariable(kvp.Key, kvp.Value);
				}

				// See if we have an NDK path now...
				AndroidEnv.TryGetValue("NDKROOT", out NDKPath);
			}

			// we don't have an NDKROOT specified
			if (String.IsNullOrEmpty(NDKPath))
			{
				return false;
			}

			NDKPath = NDKPath.Replace("\"", "");

			// need a supported llvm
			if (!Directory.Exists(Path.Combine(NDKPath, @"toolchains/llvm")) &&
				!Directory.Exists(Path.Combine(NDKPath, @"toolchains/llvm-3.6")) &&
				!Directory.Exists(Path.Combine(NDKPath, @"toolchains/llvm-3.5")) &&
				!Directory.Exists(Path.Combine(NDKPath, @"toolchains/llvm-3.3")) &&
				!Directory.Exists(Path.Combine(NDKPath, @"toolchains/llvm-3.1")))
			{
				return false;
			}
			return true;
		}

		protected override SDKStatus HasRequiredManualSDKInternal()
		{
			// if any autosdk setup has been done then the local process environment is suspect
			if (HasSetupAutoSDK())
			{
				return SDKStatus.Invalid;
			}

			if (HasAnySDK())
			{
				return SDKStatus.Valid;
			}

			return SDKStatus.Invalid;
		}
	}

	class AndroidPlatformFactory : UEBuildPlatformFactory
	{
		protected override UnrealTargetPlatform TargetPlatform
		{
			get { return UnrealTargetPlatform.Android; }
		}

		protected override void RegisterBuildPlatforms(SDKOutputLevel OutputLevel)
		{
			AndroidPlatformSDK SDK = new AndroidPlatformSDK();
			SDK.ManageAndValidateSDK(OutputLevel);

			if ((ProjectFileGenerator.bGenerateProjectFiles == true) || (SDK.HasRequiredSDKsInstalled() == SDKStatus.Valid) || Environment.GetEnvironmentVariable("IsBuildMachine") == "1")
			{
				bool bRegisterBuildPlatform = true;

				FileReference AndroidTargetPlatformFile = FileReference.Combine(UnrealBuildTool.EngineSourceDirectory, "Developer", "Android", "AndroidTargetPlatform", "AndroidTargetPlatform.Build.cs");
				if (FileReference.Exists(AndroidTargetPlatformFile) == false)
				{
					bRegisterBuildPlatform = false;
				}

				if (bRegisterBuildPlatform == true)
				{
					// Register this build platform
					Log.TraceVerbose("        Registering for {0}", UnrealTargetPlatform.Android.ToString());
					UEBuildPlatform.RegisterBuildPlatform(new AndroidPlatform(SDK));
					UEBuildPlatform.RegisterPlatformWithGroup(UnrealTargetPlatform.Android, UnrealPlatformGroup.Android);
				}
			}
		}
	}
}<|MERGE_RESOLUTION|>--- conflicted
+++ resolved
@@ -172,12 +172,9 @@
 			string[] BoolKeys = new string[] {
 				"bBuildForArmV7", "bBuildForArm64", "bBuildForX86", "bBuildForX8664", 
 				"bBuildForES2", "bBuildForES31", "bBuildWithHiddenSymbolVisibility"
-<<<<<<< HEAD
-=======
 			};
 			string[] StringKeys = new string[] {
 				"NDKAPILevelOverride"
->>>>>>> e3a25b20
 			};
 
 			// look up Android specific settings
