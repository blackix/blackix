// Copyright 1998-2019 Epic Games, Inc. All Rights Reserved.

using System;
using System.Collections.Generic;
using System.Text;
using System.Diagnostics;
using System.IO;
using Tools.DotNETCommon;

namespace UnrealBuildTool
{
	/// <summary>
	/// Base class for platform-specific project generators
	/// </summary>
	class LuminProjectGenerator : PlatformProjectGenerator
	{
		static bool VSSupportChecked = false;       // Don't want to check multiple times
		static bool VSDebuggingEnabled = false;

		/// <summary>
		/// Constructor
		/// </summary>
		/// <param name="Arguments">Command line arguments passed to the project generator</param>
		public LuminProjectGenerator(CommandLineArguments Arguments)
			: base(Arguments)
		{
		}

		private bool IsVSLuminSupportInstalled(VCProjectFileFormat ProjectFileFormat)
		{
			if (!VSSupportChecked)
			{
				// TODO: add a registry check or file exists check to confirm if MLExtension is installed on the given ProjectFileFormat.
				VSDebuggingEnabled = (ProjectFileFormat == VCProjectFileFormat.VisualStudio2015 || ProjectFileFormat == VCProjectFileFormat.VisualStudio2017);
				VSSupportChecked = true;
			}
            return VSDebuggingEnabled;
		}
		
		/// <summary>
		/// Enumerate all the platforms that this generator supports
		/// </summary>
		public override IEnumerable<UnrealTargetPlatform> GetPlatforms()
		{
			yield return UnrealTargetPlatform.Lumin;
		}

		/// <summary>
		/// Whether this build platform has native support for VisualStudio
		/// </summary>
		/// <param name="InPlatform">  The UnrealTargetPlatform being built</param>
		/// <param name="InConfiguration"> The UnrealTargetConfiguration being built</param>
		/// <param name="ProjectFileFormat"> Which version of VS</param>
		/// <returns>bool    true if native VisualStudio support (or custom VSI) is available</returns>
		public override bool HasVisualStudioSupport(UnrealTargetPlatform InPlatform, UnrealTargetConfiguration InConfiguration, VCProjectFileFormat ProjectFileFormat)
		{
			// TODO: Returning true from here is resulting in VS erroring out when trying to build a game project for Lumin.
			return false; //IsVSLuminSupportInstalled(ProjectFileFormat);
		}

		/// <summary>
		/// Return the platform toolset string to write into the project configuration
		/// </summary>
		/// <param name="InPlatform">  The UnrealTargetPlatform being built</param>
		/// <param name="InConfiguration"> The UnrealTargetConfiguration being built</param>
		/// <param name="InProjectFileFormat"> The verison of VS</param> 
		/// <param name="ProjectFileBuilder">String builder for the project file</param>
		/// <returns>string    The custom configuration section for the project file; Empty string if it doesn't require one</returns>
		public override void GetVisualStudioPlatformToolsetString(UnrealTargetPlatform InPlatform, UnrealTargetConfiguration InConfiguration, VCProjectFileFormat InProjectFileFormat, StringBuilder ProjectFileBuilder)
		{
			ProjectFileBuilder.AppendLine("    <PlatformToolset>" + VCProjectFileGenerator.GetProjectFilePlatformToolsetVersionString(InProjectFileFormat) + "</PlatformToolset>");
		}

		/// <summary>
		/// Return any custom paths for VisualStudio this platform requires
		/// This include ReferencePath, LibraryPath, LibraryWPath, IncludePath and ExecutablePath.
		/// </summary>
		/// <param name="InPlatform">The UnrealTargetPlatform being built</param>
		/// <param name="InConfiguration">The configuration being built</param>
		/// <param name="TargetType">The type of target (game or program)</param>
		/// <param name="TargetRulesPath">Path to the target.cs file</param>
		/// <param name="ProjectFilePath">Path to the project file</param>
		/// <param name="NMakeOutputPath"></param>
		/// <param name="InProjectFileFormat">Format for the generated project files</param>
		/// <param name="ProjectFileBuilder">The project file content</param>
		/// <returns>The custom path lines for the project file; Empty string if it doesn't require one</returns>
		public override void GetVisualStudioPathsEntries(UnrealTargetPlatform InPlatform, UnrealTargetConfiguration InConfiguration, TargetType TargetType, FileReference TargetRulesPath, FileReference ProjectFilePath, FileReference NMakeOutputPath, VCProjectFileFormat InProjectFileFormat, StringBuilder ProjectFileBuilder)
		{
			base.GetVisualStudioPathsEntries(InPlatform, InConfiguration, TargetType, TargetRulesPath, ProjectFilePath, NMakeOutputPath, InProjectFileFormat, ProjectFileBuilder);

			if (IsVSLuminSupportInstalled(InProjectFileFormat) && TargetType == TargetType.Game && InPlatform == UnrealTargetPlatform.Lumin)
			{
				string MLSDK = Utils.CleanDirectorySeparators(Environment.GetEnvironmentVariable("MLSDK"), '\\');

				// TODO: Check if MPK name can be other than the project name.
				string GameName = TargetRulesPath.GetFileNameWithoutExtension();
				GameName = Path.GetFileNameWithoutExtension(GameName);

				string PackageFile = Utils.MakePathRelativeTo(NMakeOutputPath.Directory.FullName, ProjectFilePath.Directory.FullName);
				string PackageName = GameName;
				if (InConfiguration != UnrealTargetConfiguration.Development)
				{
					PackageName = GameName + "-" + InPlatform.ToString() + "-" + InConfiguration.ToString();
				}
				PackageFile = Path.Combine(PackageFile, PackageName + ".mpk");

                // TODO: Fix NMakeOutput to have the the correct architecture name and then set ELFFile to $(NMakeOutput)
                string ELFFile = Utils.MakePathRelativeTo(NMakeOutputPath.Directory.FullName, ProjectFilePath.Directory.FullName);
                ELFFile = Path.Combine(ELFFile, "..\\..\\Intermediate\\Lumin\\Mabu\\Packaged\\bin\\" + GameName);
				string DebuggerFlavor = "MLDebugger";

				string SymFile = Utils.MakePathRelativeTo(NMakeOutputPath.Directory.FullName, ProjectFilePath.Directory.FullName);
				SymFile = Path.Combine(SymFile, "..\\..\\Intermediate\\Lumin\\Mabu\\Binaries", Path.ChangeExtension(NMakeOutputPath.GetFileName(), ".sym"));

				// following are defaults for debugger options
				string Attach = "false";
				string EnableAutoStop = "true";
				string AutoStopAtFunction = "main";
				string EnablePrettyPrinting = "true";
				string MLDownloadOnStart = "true";

				string CustomPathEntriesTemplate = "<MLSDK>{0}</MLSDK>" + ProjectFileGenerator.NewLine +
													"<PackageFile>{1}</PackageFile>" + ProjectFileGenerator.NewLine +
													"<ELFFile>{2}</ELFFile>" + ProjectFileGenerator.NewLine +
													"<DebuggerFlavor>{3}</DebuggerFlavor>" + ProjectFileGenerator.NewLine +
													"<Attach>{4}</Attach>" + ProjectFileGenerator.NewLine +
													"<EnableAutoStop>{5}</EnableAutoStop>" + ProjectFileGenerator.NewLine +
													"<AutoStopAtFunction>{6}</AutoStopAtFunction>" + ProjectFileGenerator.NewLine +
													"<EnablePrettyPrinting>{7}</EnablePrettyPrinting>" + ProjectFileGenerator.NewLine +
<<<<<<< HEAD
													"<MLDownloadOnStart>{8}</MLDownloadOnStart>" + ProjectFileGenerator.NewLine;
				ProjectFileBuilder.Append(ProjectFileGenerator.NewLine + string.Format(CustomPathEntriesTemplate, MLSDK, PackageFile, ELFFile, DebuggerFlavor, Attach, EnableAutoStop, AutoStopAtFunction, EnablePrettyPrinting, MLDownloadOnStart));
=======
													"<MLDownloadOnStart>{8}</MLDownloadOnStart>" + ProjectFileGenerator.NewLine +
													"<SymFile>{9}</SymFile>" + ProjectFileGenerator.NewLine;
				ProjectFileBuilder.Append(ProjectFileGenerator.NewLine + string.Format(CustomPathEntriesTemplate, MLSDK, PackageFile, ELFFile, DebuggerFlavor, Attach, EnableAutoStop, AutoStopAtFunction, EnablePrettyPrinting, MLDownloadOnStart, SymFile));
>>>>>>> 5edfa17c
			}
		}
	}
}<|MERGE_RESOLUTION|>--- conflicted
+++ resolved
@@ -127,14 +127,9 @@
 													"<EnableAutoStop>{5}</EnableAutoStop>" + ProjectFileGenerator.NewLine +
 													"<AutoStopAtFunction>{6}</AutoStopAtFunction>" + ProjectFileGenerator.NewLine +
 													"<EnablePrettyPrinting>{7}</EnablePrettyPrinting>" + ProjectFileGenerator.NewLine +
-<<<<<<< HEAD
-													"<MLDownloadOnStart>{8}</MLDownloadOnStart>" + ProjectFileGenerator.NewLine;
-				ProjectFileBuilder.Append(ProjectFileGenerator.NewLine + string.Format(CustomPathEntriesTemplate, MLSDK, PackageFile, ELFFile, DebuggerFlavor, Attach, EnableAutoStop, AutoStopAtFunction, EnablePrettyPrinting, MLDownloadOnStart));
-=======
 													"<MLDownloadOnStart>{8}</MLDownloadOnStart>" + ProjectFileGenerator.NewLine +
 													"<SymFile>{9}</SymFile>" + ProjectFileGenerator.NewLine;
 				ProjectFileBuilder.Append(ProjectFileGenerator.NewLine + string.Format(CustomPathEntriesTemplate, MLSDK, PackageFile, ELFFile, DebuggerFlavor, Attach, EnableAutoStop, AutoStopAtFunction, EnablePrettyPrinting, MLDownloadOnStart, SymFile));
->>>>>>> 5edfa17c
 			}
 		}
 	}
