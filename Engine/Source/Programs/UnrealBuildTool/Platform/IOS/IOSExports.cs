--- conflicted
+++ resolved
@@ -1,8 +1,4 @@
-<<<<<<< HEAD
-﻿// Copyright 1998-2018 Epic Games, Inc. All Rights Reserved.
-=======
 // Copyright 1998-2018 Epic Games, Inc. All Rights Reserved.
->>>>>>> a23640a2
 
 using System;
 using System.Collections.Generic;
@@ -174,11 +170,7 @@
 			ActionGraph.FinalizeActionGraph();
 
 			// I'm not sure how to derive the UE4Game and Development arguments programmatically.
-<<<<<<< HEAD
-			string[] Arguments = new string[] { "UE4Game", (PlatformType == UnrealTargetPlatform.IOS ? "IOS" : "TVOS"), "Development" };
-=======
 			string[] Arguments = new string[] { "UE4Game", (PlatformType == UnrealTargetPlatform.IOS ? "IOS" : "TVOS"), "Development", "-UniqueBuildEnvironment" };
->>>>>>> a23640a2
 
 			// Perform all of the setup necessary to actually execute the ActionGraph instance.
 			ReadOnlyBuildVersion Version = new ReadOnlyBuildVersion(BuildVersion.ReadDefault());
@@ -189,11 +181,7 @@
 			List<TargetDescriptor> TargetDescs = new List<TargetDescriptor>();
 			foreach (string[] TargetSetting in TargetSettings)
 			{
-<<<<<<< HEAD
-				TargetDescs.AddRange(UEBuildTarget.ParseTargetCommandLine(TargetSetting, ref ProjectFile));
-=======
 				TargetDescs.AddRange(TargetDescriptor.ParseCommandLine(TargetSetting, ref ProjectFile));
->>>>>>> a23640a2
 			}
 			foreach (TargetDescriptor TargetDesc in TargetDescs)
 			{
@@ -232,11 +220,7 @@
 
 			// Begin execution of the ActionGraph.
 			Dictionary<UEBuildTarget, List<FileItem>> TargetToOutdatedPrerequisitesMap;
-<<<<<<< HEAD
-			List<Action> ActionsToExecute = ActionGraph.GetActionsToExecute(BuildConfiguration, PrerequisiteActions, Targets, TargetToHeaders, out TargetToOutdatedPrerequisitesMap);
-=======
 			List<Action> ActionsToExecute = ActionGraph.GetActionsToExecute(BuildConfiguration, PrerequisiteActions, Targets, TargetToHeaders, true, true, out TargetToOutdatedPrerequisitesMap);
->>>>>>> a23640a2
 			string ExecutorName = "Unknown";
 			bool bSuccess = ActionGraph.ExecuteActions(BuildConfiguration, ActionsToExecute, bIsRemoteCompile, out ExecutorName, "", EHotReload.Disabled);
 			if (bSuccess)
