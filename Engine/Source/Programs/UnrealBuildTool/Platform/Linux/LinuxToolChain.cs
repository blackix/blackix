--- conflicted
+++ resolved
@@ -30,10 +30,7 @@
 				ClangPath = LinuxCommon.WhichClang();
 				GCCPath = LinuxCommon.WhichGcc();
 				ArPath = LinuxCommon.Which("ar");
-<<<<<<< HEAD
-=======
 				LlvmArPath = LinuxCommon.Which("llvm-ar");
->>>>>>> e3a25b20
 				RanlibPath = LinuxCommon.Which("ranlib");
 				StripPath = LinuxCommon.Which("strip");
 
@@ -627,15 +624,12 @@
 			// This apparently can help LLDB speed up symbol lookups
 			Result += " -Wl,--build-id";
 
-<<<<<<< HEAD
-=======
 			// whether we actually can do that is checked in CanUseLTO() earlier
 			if (LinkEnvironment.bAllowLTCG)
 			{
 				Result += " -flto";
 			}
 
->>>>>>> e3a25b20
 			if (CrossCompiling())
 			{
 				if (UsingClang())
