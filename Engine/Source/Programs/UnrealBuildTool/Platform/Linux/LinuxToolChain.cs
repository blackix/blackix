// Copyright 1998-2018 Epic Games, Inc. All Rights Reserved.

using System;
using System.Collections.Generic;
using System.Text.RegularExpressions;
using System.Diagnostics;
using System.IO;
using System.Linq;
using Microsoft.Win32;
using Tools.DotNETCommon;

namespace UnrealBuildTool
{
	/// <summary>
	/// Option flags for the Linux toolchain
	/// </summary>
	[Flags]
	enum LinuxToolChainOptions
	{
		/// <summary>
		/// No custom options
		/// </summary>
		None = 0,

		/// <summary>
		/// Enable address sanitzier
		/// </summary>
		EnableAddressSanitizer = 0x1,

		/// <summary>
		/// Enable thread sanitizer
		/// </summary>
		EnableThreadSanitizer = 0x2,

		/// <summary>
		/// Enable undefined behavior sanitizer
		/// </summary>
		EnableUndefinedBehaviorSanitizer = 0x4,
	}

	class LinuxToolChain : UEToolChain
	{
		/** Flavor of the current build (target triplet)*/
		string Architecture;

		/** Cache to avoid making multiple checks for lld availability/usability */
		bool bUseLld = false;

		/** Whether the compiler is set up to produce PIE executables by default */
		bool bSuppressPIE = false;

		/** Whether or not to preserve the portable symbol file produced by dump_syms */
		bool bPreservePSYM = false;

		/** Platform SDK to use */
		protected LinuxPlatformSDK PlatformSDK;

		/** Toolchain information to print during the build. */
		protected string ToolchainInfo;

		/// <summary>
		/// Whether to compile with ASan enabled
		/// </summary>
		LinuxToolChainOptions Options;
		
		public LinuxToolChain(string InArchitecture, LinuxPlatformSDK InSDK, bool InPreservePSYM = false, LinuxToolChainOptions InOptions = LinuxToolChainOptions.None)
			: this(CppPlatform.Linux, InArchitecture, InSDK, InPreservePSYM, InOptions)
		{
			MultiArchRoot = PlatformSDK.GetSDKLocation();
			BaseLinuxPath = PlatformSDK.GetBaseLinuxPathForArchitecture(InArchitecture);

			bool bCanUseSystemCompiler = PlatformSDK.CanUseSystemCompiler();
			bool bHasValidCompiler = false;

			// First validate the BaseLinuxPath toolchain.

			if (!bCanUseSystemCompiler)
			{
				// don't register if BaseLinuxPath is not specified and cannot use the system compiler
				if (String.IsNullOrEmpty(BaseLinuxPath))
				{
					throw new BuildException("LINUX_ROOT environment variable is not set; cannot instantiate Linux toolchain");
				}
			}

			// these are supplied by the engine and do not change depending on the circumstances
			DumpSymsPath = Path.Combine(UnrealBuildTool.EngineDirectory.FullName, "Binaries", "Linux", "dump_syms");
			BreakpadEncoderPath = Path.Combine(UnrealBuildTool.EngineDirectory.FullName, "Binaries", "Linux", "BreakpadSymbolEncoder");

			if (!String.IsNullOrEmpty(BaseLinuxPath))
			{
				if (String.IsNullOrEmpty(MultiArchRoot)) 
				{
					MultiArchRoot = BaseLinuxPath;
					Log.TraceInformation("Using LINUX_ROOT (deprecated, consider LINUX_MULTIARCH_ROOT)");
				}

				BaseLinuxPath = BaseLinuxPath.Replace("\"", "").Replace('\\', '/');

				// set up the path to our toolchain
				GCCPath = "";
				// we rely on the fact that appending ".exe" is optional when invoking a binary on Windows
				ClangPath = Path.Combine(BaseLinuxPath, @"bin", "clang++");
				ArPath = Path.Combine(Path.Combine(BaseLinuxPath, String.Format("bin/{0}-{1}", Architecture, "ar")));
				LlvmArPath = Path.Combine(Path.Combine(BaseLinuxPath, String.Format("bin/{0}", "llvm-ar")));
				RanlibPath = Path.Combine(Path.Combine(BaseLinuxPath, String.Format("bin/{0}-{1}", Architecture, "ranlib")));
				StripPath = Path.Combine(Path.Combine(BaseLinuxPath, String.Format("bin/{0}-{1}", Architecture, "strip")));
				ObjcopyPath = Path.Combine(Path.Combine(BaseLinuxPath, String.Format("bin/{0}-{1}", Architecture, "objcopy")));

				// When cross-compiling on Windows, use old FixDeps. It is slow, but it does not have timing issues
				bUseFixdeps = (BuildHostPlatform.Current.Platform == UnrealTargetPlatform.Win64 || BuildHostPlatform.Current.Platform == UnrealTargetPlatform.Win32);

				if (BuildHostPlatform.Current.Platform == UnrealTargetPlatform.Linux)
				{
					Environment.SetEnvironmentVariable("LC_ALL", "C");
				}

				bIsCrossCompiling = true;

				bHasValidCompiler = DetermineCompilerVersion();
			}

			// Now validate the system toolchain.

			if (bCanUseSystemCompiler && !bHasValidCompiler)
			{
				BaseLinuxPath = "";
				MultiArchRoot = "";

				ToolchainInfo = "system toolchain";

				// use native linux toolchain
				ClangPath = LinuxCommon.WhichClang();
				GCCPath = LinuxCommon.WhichGcc();
				ArPath = LinuxCommon.Which("ar");
				LlvmArPath = LinuxCommon.Which("llvm-ar");
				RanlibPath = LinuxCommon.Which("ranlib");
				StripPath = LinuxCommon.Which("strip");
				ObjcopyPath = LinuxCommon.Which("objcopy");

				// if clang is available, zero out gcc (@todo: support runtime switching?)
				if (!String.IsNullOrEmpty(ClangPath))
				{
					GCCPath = null;
				}

				// When compiling on Linux, use a faster way to relink circularly dependent libraries.
				// Race condition between actions linking to the .so and action overwriting it is avoided thanks to inodes
				bUseFixdeps = false;

				bIsCrossCompiling = false;

				bHasValidCompiler = DetermineCompilerVersion();
			}
			else
			{
				ToolchainInfo = String.Format("toolchain located at '{0}'", BaseLinuxPath);
			}

			if (!bHasValidCompiler)
			{
				throw new BuildException("Could not determine version of the compiler, not registering Linux toolchain.");
			}

			CheckDefaultCompilerSettings();

			// refuse to use compilers that we know won't work
			// disable that only if you are a dev and you know what you are doing
			if (!UsingClang())
			{
				throw new BuildException("Unable to build: no compatible clang version found. Please run Setup.sh");
			}
			// prevent unknown clangs since the build is likely to fail on too old or too new compilers
			else if ((CompilerVersionMajor * 10 + CompilerVersionMinor) > 60 || (CompilerVersionMajor * 10 + CompilerVersionMinor) < 38)
			{
				throw new BuildException(
					string.Format("This version of the Unreal Engine can only be compiled with clang 6.0, 5.0, 4.0, 3.9, 3.8. clang {0} may not build it - please use a different version.",
						CompilerVersionString)
					);
			}

			// trust lld only for clang 5.x and above (FIXME: also find if present on the system?)
			// NOTE: with early version you can run into errors like "failed to compute relocation:" and others
			bUseLld = (CompilerVersionMajor >= 5);
		}

		public LinuxToolChain(CppPlatform InCppPlatform, string InArchitecture, LinuxPlatformSDK InSDK, bool InPreservePSYM = false, LinuxToolChainOptions InOptions = LinuxToolChainOptions.None)
			: base(InCppPlatform)
		{
			Architecture = InArchitecture;
			PlatformSDK = InSDK;
			Options = InOptions;
			bPreservePSYM = InPreservePSYM;
		}

		protected virtual bool CrossCompiling()
		{
			return bIsCrossCompiling;
		}


		protected virtual bool UsingClang()
		{
			return !String.IsNullOrEmpty(ClangPath);
		}

		/// <summary>
		/// Splits compiler version string into numerical components, leaving unchanged if not known
		/// </summary>
		private void DetermineCompilerMajMinPatchFromVersionString()
		{
			string[] Parts = CompilerVersionString.Split('.');
			if (Parts.Length >= 1)
			{
				CompilerVersionMajor = Convert.ToInt32(Parts[0]);
			}
			if (Parts.Length >= 2)
			{
				CompilerVersionMinor = Convert.ToInt32(Parts[1]);
			}
			if (Parts.Length >= 3)
			{
				CompilerVersionPatch = Convert.ToInt32(Parts[2]);
			}
		}

		internal string GetDumpEncodeDebugCommand(LinkEnvironment LinkEnvironment, FileItem OutputFile)
		{
			bool bUseCmdExe = BuildHostPlatform.Current.Platform == UnrealTargetPlatform.Win64 || BuildHostPlatform.Current.Platform == UnrealTargetPlatform.Win32;
			string DumpCommand = bUseCmdExe ? "\"{0}\" \"{1}\" \"{2}\" 2>NUL\n" : "\"{0}\" -c -o \"{2}\" \"{1}\"\n";
			FileItem EncodedBinarySymbolsFile = FileItem.GetItemByPath(Path.Combine(LinkEnvironment.OutputDirectory.FullName, OutputFile.Location.GetFileNameWithoutExtension() + ".sym"));
			FileItem SymbolsFile  = FileItem.GetItemByPath(Path.Combine(LinkEnvironment.LocalShadowDirectory.FullName, OutputFile.Location.GetFileName() + ".psym"));
			FileItem StrippedFile = FileItem.GetItemByPath(Path.Combine(LinkEnvironment.LocalShadowDirectory.FullName, OutputFile.Location.GetFileName() + "_nodebug"));
			FileItem DebugFile = FileItem.GetItemByPath(Path.Combine(LinkEnvironment.OutputDirectory.FullName, OutputFile.Location.GetFileNameWithoutExtension() + ".debug"));

			if (bPreservePSYM)
			{
				SymbolsFile = FileItem.GetItemByPath(Path.Combine(LinkEnvironment.OutputDirectory.FullName, OutputFile.Location.GetFileNameWithoutExtension() + ".psym"));
			}

			string Out = "";

			// dump_syms
			Out += string.Format(DumpCommand,
				DumpSymsPath,
				OutputFile.AbsolutePath,
				SymbolsFile.AbsolutePath
			);

			// encode breakpad symbols
			Out += string.Format("\"{0}\" \"{1}\" \"{2}\"\n",
				BreakpadEncoderPath,
				SymbolsFile.AbsolutePath,
				EncodedBinarySymbolsFile.AbsolutePath
			);

			if (LinkEnvironment.bCreateDebugInfo)
			{
				if (bUseCmdExe)
				{
					// Bad hack where objcopy.exe cannot handle files larger then 2GB. Its fine when building on Linux
					Out += string.Format("for /F \"tokens=*\" %%F in (\"{0}\") DO set size=%%~zF\n",
						OutputFile.AbsolutePath
					);

					// If we are less then 2GB create the debugging info
					Out += "if %size% LSS 2147483648 (\n";
				}

				// objcopy stripped file
				Out += string.Format("\"{0}\" --strip-all \"{1}\" \"{2}\"\n",
					GetObjcopyPath(LinkEnvironment.Architecture),
					OutputFile.AbsolutePath,
					StrippedFile.AbsolutePath
				);

				// objcopy debug file
				Out += string.Format("\"{0}\" --only-keep-debug \"{1}\" \"{2}\"\n",
					GetObjcopyPath(LinkEnvironment.Architecture),
					OutputFile.AbsolutePath,
					DebugFile.AbsolutePath
				);

				// objcopy link debug file to final so
				Out += string.Format("\"{0}\" --add-gnu-debuglink=\"{1}\" \"{2}\" \"{3}.temp\"\n",
					GetObjcopyPath(LinkEnvironment.Architecture),
					DebugFile.AbsolutePath,
					StrippedFile.AbsolutePath,
					OutputFile.AbsolutePath
				);

				if (bUseCmdExe)
				{
					// Only move the temp final elf file once its done being linked by objcopy
					Out += string.Format("move /Y \"{0}.temp\" \"{1}\"\n",
						OutputFile.AbsolutePath,
						OutputFile.AbsolutePath
					);

					// If our file is greater then 4GB we'll have to create a debug file anyway
					Out += string.Format(") ELSE (\necho DummyDebug >> {0}\n)\n",
						DebugFile.AbsolutePath
					);
				}
				else
				{
					// Only move the temp final elf file once its done being linked by objcopy
					Out += string.Format("mv \"{0}.temp\" \"{1}\"\n",
						OutputFile.AbsolutePath,
						OutputFile.AbsolutePath
					);

					// Change the debug file to normal permissions. It was taking on the +x rights from the output file
					Out += string.Format("chmod 644 \"{0}\"\n",
						DebugFile.AbsolutePath
					);
				}
			}
			else
			{
				// strip the final elf file if we are not producing debug info
				Out += string.Format("\"{0}\" \"{1}\"\n",
					GetStripPath(LinkEnvironment.Architecture),
					OutputFile.AbsolutePath
				);
			}

			return Out;
		}

		/// <summary>
		/// Queries compiler for the version
		/// </summary>
		protected bool DetermineCompilerVersion()
		{
			CompilerVersionString = null;
			CompilerVersionMajor = -1;
			CompilerVersionMinor = -1;
			CompilerVersionPatch = -1;

			using (Process Proc = new Process())
			{
				Proc.StartInfo.UseShellExecute = false;
				Proc.StartInfo.CreateNoWindow = true;
				Proc.StartInfo.RedirectStandardOutput = true;
				Proc.StartInfo.RedirectStandardError = true;

				if (!String.IsNullOrEmpty(GCCPath))
				{
					Proc.StartInfo.FileName = GCCPath;
					Proc.StartInfo.Arguments = " -dumpversion";

					Proc.Start();
					Proc.WaitForExit();

					if (Proc.ExitCode == 0)
					{
						// read just the first string
						CompilerVersionString = Proc.StandardOutput.ReadLine();
						DetermineCompilerMajMinPatchFromVersionString();
					}
				}
				else if (!String.IsNullOrEmpty(ClangPath))
				{
					Proc.StartInfo.FileName = ClangPath;
					Proc.StartInfo.Arguments = " --version";

					Proc.Start();
					Proc.WaitForExit();

					if (Proc.ExitCode == 0)
					{
						// read just the first string
						string VersionString = Proc.StandardOutput.ReadLine();

						Regex VersionPattern = new Regex("version \\d+(\\.\\d+)+");
						Match VersionMatch = VersionPattern.Match(VersionString);

						// version match will be like "version 3.3", so remove the "version"
						if (VersionMatch.Value.StartsWith("version "))
						{
							CompilerVersionString = VersionMatch.Value.Replace("version ", "");

							DetermineCompilerMajMinPatchFromVersionString();
						}
					}
				}
				else
				{
					// icl?
				}
			}

			return !String.IsNullOrEmpty(CompilerVersionString);
		}

		/// <summary>
		/// Checks default compiler settings
		/// </summary>
		private void CheckDefaultCompilerSettings()
		{
			using (Process Proc = new Process())
			{
				Proc.StartInfo.UseShellExecute = false;
				Proc.StartInfo.CreateNoWindow = true;
				Proc.StartInfo.RedirectStandardOutput = true;
				Proc.StartInfo.RedirectStandardError = true;
				Proc.StartInfo.RedirectStandardInput = true;

				if (!String.IsNullOrEmpty(ClangPath) && File.Exists(ClangPath))
				{
					Proc.StartInfo.FileName = ClangPath;
					Proc.StartInfo.Arguments = " -E -dM -";

					Proc.Start();
					Proc.StandardInput.Close();

					for (; ; )
					{
						string CompilerDefine = Proc.StandardOutput.ReadLine();
						if (string.IsNullOrEmpty(CompilerDefine))
						{
							Proc.WaitForExit();
							break;
						}

						if (CompilerDefine.Contains("__PIE__") || CompilerDefine.Contains("__pie__"))
						{
							bSuppressPIE = true;
						}
					}
				}
				else
				{
					// other compilers aren't implemented atm
				}
			}
		}

		/// <summary>
		/// Checks if compiler version matches the requirements
		/// </summary>
		private static bool CompilerVersionGreaterOrEqual(int Major, int Minor, int Patch)
		{
			return CompilerVersionMajor > Major ||
				(CompilerVersionMajor == Major && CompilerVersionMinor > Minor) ||
				(CompilerVersionMajor == Major && CompilerVersionMinor == Minor && CompilerVersionPatch >= Patch);
		}

		/// <summary>
		/// Architecture-specific compiler switches
		/// </summary>
		static string ArchitectureSpecificSwitches(string Architecture)
		{
			string Result = "";

			if (Architecture.StartsWith("arm") || Architecture.StartsWith("aarch64"))
			{
				Result += " -fsigned-char";
			}

			return Result;
		}

		protected virtual string ArchitectureSpecificDefines(string Architecture)
		{
			string Result = "";

			if (Architecture.StartsWith("x86_64") || Architecture.StartsWith("aarch64"))
			{
				Result += " -D_LINUX64";
			}

			return Result;
		}

		/// <summary>
		/// Gets architecture-specific ar paths
		/// </summary>
		protected virtual string GetArPath(string Architecture)
		{
			return ArPath;
		}

		/// <summary>
		/// Gets architecture-specific ranlib paths
		/// </summary>
		protected virtual string GetRanlibPath(string Architecture)
		{
			return RanlibPath;
		}

		/// <summary>
		/// Gets architecture-specific strip path
		/// </summary>
		protected virtual string GetStripPath(string Architecture)
		{
			return StripPath;
		}

		/// <summary>
		/// Gets architecture-specific objcopy path
		/// </summary>
		protected virtual string GetObjcopyPath(string Architecture)
		{
			return ObjcopyPath;
		}

		private static bool ShouldUseLibcxx(string Architecture)
		{
			// set UE4_LINUX_USE_LIBCXX to either 0 or 1. If unset, defaults to 1.
			string UseLibcxxEnvVarOverride = Environment.GetEnvironmentVariable("UE4_LINUX_USE_LIBCXX");
			if (string.IsNullOrEmpty(UseLibcxxEnvVarOverride) || UseLibcxxEnvVarOverride == "1")
			{
				// at the moment ARM32 libc++ remains missing
				return Architecture.StartsWith("x86_64") || Architecture.StartsWith("aarch64") || Architecture.StartsWith("i686");
			}
			return false;
		}

		protected virtual string GetCLArguments_Global(CppCompileEnvironment CompileEnvironment)
		{
			string Result = "";

			// build up the commandline common to C and C++
			Result += " -c";
			Result += " -pipe";

			if (ShouldUseLibcxx(CompileEnvironment.Architecture))
			{
				Result += " -nostdinc++";
				Result += " -I" + "ThirdParty/Linux/LibCxx/include/";
				Result += " -I" + "ThirdParty/Linux/LibCxx/include/c++/v1";
			}

			// ASan
			if (Options.HasFlag(LinuxToolChainOptions.EnableAddressSanitizer))
			{
				Result += " -fsanitize=address";
			}

			// TSan
			if (Options.HasFlag(LinuxToolChainOptions.EnableThreadSanitizer))
			{
				Result += " -fsanitize=thread";
			}

			// UBSan
			if (Options.HasFlag(LinuxToolChainOptions.EnableUndefinedBehaviorSanitizer))
			{
				Result += " -fsanitize=undefined";
			}

			Result += " -Wall -Werror";

			if (!CompileEnvironment.Architecture.StartsWith("x86_64") && !CompileEnvironment.Architecture.StartsWith("i686"))
			{
				Result += " -funwind-tables";               // generate unwind tables as they are needed for backtrace (on x86(64) they are generated implicitly)
			}

			Result += " -Wsequence-point";              // additional warning not normally included in Wall: warns if order of operations is ambigious
			//Result += " -Wunreachable-code";            // additional warning not normally included in Wall: warns if there is code that will never be executed - not helpful due to bIsGCC and similar
			//Result += " -Wshadow";                      // additional warning not normally included in Wall: warns if there variable/typedef shadows some other variable - not helpful because we have gobs of code that shadows variables
			Result += " -Wdelete-non-virtual-dtor";

			Result += ArchitectureSpecificSwitches(CompileEnvironment.Architecture);

			Result += " -fno-math-errno";               // do not assume that math ops have side effects

			Result += GetRTTIFlag(CompileEnvironment);	// flag for run-time type info

			if (String.IsNullOrEmpty(ClangPath))
			{
				// GCC only option
				Result += " -fno-strict-aliasing";
				Result += " -Wno-sign-compare"; // needed to suppress: comparison between signed and unsigned integer expressions
				Result += " -Wno-enum-compare"; // Stats2.h triggers this (alignof(int64) <= DATA_ALIGN)
				Result += " -Wno-return-type"; // Variant.h triggers this
				Result += " -Wno-unused-local-typedefs";
				Result += " -Wno-multichar";
				Result += " -Wno-unused-but-set-variable";
				Result += " -Wno-strict-overflow"; // Array.h:518
			}
			else
			{
				// Clang only options
				if (CrossCompiling())
				{
					if (BuildHostPlatform.Current.Platform == UnrealTargetPlatform.Win64 || BuildHostPlatform.Current.Platform == UnrealTargetPlatform.Win32)
					{
						Result += " -fdiagnostics-format=msvc";     // make diagnostics compatible with MSVC when cross-compiling
					}
					else if (Log.ColorConsoleOutput())
					{
						Result += " -fcolor-diagnostics";
					}
				}
				Result += " -Wno-unused-private-field";     // MultichannelTcpSocket.h triggers this, possibly more
				// this hides the "warning : comparison of unsigned expression < 0 is always false" type warnings due to constant comparisons, which are possible with template arguments
				Result += " -Wno-tautological-compare";

				// this switch is understood by clang 3.5.0, but not clang-3.5 as packaged by Ubuntu 14.04 atm
				if (CompilerVersionGreaterOrEqual(3, 5, 0))
				{
					Result += " -Wno-undefined-bool-conversion";	// hides checking if 'this' pointer is null
				}

				if (CompilerVersionGreaterOrEqual(3, 6, 0))
				{
					Result += " -Wno-unused-local-typedef";	// clang is being overly strict here? PhysX headers trigger this.
					Result += " -Wno-inconsistent-missing-override";	// these have to be suppressed for UE 4.8, should be fixed later.
				}

				if (CompilerVersionGreaterOrEqual(3, 9, 0))
				{
					Result += " -Wno-undefined-var-template"; // not really a good warning to disable
				}

				if (CompilerVersionGreaterOrEqual(5, 0, 0))
				{
					Result += " -Wno-unused-lambda-capture";  // suppressed because capturing of compile-time constants is seemingly inconsistent. And MSVC doesn't do that.
				}
			}

			Result += " -Wno-unused-variable";
			// this will hide the warnings about static functions in headers that aren't used in every single .cpp file
			Result += " -Wno-unused-function";
			// this hides the "enumeration value 'XXXXX' not handled in switch [-Wswitch]" warnings - we should maybe remove this at some point and add UE_LOG(, Fatal, ) to default cases
			Result += " -Wno-switch";
			Result += " -Wno-unknown-pragmas";			// Slate triggers this (with its optimize on/off pragmas)
			// needed to suppress warnings about using offsetof on non-POD types.
			Result += " -Wno-invalid-offsetof";
			// we use this feature to allow static FNames.
			Result += " -Wno-gnu-string-literal-operator-template";

			// whether we actually can do that is checked in CanUseLTO() earlier
			if (CompileEnvironment.bAllowLTCG)
			{
				Result += " -flto";
			}

			if (CompileEnvironment.bEnableShadowVariableWarnings)
			{
				Result += " -Wshadow" + (CompileEnvironment.bShadowVariableWarningsAsErrors ? "" : " -Wno-error=shadow");
			}

			if (CompileEnvironment.bEnableUndefinedIdentifierWarnings)
			{
				Result += " -Wundef" + (CompileEnvironment.bUndefinedIdentifierWarningsAsErrors ? "" : " -Wno-error=undef");
			}

			//Result += " -DOPERATOR_NEW_INLINE=FORCENOINLINE";

			// shipping builds will cause this warning with "ensure", so disable only in those case
			if (CompileEnvironment.Configuration == CppConfiguration.Shipping)
			{
				Result += " -Wno-unused-value";
				Result += " -fomit-frame-pointer";
			}
			// switches to help debugging
			else if (CompileEnvironment.Configuration == CppConfiguration.Debug)
			{
				Result += " -fno-inline";                   // disable inlining for better debuggability (e.g. callstacks, "skip file" in gdb)
				Result += " -fno-omit-frame-pointer";       // force not omitting fp
				Result += " -fstack-protector";             // detect stack smashing
				//Result += " -fsanitize=address";            // detect address based errors (support properly and link to libasan)
			}

			// debug info
			// bCreateDebugInfo is normally set for all configurations, including Shipping - this is needed to enable callstack in Shipping builds (proper resolution: UEPLAT-205, separate files with debug info)
			if (CompileEnvironment.bCreateDebugInfo)
			{
				// libdwarf (from elftoolchain 0.6.1) doesn't support DWARF4. If we need to go back to depending on elftoolchain revert this back to dwarf-3
				Result += " -gdwarf-4";
<<<<<<< HEAD
				
				// Include debug info
				Result += " -g";
				
				// Include additional debug info to help LLDB
				Result += " -glldb";
				
=======

				// Make debug info LLDB friendly
				Result += " -glldb";

>>>>>>> cf6d231e
				// Makes debugging .so libraries better
				Result += " -fstandalone-debug";
			}

			// optimization level
			if (!CompileEnvironment.bOptimizeCode)
			{
				Result += " -O0";
			}
			else
			{
				// Don't over optimise if using AddressSanitizer or you'll get false positive errors due to erroneous optimisation of necessary AddressSanitizer instrumentation.
				if (Options.HasFlag(LinuxToolChainOptions.EnableAddressSanitizer))
				{
					Result += " -O1 -g -fno-optimize-sibling-calls -fno-omit-frame-pointer";
				}
				else if (Options.HasFlag(LinuxToolChainOptions.EnableThreadSanitizer))
				{
					Result += " -O1 -g";
				}
				else
				{
					Result += " -O2";	// warning: as of now (2014-09-28), clang 3.5.0 miscompiles PlatformerGame with -O3 (bitfields?)
				}
			}

			if (!CompileEnvironment.bUseInlining)
			{
				Result += " -fno-inline-functions";
			}

			if (CompileEnvironment.bIsBuildingDLL)
			{
				Result += " -fPIC";
				// Use local-dynamic TLS model. This generates less efficient runtime code for __thread variables, but avoids problems of running into
				// glibc/ld.so limit (DTV_SURPLUS) for number of dlopen()'ed DSOs with static TLS (see e.g. https://www.cygwin.com/ml/libc-help/2013-11/msg00033.html)
				Result += " -ftls-model=local-dynamic";
			}

			if (CompileEnvironment.bEnableExceptions)
			{
				Result += " -fexceptions";
				Result += " -DPLATFORM_EXCEPTIONS_DISABLED=0";
			}
			else
			{
				Result += " -fno-exceptions";               // no exceptions
				Result += " -DPLATFORM_EXCEPTIONS_DISABLED=1";
			}

			if (bSuppressPIE && !CompileEnvironment.bIsBuildingDLL)
			{
				Result += " -fno-PIE";
			}

			if (PlatformSDK.bVerboseCompiler)
			{
				Result += " -v";                            // for better error diagnosis
			}

			Result += ArchitectureSpecificDefines(CompileEnvironment.Architecture);
			if (CrossCompiling())
			{
				if (UsingClang() && !string.IsNullOrEmpty(CompileEnvironment.Architecture))
				{
					Result += String.Format(" -target {0}", CompileEnvironment.Architecture);        // Set target triple
				}
				Result += String.Format(" --sysroot=\"{0}\"", BaseLinuxPath);
			}

			return Result;
		}

		/// <summary>
		/// Sanitizes a definition argument if needed.
		/// </summary>
		/// <param name="definition">A string in the format "foo=bar".</param>
		/// <returns></returns>
		internal static string EscapeArgument(string definition)
		{
			string[] splitData = definition.Split('=');
			string myKey = splitData.ElementAtOrDefault(0);
			string myValue = splitData.ElementAtOrDefault(1);

			if (string.IsNullOrEmpty(myKey)) { return ""; }
			if (!string.IsNullOrEmpty(myValue))
			{
				if (!myValue.StartsWith("\"") && (myValue.Contains(" ") || myValue.Contains("$")))
				{
					myValue = myValue.Trim('\"');		// trim any leading or trailing quotes
					myValue = "\"" + myValue + "\"";	// ensure wrap string with double quotes
				}

				// replace double quotes to escaped double quotes if exists
				myValue = myValue.Replace("\"", "\\\"");
			}

			return myValue == null
				? string.Format("{0}", myKey)
				: string.Format("{0}={1}", myKey, myValue);
		}

		static string GetCompileArguments_CPP()
		{
			string Result = "";
			Result += " -x c++";
			Result += " -std=c++14";
			return Result;
		}

		static string GetCompileArguments_C()
		{
			string Result = "";
			Result += " -x c";
			return Result;
		}

		static string GetCompileArguments_MM()
		{
			string Result = "";
			Result += " -x objective-c++";
			Result += " -fobjc-abi-version=2";
			Result += " -fobjc-legacy-dispatch";
			Result += " -std=c++14";
			return Result;
		}

		// Conditionally enable (default disabled) generation of information about every class with virtual functions for use by the C++ runtime type identification features
		// (`dynamic_cast' and `typeid'). If you don't use those parts of the language, you can save some space by using -fno-rtti.
		// Note that exception handling uses the same information, but it will generate it as needed.
		static string GetRTTIFlag(CppCompileEnvironment CompileEnvironment)
		{
			string Result = "";

			if (CompileEnvironment.bUseRTTI)
			{
				Result = " -frtti";
			}
			else
			{
				Result = " -fno-rtti";
			}

			return Result;
		}

		static string GetCompileArguments_M()
		{
			string Result = "";
			Result += " -x objective-c";
			Result += " -fobjc-abi-version=2";
			Result += " -fobjc-legacy-dispatch";
			Result += " -std=c++14";
			return Result;
		}

		static string GetCompileArguments_PCH()
		{
			string Result = "";
			Result += " -x c++-header";
			Result += " -std=c++14";
			return Result;
		}

		protected virtual string GetLinkArguments(LinkEnvironment LinkEnvironment)
		{
			string Result = "";

			if (UsingLld(LinkEnvironment.Architecture) && !LinkEnvironment.bIsBuildingDLL)
			{
				Result += (BuildHostPlatform.Current.Platform == UnrealTargetPlatform.Win64) ? " -fuse-ld=lld.exe" : " -fuse-ld=lld";
			}

			// debugging symbols
			// Applying to all configurations @FIXME: temporary hack for FN to enable callstack in Shipping builds (proper resolution: UEPLAT-205)
			Result += " -rdynamic";   // needed for backtrace_symbols()...

			if (LinkEnvironment.bIsBuildingDLL)
			{
				Result += " -shared";
			}
			else
			{
				// ignore unresolved symbols in shared libs
				Result += string.Format(" -Wl,--unresolved-symbols=ignore-in-shared-libs");
			}

			if (Options.HasFlag(LinuxToolChainOptions.EnableAddressSanitizer) || Options.HasFlag(LinuxToolChainOptions.EnableThreadSanitizer) || Options.HasFlag(LinuxToolChainOptions.EnableUndefinedBehaviorSanitizer))
			{
				Result += " -g";
				if (Options.HasFlag(LinuxToolChainOptions.EnableAddressSanitizer))
				{
					Result += " -fsanitize=address";
				}
				else if (Options.HasFlag(LinuxToolChainOptions.EnableThreadSanitizer))
				{
					Result += " -fsanitize=thread";
				}
				else if (Options.HasFlag(LinuxToolChainOptions.EnableUndefinedBehaviorSanitizer))
				{
					Result += " -fsanitize=undefined";
				}
			}

			// RPATH for third party libs
			Result += " -Wl,-rpath=${ORIGIN}";
			Result += " -Wl,-rpath-link=${ORIGIN}";
			Result += " -Wl,-rpath=${ORIGIN}/../../../Engine/Binaries/Linux";
			Result += " -Wl,-rpath=${ORIGIN}/..";	// for modules that are in sub-folders of the main Engine/Binary/Linux folder
			// FIXME: really ugly temp solution. Modules need to be able to specify this
			Result += " -Wl,-rpath=${ORIGIN}/../../../Engine/Binaries/ThirdParty/Steamworks/Steamv139/x86_64-unknown-linux-gnu";
			if (LinkEnvironment.Architecture.StartsWith("x86_64"))
			{
				Result += " -Wl,-rpath=${ORIGIN}/../../../Engine/Binaries/ThirdParty/Qualcomm/Linux";
			}
			else
			{
				// x86_64 is now using updated ICU that doesn't need extra .so
				Result += " -Wl,-rpath=${ORIGIN}/../../../Engine/Binaries/ThirdParty/ICU/icu4c-53_1/Linux/" + LinkEnvironment.Architecture;
			}
			Result += " -Wl,-rpath=${ORIGIN}/../../../Engine/Binaries/ThirdParty/OpenVR/OpenVRv1_0_16/linux64";

			// @FIXME: Workaround for generating RPATHs for launching on devices UE-54136
			Result += " -Wl,-rpath=${ORIGIN}/../../../Engine/Binaries/ThirdParty/PhysX3/Linux/x86_64-unknown-linux-gnu";

			// Some OS ship ld with new ELF dynamic tags, which use DT_RUNPATH vs DT_RPATH. Since DT_RUNPATH do not propagate to dlopen()ed DSOs,
			// this breaks the editor on such systems. See https://kenai.com/projects/maxine/lists/users/archive/2011-01/message/12 for details
			Result += " -Wl,--disable-new-dtags";

			// This severely improves runtime linker performance. Without using FixDeps the impact on link time is not as big.
			Result += " -Wl,--as-needed";

			// Additionally speeds up editor startup by 1-2s
			Result += " -Wl,--hash-style=gnu";

			// This apparently can help LLDB speed up symbol lookups
			Result += " -Wl,--build-id";
			if (bSuppressPIE && !LinkEnvironment.bIsBuildingDLL)
			{
				Result += " -Wl,-nopie";
			}

			// whether we actually can do that is checked in CanUseLTO() earlier
			if (LinkEnvironment.bAllowLTCG)
			{
				Result += " -flto";
			}

			if (CrossCompiling())
			{
				if (UsingClang())
				{
					Result += String.Format(" -target {0}", LinkEnvironment.Architecture);        // Set target triple
				}
				string SysRootPath = BaseLinuxPath.TrimEnd(new char[] { '\\', '/' });
				Result += String.Format(" \"--sysroot={0}\"", SysRootPath);

				// Linking with the toolchain on linux appears to not search usr/
				if (BuildHostPlatform.Current.Platform == UnrealTargetPlatform.Linux)
				{
					Result += String.Format(" -B{0}/usr/lib/", SysRootPath);
					Result += String.Format(" -B{0}/usr/lib64/", SysRootPath);
					Result += String.Format(" -L{0}/usr/lib/", SysRootPath);
					Result += String.Format(" -L{0}/usr/lib64/", SysRootPath);
				}
			}

			return Result;
		}

		string GetArchiveArguments(LinkEnvironment LinkEnvironment)
		{
			return " rcs";
		}

		// cache the location of NDK tools
		protected bool bIsCrossCompiling;
		protected string BaseLinuxPath;
		protected string ClangPath;
		protected string GCCPath;
		protected string ArPath;
		protected string LlvmArPath;
		protected string RanlibPath;
		protected string StripPath;
		protected string ObjcopyPath;
		protected string DumpSymsPath;
		protected string BreakpadEncoderPath;
		protected string MultiArchRoot;

		/// <summary>
		/// Version string of the current compiler, whether clang or gcc or whatever
		/// </summary>
		static string CompilerVersionString;
		/// <summary>
		/// Major version of the current compiler, whether clang or gcc or whatever
		/// </summary>
		static int CompilerVersionMajor = -1;
		/// <summary>
		/// Minor version of the current compiler, whether clang or gcc or whatever
		/// </summary>
		static int CompilerVersionMinor = -1;
		/// <summary>
		/// Patch version of the current compiler, whether clang or gcc or whatever
		/// </summary>
		static int CompilerVersionPatch = -1;

		/// <summary>
		/// Whether to use old, slower way to relink circularly dependent libraries.
		/// It makes sense to use it when cross-compiling on Windows due to race conditions between actions reading and modifying the libs.
		/// </summary>
		private bool bUseFixdeps = false;

		/// <summary>
		/// Track which scripts need to be deleted before appending to
		/// </summary>
		private bool bHasWipedFixDepsScript = false;

		/// <summary>
		/// Holds all the binaries for a particular target (except maybe the executable itself).
		/// </summary>
		private static List<FileItem> AllBinaries = new List<FileItem>();

		/// <summary>
		/// Tracks that information about used C++ library is only printed once
		/// </summary>
		private bool bHasPrintedBuildDetails = false;

		/// <summary>
		/// Checks if we actually can use LTO with this set of tools
		/// </summary>
		private bool CanUseLTO(string Architecture)
		{
			return UsingLld(Architecture) && !String.IsNullOrEmpty(LlvmArPath);
		}

		/// <summary>
		/// Returns a helpful string for the user
		/// </summary>
		protected string ExplainWhyCannotUseLTO(string Architecture)
		{
			string Explanation = "Cannot use LTO on this toolchain:";
			int NumProblems = 0;
			if (!UsingLld(Architecture))
			{
				Explanation += " not using lld";
				++NumProblems;
			}
			if (String.IsNullOrEmpty(LlvmArPath))
			{
				if (NumProblems > 0)
				{
					Explanation += " and";
				}
				Explanation += " llvm-ar was not found";
			}
			return Explanation;
		}

		protected void PrintBuildDetails(CppCompileEnvironment CompileEnvironment)
		{
			Log.TraceInformation("------- Build details --------");
			Log.TraceInformation("Using {0}.", ToolchainInfo);
			Log.TraceInformation("Using {0} ({1}) version '{2}' (string), {3} (major), {4} (minor), {5} (patch)",
				String.IsNullOrEmpty(ClangPath) ? "gcc" : "clang",
				String.IsNullOrEmpty(ClangPath) ? GCCPath : ClangPath,
				CompilerVersionString, CompilerVersionMajor, CompilerVersionMinor, CompilerVersionPatch);

			if (UsingClang())
			{
				// inform the user which C++ library the engine is going to be compiled against - important for compatibility with third party code that uses STL
				Log.TraceInformation("Using {0} standard C++ library.", ShouldUseLibcxx(CompileEnvironment.Architecture) ? "bundled libc++" : "compiler default (most likely libstdc++)");
				Log.TraceInformation("Using {0}", UsingLld(CompileEnvironment.Architecture) ? "lld linker" : "default linker (ld)");
				Log.TraceInformation("Using {0}", !String.IsNullOrEmpty(LlvmArPath) ? String.Format("llvm-ar : {0}", LlvmArPath) : String.Format("ar and ranlib: {0}, {1}", GetArPath(CompileEnvironment.Architecture), GetRanlibPath(CompileEnvironment.Architecture)));
			}

			// Also print other once-per-build information
			if (bUseFixdeps)
			{
				Log.TraceInformation("Using old way to relink circularly dependent libraries (with a FixDeps step).");
			}
			else
			{
				Log.TraceInformation("Using fast way to relink  circularly dependent libraries (no FixDeps).");
			}

			if (CompileEnvironment.bAllowLTCG)
			{
				Log.TraceInformation("Using LTO (link-time optimization).");
			}

			if (bSuppressPIE)
			{
				Log.TraceInformation("Compiler is set up to generate position independent executables by default, but we're suppressing it.");
			}
			Log.TraceInformation("------------------------------");
		}

		protected bool CheckSDKVersionFromFile(string VersionPath, out string ErrorMessage)
		{
			if (File.Exists(VersionPath))
			{
				StreamReader SDKVersionFile = new StreamReader(VersionPath);
				string SDKVersionString = SDKVersionFile.ReadLine();
				SDKVersionFile.Close();

				if (SDKVersionString != null)
				{
					return PlatformSDK.CheckSDKCompatible(SDKVersionString, out ErrorMessage);
				}
			}

			ErrorMessage = "Cannot use an old toolchain (missing " + PlatformSDK.SDKVersionFileName() + " file, assuming version earlier than v11)";
			return false;
		}

		public override CPPOutput CompileCPPFiles(CppCompileEnvironment CompileEnvironment, List<FileItem> InputFiles, DirectoryReference OutputDir, string ModuleName, ActionGraph ActionGraph)
		{
			string Arguments = GetCLArguments_Global(CompileEnvironment);
			string PCHArguments = "";

			var BuildPlatform = UEBuildPlatform.GetBuildPlatformForCPPTargetPlatform(CompileEnvironment.Platform);

			if (!bHasPrintedBuildDetails)
			{
				PrintBuildDetails(CompileEnvironment);

				string LinuxDependenciesPath = Path.Combine(UnrealBuildTool.EngineSourceThirdPartyDirectory.FullName, "Linux", PlatformSDK.HaveLinuxDependenciesFile());
				if (!File.Exists(LinuxDependenciesPath))
				{
					throw new BuildException("Please make sure that Engine/Source/ThirdParty/Linux is complete (re - run Setup script if using a github build)");
				}

				if (!String.IsNullOrEmpty(MultiArchRoot))
				{
					string ErrorMessage;
					if (!CheckSDKVersionFromFile(Path.Combine(MultiArchRoot, PlatformSDK.SDKVersionFileName()), out ErrorMessage))
					{
						throw new BuildException(ErrorMessage);
					}
				}

				bHasPrintedBuildDetails = true;
			}

			if (CompileEnvironment.bAllowLTCG && !CanUseLTO(CompileEnvironment.Architecture))
			{
				throw new BuildException(ExplainWhyCannotUseLTO(CompileEnvironment.Architecture));
			}

			if (CompileEnvironment.PrecompiledHeaderAction == PrecompiledHeaderAction.Include)
			{
				PCHArguments += string.Format(" -include \"{0}\"", CompileEnvironment.PrecompiledHeaderIncludeFilename.FullName.Replace('\\', '/'));
			}

			foreach(FileItem ForceIncludeFile in CompileEnvironment.ForceIncludeFiles)
			{
				PCHArguments += String.Format(" -include \"{0}\"", ForceIncludeFile.Location.FullName.Replace('\\', '/'));
			}

			// Add include paths to the argument list.
			foreach (DirectoryReference IncludePath in CompileEnvironment.IncludePaths.UserIncludePaths)
			{
				Arguments += string.Format(" -I\"{0}\"", IncludePath.FullName.Replace('\\', '/'));
			}
			foreach (DirectoryReference IncludePath in CompileEnvironment.IncludePaths.SystemIncludePaths)
			{
				Arguments += string.Format(" -I\"{0}\"", IncludePath.FullName.Replace('\\', '/'));
			}

			// Add preprocessor definitions to the argument list.
			foreach (string Definition in CompileEnvironment.Definitions)
			{
				Arguments += string.Format(" -D \"{0}\"", EscapeArgument(Definition));
			}

			// Create a compile action for each source file.
			CPPOutput Result = new CPPOutput();
			foreach (FileItem SourceFile in InputFiles)
			{
				Action CompileAction = ActionGraph.Add(ActionType.Compile);
				CompileAction.PrerequisiteItems.AddRange(CompileEnvironment.ForceIncludeFiles);

				string FileArguments = "";
				string Extension = Path.GetExtension(SourceFile.AbsolutePath).ToUpperInvariant();

				// Add C or C++ specific compiler arguments.
				if (CompileEnvironment.PrecompiledHeaderAction == PrecompiledHeaderAction.Create)
				{
					FileArguments += GetCompileArguments_PCH();
				}
				else if (Extension == ".C")
				{
					// Compile the file as C code.
					FileArguments += GetCompileArguments_C();
				}
				else if (Extension == ".MM")
				{
					// Compile the file as Objective-C++ code.
					FileArguments += GetCompileArguments_MM();
					FileArguments += GetRTTIFlag(CompileEnvironment);
				}
				else if (Extension == ".M")
				{
					// Compile the file as Objective-C code.
					FileArguments += GetCompileArguments_M();
				}
				else
				{
					FileArguments += GetCompileArguments_CPP();

					// only use PCH for .cpp files
					FileArguments += PCHArguments;
				}

				// Add the C++ source file and its included files to the prerequisite item list.
				AddPrerequisiteSourceFile(CompileEnvironment, SourceFile, CompileAction.PrerequisiteItems);

				if (CompileEnvironment.PrecompiledHeaderAction == PrecompiledHeaderAction.Create)
				{
					// Add the precompiled header file to the produced item list.
					FileItem PrecompiledHeaderFile = FileItem.GetItemByFileReference(FileReference.Combine(OutputDir, Path.GetFileName(SourceFile.AbsolutePath) + ".gch"));

					CompileAction.ProducedItems.Add(PrecompiledHeaderFile);
					Result.PrecompiledHeaderFile = PrecompiledHeaderFile;

					// Add the parameters needed to compile the precompiled header file to the command-line.
					FileArguments += string.Format(" -o \"{0}\"", PrecompiledHeaderFile.AbsolutePath.Replace('\\', '/'));
				}
				else
				{
					if (CompileEnvironment.PrecompiledHeaderAction == PrecompiledHeaderAction.Include)
					{
						CompileAction.bIsUsingPCH = true;
						CompileAction.PrerequisiteItems.Add(CompileEnvironment.PrecompiledHeaderFile);
					}

					// Add the object file to the produced item list.
					FileItem ObjectFile = FileItem.GetItemByFileReference(FileReference.Combine(OutputDir, Path.GetFileName(SourceFile.AbsolutePath) + ".o"));
					CompileAction.ProducedItems.Add(ObjectFile);
					Result.ObjectFiles.Add(ObjectFile);

					FileArguments += string.Format(" -o \"{0}\"", ObjectFile.AbsolutePath.Replace('\\', '/'));
				}

				// Add the source file path to the command-line.
				FileArguments += string.Format(" \"{0}\"", SourceFile.AbsolutePath.Replace('\\', '/'));

				CompileAction.WorkingDirectory = UnrealBuildTool.EngineSourceDirectory.FullName;
				if (!UsingClang())
				{
					CompileAction.CommandPath = GCCPath;
				}
				else
				{
					CompileAction.CommandPath = ClangPath;
				}

				string AllArguments = (Arguments + FileArguments + CompileEnvironment.AdditionalArguments);
				// all response lines should have / instead of \, but we cannot just bulk-replace it here since some \ are used to escape quotes, e.g. Definitions.Add("FOO=TEXT(\"Bar\")");

				Debug.Assert(CompileAction.ProducedItems.Count > 0);

				FileReference CompilerResponseFileName = CompileAction.ProducedItems[0].Location + ".rsp";
				FileItem CompilerResponseFileItem = FileItem.CreateIntermediateTextFile(CompilerResponseFileName, AllArguments);

				CompileAction.CommandArguments = string.Format(" @\"{0}\"", CompilerResponseFileName);
				CompileAction.PrerequisiteItems.Add(CompilerResponseFileItem);
				CompileAction.CommandDescription = "Compile";
				CompileAction.StatusDescription = Path.GetFileName(SourceFile.AbsolutePath);
				CompileAction.bIsGCCCompiler = true;

				// Don't farm out creation of pre-compiled headers as it is the critical path task.
				CompileAction.bCanExecuteRemotely =
					CompileEnvironment.PrecompiledHeaderAction != PrecompiledHeaderAction.Create ||
					CompileEnvironment.bAllowRemotelyCompiledPCHs;
			}

			return Result;
		}

		bool UsingLld(string Architecture)
		{
			return bUseLld && Architecture.StartsWith("x86_64");
		}

		/// <summary>
		/// Creates an action to archive all the .o files into single .a file
		/// </summary>
		public FileItem CreateArchiveAndIndex(LinkEnvironment LinkEnvironment, ActionGraph ActionGraph)
		{
			// Create an archive action
			Action ArchiveAction = ActionGraph.Add(ActionType.Link);
			ArchiveAction.WorkingDirectory = UnrealBuildTool.EngineSourceDirectory.FullName;
			bool bUsingSh = BuildHostPlatform.Current.Platform != UnrealTargetPlatform.Win64 && BuildHostPlatform.Current.Platform != UnrealTargetPlatform.Win32;
			if (bUsingSh)
			{
				ArchiveAction.CommandPath = "/bin/sh";
				ArchiveAction.CommandArguments = "-c '";
			}
			else
			{
				ArchiveAction.CommandPath = "cmd.exe";
				ArchiveAction.CommandArguments = "/c \"";
			}

			// this will produce a final library
			ArchiveAction.bProducesImportLibrary = true;

			// Add the output file as a production of the link action.
			FileItem OutputFile = FileItem.GetItemByFileReference(LinkEnvironment.OutputFilePath);
			ArchiveAction.ProducedItems.Add(OutputFile);
			ArchiveAction.CommandDescription = "Archive";
			ArchiveAction.StatusDescription = Path.GetFileName(OutputFile.AbsolutePath);
			ArchiveAction.CommandArguments += string.Format("\"{0}\" {1} \"{2}\"", GetArPath(LinkEnvironment.Architecture), GetArchiveArguments(LinkEnvironment), OutputFile.AbsolutePath);

			// Add the input files to a response file, and pass the response file on the command-line.
			List<string> InputFileNames = new List<string>();
			foreach (FileItem InputFile in LinkEnvironment.InputFiles)
			{
				string InputAbsolutePath = InputFile.AbsolutePath.Replace("\\", "/");
				InputFileNames.Add(string.Format("\"{0}\"", InputAbsolutePath));
				ArchiveAction.PrerequisiteItems.Add(InputFile);
			}

			// this won't stomp linker's response (which is not used when compiling static libraries)
			FileReference ResponsePath = GetResponseFileName(LinkEnvironment, OutputFile);
			if (!ProjectFileGenerator.bGenerateProjectFiles)
			{
				FileItem ResponseFileItem = FileItem.CreateIntermediateTextFile(ResponsePath, InputFileNames);
				ArchiveAction.PrerequisiteItems.Add(ResponseFileItem);
			}
			ArchiveAction.CommandArguments += string.Format(" @\"{0}\"", ConvertPath(ResponsePath.FullName));

			// add ranlib if not using llvm-ar
			if (String.IsNullOrEmpty(LlvmArPath))
			{
				ArchiveAction.CommandArguments += string.Format(" && \"{0}\" \"{1}\"", GetRanlibPath(LinkEnvironment.Architecture), OutputFile.AbsolutePath);
			}

			// Add the additional arguments specified by the environment.
			ArchiveAction.CommandArguments += LinkEnvironment.AdditionalArguments;
			ArchiveAction.CommandArguments = ArchiveAction.CommandArguments.Replace("\\", "/");

			if (bUsingSh)
			{
				ArchiveAction.CommandArguments += "'";
			}
			else
			{
				ArchiveAction.CommandArguments += "\"";
			}

			// Only execute linking on the local PC.
			ArchiveAction.bCanExecuteRemotely = false;

			return OutputFile;
		}

		public FileItem FixDependencies(LinkEnvironment LinkEnvironment, FileItem Executable, ActionGraph ActionGraph)
		{
			if (bUseFixdeps)
			{
				if (!LinkEnvironment.bIsCrossReferenced)
				{
					return null;
				}

				Log.TraceVerbose("Adding postlink step");

				bool bUseCmdExe = BuildHostPlatform.Current.Platform == UnrealTargetPlatform.Win64 || BuildHostPlatform.Current.Platform == UnrealTargetPlatform.Win32;
				string ShellBinary = bUseCmdExe ? "cmd.exe" : "/bin/sh";
				string ExecuteSwitch = bUseCmdExe ? " /C" : ""; // avoid -c so scripts don't need +x
				string ScriptName = bUseCmdExe ? "FixDependencies.bat" : "FixDependencies.sh";

				FileItem FixDepsScript = FileItem.GetItemByFileReference(FileReference.Combine(LinkEnvironment.LocalShadowDirectory, ScriptName));

				Action PostLinkAction = ActionGraph.Add(ActionType.Link);
				PostLinkAction.WorkingDirectory = UnrealBuildTool.EngineSourceDirectory.FullName;
				PostLinkAction.CommandPath = ShellBinary;
				PostLinkAction.StatusDescription = string.Format("{0}", Path.GetFileName(Executable.AbsolutePath));
				PostLinkAction.CommandDescription = "FixDeps";
				PostLinkAction.bCanExecuteRemotely = false;
				PostLinkAction.CommandArguments = ExecuteSwitch;

				PostLinkAction.CommandArguments += bUseCmdExe ? " \"" : " -c '";

				FileItem OutputFile = FileItem.GetItemByFileReference(FileReference.Combine(LinkEnvironment.LocalShadowDirectory, Path.GetFileNameWithoutExtension(Executable.AbsolutePath) + ".link"));

				// Make sure we don't run this script until the all executables and shared libraries
				// have been built.
				PostLinkAction.PrerequisiteItems.Add(Executable);
				foreach (FileItem Dependency in AllBinaries)
				{
					PostLinkAction.PrerequisiteItems.Add(Dependency);
				}

				PostLinkAction.CommandArguments += ShellBinary + ExecuteSwitch + " \"" + FixDepsScript.AbsolutePath + "\" && ";

				// output file should not be empty or it will be rebuilt next time
				string Touch = bUseCmdExe ? "echo \"Dummy\" >> \"{0}\" && copy /b \"{0}\" +,," : "echo \"Dummy\" >> \"{0}\"";

				PostLinkAction.CommandArguments += String.Format(Touch, OutputFile.AbsolutePath);
				PostLinkAction.CommandArguments += bUseCmdExe ? "\"" : "'";

				System.Console.WriteLine("{0} {1}", PostLinkAction.CommandPath, PostLinkAction.CommandArguments);

				PostLinkAction.ProducedItems.Add(OutputFile);
				return OutputFile;
			}
			else
			{
				return null;
			}
		}

		// allow sub-platforms to modify the name of the output file
		protected virtual FileItem GetLinkOutputFile(LinkEnvironment LinkEnvironment)
		{
			return FileItem.GetItemByFileReference(LinkEnvironment.OutputFilePath);
		}


		public override FileItem LinkFiles(LinkEnvironment LinkEnvironment, bool bBuildImportLibraryOnly, ActionGraph ActionGraph)
		{
			Debug.Assert(!bBuildImportLibraryOnly);

			if (LinkEnvironment.bAllowLTCG && !CanUseLTO(LinkEnvironment.Architecture))
			{
				throw new BuildException(ExplainWhyCannotUseLTO(LinkEnvironment.Architecture));
			}

			List<string> RPaths = new List<string>();

			if (LinkEnvironment.bIsBuildingLibrary || bBuildImportLibraryOnly)
			{
				return CreateArchiveAndIndex(LinkEnvironment, ActionGraph);
			}

			// Create an action that invokes the linker.
			Action LinkAction = ActionGraph.Add(ActionType.Link);
			LinkAction.WorkingDirectory = UnrealBuildTool.EngineSourceDirectory.FullName;

			string LinkCommandString;
			if (String.IsNullOrEmpty(ClangPath))
			{
				LinkCommandString = "\"" + GCCPath + "\"";
			}
			else
			{
				LinkCommandString = "\"" + ClangPath + "\"";
			}

			// Get link arguments.
			LinkCommandString += GetLinkArguments(LinkEnvironment);

			// Tell the action that we're building an import library here and it should conditionally be
			// ignored as a prerequisite for other actions
			LinkAction.bProducesImportLibrary = LinkEnvironment.bIsBuildingDLL;

			// Add the output file as a production of the link action.
			FileItem OutputFile = GetLinkOutputFile(LinkEnvironment);
			LinkAction.ProducedItems.Add(OutputFile);
			LinkAction.CommandDescription = LinkEnvironment.bAllowLTCG ? "Link-LTO" : "Link";	// LTO can take a lot of time, make it clear for the user
			// because the logic choosing between lld and ld is somewhat messy atm (lld fails to link .DSO due to bugs), make the name of the linker clear
			LinkAction.CommandDescription += (LinkCommandString.Contains("-fuse-ld=lld")) ? " (lld)" : " (ld)";
			LinkAction.StatusDescription = Path.GetFileName(OutputFile.AbsolutePath);

			// Add the output file to the command-line.
			LinkCommandString += string.Format(" -o \"{0}\"", OutputFile.AbsolutePath);

			// Add the input files to a response file, and pass the response file on the command-line.
			List<string> ResponseLines = new List<string>();
			foreach (FileItem InputFile in LinkEnvironment.InputFiles)
			{
				ResponseLines.Add(string.Format("\"{0}\"", InputFile.AbsolutePath.Replace("\\", "/")));
				LinkAction.PrerequisiteItems.Add(InputFile);
			}

			if (LinkEnvironment.bIsBuildingDLL)
			{
				ResponseLines.Add(string.Format(" -soname=\"{0}\"", OutputFile.Location.GetFileName()));
			}

			// Start with the configured LibraryPaths and also add paths to any libraries that
			// we depend on (libraries that we've build ourselves).
			List<DirectoryReference> AllLibraryPaths = LinkEnvironment.LibraryPaths;
			foreach (string AdditionalLibrary in LinkEnvironment.AdditionalLibraries)
			{
				string PathToLib = Path.GetDirectoryName(AdditionalLibrary);
				if (!String.IsNullOrEmpty(PathToLib))
				{
					// make path absolute, because FixDependencies script may be executed in a different directory
					DirectoryReference AbsolutePathToLib = new DirectoryReference(PathToLib);
					if (!AllLibraryPaths.Contains(AbsolutePathToLib))
					{
						AllLibraryPaths.Add(AbsolutePathToLib);
					}
				}

				if ((AdditionalLibrary.Contains("Plugins") || AdditionalLibrary.Contains("Binaries/ThirdParty") || AdditionalLibrary.Contains("Binaries\\ThirdParty")) && Path.GetDirectoryName(AdditionalLibrary) != Path.GetDirectoryName(OutputFile.AbsolutePath))
				{
					string RelativePath = new FileReference(AdditionalLibrary).Directory.MakeRelativeTo(OutputFile.Location.Directory);
					// On Windows, MakeRelativeTo can silently fail if the engine and the project are located on different drives
					if (CrossCompiling() && RelativePath.StartsWith(UnrealBuildTool.RootDirectory.FullName))
					{
						// do not replace directly, but take care to avoid potential double slashes or missed slashes
						string PathFromRootDir = RelativePath.Replace(UnrealBuildTool.RootDirectory.FullName, "");
						// Path.Combine doesn't combine these properly
						RelativePath = ((PathFromRootDir.StartsWith("\\") || PathFromRootDir.StartsWith("/")) ? "..\\..\\.." : "..\\..\\..\\") + PathFromRootDir;
					}

					if (!RPaths.Contains(RelativePath))
					{
						RPaths.Add(RelativePath);
						ResponseLines.Add(string.Format(" -rpath=\"${{ORIGIN}}/{0}\"", RelativePath.Replace('\\', '/')));
					}
				}
			}

			foreach(string RuntimeLibaryPath in LinkEnvironment.RuntimeLibraryPaths)
			{
				string RelativePath = RuntimeLibaryPath;
				if(!RelativePath.StartsWith("$"))
				{
					string RelativeRootPath = new DirectoryReference(RuntimeLibaryPath).MakeRelativeTo(UnrealBuildTool.RootDirectory);
					// We're assuming that the binary will be placed according to our ProjectName/Binaries/Platform scheme
					RelativePath = Path.Combine("..", "..", "..", RelativeRootPath);
				}
				if (!RPaths.Contains(RelativePath))
				{
					RPaths.Add(RelativePath);
					ResponseLines.Add(string.Format(" -rpath=\"${{ORIGIN}}/{0}\"", RelativePath.Replace('\\', '/')));
				}
			}

			ResponseLines.Add(string.Format(" -rpath-link=\"{0}\"", Path.GetDirectoryName(OutputFile.AbsolutePath)));

			// Add the library paths to the argument list.
			foreach (DirectoryReference LibraryPath in AllLibraryPaths)
			{
				// use absolute paths because of FixDependencies script again
				ResponseLines.Add(string.Format(" -L\"{0}\"", LibraryPath.FullName.Replace('\\', '/')));
			}

			List<string> EngineAndGameLibrariesLinkFlags = new List<string>();
			List<FileItem> EngineAndGameLibrariesFiles = new List<FileItem>();

			// Pre-2.25 ld has symbol resolution problems when .so are mixed with .a in a single --start-group/--end-group
			// when linking with --as-needed.
			// Move external libraries to a separate --start-group/--end-group to fix it (and also make groups smaller and faster to link).
			// See https://github.com/EpicGames/UnrealEngine/pull/2778 and https://github.com/EpicGames/UnrealEngine/pull/2793 for discussion
			string ExternalLibraries = "";

			// add libraries in a library group
			ResponseLines.Add(string.Format(" --start-group"));

			foreach (string AdditionalLibrary in LinkEnvironment.AdditionalLibraries)
			{
				if (String.IsNullOrEmpty(Path.GetDirectoryName(AdditionalLibrary)))
				{
					// library was passed just like "jemalloc", turn it into -ljemalloc
					ExternalLibraries += string.Format(" -l{0}", AdditionalLibrary);
				}
				else if (Path.GetExtension(AdditionalLibrary) == ".a")
				{
					// static library passed in, pass it along but make path absolute, because FixDependencies script may be executed in a different directory
					string AbsoluteAdditionalLibrary = Path.GetFullPath(AdditionalLibrary);
					if (AbsoluteAdditionalLibrary.Contains(" "))
					{
						AbsoluteAdditionalLibrary = string.Format("\"{0}\"", AbsoluteAdditionalLibrary);
					}
					AbsoluteAdditionalLibrary = AbsoluteAdditionalLibrary.Replace('\\', '/');

					// libcrypto/libssl contain number of functions that are being used in different DSOs. FIXME: generalize?
					if (LinkEnvironment.bIsBuildingDLL && (AbsoluteAdditionalLibrary.Contains("libcrypto") || AbsoluteAdditionalLibrary.Contains("libssl")))
					{
						ResponseLines.Add(" --whole-archive " + AbsoluteAdditionalLibrary + " --no-whole-archive");
					}
					else
					{
						ResponseLines.Add(" " + AbsoluteAdditionalLibrary);
					}

					LinkAction.PrerequisiteItems.Add(FileItem.GetItemByPath(AdditionalLibrary));
				}
				else
				{
					// Skip over full-pathed library dependencies when building DLLs to avoid circular
					// dependencies.
					FileItem LibraryDependency = FileItem.GetItemByPath(AdditionalLibrary);

					string LibName = Path.GetFileNameWithoutExtension(AdditionalLibrary);
					if (LibName.StartsWith("lib"))
					{
						// Remove lib prefix
						LibName = LibName.Remove(0, 3);
					}
					string LibLinkFlag = string.Format(" -l{0}", LibName);

					if (LinkEnvironment.bIsBuildingDLL && LinkEnvironment.bIsCrossReferenced)
					{
						// We are building a cross referenced DLL so we can't actually include
						// dependencies at this point. Instead we add it to the list of
						// libraries to be used in the FixDependencies step.
						EngineAndGameLibrariesLinkFlags.Add(LibLinkFlag);
						EngineAndGameLibrariesFiles.Add(LibraryDependency);
						// it is important to add this exactly to the same place where the missing libraries would have been, it will be replaced later
						if (!ExternalLibraries.Contains("--allow-shlib-undefined"))
						{
							ExternalLibraries += string.Format(" -Wl,--allow-shlib-undefined");
						}
					}
					else
					{
						LinkAction.PrerequisiteItems.Add(LibraryDependency);
						ExternalLibraries += LibLinkFlag;
					}
				}
			}
			ResponseLines.Add(" --end-group");

			FileReference ResponseFileName = GetResponseFileName(LinkEnvironment, OutputFile);
			FileItem ResponseFileItem = FileItem.CreateIntermediateTextFile(ResponseFileName, ResponseLines);

			LinkCommandString += string.Format(" -Wl,@\"{0}\"", ResponseFileName);
			LinkAction.PrerequisiteItems.Add(ResponseFileItem);

			LinkCommandString += " -Wl,--start-group";
			LinkCommandString += ExternalLibraries;
			LinkCommandString += " -Wl,--end-group";

			LinkCommandString += " -lrt"; // needed for clock_gettime()
			LinkCommandString += " -lm"; // math

			if (ShouldUseLibcxx(LinkEnvironment.Architecture))
			{
				// libc++ and its abi lib
				LinkCommandString += " -nodefaultlibs";
				LinkCommandString += " -L" + "ThirdParty/Linux/LibCxx/lib/Linux/" + LinkEnvironment.Architecture + "/";
				LinkCommandString += " " + "ThirdParty/Linux/LibCxx/lib/Linux/" + LinkEnvironment.Architecture + "/libc++.a";
				LinkCommandString += " " + "ThirdParty/Linux/LibCxx/lib/Linux/" + LinkEnvironment.Architecture + "/libc++abi.a";
				LinkCommandString += " -lm";
				LinkCommandString += " -lc";
				LinkCommandString += " -lgcc_s";
				LinkCommandString += " -lgcc";
			}

			// these can be helpful for understanding the order of libraries or library search directories
			if (PlatformSDK.bVerboseLinker)
			{
				LinkCommandString += " -Wl,--verbose";
				LinkCommandString += " -Wl,--trace";
				LinkCommandString += " -v";
			}

			// Add the additional arguments specified by the environment.
			LinkCommandString += LinkEnvironment.AdditionalArguments;
			LinkCommandString = LinkCommandString.Replace("\\\\", "/");
			LinkCommandString = LinkCommandString.Replace("\\", "/");

			bool bUseCmdExe = BuildHostPlatform.Current.Platform == UnrealTargetPlatform.Win64 || BuildHostPlatform.Current.Platform == UnrealTargetPlatform.Win32;
			string ShellBinary = bUseCmdExe ? "cmd.exe" : "/bin/sh";
			string ExecuteSwitch = bUseCmdExe ? " /C" : ""; // avoid -c so scripts don't need +x

			// Linux has issues with scripts and parameter expansion from curely brakets
			if (!bUseCmdExe)
			{
				LinkCommandString = LinkCommandString.Replace("{", "'{");
				LinkCommandString = LinkCommandString.Replace("}", "}'");
				LinkCommandString = LinkCommandString.Replace("$'{", "'${");	// fixing $'{ORIGIN}' to be '${ORIGIN}'
			}

			string LinkScriptName = string.Format((bUseCmdExe ? "Link-{0}.link.bat" : "Link-{0}.link.sh"), OutputFile.Location.GetFileName());
			string LinkScriptFullPath = Path.Combine(LinkEnvironment.LocalShadowDirectory.FullName, LinkScriptName);
			Log.TraceVerbose("Creating link script: {0}", LinkScriptFullPath);
			Directory.CreateDirectory(Path.GetDirectoryName(LinkScriptFullPath));
			using (StreamWriter LinkWriter = File.CreateText(LinkScriptFullPath))
			{
				if (bUseCmdExe)
				{
					LinkWriter.Write("@echo off\n");
					LinkWriter.Write("rem Automatically generated by UnrealBuildTool\n");
					LinkWriter.Write("rem *DO NOT EDIT*\n\n");
					LinkWriter.Write("set Retries=0\n");
					LinkWriter.Write(":linkloop\n");
					LinkWriter.Write("if %Retries% GEQ 10 goto failedtorelink\n");
					LinkWriter.Write(LinkCommandString + "\n");
					LinkWriter.Write("if %errorlevel% neq 0 goto sleepandretry\n");
					LinkWriter.Write(GetDumpEncodeDebugCommand(LinkEnvironment, OutputFile) + "\n");
					LinkWriter.Write("exit 0\n");
					LinkWriter.Write(":sleepandretry\n");
					LinkWriter.Write("ping 127.0.0.1 -n 1 -w 5000 >NUL 2>NUL\n");     // timeout complains about lack of redirection
					LinkWriter.Write("set /a Retries+=1\n");
					LinkWriter.Write("goto linkloop\n");
					LinkWriter.Write(":failedtorelink\n");
					LinkWriter.Write("echo Failed to link {0} after %Retries% retries\n", OutputFile.AbsolutePath);
					LinkWriter.Write("exit 1\n");
				}
				else
				{
					LinkWriter.Write("#!/bin/sh\n");
					LinkWriter.Write("# Automatically generated by UnrealBuildTool\n");
					LinkWriter.Write("# *DO NOT EDIT*\n\n");
					LinkWriter.Write("set -o errexit\n");
					LinkWriter.Write(LinkCommandString + "\n");
					LinkWriter.Write(GetDumpEncodeDebugCommand(LinkEnvironment, OutputFile) + "\n");
				}
			};

			LinkAction.CommandPath = ShellBinary;

			// This must maintain the quotes around the LinkScriptFullPath
			LinkAction.CommandArguments = ExecuteSwitch + " \"" + LinkScriptFullPath + "\"";

			// prepare a linker script
			FileReference LinkerScriptPath = FileReference.Combine(LinkEnvironment.LocalShadowDirectory, "remove-sym.ldscript");
			if (!DirectoryReference.Exists(LinkEnvironment.LocalShadowDirectory))
			{
				DirectoryReference.CreateDirectory(LinkEnvironment.LocalShadowDirectory);
			}
			if (FileReference.Exists(LinkerScriptPath))
			{
				FileReference.Delete(LinkerScriptPath);
			}

			// Only execute linking on the local PC.
			LinkAction.bCanExecuteRemotely = false;

			// Prepare a script that will run later, once all shared libraries and the executable
			// are created. This script will be called by action created in FixDependencies()
			if (LinkEnvironment.bIsCrossReferenced && LinkEnvironment.bIsBuildingDLL)
			{
				if (bUseFixdeps)
				{
					string ScriptName = bUseCmdExe ? "FixDependencies.bat" : "FixDependencies.sh";

					string FixDepsScriptPath = Path.Combine(LinkEnvironment.LocalShadowDirectory.FullName, ScriptName);
					if (!bHasWipedFixDepsScript)
					{
						bHasWipedFixDepsScript = true;
						Log.TraceVerbose("Creating script: {0}", FixDepsScriptPath);
						Directory.CreateDirectory(Path.GetDirectoryName(FixDepsScriptPath));
						using (StreamWriter Writer = File.CreateText(FixDepsScriptPath))
						{
						if (bUseCmdExe)
						{
							Writer.Write("@echo off\n");
							Writer.Write("rem Automatically generated by UnrealBuildTool\n");
							Writer.Write("rem *DO NOT EDIT*\n\n");
						}
						else
						{
							Writer.Write("#!/bin/sh\n");
							Writer.Write("# Automatically generated by UnrealBuildTool\n");
							Writer.Write("# *DO NOT EDIT*\n\n");
							Writer.Write("set -o errexit\n");
						}
						}
					}

					StreamWriter FixDepsScript = File.AppendText(FixDepsScriptPath);

					string EngineAndGameLibrariesString = "";
					foreach (string Library in EngineAndGameLibrariesLinkFlags)
					{
						EngineAndGameLibrariesString += Library;
					}

					FixDepsScript.Write(string.Format("echo Fixing {0}\n", Path.GetFileName(OutputFile.AbsolutePath)));
					if (!bUseCmdExe)
					{
						FixDepsScript.Write(string.Format("TIMESTAMP=`stat --format %y \"{0}\"`\n", OutputFile.AbsolutePath));
					}
					string FixDepsLine = LinkCommandString;
					string Replace = "-Wl,--allow-shlib-undefined";

					FixDepsLine = FixDepsLine.Replace(Replace, EngineAndGameLibrariesString);
					string OutputFileForwardSlashes = OutputFile.AbsolutePath.Replace("\\", "/");
					FixDepsLine = FixDepsLine.Replace(OutputFileForwardSlashes, OutputFileForwardSlashes + ".fixed");
					FixDepsLine = FixDepsLine.Replace("$", "\\$");
					FixDepsScript.Write(FixDepsLine + "\n");
					if (bUseCmdExe)
					{
						FixDepsScript.Write(string.Format("move /Y \"{0}.fixed\" \"{0}\"\n", OutputFile.AbsolutePath));
					}
					else
					{
						FixDepsScript.Write(string.Format("mv \"{0}.fixed\" \"{0}\"\n", OutputFile.AbsolutePath));
						FixDepsScript.Write(string.Format("touch -d \"$TIMESTAMP\" \"{0}\"\n\n", OutputFile.AbsolutePath));
					}
					FixDepsScript.Close();
				}
				else
				{
					// Create the action to relink the library. This actions does not overwrite the source file so it can be executed in parallel
					Action RelinkAction = ActionGraph.Add(ActionType.Link);
					RelinkAction.WorkingDirectory = LinkAction.WorkingDirectory;
					RelinkAction.StatusDescription = LinkAction.StatusDescription;
					RelinkAction.CommandDescription = "Relink";
					RelinkAction.bCanExecuteRemotely = false;
					RelinkAction.ProducedItems.Clear();
					RelinkAction.PrerequisiteItems = new List<FileItem>(LinkAction.PrerequisiteItems);
					foreach (FileItem Dependency in EngineAndGameLibrariesFiles)
					{
						RelinkAction.PrerequisiteItems.Add(Dependency);
					}
					RelinkAction.PrerequisiteItems.Add(OutputFile); // also depend on the first link action's output

					string LinkOutputFileForwardSlashes = OutputFile.AbsolutePath.Replace("\\", "/");
					string RelinkedFileForwardSlashes = Path.Combine(LinkEnvironment.LocalShadowDirectory.FullName, OutputFile.Location.GetFileName()) + ".relinked";

					// cannot use the real product because we need to maintain the timestamp on it
					FileReference RelinkActionDummyProductRef = FileReference.Combine(LinkEnvironment.LocalShadowDirectory, LinkEnvironment.OutputFilePath.GetFileNameWithoutExtension() + ".relinked_action_ran");
					RelinkAction.ProducedItems.Add(FileItem.GetItemByFileReference(RelinkActionDummyProductRef));

					string EngineAndGameLibrariesString = "";
					foreach (string Library in EngineAndGameLibrariesLinkFlags)
					{
						EngineAndGameLibrariesString += Library;
					}

					// create the relinking step
					string RelinkScriptName = string.Format((bUseCmdExe ? "Relink-{0}.bat" : "Relink-{0}.sh"), OutputFile.Location.GetFileName());
					string RelinkScriptFullPath = Path.Combine(LinkEnvironment.LocalShadowDirectory.FullName, RelinkScriptName);

					Log.TraceVerbose("Creating script: {0}", RelinkScriptFullPath);
					Directory.CreateDirectory(Path.GetDirectoryName(RelinkScriptFullPath));
					using (StreamWriter RelinkWriter = File.CreateText(RelinkScriptFullPath))
					{
					string RelinkInvocation = LinkCommandString;
					string Replace = "-Wl,--allow-shlib-undefined";
					RelinkInvocation = RelinkInvocation.Replace(Replace, EngineAndGameLibrariesString);

					// should be the same as RelinkedFileRef
					RelinkInvocation = RelinkInvocation.Replace(LinkOutputFileForwardSlashes, RelinkedFileForwardSlashes);
					RelinkInvocation = RelinkInvocation.Replace("$", "\\$");

					if (bUseCmdExe)
					{
						RelinkWriter.Write("@echo off\n");
						RelinkWriter.Write("rem Automatically generated by UnrealBuildTool\n");
						RelinkWriter.Write("rem *DO NOT EDIT*\n\n");
						RelinkWriter.Write("set Retries=0\n");
						RelinkWriter.Write(":relinkloop\n");
						RelinkWriter.Write("if %Retries% GEQ 10 goto failedtorelink\n");
						RelinkWriter.Write(RelinkInvocation + "\n");
						RelinkWriter.Write("if %errorlevel% neq 0 goto sleepandretry\n");
						RelinkWriter.Write("copy /B \"{0}\" \"{1}.temp\" >NUL 2>NUL\n", RelinkedFileForwardSlashes, OutputFile.AbsolutePath);
						RelinkWriter.Write("if %errorlevel% neq 0 goto sleepandretry\n");
						RelinkWriter.Write("move /Y \"{0}.temp\" \"{1}\" >NUL 2>NUL\n", OutputFile.AbsolutePath, OutputFile.AbsolutePath);
						RelinkWriter.Write("if %errorlevel% neq 0 goto sleepandretry\n");
						RelinkWriter.Write(GetDumpEncodeDebugCommand(LinkEnvironment, OutputFile) + "\n");
						RelinkWriter.Write(string.Format("echo \"Dummy\" >> \"{0}\" && copy /b \"{0}\" +,,\n", RelinkActionDummyProductRef.FullName));
						RelinkWriter.Write("echo Relinked {0} successfully after %Retries% retries\n", OutputFile.AbsolutePath);
						RelinkWriter.Write("exit 0\n");
						RelinkWriter.Write(":sleepandretry\n");
						RelinkWriter.Write("ping 127.0.0.1 -n 1 -w 5000 >NUL 2>NUL\n");     // timeout complains about lack of redirection
						RelinkWriter.Write("set /a Retries+=1\n");
						RelinkWriter.Write("goto relinkloop\n");
						RelinkWriter.Write(":failedtorelink\n");
						RelinkWriter.Write("echo Failed to relink {0} after %Retries% retries\n", OutputFile.AbsolutePath);
						RelinkWriter.Write("exit 1\n");
					}
					else
					{
						RelinkWriter.Write("#!/bin/sh\n");
						RelinkWriter.Write("# Automatically generated by UnrealBuildTool\n");
						RelinkWriter.Write("# *DO NOT EDIT*\n\n");
						RelinkWriter.Write("set -o errexit\n");
						RelinkWriter.Write(RelinkInvocation + "\n");
						RelinkWriter.Write(string.Format("TIMESTAMP=`stat --format %y \"{0}\"`\n", OutputFile.AbsolutePath));
						RelinkWriter.Write("cp \"{0}\" \"{1}.temp\"\n", RelinkedFileForwardSlashes, OutputFile.AbsolutePath);
						RelinkWriter.Write("mv \"{0}.temp\" \"{1}\"\n", OutputFile.AbsolutePath, OutputFile.AbsolutePath);
						RelinkWriter.Write(GetDumpEncodeDebugCommand(LinkEnvironment, OutputFile) + "\n");
						RelinkWriter.Write(string.Format("touch -d \"$TIMESTAMP\" \"{0}\"\n\n", OutputFile.AbsolutePath));
						RelinkWriter.Write(string.Format("echo \"Dummy\" >> \"{0}\"", RelinkActionDummyProductRef.FullName));
					}
					}

					RelinkAction.CommandPath = ShellBinary;
					RelinkAction.CommandArguments = ExecuteSwitch + " \"" + RelinkScriptFullPath + "\"";
				}
			}
			return OutputFile;
		}

		public override void SetupBundleDependencies(List<UEBuildBinary> Binaries, string GameName)
		{
			if (bUseFixdeps)
			{
				foreach (UEBuildBinary Binary in Binaries)
				{
					AllBinaries.Add(FileItem.GetItemByFileReference(Binary.OutputFilePath));
				}
			}
		}

		/// <summary>
		/// Converts the passed in path from UBT host to compiler native format.
		/// </summary>
		public static string ConvertPath(string OriginalPath)
		{
			if (BuildHostPlatform.Current.Platform == UnrealTargetPlatform.Linux)
			{
				return OriginalPath.Replace("\\", "/");
			}
			else
			{
				return OriginalPath;
			}
		}

		public override ICollection<FileItem> PostBuild(FileItem Executable, LinkEnvironment BinaryLinkEnvironment, ActionGraph ActionGraph)
		{
			ICollection<FileItem> OutputFiles = base.PostBuild(Executable, BinaryLinkEnvironment, ActionGraph);

			if (bUseFixdeps)
			{
				if (BinaryLinkEnvironment.bIsBuildingDLL || BinaryLinkEnvironment.bIsBuildingLibrary)
				{
					return OutputFiles;
				}

				FileItem FixDepsOutputFile = FixDependencies(BinaryLinkEnvironment, Executable, ActionGraph);
				if (FixDepsOutputFile != null)
				{
					OutputFiles.Add(FixDepsOutputFile);
				}
			}
			else
			{
				// make build product of cross-referenced DSOs to be *.relinked_action_ran, so the relinking steps are executed
				if (BinaryLinkEnvironment.bIsBuildingDLL && BinaryLinkEnvironment.bIsCrossReferenced)
				{
					FileReference RelinkedMapRef = FileReference.Combine(BinaryLinkEnvironment.LocalShadowDirectory, BinaryLinkEnvironment.OutputFilePath.GetFileNameWithoutExtension() + ".relinked_action_ran");
					OutputFiles.Add(FileItem.GetItemByFileReference(RelinkedMapRef));
				}
			}
			return OutputFiles;
		}

		public void StripSymbols(FileReference SourceFile, FileReference TargetFile)
		{
			if (SourceFile != TargetFile)
			{
				// Strip command only works in place so we need to copy original if target is different
				File.Copy(SourceFile.FullName, TargetFile.FullName, true);
			}

			ProcessStartInfo StartInfo = new ProcessStartInfo();
			StartInfo.FileName = GetStripPath(Architecture);
			StartInfo.Arguments = "--strip-debug \"" + TargetFile.FullName + "\"";
			StartInfo.UseShellExecute = false;
			StartInfo.CreateNoWindow = true;
			Utils.RunLocalProcessAndLogOutput(StartInfo);
		}
	}
}<|MERGE_RESOLUTION|>--- conflicted
+++ resolved
@@ -672,20 +672,10 @@
 			{
 				// libdwarf (from elftoolchain 0.6.1) doesn't support DWARF4. If we need to go back to depending on elftoolchain revert this back to dwarf-3
 				Result += " -gdwarf-4";
-<<<<<<< HEAD
-				
-				// Include debug info
-				Result += " -g";
-				
-				// Include additional debug info to help LLDB
-				Result += " -glldb";
-				
-=======
 
 				// Make debug info LLDB friendly
 				Result += " -glldb";
 
->>>>>>> cf6d231e
 				// Makes debugging .so libraries better
 				Result += " -fstandalone-debug";
 			}
