﻿// Copyright 1998-2018 Epic Games, Inc. All Rights Reserved.

using System;
using System.Collections.Generic;
using System.Text;
using System.IO;
using Tools.DotNETCommon;
using System.Diagnostics;

namespace UnrealBuildTool
{
	class VSCodeProjectFolder : MasterProjectFolder
	{
		public VSCodeProjectFolder(ProjectFileGenerator InitOwnerProjectFileGenerator, string InitFolderName)
			: base(InitOwnerProjectFileGenerator, InitFolderName)
		{
		}
	}

	class VSCodeProject : ProjectFile
	{
		public VSCodeProject(FileReference InitFilePath)
			: base(InitFilePath)
		{
		}

		public override bool WriteProjectFile(List<UnrealTargetPlatform> InPlatforms, List<UnrealTargetConfiguration> InConfigurations)
		{
			return true;
		}
	}

	class VSCodeProjectFileGenerator : ProjectFileGenerator
	{
		private DirectoryReference VSCodeDir;
		private UnrealTargetPlatform HostPlatform;
		private bool bForeignProject;
		private DirectoryReference UE4ProjectRoot;
		private bool bBuildingForDotNetCore;
		private string FrameworkExecutableExtension;
		private string FrameworkLibraryExtension = ".dll";

		private enum EPathType
		{
			Absolute,
			Relative,
		}

		private enum EQuoteType
		{
			Single,	// can be ignored on platforms that don't need it (windows atm)
			Double,
		}

		private string CommonMakePathString(FileSystemReference InRef, EPathType InPathType, DirectoryReference InRelativeRoot)
		{
			if (InRelativeRoot == null)
			{
				InRelativeRoot = UE4ProjectRoot;
			}

			string Processed = InRef.ToString();
			
			switch (InPathType)
			{
				case EPathType.Relative:
				{
					if (InRef.IsUnderDirectory(InRelativeRoot))
					{
						Processed = InRef.MakeRelativeTo(InRelativeRoot).ToString();
					}

					break;
				}

				default:
				{
					break;
				}
			}

			if (HostPlatform == UnrealTargetPlatform.Win64)
			{
				Processed = Processed.Replace("\\", "\\\\");
				Processed = Processed.Replace("/", "\\\\");
			}
			else
			{
				Processed = Processed.Replace('\\', '/');
			}

			return Processed;
		}

		private string MakeQuotedPathString(FileSystemReference InRef, EPathType InPathType, DirectoryReference InRelativeRoot = null, EQuoteType InQuoteType = EQuoteType.Double)
		{
			string Processed = CommonMakePathString(InRef, InPathType, InRelativeRoot);

			if (Processed.Contains(" "))
			{
				if (HostPlatform == UnrealTargetPlatform.Win64 && InQuoteType == EQuoteType.Double)
				{
					Processed = "\\\"" + Processed + "\\\"";
				}
				else
				{
					Processed = "'" + Processed + "'";
				}
 			}

			return Processed;
		}

		private string MakeUnquotedPathString(FileSystemReference InRef, EPathType InPathType, DirectoryReference InRelativeRoot = null)
		{
			return CommonMakePathString(InRef, InPathType, InRelativeRoot);
		}

		private string MakePathString(FileSystemReference InRef, bool bInAbsolute = false, bool bForceSkipQuotes = false)
		{
			if (bForceSkipQuotes)
			{
				return MakeUnquotedPathString(InRef, bInAbsolute ? EPathType.Absolute : EPathType.Relative, UE4ProjectRoot);
			}
			else
			{
				return MakeQuotedPathString(InRef, bInAbsolute ? EPathType.Absolute : EPathType.Relative, UE4ProjectRoot);
			}
		}

		public VSCodeProjectFileGenerator(FileReference InOnlyGameProject)
			: base(InOnlyGameProject)
		{
			bBuildingForDotNetCore = Environment.CommandLine.Contains("-dotnetcore");
			FrameworkExecutableExtension = bBuildingForDotNetCore ? ".dll" : ".exe";
		}

		class JsonFile
		{
			public JsonFile()
			{
			}

			public void BeginRootObject()
			{
				BeginObject();
			}

			public void EndRootObject()
			{
				EndObject();
				if (TabString.Length > 0)
				{
					throw new Exception("Called EndRootObject before all objects and arrays have been closed");
				}
			}

			public void BeginObject(string Name = null)
			{
				string Prefix = Name == null ? "" : Quoted(Name) + ": ";
				Lines.Add(TabString + Prefix + "{");
				TabString += "\t";
			}

			public void EndObject()
			{
				Lines[Lines.Count - 1] = Lines[Lines.Count - 1].TrimEnd(',');
				TabString = TabString.Remove(TabString.Length - 1);
				Lines.Add(TabString + "},");
			}

			public void BeginArray(string Name = null)
			{
				string Prefix = Name == null ? "" : Quoted(Name) + ": ";
				Lines.Add(TabString + Prefix + "[");
				TabString += "\t";
			}

			public void EndArray()
			{
				Lines[Lines.Count - 1] = Lines[Lines.Count - 1].TrimEnd(',');
				TabString = TabString.Remove(TabString.Length - 1);
				Lines.Add(TabString + "],");
			}

			public void AddField(string Name, bool Value)
			{
				Lines.Add(TabString + Quoted(Name) + ": " + Value.ToString().ToLower() + ",");
			}

			public void AddField(string Name, string Value)
			{
				Lines.Add(TabString + Quoted(Name) + ": " + Quoted(Value) + ",");
			}

			public void AddUnnamedField(string Value)
			{
				Lines.Add(TabString + Quoted(Value) + ",");
			}

			public void Write(FileReference File)
			{
				Lines[Lines.Count - 1] = Lines[Lines.Count - 1].TrimEnd(',');
				FileReference.WriteAllLines(File, Lines.ToArray());
			}

			private string Quoted(string Value)
			{
				return "\"" + Value + "\"";
			}

			private List<string> Lines = new List<string>();
			private string TabString = "";
		}

		override public string ProjectFileExtension
		{
			get
			{
				return ".vscode";
			}
		}

		public override void CleanProjectFiles(DirectoryReference InMasterProjectDirectory, string InMasterProjectName, DirectoryReference InIntermediateProjectFilesPath)
		{
		}

		public override bool ShouldGenerateIntelliSenseData()
		{
			return true;
		}

		protected override ProjectFile AllocateProjectFile(FileReference InitFilePath)
		{
			return new VSCodeProject(InitFilePath);
		}

		public override MasterProjectFolder AllocateMasterProjectFolder(ProjectFileGenerator InitOwnerProjectFileGenerator, string InitFolderName)
		{
			return new VSCodeProjectFolder(InitOwnerProjectFileGenerator, InitFolderName);
		} 

		protected override bool WriteMasterProjectFile(ProjectFile UBTProject)
		{
			VSCodeDir = DirectoryReference.Combine(MasterProjectPath, ".vscode");
			DirectoryReference.CreateDirectory(VSCodeDir);

			UE4ProjectRoot = UnrealBuildTool.RootDirectory;
			bForeignProject = !VSCodeDir.IsUnderDirectory(UE4ProjectRoot);
			HostPlatform = BuildHostPlatform.Current.Platform;

			List<ProjectFile> Projects;

			if (bForeignProject)
			{
				Projects = new List<ProjectFile>();
				foreach (var Project in AllProjectFiles)
				{
					if (GameProjectName == Project.ProjectFilePath.GetFileNameWithoutAnyExtensions())
					{
						Projects.Add(Project);
						break;
					}
				}
			}
			else
			{
				Projects = new List<ProjectFile>(AllProjectFiles);
			}
			Projects.Sort((A, B) => { return A.ProjectFilePath.GetFileName().CompareTo(B.ProjectFilePath.GetFileName()); });

			ProjectData ProjectData = GatherProjectData(Projects);

			WriteTasksFile(ProjectData);
			WriteLaunchFile(ProjectData);
			WriteWorkspaceSettingsFile(Projects);
			WriteCppPropertiesFile(ProjectData);
			WriteWorkspaceFile(ProjectData);
			//WriteProjectDataFile(ProjectData);

			return true;
		}

		private class ProjectData
		{
			public enum EOutputType
			{
				Library,
				Exe,

				WinExe, // some projects have this so we need to read it, but it will be converted across to Exe so no code should handle it!
			}

			public class BuildProduct
			{
				public FileReference OutputFile { get; set; }
				public FileReference UProjectFile { get; set; }
				public UnrealTargetConfiguration Config { get; set; }
				public UnrealTargetPlatform Platform { get; set; }
				public EOutputType OutputType { get; set; }
		
				public CsProjectInfo CSharpInfo { get; set; }

				public override string ToString()
				{
					return Platform.ToString() + " " + Config.ToString(); 
				}

			}

			public class Target
			{
				public string Name;
				public TargetType Type;
				public List<BuildProduct> BuildProducts = new List<BuildProduct>();
				public List<string> Defines = new List<string>();

				public Target(Project InParentProject, string InName, TargetType InType)
				{
					Name = InName;
					Type = InType;
					InParentProject.Targets.Add(this);
				}

				public override string ToString()
				{
					return Name.ToString() + " " + Type.ToString(); 
				}
			}

			public class Project
			{
				public string Name;
				public ProjectFile SourceProject;
				public List<Target> Targets = new List<Target>();
				public List<string> IncludePaths;

				public override string ToString()
				{
					return Name;
				}
			}

			public List<Project> NativeProjects = new List<Project>();
			public List<Project> CSharpProjects = new List<Project>();
			public List<Project> AllProjects = new List<Project>();
			public List<string> CombinedIncludePaths = new List<string>();
		}

		private ProjectData GatherProjectData(List<ProjectFile> InProjects)
		{
			ProjectData ProjectData = new ProjectData();

			foreach (ProjectFile Project in InProjects)
			{
				// Create new project record
				ProjectData.Project NewProject = new ProjectData.Project();
				NewProject.Name = Project.ProjectFilePath.GetFileNameWithoutExtension();
				NewProject.SourceProject = Project;

				ProjectData.AllProjects.Add(NewProject);

				// Add into the correct easy-access list
				if (Project is VSCodeProject)
				{
					foreach (ProjectTarget Target in Project.ProjectTargets)
					{
						TargetRules.CPPEnvironmentConfiguration CppEnvironment = new TargetRules.CPPEnvironmentConfiguration(Target.TargetRules);
						TargetRules.LinkEnvironmentConfiguration LinkEnvironment = new TargetRules.LinkEnvironmentConfiguration(Target.TargetRules);
						Target.TargetRules.SetupGlobalEnvironment(new TargetInfo(new ReadOnlyTargetRules(Target.TargetRules)), ref LinkEnvironment, ref CppEnvironment);

						Array Configs = Enum.GetValues(typeof(UnrealTargetConfiguration));
						List<UnrealTargetPlatform> Platforms = new List<UnrealTargetPlatform>(UEBuildTarget.GetSupportedPlatforms(Target.TargetRules));

						ProjectData.Target NewTarget = new ProjectData.Target(NewProject, Target.TargetRules.Name, Target.TargetRules.Type);

						if (HostPlatform != UnrealTargetPlatform.Win64)
						{
							Platforms.Remove(UnrealTargetPlatform.Win64);
							Platforms.Remove(UnrealTargetPlatform.Win32);
						}

						foreach (UnrealTargetPlatform Platform in Platforms)
						{
							var BuildPlatform = UEBuildPlatform.GetBuildPlatform(Platform, true);
							if (SupportedPlatforms.Contains(Platform) && (BuildPlatform != null) && (BuildPlatform.HasRequiredSDKsInstalled() == SDKStatus.Valid))
							{
								foreach (UnrealTargetConfiguration Config in Configs)
								{
									if (MSBuildProjectFile.IsValidProjectPlatformAndConfiguration(Target, Platform, Config))
									{
										NewTarget.BuildProducts.Add(new ProjectData.BuildProduct
										{
											Platform = Platform,
											Config = Config,
											UProjectFile = Target.UnrealProjectFilePath,
											OutputType = ProjectData.EOutputType.Exe,
											OutputFile = GetExecutableFilename(Project, Target, Platform, Config, LinkEnvironment),
											CSharpInfo = null
										});
									}
								}
							}
						}

						NewTarget.Defines.AddRange(Target.TargetRules.GlobalDefinitions);
					}

					NewProject.IncludePaths = new List<string>();
					
					List<string> RawIncludes = new List<string>(Project.IntelliSenseIncludeSearchPaths);
					RawIncludes.AddRange(Project.IntelliSenseSystemIncludeSearchPaths);

					if (HostPlatform == UnrealTargetPlatform.Win64)
					{
<<<<<<< HEAD
						RawIncludes.AddRange(VCToolChain.GetVCIncludePaths(CppPlatform.Win64, WindowsPlatform.GetDefaultCompiler(null)).Trim(';').Split(';'));
=======
						RawIncludes.AddRange(VCToolChain.GetVCIncludePaths(CppPlatform.Win64, WindowsPlatform.GetDefaultCompiler(null), null).Trim(';').Split(';'));
>>>>>>> a23640a2
					}
					else
					{
						RawIncludes.Add("/usr/include");
						RawIncludes.Add("/usr/local/include");
					}

					foreach (string IncludePath in RawIncludes)
					{
						DirectoryReference AbsPath = DirectoryReference.Combine(Project.ProjectFilePath.Directory, IncludePath);
						if (DirectoryReference.Exists(AbsPath))
						{
							string Processed = MakeUnquotedPathString(AbsPath, EPathType.Absolute);
							if (!NewProject.IncludePaths.Contains(Processed))
							{
								NewProject.IncludePaths.Add(Processed);
							}

							if (!ProjectData.CombinedIncludePaths.Contains(Processed))
							{
								ProjectData.CombinedIncludePaths.Add(Processed);
							}
							
						}
					}

					ProjectData.NativeProjects.Add(NewProject);
				}
				else
				{
					VCSharpProjectFile VCSharpProject = Project as VCSharpProjectFile;

					if (VCSharpProject.IsDotNETCoreProject() == bBuildingForDotNetCore)
					{
						string ProjectName = Project.ProjectFilePath.GetFileNameWithoutExtension();

						ProjectData.Target Target = new ProjectData.Target(NewProject, ProjectName, TargetType.Program);

						UnrealTargetConfiguration[] Configs = { UnrealTargetConfiguration.Debug, UnrealTargetConfiguration.Development };

						foreach (UnrealTargetConfiguration Config in Configs)
						{
							CsProjectInfo Info = VCSharpProject.GetProjectInfo(Config);

							if (!Info.IsDotNETCoreProject() && Info.Properties.ContainsKey("OutputPath"))
							{
								ProjectData.EOutputType OutputType;
								string OutputTypeName;
								if (Info.Properties.TryGetValue("OutputType", out OutputTypeName))
								{
									OutputType = (ProjectData.EOutputType)Enum.Parse(typeof(ProjectData.EOutputType), OutputTypeName);
								}
								else
								{
									OutputType = ProjectData.EOutputType.Library;
								}

								if (OutputType == ProjectData.EOutputType.WinExe)
								{
									OutputType = ProjectData.EOutputType.Exe;
								}

								FileReference OutputFile = null;
								HashSet<FileReference> ProjectBuildProducts = new HashSet<FileReference>();
								Info.FindCompiledBuildProducts(DirectoryReference.Combine(VCSharpProject.ProjectFilePath.Directory, Info.Properties["OutputPath"]), ProjectBuildProducts);
								foreach (FileReference ProjectBuildProduct in ProjectBuildProducts)
								{
									if ((OutputType == ProjectData.EOutputType.Exe && ProjectBuildProduct.GetExtension() == FrameworkExecutableExtension) ||
										(OutputType == ProjectData.EOutputType.Library && ProjectBuildProduct.GetExtension() == FrameworkLibraryExtension))
									{
										OutputFile = ProjectBuildProduct;
										break;
									}
								}

								if (OutputFile != null)
								{
									Target.BuildProducts.Add(new ProjectData.BuildProduct
									{
										Platform = HostPlatform,
										Config = Config,
										OutputFile = OutputFile,
										OutputType = OutputType,
										CSharpInfo = Info
									});
								}
							}
						}

						ProjectData.CSharpProjects.Add(NewProject);
					}
				}
			}

			return ProjectData;
		}

		private void WriteProjectDataFile(ProjectData ProjectData)
		{
			JsonFile OutFile = new JsonFile();

			OutFile.BeginRootObject();
			OutFile.BeginArray("Projects");

			foreach (ProjectData.Project Project in ProjectData.AllProjects)
			{
				foreach (ProjectData.Target Target in Project.Targets)
				{
					OutFile.BeginObject();
					{
						OutFile.AddField("Name", Project.Name);
						OutFile.AddField("Type", Target.Type.ToString());

						if (Project.SourceProject is VCSharpProjectFile)
						{
							OutFile.AddField("ProjectFile", MakePathString(Project.SourceProject.ProjectFilePath));
						}
						else
						{
							OutFile.BeginArray("IncludePaths");
							{
								foreach (string IncludePath in Project.IncludePaths)
								{
									OutFile.AddUnnamedField(IncludePath);
								}
							}
							OutFile.EndArray();
						}

						OutFile.BeginArray("Defines");
						{
							foreach (string Define in Target.Defines)
							{
								OutFile.AddUnnamedField(Define);
							}
						}
						OutFile.EndArray();

						OutFile.BeginArray("BuildProducts");
						{
							foreach (ProjectData.BuildProduct BuildProduct in Target.BuildProducts)
							{
								OutFile.BeginObject();
								{
									OutFile.AddField("Platform", BuildProduct.Platform.ToString());
									OutFile.AddField("Config", BuildProduct.Config.ToString());
									OutFile.AddField("OutputFile", MakePathString(BuildProduct.OutputFile));
									OutFile.AddField("OutputType", BuildProduct.OutputType.ToString());
								}
								OutFile.EndObject();
							}
						}
						OutFile.EndArray();
					}
					OutFile.EndObject();
				}
			}

			OutFile.EndArray();
			OutFile.EndRootObject();
			OutFile.Write(FileReference.Combine(VSCodeDir, "unreal.json"));
		}

		private void WriteCppPropertiesFile(ProjectData Projects)
		{
			JsonFile OutFile = new JsonFile();

			OutFile.BeginRootObject();
			{
				OutFile.BeginArray("configurations");
				{
					OutFile.BeginObject();
					{
						OutFile.AddField("name", "UnrealEngine");

						OutFile.BeginArray("includePath");
						{
							foreach (var Path in Projects.CombinedIncludePaths)
							{
								OutFile.AddUnnamedField(Path);
							}
						}
						OutFile.EndArray();

						if (HostPlatform == UnrealTargetPlatform.Win64)
						{
							OutFile.AddField("intelliSenseMode", "msvc-x64");
						}
						else
						{
							OutFile.AddField("intelliSenseMode", "clang-x64");
						}

						if (HostPlatform == UnrealTargetPlatform.Mac)
						{
							OutFile.BeginArray("macFrameworkPath");
							{
								OutFile.AddUnnamedField("/System/Library/Frameworks");
								OutFile.AddUnnamedField("/Library/Frameworks");
							}
							OutFile.EndArray();
						}

						OutFile.BeginArray("defines");
						{
							OutFile.AddUnnamedField("_DEBUG");
							OutFile.AddUnnamedField("UNICODE");
						}
						OutFile.EndArray();
					}
					OutFile.EndObject();
				}
				OutFile.EndArray();
			}
			OutFile.EndRootObject();

			OutFile.Write(FileReference.Combine(VSCodeDir, "c_cpp_properties.json"));
		}

		private void WriteNativeTask(ProjectData.Project InProject, JsonFile OutFile)
		{
			string[] Commands = { "Build", "Rebuild", "Clean" };

			foreach (ProjectData.Target Target in InProject.Targets)
			{
				foreach (ProjectData.BuildProduct BuildProduct in Target.BuildProducts)
				{
					foreach (string BaseCommand in Commands)
					{
						string Command = BaseCommand == "Rebuild" ? "Build" : BaseCommand;
						string TaskName = String.Format("{0} {1} {2} {3}", Target.Name, BuildProduct.Platform.ToString(), BuildProduct.Config, BaseCommand);
						string CleanTaskName = String.Format("{0} {1} {2} {3}", Target.Name, BuildProduct.Platform.ToString(), BuildProduct.Config, "Clean");
						List<string> ExtraParams = new List<string>();

						OutFile.BeginObject();
						{
							OutFile.AddField("label", TaskName);
							OutFile.AddField("group", "build");

							string CleanParam = Command == "Clean" ? "-clean" : null;

							if (bBuildingForDotNetCore)
							{
								OutFile.AddField("command", "dotnet");
							}
							else
							{
								if (HostPlatform == UnrealTargetPlatform.Win64)
								{
									OutFile.AddField("command", MakePathString(FileReference.Combine(UE4ProjectRoot, "Engine", "Build", "BatchFiles", Command + ".bat")));
									CleanParam = null;
								}
								else
								{
									OutFile.AddField("command", MakePathString(FileReference.Combine(UE4ProjectRoot, "Engine", "Build", "BatchFiles", HostPlatform.ToString(), "Build.sh")));

									if (Command == "Clean")
									{
										CleanParam = "-clean";
									}
								}
							}

							OutFile.BeginArray("args");
							{
								if (bBuildingForDotNetCore)
								{
									OutFile.AddUnnamedField(MakeUnquotedPathString(FileReference.Combine(UE4ProjectRoot, "Engine", "Binaries", "DotNET", "UnrealBuildTool_NETCore.dll"), EPathType.Relative));
								}

								OutFile.AddUnnamedField(Target.Name);
								OutFile.AddUnnamedField(BuildProduct.Platform.ToString());
								OutFile.AddUnnamedField(BuildProduct.Config.ToString());
								if (bForeignProject)
								{
									OutFile.AddUnnamedField(MakeUnquotedPathString(BuildProduct.UProjectFile, EPathType.Relative, null));
								}
								OutFile.AddUnnamedField("-waitmutex");

								if (!string.IsNullOrEmpty(CleanParam))
								{
									OutFile.AddUnnamedField(CleanParam);
								}
							}
							OutFile.EndArray();
							OutFile.AddField("problemMatcher", "$msCompile");
							if (!bForeignProject || BaseCommand == "Rebuild")
							{
								OutFile.BeginArray("dependsOn");
								{
									if (!bForeignProject)
									{
										if (Command == "Build" && Target.Type == TargetType.Editor)
										{
											OutFile.AddUnnamedField("ShaderCompileWorker " + HostPlatform.ToString() + " Development Build");
										}
										else
										{
											OutFile.AddUnnamedField("UnrealBuildTool " + HostPlatform.ToString() + " Development Build");
										}
									}

									if (BaseCommand == "Rebuild")
									{
										OutFile.AddUnnamedField(CleanTaskName);
									}
								}
								OutFile.EndArray();
							}

							OutFile.AddField("type", "shell");

							OutFile.BeginObject("options");
							{
								OutFile.AddField("cwd", MakeUnquotedPathString(UE4ProjectRoot, EPathType.Absolute));
							}
							OutFile.EndObject();
						}
						OutFile.EndObject();
					}
				}
			}
		}

		private void WriteCSharpTask(ProjectData.Project InProject, JsonFile OutFile)
		{
			VCSharpProjectFile ProjectFile = InProject.SourceProject as VCSharpProjectFile;
			bool bIsDotNetCore = ProjectFile.IsDotNETCoreProject();
			string[] Commands = { "Build", "Clean" };

			foreach (ProjectData.Target Target in InProject.Targets)
			{
				foreach (ProjectData.BuildProduct BuildProduct in Target.BuildProducts)
				{
					foreach (string Command in Commands)
					{
						string TaskName = String.Format("{0} {1} {2} {3}", Target.Name, BuildProduct.Platform, BuildProduct.Config, Command);

						OutFile.BeginObject();
						{
							OutFile.AddField("label", TaskName);
							OutFile.AddField("group", "build");
							if (bIsDotNetCore)
							{
								OutFile.AddField("command", "dotnet");
							}
							else
							{
								if (Utils.IsRunningOnMono)
								{
									OutFile.AddField("command", MakePathString(FileReference.Combine(UE4ProjectRoot, "Engine", "Build", "BatchFiles", HostPlatform.ToString(), "RunXBuild.sh")));
								}
								else
								{
									OutFile.AddField("command", MakePathString(FileReference.Combine(UE4ProjectRoot, "Engine", "Build", "BatchFiles", "MSBuild.bat")));
								}
							}
							OutFile.BeginArray("args");
							{
								if (bIsDotNetCore)
								{
									OutFile.AddUnnamedField(Command.ToLower());
								}
								else
								{
									OutFile.AddUnnamedField("/t:" + Command.ToLower());
								}
								
								DirectoryReference BuildRoot = HostPlatform == UnrealTargetPlatform.Win64 ? UE4ProjectRoot : DirectoryReference.Combine(UE4ProjectRoot, "Engine");
								OutFile.AddUnnamedField(MakeUnquotedPathString(InProject.SourceProject.ProjectFilePath, EPathType.Relative, BuildRoot));

								OutFile.AddUnnamedField("/p:GenerateFullPaths=true");
								if (HostPlatform == UnrealTargetPlatform.Win64)
								{
									OutFile.AddUnnamedField("/p:DebugType=portable");
								}
								OutFile.AddUnnamedField("/verbosity:minimal");

								if (bIsDotNetCore)
								{
									OutFile.AddUnnamedField("--configuration");
									OutFile.AddUnnamedField(BuildProduct.Config.ToString());
									OutFile.AddUnnamedField("--output");
									OutFile.AddUnnamedField(MakePathString(BuildProduct.OutputFile.Directory));
								}
								else
								{
									OutFile.AddUnnamedField("/p:Configuration=" + BuildProduct.Config.ToString());
								}
							}
							OutFile.EndArray();
						}
						OutFile.AddField("problemMatcher", "$msCompile");

						if (!bBuildingForDotNetCore)
						{
							OutFile.AddField("type", "shell");
						}

						OutFile.BeginObject("options");
						{
							OutFile.AddField("cwd", MakeUnquotedPathString(UE4ProjectRoot, EPathType.Absolute));
						}

						OutFile.EndObject();
						OutFile.EndObject();
					}
				}
			}
		}

		private void WriteTasksFile(ProjectData ProjectData)
		{
			JsonFile OutFile = new JsonFile();

			OutFile.BeginRootObject();
			{
				OutFile.AddField("version", "2.0.0");

				OutFile.BeginArray("tasks");
				{
					foreach (ProjectData.Project NativeProject in ProjectData.NativeProjects)
					{
						WriteNativeTask(NativeProject, OutFile);
					}

					foreach (ProjectData.Project CSharpProject in ProjectData.CSharpProjects)
					{
						WriteCSharpTask(CSharpProject, OutFile);
					}

					OutFile.EndArray();
				}
			}
			OutFile.EndRootObject();

			OutFile.Write(FileReference.Combine(VSCodeDir, "tasks.json"));
		}
		
		public string EscapePath(string InputPath)
		{
			string Result = InputPath;
			if (Result.Contains(" "))
			{
				Result = "\"" + Result + "\"";
			}
			return Result;
		}

		private FileReference GetExecutableFilename(ProjectFile Project, ProjectTarget Target, UnrealTargetPlatform Platform, UnrealTargetConfiguration Configuration, TargetRules.LinkEnvironmentConfiguration LinkEnvironment)
		{
			TargetRules TargetRulesObject = Target.TargetRules;
			FileReference TargetFilePath = Target.TargetFilePath;
			string TargetName = TargetFilePath == null ? Project.ProjectFilePath.GetFileNameWithoutExtension() : TargetFilePath.GetFileNameWithoutAnyExtensions();
			string UBTPlatformName = Platform.ToString();
			string UBTConfigurationName = Configuration.ToString();

			string ProjectName = Project.ProjectFilePath.GetFileNameWithoutExtension();

			// Setup output path
			UEBuildPlatform BuildPlatform = UEBuildPlatform.GetBuildPlatform(Platform);

			// Figure out if this is a monolithic build
			bool bShouldCompileMonolithic = BuildPlatform.ShouldCompileMonolithicBinary(Platform);

			if (TargetRulesObject != null)
			{
				bShouldCompileMonolithic |= (Target.CreateRulesDelegate(Platform, Configuration).LinkType == TargetLinkType.Monolithic);
			}

			TargetType TargetRulesType = Target.TargetRules == null ? TargetType.Program : Target.TargetRules.Type;

			// Get the output directory
			DirectoryReference RootDirectory = UnrealBuildTool.EngineDirectory;
			if (TargetRulesType != TargetType.Program && (bShouldCompileMonolithic || TargetRulesObject.BuildEnvironment == TargetBuildEnvironment.Unique))
			{
				if(Target.UnrealProjectFilePath != null)
				{
					RootDirectory = Target.UnrealProjectFilePath.Directory;
				}
			}

			if (TargetRulesType == TargetType.Program)
			{
				if(Target.UnrealProjectFilePath != null)
				{
					RootDirectory = Target.UnrealProjectFilePath.Directory;
				}
			}

			// Get the output directory
			DirectoryReference OutputDirectory = DirectoryReference.Combine(RootDirectory, "Binaries", UBTPlatformName);

			// Get the executable name (minus any platform or config suffixes)
			string BaseExeName = TargetName;
			if (!bShouldCompileMonolithic && TargetRulesType != TargetType.Program)
			{
				// Figure out what the compiled binary will be called so that we can point the IDE to the correct file
				string TargetConfigurationName = TargetRulesType.ToString();
				if (TargetConfigurationName != TargetType.Game.ToString() && TargetConfigurationName != TargetType.Program.ToString())
				{
					BaseExeName = "UE4" + TargetConfigurationName;
				}
			}

			// Make the output file path
			string ExecutableFilename = FileReference.Combine(OutputDirectory, BaseExeName).ToString();

			if ((Configuration != UnrealTargetConfiguration.Development) && ((Configuration !=  UnrealTargetConfiguration.DebugGame) || bShouldCompileMonolithic))
			{
				ExecutableFilename += "-" + UBTPlatformName + "-" + UBTConfigurationName;
			}
			ExecutableFilename += TargetRulesObject.Architecture;
			ExecutableFilename += BuildPlatform.GetBinaryExtension(UEBuildBinaryType.Executable);

			// Include the path to the actual executable for a Mac app bundle
			if (Platform == UnrealTargetPlatform.Mac && !Target.TargetRules.bIsBuildingConsoleApplication)
			{
				ExecutableFilename += ".app/Contents/MacOS/" + Path.GetFileName(ExecutableFilename);
			}

			return FileReference.MakeFromNormalizedFullPath(ExecutableFilename);
		}

		private void WriteNativeLaunchConfig(ProjectData.Project InProject, JsonFile OutFile)
		{
			foreach (ProjectData.Target Target in InProject.Targets)
			{
				foreach (ProjectData.BuildProduct BuildProduct in Target.BuildProducts)
				{
					if (BuildProduct.Platform == HostPlatform)
					{
						string LaunchTaskName = String.Format("{0} {1} {2} Build", Target.Name, BuildProduct.Platform, BuildProduct.Config);

						OutFile.BeginObject();
						{
							OutFile.AddField("name", Target.Name + " (" + BuildProduct.Config.ToString() + ")");
							OutFile.AddField("request", "launch");
							OutFile.AddField("preLaunchTask", LaunchTaskName);
							OutFile.AddField("program", MakeUnquotedPathString(BuildProduct.OutputFile, EPathType.Absolute));								
							
							OutFile.BeginArray("args");
							{
								if (Target.Type == TargetRules.TargetType.Editor)
								{
									if (InProject.Name != "UE4")
									{
										if (bForeignProject)
										{
											OutFile.AddUnnamedField(MakePathString(BuildProduct.UProjectFile, false, true));
										}
										else
										{
											OutFile.AddUnnamedField(InProject.Name);
										}
									}

									if (BuildProduct.Config == UnrealTargetConfiguration.Debug || BuildProduct.Config == UnrealTargetConfiguration.DebugGame)
									{
										OutFile.AddUnnamedField("-debug");
									}
								}

							}
							OutFile.EndArray();

/*
							DirectoryReference CWD = BuildProduct.OutputFile.Directory;
							while (HostPlatform == UnrealTargetPlatform.Mac && CWD != null && CWD.ToString().Contains(".app"))
							{
								CWD = CWD.ParentDirectory;
							}
							if (CWD != null)
							{
								OutFile.AddField("cwd", MakePathString(CWD, true, true));
							}
 */
							OutFile.AddField("cwd", MakeUnquotedPathString(UE4ProjectRoot, EPathType.Absolute));

							if (HostPlatform == UnrealTargetPlatform.Win64)
							{
								OutFile.AddField("stopAtEntry", false);
								OutFile.AddField("externalConsole", true);
							}

							switch (HostPlatform)
							{
								case UnrealTargetPlatform.Win64:
									{
										OutFile.AddField("type", "cppvsdbg");
										OutFile.AddField("visualizerFile", MakeUnquotedPathString(FileReference.Combine(UE4ProjectRoot, "Engine", "Extras", "VisualStudioDebugging", "UE4.natvis"), EPathType.Absolute));
										break;
									}

								default:
									{
										OutFile.AddField("type", "lldb");
										break;
									}
							}
						}
						OutFile.EndObject();
					}
				}
			}
		}

		private void WriteSingleCSharpLaunchConfig(JsonFile OutFile, string InTaskName, string InBuildTaskName, FileReference InExecutable, string[] InArgs, bool bIsDotNetCore)
		{
			OutFile.BeginObject();
			{
				OutFile.AddField("name", InTaskName);

				if (bIsDotNetCore)
				{
					OutFile.AddField("type", "coreclr");
				}
				else
				{
					if (HostPlatform == UnrealTargetPlatform.Win64)
					{
						OutFile.AddField("type", "clr");
					}
					else
					{
						OutFile.AddField("type", "mono");
					}
				}

				OutFile.AddField("request", "launch");

				if (!string.IsNullOrEmpty(InBuildTaskName))
				{
					OutFile.AddField("preLaunchTask", InBuildTaskName);
				}
				
				DirectoryReference CWD = UE4ProjectRoot;

				if (bIsDotNetCore)
				{
					OutFile.AddField("program", "dotnet");
					OutFile.BeginArray("args");
					{
						OutFile.AddUnnamedField(MakePathString(InExecutable));

						if (InArgs != null)
						{
							foreach (string Arg in InArgs)
							{
								OutFile.AddUnnamedField(Arg);
							}
						}
					}
					OutFile.EndArray();
					OutFile.AddField("externalConsole", true);
					OutFile.AddField("stopAtEntry", false);
				}
				else
				{
					OutFile.AddField("program", MakeUnquotedPathString(InExecutable, EPathType.Absolute));

					if (HostPlatform == UnrealTargetPlatform.Win64)
					{
						OutFile.AddField("console", "externalTerminal");
					}
					else
					{
						OutFile.AddField("console", "internalConsole");
					}

					OutFile.BeginArray("args");
					if (InArgs != null)
					{
						foreach (string Arg in InArgs)
						{
							OutFile.AddUnnamedField(Arg);
						}
					}
					OutFile.EndArray();

					OutFile.AddField("internalConsoleOptions", "openOnSessionStart");
				}

				OutFile.AddField("cwd", MakeUnquotedPathString(CWD, EPathType.Absolute));
			}
			OutFile.EndObject();
		}

		private void WriteCSharpLaunchConfig(ProjectData.Project InProject, JsonFile OutFile)
		{
			VCSharpProjectFile CSharpProject = InProject.SourceProject as VCSharpProjectFile;
			bool bIsDotNetCore = CSharpProject.IsDotNETCoreProject();

			foreach (ProjectData.Target Target in InProject.Targets)
			{
				foreach (ProjectData.BuildProduct BuildProduct in Target.BuildProducts)
				{
					if (BuildProduct.OutputType == ProjectData.EOutputType.Exe)
					{
						string TaskName = String.Format("{0} ({1})", Target.Name, BuildProduct.Config);
						string BuildTaskName = String.Format("{0} {1} {2} Build", Target.Name, HostPlatform, BuildProduct.Config);

						WriteSingleCSharpLaunchConfig(OutFile, TaskName, BuildTaskName, BuildProduct.OutputFile, null, bIsDotNetCore);
					}
				}
			}
		}

		private void WriteLaunchFile(ProjectData ProjectData)
		{
			JsonFile OutFile = new JsonFile();

			OutFile.BeginRootObject();
			{
				OutFile.AddField("version", "0.2.0");
				OutFile.BeginArray("configurations");
				{
					foreach (ProjectData.Project Project in ProjectData.NativeProjects)
					{
						WriteNativeLaunchConfig(Project, OutFile);
					}

					foreach (ProjectData.Project Project in ProjectData.CSharpProjects)
					{
						WriteCSharpLaunchConfig(Project, OutFile);
					}
				}

				// Add in a special task for regenerating project files
				string PreLaunchTask = "";
				List<string> Args = new List<string>();
				Args.Add("-projectfiles");
				Args.Add("-vscode");

				if (bForeignProject)
				{
					Args.Add("-project=\\\"" + MakeUnquotedPathString(OnlyGameProject, EPathType.Absolute) + "\\\"");
					Args.Add("-game");
					Args.Add("-engine");
				}
				else
				{
					PreLaunchTask = "UnrealBuildTool " + HostPlatform.ToString() + " Development Build";
				}

				WriteSingleCSharpLaunchConfig(
					OutFile,
					"Generate Project Files",
					PreLaunchTask,
					FileReference.Combine(UE4ProjectRoot, "Engine", "Binaries", "DotNET", "UnrealBuildTool.exe"),
					Args.ToArray(),
					bBuildingForDotNetCore
				);

				OutFile.EndArray();
			}
			OutFile.EndRootObject();

			OutFile.Write(FileReference.Combine(VSCodeDir, "launch.json"));
		}

		protected override void ConfigureProjectFileGeneration(string[] Arguments, ref bool IncludeAllPlatforms)
		{
			base.ConfigureProjectFileGeneration(Arguments, ref IncludeAllPlatforms);
		}

		private void WriteWorkspaceSettingsFile(List<ProjectFile> Projects)
		{
			JsonFile OutFile = new JsonFile();

			List<string> PathsToExclude = new List<string>();

			foreach (ProjectFile Project in Projects)
			{
				bool bFoundTarget = false;
				foreach (ProjectTarget Target in Project.ProjectTargets)
				{
					if (Target.TargetFilePath != null)
					{
						DirectoryReference ProjDir = Target.TargetFilePath.Directory.GetDirectoryName() == "Source" ? Target.TargetFilePath.Directory.ParentDirectory : Target.TargetFilePath.Directory;
						GetExcludePathsCPP(ProjDir, PathsToExclude);
						bFoundTarget = true;
					}
				}

				if (!bFoundTarget)
				{
					GetExcludePathsCSharp(Project.ProjectFilePath.Directory.ToString(), PathsToExclude);
				}
			}

			OutFile.BeginRootObject();
			{
				OutFile.BeginObject("files.exclude");
				{
					string WorkspaceRoot = UnrealBuildTool.RootDirectory.ToString().Replace('\\', '/') + "/";
					foreach (string PathToExclude in PathsToExclude)
					{
						OutFile.AddField(PathToExclude.Replace('\\', '/').Replace(WorkspaceRoot, ""), true);
					}
				}
				OutFile.EndObject();
			}
			OutFile.EndRootObject();

			OutFile.Write(FileReference.Combine(VSCodeDir, "settings.json"));
		}

		private void WriteWorkspaceFile(ProjectData ProjectData)
		{
			JsonFile WorkspaceFile = new JsonFile();

			WorkspaceFile.BeginRootObject();
			{
				WorkspaceFile.BeginArray("folders");
				{
					if (bForeignProject)
					{
						WorkspaceFile.BeginObject();
						{
							WorkspaceFile.AddField("path", ".");
						}
						WorkspaceFile.EndObject();
					}

					WorkspaceFile.BeginObject();
					{
						WorkspaceFile.AddField("path", MakeUnquotedPathString(UnrealBuildTool.RootDirectory, EPathType.Absolute));
					}
					WorkspaceFile.EndObject();
				}
				WorkspaceFile.EndArray();
			}

			WorkspaceFile.BeginObject("settings");
			{
				WorkspaceFile.AddField("typescript.tsc.autoDetect", "off");
			}
			WorkspaceFile.EndObject();

			WorkspaceFile.EndRootObject();

			string WorkspaceName = bForeignProject ? GameProjectName : "UE4";
			WorkspaceFile.Write(FileReference.Combine(MasterProjectPath, WorkspaceName + ".code-workspace"));
		}

		private void GetExcludePathsCPP(DirectoryReference BaseDir, List<string> PathsToExclude)
		{
			string[] DirWhiteList = { "Binaries", "Build", "Config", "Plugins", "Source", "Private", "Public", "Classes", "Resources" };
			foreach (DirectoryReference SubDir in DirectoryReference.EnumerateDirectories(BaseDir, "*", SearchOption.TopDirectoryOnly))
			{
				if (Array.Find(DirWhiteList, Dir => Dir == SubDir.GetDirectoryName()) == null)
				{
					string NewSubDir = SubDir.ToString();
					if (!PathsToExclude.Contains(NewSubDir))
					{
						PathsToExclude.Add(NewSubDir);
					}
				}
			}
		}

		private void GetExcludePathsCSharp(string BaseDir, List<string> PathsToExclude)
		{
			string[] BlackList =
			{
				"obj",
				"bin"
			};

			foreach (string BlackListDir in BlackList)
			{
				string ExcludePath = Path.Combine(BaseDir, BlackListDir);
				if (!PathsToExclude.Contains(ExcludePath))
				{
					PathsToExclude.Add(ExcludePath);
				}
			}
		}
	}
}<|MERGE_RESOLUTION|>--- conflicted
+++ resolved
@@ -413,11 +413,7 @@
 
 					if (HostPlatform == UnrealTargetPlatform.Win64)
 					{
-<<<<<<< HEAD
-						RawIncludes.AddRange(VCToolChain.GetVCIncludePaths(CppPlatform.Win64, WindowsPlatform.GetDefaultCompiler(null)).Trim(';').Split(';'));
-=======
 						RawIncludes.AddRange(VCToolChain.GetVCIncludePaths(CppPlatform.Win64, WindowsPlatform.GetDefaultCompiler(null), null).Trim(';').Split(';'));
->>>>>>> a23640a2
 					}
 					else
 					{
