﻿// Copyright 1998-2019 Epic Games, Inc. All Rights Reserved.

using System;
using System.Collections;
using System.Collections.Generic;
using System.IO;
using System.Diagnostics;
using System.Linq;
using System.Security.AccessControl;
using System.Xml;
using System.Text;
using System.Text.RegularExpressions;
using Tools.DotNETCommon;
using System.Security.Cryptography.X509Certificates;

namespace UnrealBuildTool
{
	/// <summary>
	/// Stores information about how a local directory maps to a remote directory
	/// </summary>
	[DebuggerDisplay("{LocalDirectory}")]
	class RemoteMapping
	{
		public DirectoryReference LocalDirectory;
		public string RemoteDirectory;

		public RemoteMapping(DirectoryReference LocalDirectory, string RemoteDirectory)
		{
			this.LocalDirectory = LocalDirectory;
			this.RemoteDirectory = RemoteDirectory;
		}
	}

	/// <summary>
	/// Handles uploading and building on a remote Mac
	/// </summary>
	class RemoteMac
	{
		/// <summary>
		/// These two variables will be loaded from XML config file in XmlConfigLoader.Init()
		/// </summary>
		[XmlConfigFile]
		private readonly string ServerName;

		/// <summary>
		/// The remote username
		/// </summary>
		[XmlConfigFile]
		private readonly string UserName;

		/// <summary>
		/// Instead of looking for RemoteToolChainPrivate.key in the usual places (Documents/Unreal Engine/UnrealBuildTool/SSHKeys, Engine/Build/SSHKeys), this private key will be used if set
		/// </summary>
		[XmlConfigFile]
		private FileReference SshPrivateKey;

		/// <summary>
		/// The authentication used for Rsync (for the -e rsync flag)
		/// </summary>
		[XmlConfigFile]
		private string RsyncAuthentication = "ssh -i '${CYGWIN_SSH_PRIVATE_KEY}'";

		/// <summary>
		/// The authentication used for SSH (probably similar to RsyncAuthentication)
		/// </summary>
		[XmlConfigFile]
		private string SshAuthentication = "-i '${CYGWIN_SSH_PRIVATE_KEY}'";

		/// <summary>
		/// Save the specified port so that RemoteServerName is the machine address only
		/// </summary>
		private readonly int ServerPort = 22;	// Default ssh port

		/// <summary>
		/// Path to Rsync
		/// </summary>
		private readonly FileReference RsyncExe;

		/// <summary>
		/// Path to SSH
		/// </summary>
		private readonly FileReference SshExe;

		/// <summary>
		/// The project being built. Settings will be read from config files in this project.
		/// </summary>
		private readonly FileReference ProjectFile;

		/// <summary>
		/// The directory containing the project being built.
		/// </summary>
		private readonly DirectoryReference ProjectDirectory;

		/// <summary>
		/// The base directory on the remote machine
		/// </summary>
		private string RemoteBaseDir;

		/// <summary>
		/// Mappings from local directories to remote directories
		/// </summary>
		private List<RemoteMapping> Mappings;

		/// <summary>
		/// Arguments that are used by every Ssh call
		/// </summary>
		private List<string> CommonSshArguments;

		/// <summary>
		/// Arguments that are used by every Rsync call
		/// </summary>
		private List<string> BasicRsyncArguments;

		/// <summary>
		/// Arguments that are used by directory Rsync call
		/// </summary>
		private List<string> CommonRsyncArguments;

		private string IniBundleIdentifier = "";

		/// <summary>
		/// Constructor
		/// </summary>
		/// <param name="ProjectFile">Project to read settings from</param>
		public RemoteMac(FileReference ProjectFile)
		{
			this.RsyncExe = FileReference.Combine(UnrealBuildTool.EngineDirectory, "Extras", "ThirdPartyNotUE", "DeltaCopy", "Binaries", "Rsync.exe");
			this.SshExe = FileReference.Combine(UnrealBuildTool.EngineDirectory, "Extras", "ThirdPartyNotUE", "DeltaCopy", "Binaries", "Ssh.exe");
			this.ProjectFile = ProjectFile;
			this.ProjectDirectory = DirectoryReference.FromFile(ProjectFile);

			// Apply settings from the XML file
			XmlConfig.ApplyTo(this);

			// Get the project config file path
			DirectoryReference EngineIniPath = ProjectFile != null ? ProjectFile.Directory : null;
			if (EngineIniPath == null && UnrealBuildTool.GetRemoteIniPath() != null)
			{
				EngineIniPath = new DirectoryReference(UnrealBuildTool.GetRemoteIniPath());
			}
			ConfigHierarchy Ini = ConfigCache.ReadHierarchy(ConfigHierarchyType.Engine, EngineIniPath, UnrealTargetPlatform.IOS);

			// Read the project settings if we don't have anything in the build configuration settings
			if(String.IsNullOrEmpty(ServerName))
			{
				// Read the server name
				string IniServerName;
				if (Ini.GetString("/Script/IOSRuntimeSettings.IOSRuntimeSettings", "RemoteServerName", out IniServerName) && !String.IsNullOrEmpty(IniServerName))
				{
					this.ServerName = IniServerName;
				}
				else
				{
					throw new BuildException("Remote compiling requires a server name. Use the editor (Project Settings > IOS) to set up your remote compilation settings.");
				}

				// Parse the username
				string IniUserName;
				if (Ini.GetString("/Script/IOSRuntimeSettings.IOSRuntimeSettings", "RSyncUsername", out IniUserName) && !String.IsNullOrEmpty(IniUserName))
				{
					this.UserName = IniUserName;
				}
			}

			// Split port out from the server name
			int PortIdx = ServerName.LastIndexOf(':');
			if(PortIdx != -1)
			{
				string Port = ServerName.Substring(PortIdx + 1);
				if(!int.TryParse(Port, out ServerPort))
				{
					throw new BuildException("Unable to parse port number from '{0}'", ServerName);
				}
				ServerName = ServerName.Substring(0, PortIdx);
			}

			// If a user name is not set, use the current user
			if (String.IsNullOrEmpty(UserName))
			{
				UserName = Environment.UserName;
			}

			// Print out the server info
			Log.TraceInformation("[Remote] Using remote server '{0}' on port {1} (user '{2}')", ServerName, ServerPort, UserName);

			// Get the path to the SSH private key
			string OverrideSshPrivateKeyPath;
			if (Ini.GetString("/Script/IOSRuntimeSettings.IOSRuntimeSettings", "SSHPrivateKeyOverridePath", out OverrideSshPrivateKeyPath) && !String.IsNullOrEmpty(OverrideSshPrivateKeyPath))
			{
				SshPrivateKey = new FileReference(OverrideSshPrivateKeyPath);
				if (!FileReference.Exists(SshPrivateKey))
				{
					throw new BuildException("SSH private key specified in config file ({0}) does not exist.", SshPrivateKey);
				}
			}

			Ini.GetString("/Script/IOSRuntimeSettings.IOSRuntimeSettings", "BundleIdentifier", out IniBundleIdentifier);

			// If it's not set, look in the standard locations. If that fails, spawn the batch file to generate one.
			if (SshPrivateKey == null && !TryGetSshPrivateKey(out SshPrivateKey))
			{
				Log.TraceWarning("No SSH private key found for {0}@{1}. Launching SSH to generate one.", UserName, ServerName);

				StringBuilder CommandLine = new StringBuilder();
				CommandLine.AppendFormat("/C \"\"{0}\"", FileReference.Combine(UnrealBuildTool.EngineDirectory, "Build", "BatchFiles", "MakeAndInstallSSHKey.bat"));
				CommandLine.AppendFormat(" \"{0}\"", SshExe);
				CommandLine.AppendFormat(" \"{0}\"", ServerPort);
				CommandLine.AppendFormat(" \"{0}\"", RsyncExe);
				CommandLine.AppendFormat(" \"{0}\"", UserName);
				CommandLine.AppendFormat(" \"{0}\"", ServerName);
				CommandLine.AppendFormat(" \"{0}\"", DirectoryReference.GetSpecialFolder(Environment.SpecialFolder.MyDocuments));
				CommandLine.AppendFormat(" \"{0}\"", GetLocalCygwinPath(DirectoryReference.GetSpecialFolder(Environment.SpecialFolder.MyDocuments)));
				CommandLine.AppendFormat(" \"{0}\"", UnrealBuildTool.EngineDirectory);
				CommandLine.Append("\"");

				using(Process ChildProcess = Process.Start(BuildHostPlatform.Current.Shell.FullName, CommandLine.ToString()))
				{
					ChildProcess.WaitForExit();
				}

				if(!TryGetSshPrivateKey(out SshPrivateKey))
				{
					throw new BuildException("Failed to generate SSH private key for {0}@{1}.", UserName, ServerName);
				}
			}

			// Print the path to the private key
			Log.TraceInformation("[Remote] Using private key at {0}", SshPrivateKey);

			// resolve the rest of the strings
			RsyncAuthentication = ExpandVariables(RsyncAuthentication);
			SshAuthentication = ExpandVariables(SshAuthentication);

			// Build a list of arguments for SSH
			CommonSshArguments = new List<string>();
			CommonSshArguments.Add("-o BatchMode=yes");
			CommonSshArguments.Add(SshAuthentication);
			CommonSshArguments.Add(String.Format("-p {0}", ServerPort));
			CommonSshArguments.Add(String.Format("\"{0}@{1}\"", UserName, ServerName));

			// Build a list of arguments for Rsync
			BasicRsyncArguments = new List<string>();
			BasicRsyncArguments.Add("--compress");
			BasicRsyncArguments.Add("--verbose");
			BasicRsyncArguments.Add(String.Format("--rsh=\"{0} -p {1}\"", RsyncAuthentication, ServerPort));
			BasicRsyncArguments.Add("--chmod=ugo=rwx");

			// Build a list of arguments for Rsync filters
			CommonRsyncArguments = new List<string>(BasicRsyncArguments);
			CommonRsyncArguments.Add("--recursive");
			CommonRsyncArguments.Add("--delete"); // Delete anything not in the source directory
			CommonRsyncArguments.Add("--delete-excluded"); // Delete anything not in the source directory
			CommonRsyncArguments.Add("--times"); // Preserve modification times
<<<<<<< HEAD
=======
			CommonRsyncArguments.Add("--omit-dir-times"); // Ignore modification times for directories
>>>>>>> 5edfa17c
			CommonRsyncArguments.Add("--prune-empty-dirs"); // Remove empty directories from the file list

			// Get the remote base directory
			StringBuilder Output;
			if(ExecuteAndCaptureOutput("'echo ~'", out Output) != 0)
			{
				throw new BuildException("Unable to determine home directory for remote user. SSH output:\n{0}", StringUtils.Indent(Output.ToString(), "  "));
			}
			RemoteBaseDir = String.Format("{0}/UE4/Builds/{1}", Output.ToString().Trim().TrimEnd('/'), Environment.MachineName);
			Log.TraceInformation("[Remote] Using base directory '{0}'", RemoteBaseDir);

			// Build the list of directory mappings between the local and remote machines
			Mappings = new List<RemoteMapping>();
			Mappings.Add(new RemoteMapping(UnrealBuildTool.EngineDirectory, GetRemotePath(UnrealBuildTool.EngineDirectory)));
			if(ProjectFile != null && !ProjectFile.IsUnderDirectory(UnrealBuildTool.EngineDirectory))
			{
				Mappings.Add(new RemoteMapping(ProjectFile.Directory, GetRemotePath(ProjectFile.Directory)));
			}
		}

		/// <summary>
		/// Attempts to get the SSH private key from the standard locations
		/// </summary>
		/// <param name="OutPrivateKey">If successful, receives the location of the private key that was found</param>
		/// <returns>True if a private key was found, false otherwise</returns>
		private bool TryGetSshPrivateKey(out FileReference OutPrivateKey)
		{
			// Build a list of all the places to look for a private key
			List<DirectoryReference> Locations = new List<DirectoryReference>();
			Locations.Add(DirectoryReference.Combine(DirectoryReference.GetSpecialFolder(Environment.SpecialFolder.ApplicationData), "Unreal Engine", "UnrealBuildTool"));
			Locations.Add(DirectoryReference.Combine(DirectoryReference.GetSpecialFolder(Environment.SpecialFolder.Personal), "Unreal Engine", "UnrealBuildTool"));
			if (ProjectFile != null)
			{
				Locations.Add(DirectoryReference.Combine(ProjectFile.Directory, "Build", "NotForLicensees"));
				Locations.Add(DirectoryReference.Combine(ProjectFile.Directory, "Build", "NoRedist"));
				Locations.Add(DirectoryReference.Combine(ProjectFile.Directory, "Build"));
			}
			Locations.Add(DirectoryReference.Combine(UnrealBuildTool.EngineDirectory, "Build", "NotForLicensees"));
			Locations.Add(DirectoryReference.Combine(UnrealBuildTool.EngineDirectory, "Build", "NoRedist"));
			Locations.Add(DirectoryReference.Combine(UnrealBuildTool.EngineDirectory, "Build"));

			// Find the first that exists
			foreach (DirectoryReference Location in Locations)
			{
				FileReference KeyFile = FileReference.Combine(Location, "SSHKeys", ServerName, UserName, "RemoteToolChainPrivate.key");
				if (FileReference.Exists(KeyFile))
				{
					// MacOS Mojave includes a new version of SSH that generates keys that are incompatible with our version of SSH. Make sure the detected keys have the right signature.
					string Text = FileReference.ReadAllText(KeyFile);
					if(Text.Contains("---BEGIN RSA PRIVATE KEY---"))
					{
						OutPrivateKey = KeyFile;
						return true;
					}
				}
			}

			// Nothing found
			OutPrivateKey = null;
			return false;
		}

		/// <summary>
		/// Expand all the variables in the given string
		/// </summary>
		/// <param name="Input">The input string</param>
		/// <returns>String with any variables expanded</returns>
		private string ExpandVariables(string Input)
		{
			string Result = Input;
			Result = Result.Replace("${SSH_PRIVATE_KEY}", SshPrivateKey.FullName);
			Result = Result.Replace("${CYGWIN_SSH_PRIVATE_KEY}", GetLocalCygwinPath(SshPrivateKey));
			return Result;
		}

		/// <summary>
		/// Flush the remote machine, removing all existing files
		/// </summary>
		public void FlushRemote()
		{
			Log.TraceInformation("[Remote] Deleting all files under {0}...", RemoteBaseDir);
			Execute("/", String.Format("rm -rf \"{0}\"", RemoteBaseDir));
		}

		/// <summary>
		/// Returns true if the remote executor supports this target platform
		/// </summary>
		/// <param name="Platform">The platform to check</param>
		/// <returns>True if the remote mac handles this target platform</returns>
		public static bool HandlesTargetPlatform(UnrealTargetPlatform Platform)
		{
			return BuildHostPlatform.Current.Platform == UnrealTargetPlatform.Win64 && (Platform == UnrealTargetPlatform.Mac || Platform == UnrealTargetPlatform.IOS || Platform == UnrealTargetPlatform.TVOS);
		}

		/// <summary>
		/// Clean a target remotely
		/// </summary>
		/// <param name="TargetDesc">Descriptor for the target to build</param>
		/// <returns>True if the build succeeded, false otherwise</returns>
		public bool Clean(TargetDescriptor TargetDesc)
		{
			// Translate all the arguments for the remote
			List<string> RemoteArguments = GetRemoteArgumentsForTarget(TargetDesc, null);
			RemoteArguments.Add("-Clean");
		
			// Upload the workspace
			DirectoryReference TempDir = CreateTempDirectory(TargetDesc);
			UploadWorkspace(TempDir);

			// Execute the compile
			Log.TraceInformation("[Remote] Executing clean...");

			StringBuilder BuildCommandLine = new StringBuilder("Engine/Build/BatchFiles/Mac/Build.sh");
			foreach(string RemoteArgument in RemoteArguments)
			{
				BuildCommandLine.AppendFormat(" {0}", EscapeShellArgument(RemoteArgument));
			}

			int Result = Execute(GetRemotePath(UnrealBuildTool.RootDirectory), BuildCommandLine.ToString());
			return Result == 0;
		}

		/// <summary>
		/// Build a target remotely
		/// </summary>
		/// <param name="TargetDesc">Descriptor for the target to build</param>
		/// <param name="RemoteLogFile">Path to store the remote log file</param>
		/// <returns>True if the build succeeded, false otherwise</returns>
		public bool Build(TargetDescriptor TargetDesc, FileReference RemoteLogFile)
		{
			// Get the directory for working files
			DirectoryReference TempDir = CreateTempDirectory(TargetDesc);

			// Map the path containing the remote log file
			bool bLogIsMapped = false;
			foreach (RemoteMapping Mapping in Mappings)
			{
				if (RemoteLogFile.Directory.FullName.Equals(Mapping.LocalDirectory.FullName, StringComparison.InvariantCultureIgnoreCase))
				{
					bLogIsMapped = true;
					break;
				}
			}
			if (!bLogIsMapped)
			{
				Mappings.Add(new RemoteMapping(RemoteLogFile.Directory, GetRemotePath(RemoteLogFile.Directory)));
			}

			bool bLogIsMapped = false;
			foreach (RemoteMapping Mapping in Mappings)
			{
				if (RemoteLogFile.Directory.FullName.Equals(Mapping.LocalDirectory.FullName, StringComparison.InvariantCultureIgnoreCase))
				{
					bLogIsMapped = true;
					break;
				}
			}
			if (!bLogIsMapped)
			{
				Mappings.Add(new RemoteMapping(RemoteLogFile.Directory, GetRemotePath(RemoteLogFile.Directory)));
			}

			// Compile the rules assembly
			RulesAssembly RulesAssembly = RulesCompiler.CreateTargetRulesAssembly(TargetDesc.ProjectFile, TargetDesc.Name, false, false, TargetDesc.ForeignPlugin);

			// Create the target rules
<<<<<<< HEAD
			TargetRules Rules = RulesAssembly.CreateTargetRules(TargetDesc.Name, TargetDesc.Platform, TargetDesc.Configuration, TargetDesc.Architecture, TargetDesc.ProjectFile, new ReadOnlyBuildVersion(BuildVersion.ReadDefault()), new string[0]);
=======
			TargetRules Rules = RulesAssembly.CreateTargetRules(TargetDesc.Name, TargetDesc.Platform, TargetDesc.Configuration, TargetDesc.Architecture, TargetDesc.ProjectFile, TargetDesc.AdditionalArguments);
>>>>>>> 5edfa17c

			// Check if we need to enable a nativized plugin, and compile the assembly for that if we do
			FileReference NativizedPluginFile = Rules.GetNativizedPlugin();
			if(NativizedPluginFile != null)
			{
				RulesAssembly = RulesCompiler.CreatePluginRulesAssembly(NativizedPluginFile, false, RulesAssembly, false);
			}

			// Path to the local manifest file. This has to be translated from the remote format after the build is complete.
			List<FileReference> LocalManifestFiles = new List<FileReference>();

			// Path to the remote manifest file
			FileReference RemoteManifestFile = FileReference.Combine(TempDir, "Manifest.xml");

			// Prepare the arguments we will pass to the remote build
<<<<<<< HEAD
			List<string> RemoteArguments = new List<string>();
			RemoteArguments.Add(TargetDesc.Name);
			RemoteArguments.Add(TargetDesc.Platform.ToString());
			RemoteArguments.Add(TargetDesc.Configuration.ToString());
			RemoteArguments.Add("-SkipRulesCompile"); // Use the rules assembly built locally
			RemoteArguments.Add(String.Format("-XmlConfigCache={0}", GetRemotePath(XmlConfig.CacheFile))); // Use the XML config cache built locally, since the remote won't have it
=======
			List<string> RemoteArguments = GetRemoteArgumentsForTarget(TargetDesc, LocalManifestFiles);
>>>>>>> 5edfa17c
			RemoteArguments.Add(String.Format("-Log={0}", GetRemotePath(RemoteLogFile)));
			RemoteArguments.Add(String.Format("-Manifest={0}", GetRemotePath(RemoteManifestFile)));

			// Handle any per-platform setup that is required
			if(TargetDesc.Platform == UnrealTargetPlatform.IOS || TargetDesc.Platform == UnrealTargetPlatform.TVOS)
			{
				// Always generate a .stub
				RemoteArguments.Add("-CreateStub");

				// Cannot use makefiles, since we need PostBuildSync() to generate the IPA (and that requires a TargetRules instance)
				RemoteArguments.Add("-NoUBTMakefiles");

				// Get the provisioning data for this project
				IOSProvisioningData ProvisioningData = ((IOSPlatform)UEBuildPlatform.GetBuildPlatform(TargetDesc.Platform)).ReadProvisioningData(TargetDesc.ProjectFile, TargetDesc.AdditionalArguments.HasOption("-distribution"), IniBundleIdentifier);
				if(ProvisioningData == null || ProvisioningData.MobileProvisionFile == null)
				{
					throw new BuildException("Unable to find mobile provision for {0}. See log for more information.", TargetDesc.Name);
				}

				// Create a local copy of the provision
				FileReference MobileProvisionFile = FileReference.Combine(TempDir, ProvisioningData.MobileProvisionFile.GetFileName());
				if(FileReference.Exists(MobileProvisionFile))
				{
					FileReference.SetAttributes(MobileProvisionFile, FileAttributes.Normal);
				}
				FileReference.Copy(ProvisioningData.MobileProvisionFile, MobileProvisionFile, true);
				Log.TraceInformation("[Remote] Uploading {0}", MobileProvisionFile);
				UploadFile(MobileProvisionFile);

				// Extract the certificate for the project. Try to avoid calling IPP if we already have it.
				FileReference CertificateFile = FileReference.Combine(TempDir, "Certificate.p12");

				FileReference CertificateInfoFile = FileReference.Combine(TempDir, "Certificate.txt");
				string CertificateInfoContents = String.Format("{0}\n{1}", ProvisioningData.MobileProvisionFile, FileReference.GetLastWriteTimeUtc(ProvisioningData.MobileProvisionFile).Ticks);

				if(!FileReference.Exists(CertificateFile) || !FileReference.Exists(CertificateInfoFile) || FileReference.ReadAllText(CertificateInfoFile) != CertificateInfoContents)
				{
					Log.TraceInformation("[Remote] Exporting certificate for {0}...", ProvisioningData.MobileProvisionFile);

					StringBuilder Arguments = new StringBuilder("ExportCertificate");
					if(TargetDesc.ProjectFile == null)
					{
						Arguments.AppendFormat(" \"{0}\"", UnrealBuildTool.EngineSourceDirectory);
					}
					else
					{
						Arguments.AppendFormat(" \"{0}\"", TargetDesc.ProjectFile.Directory);
					}
					Arguments.AppendFormat(" -provisionfile \"{0}\"", ProvisioningData.MobileProvisionFile);
					Arguments.AppendFormat(" -outputcertificate \"{0}\"", CertificateFile);
					if(TargetDesc.Platform == UnrealTargetPlatform.TVOS)
					{
						Arguments.Append(" -tvos");
					}

					ProcessStartInfo StartInfo = new ProcessStartInfo();
					StartInfo.FileName = FileReference.Combine(UnrealBuildTool.EngineDirectory, "Binaries", "DotNET", "IOS", "IPhonePackager.exe").FullName;
					StartInfo.Arguments = Arguments.ToString();
					if(Utils.RunLocalProcessAndLogOutput(StartInfo) != 0)
					{
						throw new BuildException("IphonePackager failed.");
					}

					FileReference.WriteAllText(CertificateInfoFile, CertificateInfoContents);
				}

				// Upload the certificate to the remote
				Log.TraceInformation("[Remote] Uploading {0}", CertificateFile);
				UploadFile(CertificateFile);

				// Tell the remote UBT instance to use them
				RemoteArguments.Add(String.Format("-ImportProvision={0}", GetRemotePath(MobileProvisionFile)));
				RemoteArguments.Add(String.Format("-ImportCertificate={0}", GetRemotePath(CertificateFile)));
				RemoteArguments.Add(String.Format("-ImportCertificatePassword=A"));
			}

			// Upload the workspace files
			UploadWorkspace(TempDir);

			// Execute the compile
			Log.TraceInformation("[Remote] Executing build");

			StringBuilder BuildCommandLine = new StringBuilder("Engine/Build/BatchFiles/Mac/Build.sh");
			foreach(string RemoteArgument in RemoteArguments)
			{
				BuildCommandLine.AppendFormat(" {0}", EscapeShellArgument(RemoteArgument));
			}

			int Result = Execute(GetRemotePath(UnrealBuildTool.RootDirectory), BuildCommandLine.ToString());
			if(Result != 0)
			{
				if(RemoteLogFile != null)
				{
					Log.TraceInformation("[Remote] Downloading {0}", RemoteLogFile);
					DownloadFile(RemoteLogFile);
				}
				return false;
			}

			// Don't download anything if we're just doing a clean
			if(!RemoteArguments.Contains("-Clean", StringComparer.OrdinalIgnoreCase))
			{
				// Download the manifest
				Log.TraceInformation("[Remote] Downloading {0}", RemoteManifestFile);
				DownloadFile(RemoteManifestFile);

<<<<<<< HEAD
				// Convert the manifest to local form
				BuildManifest Manifest = Utils.ReadClass<BuildManifest>(RemoteManifestFile.FullName);
				for(int Idx = 0; Idx < Manifest.BuildProducts.Count; Idx++)
				{
					Manifest.BuildProducts[Idx] = GetLocalPath(Manifest.BuildProducts[Idx]).FullName;
				}

				// Download the files from the remote
				if(TargetDesc.AdditionalArguments.Any(x => x.Equals("-GenerateManifest", StringComparison.InvariantCultureIgnoreCase)))
				{
					LocalManifestFiles.Add(FileReference.Combine(UnrealBuildTool.EngineDirectory, "Intermediate", "Build", "Manifest.xml"));
				}
				else
				{
					Log.TraceInformation("[Remote] Downloading build products");
=======
			// Download the files from the remote
			Log.TraceInformation("[Remote] Downloading build products");

			List<FileReference> FilesToDownload = new List<FileReference>();
			FilesToDownload.Add(RemoteLogFile);
			FilesToDownload.AddRange(Manifest.BuildProducts.Select(x => new FileReference(x)));
			DownloadFiles(FilesToDownload);

			// Copy remote FrameworkAssets directory as it could contain resource bundles that must be packaged locally.
			DirectoryReference BaseDir = DirectoryReference.FromFile(TargetDesc.ProjectFile) ?? UnrealBuildTool.EngineDirectory;
			DirectoryReference FrameworkAssetsDir = DirectoryReference.Combine(BaseDir, "Intermediate", TargetDesc.Platform == UnrealTargetPlatform.IOS ? "IOS" : "TVOS", "FrameworkAssets");

			Log.TraceInformation("[Remote] Downloading {0}", FrameworkAssetsDir);
			DownloadDirectory(FrameworkAssetsDir);
>>>>>>> 5edfa17c

					List<FileReference> FilesToDownload = new List<FileReference>();
					FilesToDownload.Add(RemoteLogFile);
					FilesToDownload.AddRange(Manifest.BuildProducts.Select(x => new FileReference(x)));
					DownloadFiles(FilesToDownload);
				}

				// Write out all the local manifests
				foreach(FileReference LocalManifestFile in LocalManifestFiles)
				{
					Log.TraceInformation("[Remote] Writing {0}", LocalManifestFile);
					Utils.WriteClass<BuildManifest>(Manifest, LocalManifestFile.FullName, "");
				}
			}

			return true;
		}

		/// <summary>
		/// Creates a temporary directory for the given target
		/// </summary>
		/// <param name="TargetDesc">The target descriptor</param>
		/// <returns>Directory to use for temporary files</returns>
		static DirectoryReference CreateTempDirectory(TargetDescriptor TargetDesc)
		{
			DirectoryReference BaseDir = DirectoryReference.FromFile(TargetDesc.ProjectFile) ?? UnrealBuildTool.EngineDirectory;
			DirectoryReference TempDir = DirectoryReference.Combine(BaseDir, "Intermediate", "Remote", TargetDesc.Name, TargetDesc.Platform.ToString(), TargetDesc.Configuration.ToString());
			DirectoryReference.CreateDirectory(TempDir);
			return TempDir;
		}

		/// <summary>
		/// Translate the arguments for a target descriptor for the remote machine
		/// </summary>
		/// <param name="TargetDesc">The target descriptor</param>
		/// <param name="LocalManifestFiles">Manifest files to be output from this target</param>
		/// <return>List of remote arguments</return>
		List<string> GetRemoteArgumentsForTarget(TargetDescriptor TargetDesc, List<FileReference> LocalManifestFiles)
		{
			List<string> RemoteArguments = new List<string>();
			RemoteArguments.Add(TargetDesc.Name);
			RemoteArguments.Add(TargetDesc.Platform.ToString());
			RemoteArguments.Add(TargetDesc.Configuration.ToString());
			RemoteArguments.Add("-SkipRulesCompile"); // Use the rules assembly built locally
			RemoteArguments.Add(String.Format("-XmlConfigCache={0}", GetRemotePath(XmlConfig.CacheFile))); // Use the XML config cache built locally, since the remote won't have it

			if(TargetDesc.ProjectFile != null)
			{
				RemoteArguments.Add(String.Format("-Project={0}", GetRemotePath(TargetDesc.ProjectFile)));
			}

			foreach (string LocalArgument in TargetDesc.AdditionalArguments)
			{
				int EqualsIdx = LocalArgument.IndexOf('=');
				if(EqualsIdx == -1)
				{
					RemoteArguments.Add(LocalArgument);
					continue;
				}

				string Key = LocalArgument.Substring(0, EqualsIdx);
				string Value = LocalArgument.Substring(EqualsIdx + 1);

				if(Key.Equals("-Log", StringComparison.InvariantCultureIgnoreCase))
				{
					// We are already writing to the local log file. The remote will produce a different log (RemoteLogFile)
					continue;
				}
				if(Key.Equals("-Manifest", StringComparison.InvariantCultureIgnoreCase) && LocalManifestFiles != null)
				{
					LocalManifestFiles.Add(new FileReference(Value));
					continue;
				}

				string RemoteArgument = LocalArgument;
				foreach(RemoteMapping Mapping in Mappings)
				{
					if(Value.StartsWith(Mapping.LocalDirectory.FullName, StringComparison.InvariantCultureIgnoreCase))
					{
						RemoteArgument = String.Format("{0}={1}", Key, GetRemotePath(Value));
						break;
					}
				}
				RemoteArguments.Add(RemoteArgument);
			}
			return RemoteArguments;
		}

		/// <summary>
		/// Runs the actool utility on a directory to create an Assets.car file
		/// </summary>
		/// <param name="Platform">The target platform</param>
		/// <param name="InputDir">Input directory containing assets</param>
		/// <param name="OutputFile">Path to the Assets.car file to produce</param>
		public void RunAssetCatalogTool(CppPlatform Platform, DirectoryReference InputDir, FileReference OutputFile)
		{
			Log.TraceInformation("Running asset catalog tool for {0}: {1} -> {2}", Platform, InputDir, OutputFile);

			string RemoteInputDir = GetRemotePath(InputDir);
			UploadDirectory(InputDir);

			string RemoteOutputFile = GetRemotePath(OutputFile);
			Execute(RemoteBaseDir, String.Format("rm -f {0}", EscapeShellArgument(RemoteOutputFile)));

			string RemoteOutputDir = Path.GetDirectoryName(RemoteOutputFile).Replace(Path.DirectorySeparatorChar, '/');
			Execute(RemoteBaseDir, String.Format("mkdir -p {0}", EscapeShellArgument(RemoteOutputDir)));

			string RemoteArguments = IOSToolChain.GetAssetCatalogArgs(Platform, RemoteInputDir, RemoteOutputDir); 
			if(Execute(RemoteBaseDir, String.Format("/usr/bin/xcrun {0}", RemoteArguments)) != 0)
			{
				throw new BuildException("Failed to run actool.");
			}
			DownloadFile(OutputFile);
		}

		/// <summary>
		/// Convers a remote path into local form
		/// </summary>
		/// <param name="RemotePath">The remote filename</param>
		/// <returns>Local filename corresponding to the remote path</returns>
		private FileReference GetLocalPath(string RemotePath)
		{
			foreach(RemoteMapping Mapping in Mappings)
			{
				if(RemotePath.StartsWith(Mapping.RemoteDirectory, StringComparison.InvariantCultureIgnoreCase) && RemotePath.Length > Mapping.RemoteDirectory.Length && RemotePath[Mapping.RemoteDirectory.Length] == '/')
				{
					return FileReference.Combine(Mapping.LocalDirectory, RemotePath.Substring(Mapping.RemoteDirectory.Length + 1));
				}
			}
			throw new BuildException("Unable to map remote path '{0}' to local path", RemotePath);
		}

		/// <summary>
		/// Converts a local path into a remote one
		/// </summary>
		/// <param name="LocalPath">The local path to convert</param>
		/// <returns>Equivalent remote path</returns>
		private string GetRemotePath(FileSystemReference LocalPath)
		{
			return GetRemotePath(LocalPath.FullName);
		}

		/// <summary>
		/// Converts a local path into a remote one
		/// </summary>
		/// <param name="LocalPath">The local path to convert</param>
		/// <returns>Equivalent remote path</returns>
		private string GetRemotePath(string LocalPath)
		{
			return String.Format("{0}/{1}", RemoteBaseDir, LocalPath.Replace(":", "").Replace("\\", "/").Replace(" ", "_"));
		}

		/// <summary>
		/// Gets the local path in Cygwin format (eg. /cygdrive/C/...)
		/// </summary>
		/// <param name="InPath">Local path</param>
		/// <returns>Path in cygwin format</returns>
		private static string GetLocalCygwinPath(FileSystemReference InPath)
		{
			if(InPath.FullName.Length < 2 || InPath.FullName[1] != ':')
			{
				throw new BuildException("Invalid local path for converting to cygwin format ({0}).", InPath);
			}
			return String.Format("/cygdrive/{0}{1}", InPath.FullName.Substring(0, 1), InPath.FullName.Substring(2).Replace('\\', '/'));
		}

		/// <summary>
		/// Escapes spaces in a shell command argument
		/// </summary>
		/// <param name="Argument">The argument to escape</param>
		/// <returns>The escaped argument</returns>
		private static string EscapeShellArgument(string Argument)
		{
			return Argument.Replace(" ", "\\ ");
		}

		/// <summary>
		/// Upload a single file to the remote
		/// </summary>
		/// <param name="LocalFile">The file to upload</param>
		void UploadFile(FileReference LocalFile)
		{
			string RemoteFile = GetRemotePath(LocalFile);
			string RemoteDirectory = GetRemotePath(LocalFile.Directory);

			List<string> Arguments = new List<string>(CommonRsyncArguments);
			Arguments.Add(String.Format("--rsync-path=\"mkdir -p {0} && rsync\"", RemoteDirectory));
			Arguments.Add(String.Format("\"{0}\"", GetLocalCygwinPath(LocalFile)));
			Arguments.Add(String.Format("\"{0}@{1}\":'{2}'", UserName, ServerName, RemoteFile));
			Arguments.Add("-q");

			int Result = Rsync(String.Join(" ", Arguments));
			if(Result != 0)
			{
				throw new BuildException("Error while running Rsync (exit code {0})", Result);
			}
		}

		/// <summary>
		/// Upload a single file to the remote
		/// </summary>
		/// <param name="LocalDirectory">The base directory to copy</param>
		/// <param name="RemoteDirectory">The remote directory</param>
		/// <param name="LocalFileList">The file to upload</param>
		void UploadFiles(DirectoryReference LocalDirectory, string RemoteDirectory, FileReference LocalFileList)
		{
			List<string> Arguments = new List<string>(BasicRsyncArguments);
			Arguments.Add(String.Format("--rsync-path=\"mkdir -p {0} && rsync\"", RemoteDirectory));
			Arguments.Add(String.Format("--files-from=\"{0}\"", GetLocalCygwinPath(LocalFileList)));
			Arguments.Add(String.Format("\"{0}/\"", GetLocalCygwinPath(LocalDirectory)));
			Arguments.Add(String.Format("\"{0}@{1}\":'{2}/'", UserName, ServerName, RemoteDirectory));
			Arguments.Add("-q");

			int Result = Rsync(String.Join(" ", Arguments));
			if(Result != 0)
			{
				throw new BuildException("Error while running Rsync (exit code {0})", Result);
			}
		}

		/// <summary>
		/// Upload a single directory to the remote
		/// </summary>
		/// <param name="LocalDirectory">The local directory to upload</param>
		void UploadDirectory(DirectoryReference LocalDirectory)
		{
			string RemoteDirectory = GetRemotePath(LocalDirectory);

			List<string> Arguments = new List<string>(CommonRsyncArguments);
			Arguments.Add(String.Format("--rsync-path=\"mkdir -p {0} && rsync\"", RemoteDirectory));
			Arguments.Add(String.Format("\"{0}/\"", GetLocalCygwinPath(LocalDirectory)));
			Arguments.Add(String.Format("\"{0}@{1}\":'{2}/'", UserName, ServerName, RemoteDirectory));
			Arguments.Add("-q");

			int Result = Rsync(String.Join(" ", Arguments));
			if(Result != 0)
			{
				throw new BuildException("Error while running Rsync (exit code {0})", Result);
			}
		}

		/// <summary>
		/// Uploads a directory to the remote using a specific filter list
		/// </summary>
		/// <param name="LocalDirectory">The local directory to copy from</param>
		/// <param name="RemoteDirectory">The remote directory to copy to</param>
		/// <param name="FilterLocations">List of paths to filter</param>
		void UploadDirectory(DirectoryReference LocalDirectory, string RemoteDirectory, List<FileReference> FilterLocations)
		{
			List<string> Arguments = new List<string>(CommonRsyncArguments);
			Arguments.Add(String.Format("--rsync-path=\"mkdir -p {0} && rsync\"", RemoteDirectory));
			foreach(FileReference FilterLocation in FilterLocations)
			{
				Arguments.Add(String.Format("--filter=\"merge {0}\"", GetLocalCygwinPath(FilterLocation)));
			}
			Arguments.Add("--exclude='*'");
			Arguments.Add(String.Format("\"{0}/\"", GetLocalCygwinPath(LocalDirectory)));
			Arguments.Add(String.Format("\"{0}@{1}\":'{2}/'", UserName, ServerName, RemoteDirectory));

			int Result = Rsync(String.Join(" ", Arguments));
			if(Result != 0)
			{
				throw new BuildException("Error while running Rsync (exit code {0})", Result);
			}
		}

		/// <summary>
		/// Upload all the files in the workspace for the current project
		/// </summary>
		void UploadWorkspace(DirectoryReference TempDir)
		{
			// Path to the scripts to be uploaded
			FileReference ScriptPathsFileName = FileReference.Combine(UnrealBuildTool.EngineDirectory, "Build", "Rsync", "RsyncEngineScripts.txt");

			// Read the list of scripts to be uploaded
			List<string> ScriptPaths = new List<string>();
			foreach(string Line in FileReference.ReadAllLines(ScriptPathsFileName))
			{
				string FileToUpload = Line.Trim();
				if(FileToUpload.Length > 0 && FileToUpload[0] != '#')
				{
					ScriptPaths.Add(FileToUpload);
				}
			}

			// Fixup the line endings
			List<FileReference> TargetFiles = new List<FileReference>();
			foreach(string ScriptPath in ScriptPaths)
			{
				FileReference SourceFile = FileReference.Combine(UnrealBuildTool.EngineDirectory, ScriptPath.TrimStart('/'));
				if(!FileReference.Exists(SourceFile))
				{
					throw new BuildException("Missing script required for remote upload: {0}", SourceFile);
				}

				FileReference TargetFile = FileReference.Combine(TempDir, SourceFile.MakeRelativeTo(UnrealBuildTool.EngineDirectory));
				if(!FileReference.Exists(TargetFile) || FileReference.GetLastWriteTimeUtc(TargetFile) < FileReference.GetLastWriteTimeUtc(SourceFile))
				{
					DirectoryReference.CreateDirectory(TargetFile.Directory);
					string ScriptText = FileReference.ReadAllText(SourceFile);
					FileReference.WriteAllText(TargetFile, ScriptText.Replace("\r\n", "\n"));
				}
				TargetFiles.Add(TargetFile);
			}

			// Write a file that protects all the scripts from being overridden by the standard engine filters
			FileReference ScriptProtectList = FileReference.Combine(TempDir, "RsyncEngineScripts-Protect.txt");
			using(StreamWriter Writer = new StreamWriter(ScriptProtectList.FullName))
			{
				foreach(string ScriptPath in ScriptPaths)
				{
					Writer.WriteLine("protect {0}", ScriptPath);
				}
			}

			// Upload these files to the remote
			Log.TraceInformation("[Remote] Uploading scripts...");
			UploadFiles(TempDir, GetRemotePath(UnrealBuildTool.EngineDirectory), ScriptPathsFileName);

			// Upload the config files
			Log.TraceInformation("[Remote] Uploading config files...");
			UploadFile(XmlConfig.CacheFile);

			// Upload the engine files
			List<FileReference> EngineFilters = new List<FileReference>();
			EngineFilters.Add(ScriptProtectList);
			if(UnrealBuildTool.IsEngineInstalled())
			{
				EngineFilters.Add(FileReference.Combine(UnrealBuildTool.EngineDirectory, "Build", "Rsync", "RsyncEngineInstalled.txt"));
			}
			EngineFilters.Add(FileReference.Combine(UnrealBuildTool.EngineDirectory, "Build", "Rsync", "RsyncEngine.txt"));

			Log.TraceInformation("[Remote] Uploading engine files...");
			UploadDirectory(UnrealBuildTool.EngineDirectory, GetRemotePath(UnrealBuildTool.EngineDirectory), EngineFilters);

			// Upload the project files
			if(ProjectFile != null && !ProjectFile.IsUnderDirectory(UnrealBuildTool.EngineDirectory))
			{
				List<FileReference> ProjectFilters = new List<FileReference>();

				FileReference CustomProjectFilter = FileReference.Combine(ProjectFile.Directory, "Build", "Rsync", "RsyncProject.txt");
				if(FileReference.Exists(CustomProjectFilter))
				{
					ProjectFilters.Add(CustomProjectFilter);
				}
				ProjectFilters.Add(FileReference.Combine(UnrealBuildTool.EngineDirectory, "Build", "Rsync", "RsyncProject.txt"));

				Log.TraceInformation("[Remote] Uploading project files...");
				UploadDirectory(ProjectFile.Directory, GetRemotePath(ProjectFile.Directory), ProjectFilters);
			}

			// Fixup permissions on any shell scripts
			Execute(RemoteBaseDir, String.Format("chmod +x {0}/Build/BatchFiles/Mac/*.sh", EscapeShellArgument(GetRemotePath(UnrealBuildTool.EngineDirectory))));
		}

		/// <summary>
		/// Downloads a single file from the remote
		/// </summary>
		/// <param name="LocalFile">The file to download</param>
		void DownloadFile(FileReference LocalFile)
		{
			RemoteMapping Mapping = Mappings.FirstOrDefault(x => LocalFile.IsUnderDirectory(x.LocalDirectory));
			if(Mapping == null)
			{
				throw new BuildException("File for download '{0}' is not under any mapped directory.", LocalFile);
			}

			List<string> Arguments = new List<string>(CommonRsyncArguments);
			Arguments.Add(String.Format("\"{0}@{1}\":'{2}/{3}'", UserName, ServerName, Mapping.RemoteDirectory, LocalFile.MakeRelativeTo(Mapping.LocalDirectory).Replace('\\', '/')));
			Arguments.Add(String.Format("\"{0}/\"", GetLocalCygwinPath(LocalFile.Directory)));
			Arguments.Add("-q");

			int Result = Rsync(String.Join(" ", Arguments));
			if(Result != 0)
			{
				throw new BuildException("Unable to download '{0}' from the remote Mac (exit code {1}).", LocalFile, Result);
			}
		}

		/// <summary>
		/// Download multiple files from the remote Mac
		/// </summary>
		/// <param name="Files">List of local files to download</param>
		void DownloadFiles(IEnumerable<FileReference> Files)
		{
			List<FileReference>[] FileGroups = new List<FileReference>[Mappings.Count];
			for(int Idx = 0; Idx < Mappings.Count; Idx++)
			{
				FileGroups[Idx] = new List<FileReference>();
			}
			foreach(FileReference File in Files)
			{
				int MappingIdx = Mappings.FindIndex(x => File.IsUnderDirectory(x.LocalDirectory));
				if(MappingIdx == -1)
				{
					throw new BuildException("File for download '{0}' is not under the engine or project directory.", File);
				}
				FileGroups[MappingIdx].Add(File);
			}
			for(int Idx = 0; Idx < Mappings.Count; Idx++)
			{
				if(FileGroups[Idx].Count > 0)
				{
					FileReference DownloadListLocation = FileReference.Combine(UnrealBuildTool.EngineDirectory, "Intermediate", "Rsync", "Download.txt");
					DirectoryReference.CreateDirectory(DownloadListLocation.Directory);
					FileReference.WriteAllLines(DownloadListLocation, FileGroups[Idx].Select(x => x.MakeRelativeTo(Mappings[Idx].LocalDirectory).Replace('\\', '/')));

					List<string> Arguments = new List<string>(CommonRsyncArguments);
					Arguments.Add(String.Format("--files-from=\"{0}\"", GetLocalCygwinPath(DownloadListLocation)));
					Arguments.Add(String.Format("\"{0}@{1}\":'{2}/'", UserName, ServerName, Mappings[Idx].RemoteDirectory));
					Arguments.Add(String.Format("\"{0}/\"", GetLocalCygwinPath(Mappings[Idx].LocalDirectory)));

					int Result = Rsync(String.Join(" ", Arguments));
					if(Result != 0)
					{
						throw new BuildException("Unable to download files from remote Mac (exit code {0})", Result);
					}
				}
			}
		}

		/// <summary>
		/// Download a directory from the remote Mac
		/// </summary>
		/// <param name="LocalDirectory">Directory to download</param>
		private void DownloadDirectory(DirectoryReference LocalDirectory)
		{
			DirectoryReference.CreateDirectory(LocalDirectory);

			string RemoteDirectory = GetRemotePath(LocalDirectory);

			List<string> Arguments = new List<string>(CommonRsyncArguments);
			Arguments.Add(String.Format("--rsync-path=\"[ ! -d {0} ] || rsync\"", EscapeShellArgument(RemoteDirectory)));
			Arguments.Add(String.Format("\"{0}@{1}\":'{2}/'", UserName, ServerName, RemoteDirectory));
			Arguments.Add(String.Format("\"{0}/\"", GetLocalCygwinPath(LocalDirectory)));

			int Result = Rsync(String.Join(" ", Arguments));
			if (Result != 0)
			{
				throw new BuildException("Unable to download '{0}' from the remote Mac (exit code {1}).", LocalDirectory, Result);
			}
		}

		/// <summary>
		/// Execute Rsync
		/// </summary>
		/// <param name="Arguments">Arguments for the Rsync command</param>
		/// <returns>Exit code from Rsync</returns>
		private int Rsync(string Arguments)
		{
			using(Process RsyncProcess = new Process())
			{
				RsyncProcess.StartInfo.FileName = RsyncExe.FullName;
				RsyncProcess.StartInfo.Arguments = Arguments;
				RsyncProcess.StartInfo.WorkingDirectory = SshExe.Directory.FullName;
				RsyncProcess.OutputDataReceived += RsyncOutput;
				RsyncProcess.ErrorDataReceived += RsyncOutput;

				Log.TraceLog("[Rsync] {0} {1}", Utils.MakePathSafeToUseWithCommandLine(RsyncProcess.StartInfo.FileName), RsyncProcess.StartInfo.Arguments);
				return Utils.RunLocalProcess(RsyncProcess);
			}
		}

		/// <summary>
		/// Handles data output by rsync
		/// </summary>
		/// <param name="Sender">The object sending the messag</param>
		/// <param name="Args">The received data</param>e
		private void RsyncOutput(object Sender, DataReceivedEventArgs Args)
		{
			if(Args.Data != null)
			{
				Log.TraceInformation("  {0}", Args.Data);
			}
		}

		/// <summary>
		/// Execute a command on the remote in the remote equivalent of a local directory
		/// </summary>
		/// <param name="WorkingDir"></param>
		/// <param name="Command"></param>
		/// <returns></returns>
		public int Execute(DirectoryReference WorkingDir, string Command)
		{
			return Execute(GetRemotePath(WorkingDir), Command);
		}

		/// <summary>
		/// Execute a remote command, capturing the output text
		/// </summary>
		/// <param name="WorkingDirectory">The remote working directory</param>
		/// <param name="Command">Command to be executed</param>
		/// <returns></returns>
		protected int Execute(string WorkingDirectory, string Command)
		{
			string FullCommand = String.Format("cd {0} && {1}", EscapeShellArgument(WorkingDirectory), Command);
			using(Process SSHProcess = new Process())
			{
				DataReceivedEventHandler OutputHandler = (E, Args) => { SshOutput(Args); };

				SSHProcess.StartInfo.FileName = SshExe.FullName;
				SSHProcess.StartInfo.WorkingDirectory = SshExe.Directory.FullName;
				SSHProcess.StartInfo.Arguments = String.Format("{0} {1}", String.Join(" ", CommonSshArguments), FullCommand.Replace("\"", "\\\""));
				SSHProcess.OutputDataReceived += OutputHandler;
				SSHProcess.ErrorDataReceived += OutputHandler;

				Log.TraceLog("[SSH] {0} {1}", Utils.MakePathSafeToUseWithCommandLine(SSHProcess.StartInfo.FileName), SSHProcess.StartInfo.Arguments);
				return Utils.RunLocalProcess(SSHProcess);
			}
		}

		/// <summary>
		/// Handler for output from running remote SSH commands
		/// </summary>
		/// <param name="Args"></param>
		private void SshOutput(DataReceivedEventArgs Args)
		{
			if(Args.Data != null)
			{
				string FormattedOutput = ConvertRemotePathsToLocal(Args.Data);
				Log.TraceInformation("  {0}", FormattedOutput);
			}
		}

		/// <summary>
		/// Execute a remote command, capturing the output text
		/// </summary>
		/// <param name="Command">Command to be executed</param>
		/// <param name="Output">Receives the output text</param>
		/// <returns></returns>
		protected int ExecuteAndCaptureOutput(string Command, out StringBuilder Output)
		{
			StringBuilder FullCommand = new StringBuilder();
			foreach(string CommonSshArgument in CommonSshArguments)
			{
				FullCommand.AppendFormat("{0} ", CommonSshArgument);
			}
			FullCommand.Append(Command.Replace("\"", "\\\""));

			using(Process SSHProcess = new Process())
			{
				Output = new StringBuilder();

				StringBuilder OutputLocal = Output;
				DataReceivedEventHandler OutputHandler = (E, Args) => { if(Args.Data != null){ OutputLocal.Append(Args.Data); } };

				SSHProcess.StartInfo.FileName = SshExe.FullName;
				SSHProcess.StartInfo.WorkingDirectory = SshExe.Directory.FullName;
				SSHProcess.StartInfo.Arguments = FullCommand.ToString();
				SSHProcess.OutputDataReceived += OutputHandler;
				SSHProcess.ErrorDataReceived += OutputHandler;

				Log.TraceLog("[SSH] {0} {1}", Utils.MakePathSafeToUseWithCommandLine(SSHProcess.StartInfo.FileName), SSHProcess.StartInfo.Arguments);
				return Utils.RunLocalProcess(SSHProcess);
			}
		}

		/// <summary>
		/// Converts any remote paths within the given string to local format
		/// </summary>
		/// <param name="Text">The text containing strings to convert</param>
		/// <returns>The string with paths converted to local format</returns>
		private string ConvertRemotePathsToLocal(string Text)
		{
			// Try to match any source file with the remote base directory in front of it
			string Pattern = String.Format("(?<![a-zA-Z=]){0}[^:]*\\.(?:cpp|inl|h|hpp|hh|txt)(?![a-zA-Z])", Regex.Escape(RemoteBaseDir));

			// Find the matches, and early out if there are none
			MatchCollection Matches = Regex.Matches(Text, Pattern, RegexOptions.IgnoreCase);
			if(Matches.Count == 0)
			{
				return Text;
			}

			// Replace any remote paths with local ones
			StringBuilder Result = new StringBuilder();
			int StartIdx = 0;
			foreach(Match Match in Matches)
			{
				// Append the text leading up to this path
				Result.Append(Text, StartIdx, Match.Index - StartIdx);

				// Try to convert the path
				string Path = Match.Value;
				foreach(RemoteMapping Mapping in Mappings)
				{
					if(Path.StartsWith(Mapping.RemoteDirectory))
					{
						Path = Mapping.LocalDirectory + Path.Substring(Mapping.RemoteDirectory.Length).Replace('/', '\\');
						break;
					}
				}

				// Append the path to the output string
				Result.Append(Path);

				// Move past this match
				StartIdx = Match.Index + Match.Length;
			}
			Result.Append(Text, StartIdx, Text.Length - StartIdx);
			return Result.ToString();
		}
	}
}<|MERGE_RESOLUTION|>--- conflicted
+++ resolved
@@ -251,10 +251,7 @@
 			CommonRsyncArguments.Add("--delete"); // Delete anything not in the source directory
 			CommonRsyncArguments.Add("--delete-excluded"); // Delete anything not in the source directory
 			CommonRsyncArguments.Add("--times"); // Preserve modification times
-<<<<<<< HEAD
-=======
 			CommonRsyncArguments.Add("--omit-dir-times"); // Ignore modification times for directories
->>>>>>> 5edfa17c
 			CommonRsyncArguments.Add("--prune-empty-dirs"); // Remove empty directories from the file list
 
 			// Get the remote base directory
@@ -403,29 +400,11 @@
 				Mappings.Add(new RemoteMapping(RemoteLogFile.Directory, GetRemotePath(RemoteLogFile.Directory)));
 			}
 
-			bool bLogIsMapped = false;
-			foreach (RemoteMapping Mapping in Mappings)
-			{
-				if (RemoteLogFile.Directory.FullName.Equals(Mapping.LocalDirectory.FullName, StringComparison.InvariantCultureIgnoreCase))
-				{
-					bLogIsMapped = true;
-					break;
-				}
-			}
-			if (!bLogIsMapped)
-			{
-				Mappings.Add(new RemoteMapping(RemoteLogFile.Directory, GetRemotePath(RemoteLogFile.Directory)));
-			}
-
 			// Compile the rules assembly
 			RulesAssembly RulesAssembly = RulesCompiler.CreateTargetRulesAssembly(TargetDesc.ProjectFile, TargetDesc.Name, false, false, TargetDesc.ForeignPlugin);
 
 			// Create the target rules
-<<<<<<< HEAD
-			TargetRules Rules = RulesAssembly.CreateTargetRules(TargetDesc.Name, TargetDesc.Platform, TargetDesc.Configuration, TargetDesc.Architecture, TargetDesc.ProjectFile, new ReadOnlyBuildVersion(BuildVersion.ReadDefault()), new string[0]);
-=======
 			TargetRules Rules = RulesAssembly.CreateTargetRules(TargetDesc.Name, TargetDesc.Platform, TargetDesc.Configuration, TargetDesc.Architecture, TargetDesc.ProjectFile, TargetDesc.AdditionalArguments);
->>>>>>> 5edfa17c
 
 			// Check if we need to enable a nativized plugin, and compile the assembly for that if we do
 			FileReference NativizedPluginFile = Rules.GetNativizedPlugin();
@@ -441,16 +420,7 @@
 			FileReference RemoteManifestFile = FileReference.Combine(TempDir, "Manifest.xml");
 
 			// Prepare the arguments we will pass to the remote build
-<<<<<<< HEAD
-			List<string> RemoteArguments = new List<string>();
-			RemoteArguments.Add(TargetDesc.Name);
-			RemoteArguments.Add(TargetDesc.Platform.ToString());
-			RemoteArguments.Add(TargetDesc.Configuration.ToString());
-			RemoteArguments.Add("-SkipRulesCompile"); // Use the rules assembly built locally
-			RemoteArguments.Add(String.Format("-XmlConfigCache={0}", GetRemotePath(XmlConfig.CacheFile))); // Use the XML config cache built locally, since the remote won't have it
-=======
 			List<string> RemoteArguments = GetRemoteArgumentsForTarget(TargetDesc, LocalManifestFiles);
->>>>>>> 5edfa17c
 			RemoteArguments.Add(String.Format("-Log={0}", GetRemotePath(RemoteLogFile)));
 			RemoteArguments.Add(String.Format("-Manifest={0}", GetRemotePath(RemoteManifestFile)));
 
@@ -550,30 +520,17 @@
 				return false;
 			}
 
-			// Don't download anything if we're just doing a clean
-			if(!RemoteArguments.Contains("-Clean", StringComparer.OrdinalIgnoreCase))
-			{
-				// Download the manifest
-				Log.TraceInformation("[Remote] Downloading {0}", RemoteManifestFile);
-				DownloadFile(RemoteManifestFile);
-
-<<<<<<< HEAD
-				// Convert the manifest to local form
-				BuildManifest Manifest = Utils.ReadClass<BuildManifest>(RemoteManifestFile.FullName);
-				for(int Idx = 0; Idx < Manifest.BuildProducts.Count; Idx++)
-				{
-					Manifest.BuildProducts[Idx] = GetLocalPath(Manifest.BuildProducts[Idx]).FullName;
-				}
-
-				// Download the files from the remote
-				if(TargetDesc.AdditionalArguments.Any(x => x.Equals("-GenerateManifest", StringComparison.InvariantCultureIgnoreCase)))
-				{
-					LocalManifestFiles.Add(FileReference.Combine(UnrealBuildTool.EngineDirectory, "Intermediate", "Build", "Manifest.xml"));
-				}
-				else
-				{
-					Log.TraceInformation("[Remote] Downloading build products");
-=======
+			// Download the manifest
+			Log.TraceInformation("[Remote] Downloading {0}", RemoteManifestFile);
+			DownloadFile(RemoteManifestFile);
+
+			// Convert the manifest to local form
+			BuildManifest Manifest = Utils.ReadClass<BuildManifest>(RemoteManifestFile.FullName);
+			for(int Idx = 0; Idx < Manifest.BuildProducts.Count; Idx++)
+			{
+				Manifest.BuildProducts[Idx] = GetLocalPath(Manifest.BuildProducts[Idx]).FullName;
+			}
+
 			// Download the files from the remote
 			Log.TraceInformation("[Remote] Downloading build products");
 
@@ -588,20 +545,12 @@
 
 			Log.TraceInformation("[Remote] Downloading {0}", FrameworkAssetsDir);
 			DownloadDirectory(FrameworkAssetsDir);
->>>>>>> 5edfa17c
-
-					List<FileReference> FilesToDownload = new List<FileReference>();
-					FilesToDownload.Add(RemoteLogFile);
-					FilesToDownload.AddRange(Manifest.BuildProducts.Select(x => new FileReference(x)));
-					DownloadFiles(FilesToDownload);
-				}
-
-				// Write out all the local manifests
-				foreach(FileReference LocalManifestFile in LocalManifestFiles)
-				{
-					Log.TraceInformation("[Remote] Writing {0}", LocalManifestFile);
-					Utils.WriteClass<BuildManifest>(Manifest, LocalManifestFile.FullName, "");
-				}
+
+			// Write out all the local manifests
+			foreach(FileReference LocalManifestFile in LocalManifestFiles)
+			{
+				Log.TraceInformation("[Remote] Writing {0}", LocalManifestFile);
+				Utils.WriteClass<BuildManifest>(Manifest, LocalManifestFile.FullName, "");
 			}
 
 			return true;
