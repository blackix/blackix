--- conflicted
+++ resolved
@@ -276,31 +276,8 @@
 				return LinkInputFiles;
 			}
 
-<<<<<<< HEAD
-			// Store the module compile environment along with the source file.  This is so that we can use it later on when looking for header dependencies
-			foreach (FileItem CFile in SourceFilesFound.CFiles)
-			{
-				CFile.CachedIncludePaths = ModuleCompileEnvironment.IncludePaths;
-			}
-			foreach (FileItem CCFile in SourceFilesFound.CCFiles)
-			{
-				CCFile.CachedIncludePaths = ModuleCompileEnvironment.IncludePaths;
-			}
-			foreach (FileItem CPPFile in SourceFilesFound.CPPFiles)
-			{
-				CPPFile.CachedIncludePaths = ModuleCompileEnvironment.IncludePaths;
-			}
-			foreach (FileItem MMFile in SourceFilesFound.MMFiles)
-			{
-				MMFile.CachedIncludePaths = ModuleCompileEnvironment.IncludePaths;
-			}
-
-			// Process all of the header file dependencies for this module
-			CheckFirstIncludeMatchesEachCppFile(Target, ModuleCompileEnvironment);
-=======
 			// Find all the input files
 			InputFileCollection InputFiles = FindInputFiles(Target.Platform, Makefile);
->>>>>>> 5edfa17c
 
 			// Process all of the header file dependencies for this module
 			CheckFirstIncludeMatchesEachCppFile(Target, ModuleCompileEnvironment, InputFiles.HeaderFiles, InputFiles.CPPFiles);
@@ -520,17 +497,12 @@
 			if(InputFiles.RCFiles.Count > 0)
 			{
 				CppCompileEnvironment ResourceCompileEnvironment = new CppCompileEnvironment(BinaryCompileEnvironment);
-<<<<<<< HEAD
-				WindowsPlatform.SetupResourceCompileEnvironment(ResourceCompileEnvironment, IntermediateDirectory, Target);
-				LinkInputFiles.AddRange(ToolChain.CompileRCFiles(ResourceCompileEnvironment, SourceFilesToBuild.RCFiles, IntermediateDirectory, ActionGraph).ObjectFiles);
-=======
 				if(Binary != null)
 				{
 					// @todo: This should be in some Windows code somewhere...
 					ResourceCompileEnvironment.Definitions.Add("ORIGINAL_FILE_NAME=\"" + Binary.OutputFilePaths[0].GetFileName() + "\"");
 				}
 				LinkInputFiles.AddRange(ToolChain.CompileRCFiles(ResourceCompileEnvironment, InputFiles.RCFiles, IntermediateDirectory, Makefile.Actions).ObjectFiles);
->>>>>>> 5edfa17c
 			}
 
 			// Write the compiled manifest
