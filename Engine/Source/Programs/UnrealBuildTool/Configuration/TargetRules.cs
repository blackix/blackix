<<<<<<< HEAD
﻿// Copyright 1998-2018 Epic Games, Inc. All Rights Reserved.
=======
// Copyright 1998-2018 Epic Games, Inc. All Rights Reserved.
>>>>>>> a23640a2

using System;
using System.Collections;
using System.Collections.Generic;
using System.IO;
using System.Linq;
using System.Text;
using System.Threading.Tasks;
using Tools.DotNETCommon;

namespace UnrealBuildTool
{
	/// <summary>
	/// The type of target
	/// </summary>
	[Serializable]
	public enum TargetType
	{
		/// <summary>
		/// Cooked monolithic game executable (GameName.exe).  Also used for a game-agnostic engine executable (UE4Game.exe or RocketGame.exe)
		/// </summary>
		Game,

		/// <summary>
		/// Uncooked modular editor executable and DLLs (UE4Editor.exe, UE4Editor*.dll, GameName*.dll)
		/// </summary>
		Editor,

		/// <summary>
		/// Cooked monolithic game client executable (GameNameClient.exe, but no server code)
		/// </summary>
		Client,

		/// <summary>
		/// Cooked monolithic game server executable (GameNameServer.exe, but no client code)
		/// </summary>
		Server,

		/// <summary>
		/// Program (standalone program, e.g. ShaderCompileWorker.exe, can be modular or monolithic depending on the program)
		/// </summary>
		Program,
	}

	/// <summary>
	/// Specifies how to link all the modules in this target
	/// </summary>
	[Serializable]
	public enum TargetLinkType
	{
		/// <summary>
		/// Use the default link type based on the current target type
		/// </summary>
		Default,

		/// <summary>
		/// Link all modules into a single binary
		/// </summary>
		Monolithic,

		/// <summary>
		/// Link modules into individual dynamic libraries
		/// </summary>
		Modular,
	}

	/// <summary>
	/// Specifies whether to share engine binaries and intermediates with other projects, or to create project-specific versions. By default,
	/// editor builds always use the shared build environment (and engine binaries are written to Engine/Binaries/Platform), but monolithic builds
	/// and programs do not (except in installed builds). Using the shared build environment prevents target-specific modifications to the build
	/// environment.
	/// </summary>
	[Serializable]
	public enum TargetBuildEnvironment
	{
		/// <summary>
		/// Use the default build environment for this target type (and whether the engine is installed)
		/// </summary>
		Default,

		/// <summary>
		/// Engine binaries and intermediates are output to the engine folder. Target-specific modifications to the engine build environment will be ignored.
		/// </summary>
		Shared,

		/// <summary>
		/// Engine binaries and intermediates are specific to this target
		/// </summary>
		Unique,
	}

	/// <summary>
	/// Attribute used to mark fields which much match between targets in the shared build environment
	/// </summary>
	[AttributeUsage(AttributeTargets.Field, AllowMultiple = false)]
	class RequiresUniqueBuildEnvironmentAttribute : Attribute
	{
	}

	/// <summary>
	/// TargetRules is a data structure that contains the rules for defining a target (application/executable)
	/// </summary>
	public abstract class TargetRules
	{
		/// <summary>
		/// Static class wrapping constants aliasing the global TargetType enum.
		/// </summary>
		public static class TargetType
		{
			/// <summary>
			/// Alias for TargetType.Game
			/// </summary>
			public const global::UnrealBuildTool.TargetType Game = global::UnrealBuildTool.TargetType.Game;

			/// <summary>
			/// Alias for TargetType.Editor
			/// </summary>
			public const global::UnrealBuildTool.TargetType Editor = global::UnrealBuildTool.TargetType.Editor;

			/// <summary>
			/// Alias for TargetType.Client
			/// </summary>
			public const global::UnrealBuildTool.TargetType Client = global::UnrealBuildTool.TargetType.Client;

			/// <summary>
			/// Alias for TargetType.Server
			/// </summary>
			public const global::UnrealBuildTool.TargetType Server = global::UnrealBuildTool.TargetType.Server;

			/// <summary>
			/// Alias for TargetType.Program
			/// </summary>
			public const global::UnrealBuildTool.TargetType Program = global::UnrealBuildTool.TargetType.Program;
		}

		/// <summary>
		/// Dummy class to maintain support for the SetupGlobalEnvironment() callback. We don't expose these classes directly any more.
		/// </summary>
		public class LinkEnvironmentConfiguration
		{
			/// <summary>
			/// TargetRules instance to forward settings to.
			/// </summary>
			TargetRules Inner;

			/// <summary>
			/// Constructor.
			/// </summary>
			/// <param name="Inner">The target rules object. Fields on this object are treated as aliases to fields on this rules object.</param>
			public LinkEnvironmentConfiguration(TargetRules Inner)
			{
				this.Inner = Inner;
			}

			/// <summary>
			/// Settings exposed from the TargetRules instance
			/// </summary>
			#region Forwarded fields
			#if !__MonoCS__
			#pragma warning disable CS1591
			#endif

			[Obsolete("LinkEnvironmentConfiguration.bHasExports is deprecated in the 4.19 release. Modify TargetRules.bHasExports instead.")]
			public bool bHasExports
			{
				get { return Inner.bHasExports; }
				set { Inner.bHasExports = value; }
			}

			[Obsolete("LinkEnvironmentConfiguration.bIsBuildingConsoleApplication is deprecated in the 4.19 release. Modify TargetRules.bIsBuildingConsoleApplication instead.")]
			public bool bIsBuildingConsoleApplication
			{
				get { return Inner.bIsBuildingConsoleApplication; }
				set { Inner.bIsBuildingConsoleApplication = value; }
			}

			[Obsolete("LinkEnvironmentConfiguration.bDisableSymbolCache is deprecated in the 4.19 release. Modify TargetRules.bDisableSymbolCache instead.")]
			public bool bDisableSymbolCache
			{
				get { return Inner.bDisableSymbolCache; }
				set { Inner.bDisableSymbolCache = value; }
			}

			#if !__MonoCS__
			#pragma warning restore CS1591
			#endif
			#endregion
		}

		/// <summary>
		/// Dummy class to maintain support for the SetupGlobalEnvironment() callback. We don't expose these classes directly any more.
		/// </summary>
		public class CPPEnvironmentConfiguration
		{
			/// <summary>
			/// TargetRules instance to forward settings to.
			/// </summary>
			TargetRules Inner;

			/// <summary>
			/// Constructor.
			/// </summary>
			/// <param name="Inner">The target rules object. Fields on this object are treated as aliases to fields on this rules object.</param>
			public CPPEnvironmentConfiguration(TargetRules Inner)
			{
				this.Inner = Inner;
			}

			/// <summary>
			/// Settings exposed from the TargetRules instance
			/// </summary>
			#region Forwarded fields
			#if !__MonoCS__
			#pragma warning disable CS1591
			#endif

			[Obsolete("CPPEnvironmentConfiguration.bEnableOSX109Support is deprecated in the 4.19 release. Modify TargetRules.GlobalDefinitions instead.")]
			public List<string> Definitions
			{
				get { return Inner.GlobalDefinitions; }
			}

			[Obsolete("CPPEnvironmentConfiguration.bEnableOSX109Support is deprecated in the 4.19 release. Modify TargetRules.bEnableOSX109Support directly instead.")]
			public bool bEnableOSX109Support
			{
				get { return Inner.bEnableOSX109Support; }
				set { Inner.bEnableOSX109Support = value; }
			}

#if !__MonoCS__
#pragma warning restore CS1591
#endif
			#endregion
		}

		/// <summary>
		/// The name of this target.
		/// </summary>
		public readonly string Name;

		/// <summary>
		/// Platform that this target is being built for.
		/// </summary>
		public readonly UnrealTargetPlatform Platform;

		/// <summary>
		/// The configuration being built.
		/// </summary>
		public readonly UnrealTargetConfiguration Configuration;

		/// <summary>
		/// Architecture that the target is being built for (or an empty string for the default).
		/// </summary>
		public readonly string Architecture;

		/// <summary>
		/// Path to the project file for the project containing this target.
		/// </summary>
		public readonly FileReference ProjectFile;

		/// <summary>
		/// The current build version
		/// </summary>
		public readonly ReadOnlyBuildVersion Version;

		/// <summary>
		/// The type of target.
		/// </summary>
		public global::UnrealBuildTool.TargetType Type = global::UnrealBuildTool.TargetType.Game;

		/// <summary>
		/// Whether the target uses Steam.
		/// </summary>
		public bool bUsesSteam;

		/// <summary>
		/// Whether the target uses CEF3.
		/// </summary>
		public bool bUsesCEF3;

		/// <summary>
		/// Whether the project uses visual Slate UI (as opposed to the low level windowing/messaging, which is always available).
		/// </summary>
		public bool bUsesSlate = true;

		/// <summary>
		/// Forces linking against the static CRT. This is not fully supported across the engine due to the need for allocator implementations to be shared (for example), and TPS 
		/// libraries to be consistent with each other, but can be used for utility programs.
		/// </summary>
		[RequiresUniqueBuildEnvironment]
		public bool bUseStaticCRT = false;

		/// <summary>
		/// Enables the debug C++ runtime (CRT) for debug builds. By default we always use the release runtime, since the debug
		/// version isn't particularly useful when debugging Unreal Engine projects, and linking against the debug CRT libraries forces
		/// our third party library dependencies to also be compiled using the debug CRT (and often perform more slowly). Often
		/// it can be inconvenient to require a separate copy of the debug versions of third party static libraries simply
		/// so that you can debug your program's code.
		/// </summary>
		[RequiresUniqueBuildEnvironment]
		[XmlConfigFile(Category = "BuildConfiguration")]
		public bool bDebugBuildsActuallyUseDebugCRT = false;

		/// <summary>
		/// Whether the output from this target can be publicly distributed, even if it has dependencies on modules that are in folders 
		/// with special restrictions (eg. CarefullyRedist, NotForLicensees, NoRedist).
		/// </summary>
		public bool bOutputPubliclyDistributable = false;

		/// <summary>
		/// Specifies the configuration whose binaries do not require a "-Platform-Configuration" suffix.
		/// </summary>
		[RequiresUniqueBuildEnvironment]
		public UnrealTargetConfiguration UndecoratedConfiguration = UnrealTargetConfiguration.Development;

		/// <summary>
		/// Build all the plugins that we can find, even if they're not enabled. This is particularly useful for content-only projects, 
		/// where you're building the UE4Editor target but running it with a game that enables a plugin.
		/// </summary>
		[Obsolete("bBuildAllPlugins has been deprecated. Use bPrecompile to build all modules which are not part of the target.")]
		public bool bBuildAllPlugins = false;

		/// <summary>
		/// A list of additional plugins which need to be included in this target. This allows referencing non-optional plugin modules
		/// which cannot be disabled, and allows building against specific modules in program targets which do not fit the categories
		/// in ModuleHostType.
		/// </summary>
		public List<string> AdditionalPlugins = new List<string>();

		/// <summary>
		/// Additional plugins that should be included for this target.
		/// </summary>
		[CommandLine("-EnablePlugin=", ListSeparator = '+')]
		public List<string> EnablePlugins = new List<string>();

		/// <summary>
		/// List of plugins to be disabled for this target. Note that the project file may still reference them, so they should be marked
		/// as optional to avoid failing to find them at runtime.
		/// </summary>
		[CommandLine("-DisablePlugin=", ListSeparator = '+')]
		public List<string> DisablePlugins = new List<string>();

		/// <summary>
		/// Accessor for
		/// </summary>
		[Obsolete("The ExcludePlugins setting has been renamed to DisablePlugins. Please update your code to avoid build failures in future versions of the engine.")]
		public List<string> ExcludePlugins
		{
			get { return DisablePlugins; }
		}

		/// <summary>
		/// Path to the set of pak signing keys to embed in the executable.
		/// </summary>
		public string PakSigningKeysFile = "";

		/// <summary>
		/// Allows a Program Target to specify it's own solution folder path.
		/// </summary>
		public string SolutionDirectory = String.Empty;

		/// <summary>
		/// Whether the target should be included in the default solution build configuration
		/// </summary>
		public bool? bBuildInSolutionByDefault = null;

		/// <summary>
		/// Output the executable to the engine binaries folder.
		/// </summary>
		[RequiresUniqueBuildEnvironment]
		[Obsolete("bOutputToEngineBinaries is deprecated in 4.19. The output directory for binaries is determined automatically based on the location of the target.")]
		public bool bOutputToEngineBinaries = false;

		/// <summary>
		/// Whether this target should be compiled as a DLL.  Requires LinkType to be set to TargetLinkType.Monolithic.
		/// </summary>
		[RequiresUniqueBuildEnvironment]
		public bool bShouldCompileAsDLL = false;
		
		/// <summary>
		/// Subfolder to place executables in, relative to the default location.
		/// </summary>
		[RequiresUniqueBuildEnvironment]
		public string ExeBinariesSubFolder = String.Empty;

		/// <summary>
		/// Allow target module to override UHT code generation version.
		/// </summary>
		public EGeneratedCodeVersion GeneratedCodeVersion = EGeneratedCodeVersion.None;

		/// <summary>
		/// Whether to include PhysX support.
		/// </summary>
		[RequiresUniqueBuildEnvironment]
		public bool bCompilePhysX = true;

		/// <summary>
		/// Whether to include PhysX APEX support.
		/// </summary>
		[RequiresUniqueBuildEnvironment]
		[ConfigFile(ConfigHierarchyType.Engine, "/Script/BuildSettings.BuildSettings", "bCompileApex")]
		public bool bCompileAPEX = true;

		/// <summary>
		/// Whether to include NvCloth.
		/// </summary>
		[RequiresUniqueBuildEnvironment]
		public bool bCompileNvCloth = true;
        
		/// <summary>
		/// Whether to include ICU unicode/i18n support in Core.
		/// </summary>
		[RequiresUniqueBuildEnvironment]
		[ConfigFile(ConfigHierarchyType.Engine, "/Script/BuildSettings.BuildSettings", "bCompileICU")]
		public bool bCompileICU = true;

		/// <summary>
		/// Whether to compile CEF3 support.
		/// </summary>
		[RequiresUniqueBuildEnvironment]
		[ConfigFile(ConfigHierarchyType.Engine, "/Script/BuildSettings.BuildSettings", "bCompileCEF3")]
		public bool bCompileCEF3 = true;

		/// <summary>
		/// Whether to compile the editor or not. Only desktop platforms (Windows or Mac) will use this, other platforms force this to false.
		/// </summary>
		[RequiresUniqueBuildEnvironment]
		[CommandLine("-NoEditor", Value = "false")]
		public bool bBuildEditor = true;

		/// <summary>
		/// Whether to compile code related to building assets. Consoles generally cannot build assets. Desktop platforms generally can.
		/// </summary>
		[RequiresUniqueBuildEnvironment]
		public bool bBuildRequiresCookedData = false;

		/// <summary>
		/// Whether to compile WITH_EDITORONLY_DATA disabled. Only Windows will use this, other platforms force this to false.
		/// </summary>
		[RequiresUniqueBuildEnvironment]
		[CommandLine("-NoEditorOnlyData", Value = "false")]
		public bool bBuildWithEditorOnlyData = true;

		/// <summary>
		/// Whether to compile the developer tools.
		/// </summary>
		[RequiresUniqueBuildEnvironment]
		public bool bBuildDeveloperTools = true;

		/// <summary>
		/// Whether to force compiling the target platform modules, even if they wouldn't normally be built.
		/// </summary>
		public bool bForceBuildTargetPlatforms = false;

		/// <summary>
		/// Whether to force compiling shader format modules, even if they wouldn't normally be built.
		/// </summary>
		public bool bForceBuildShaderFormats = false;

		/// <summary>
		/// Whether we should compile in support for Simplygon or not.
		/// </summary>
		[RequiresUniqueBuildEnvironment]
		[CommandLine("-WithSimplygon")]
		[ConfigFile(ConfigHierarchyType.Engine, "/Script/BuildSettings.BuildSettings", "bCompileSimplygon")]
		public bool bCompileSimplygon = true;

        /// <summary>
        /// Whether we should compile in support for Simplygon's SSF library or not.
        /// </summary>
		[RequiresUniqueBuildEnvironment]
		[ConfigFile(ConfigHierarchyType.Engine, "/Script/BuildSettings.BuildSettings", "bCompileSimplygonSSF")]
        public bool bCompileSimplygonSSF = true;

        /// <summary>
		/// Whether to compile lean and mean version of UE.
		/// </summary>
		[RequiresUniqueBuildEnvironment]
		[ConfigFile(ConfigHierarchyType.Engine, "/Script/BuildSettings.BuildSettings", "bCompileLeanAndMeanUE")]
		public bool bCompileLeanAndMeanUE = false;

        /// <summary>
		/// Whether to utilize cache freed OS allocs with MallocBinned
		/// </summary>
		[RequiresUniqueBuildEnvironment]
		[ConfigFile(ConfigHierarchyType.Engine, "/Script/BuildSettings.BuildSettings", "bUseCacheFreedOSAllocs")]
        public bool bUseCacheFreedOSAllocs = true;

        /// <summary>
        /// Enabled for all builds that include the engine project.  Disabled only when building standalone apps that only link with Core.
        /// </summary>
		[RequiresUniqueBuildEnvironment]
        public bool bCompileAgainstEngine = true;

		/// <summary>
		/// Enabled for all builds that include the CoreUObject project.  Disabled only when building standalone apps that only link with Core.
		/// </summary>
		[RequiresUniqueBuildEnvironment]
		public bool bCompileAgainstCoreUObject = true;

		/// <summary>
		/// If true, include ADO database support in core.
		/// </summary>
		[RequiresUniqueBuildEnvironment]
		[ConfigFile(ConfigHierarchyType.Engine, "/Script/BuildSettings.BuildSettings", "bIncludeADO")]
		public bool bIncludeADO;

		/// <summary>
		/// Whether to compile Recast navmesh generation.
		/// </summary>
		[RequiresUniqueBuildEnvironment]
		[ConfigFile(ConfigHierarchyType.Engine, "/Script/BuildSettings.BuildSettings", "bCompileRecast")]
		public bool bCompileRecast = true;

		/// <summary>
		/// Whether to compile SpeedTree support.
		/// </summary>
		[RequiresUniqueBuildEnvironment]
		[ConfigFile(ConfigHierarchyType.Engine, "/Script/BuildSettings.BuildSettings", "bCompileSpeedTree")]
		public bool bCompileSpeedTree = true;

		/// <summary>
		/// Enable exceptions for all modules.
		/// </summary>
		[RequiresUniqueBuildEnvironment]
		public bool bForceEnableExceptions = false;

		/// <summary>
		/// Enable inlining for all modules.
		/// </summary>
		[RequiresUniqueBuildEnvironment]
		[XmlConfigFile(Category = "BuildConfiguration")]
		public bool bUseInlining = true;

		/// <summary>
		/// Enable exceptions for all modules.
		/// </summary>
		[RequiresUniqueBuildEnvironment]
		public bool bForceEnableObjCExceptions = false;

		/// <summary>
		/// Enable RTTI for all modules.
		/// </summary>
		[RequiresUniqueBuildEnvironment]
		public bool bForceEnableRTTI = false;

		/// <summary>
		/// Compile server-only code.
		/// </summary>
		[RequiresUniqueBuildEnvironment]
		public bool bWithServerCode = true;

		/// <summary>
		/// Whether to include stats support even without the engine.
		/// </summary>
		[RequiresUniqueBuildEnvironment]
		public bool bCompileWithStatsWithoutEngine = false;

		/// <summary>
		/// Whether to include plugin support.
		/// </summary>
		[RequiresUniqueBuildEnvironment]
		[ConfigFile(ConfigHierarchyType.Engine, "/Script/BuildSettings.BuildSettings", "bCompileWithPluginSupport")]
		public bool bCompileWithPluginSupport = false;

		/// <summary>
		/// Whether to allow plugins which support all target platforms.
		/// </summary>
		[RequiresUniqueBuildEnvironment]
		public bool bIncludePluginsForTargetPlatforms = false;

        /// <summary>
        /// Whether to include PerfCounters support.
        /// </summary>
		[RequiresUniqueBuildEnvironment]
		[ConfigFile(ConfigHierarchyType.Engine, "/Script/BuildSettings.BuildSettings", "bWithPerfCounters")]
        public bool bWithPerfCounters = false;

        /// <summary>
        /// Whether to turn on logging for test/shipping builds.
        /// </summary>
		[RequiresUniqueBuildEnvironment]
        public bool bUseLoggingInShipping = false;

		/// <summary>
		/// Whether to turn on logging to memory for test/shipping builds.
		/// </summary>
		[RequiresUniqueBuildEnvironment]
		public bool bLoggingToMemoryEnabled;

		/// <summary>
		/// Whether to check that the process was launched through an external launcher.
		/// </summary>
        public bool bUseLauncherChecks = false;

		/// <summary>
		/// Whether to turn on checks (asserts) for test/shipping builds.
		/// </summary>
		[RequiresUniqueBuildEnvironment]
		public bool bUseChecksInShipping = false;

		/// <summary>
		/// True if we need FreeType support.
		/// </summary>
		[RequiresUniqueBuildEnvironment]
		[ConfigFile(ConfigHierarchyType.Engine, "/Script/BuildSettings.BuildSettings", "bCompileFreeType")]
		public bool bCompileFreeType = true;

		/// <summary>
		/// True if we want to favor optimizing size over speed.
		/// </summary>
		[RequiresUniqueBuildEnvironment]
		[ConfigFile(ConfigHierarchyType.Engine, "/Script/BuildSettings.BuildSettings", "bCompileForSize")]
		public bool bCompileForSize = false;

        /// <summary>
        /// Whether to compile development automation tests.
        /// </summary>
        public bool bForceCompileDevelopmentAutomationTests = false;

        /// <summary>
        /// Whether to compile performance automation tests.
        /// </summary>
        public bool bForceCompilePerformanceAutomationTests = false;

		/// <summary>
		/// If true, event driven loader will be used in cooked builds. @todoio This needs to be replaced by a runtime solution after async loading refactor.
		/// </summary>
		[RequiresUniqueBuildEnvironment]
		public bool bEventDrivenLoader;

		/// <summary>
		/// Whether the XGE controller worker and modules should be included in the engine build.
		/// These are required for distributed shader compilation using the XGE interception interface.
		/// </summary>
		[XmlConfigFile(Category = "BuildConfiguration")]
		public bool bUseXGEController = true;

		/// <summary>
		/// Whether to use backwards compatible defaults for this module. By default, engine modules always use the latest default settings, while project modules do not (to support
		/// an easier migration path).
		/// </summary>
		public bool bUseBackwardsCompatibleDefaults = true;

		/// <summary>
		/// Enables "include what you use" by default for modules in this target. Changes the default PCH mode for any module in this project to PCHUsageModule.UseExplicitOrSharedPCHs.
		/// </summary>
		[CommandLine("-IWYU")]
		public bool bIWYU = false;

		/// <summary>
		/// Enforce "include what you use" rules; warns if monolithic headers (Engine.h, UnrealEd.h, etc...) are used, and checks that source files include their matching header first.
		/// </summary>
		public bool bEnforceIWYU = true;

		/// <summary>
		/// Whether the final executable should export symbols.
		/// </summary>
		public bool bHasExports = false;

		/// <summary>
		/// Make static libraries for all engine modules as intermediates for this target.
		/// </summary>
		[CommandLine("-Precompile")]
		public bool bPrecompile = false;

		/// <summary>
		/// Use existing static libraries for all engine modules in this target.
		/// </summary>
		[CommandLine("-UsePrecompiled")]
		public bool bUsePrecompiled = false;

		/// <summary>
		/// Whether we should compile with support for OS X 10.9 Mavericks. Used for some tools that we need to be compatible with this version of OS X.
		/// </summary>
		public bool bEnableOSX109Support = false;

		/// <summary>
		/// True if this is a console application that's being built.
		/// </summary>
		public bool bIsBuildingConsoleApplication = false;

		/// <summary>
		/// True if debug symbols that are cached for some platforms should not be created.
		/// </summary>
		public bool bDisableSymbolCache = true;

		/// <summary>
		/// Whether to unify C++ code into larger files for faster compilation.
		/// </summary>
		[CommandLine("-DisableUnity", Value = "false")]
		[XmlConfigFile(Category = "BuildConfiguration")]
		public bool bUseUnityBuild = true;

		/// <summary>
		/// Whether to force C++ source files to be combined into larger files for faster compilation.
		/// </summary>
		[CommandLine("-ForceUnity")]
		[XmlConfigFile(Category = "BuildConfiguration")]
		public bool bForceUnityBuild = false;

		/// <summary>
		/// Use a heuristic to determine which files are currently being iterated on and exclude them from unity blobs, result in faster
		/// incremental compile times. The current implementation uses the read-only flag to distinguish the working set, assuming that files will
		/// be made writable by the source control system if they are being modified. This is true for Perforce, but not for Git.
		/// </summary>
		[XmlConfigFile(Category = "BuildConfiguration")]
		public bool bUseAdaptiveUnityBuild = true;

		/// <summary>
		/// Disable optimization for files that are in the adaptive non-unity working set.
		/// </summary>
		[XmlConfigFile(Category = "BuildConfiguration")]
		public bool bAdaptiveUnityDisablesOptimizations = false;

		/// <summary>
		/// Disables force-included PCHs for files that are in the adaptive non-unity working set.
		/// </summary>
		[XmlConfigFile(Category = "BuildConfiguration")]
		public bool bAdaptiveUnityDisablesPCH = true;

		/// <summary>
		/// The number of source files in a game module before unity build will be activated for that module.  This
		/// allows small game modules to have faster iterative compile times for single files, at the expense of slower full
		/// rebuild times.  This setting can be overridden by the bFasterWithoutUnity option in a module's Build.cs file.
		/// </summary>
		[XmlConfigFile(Category = "BuildConfiguration")]
		public int MinGameModuleSourceFilesForUnityBuild = 32;

		/// <summary>
		/// Forces shadow variable warnings to be treated as errors on platforms that support it.
		/// </summary>
		[CommandLine("-ShadowVariableErrors")]
		[XmlConfigFile(Category = "BuildConfiguration")]
		public bool bShadowVariableErrors = false;

		/// <summary>
		/// Forces the use of undefined identifiers in conditional expressions to be treated as errors.
		/// </summary>
		[XmlConfigFile(Category = "BuildConfiguration")]
		public bool bUndefinedIdentifierErrors = true;

		/// <summary>
		/// New Monolithic Graphics drivers have optional "fast calls" replacing various D3d functions
		/// </summary>
		[CommandLine("-FastMonoCalls", Value = "true")]
		[CommandLine("-NoFastMonoCalls", Value = "false")]
		[XmlConfigFile(Category = "BuildConfiguration")]
		public bool bUseFastMonoCalls = true;

		/// <summary>
		/// New Xbox driver supports a "fast semantics" context type. This switches it on for the immediate and deferred contexts
		/// Try disabling this if you see rendering issues and/or crashes inthe Xbox RHI.
		/// </summary>
		[XmlConfigFile(Category = "BuildConfiguration")]
		public bool bUseFastSemanticsRenderContexts = true;

		/// <summary>
		/// An approximate number of bytes of C++ code to target for inclusion in a single unified C++ file.
		/// </summary>
		[XmlConfigFile(Category = "BuildConfiguration")]
		public int NumIncludedBytesPerUnityCPP = 384 * 1024;

		/// <summary>
		/// Whether to stress test the C++ unity build robustness by including all C++ files files in a project from a single unified file.
		/// </summary>
		[CommandLine("-StressTestUnity")]
		[XmlConfigFile(Category = "BuildConfiguration")]
		public bool bStressTestUnity = false;

		/// <summary>
		/// Whether to force debug info to be generated.
		/// </summary>
		[CommandLine("-ForceDebugInfo")]
		public bool bForceDebugInfo = false;

		/// <summary>
		/// Whether to globally disable debug info generation; see DebugInfoHeuristics.cs for per-config and per-platform options.
		/// </summary>
		[CommandLine("-NoDebugInfo")]
		[XmlConfigFile(Category = "BuildConfiguration")]
		public bool bDisableDebugInfo = false;

		/// <summary>
		/// Whether to disable debug info generation for generated files. This improves link times for modules that have a lot of generated glue code.
		/// </summary>
		[XmlConfigFile(Category = "BuildConfiguration")]
		public bool bDisableDebugInfoForGeneratedCode = true;

		/// <summary>
		/// Whether to disable debug info on PC in development builds (for faster developer iteration, as link times are extremely fast with debug info disabled).
		/// </summary>
		[XmlConfigFile(Category = "BuildConfiguration")]
		public bool bOmitPCDebugInfoInDevelopment = false;

		/// <summary>
		/// Whether PDB files should be used for Visual C++ builds.
		/// </summary>
		[CommandLine("-NoPDB", Value = "false")]
		[XmlConfigFile(Category = "BuildConfiguration")]
		public bool bUsePDBFiles = false;

		/// <summary>
		/// Whether PCH files should be used.
		/// </summary>
		[CommandLine("-NoPCH", Value = "false")]
		[XmlConfigFile(Category = "BuildConfiguration")]
		public bool bUsePCHFiles = true;

		/// <summary>
		/// The minimum number of files that must use a pre-compiled header before it will be created and used.
		/// </summary>
		[XmlConfigFile(Category = "BuildConfiguration")]
		public int MinFilesUsingPrecompiledHeader = 6;

		/// <summary>
		/// When enabled, a precompiled header is always generated for game modules, even if there are only a few source files
		/// in the module.  This greatly improves compile times for iterative changes on a few files in the project, at the expense of slower
		/// full rebuild times for small game projects.  This can be overridden by setting MinFilesUsingPrecompiledHeaderOverride in
		/// a module's Build.cs file.
		/// </summary>
		[XmlConfigFile(Category = "BuildConfiguration")]
		public bool bForcePrecompiledHeaderForGameModules = true;

		/// <summary>
		/// Whether to use incremental linking or not. Incremental linking can yield faster iteration times when making small changes.
		/// Currently disabled by default because it tends to behave a bit buggy on some computers (PDB-related compile errors).
		/// </summary>
		[CommandLine("-IncrementalLinking")]
		[XmlConfigFile(Category = "BuildConfiguration")]
		public bool bUseIncrementalLinking = false;

		/// <summary>
		/// Whether to allow the use of link time code generation (LTCG).
		/// </summary>
		[CommandLine("-LTCG")]
		[XmlConfigFile(Category = "BuildConfiguration")]
		public bool bAllowLTCG = false;

        /// <summary>
        /// Whether to enable Profile Guided Optimization (PGO) instrumentation in this build.
        /// </summary>
        [CommandLine("-PGOProfile", Value = "true")]
        [XmlConfigFile(Category = "BuildConfiguration")]
        public bool bPGOProfile = false;

        /// <summary>
        /// Whether to optimize this build with Profile Guided Optimization (PGO).
        /// </summary>
        [CommandLine("-PGOOptimize", Value = "true")]
        [XmlConfigFile(Category = "BuildConfiguration")]
        public bool bPGOOptimize = false;

        /// <summary>
        /// Whether to allow the use of ASLR (address space layout randomization) if supported. Only
        /// applies to shipping builds.
        /// </summary>
        [XmlConfigFile(Category = "BuildConfiguration")]
		public bool bAllowASLRInShipping = true;

		/// <summary>
		/// Whether to support edit and continue.  Only works on Microsoft compilers in 32-bit compiles.
		/// </summary>
		[XmlConfigFile(Category = "BuildConfiguration")]
		public bool bSupportEditAndContinue = false;

		/// <summary>
		/// Whether to omit frame pointers or not. Disabling is useful for e.g. memory profiling on the PC.
		/// </summary>
		[XmlConfigFile(Category = "BuildConfiguration")]
		public bool bOmitFramePointers = true;

		/// <summary>
		/// Whether to strip iOS symbols or not (implied by bGeneratedSYMFile).
		/// </summary>
		[XmlConfigFile(Category = "BuildConfiguration")]
		public bool bStripSymbolsOnIOS = false;

		/// <summary>
		/// If true, then enable memory profiling in the build (defines USE_MALLOC_PROFILER=1 and forces bOmitFramePointers=false).
		/// </summary>
		[XmlConfigFile(Category = "BuildConfiguration")]
		public bool bUseMallocProfiler = false;

		/// <summary>
		/// Enables "Shared PCHs", a feature which significantly speeds up compile times by attempting to
		/// share certain PCH files between modules that UBT detects is including those PCH's header files.
		/// </summary>
		[CommandLine("-NoSharedPCH", Value = "false")]
		[XmlConfigFile(Category = "BuildConfiguration")]
		public bool bUseSharedPCHs = true;

		/// <summary>
		/// True if Development and Release builds should use the release configuration of PhysX/APEX.
		/// </summary>
		[XmlConfigFile(Category = "BuildConfiguration")]
		public bool bUseShippingPhysXLibraries = false;

        /// <summary>
        /// True if Development and Release builds should use the checked configuration of PhysX/APEX. if bUseShippingPhysXLibraries is true this is ignored.
        /// </summary>
		[XmlConfigFile(Category = "BuildConfiguration")]
        public bool bUseCheckedPhysXLibraries = false;

		/// <summary>
		/// Tells the UBT to check if module currently being built is violating EULA.
		/// </summary>
		[XmlConfigFile(Category = "BuildConfiguration")]
		public bool bCheckLicenseViolations = true;

		/// <summary>
		/// Tells the UBT to break build if module currently being built is violating EULA.
		/// </summary>
		[XmlConfigFile(Category = "BuildConfiguration")]
		public bool bBreakBuildOnLicenseViolation = true;

		/// <summary>
		/// Whether to use the :FASTLINK option when building with /DEBUG to create local PDBs on Windows. Fast, but currently seems to have problems finding symbols in the debugger.
		/// </summary>
		[CommandLine("-FastPDB")]
		[XmlConfigFile(Category = "BuildConfiguration")]
		public bool? bUseFastPDBLinking;

		/// <summary>
		/// Outputs a map file as part of the build.
		/// </summary>
		[CommandLine("-MapFile")]
		[XmlConfigFile(Category = "BuildConfiguration")]
		public bool bCreateMapFile = false;

		/// <summary>
		/// Bundle version for Mac apps.
		/// </summary>
		[CommandLine("-BundleVersion")]
		public string BundleVersion = null;

		/// <summary>
		/// Whether to deploy the executable after compilation on platforms that require deployment.
		/// </summary>
		[CommandLine("-Deploy")]
		[CommandLine("-SkipDeploy", Value = "false")]
		public bool bDeployAfterCompile = false;

		/// <summary>
		/// If true, then a stub IPA will be generated when compiling is done (minimal files needed for a valid IPA).
		/// </summary>
		[CommandLine("-NoCreateStub", Value = "false")]
		public bool bCreateStubIPA = true;

		/// <summary>
		/// If true, then a stub IPA will be generated when compiling is done (minimal files needed for a valid IPA).
		/// </summary>
		[CommandLine("-CopyAppBundleBackToDevice")]
		public bool bCopyAppBundleBackToDevice = false;

		/// <summary>
		/// When enabled, allows XGE to compile pre-compiled header files on remote machines.  Otherwise, PCHs are always generated locally.
		/// </summary>
		public bool bAllowRemotelyCompiledPCHs = false;

		/// <summary>
		/// Whether headers in system paths should be checked for modification when determining outdated actions.
		/// </summary>
		[XmlConfigFile(Category = "BuildConfiguration")]
		public bool bCheckSystemHeadersForModification;

		/// <summary>
		/// Whether to disable linking for this target.
		/// </summary>
		[CommandLine("-NoLink")]
		public bool bDisableLinking = false;

		/// <summary>
		/// Indicates that this is a formal build, intended for distribution. This flag is automatically set to true when Build.version has a changelist set.
		/// The only behavior currently bound to this flag is to compile the default resource file separately for each binary so that the OriginalFilename field is set correctly. 
		/// By default, we only compile the resource once to reduce build times.
		/// </summary>
		[CommandLine("-Formal")]
		public bool bFormalBuild = false;

		/// <summary>
		/// Whether to clean Builds directory on a remote Mac before building.
		/// </summary>
		[CommandLine("-FlushMac")]
		[XmlConfigFile(Category = "BuildConfiguration")]
		public bool bFlushBuildDirOnRemoteMac = false;

		/// <summary>
		/// Whether to write detailed timing info from the compiler and linker.
		/// </summary>
		[CommandLine("-Timing")]
		[XmlConfigFile(Category = "BuildConfiguration")]
		public bool bPrintToolChainTimingInfo = false;

		/// <summary>
		/// Whether to hide symbols by default on POSIX platforms
		/// </summary>
		[CommandLine("-HideSymbolsByDefault")]
		public bool bHideSymbolsByDefault;

		/// <summary>
		/// Allows overriding the toolchain to be created for this target. This must match the name of a class declared in the UnrealBuildTool assembly.
		/// </summary>
		[CommandLine("-ToolChain")]
		public string ToolChainName = null;

        /// <summary>
        /// Whether to load generated ini files in cooked build
        /// </summary>
        public bool bAllowGeneratedIniWhenCooked = true;

		/// <summary>
		/// Add all the public folders as include paths for the compile environment.
		/// </summary>
		public bool bLegacyPublicIncludePaths = true;

		/// <summary>
		/// The build version string
		/// </summary>
		public string BuildVersion;

		/// <summary>
		/// Specifies how to link modules in this target (monolithic or modular). This is currently protected for backwards compatibility. Call the GetLinkType() accessor
		/// until support for the deprecated ShouldCompileMonolithic() override has been removed.
		/// </summary>
		public TargetLinkType LinkType
		{
			get
			{
				return (LinkTypePrivate != TargetLinkType.Default) ? LinkTypePrivate : ((Type == global::UnrealBuildTool.TargetType.Editor) ? TargetLinkType.Modular : TargetLinkType.Monolithic);
			}
			set
			{
				LinkTypePrivate = value;
			}
		}

		/// <summary>
		/// Backing storage for the LinkType property.
		/// </summary>
		[RequiresUniqueBuildEnvironment]
		[CommandLine("-Monolithic", Value ="Monolithic")]
		[CommandLine("-Modular", Value ="Modular")]
		TargetLinkType LinkTypePrivate = TargetLinkType.Default;

		/// <summary>
		/// Macros to define globally across the whole target.
		/// </summary>
		[RequiresUniqueBuildEnvironment]
		[CommandLine("-Define", ValueAfterSpace = true)]
		public List<string> GlobalDefinitions = new List<string>();

		/// <summary>
<<<<<<< HEAD
=======
		/// Macros to define across all macros in the project.
		/// </summary>
		public List<string> ProjectDefinitions = new List<string>();

		/// <summary>
>>>>>>> a23640a2
		/// Wrapper around GlobalDefinitions for people just stripping CPPEnvironmentConfiguration from variable names due to deprecation in 4.18.
		/// </summary>
		[Obsolete("Definitions is deprecated in the 4.19 release. Use GlobalDefinitions instead.")]
		public List<string> Definitions
		{
			get { return GlobalDefinitions; }
		}

		/// <summary>
		/// Specifies the name of the launch module. For modular builds, this is the module that is compiled into the target's executable.
		/// </summary>
		public string LaunchModuleName
		{
			get
			{
				return (LaunchModuleNamePrivate == null && Type != global::UnrealBuildTool.TargetType.Program)? "Launch" : LaunchModuleNamePrivate;
			}
			set
			{
				LaunchModuleNamePrivate = value;
			}
		}

		/// <summary>
		/// Backing storage for the LaunchModuleName property.
		/// </summary>
		private string LaunchModuleNamePrivate;

		/// <summary>
		/// List of additional modules to be compiled into the target.
		/// </summary>
		public List<string> ExtraModuleNames = new List<string>();

		/// <summary>
		/// Specifies the build environment for this target. See TargetBuildEnvironment for more information on the available options.
		/// </summary>
		[CommandLine("-SharedBuildEnvironment", Value = "Shared")]
		[CommandLine("-UniqueBuildEnvironment", Value = "Unique")]
		public TargetBuildEnvironment BuildEnvironment = TargetBuildEnvironment.Default;

		/// <summary>
		/// Specifies a list of steps which should be executed before this target is built, in the context of the host platform's shell.
		/// The following variables will be expanded before execution: 
		/// $(EngineDir), $(ProjectDir), $(TargetName), $(TargetPlatform), $(TargetConfiguration), $(TargetType), $(ProjectFile).
		/// </summary>
		public List<string> PreBuildSteps = new List<string>();

		/// <summary>
		/// Specifies a list of steps which should be executed after this target is built, in the context of the host platform's shell.
		/// The following variables will be expanded before execution: 
		/// $(EngineDir), $(ProjectDir), $(TargetName), $(TargetPlatform), $(TargetConfiguration), $(TargetType), $(ProjectFile).
		/// </summary>
		public List<string> PostBuildSteps = new List<string>();

		/// <summary>
		/// Additional arguments to pass to the compiler
		/// </summary>
		[RequiresUniqueBuildEnvironment]
		public string AdditionalCompilerArguments;

		/// <summary>
		/// Additional arguments to pass to the linker
		/// </summary>
		[RequiresUniqueBuildEnvironment]
		public string AdditionalLinkerArguments;

		/// <summary>
		/// Android-specific target settings.
		/// </summary>
		public AndroidTargetRules AndroidPlatform = new AndroidTargetRules();

		/// <summary>
		/// IOS-specific target settings.
		/// </summary>
		public IOSTargetRules IOSPlatform = new IOSTargetRules();

		/// <summary>
		/// Lumin-specific target settings.
		/// </summary>
		public LuminTargetRules LuminPlatform = new LuminTargetRules();

		/// <summary>
		/// Mac-specific target settings.
		/// </summary>
		public MacTargetRules MacPlatform = new MacTargetRules();

		/// <summary>
		/// PS4-specific target settings.
		/// </summary>
		public PS4TargetRules PS4Platform = new PS4TargetRules();

		/// <summary>
		/// Switch-specific target settings.
		/// </summary>
		public SwitchTargetRules SwitchPlatform = new SwitchTargetRules();

		/// <summary>
		/// Windows-specific target settings.
		/// </summary>
		public WindowsTargetRules WindowsPlatform = new WindowsTargetRules();

		/// <summary>
		/// Xbox One-specific target settings.
		/// </summary>
		public XboxOneTargetRules XboxOnePlatform = new XboxOneTargetRules();

		/// <summary>
<<<<<<< HEAD
		/// Default constructor. Since the parameterless TargetRules constructor is still supported for now, initialization that should happen here 
		/// is currently done in TargetRules.CreateTargetRulesInstance() instead.
=======
		/// Constructor.
>>>>>>> a23640a2
		/// </summary>
		/// <param name="Target">Information about the target being built</param>
		public TargetRules(TargetInfo Target)
		{
			this.Name = Target.Name;
			this.Platform = Target.Platform;
			this.Configuration = Target.Configuration;
			this.Architecture = Target.Architecture;
			this.ProjectFile = Target.ProjectFile;
			this.Version = Target.Version;

			// Read settings from config files
			foreach(object ConfigurableObject in GetConfigurableObjects())
			{
				ConfigCache.ReadSettings(DirectoryReference.FromFile(ProjectFile), Platform, ConfigurableObject);
			}

			// Read settings from the XML config files
			XmlConfig.ApplyTo(this);

			// Allow the build platform to set defaults for this target
			if(Platform != UnrealTargetPlatform.Unknown)
			{
				UEBuildPlatform.GetBuildPlatform(Platform).ResetTarget(this);
			}

			// If the engine is installed, always use precompiled libraries
			bUsePrecompiled = UnrealBuildTool.IsEngineInstalled();

			// Check that the appropriate headers exist to enable Simplygon
			if(bCompileSimplygon)
			{
				FileReference HeaderFile = FileReference.Combine(UnrealBuildTool.EngineDirectory, "Source", "ThirdParty", "NotForLicensees", "Simplygon", "Simplygon-latest", "Inc", "SimplygonSDK.h");
				if(!FileReference.Exists(HeaderFile))
				{
					bCompileSimplygon = false;
				}
			}
			if(bCompileSimplygonSSF)
			{
				FileReference HeaderFile = FileReference.Combine(UnrealBuildTool.EngineDirectory, "Source", "ThirdParty", "NotForLicensees", "SSF", "Public", "ssf.h");
				if(!FileReference.Exists(HeaderFile))
				{
					bCompileSimplygonSSF = false;
				}
			}

			// If we've got a changelist set, set that we're making a formal build
			bFormalBuild = (Version.Changelist != 0 && Version.IsPromotedBuild);

			// @todo remove this hacky build system stuff
			if (bCreateStubIPA && (String.IsNullOrEmpty(Environment.GetEnvironmentVariable("uebp_LOCAL_ROOT")) && BuildHostPlatform.Current.Platform == UnrealTargetPlatform.Mac))
			{
				bCreateStubIPA = false;
			}

			// Set the default build version
			BuildVersion = String.Format("{0}-CL-{1}", Target.Version.BranchName, Target.Version.Changelist);

			// Setup macros for signing and encryption keys
			EncryptionAndSigning.CryptoSettings CryptoSettings = EncryptionAndSigning.ParseCryptoSettings(DirectoryReference.FromFile(ProjectFile), Platform);
			if (CryptoSettings.IsAnyEncryptionEnabled())
			{
				ProjectDefinitions.Add(String.Format("IMPLEMENT_ENCRYPTION_KEY_REGISTRATION()=UE_REGISTER_ENCRYPTION_KEY({0})", FormatHexBytes(CryptoSettings.EncryptionKey.Key)));
			}
			else
			{
				ProjectDefinitions.Add("IMPLEMENT_ENCRYPTION_KEY_REGISTRATION()=");
			}

			if (CryptoSettings.bEnablePakSigning)
			{
				ProjectDefinitions.Add(String.Format("IMPLEMENT_SIGNING_KEY_REGISTRATION()=UE_REGISTER_SIGNING_KEY(UE_LIST_ARGUMENT({0}), UE_LIST_ARGUMENT({1}))", FormatHexBytes(CryptoSettings.SigningKey.PublicKey.Exponent), FormatHexBytes(CryptoSettings.SigningKey.PublicKey.Modulus)));
			}
			else
			{
				ProjectDefinitions.Add("IMPLEMENT_SIGNING_KEY_REGISTRATION()=");
			}
		}

		/// <summary>
		/// Formats an array of bytes as a sequence of values
		/// </summary>
		/// <param name="Data">The data to convert into a string</param>
		/// <returns>List of hexadecimal bytes</returns>
		private static string FormatHexBytes(byte[] Data)
		{
			return String.Join(",", Data.Select(x => String.Format("0x{0:X2}", x)));
		}

		/// <summary>
		/// Override any settings required for the selected target type
		/// </summary>
		internal void SetOverridesForTargetType()
		{
			if(Type == global::UnrealBuildTool.TargetType.Game)
			{
				bCompileLeanAndMeanUE = true;

				// Do not include the editor
				bBuildEditor = false;
				bBuildWithEditorOnlyData = false;

				// Require cooked data
				bBuildRequiresCookedData = true;

				// Compile the engine
				bCompileAgainstEngine = true;

				// only have exports in modular builds
				bHasExports = (LinkType == TargetLinkType.Modular);

				// Tag it as a 'Game' build
				GlobalDefinitions.Add("UE_GAME=1");
			}
			else if(Type == global::UnrealBuildTool.TargetType.Client)
			{
				bCompileLeanAndMeanUE = true;

				// Do not include the editor
				bBuildEditor = false;
				bBuildWithEditorOnlyData = false;

				// Require cooked data
				bBuildRequiresCookedData = true;

				// Compile the engine
				bCompileAgainstEngine = true;

				// Disable server code
				bWithServerCode = false;

				// only have exports in modular builds
				bHasExports = (LinkType == TargetLinkType.Modular);

				// Tag it as a 'Game' build
				GlobalDefinitions.Add("UE_GAME=1");
			}
			else if(Type == global::UnrealBuildTool.TargetType.Editor)
			{
				bCompileLeanAndMeanUE = false;

				// Do not include the editor
				bBuildEditor = true;
				bBuildWithEditorOnlyData = true;

				// Require cooked data
				bBuildRequiresCookedData = false;

				// Compile the engine
				bCompileAgainstEngine = true;

				//enable PerfCounters
				bWithPerfCounters = true;

				// Include all plugins
				bIncludePluginsForTargetPlatforms = true;

				// only have exports in modular builds
				bHasExports = (LinkType == TargetLinkType.Modular);

				// Tag it as a 'Editor' build
				GlobalDefinitions.Add("UE_EDITOR=1");
			}
			else if(Type == global::UnrealBuildTool.TargetType.Server)
			{
				bCompileLeanAndMeanUE = true;

				// Do not include the editor
				bBuildEditor = false;
				bBuildWithEditorOnlyData = false;

				// Require cooked data
				bBuildRequiresCookedData = true;

				// Compile the engine
				bCompileAgainstEngine = true;
			
				//enable PerfCounters
				bWithPerfCounters = true;

				// only have exports in modular builds
				bHasExports = (LinkType == TargetLinkType.Modular);

				// Tag it as a 'Server' build
				GlobalDefinitions.Add("UE_SERVER=1");
				GlobalDefinitions.Add("USE_NULL_RHI=1");
			}
		}

		/// <summary>
		/// Finds all the subobjects which can be configured by command line options and config files
		/// </summary>
		/// <returns>Sequence of objects</returns>
		internal IEnumerable<object> GetConfigurableObjects()
		{
			yield return this;
			yield return AndroidPlatform;
			yield return IOSPlatform;
			yield return LuminPlatform;
			yield return MacPlatform;
			yield return PS4Platform;
			yield return SwitchPlatform;
			yield return WindowsPlatform;
			yield return XboxOnePlatform;
		}

		/// <summary>
		/// Gets the host platform being built on
		/// </summary>
		public UnrealTargetPlatform HostPlatform
		{
			get { return BuildHostPlatform.Current.Platform; }
		}

		/// <summary>
<<<<<<< HEAD
		/// Can be set to override the file extension of the executable file (normally .exe or .dll on Windows, for example)
		/// </summary>
		public string OverrideExecutableFileExtension = String.Empty;

		/// <summary>
=======
>>>>>>> a23640a2
		/// Setup the global environment for building this target
		/// IMPORTANT: Game targets will *not* have this function called if they use the shared build environment.
		/// See ShouldUseSharedBuildEnvironment().
		/// </summary>
		/// <param name="Target">The target information - such as platform and configuration</param>
		/// <param name="OutLinkEnvironmentConfiguration">Output link environment settings</param>
		/// <param name="OutCPPEnvironmentConfiguration">Output compile environment settings</param>
		[ObsoleteOverride("SetupGlobalEnvironment() has been deprecated in the 4.19 release. Please set options from the constructor instead.")]
		public virtual void SetupGlobalEnvironment(
			TargetInfo Target,
			ref LinkEnvironmentConfiguration OutLinkEnvironmentConfiguration,
			ref CPPEnvironmentConfiguration OutCPPEnvironmentConfiguration
			)
		{
		}
	}

	/// <summary>
	/// Read-only wrapper around an existing TargetRules instance. This exposes target settings to modules without letting them to modify the global environment.
	/// </summary>
	public partial class ReadOnlyTargetRules
	{
		/// <summary>
		/// The writeable TargetRules instance
		/// </summary>
		TargetRules Inner;

		/// <summary>
		/// Constructor
		/// </summary>
		/// <param name="Inner">The TargetRules instance to wrap around</param>
		public ReadOnlyTargetRules(TargetRules Inner)
		{
			this.Inner = Inner;
			AndroidPlatform = new ReadOnlyAndroidTargetRules(Inner.AndroidPlatform);
			IOSPlatform = new ReadOnlyIOSTargetRules(Inner.IOSPlatform);
			LuminPlatform = new ReadOnlyLuminTargetRules(Inner.LuminPlatform);
			MacPlatform = new ReadOnlyMacTargetRules(Inner.MacPlatform);
			PS4Platform = new ReadOnlyPS4TargetRules(Inner.PS4Platform);
			SwitchPlatform = new ReadOnlySwitchTargetRules(Inner.SwitchPlatform);
			WindowsPlatform = new ReadOnlyWindowsTargetRules(Inner.WindowsPlatform);
			XboxOnePlatform = new ReadOnlyXboxOneTargetRules(Inner.XboxOnePlatform);
		}

		/// <summary>
		/// Accessors for fields on the inner TargetRules instance
		/// </summary>
		#region Read-only accessor properties 
		#if !__MonoCS__
		#pragma warning disable CS1591
		#endif

		public string Name
		{
			get { return Inner.Name; }
		}

		public UnrealTargetPlatform Platform
		{
			get { return Inner.Platform; }
		}

		public UnrealTargetConfiguration Configuration
		{
			get { return Inner.Configuration; }
		}

		public string Architecture
		{
			get { return Inner.Architecture; }
		}

		public FileReference ProjectFile
		{
			get { return Inner.ProjectFile; }
		}

		public ReadOnlyBuildVersion Version
		{
			get { return Inner.Version; }
		}

		public TargetType Type
		{
			get { return Inner.Type; }
		}

		public bool bUsesSteam
		{
			get { return Inner.bUsesSteam; }
		}

		public bool bUsesCEF3
		{
			get { return Inner.bUsesCEF3; }
		}

		public bool bUsesSlate
		{
			get { return Inner.bUsesSlate; }
		}

		public bool bUseStaticCRT
		{
			get { return Inner.bUseStaticCRT; }
		}

		public bool bDebugBuildsActuallyUseDebugCRT
		{
			get { return Inner.bDebugBuildsActuallyUseDebugCRT; }
		}

		public bool bOutputPubliclyDistributable
		{
			get { return Inner.bOutputPubliclyDistributable; }
		}

		public UnrealTargetConfiguration UndecoratedConfiguration
		{
			get { return Inner.UndecoratedConfiguration; }
		}

		[Obsolete("bBuildAllPlugins has been deprecated. Use bPrecompile to build all modules which are not part of the target.")]
		public bool bBuildAllPlugins
		{
			get { return Inner.bBuildAllPlugins; }
		}

		public IEnumerable<string> AdditionalPlugins
		{
			get { return Inner.AdditionalPlugins; }
		}

		public IEnumerable<string> EnablePlugins
		{
			get { return Inner.EnablePlugins; }
		}

		public IEnumerable<string> DisablePlugins
		{
			get { return Inner.DisablePlugins; }
		}

		public string PakSigningKeysFile
		{
			get { return Inner.PakSigningKeysFile; }
		}

		public string SolutionDirectory
		{
			get { return Inner.SolutionDirectory; }
		}

		public bool? bBuildInSolutionByDefault
		{
			get { return Inner.bBuildInSolutionByDefault; }
		}

		[Obsolete("bOutputToEngineBinaries is deprecated in 4.19. The output directory for binaries is determined automatically based on the location of the target.")]
		public bool bOutputToEngineBinaries
		{
			get { return Inner.bOutputToEngineBinaries; }
		}

		public string ExeBinariesSubFolder
		{
			get { return Inner.ExeBinariesSubFolder; }
		}

		public EGeneratedCodeVersion GeneratedCodeVersion
		{
			get { return Inner.GeneratedCodeVersion; }
		}

		public bool bCompilePhysX
		{
			get { return Inner.bCompilePhysX; }
		}

		public bool bCompileAPEX
		{
			get { return Inner.bCompileAPEX; }
		}

		public bool bCompileNvCloth
		{
			get { return Inner.bCompileNvCloth; }
		}

		public bool bCompileICU
		{
			get { return Inner.bCompileICU; }
		}

		public bool bCompileCEF3
		{
			get { return Inner.bCompileCEF3; }
		}

		public bool bBuildEditor
		{
			get { return Inner.bBuildEditor; }
		}

		public bool bBuildRequiresCookedData
		{
			get { return Inner.bBuildRequiresCookedData; }
		}

		public bool bBuildWithEditorOnlyData
		{
			get { return Inner.bBuildWithEditorOnlyData; }
		}

		public bool bBuildDeveloperTools
		{
			get { return Inner.bBuildDeveloperTools; }
		}

		public bool bForceBuildTargetPlatforms
		{
			get { return Inner.bForceBuildTargetPlatforms; }
		}

		public bool bForceBuildShaderFormats
		{
			get { return Inner.bForceBuildTargetPlatforms; }
		}

		public bool bCompileSimplygon
		{
			get { return Inner.bCompileSimplygon; }
		}

        public bool bCompileSimplygonSSF
		{
			get { return Inner.bCompileSimplygonSSF; }
		}

		public bool bCompileLeanAndMeanUE
		{
			get { return Inner.bCompileLeanAndMeanUE; }
		}

        public bool bUseCacheFreedOSAllocs
        {
            get { return Inner.bUseCacheFreedOSAllocs; }
        }

        public bool bCompileAgainstEngine
		{
			get { return Inner.bCompileAgainstEngine; }
		}

		public bool bCompileAgainstCoreUObject
		{
			get { return Inner.bCompileAgainstCoreUObject; }
		}

		public bool bIncludeADO
		{
			get { return Inner.bIncludeADO; }
		}

		public bool bCompileRecast
		{
			get { return Inner.bCompileRecast; }
		}

		public bool bCompileSpeedTree
		{
			get { return Inner.bCompileSpeedTree; }
		}

		public bool bForceEnableExceptions
		{
			get { return Inner.bForceEnableExceptions; }
		}

		public bool bForceEnableObjCExceptions
		{
			get { return Inner.bForceEnableObjCExceptions; }
		}

		public bool bForceEnableRTTI
		{
			get { return Inner.bForceEnableRTTI; }
		}

		public bool bUseInlining
		{
			get { return Inner.bUseInlining; }
		}

		public bool bWithServerCode
		{
			get { return Inner.bWithServerCode; }
		}

		public bool bCompileWithStatsWithoutEngine
		{
			get { return Inner.bCompileWithStatsWithoutEngine; }
		}

		public bool bCompileWithPluginSupport
		{
			get { return Inner.bCompileWithPluginSupport; }
		}

		public bool bIncludePluginsForTargetPlatforms
		{
			get { return Inner.bIncludePluginsForTargetPlatforms; }
		}

        public bool bWithPerfCounters
		{
			get { return Inner.bWithPerfCounters; }
		}

        public bool bUseLoggingInShipping
		{
			get { return Inner.bUseLoggingInShipping; }
		}

		public bool bLoggingToMemoryEnabled
		{
			get { return Inner.bLoggingToMemoryEnabled; }
		}

        public bool bUseLauncherChecks
		{
			get { return Inner.bUseLauncherChecks; }
		}

		public bool bUseChecksInShipping
		{
			get { return Inner.bUseChecksInShipping; }
		}

		public bool bCompileFreeType
		{
			get { return Inner.bCompileFreeType; }
		}

		public bool bCompileForSize
		{
			get { return Inner.bCompileForSize; }
		}

        public bool bForceCompileDevelopmentAutomationTests
		{
			get { return Inner.bForceCompileDevelopmentAutomationTests; }
		}

        public bool bForceCompilePerformanceAutomationTests
		{
			get { return Inner.bForceCompilePerformanceAutomationTests; }
		}

		public bool bUseXGEController
		{
			get { return Inner.bUseXGEController; }
		}

		public bool bEventDrivenLoader
		{
			get { return Inner.bEventDrivenLoader; }
		}

		public bool bUseBackwardsCompatibleDefaults
		{
			get { return Inner.bUseBackwardsCompatibleDefaults; }
		}

		public bool bIWYU
		{
			get { return Inner.bIWYU; }
		}

		public bool bEnforceIWYU
		{
			get { return Inner.bEnforceIWYU; }
		}

		public bool bHasExports
		{
			get { return Inner.bHasExports; }
		}

		public bool bPrecompile
		{
			get { return Inner.bPrecompile; }
		}

		public bool bUsePrecompiled
		{
			get { return Inner.bUsePrecompiled; }
		}

		public bool bEnableOSX109Support
		{
			get { return Inner.bEnableOSX109Support; }
		}

		public bool bIsBuildingConsoleApplication
		{
			get { return Inner.bIsBuildingConsoleApplication; }
		}

		public bool bDisableSymbolCache
		{
			get { return Inner.bDisableSymbolCache; }
		}

		public bool bUseUnityBuild
		{
			get { return Inner.bUseUnityBuild; }
		}

		public bool bForceUnityBuild
		{
			get { return Inner.bForceUnityBuild; }
		}

		public bool bAdaptiveUnityDisablesOptimizations
		{
			get { return Inner.bAdaptiveUnityDisablesOptimizations; }
		}

		public bool bAdaptiveUnityDisablesPCH
		{
			get { return Inner.bAdaptiveUnityDisablesPCH; }
		}

		public int MinGameModuleSourceFilesForUnityBuild
		{
			get { return Inner.MinGameModuleSourceFilesForUnityBuild; }
		}

		public bool bShadowVariableErrors
		{
			get { return Inner.bShadowVariableErrors; }
		}

		public bool bUndefinedIdentifierErrors
		{
			get { return Inner.bUndefinedIdentifierErrors; }
		}

		public bool bUseFastMonoCalls
		{
			get { return Inner.bUseFastMonoCalls; }
		}

		public bool bUseFastSemanticsRenderContexts
		{
			get { return Inner.bUseFastSemanticsRenderContexts; }
		}

		public int NumIncludedBytesPerUnityCPP
		{
			get { return Inner.NumIncludedBytesPerUnityCPP; }
		}

		public bool bStressTestUnity
		{
			get { return Inner.bStressTestUnity; }
		}

		public bool bDisableDebugInfo
		{
			get { return Inner.bDisableDebugInfo; }
		}

		public bool bDisableDebugInfoForGeneratedCode
		{
			get { return Inner.bDisableDebugInfoForGeneratedCode; }
		}

		public bool bOmitPCDebugInfoInDevelopment
		{
			get { return Inner.bOmitPCDebugInfoInDevelopment; }
		}

		public bool bUsePDBFiles
		{
			get { return Inner.bUsePDBFiles; }
		}

		public bool bUsePCHFiles
		{
			get { return Inner.bUsePCHFiles; }
		}

		public int MinFilesUsingPrecompiledHeader
		{
			get { return Inner.MinFilesUsingPrecompiledHeader; }
		}

		public bool bForcePrecompiledHeaderForGameModules
		{
			get { return Inner.bForcePrecompiledHeaderForGameModules; }
		}

		public bool bUseIncrementalLinking
		{
			get { return Inner.bUseIncrementalLinking; }
		}

		public bool bAllowLTCG
		{
			get { return Inner.bAllowLTCG; }
		}
        public bool bPGOProfile
        {
            get { return Inner.bPGOProfile; }
        }

        public bool bPGOOptimize
        {
            get { return Inner.bPGOOptimize; }
        }

        public bool bAllowASLRInShipping
		{
			get { return Inner.bAllowASLRInShipping; }
		}

		public bool bSupportEditAndContinue
		{
			get { return Inner.bSupportEditAndContinue; }
		}

		public bool bOmitFramePointers
		{
			get { return Inner.bOmitFramePointers; }
		}

		public bool bStripSymbolsOnIOS
		{
			get { return Inner.bStripSymbolsOnIOS; }
		}

		public bool bUseMallocProfiler
		{
			get { return Inner.bUseMallocProfiler; }
		}

		public bool bUseSharedPCHs
		{
			get { return Inner.bUseSharedPCHs; }
		}

		public bool bUseShippingPhysXLibraries
		{
			get { return Inner.bUseShippingPhysXLibraries; }
		}

        public bool bUseCheckedPhysXLibraries
		{
			get { return Inner.bUseCheckedPhysXLibraries; }
		}

		public bool bCheckLicenseViolations
		{
			get { return Inner.bCheckLicenseViolations; }
		}

		public bool bBreakBuildOnLicenseViolation
		{
			get { return Inner.bBreakBuildOnLicenseViolation; }
		}

		public bool? bUseFastPDBLinking
		{
			get { return Inner.bUseFastPDBLinking; }
		}

		public bool bCreateMapFile
		{
			get { return Inner.bCreateMapFile; }
		}

		public string BundleVersion
		{
			get { return Inner.BundleVersion; }
		}

		public bool bDeployAfterCompile
		{
			get { return Inner.bDeployAfterCompile; }
		}

		public bool bCreateStubIPA
		{
			get { return Inner.bCreateStubIPA; }
		}

		public bool bCopyAppBundleBackToDevice
		{
			get { return Inner.bCopyAppBundleBackToDevice; }
		}

		public bool bAllowRemotelyCompiledPCHs
		{
			get { return Inner.bAllowRemotelyCompiledPCHs; }
		}

		public bool bCheckSystemHeadersForModification
		{
			get { return Inner.bCheckSystemHeadersForModification; }
		}

		public bool bDisableLinking
		{
			get { return Inner.bDisableLinking; }
		}

		public bool bFormalBuild
		{
			get { return Inner.bFormalBuild; }
		}

		public bool bUseAdaptiveUnityBuild
		{
			get { return Inner.bUseAdaptiveUnityBuild; }
		}

		public bool bFlushBuildDirOnRemoteMac
		{
			get { return Inner.bFlushBuildDirOnRemoteMac; }
		}

		public bool bPrintToolChainTimingInfo
		{
			get { return Inner.bPrintToolChainTimingInfo; }
		}

		public bool bHideSymbolsByDefault
		{
			get { return Inner.bHideSymbolsByDefault; }
		}

		public string ToolChainName
		{
			get { return Inner.ToolChainName; }
		}

		public bool bLegacyPublicIncludePaths
		{
			get { return Inner.bLegacyPublicIncludePaths; }
		}

<<<<<<< HEAD
=======
		public string BuildVersion
		{
			get { return Inner.BuildVersion; }
		}

		public TargetLinkType LinkType
		{
			get { return Inner.LinkType; }
		}

>>>>>>> a23640a2
		public IReadOnlyList<string> GlobalDefinitions
		{
			get { return Inner.GlobalDefinitions.AsReadOnly(); }
		}

		public IReadOnlyList<string> ProjectDefinitions
		{
			get { return Inner.ProjectDefinitions.AsReadOnly(); }
		}

		public string LaunchModuleName
		{
			get { return Inner.LaunchModuleName; }
		}

		public IReadOnlyList<string> ExtraModuleNames
		{
			get { return Inner.ExtraModuleNames.AsReadOnly(); }
		}

		public TargetBuildEnvironment BuildEnvironment
		{
			get { return Inner.BuildEnvironment; }
		}

		public IReadOnlyList<string> PreBuildSteps
		{
			get { return Inner.PreBuildSteps; }
		}

		public IReadOnlyList<string> PostBuildSteps
		{
			get { return Inner.PostBuildSteps; }
		}

		public string AdditionalCompilerArguments
		{
			get { return Inner.AdditionalCompilerArguments; }
		}

		public string AdditionalLinkerArguments
		{
			get { return Inner.AdditionalLinkerArguments; }
		}

		public ReadOnlyAndroidTargetRules AndroidPlatform
		{
			get;
			private set;
		}
		public ReadOnlyLuminTargetRules LuminPlatform
		{
			get;
			private set;
		}

		public ReadOnlyIOSTargetRules IOSPlatform
		{
			get;
			private set;
		}

		public ReadOnlyMacTargetRules MacPlatform
		{
			get;
			private set;
		}

		public ReadOnlyPS4TargetRules PS4Platform
		{
			get;
			private set;
		}

		public ReadOnlySwitchTargetRules SwitchPlatform
		{
			get;
			private set;
		}

		public ReadOnlyWindowsTargetRules WindowsPlatform
		{
			get;
			private set;
		}

		public ReadOnlyXboxOneTargetRules XboxOnePlatform
		{
			get;
			private set;
		}

		public bool bShouldCompileAsDLL
		{
			get { return Inner.bShouldCompileAsDLL; }
		}

		#if !__MonoCS__
		#pragma warning restore C1591
		#endif
		#endregion

		/// <summary>
		/// Provide access to the RelativeEnginePath property for code referencing ModuleRules.BuildConfiguration.
		/// </summary>
		public string RelativeEnginePath
		{
			get { return UnrealBuildTool.EngineDirectory.MakeRelativeTo(DirectoryReference.GetCurrentDirectory()); }
		}

		/// <summary>
		/// Provide access to the UEThirdPartySourceDirectory property for code referencing ModuleRules.UEBuildConfiguration.
		/// </summary>
		public string UEThirdPartySourceDirectory
		{
			get { return "ThirdParty/"; }
		}

		/// <summary>
		/// Provide access to the UEThirdPartyBinariesDirectory property for code referencing ModuleRules.UEBuildConfiguration.
		/// </summary>
		public string UEThirdPartyBinariesDirectory
		{
			get { return "../Binaries/ThirdParty/"; }
		}
<<<<<<< HEAD
=======

		/// <summary>
		/// Checks if current platform is part of a given platform group
		/// </summary>
		/// <param name="Group">The platform group to check</param>
		/// <returns>True if current platform is part of a platform group</returns>
		public bool IsInPlatformGroup(UnrealPlatformGroup Group)
		{
			return UEBuildPlatform.IsPlatformInGroup(Platform, Group);
		}
>>>>>>> a23640a2
	}
}<|MERGE_RESOLUTION|>--- conflicted
+++ resolved
@@ -1,8 +1,4 @@
-<<<<<<< HEAD
-﻿// Copyright 1998-2018 Epic Games, Inc. All Rights Reserved.
-=======
 // Copyright 1998-2018 Epic Games, Inc. All Rights Reserved.
->>>>>>> a23640a2
 
 using System;
 using System.Collections;
@@ -1056,14 +1052,11 @@
 		public List<string> GlobalDefinitions = new List<string>();
 
 		/// <summary>
-<<<<<<< HEAD
-=======
 		/// Macros to define across all macros in the project.
 		/// </summary>
 		public List<string> ProjectDefinitions = new List<string>();
 
 		/// <summary>
->>>>>>> a23640a2
 		/// Wrapper around GlobalDefinitions for people just stripping CPPEnvironmentConfiguration from variable names due to deprecation in 4.18.
 		/// </summary>
 		[Obsolete("Definitions is deprecated in the 4.19 release. Use GlobalDefinitions instead.")]
@@ -1171,12 +1164,7 @@
 		public XboxOneTargetRules XboxOnePlatform = new XboxOneTargetRules();
 
 		/// <summary>
-<<<<<<< HEAD
-		/// Default constructor. Since the parameterless TargetRules constructor is still supported for now, initialization that should happen here 
-		/// is currently done in TargetRules.CreateTargetRulesInstance() instead.
-=======
 		/// Constructor.
->>>>>>> a23640a2
 		/// </summary>
 		/// <param name="Target">Information about the target being built</param>
 		public TargetRules(TargetInfo Target)
@@ -1393,14 +1381,6 @@
 		}
 
 		/// <summary>
-<<<<<<< HEAD
-		/// Can be set to override the file extension of the executable file (normally .exe or .dll on Windows, for example)
-		/// </summary>
-		public string OverrideExecutableFileExtension = String.Empty;
-
-		/// <summary>
-=======
->>>>>>> a23640a2
 		/// Setup the global environment for building this target
 		/// IMPORTANT: Game targets will *not* have this function called if they use the shared build environment.
 		/// See ShouldUseSharedBuildEnvironment().
@@ -2054,8 +2034,6 @@
 			get { return Inner.bLegacyPublicIncludePaths; }
 		}
 
-<<<<<<< HEAD
-=======
 		public string BuildVersion
 		{
 			get { return Inner.BuildVersion; }
@@ -2066,7 +2044,6 @@
 			get { return Inner.LinkType; }
 		}
 
->>>>>>> a23640a2
 		public IReadOnlyList<string> GlobalDefinitions
 		{
 			get { return Inner.GlobalDefinitions.AsReadOnly(); }
@@ -2192,8 +2169,6 @@
 		{
 			get { return "../Binaries/ThirdParty/"; }
 		}
-<<<<<<< HEAD
-=======
 
 		/// <summary>
 		/// Checks if current platform is part of a given platform group
@@ -2204,6 +2179,5 @@
 		{
 			return UEBuildPlatform.IsPlatformInGroup(Platform, Group);
 		}
->>>>>>> a23640a2
 	}
 }