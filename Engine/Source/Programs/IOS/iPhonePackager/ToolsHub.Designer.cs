--- conflicted
+++ resolved
@@ -29,11 +29,8 @@
         private void InitializeComponent()
         {
 			System.ComponentModel.ComponentResourceManager resources = new System.ComponentModel.ComponentResourceManager(typeof(ToolsHub));
-<<<<<<< HEAD
-=======
 			this.ReadyToPackageButton = new System.Windows.Forms.Button();
 			this.CancelThisFormButton = new System.Windows.Forms.Button();
->>>>>>> 1d429763
 			this.tabControl1 = new System.Windows.Forms.TabControl();
 			this.tabPage1 = new System.Windows.Forms.TabPage();
 			this.linkLabel2 = new System.Windows.Forms.LinkLabel();
@@ -60,10 +57,6 @@
 			this.label3 = new System.Windows.Forms.Label();
 			this.CertificatePresentCheck2 = new System.Windows.Forms.PictureBox();
 			this.MobileProvisionCheck2 = new System.Windows.Forms.PictureBox();
-<<<<<<< HEAD
-			this.ReadyToPackageButton = new System.Windows.Forms.Button();
-			this.InstallIPA = new System.Windows.Forms.Button();
-=======
 			this.tabPage3 = new System.Windows.Forms.TabPage();
 			this.groupBox1 = new System.Windows.Forms.GroupBox();
 			this.label19 = new System.Windows.Forms.Label();
@@ -73,7 +66,6 @@
 			this.linkLabel4 = new System.Windows.Forms.LinkLabel();
 			this.label20 = new System.Windows.Forms.Label();
 			this.InstallIPAButton = new System.Windows.Forms.Button();
->>>>>>> 1d429763
 			this.tabControl1.SuspendLayout();
 			this.tabPage1.SuspendLayout();
 			((System.ComponentModel.ISupportInitialize)(this.CertificatePresentCheck)).BeginInit();
@@ -81,10 +73,6 @@
 			this.tabPage2.SuspendLayout();
 			((System.ComponentModel.ISupportInitialize)(this.CertificatePresentCheck2)).BeginInit();
 			((System.ComponentModel.ISupportInitialize)(this.MobileProvisionCheck2)).BeginInit();
-<<<<<<< HEAD
-			this.SuspendLayout();
-			// 
-=======
 			this.tabPage3.SuspendLayout();
 			this.groupBox1.SuspendLayout();
 			this.SuspendLayout();
@@ -113,7 +101,6 @@
 			this.CancelThisFormButton.UseVisualStyleBackColor = true;
 			this.CancelThisFormButton.Click += new System.EventHandler(this.CancelThisFormButton_Click);
 			// 
->>>>>>> 1d429763
 			// tabControl1
 			// 
 			this.tabControl1.Anchor = ((System.Windows.Forms.AnchorStyles)((((System.Windows.Forms.AnchorStyles.Top | System.Windows.Forms.AnchorStyles.Bottom) 
@@ -121,10 +108,7 @@
             | System.Windows.Forms.AnchorStyles.Right)));
 			this.tabControl1.Controls.Add(this.tabPage1);
 			this.tabControl1.Controls.Add(this.tabPage2);
-<<<<<<< HEAD
-=======
 			this.tabControl1.Controls.Add(this.tabPage3);
->>>>>>> 1d429763
 			this.tabControl1.Location = new System.Drawing.Point(16, 12);
 			this.tabControl1.Name = "tabControl1";
 			this.tabControl1.Padding = new System.Drawing.Point(9, 6);
@@ -185,11 +169,7 @@
 			// 
 			this.label14.Anchor = ((System.Windows.Forms.AnchorStyles)(((System.Windows.Forms.AnchorStyles.Top | System.Windows.Forms.AnchorStyles.Left) 
             | System.Windows.Forms.AnchorStyles.Right)));
-<<<<<<< HEAD
-			this.label14.Location = new System.Drawing.Point(16, 251);
-=======
 			this.label14.Location = new System.Drawing.Point(16, 284);
->>>>>>> 1d429763
 			this.label14.Name = "label14";
 			this.label14.Size = new System.Drawing.Size(404, 34);
 			this.label14.TabIndex = 45;
@@ -200,11 +180,7 @@
 			// 
 			this.label5.Anchor = ((System.Windows.Forms.AnchorStyles)((System.Windows.Forms.AnchorStyles.Top | System.Windows.Forms.AnchorStyles.Right)));
 			this.label5.AutoSize = true;
-<<<<<<< HEAD
-			this.label5.Location = new System.Drawing.Point(441, 298);
-=======
 			this.label5.Location = new System.Drawing.Point(441, 331);
->>>>>>> 1d429763
 			this.label5.Name = "label5";
 			this.label5.Size = new System.Drawing.Size(16, 13);
 			this.label5.TabIndex = 42;
@@ -214,11 +190,7 @@
 			// 
 			this.label6.Anchor = ((System.Windows.Forms.AnchorStyles)((System.Windows.Forms.AnchorStyles.Top | System.Windows.Forms.AnchorStyles.Right)));
 			this.label6.AutoSize = true;
-<<<<<<< HEAD
-			this.label6.Location = new System.Drawing.Point(441, 214);
-=======
 			this.label6.Location = new System.Drawing.Point(441, 247);
->>>>>>> 1d429763
 			this.label6.Name = "label6";
 			this.label6.Size = new System.Drawing.Size(16, 13);
 			this.label6.TabIndex = 41;
@@ -227,11 +199,7 @@
 			// label11
 			// 
 			this.label11.Anchor = ((System.Windows.Forms.AnchorStyles)((System.Windows.Forms.AnchorStyles.Top | System.Windows.Forms.AnchorStyles.Right)));
-<<<<<<< HEAD
-			this.label11.Location = new System.Drawing.Point(447, 173);
-=======
 			this.label11.Location = new System.Drawing.Point(447, 206);
->>>>>>> 1d429763
 			this.label11.Name = "label11";
 			this.label11.Size = new System.Drawing.Size(65, 28);
 			this.label11.TabIndex = 33;
@@ -242,11 +210,7 @@
 			// 
 			this.CertificatePresentCheck.Anchor = ((System.Windows.Forms.AnchorStyles)((System.Windows.Forms.AnchorStyles.Top | System.Windows.Forms.AnchorStyles.Right)));
 			this.CertificatePresentCheck.Image = global::iPhonePackager.Properties.Resources.GreenCheck;
-<<<<<<< HEAD
-			this.CertificatePresentCheck.Location = new System.Drawing.Point(463, 288);
-=======
 			this.CertificatePresentCheck.Location = new System.Drawing.Point(463, 321);
->>>>>>> 1d429763
 			this.CertificatePresentCheck.Name = "CertificatePresentCheck";
 			this.CertificatePresentCheck.Size = new System.Drawing.Size(32, 32);
 			this.CertificatePresentCheck.TabIndex = 26;
@@ -256,11 +220,7 @@
 			// 
 			this.MobileProvisionCheck.Anchor = ((System.Windows.Forms.AnchorStyles)((System.Windows.Forms.AnchorStyles.Top | System.Windows.Forms.AnchorStyles.Right)));
 			this.MobileProvisionCheck.Image = global::iPhonePackager.Properties.Resources.GreyCheck;
-<<<<<<< HEAD
-			this.MobileProvisionCheck.Location = new System.Drawing.Point(463, 204);
-=======
 			this.MobileProvisionCheck.Location = new System.Drawing.Point(463, 237);
->>>>>>> 1d429763
 			this.MobileProvisionCheck.Name = "MobileProvisionCheck";
 			this.MobileProvisionCheck.Size = new System.Drawing.Size(32, 32);
 			this.MobileProvisionCheck.TabIndex = 25;
@@ -270,11 +230,7 @@
 			// 
 			this.ImportMobileProvisionButton.Anchor = ((System.Windows.Forms.AnchorStyles)(((System.Windows.Forms.AnchorStyles.Top | System.Windows.Forms.AnchorStyles.Left) 
             | System.Windows.Forms.AnchorStyles.Right)));
-<<<<<<< HEAD
-			this.ImportMobileProvisionButton.Location = new System.Drawing.Point(16, 204);
-=======
 			this.ImportMobileProvisionButton.Location = new System.Drawing.Point(16, 237);
->>>>>>> 1d429763
 			this.ImportMobileProvisionButton.Name = "ImportMobileProvisionButton";
 			this.ImportMobileProvisionButton.Size = new System.Drawing.Size(404, 32);
 			this.ImportMobileProvisionButton.TabIndex = 2;
@@ -286,11 +242,7 @@
 			// 
 			this.ImportCertificateButton.Anchor = ((System.Windows.Forms.AnchorStyles)(((System.Windows.Forms.AnchorStyles.Top | System.Windows.Forms.AnchorStyles.Left) 
             | System.Windows.Forms.AnchorStyles.Right)));
-<<<<<<< HEAD
-			this.ImportCertificateButton.Location = new System.Drawing.Point(16, 288);
-=======
 			this.ImportCertificateButton.Location = new System.Drawing.Point(16, 321);
->>>>>>> 1d429763
 			this.ImportCertificateButton.Name = "ImportCertificateButton";
 			this.ImportCertificateButton.Size = new System.Drawing.Size(404, 32);
 			this.ImportCertificateButton.TabIndex = 3;
@@ -316,11 +268,7 @@
             | System.Windows.Forms.AnchorStyles.Right)));
 			this.label10.Location = new System.Drawing.Point(16, 128);
 			this.label10.Name = "label10";
-<<<<<<< HEAD
-			this.label10.Size = new System.Drawing.Size(404, 71);
-=======
 			this.label10.Size = new System.Drawing.Size(404, 106);
->>>>>>> 1d429763
 			this.label10.TabIndex = 44;
 			this.label10.Text = resources.GetString("label10.Text");
 			// 
@@ -361,11 +309,7 @@
 			// 
 			this.label13.Anchor = ((System.Windows.Forms.AnchorStyles)(((System.Windows.Forms.AnchorStyles.Top | System.Windows.Forms.AnchorStyles.Left) 
             | System.Windows.Forms.AnchorStyles.Right)));
-<<<<<<< HEAD
-			this.label13.Location = new System.Drawing.Point(16, 152);
-=======
 			this.label13.Location = new System.Drawing.Point(16, 195);
->>>>>>> 1d429763
 			this.label13.Name = "label13";
 			this.label13.Size = new System.Drawing.Size(404, 86);
 			this.label13.TabIndex = 44;
@@ -385,11 +329,7 @@
 			// label12
 			// 
 			this.label12.Anchor = ((System.Windows.Forms.AnchorStyles)((System.Windows.Forms.AnchorStyles.Top | System.Windows.Forms.AnchorStyles.Right)));
-<<<<<<< HEAD
-			this.label12.Location = new System.Drawing.Point(447, 65);
-=======
 			this.label12.Location = new System.Drawing.Point(447, 108);
->>>>>>> 1d429763
 			this.label12.Name = "label12";
 			this.label12.Size = new System.Drawing.Size(65, 28);
 			this.label12.TabIndex = 41;
@@ -400,11 +340,7 @@
 			// 
 			this.label8.Anchor = ((System.Windows.Forms.AnchorStyles)((System.Windows.Forms.AnchorStyles.Top | System.Windows.Forms.AnchorStyles.Right)));
 			this.label8.AutoSize = true;
-<<<<<<< HEAD
-			this.label8.Location = new System.Drawing.Point(441, 251);
-=======
 			this.label8.Location = new System.Drawing.Point(441, 294);
->>>>>>> 1d429763
 			this.label8.Name = "label8";
 			this.label8.Size = new System.Drawing.Size(16, 13);
 			this.label8.TabIndex = 37;
@@ -414,11 +350,7 @@
 			// 
 			this.label9.Anchor = ((System.Windows.Forms.AnchorStyles)((System.Windows.Forms.AnchorStyles.Top | System.Windows.Forms.AnchorStyles.Right)));
 			this.label9.AutoSize = true;
-<<<<<<< HEAD
-			this.label9.Location = new System.Drawing.Point(441, 106);
-=======
 			this.label9.Location = new System.Drawing.Point(441, 149);
->>>>>>> 1d429763
 			this.label9.Name = "label9";
 			this.label9.Size = new System.Drawing.Size(16, 13);
 			this.label9.TabIndex = 36;
@@ -428,11 +360,7 @@
 			// 
 			this.ImportProvisionButton2.Anchor = ((System.Windows.Forms.AnchorStyles)(((System.Windows.Forms.AnchorStyles.Top | System.Windows.Forms.AnchorStyles.Left) 
             | System.Windows.Forms.AnchorStyles.Right)));
-<<<<<<< HEAD
-			this.ImportProvisionButton2.Location = new System.Drawing.Point(16, 96);
-=======
 			this.ImportProvisionButton2.Location = new System.Drawing.Point(16, 139);
->>>>>>> 1d429763
 			this.ImportProvisionButton2.Name = "ImportProvisionButton2";
 			this.ImportProvisionButton2.Size = new System.Drawing.Size(404, 32);
 			this.ImportProvisionButton2.TabIndex = 1;
@@ -444,11 +372,7 @@
 			// 
 			this.ImportCertificateButton2.Anchor = ((System.Windows.Forms.AnchorStyles)(((System.Windows.Forms.AnchorStyles.Top | System.Windows.Forms.AnchorStyles.Left) 
             | System.Windows.Forms.AnchorStyles.Right)));
-<<<<<<< HEAD
-			this.ImportCertificateButton2.Location = new System.Drawing.Point(16, 241);
-=======
 			this.ImportCertificateButton2.Location = new System.Drawing.Point(16, 284);
->>>>>>> 1d429763
 			this.ImportCertificateButton2.Name = "ImportCertificateButton2";
 			this.ImportCertificateButton2.Size = new System.Drawing.Size(404, 32);
 			this.ImportCertificateButton2.TabIndex = 2;
@@ -462,27 +386,15 @@
             | System.Windows.Forms.AnchorStyles.Right)));
 			this.label3.Location = new System.Drawing.Point(16, 54);
 			this.label3.Name = "label3";
-<<<<<<< HEAD
-			this.label3.Size = new System.Drawing.Size(404, 37);
-			this.label3.TabIndex = 43;
-			this.label3.Text = "You can download your mobile provision again from the iOS Provisioning Portal, or" +
-    " transfer it from another computer.";
-=======
 			this.label3.Size = new System.Drawing.Size(404, 82);
 			this.label3.TabIndex = 43;
 			this.label3.Text = resources.GetString("label3.Text");
->>>>>>> 1d429763
 			// 
 			// CertificatePresentCheck2
 			// 
 			this.CertificatePresentCheck2.Anchor = ((System.Windows.Forms.AnchorStyles)((System.Windows.Forms.AnchorStyles.Top | System.Windows.Forms.AnchorStyles.Right)));
-<<<<<<< HEAD
-			this.CertificatePresentCheck2.Image = global::iPhonePackager.Properties.Resources.GreenCheck;
-			this.CertificatePresentCheck2.Location = new System.Drawing.Point(463, 241);
-=======
 			this.CertificatePresentCheck2.Image = global::iPhonePackager.Properties.Resources.YellowCheck;
 			this.CertificatePresentCheck2.Location = new System.Drawing.Point(463, 284);
->>>>>>> 1d429763
 			this.CertificatePresentCheck2.Name = "CertificatePresentCheck2";
 			this.CertificatePresentCheck2.Size = new System.Drawing.Size(32, 32);
 			this.CertificatePresentCheck2.TabIndex = 35;
@@ -492,41 +404,12 @@
 			// 
 			this.MobileProvisionCheck2.Anchor = ((System.Windows.Forms.AnchorStyles)((System.Windows.Forms.AnchorStyles.Top | System.Windows.Forms.AnchorStyles.Right)));
 			this.MobileProvisionCheck2.Image = global::iPhonePackager.Properties.Resources.GreenCheck;
-<<<<<<< HEAD
-			this.MobileProvisionCheck2.Location = new System.Drawing.Point(463, 96);
-=======
 			this.MobileProvisionCheck2.Location = new System.Drawing.Point(463, 139);
->>>>>>> 1d429763
 			this.MobileProvisionCheck2.Name = "MobileProvisionCheck2";
 			this.MobileProvisionCheck2.Size = new System.Drawing.Size(32, 32);
 			this.MobileProvisionCheck2.TabIndex = 34;
 			this.MobileProvisionCheck2.TabStop = false;
 			// 
-<<<<<<< HEAD
-			// ReadyToPackageButton
-			// 
-			this.ReadyToPackageButton.Anchor = ((System.Windows.Forms.AnchorStyles)((System.Windows.Forms.AnchorStyles.Bottom | System.Windows.Forms.AnchorStyles.Right)));
-			this.ReadyToPackageButton.DialogResult = System.Windows.Forms.DialogResult.OK;
-			this.ReadyToPackageButton.Location = new System.Drawing.Point(20, 483);
-			this.ReadyToPackageButton.Name = "ReadyToPackageButton";
-			this.ReadyToPackageButton.Size = new System.Drawing.Size(109, 29);
-			this.ReadyToPackageButton.TabIndex = 5;
-			this.ReadyToPackageButton.Text = "Quit";
-			this.ReadyToPackageButton.UseVisualStyleBackColor = true;
-			this.ReadyToPackageButton.Click += new System.EventHandler(this.ReadyToPackageButton_Click);
-			// 
-			// InstallIPA
-			// 
-			this.InstallIPA.Anchor = ((System.Windows.Forms.AnchorStyles)((System.Windows.Forms.AnchorStyles.Bottom | System.Windows.Forms.AnchorStyles.Right)));
-			this.InstallIPA.DialogResult = System.Windows.Forms.DialogResult.OK;
-			this.InstallIPA.Location = new System.Drawing.Point(433, 483);
-			this.InstallIPA.Name = "InstallIPA";
-			this.InstallIPA.Size = new System.Drawing.Size(109, 29);
-			this.InstallIPA.TabIndex = 19;
-			this.InstallIPA.Text = "Install IPA...";
-			this.InstallIPA.UseVisualStyleBackColor = true;
-			this.InstallIPA.Click += new System.EventHandler(this.InstallIPA_Click);
-=======
 			// tabPage3
 			// 
 			this.tabPage3.Controls.Add(this.groupBox1);
@@ -626,22 +509,15 @@
 			this.InstallIPAButton.Text = "Install IPA to hardware...";
 			this.InstallIPAButton.UseVisualStyleBackColor = true;
 			this.InstallIPAButton.Click += new System.EventHandler(this.InstallIPAButton_Click);
->>>>>>> 1d429763
 			// 
 			// ToolsHub
 			// 
 			this.AutoScaleDimensions = new System.Drawing.SizeF(6F, 13F);
 			this.AutoScaleMode = System.Windows.Forms.AutoScaleMode.Font;
-<<<<<<< HEAD
-			this.ClientSize = new System.Drawing.Size(562, 524);
-			this.Controls.Add(this.InstallIPA);
-			this.Controls.Add(this.tabControl1);
-=======
 			this.CancelButton = this.CancelThisFormButton;
 			this.ClientSize = new System.Drawing.Size(562, 524);
 			this.Controls.Add(this.tabControl1);
 			this.Controls.Add(this.CancelThisFormButton);
->>>>>>> 1d429763
 			this.Controls.Add(this.ReadyToPackageButton);
 			this.HelpButton = true;
 			this.Icon = ((System.Drawing.Icon)(resources.GetObject("$this.Icon")));
@@ -660,19 +536,18 @@
 			this.tabPage2.PerformLayout();
 			((System.ComponentModel.ISupportInitialize)(this.CertificatePresentCheck2)).EndInit();
 			((System.ComponentModel.ISupportInitialize)(this.MobileProvisionCheck2)).EndInit();
-<<<<<<< HEAD
-=======
 			this.tabPage3.ResumeLayout(false);
 			this.tabPage3.PerformLayout();
 			this.groupBox1.ResumeLayout(false);
->>>>>>> 1d429763
 			this.ResumeLayout(false);
 
         }
 
         #endregion
 
-		private System.Windows.Forms.TabControl tabControl1;
+        private System.Windows.Forms.Button ReadyToPackageButton;
+        private System.Windows.Forms.Button CancelThisFormButton;
+        private System.Windows.Forms.TabControl tabControl1;
         private System.Windows.Forms.TabPage tabPage1;
         private System.Windows.Forms.Button CreateCSRButton;
         private System.Windows.Forms.TabPage tabPage2;
@@ -687,7 +562,8 @@
         private System.Windows.Forms.PictureBox CertificatePresentCheck2;
         private System.Windows.Forms.PictureBox MobileProvisionCheck2;
         private System.Windows.Forms.Button ImportProvisionButton2;
-		private System.Windows.Forms.Button ImportCertificateButton2;
+        private System.Windows.Forms.Button ImportCertificateButton2;
+        private System.Windows.Forms.TabPage tabPage3;
         private System.Windows.Forms.Label label2;
         private System.Windows.Forms.Label label13;
         private System.Windows.Forms.Label label3;
@@ -695,13 +571,6 @@
         private System.Windows.Forms.Label label5;
         private System.Windows.Forms.Label label6;
 		private System.Windows.Forms.Label label14;
-<<<<<<< HEAD
-        private System.Windows.Forms.LinkLabel linkLabel2;
-        private System.Windows.Forms.LinkLabel linkLabel1;
-		private System.Windows.Forms.LinkLabel linkLabel3;
-		private System.Windows.Forms.Button ReadyToPackageButton;
-		private System.Windows.Forms.Button InstallIPA;
-=======
 		private System.Windows.Forms.Button InstallIPAButton;
 		private System.Windows.Forms.Label label20;
         private System.Windows.Forms.LinkLabel linkLabel2;
@@ -713,6 +582,5 @@
 		private System.Windows.Forms.Label label17;
 		private System.Windows.Forms.Button OtherDeployToolsButton;
 		private System.Windows.Forms.Button ResignIPAButton;
->>>>>>> 1d429763
     }
 }