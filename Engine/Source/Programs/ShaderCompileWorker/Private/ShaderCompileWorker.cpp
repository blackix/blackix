// Copyright 1998-2017 Epic Games, Inc. All Rights Reserved.


// ShaderCompileWorker.cpp : Defines the entry point for the console application.
//

#include "CoreMinimal.h"
#include "RequiredProgramMainCPPInclude.h"
#include "ShaderCore.h"
#include "ExceptionHandling.h"
#include "IShaderFormat.h"
#include "IShaderFormatModule.h"

#define DEBUG_USING_CONSOLE	0

// this is for the protocol, not the data, bump if FShaderCompilerInput or ProcessInputFromArchive changes (also search for the second one with the same name, todo: put into one header file)
const int32 ShaderCompileWorkerInputVersion = 8;
// this is for the protocol, not the data, bump if FShaderCompilerOutput or WriteToOutputArchive changes (also search for the second one with the same name, todo: put into one header file)
const int32 ShaderCompileWorkerOutputVersion = 3;
// this is for the protocol, not the data, bump if FShaderCompilerOutput or WriteToOutputArchive changes (also search for the second one with the same name, todo: put into one header file)
const int32 ShaderCompileWorkerSingleJobHeader = 'S';
// this is for the protocol, not the data, bump if FShaderCompilerOutput or WriteToOutputArchive changes (also search for the second one with the same name, todo: put into one header file)
const int32 ShaderCompileWorkerPipelineJobHeader = 'P';

enum class ESCWErrorCode
{
	Success,
	GeneralCrash,
	BadShaderFormatVersion,
	BadInputVersion,
	BadSingleJobHeader,
	BadPipelineJobHeader,
	CantDeleteInputFile,
	CantSaveOutputFile,
	NoTargetShaderFormatsFound,
	CantCompileForSpecificFormat,
};

double LastCompileTime = 0.0;

static bool GShaderCompileUseXGE = false;
static ESCWErrorCode GFailedErrorCode = ESCWErrorCode::Success;

static void WriteXGESuccessFile(const TCHAR* WorkingDirectory)
{
	// To signal compilation completion, create a zero length file in the working directory.
	delete IFileManager::Get().CreateFileWriter(*FString::Printf(TEXT("%s/Success"), WorkingDirectory), FILEWRITE_EvenIfReadOnly);
}

#if USING_CODE_ANALYSIS
	FUNCTION_NO_RETURN_START static inline void ExitWithoutCrash(ESCWErrorCode ErrorCode, const FString& Message) FUNCTION_NO_RETURN_END;
#endif

static inline void ExitWithoutCrash(ESCWErrorCode ErrorCode, const FString& Message)
{
	GFailedErrorCode = ErrorCode;
	FCString::Snprintf(GErrorExceptionDescription, sizeof(GErrorExceptionDescription), TEXT("%s"), *Message);
	UE_LOG(LogShaders, Fatal, TEXT("%s"), *Message);
}

static const TArray<const IShaderFormat*>& GetShaderFormats()
{
	static bool bInitialized = false;
	static TArray<const IShaderFormat*> Results;

	if (!bInitialized)
	{
		bInitialized = true;
		Results.Empty(Results.Num());

		TArray<FName> Modules;
		FModuleManager::Get().FindModules(SHADERFORMAT_MODULE_WILDCARD, Modules);

		if (!Modules.Num())
		{
			ExitWithoutCrash(ESCWErrorCode::NoTargetShaderFormatsFound, TEXT("No target shader formats found!"));
		}

		for (int32 Index = 0; Index < Modules.Num(); Index++)
		{
			IShaderFormat* Format = FModuleManager::LoadModuleChecked<IShaderFormatModule>(Modules[Index]).GetShaderFormat();
			if (Format != nullptr)
			{
				Results.Add(Format);
			}
		}
	}
	return Results;
}

static const IShaderFormat* FindShaderFormat(FName Name)
{
	const TArray<const IShaderFormat*>& ShaderFormats = GetShaderFormats();	

	for (int32 Index = 0; Index < ShaderFormats.Num(); Index++)
	{
		TArray<FName> Formats;
		ShaderFormats[Index]->GetSupportedFormats(Formats);
		for (int32 FormatIndex = 0; FormatIndex < Formats.Num(); FormatIndex++)
		{
			if (Formats[FormatIndex] == Name)
			{
				return ShaderFormats[Index];
			}
		}
	}

	return nullptr;
}
	
/** Processes a compilation job. */
static void ProcessCompilationJob(const FShaderCompilerInput& Input,FShaderCompilerOutput& Output,const FString& WorkingDirectory)
{
	const IShaderFormat* Compiler = FindShaderFormat(Input.ShaderFormat);
	if (!Compiler)
	{
		ExitWithoutCrash(ESCWErrorCode::CantCompileForSpecificFormat, FString::Printf(TEXT("Can't compile shaders for format %s"), *Input.ShaderFormat.ToString()));
	}

	// Compile the shader directly through the platform dll (directly from the shader dir as the working directory)
	Compiler->CompileShader(Input.ShaderFormat, Input, Output, WorkingDirectory);
}


class FWorkLoop
{
public:
	FWorkLoop(const TCHAR* ParentProcessIdText,const TCHAR* InWorkingDirectory,const TCHAR* InInputFilename,const TCHAR* InOutputFilename, TMap<FString, uint16>& InFormatVersionMap)
	:	ParentProcessId(FCString::Atoi(ParentProcessIdText))
	,	WorkingDirectory(InWorkingDirectory)
	,	InputFilename(InInputFilename)
	,	OutputFilename(InOutputFilename)
	,	InputFilePath(FString(InWorkingDirectory) + InInputFilename)
	,	OutputFilePath(FString(InWorkingDirectory) + InOutputFilename)
	,	FormatVersionMap(InFormatVersionMap)
	{
	}

	void Loop()
	{
		UE_LOG(LogShaders, Log, TEXT("Entering job loop"));

		while(true)
		{
			TArray<FJobResult> SingleJobResults;
			TArray<FPipelineJobResult> PipelineJobResults;

			// Read & Process Input
			{
				FArchive* InputFilePtr = OpenInputFile();
				if(!InputFilePtr)
				{
					break;
				}

				UE_LOG(LogShaders, Log, TEXT("Processing shader"));

				ProcessInputFromArchive(InputFilePtr, SingleJobResults, PipelineJobResults);

				LastCompileTime = FPlatformTime::Seconds();

				// Close the input file.
				delete InputFilePtr;
			}

			// Prepare for output
			FArchive* OutputFilePtr = CreateOutputArchive();
			check(OutputFilePtr);
			WriteToOutputArchive(OutputFilePtr, SingleJobResults, PipelineJobResults);

			// Close the output file.
			delete OutputFilePtr;

			// Change the output file name to requested one
			IFileManager::Get().Move(*OutputFilePath, *TempFilePath);

			if (GShaderCompileUseXGE)
			{
				// To signal compilation completion, create a zero length file in the working directory.
				WriteXGESuccessFile(*WorkingDirectory);

				// We only do one pass per process when using XGE.
				break;
			}
		}

		UE_LOG(LogShaders, Log, TEXT("Exiting job loop"));
	}

private:
	struct FJobResult
	{
		FShaderCompilerOutput CompilerOutput;
	};

	struct FPipelineJobResult
	{
		FString PipelineName;
		TArray<FJobResult> SingleJobs;
	};

	const int32 ParentProcessId;
	const FString WorkingDirectory;
	const FString InputFilename;
	const FString OutputFilename;

	const FString InputFilePath;
	const FString OutputFilePath;
	TMap<FString, uint16> FormatVersionMap;
	FString TempFilePath;

	/** Opens an input file, trying multiple times if necessary. */
	FArchive* OpenInputFile()
	{
		FArchive* InputFile = nullptr;
		bool bFirstOpenTry = true;
		while(!InputFile && !GIsRequestingExit)
		{
			// Try to open the input file that we are going to process
			InputFile = IFileManager::Get().CreateFileReader(*InputFilePath,FILEREAD_Silent);

			if(!InputFile && !bFirstOpenTry)
			{
				CheckExitConditions();
				// Give up CPU time while we are waiting
				FPlatformProcess::Sleep(0.01f);
			}
			bFirstOpenTry = false;
		}
		return InputFile;
	}

	void VerifyFormatVersions(TMap<FString, uint16>& ReceivedFormatVersionMap)
	{
		for (auto Pair : ReceivedFormatVersionMap)
		{
			auto* Found = FormatVersionMap.Find(Pair.Key);
			if (Found)
			{
				if (Pair.Value != *Found)
				{
					ExitWithoutCrash(ESCWErrorCode::BadShaderFormatVersion, FString::Printf(TEXT("Mismatched shader version for format %s; did you forget to build ShaderCompilerWorker?"), *Pair.Key, *Found, Pair.Value));
				}
			}
		}
	}

	void ProcessInputFromArchive(FArchive* InputFilePtr, TArray<FJobResult>& OutSingleJobResults, TArray<FPipelineJobResult>& OutPipelineJobResults)
	{
		FArchive& InputFile = *InputFilePtr;
		int32 InputVersion;
		InputFile << InputVersion;
		if (ShaderCompileWorkerInputVersion != InputVersion)
		{
			ExitWithoutCrash(ESCWErrorCode::BadInputVersion, FString::Printf(TEXT("Exiting due to ShaderCompilerWorker expecting input version %d, got %d instead! Did you forget to build ShaderCompilerWorker?"), ShaderCompileWorkerInputVersion, InputVersion));
		}

		TMap<FString, uint16> ReceivedFormatVersionMap;
		InputFile << ReceivedFormatVersionMap;

		VerifyFormatVersions(ReceivedFormatVersionMap);
		
		// Apply shader source directory mappings.
		{
			TMap<FString, FString> DirectoryMappings;
			InputFile << DirectoryMappings;

			FPlatformProcess::ResetAllShaderSourceDirectoryMappings();
			for (const auto& MappingEntry : DirectoryMappings)
			{
				FPlatformProcess::AddShaderSourceDirectoryMapping(MappingEntry.Key, MappingEntry.Value);
			}
		}

		// Individual jobs
		{
			int32 SingleJobHeader = ShaderCompileWorkerSingleJobHeader;
			InputFile << SingleJobHeader;
			if (ShaderCompileWorkerSingleJobHeader != SingleJobHeader)
			{
				ExitWithoutCrash(ESCWErrorCode::BadSingleJobHeader, FString::Printf(TEXT("Exiting due to ShaderCompilerWorker expecting job header %d, got %d instead! Did you forget to build ShaderCompilerWorker?"), ShaderCompileWorkerSingleJobHeader, SingleJobHeader));
			}

			int32 NumBatches = 0;
			InputFile << NumBatches;

			// Flush cache, to make sure we load the latest version of the input file.
			// (Otherwise quick changes to a shader file can result in the wrong output.)
			FlushShaderFileCache();

			for (int32 BatchIndex = 0; BatchIndex < NumBatches; BatchIndex++)
			{
				// Deserialize the job's inputs.
				FShaderCompilerInput CompilerInput;
				InputFile << CompilerInput;

				if (IsValidRef(CompilerInput.SharedEnvironment))
				{
					// Merge the shared environment into the per-shader environment before calling into the compile function
					CompilerInput.Environment.Merge(*CompilerInput.SharedEnvironment);
				}

				// Process the job.
				FShaderCompilerOutput CompilerOutput;
				ProcessCompilationJob(CompilerInput, CompilerOutput, WorkingDirectory);

				// Serialize the job's output.
				FJobResult& JobResult = *new(OutSingleJobResults) FJobResult;
				JobResult.CompilerOutput = CompilerOutput;
			}
		}

		// Shader pipeline jobs
		{
			int32 PipelineJobHeader = ShaderCompileWorkerPipelineJobHeader;
			InputFile << PipelineJobHeader;
			if (ShaderCompileWorkerPipelineJobHeader != PipelineJobHeader)
			{
				ExitWithoutCrash(ESCWErrorCode::BadPipelineJobHeader, FString::Printf(TEXT("Exiting due to ShaderCompilerWorker expecting pipeline job header %d, got %d instead! Did you forget to build ShaderCompilerWorker?"), ShaderCompileWorkerSingleJobHeader, PipelineJobHeader));
			}

			int32 NumPipelines = 0;
			InputFile << NumPipelines;

			for (int32 Index = 0; Index < NumPipelines; ++Index)
			{
				FPipelineJobResult& PipelineJob = *new(OutPipelineJobResults) FPipelineJobResult;

				InputFile << PipelineJob.PipelineName;

				int32 NumStages = 0;
				InputFile << NumStages;

				TArray<FShaderCompilerInput> CompilerInputs;
				CompilerInputs.AddDefaulted(NumStages);

				for (int32 StageIndex = 0; StageIndex < NumStages; ++StageIndex)
				{
					// Deserialize the job's inputs.
					InputFile << CompilerInputs[StageIndex];

					if (IsValidRef(CompilerInputs[StageIndex].SharedEnvironment))
					{
						// Merge the shared environment into the per-shader environment before calling into the compile function
						CompilerInputs[StageIndex].Environment.Merge(*CompilerInputs[StageIndex].SharedEnvironment);
					}
				}

				ProcessShaderPipelineCompilationJob(PipelineJob, CompilerInputs);
			}
		}
	}

	void ProcessShaderPipelineCompilationJob(FPipelineJobResult& PipelineJob, TArray<FShaderCompilerInput>& CompilerInputs)
	{
		checkf(CompilerInputs.Num() > 0, TEXT("Exiting due to Pipeline %s having zero jobs!"), *PipelineJob.PipelineName);

		// Process the job.
		FShaderCompilerOutput FirstCompilerOutput;
		CompilerInputs[0].bCompilingForShaderPipeline = true;
		CompilerInputs[0].bIncludeUsedOutputs = false;
		ProcessCompilationJob(CompilerInputs[0], FirstCompilerOutput, WorkingDirectory);

		// Serialize the job's output.
		{
			FJobResult& JobResult = *new(PipelineJob.SingleJobs) FJobResult;
			JobResult.CompilerOutput = FirstCompilerOutput;
		}

		bool bEnableRemovingUnused = true;

		//#todo-rco: Only remove for pure VS & PS stages
		for (int32 Index = 0; Index < CompilerInputs.Num(); ++Index)
		{
			auto Stage = CompilerInputs[Index].Target.Frequency;
			if (Stage != SF_Vertex && Stage != SF_Pixel)
			{
				bEnableRemovingUnused = false;
				break;
			}
		}

		for (int32 Index = 1; Index < CompilerInputs.Num(); ++Index)
		{
			if (bEnableRemovingUnused && PipelineJob.SingleJobs.Last().CompilerOutput.bSupportsQueryingUsedAttributes)
			{
				CompilerInputs[Index].bIncludeUsedOutputs = true;
				CompilerInputs[Index].bCompilingForShaderPipeline = true;
				CompilerInputs[Index].UsedOutputs = PipelineJob.SingleJobs.Last().CompilerOutput.UsedAttributes;
			}

			FShaderCompilerOutput CompilerOutput;
			ProcessCompilationJob(CompilerInputs[Index], CompilerOutput, WorkingDirectory);

			// Serialize the job's output.
			FJobResult& JobResult = *new(PipelineJob.SingleJobs) FJobResult;
			JobResult.CompilerOutput = CompilerOutput;
		}
	}

	FArchive* CreateOutputArchive()
	{
		FArchive* OutputFilePtr = nullptr;
		const double StartTime = FPlatformTime::Seconds();
		bool bResult = false;

		// It seems XGE does not support deleting files.
		// Don't delete the input file if we are running under Incredibuild.
		// Instead, we signal completion by creating a zero byte "Success" file after the output file has been fully written.
		if (!GShaderCompileUseXGE)
		{
			do 
			{
				// Remove the input file so that it won't get processed more than once
				bResult = IFileManager::Get().Delete(*InputFilePath);
			} 
			while (!bResult && (FPlatformTime::Seconds() - StartTime < 2));

			if (!bResult)
			{
				ExitWithoutCrash(ESCWErrorCode::CantDeleteInputFile, FString::Printf(TEXT("Couldn't delete input file %s, is it readonly?"), *InputFilePath));
			}
		}

		// To make sure that the process waiting for results won't read unfinished output file,
		// we use a temp file name during compilation.
		do
		{
			FGuid Guid;
			FPlatformMisc::CreateGuid(Guid);
			TempFilePath = WorkingDirectory + Guid.ToString();
		} while (IFileManager::Get().FileSize(*TempFilePath) != INDEX_NONE);

		const double StartTime2 = FPlatformTime::Seconds();

		do 
		{
			// Create the output file.
			OutputFilePtr = IFileManager::Get().CreateFileWriter(*TempFilePath,FILEWRITE_EvenIfReadOnly);
		} 
		while (!OutputFilePtr && (FPlatformTime::Seconds() - StartTime2 < 2));
			
		if (!OutputFilePtr)
		{
			ExitWithoutCrash(ESCWErrorCode::CantSaveOutputFile, FString::Printf(TEXT("Couldn't save output file %s"), *TempFilePath));
		}

		return OutputFilePtr;
	}

	void WriteToOutputArchive(FArchive* OutputFilePtr, TArray<FJobResult>& SingleJobResults, TArray<FPipelineJobResult>& PipelineJobResults)
	{
		FArchive& OutputFile = *OutputFilePtr;

		int32 OutputVersion = ShaderCompileWorkerOutputVersion;
		OutputFile << OutputVersion;

		int32 ErrorCode = (int32)ESCWErrorCode::Success;
		OutputFile << ErrorCode;

		int32 ErrorStringLength = 0;
		OutputFile << ErrorStringLength;
		OutputFile << ErrorStringLength;

		{
			int32 SingleJobHeader = ShaderCompileWorkerSingleJobHeader;
			OutputFile << SingleJobHeader;

			int32 NumBatches = SingleJobResults.Num();
			OutputFile << NumBatches;

			for (int32 ResultIndex = 0; ResultIndex < SingleJobResults.Num(); ResultIndex++)
			{
				FJobResult& JobResult = SingleJobResults[ResultIndex];
				OutputFile << JobResult.CompilerOutput;
			}
		}

		{
			int32 PipelineJobHeader = ShaderCompileWorkerPipelineJobHeader;
			OutputFile << PipelineJobHeader;
			int32 NumBatches = PipelineJobResults.Num();
			OutputFile << NumBatches;

			for (int32 ResultIndex = 0; ResultIndex < PipelineJobResults.Num(); ResultIndex++)
			{
				auto& PipelineJob = PipelineJobResults[ResultIndex];
				OutputFile << PipelineJob.PipelineName;
				int32 NumStageJobs = PipelineJob.SingleJobs.Num();
				OutputFile << NumStageJobs;
				for (int32 Index = 0; Index < NumStageJobs; ++Index)
				{
					FJobResult& JobResult = PipelineJob.SingleJobs[Index];
					OutputFile << JobResult.CompilerOutput;
				}
			}
		}
	}

	/** Called in the idle loop, checks for conditions under which the helper should exit */
	void CheckExitConditions()
	{
		if (!InputFilename.Contains(TEXT("Only")))
		{
			UE_LOG(LogShaders, Log, TEXT("InputFilename did not contain 'Only', exiting after one job."));
			FPlatformMisc::RequestExit(false);
		}

#if PLATFORM_MAC || PLATFORM_LINUX
		if (!FPlatformMisc::IsDebuggerPresent() && ParentProcessId > 0)
		{
			// If the parent process is no longer running, exit
			if (!FPlatformProcess::IsApplicationRunning(ParentProcessId))
			{
				FString FilePath = FString(WorkingDirectory) + InputFilename;
				checkf(IFileManager::Get().FileSize(*FilePath) == INDEX_NONE, TEXT("Exiting due to the parent process no longer running and the input file is present!"));
				UE_LOG(LogShaders, Log, TEXT("Parent process no longer running, exiting"));
				FPlatformMisc::RequestExit(false);
			}
		}

		const double CurrentTime = FPlatformTime::Seconds();
		// If we have been idle for 20 seconds then exit
		if (CurrentTime - LastCompileTime > 20.0)
		{
			UE_LOG(LogShaders, Log, TEXT("No jobs found for 20 seconds, exiting"));
			FPlatformMisc::RequestExit(false);
		}
#else
		// Don't do these if the debugger is present
		//@todo - don't do these if Unreal is being debugged either
		if (!IsDebuggerPresent())
		{
			if (ParentProcessId > 0)
			{
				FString FilePath = FString(WorkingDirectory) + InputFilename;

				bool bParentStillRunning = true;
				HANDLE ParentProcessHandle = OpenProcess(SYNCHRONIZE, false, ParentProcessId);
				// If we couldn't open the process then it is no longer running, exit
				if (ParentProcessHandle == nullptr)
				{
					checkf(IFileManager::Get().FileSize(*FilePath) == INDEX_NONE, TEXT("Exiting due to OpenProcess(ParentProcessId) failing and the input file is present!"));
					UE_LOG(LogShaders, Log, TEXT("Couldn't OpenProcess, Parent process no longer running, exiting"));
					FPlatformMisc::RequestExit(false);
				}
				else
				{
					// If we did open the process, that doesn't mean it is still running
					// The process object stays alive as long as there are handles to it
					// We need to check if the process has signaled, which indicates that it has exited
					uint32 WaitResult = WaitForSingleObject(ParentProcessHandle, 0);
					if (WaitResult != WAIT_TIMEOUT)
					{
						checkf(IFileManager::Get().FileSize(*FilePath) == INDEX_NONE, TEXT("Exiting due to WaitForSingleObject(ParentProcessHandle) signaling and the input file is present!"));
						UE_LOG(LogShaders, Log, TEXT("WaitForSingleObject signaled, Parent process no longer running, exiting"));
						FPlatformMisc::RequestExit(false);
					}
					CloseHandle(ParentProcessHandle);
				}
			}

			const double CurrentTime = FPlatformTime::Seconds();
			// If we have been idle for 20 seconds then exit
			if (CurrentTime - LastCompileTime > 20.0)
			{
				UE_LOG(LogShaders, Log, TEXT("No jobs found for 20 seconds, exiting"));
				FPlatformMisc::RequestExit(false);
			}
		}
#endif
	}
};

static FName NAME_PCD3D_SM5(TEXT("PCD3D_SM5"));
static FName NAME_PCD3D_SM4(TEXT("PCD3D_SM4"));
static FName NAME_PCD3D_ES3_1(TEXT("PCD3D_ES31"));
static FName NAME_PCD3D_ES2(TEXT("PCD3D_ES2"));
static FName NAME_GLSL_150(TEXT("GLSL_150"));
static FName NAME_SF_PS4(TEXT("SF_PS4"));
static FName NAME_SF_XBOXONE_D3D11(TEXT("SF_XBOXONE_D3D11"));
static FName NAME_SF_XBOXONE_D3D12(TEXT("SF_XBOXONE_D3D12"));
static FName NAME_GLSL_430(TEXT("GLSL_430"));
static FName NAME_GLSL_150_ES2(TEXT("GLSL_150_ES2"));
static FName NAME_GLSL_150_ES2_NOUB(TEXT("GLSL_150_ES2_NOUB"));
static FName NAME_GLSL_150_ES31(TEXT("GLSL_150_ES31"));
static FName NAME_GLSL_ES2(TEXT("GLSL_ES2"));
static FName NAME_GLSL_ES2_WEBGL(TEXT("GLSL_ES2_WEBGL"));
static FName NAME_GLSL_ES2_IOS(TEXT("GLSL_ES2_IOS"));
static FName NAME_SF_METAL(TEXT("SF_METAL"));
static FName NAME_SF_METAL_MRT(TEXT("SF_METAL_MRT"));
static FName NAME_GLSL_310_ES_EXT(TEXT("GLSL_310_ES_EXT"));
static FName NAME_SF_METAL_SM5(TEXT("SF_METAL_SM5"));
static FName NAME_VULKAN_ES3_1_ANDROID(TEXT("SF_VULKAN_ES31_ANDROID"));
static FName NAME_VULKAN_ES3_1(TEXT("SF_VULKAN_ES31"));
static FName NAME_VULKAN_SM4_UB(TEXT("SF_VULKAN_SM4_UB"));
static FName NAME_VULKAN_SM4(TEXT("SF_VULKAN_SM4"));
static FName NAME_VULKAN_SM5_UB(TEXT("SF_VULKAN_SM5_UB"));
static FName NAME_VULKAN_SM5(TEXT("SF_VULKAN_SM5"));
static FName NAME_SF_METAL_SM4(TEXT("SF_METAL_SM4"));
static FName NAME_SF_METAL_MACES3_1(TEXT("SF_METAL_MACES3_1"));
static FName NAME_GLSL_ES3_1_ANDROID(TEXT("GLSL_ES3_1_ANDROID"));

static EShaderPlatform FormatNameToEnum(FName ShaderFormat)
{
	if (ShaderFormat == NAME_PCD3D_SM5)			return SP_PCD3D_SM5;
	if (ShaderFormat == NAME_PCD3D_SM4)			return SP_PCD3D_SM4;
	if (ShaderFormat == NAME_PCD3D_ES3_1)		return SP_PCD3D_ES3_1;
	if (ShaderFormat == NAME_PCD3D_ES2)			return SP_PCD3D_ES2;
	if (ShaderFormat == NAME_GLSL_150)			return SP_OPENGL_SM4;
<<<<<<< HEAD
	if (ShaderFormat == NAME_GLSL_150_MAC)		return SP_OPENGL_SM4_MAC;
=======
>>>>>>> f30f9b45
	if (ShaderFormat == NAME_SF_PS4)			return SP_PS4;
	if (ShaderFormat == NAME_SF_XBOXONE_D3D11)	return SP_XBOXONE_D3D11;
	if (ShaderFormat == NAME_SF_XBOXONE_D3D12)	return SP_XBOXONE_D3D12;
	if (ShaderFormat == NAME_GLSL_430)			return SP_OPENGL_SM5;
	if (ShaderFormat == NAME_GLSL_150_ES2)		return SP_OPENGL_PCES2;
	if (ShaderFormat == NAME_GLSL_150_ES2_NOUB)	return SP_OPENGL_PCES2;
	if (ShaderFormat == NAME_GLSL_150_ES31)		return SP_OPENGL_PCES3_1;
	if (ShaderFormat == NAME_GLSL_ES2)			return SP_OPENGL_ES2_ANDROID;
	if (ShaderFormat == NAME_GLSL_ES2_WEBGL)	return SP_OPENGL_ES2_WEBGL;
	if (ShaderFormat == NAME_GLSL_ES2_IOS)		return SP_OPENGL_ES2_IOS;
	if (ShaderFormat == NAME_SF_METAL)			return SP_METAL;
	if (ShaderFormat == NAME_SF_METAL_MRT)		return SP_METAL_MRT;
	if (ShaderFormat == NAME_GLSL_310_ES_EXT)	return SP_OPENGL_ES31_EXT;
	if (ShaderFormat == NAME_SF_METAL_SM5)		return SP_METAL_SM5;
	if (ShaderFormat == NAME_VULKAN_SM4)			return SP_VULKAN_SM4;
	if (ShaderFormat == NAME_VULKAN_SM5)			return SP_VULKAN_SM5;
	if (ShaderFormat == NAME_VULKAN_ES3_1_ANDROID)	return SP_VULKAN_ES3_1_ANDROID;
	if (ShaderFormat == NAME_VULKAN_ES3_1)			return SP_VULKAN_PCES3_1;
	if (ShaderFormat == NAME_VULKAN_SM4_UB)		return SP_VULKAN_SM4;
	if (ShaderFormat == NAME_VULKAN_SM5_UB)		return SP_VULKAN_SM5;
	if (ShaderFormat == NAME_SF_METAL_SM4)		return SP_METAL_SM4;
	if (ShaderFormat == NAME_SF_METAL_MACES3_1)	return SP_METAL_MACES3_1;
	if (ShaderFormat == NAME_GLSL_ES3_1_ANDROID) return SP_OPENGL_ES3_1_ANDROID;
	return SP_NumPlatforms;
}

static void DirectCompile(const TArray<const class IShaderFormat*>& ShaderFormats)
{
	// Find all the info required for compiling a single shader
	TArray<FString> Tokens, Switches;
	FCommandLine::Parse(FCommandLine::Get(), Tokens, Switches);

	FString InputFile;

	FName FormatName;
	FString Entry = TEXT("Main");
	bool bPipeline = false;
	bool bUseMCPP = false;
	EShaderFrequency Frequency = SF_Pixel;
	TArray<FString> UsedOutputs;
	bool bIncludeUsedOutputs = false;
	uint64 CFlags = 0;
	for (const FString& Token : Tokens)
	{
		if (Switches.Contains(Token))
		{
			if (Token.StartsWith(TEXT("format=")))
			{
				FormatName = FName(*Token.RightChop(7));
			}
			else if (Token.StartsWith(TEXT("entry=")))
			{
				Entry = Token.RightChop(6);
			}
			else if (Token.StartsWith(TEXT("cflags=")))
			{
				CFlags = FCString::Atoi64(*Token.RightChop(7));
			}
			else if (!FCString::Strcmp(*Token, TEXT("ps")))
			{
				Frequency = SF_Pixel;
			}
			else if (!FCString::Strcmp(*Token, TEXT("vs")))
			{
				Frequency = SF_Vertex;
			}
			else if (!FCString::Strcmp(*Token, TEXT("hs")))
			{
				Frequency = SF_Hull;
			}
			else if (!FCString::Strcmp(*Token, TEXT("ds")))
			{
				Frequency = SF_Domain;
			}
			else if (!FCString::Strcmp(*Token, TEXT("gs")))
			{
				Frequency = SF_Geometry;
			}
			else if (!FCString::Strcmp(*Token, TEXT("cs")))
			{
				Frequency = SF_Compute;
			}
			else if (!FCString::Strcmp(*Token, TEXT("pipeline")))
			{
				bPipeline = true;
			}
			else if (!FCString::Strcmp(*Token, TEXT("mcpp")))
			{
				bUseMCPP = true;
			}
			else if (Token.StartsWith(TEXT("usedoutputs=")))
			{
				FString Outputs = Token.RightChop(12);
				bIncludeUsedOutputs = true;
				FString LHS, RHS;
				while (Outputs.Split(TEXT("+"), &LHS, &RHS))
				{
					Outputs = RHS;
					UsedOutputs.Add(LHS);
				}
				UsedOutputs.Add(Outputs);
			}
		}
		else
		{
			if (InputFile.Len() == 0)
			{
				InputFile = Token;
			}
		}
	}

	FString Dir = FPlatformProcess::UserTempDir();

	FShaderCompilerInput Input;
	Input.EntryPointName = Entry;
	Input.ShaderFormat = FormatName;
	Input.VirtualSourceFilePath = InputFile;
	Input.Target.Platform =  FormatNameToEnum(FormatName);
	Input.Target.Frequency = Frequency;
	Input.bSkipPreprocessedCache = !bUseMCPP;

	auto AddResourceTableEntry = [](TMap<FString, FResourceTableEntry>& Map, const FString& Name, const FString& UBName, int32 Type, int32 ResourceIndex)
	{
		FResourceTableEntry LambdaEntry;
		LambdaEntry.UniformBufferName = UBName;
		LambdaEntry.Type = Type;
		LambdaEntry.ResourceIndex = ResourceIndex;
		Map.Add(Name, LambdaEntry);
	};

	// Sample setup for Uniform Buffers as SCW does not rely on the Engine/Renderer. These change quite infrequently...
	Input.Environment.ResourceTableLayoutHashes.Add(TEXT("View"), 178850472);
	Input.Environment.ResourceTableLayoutHashes.Add(TEXT("InstancedView"), 178257920);
	Input.Environment.ResourceTableLayoutHashes.Add(TEXT("BuiltinSamplers"), 134219776);
	Input.Environment.ResourceTableLayoutHashes.Add(TEXT("Primitive"), 18874368);
	Input.Environment.ResourceTableLayoutHashes.Add(TEXT("DrawRectangleParameters"), 3145728);
	Input.Environment.ResourceTableLayoutHashes.Add(TEXT("SpeedTreeData"), 39845888);
	Input.Environment.ResourceTableLayoutHashes.Add(TEXT("GBuffers"), 16842752);
	Input.Environment.ResourceTableLayoutHashes.Add(TEXT("PrimitiveFade"), 1048576);
	Input.Environment.ResourceTableLayoutHashes.Add(TEXT("VectorFieldVis"), 9437184);
	Input.Environment.ResourceTableLayoutHashes.Add(TEXT("Material"), 6815848);

	AddResourceTableEntry(Input.Environment.ResourceTableMap, TEXT("View_GlobalDistanceFieldTexture0_UB"), TEXT("View"), 9, 0);
	AddResourceTableEntry(Input.Environment.ResourceTableMap, TEXT("View_GlobalDistanceFieldSampler0_UB"), TEXT("View"), 8, 1);
	AddResourceTableEntry(Input.Environment.ResourceTableMap, TEXT("View_GlobalDistanceFieldTexture1_UB"), TEXT("View"), 9, 2);
	AddResourceTableEntry(Input.Environment.ResourceTableMap, TEXT("View_GlobalDistanceFieldSampler1_UB"), TEXT("View"), 8, 3);
	AddResourceTableEntry(Input.Environment.ResourceTableMap, TEXT("View_GlobalDistanceFieldTexture2_UB"), TEXT("View"), 9, 4);
	AddResourceTableEntry(Input.Environment.ResourceTableMap, TEXT("View_GlobalDistanceFieldSampler2_UB"), TEXT("View"), 8, 5);
	AddResourceTableEntry(Input.Environment.ResourceTableMap, TEXT("View_GlobalDistanceFieldTexture3_UB"), TEXT("View"), 9, 6);
	AddResourceTableEntry(Input.Environment.ResourceTableMap, TEXT("View_GlobalDistanceFieldSampler3_UB"), TEXT("View"), 8, 7);
	AddResourceTableEntry(Input.Environment.ResourceTableMap, TEXT("View_AtmosphereTransmittanceTexture_UB"), TEXT("View"), 9, 8);
	AddResourceTableEntry(Input.Environment.ResourceTableMap, TEXT("View_AtmosphereTransmittanceTextureSampler_UB"), TEXT("View"), 8, 9);
	AddResourceTableEntry(Input.Environment.ResourceTableMap, TEXT("View_AtmosphereIrradianceTexture_UB"), TEXT("View"), 9, 10);
	AddResourceTableEntry(Input.Environment.ResourceTableMap, TEXT("View_AtmosphereIrradianceTextureSampler_UB"), TEXT("View"), 8, 11);
	AddResourceTableEntry(Input.Environment.ResourceTableMap, TEXT("View_AtmosphereInscatterTexture_UB"), TEXT("View"), 9, 12);
	AddResourceTableEntry(Input.Environment.ResourceTableMap, TEXT("View_AtmosphereInscatterTextureSampler_UB"), TEXT("View"), 8, 13);
	AddResourceTableEntry(Input.Environment.ResourceTableMap, TEXT("View_PerlinNoiseGradientTexture"), TEXT("View"), 9, 14);
	AddResourceTableEntry(Input.Environment.ResourceTableMap, TEXT("View_PerlinNoiseGradientTextureSampler"), TEXT("View"), 8, 15);
	AddResourceTableEntry(Input.Environment.ResourceTableMap, TEXT("View_PerlinNoise3DTexture"), TEXT("View"), 9, 16);
	AddResourceTableEntry(Input.Environment.ResourceTableMap, TEXT("View_PerlinNoise3DTextureSampler"), TEXT("View"), 8, 17);
	AddResourceTableEntry(Input.Environment.ResourceTableMap, TEXT("BuiltinSamplers_Bilinear"), TEXT("BuiltinSamplers"), 8, 0);
	AddResourceTableEntry(Input.Environment.ResourceTableMap, TEXT("BuiltinSamplers_BilinearClamped"), TEXT("BuiltinSamplers"), 8, 1);
	AddResourceTableEntry(Input.Environment.ResourceTableMap, TEXT("BuiltinSamplers_Point"), TEXT("BuiltinSamplers"), 8, 2);
	AddResourceTableEntry(Input.Environment.ResourceTableMap, TEXT("BuiltinSamplers_PointClamped"), TEXT("BuiltinSamplers"), 8, 3);
	AddResourceTableEntry(Input.Environment.ResourceTableMap, TEXT("BuiltinSamplers_Trilinear"), TEXT("BuiltinSamplers"), 8, 4);
	AddResourceTableEntry(Input.Environment.ResourceTableMap, TEXT("BuiltinSamplers_TrilinearClamped"), TEXT("BuiltinSamplers"), 8, 5);
	AddResourceTableEntry(Input.Environment.ResourceTableMap, TEXT("GBuffers_GBufferATexture"), TEXT("GBuffers"), 9, 0);
	AddResourceTableEntry(Input.Environment.ResourceTableMap, TEXT("GBuffers_GBufferBTexture"), TEXT("GBuffers"), 9, 1);
	AddResourceTableEntry(Input.Environment.ResourceTableMap, TEXT("GBuffers_GBufferCTexture"), TEXT("GBuffers"), 9, 2);
	AddResourceTableEntry(Input.Environment.ResourceTableMap, TEXT("GBuffers_GBufferDTexture"), TEXT("GBuffers"), 9, 3);
	AddResourceTableEntry(Input.Environment.ResourceTableMap, TEXT("GBuffers_GBufferETexture"), TEXT("GBuffers"), 9, 4);
	AddResourceTableEntry(Input.Environment.ResourceTableMap, TEXT("GBuffers_GBufferVelocityTexture"), TEXT("GBuffers"), 9, 5);
	AddResourceTableEntry(Input.Environment.ResourceTableMap, TEXT("GBuffers_GBufferATextureNonMS"), TEXT("GBuffers"), 9, 6);
	AddResourceTableEntry(Input.Environment.ResourceTableMap, TEXT("GBuffers_GBufferBTextureNonMS"), TEXT("GBuffers"), 9, 7);
	AddResourceTableEntry(Input.Environment.ResourceTableMap, TEXT("GBuffers_GBufferCTextureNonMS"), TEXT("GBuffers"), 9, 8);
	AddResourceTableEntry(Input.Environment.ResourceTableMap, TEXT("GBuffers_GBufferDTextureNonMS"), TEXT("GBuffers"), 9, 9);
	AddResourceTableEntry(Input.Environment.ResourceTableMap, TEXT("GBuffers_GBufferETextureNonMS"), TEXT("GBuffers"), 9, 10);
	AddResourceTableEntry(Input.Environment.ResourceTableMap, TEXT("GBuffers_GBufferVelocityTextureNonMS"), TEXT("GBuffers"), 9, 11);
	AddResourceTableEntry(Input.Environment.ResourceTableMap, TEXT("GBuffers_GBufferATextureMS"), TEXT("GBuffers"), 9, 12);
	AddResourceTableEntry(Input.Environment.ResourceTableMap, TEXT("GBuffers_GBufferBTextureMS"), TEXT("GBuffers"), 9, 13);
	AddResourceTableEntry(Input.Environment.ResourceTableMap, TEXT("GBuffers_GBufferCTextureMS"), TEXT("GBuffers"), 9, 14);
	AddResourceTableEntry(Input.Environment.ResourceTableMap, TEXT("GBuffers_GBufferDTextureMS"), TEXT("GBuffers"), 9, 15);
	AddResourceTableEntry(Input.Environment.ResourceTableMap, TEXT("GBuffers_GBufferETextureMS"), TEXT("GBuffers"), 9, 16);
	AddResourceTableEntry(Input.Environment.ResourceTableMap, TEXT("GBuffers_GBufferVelocityTextureMS"), TEXT("GBuffers"), 9, 17);
	AddResourceTableEntry(Input.Environment.ResourceTableMap, TEXT("GBuffers_GBufferATextureSampler"), TEXT("GBuffers"), 8, 18);
	AddResourceTableEntry(Input.Environment.ResourceTableMap, TEXT("GBuffers_GBufferBTextureSampler"), TEXT("GBuffers"), 8, 19);
	AddResourceTableEntry(Input.Environment.ResourceTableMap, TEXT("GBuffers_GBufferCTextureSampler"), TEXT("GBuffers"), 8, 20);
	AddResourceTableEntry(Input.Environment.ResourceTableMap, TEXT("GBuffers_GBufferDTextureSampler"), TEXT("GBuffers"), 8, 21);
	AddResourceTableEntry(Input.Environment.ResourceTableMap, TEXT("GBuffers_GBufferETextureSampler"), TEXT("GBuffers"), 8, 22);
	AddResourceTableEntry(Input.Environment.ResourceTableMap, TEXT("GBuffers_GBufferVelocityTextureSampler"), TEXT("GBuffers"), 8, 23);
	AddResourceTableEntry(Input.Environment.ResourceTableMap, TEXT("Material_Clamp_WorldGroupSettings"), TEXT("Material"), 8, 1);
	AddResourceTableEntry(Input.Environment.ResourceTableMap, TEXT("Material_Wrap_WorldGroupSettings"), TEXT("Material"), 8, 0);
	AddResourceTableEntry(Input.Environment.ResourceTableMap, TEXT("Material_Texture2D_0"), TEXT("Material"), 9, 0);
	AddResourceTableEntry(Input.Environment.ResourceTableMap, TEXT("Material_Texture2D_1"), TEXT("Material"), 9, 1);
	AddResourceTableEntry(Input.Environment.ResourceTableMap, TEXT("Material_Texture2D_2"), TEXT("Material"), 9, 2);
	AddResourceTableEntry(Input.Environment.ResourceTableMap, TEXT("Material_Texture2D_3"), TEXT("Material"), 9, 3);
	AddResourceTableEntry(Input.Environment.ResourceTableMap, TEXT("Material_Texture2D_4"), TEXT("Material"), 9, 4);
	AddResourceTableEntry(Input.Environment.ResourceTableMap, TEXT("Material_Texture2D_5"), TEXT("Material"), 9, 5);
	AddResourceTableEntry(Input.Environment.ResourceTableMap, TEXT("Material_Texture2D_6"), TEXT("Material"), 9, 6);
	AddResourceTableEntry(Input.Environment.ResourceTableMap, TEXT("Material_Texture2D_7"), TEXT("Material"), 9, 7);
	AddResourceTableEntry(Input.Environment.ResourceTableMap, TEXT("Material_Texture2D_0Sampler"), TEXT("Material"), 8, 8);
	AddResourceTableEntry(Input.Environment.ResourceTableMap, TEXT("Material_Texture2D_1Sampler"), TEXT("Material"), 8, 9);
	AddResourceTableEntry(Input.Environment.ResourceTableMap, TEXT("Material_Texture2D_2Sampler"), TEXT("Material"), 8, 10);
	AddResourceTableEntry(Input.Environment.ResourceTableMap, TEXT("Material_Texture2D_3Sampler"), TEXT("Material"), 8, 11);
	AddResourceTableEntry(Input.Environment.ResourceTableMap, TEXT("Material_Texture2D_4Sampler"), TEXT("Material"), 8, 12);
	AddResourceTableEntry(Input.Environment.ResourceTableMap, TEXT("Material_Texture2D_5Sampler"), TEXT("Material"), 8, 13);
	AddResourceTableEntry(Input.Environment.ResourceTableMap, TEXT("Material_Texture2D_6Sampler"), TEXT("Material"), 8, 14);
	AddResourceTableEntry(Input.Environment.ResourceTableMap, TEXT("Material_Texture2D_7Sampler"), TEXT("Material"), 8, 15);


	uint32 CFlag = 0;
	while (CFlags != 0)
	{
		if ((CFlags & 1) != 0)
		{
			Input.Environment.CompilerFlags.Add(CFlag);
		}
		CFlags = (CFlags >> (uint64)1);
		++CFlag;
	}

	Input.bCompilingForShaderPipeline = bPipeline;
	Input.bIncludeUsedOutputs = bIncludeUsedOutputs;
	Input.UsedOutputs = UsedOutputs;

	FShaderCompilerOutput Output;

	for (const IShaderFormat* Format : ShaderFormats)
	{
		TArray<FName> SupportedFormats;
		Format->GetSupportedFormats(SupportedFormats);
		for (FName SupportedName : SupportedFormats)
		{
			if (SupportedName == FormatName)
			{
				Format->CompileShader(FormatName, Input, Output, Dir);
				return;
			}
		}
	}

	UE_LOG(LogShaders, Warning, TEXT("Unable to find shader compiler backend for format %s!"), *FormatName.ToString());
}


/** 
 * Main entrypoint, guarded by a try ... except.
 * This expects 4 parameters:
 *		The image path and name
 *		The working directory path, which has to be unique to the instigating process and thread.
 *		The parent process Id
 *		The thread Id corresponding to this worker
 */
static int32 GuardedMain(int32 argc, TCHAR* argv[], bool bDirectMode)
{
	GEngineLoop.PreInit(argc, argv, TEXT("-NOPACKAGECACHE -Multiprocess"));
#if DEBUG_USING_CONSOLE
	GLogConsole->Show( true );
#endif

	// We just enumerate the shader formats here for debugging.
	const TArray<const class IShaderFormat*>& ShaderFormats = GetShaderFormats();
	check(ShaderFormats.Num());
	TMap<FString, uint16> FormatVersionMap;
	for (int32 Index = 0; Index < ShaderFormats.Num(); Index++)
	{
		TArray<FName> OutFormats;
		ShaderFormats[Index]->GetSupportedFormats(OutFormats);
		check(OutFormats.Num());
		for (int32 InnerIndex = 0; InnerIndex < OutFormats.Num(); InnerIndex++)
		{
			UE_LOG(LogShaders, Display, TEXT("Available Shader Format %s"), *OutFormats[InnerIndex].ToString());
			uint16 Version = ShaderFormats[Index]->GetVersion(OutFormats[InnerIndex]);
			FormatVersionMap.Add(OutFormats[InnerIndex].ToString(), Version);
		}
	}

	LastCompileTime = FPlatformTime::Seconds();

	if (bDirectMode)
	{
		DirectCompile(ShaderFormats);
	}
	else
	{
#if PLATFORM_WINDOWS
		//@todo - would be nice to change application name or description to have the ThreadId in it for debugging purposes
		SetConsoleTitle(argv[3]);
#endif

		FWorkLoop WorkLoop(argv[2], argv[1], argv[4], argv[5], FormatVersionMap);
		WorkLoop.Loop();
	}

	return 0;
}

static int32 GuardedMainWrapper(int32 ArgC, TCHAR* ArgV[], const TCHAR* CrashOutputFile, bool bDirectMode)
{
	// We need to know whether we are using XGE now, in case an exception
	// is thrown before we parse the command line inside GuardedMain.
	GShaderCompileUseXGE = (ArgC > 6) && FCString::Strcmp(ArgV[6], TEXT("-xge")) == 0;

	int32 ReturnCode = 0;
#if PLATFORM_WINDOWS
	if (FPlatformMisc::IsDebuggerPresent())
#endif
	{
		ReturnCode = GuardedMain(ArgC, ArgV, bDirectMode);
	}
#if PLATFORM_WINDOWS
	else
	{
		// Don't want 32 dialogs popping up when SCW fails
		GUseCrashReportClient = false;
		__try
		{
			GIsGuarded = 1;
			ReturnCode = GuardedMain(ArgC, ArgV, bDirectMode);
			GIsGuarded = 0;
		}
		__except( ReportCrash( GetExceptionInformation() ) )
		{
			FArchive& OutputFile = *IFileManager::Get().CreateFileWriter(CrashOutputFile,FILEWRITE_NoFail);

			int32 OutputVersion = ShaderCompileWorkerOutputVersion;
			OutputFile << OutputVersion;

			if (GFailedErrorCode == ESCWErrorCode::Success)
			{
				GFailedErrorCode = ESCWErrorCode::GeneralCrash;
			}
			int32 ErrorCode = (int32)GFailedErrorCode;
			OutputFile << ErrorCode;

			// Note: Can't use FStrings here as SEH can't be used with destructors
			int32 CallstackLength = FCString::Strlen(GErrorHist);
			OutputFile << CallstackLength;

			int32 ExceptionInfoLength = FCString::Strlen(GErrorExceptionDescription);
			OutputFile << ExceptionInfoLength;

			OutputFile.Serialize(GErrorHist, CallstackLength * sizeof(TCHAR));
			OutputFile.Serialize(GErrorExceptionDescription, ExceptionInfoLength * sizeof(TCHAR));

			int32 NumBatches = 0;
			OutputFile << NumBatches;

			// Close the output file.
			delete &OutputFile;

			if (GShaderCompileUseXGE)
			{
				ReturnCode = 1;
				WriteXGESuccessFile(ArgV[1]);
			}
		}
	}
#endif

	FEngineLoop::AppPreExit();
	FEngineLoop::AppExit();

	return ReturnCode;
}

IMPLEMENT_APPLICATION(ShaderCompileWorker, "ShaderCompileWorker")


/**
 * Application entry point
 *
 * @param	ArgC	Command-line argument count
 * @param	ArgV	Argument strings
 */

INT32_MAIN_INT32_ARGC_TCHAR_ARGV()
{
	// FPlatformProcess::OpenProcess only implemented for windows atm
#if PLATFORM_WINDOWS
	if (ArgC == 4 && FCString::Strcmp(ArgV[1], TEXT("-xgemonitor")) == 0)
	{
		// Open handles to the two processes
		FProcHandle EngineProc = FPlatformProcess::OpenProcess(FCString::Atoi(ArgV[2]));
		FProcHandle BuildProc = FPlatformProcess::OpenProcess(FCString::Atoi(ArgV[3]));

		if (EngineProc.IsValid() && BuildProc.IsValid())
		{
			// Whilst the build is still in progress
			while (FPlatformProcess::IsProcRunning(BuildProc))
			{
				// Check that the engine is still alive.
				if (!FPlatformProcess::IsProcRunning(EngineProc))
				{
					// The engine has shutdown before the build was stopped.
					// Kill off the build process
					FPlatformProcess::TerminateProc(BuildProc);
					break;
				}

				FPlatformProcess::Sleep(0.01f);
			}
		}
		return 0;
	}
#endif
	TCHAR OutputFilePath[PLATFORM_MAX_FILEPATH_LENGTH] = TEXT("");
	bool bDirectMode = false;
	for (int32 Index = 1; Index < ArgC; ++Index)
	{
		if (FCString::Strcmp(ArgV[Index], TEXT("-directcompile")) == 0)
		{
			bDirectMode = true;
			break;
		}
	}

	if (!bDirectMode)
	{
		if (ArgC < 6)
		{
			printf("ShaderCompileWorker is called by UE4, it requires specific command like arguments.\n");
			return -1;
		}

		// Game exe can pass any number of parameters through with appGetSubprocessCommandline
		// so just make sure we have at least the minimum number of parameters.
		check(ArgC >= 6);

		FCString::Strncpy(OutputFilePath, ArgV[1], PLATFORM_MAX_FILEPATH_LENGTH);
		FCString::Strncat(OutputFilePath, ArgV[5], PLATFORM_MAX_FILEPATH_LENGTH);
	}

	const int32 ReturnCode = GuardedMainWrapper(ArgC, ArgV, OutputFilePath, bDirectMode);
	return ReturnCode;
}<|MERGE_RESOLUTION|>--- conflicted
+++ resolved
@@ -608,10 +608,6 @@
 	if (ShaderFormat == NAME_PCD3D_ES3_1)		return SP_PCD3D_ES3_1;
 	if (ShaderFormat == NAME_PCD3D_ES2)			return SP_PCD3D_ES2;
 	if (ShaderFormat == NAME_GLSL_150)			return SP_OPENGL_SM4;
-<<<<<<< HEAD
-	if (ShaderFormat == NAME_GLSL_150_MAC)		return SP_OPENGL_SM4_MAC;
-=======
->>>>>>> f30f9b45
 	if (ShaderFormat == NAME_SF_PS4)			return SP_PS4;
 	if (ShaderFormat == NAME_SF_XBOXONE_D3D11)	return SP_XBOXONE_D3D11;
 	if (ShaderFormat == NAME_SF_XBOXONE_D3D12)	return SP_XBOXONE_D3D12;
