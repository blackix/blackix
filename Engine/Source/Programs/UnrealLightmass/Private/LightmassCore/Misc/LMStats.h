// Copyright 1998-2017 Epic Games, Inc. All Rights Reserved.

#pragma once

#include "CoreMinimal.h"

// basic stuff needed by everybody
#pragma warning( disable: 4799 )		// function '...' has no EMMS instruction)

<<<<<<< HEAD
#if (PLATFORM_MAC || PLATFORM_LINUX)
=======
#if (PLATFORM_MAC && __clang_major__ < 9) || PLATFORM_LINUX
>>>>>>> 9f6ccf49
#if !__has_builtin(__rdtsc)
inline unsigned long long __rdtsc()
{
	unsigned long long Low, High;
	__asm__ __volatile__ ("rdtsc" : "=a" (Low), "=d" (High));
	return (High << 32) | Low;
}
#endif //!__has_builtin(__rdtsc))
#endif //(PLATFORM_MAC || PLATFORM_LINUX)

namespace Lightmass
{

/**
 * Helper class encapsulating using RDTSC to read the CPU time stamp on x86 CPUs. 
 * 
 * Limitations:
 * - the cycle counts used cannot be compared with cycle counts from other threads
 * - this won't work right if the OS decides to change the CPU a task is being executed 
 * - spread spectrum frequency modulation as required by the FCC is going to add some noise
 * - newer CPUs implement RDTSC as bus clock * multiplier to avoid the above, limiting accuracy
 *
 * Even with all those caveats it is sometimes useful to have a very high resolution timer 
 * for low level optimizations to accurately measure the impact of optimizations in cases 
 * where there is no reliable reproduction case to benchmark like e.g. gameplay.
 *
 * @warning: do not use outside temporary profiling
 */
struct FRDTSCCycleTimer
{
	/**
	 * Constructor, initializing cycle counter and potentially overhead
	 *
	 * @param	InOverhead	Overhead in cycles or -1 if it should be determined programatically
	 */
	FRDTSCCycleTimer( int64 InOverhead = -1 )
		:	PreviousCycles(0)
		,	Cycles(0)
		,	Calls(0)
		,	Overhead( InOverhead )
	{
		// Calculate overhead if not passed in.
		if( Overhead == -1 )
		{
			// Reset overhead to 0 as it is used by Stop.
			Overhead = 0;

			// Run capture loop to determine accumulated overhead.
			const int32 LoopCount = 100;
			for( int32 i=0; i<LoopCount; i++ )
			{
				Start();
				Stop();
			}
			Overhead = Cycles / LoopCount;

			// Reset counters again.
			Reset();
		}
	}

	/**
	 * Resets the state of the timer.
	 */
	void Reset()
	{
		PreviousCycles = 0;
		Cycles = 0;
		Calls = 0;
	}

	/**
	 * Starts the timer capture. This is a very lightweight operation.
	 */
	void FORCEINLINE Start()
	{
		// We access cycles before RDTSC to ensure us not timing a cache miss accessing it.
		PreviousCycles = Cycles;
		Cycles -= __rdtsc();
	}

	/**
	 * Stops the timer capture. This is a very lightweight operation.
	 */
	void FORCEINLINE Stop()
	{
		Cycles += __rdtsc();		
		// Overhead is the measured average cycle overhead of capturing so measuring start/ stop should
		// result in roughly 0 or very few cycles. We explicitly avoid decreasing elapsed cycles in case
		// overhead was higher during setup than time elapsed. This can happen if we don't capture anything
		// and RDTSC makes it through the pipeline more efficiently.
		if( Cycles - PreviousCycles - Overhead > 0 )
		{		
			Cycles -= Overhead;
		}
		else
		{
			Cycles = PreviousCycles;
		}
		Calls++;
	}

	/**
	 * @return	number of CPU cycles elapsed while the timer was active
	 */
	int64 GetCycleCount()
	{
		return Cycles;
	}

	/**
	 * @return	number of times timer has been started/ stopped
	 */
	int64 GetCallCount()
	{
		return Calls;
	}

private:
	/** Previous cycles, used to warm cache and to avoid negative delta times. */
	int64 PreviousCycles;
	/** Cycle counter used to keep track of timer duration. */
	int64 Cycles;
	/** Number of callst o the cycle counter. */
	int64 Calls;
	/** Timing overhead in cycles. Factored out during capture. */
	int64 Overhead;
};

/** CPU frequency for stats, only used for inner loop timing with rdtsc. */
extern double CPUFrequency /*= 3000000000.0*/;

/** Number of CPU clock cycles per second (as counted by __rdtsc). */
extern double GSecondPerCPUCycle /*= 1.0 / 3000000000.0*/;

/** Start initializing CPU frequency (as counted by __rdtsc). */
void StartInitCPUFrequency();

/** Finishe initializing CPU frequency (as counted by __rdtsc), and set up CPUFrequency and CPUCyclesPerSecond. */
void FinishInitCPUFrequency();

class FScopedRDTSCTimer
{
public:

	FScopedRDTSCTimer(float& InValue) :
		Timer(0),
		Value(InValue)
	{
		Timer.Start();
	}

	~FScopedRDTSCTimer()
	{
		Timer.Stop();
		Value += Timer.GetCycleCount() * GSecondPerCPUCycle;
	}

private:
	FRDTSCCycleTimer Timer;
	float& Value;
};

class FManualRDTSCTimer
{
public:

	FManualRDTSCTimer(float& InValue) :
		Timer(0),
		Value(InValue)
	{
		Timer.Start();
	}

	void Stop()
	{
		Timer.Stop();
		Value += Timer.GetCycleCount() * GSecondPerCPUCycle;
	}

	~FManualRDTSCTimer()
	{
		// Verify that the timer has been stopped before it is destroyed.
		checkSlow(Timer.GetCallCount() > 0);
	}

private:
	FRDTSCCycleTimer Timer;
	float& Value;
};

}<|MERGE_RESOLUTION|>--- conflicted
+++ resolved
@@ -7,11 +7,7 @@
 // basic stuff needed by everybody
 #pragma warning( disable: 4799 )		// function '...' has no EMMS instruction)
 
-<<<<<<< HEAD
-#if (PLATFORM_MAC || PLATFORM_LINUX)
-=======
 #if (PLATFORM_MAC && __clang_major__ < 9) || PLATFORM_LINUX
->>>>>>> 9f6ccf49
 #if !__has_builtin(__rdtsc)
 inline unsigned long long __rdtsc()
 {
