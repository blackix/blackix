// Copyright 1998-2016 Epic Games, Inc. All Rights Reserved.

#include "CrashReportClientApp.h"

#if !CRASH_REPORT_UNATTENDED_ONLY

#include "SCrashReportClient.h"
#include "CrashReportClientStyle.h"
#include "SlateStyle.h"
#include "SThrobber.h"
#include "CrashDescription.h"

#define LOCTEXT_NAMESPACE "CrashReportClient"

static void OnBrowserLinkClicked(const FSlateHyperlinkRun::FMetadata& Metadata, TSharedRef<SWidget> ParentWidget)
{
	const FString* UrlPtr = Metadata.Find(TEXT("href"));
	if(UrlPtr)
	{
		FPlatformProcess::LaunchURL(**UrlPtr, nullptr, nullptr);
	}
}

static void OnViewCrashDirectory( const FSlateHyperlinkRun::FMetadata& Metadata, TSharedRef<SWidget> ParentWidget )
{
	const FString* UrlPtr = Metadata.Find( TEXT( "href" ) );
	if (UrlPtr)
	{
		FPlatformProcess::ExploreFolder( **UrlPtr );
	}
}

void SCrashReportClient::Construct(const FArguments& InArgs, TSharedRef<FCrashReportClient> Client)
{
	CrashReportClient = Client;

	auto CrashedAppName = FPrimaryCrashProperties::Get()->IsValid() ? FPrimaryCrashProperties::Get()->GameName : TEXT("");

	// Set the text displaying the name of the crashed app, if available
	const FText CrashedAppText = CrashedAppName.IsEmpty() ?
		LOCTEXT( "CrashedAppNotFound", "An unknown process has crashed" ) :
		LOCTEXT( "CrashedAppUnreal", "An Unreal process has crashed: " );

	const FText CrashReportDataText = FText::Format( LOCTEXT(
		"CrashReportData",
		"Crash reports comprise diagnostics files (<a id=\"browser\" href=\"{0}\" style=\"Richtext.Hyperlink\">click here to view directory</>) and the following summary information: " ),
		FText::FromString( CrashReportClient->GetCrashDirectory()) );

	ChildSlot
	[
		SNew(SBorder)
		.BorderImage(FCoreStyle::Get().GetBrush("ToolPanel.GroupBorder"))
		[
			SNew(SVerticalBox)

			// Stuff anchored to the top
			+SVerticalBox::Slot()
			.AutoHeight()
			.Padding(4)
			[
				SNew(SHorizontalBox)
				+SHorizontalBox::Slot()
				.AutoWidth()
				[
					SNew(STextBlock)
					.TextStyle(FCrashReportClientStyle::Get(), "Title")
					.Text(CrashedAppText)
				]

				+SHorizontalBox::Slot()
				.AutoWidth()
				[
					SNew(STextBlock)
					.TextStyle(FCrashReportClientStyle::Get(), "Title")
					.Text(FText::FromString(CrashedAppName))
				]
			]

			+SVerticalBox::Slot()
			.AutoHeight()
			.Padding( FMargin( 4, 10 ) )
			[
				SNew( SRichTextBlock )
				.Text( LOCTEXT("CrashDetailed", "We are very sorry that this crash occurred. Our goal is to prevent crashes like this from occurring in the future. Please help us track down and fix this crash by providing detailed information about what you were doing so that we may reproduce the crash and fix it quickly. You can also log a Bug Report with us at <a id=\"browser\" href=\"https://answers.unrealengine.com\" style=\"Hyperlink\">AnswerHub</> and work directly with support staff to report this issue."))
				.AutoWrapText(true)
				.DecoratorStyleSet( &FCoreStyle::Get() )
				+ SRichTextBlock::HyperlinkDecorator( TEXT("browser"), FSlateHyperlinkRun::FOnClick::CreateStatic( &OnBrowserLinkClicked, AsShared() ) )
			]

			+SVerticalBox::Slot()
			.AutoHeight()
			.Padding( FMargin( 4, 10 ) )
			[
				SNew( STextBlock )
				.Text( LOCTEXT("CrashThanks", "Thanks for your help in improving the Unreal Engine."))
				.AutoWrapText(true)
			]

			+SVerticalBox::Slot()
			.Padding(FMargin(4, 10, 4, 4))
			[
				SNew(SSplitter)
				.Orientation(Orient_Vertical)
				+SSplitter::Slot()
				.Value(0.3f)
				[
					SNew( SOverlay )
					+ SOverlay::Slot()
					[
						SAssignNew( CrashDetailsInformation, SMultiLineEditableTextBox )
						.Style( &FCrashReportClientStyle::Get().GetWidgetStyle<FEditableTextBoxStyle>( "NormalEditableTextBox" ) )
						.OnTextCommitted( CrashReportClient.ToSharedRef(), &FCrashReportClient::UserCommentChanged )
						.Font( FSlateFontInfo( FPaths::EngineContentDir() / TEXT( "Slate/Fonts/Roboto-Regular.ttf" ), 9 ) )
						.AutoWrapText( true )
						.BackgroundColor( FSlateColor( FLinearColor::Black ) )
						.ForegroundColor( FSlateColor( FLinearColor::White * 0.8f ) )
					]

					// HintText is not implemented in SMultiLineEditableTextBox, so this is a workaround.
					+ SOverlay::Slot()
					[
						SNew(STextBlock)
						.Margin( FMargin(4,2,0,0) )
						.Font( FSlateFontInfo( FPaths::EngineContentDir() / TEXT( "Slate/Testing/Fonts/Roboto-Italic.ttf" ), 9 ) )
						.ColorAndOpacity( FSlateColor( FLinearColor::White * 0.5f ) )
						.Text( LOCTEXT( "CrashProvide", "Please provide detailed information about what you were doing when the crash occurred." ) )
						.Visibility( this, &SCrashReportClient::IsHintTextVisible )
					]	
				]

				+SSplitter::Slot()
				.Value(0.7f)
				[
					SNew(SVerticalBox)
					+ SVerticalBox::Slot()
					.AutoHeight()
					[
						SNew(SOverlay)

						+ SOverlay::Slot()			
						[
							SNew(SColorBlock)
							.Color(FLinearColor::Black)
						]

						+ SOverlay::Slot()
						[
							SNew( SRichTextBlock )
							.Margin( FMargin( 4, 2, 0, 8 ) )
							.TextStyle( &FCrashReportClientStyle::Get().GetWidgetStyle<FTextBlockStyle>( "CrashReportDataStyle" ) )
							.Text( CrashReportDataText )
							.AutoWrapText( true )
							.DecoratorStyleSet( &FCrashReportClientStyle::Get() )
							+ SRichTextBlock::HyperlinkDecorator( TEXT( "browser" ), FSlateHyperlinkRun::FOnClick::CreateStatic( &OnViewCrashDirectory, AsShared() ) )
						]
					]

					+ SVerticalBox::Slot()
					.FillHeight(0.7f)
					[
						SNew(SOverlay)
		
						+ SOverlay::Slot()
						[
							SNew( SMultiLineEditableTextBox )
							.Style( &FCrashReportClientStyle::Get().GetWidgetStyle<FEditableTextBoxStyle>( "NormalEditableTextBox" ) )
							.Font( FSlateFontInfo( FPaths::EngineContentDir() / TEXT( "Slate/Fonts/Roboto-Regular.ttf" ), 8 ) )
							.AutoWrapText( false )
							.IsReadOnly( true )
							.ReadOnlyForegroundColor( FSlateColor( FLinearColor::Black ) )
							.BackgroundColor( FSlateColor( FLinearColor::Black ) )
							.ForegroundColor( FSlateColor( FLinearColor::White * 0.8f ) )
							.Text( Client, &FCrashReportClient::GetDiagnosticText )
						]


						+ SOverlay::Slot()
						.HAlign(HAlign_Center)
						.VAlign(VAlign_Center)
						[
							SNew(SThrobber)
							.Visibility(CrashReportClient.ToSharedRef(), &FCrashReportClient::IsThrobberVisible)
							.NumPieces(5)
						]
					]
				]
			]

			+SVerticalBox::Slot()
			.AutoHeight()
			.Padding( FMargin( 4, 12, 4, 4 ) )
			[
				SNew( SHorizontalBox )
				.Visibility( FCrashReportClientConfig::Get().GetHideLogFilesOption() ? EVisibility::Collapsed : EVisibility::Visible )
				+ SHorizontalBox::Slot()
				.AutoWidth()
				.VAlign( VAlign_Center )
				[
					SNew( SCheckBox )
					.IsChecked( FCrashReportClientConfig::Get().GetSendLogFile() ? ECheckBoxState::Checked : ECheckBoxState::Unchecked )
					.OnCheckStateChanged( CrashReportClient.ToSharedRef(), &FCrashReportClient::SendLogFile_OnCheckStateChanged )
				]

				+ SHorizontalBox::Slot()
				.FillWidth( 1.0f )
				.VAlign( VAlign_Center )
				[
					SNew( STextBlock )
					.AutoWrapText( true )
					.Text( LOCTEXT( "IncludeLogs", "Include log files with submission. I understand that logs contain some personal information such as my system and user name." ) )
				]
			]

			+SVerticalBox::Slot()
			.AutoHeight()
			.Padding( FMargin( 4, 4 ) )
			[
				SNew(SHorizontalBox)

				+SHorizontalBox::Slot()
				.AutoWidth()
				.VAlign(VAlign_Center)
				[
					SNew(SCheckBox)
					.IsChecked( FCrashReportClientConfig::Get().GetAllowToBeContacted() ? ECheckBoxState::Checked : ECheckBoxState::Unchecked )
					.OnCheckStateChanged(CrashReportClient.ToSharedRef(), &FCrashReportClient::AllowToBeContacted_OnCheckStateChanged)
				]

				
				+SHorizontalBox::Slot()
				.FillWidth(1.0f)
				.VAlign(VAlign_Center)
				[
					SNew(STextBlock)
					.AutoWrapText(true)
					.Text(LOCTEXT("IAgree", "I agree to be contacted by Epic Games via email if additional information about this crash would help fix it."))
				]
			]

			// Stuff anchored to the bottom
			+SVerticalBox::Slot()
			.AutoHeight()
			.Padding( FMargin(4, 4+16, 4, 4) )
			[
				SNew(SHorizontalBox)
	
				+ SHorizontalBox::Slot()
				.HAlign( HAlign_Center )
				.VAlign( VAlign_Center )
				.AutoWidth()
				.Padding( FMargin( 0 ) )
				[
					SNew( SButton )
					.ContentPadding( FMargin( 8, 2 ) )
					.Text( LOCTEXT( "CloseWithoutSending", "Close Without Sending" ) )
					.OnClicked( Client, &FCrashReportClient::CloseWithoutSending )
				]

				+SHorizontalBox::Slot()
				.FillWidth(1.0f)
				.HAlign(HAlign_Left)
				.VAlign(VAlign_Center)
				.Padding(0)
				[			
					SNew(SSpacer)
				]

				+SHorizontalBox::Slot()
				.HAlign(HAlign_Center)
				.VAlign(VAlign_Center)
				.AutoWidth()
				.Padding( FMargin(6) )
				[
					SNew(SButton)
					.ContentPadding( FMargin(8,2) )
					.Text(LOCTEXT("Send", "Send and Close"))
					.OnClicked(Client, &FCrashReportClient::Submit)
<<<<<<< HEAD
=======
					.IsEnabled( !CrashedAppName.IsEmpty() )
>>>>>>> 73f66985
				]

				+SHorizontalBox::Slot()
				.HAlign(HAlign_Center)
				.VAlign(VAlign_Center)
				.AutoWidth()
				.Padding( FMargin(0) )
				[
					SNew(SButton)
					.ContentPadding( FMargin(8,2) )
					.Text(LOCTEXT("SendAndRestartEditor", "Send and Restart"))
					.OnClicked(Client, &FCrashReportClient::SubmitAndRestart)
<<<<<<< HEAD
=======
					.IsEnabled( !CrashedAppName.IsEmpty() )
>>>>>>> 73f66985
				]			
			]
		]
	];

	FSlateApplication::Get().SetUnhandledKeyDownEventHandler(FOnKeyEvent::CreateSP(this, &SCrashReportClient::OnUnhandledKeyDown));
}

FReply SCrashReportClient::OnUnhandledKeyDown(const FKeyEvent& InKeyEvent)
{
	const FKey Key = InKeyEvent.GetKey();
	if (Key == EKeys::Enter)
	{
		CrashReportClient->Submit();
		return FReply::Handled();
	}

	return FReply::Unhandled();
}

EVisibility SCrashReportClient::IsHintTextVisible() const
{
	return CrashDetailsInformation->GetText().IsEmpty() ? EVisibility::HitTestInvisible : EVisibility::Hidden;
}

#undef LOCTEXT_NAMESPACE

#endif // !CRASH_REPORT_UNATTENDED_ONLY<|MERGE_RESOLUTION|>--- conflicted
+++ resolved
@@ -275,10 +275,7 @@
 					.ContentPadding( FMargin(8,2) )
 					.Text(LOCTEXT("Send", "Send and Close"))
 					.OnClicked(Client, &FCrashReportClient::Submit)
-<<<<<<< HEAD
-=======
 					.IsEnabled( !CrashedAppName.IsEmpty() )
->>>>>>> 73f66985
 				]
 
 				+SHorizontalBox::Slot()
@@ -291,10 +288,7 @@
 					.ContentPadding( FMargin(8,2) )
 					.Text(LOCTEXT("SendAndRestartEditor", "Send and Restart"))
 					.OnClicked(Client, &FCrashReportClient::SubmitAndRestart)
-<<<<<<< HEAD
-=======
 					.IsEnabled( !CrashedAppName.IsEmpty() )
->>>>>>> 73f66985
 				]			
 			]
 		]
