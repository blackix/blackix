// Copyright 1998-2015 Epic Games, Inc. All Rights Reserved.

#pragma once

<<<<<<< HEAD
=======
#include "Core.h"

/** Holds basic configuration for the crash report client. */
struct FCrashReportClientConfig
{
	/** Accesses the singleton. */
	static FCrashReportClientConfig& Get()
	{
		static FCrashReportClientConfig Instance;
		return Instance;
	}

	/** Initialization constructor. */
	FCrashReportClientConfig();

	const FString& GetReceiverAddress() const
	{
		return CrashReportReceiverIP;
	}

	const FString& GetDiagnosticsFilename() const
	{
		return DiagnosticsFilename;
	}

protected:
	/** IP address of crash report receiver. */
	FString CrashReportReceiverIP;

	/** Filename to use when saving diagnostics report, if generated locally. */
	FString DiagnosticsFilename;
};


>>>>>>> cce8678d
/**
 * Helper class for MakeDirectoryVisitor
 */
template <class FunctorType>
class FunctorDirectoryVisitor : public IPlatformFile::FDirectoryVisitor
{
public:
	/**
	 * Pass a directory or filename on to the user-provided functor
	 * @param FilenameOrDirectory Full path to a file or directory
	 * @param bIsDirectory Whether the path refers to a file or directory
	 * @return Whether to carry on iterating
	 */
	virtual bool Visit(const TCHAR* FilenameOrDirectory, bool bIsDirectory) override
	{
		return Functor(FilenameOrDirectory, bIsDirectory);
	}

	/**
	 * Move the provided functor into this object
	 */
	FunctorDirectoryVisitor(FunctorType&& FunctorInstance)
		: Functor(MoveTemp(FunctorInstance))
	{
	}

private:
	/** User-provided functor */
	FunctorType Functor;
};

/**
 * Convert a C++ functor into a IPlatformFile visitor object
 * @param FunctorInstance Function object to call for each directory item
 * @return Visitor object to be passed to platform directory visiting functions
 */
template <class Functor>
FunctorDirectoryVisitor<Functor> MakeDirectoryVisitor(Functor&& FunctorInstance)
{
	return FunctorDirectoryVisitor<Functor>(MoveTemp(FunctorInstance));
}

struct FCrashReportUtil
{
	/**
	 * Create a multi line string to display from an exception and callstack
	 * @param Exception Exception description string
	 * @param Assertion Assertion description string
	 * @param Callstack List of callstack entry strings
	 * @return Multiline text
	 */
	static inline FText FormatReportDescription( const FString& Exception, const FString& Assertion, const TArray<FString>& Callstack )
	{
		FString Diagnostic = Exception + "\n\n";

		if( !Assertion.IsEmpty() )
		{
			TArray<FString> MultilineAssertion;
			Assertion.ParseIntoArray( MultilineAssertion, TEXT( "#" ), true );

			for( const auto& AssertionLine : MultilineAssertion )
			{
				Diagnostic += AssertionLine;
				Diagnostic += "\n";
			}

			Diagnostic += "\n";
		}

		for( const auto& Line : Callstack )
		{
			Diagnostic += Line + "\n";
		}
		return FText::FromString( Diagnostic );
	}

	/** Formats processed diagnostic text by adding additional information about machine and user. */
	static FText FormatDiagnosticText( const FText& DiagnosticText, const FString MachineId, const FString EpicAccountId, const FString UserNameNoDot );
};<|MERGE_RESOLUTION|>--- conflicted
+++ resolved
@@ -2,8 +2,6 @@
 
 #pragma once
 
-<<<<<<< HEAD
-=======
 #include "Core.h"
 
 /** Holds basic configuration for the crash report client. */
@@ -38,7 +36,6 @@
 };
 
 
->>>>>>> cce8678d
 /**
  * Helper class for MakeDirectoryVisitor
  */
