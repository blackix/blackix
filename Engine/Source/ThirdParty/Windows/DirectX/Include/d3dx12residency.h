--- conflicted
+++ resolved
@@ -301,13 +301,6 @@
 			{
 				ppSet = new ManagedObject*[MaxResidencySetSize];
 
-<<<<<<< HEAD
-			if (MaxSize)
-			{
-				ppSet = new ManagedObject*[MaxResidencySetSize];
-
-=======
->>>>>>> 70e5db4e
 				return ppSet != nullptr;
 			}
 
