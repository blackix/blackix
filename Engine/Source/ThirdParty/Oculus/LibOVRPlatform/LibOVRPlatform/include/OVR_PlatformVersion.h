--- conflicted
+++ resolved
@@ -10,11 +10,7 @@
 // Master version numbers
 #define PLATFORM_PRODUCT_VERSION 1 // Product version doesn't participate in semantic versioning.
 #define PLATFORM_MAJOR_VERSION   1 // If you change these values then you need to also make sure to change LibOVRPlatform.props in parallel.
-<<<<<<< HEAD
-#define PLATFORM_MINOR_VERSION   7
-=======
 #define PLATFORM_MINOR_VERSION   8
->>>>>>> 92a3597a
 #define PLATFORM_PATCH_VERSION   0
 #define PLATFORM_BUILD_NUMBER    0
 #define PLATFORM_DRIVER_VERSION  0
