// This file was @generated with LibOVRPlatform/codegen/main. Do not modify it!

#ifndef OVR_REQUESTS_MATCHMAKING_H
#define OVR_REQUESTS_MATCHMAKING_H

#include "OVR_Types.h"
#include "OVR_Platform_Defs.h"

#include "OVR_MatchmakingStatApproach.h"
#include <stdbool.h>

/// \file
/// # Modes
///
/// There are three modes for matchmaking, each of which behaves very
/// differently.  However, the modes do share some of the same functions.
///
/// ## BOUT Mode
///
/// All users are in one pool, rooms are created for them once the match has
/// been made.  This mode is nice because users are all in the same queue which gives everyone maximum options.
///
/// ### Main flow
///
/// 1. Call ovr_Matchmaking_Enqueue.  You'll be continually re-enqueued until you join a room or cancel.
/// 2. Handle ovrMessage_Notification_Matchmaking_MatchFound notification
/// 3. Call ovr_Matchmaking_JoinRoom (on success) or ovr_Matchmaking_Cancel2 (on giving up)
/// 4. (for skill matching only) ovr_Matchmaking_StartMatch
/// 5. (for skill matching only) ovr_Matchmaking_ReportResultInsecure
///
/// ## ROOM Mode
///
/// There are two matchmaking queues.  Users are either hosting rooms or looking
/// for rooms hosted by someone else.
/// The host's room is created before the host is put into the matchmaking queue.
/// Room mode is not as good for matching as Bout mode because, as users are divided into
/// two queues, each person has fewer options.  Prefer Room mode when rooms themselves
/// have notable characteristics, such as when they outlive individual matches.
///
/// ### Main flow
///
/// For parties joining a room: as BOUT
/// For hosting a room:
///
/// 1. EITHER ovr_Matchmaking_CreateAndEnqueueRoom
///    OR ovr_Matchmaking_CreateRoom (handle response) and then ovr_Matchmaking_EnqueueRoom
///    Your room will be continually re-enqueued until you cancel or a match is found.
/// 2. Observe room joins and leaves if you specified true for subscribeToUpdates, or call ovr_Matchmaking_Cancel2
/// 3. (for skill matching only) ovr_Matchmaking_StartMatch
/// 4. (for skill matching only) ovr_Matchmaking_ReportResultInsecure
///
/// ## BROWSE Mode
///
/// As in Room mode, there is a queue of rooms looking for users to join them.  Users are enqueued just as
/// in Room mode, but in addition, they are returned a list of Rooms that are acceptable matches.
/// Filtering on the server side (such as for ping time or skill) happens just as in the other modes.  If you are using ping time optimization,
/// it may take a few seconds before anything is returned, as we perform test pings, which takes some time.
/// This mode has some disadvantages relative to BOUT and ROOM mode: there are more race conditions, for example when multiple users try
/// simultaneously to join the same room, or when a user attempts to join a room that has canceled.  However, this mode is
/// provided for when users should be given a choice of which room to join.
///
/// ### Main flow
///
/// For parties joining a room:
///
/// 1. Call ovr_Matchmaking_Browse any time you want a refreshed list of what's on the server.
/// 2. Handle ovrMessage_Matchmaking_Browse; choose a room from among the returned list
/// 3. Call ovr_Matchmaking_JoinRoom or ovr_Matchmaking_Cancel2 when the user is done searching and has chosen a room or given up.
/// 4. (for skill matching only) ovr_Matchmaking_StartMatch
/// 5. (for skill matching only) ovr_Matchmaking_ReportResultInsecure
///
/// For hosting a room: as ROOM mode
///
/// # Pools
///
/// 'pool' - this parameter for all APIs refers to a configuration for a game mode you set up in advance
/// at https://dashboard.oculus.com/application/[YOUR_APP_ID]/matchmaking
/// You can have many pools for a given application, and each will have a completely separate queue.
///
/// # Features
///
/// The matchmaking service supports several built-in features as well as 'custom criteria' - see below.
/// The best way to learn about currently supported features is to configure your pool at
/// https://dashboard.oculus.com/application/[YOUR_APP_ID]/matchmaking
/// NOTE: more than 2-player matchmaking is not yet supported for ROOM or BOUT mode, but it's coming soon.
///
/// # Match quality
///
/// Each rule (either your Custom criteria or built-in rules like skill matching and ping time optimization) yields a number
/// between 0 and 1.  These values are multiplied together to get a value between 0 and 1.  0.5 is considered to be
/// a marginal match, 0.9 an excellent match.
/// When a user is first enqueued, we have high standards (say, 0.9 or above).  As time goes on, standards decrease until we will allow
/// marginal matches (say, 0.5 or above).
///
/// ## Example 1
///
/// Two users have a peer-to-peer network round trip time of 50ms.  You configured your application to say that 100ms is a good time.  So let's say that 50ms
/// yields a really good value of 0.95.
/// User A has a medium-importance criterion (see "Custom criteria") that user B wields a banana katana, but B does not have one, yielding a value of 0.75.
/// The total match quality from A's perspective is 0.95 * 0.75 = .71 .  Thus, A and B will be matched but not before waiting a bit to
/// see if better matches come along.
///
/// ## Example 2
///
/// User A has a high-importance criterion (see "Custom criteria") that user B speaks English, but user B doesn't, yielding a value of 0.6 from A's perspective.
/// User A and B are a decent skill match, but not superb, yielding a value of 0.8.
/// Users A and B both require that each other are members of the Awesome Guild, and they both are, yielding a value of 1.0.
/// The total is 1.0 * 0.8 * 0.6 = 0.48.  This is less than 0.5 so the users are unlikely to ever be matched.
///
/// # Custom criteria
///
/// A room or user can both (a) specify facts about itself as well as (b) criteria (or filters) that it requires or
/// would prefer of ones it is matched with.  So "criteria" are applied to prospective matches and "query data"
/// describe yourself.
/// Queries are specified in advance at https://dashboard.oculus.com/application/[YOUR_APP_ID]/matchmaking,
/// and referenced here.
///
/// Each rule gives a value of 1.0 if it passes, but has a different "failure value" depending on its importance.
/// These are combined as described in the "Match quality" section above.
///
/// * Required - match will not occur if there's no match.  Failure value: 0.0
/// * High - match can be made if one high-importance rule fails.  Failure value: 0.59
/// * Medium - match can be made if two medium-importance rules fail.  Failure value: 0.77
/// * Low - match can be made if three low-importance rules miss, or one medium- and one low-importance rule misses.
///   Failure value: 0.84.
///
/// ## Example (C++)
///
///     // facts about this user/room.  They will be vetted by any other party user
///     // might want to match with this one.
///     // The keys below were specified in the Matchmaking section at developer2.oculus.com
///     ovrKeyValuePair queryData[3] = {
///       ovrKeyValuePair_makeDouble("value_of_pi", 3.14159),
///       ovrKeyValuePair_makeInt("num_dogs", 10),
///       ovrKeyValuePair_makeString("favorite_hashtag", "YOLO"),
///     };
///
///     // criteria names were specified in the Matchmaking section at developer2.oculus.com
///     // This is what the user is requiring of the other user.
///     ovrMatchmakingCriterion queryCriteria[3] = {
///       // range [3.14, 3.15)
///       {"pi_close_enough", ovrMatchmaking_ImportanceHigh},
///       // favorite_hashtag == "YOLO"
///       {"yolo_favorite_hashtag", ovrMatchmaking_ImportanceRequired},
///       // num_dogs >= 7
///       {"sufficient_dogs", ovrMatchmaking_ImportanceLow}
///     };
///
///     ovrMatchmakingCustomQueryData customQuery = {
///       queryData,
///       3,
///       queryCriteria,
///       3
///     };
///
///     ovr_Matchmaking_Enqueue("my_pool", &customQuery);
///
/// # Debugging
///
/// To debug what's going on with your matchmaking pool, you can get snapshots of the queues using
/// ovr_Matchmaking_GetAdminSnapshot.  This endpoint is not intended to be called in
/// production.  Below examples will illustrate how to use it, and then there's a reference below
///
/// ## User-oriented snapshot
/// Find out what scores the logged-in user will assign to other users in the queue, and vice-versa.
///
///     // In your code, do a matchmaking enqueue first
///
///     // We can now inspect the queue to debug it.
///     ovr_Matchmaking_GetAdminSnapshot();
///
///     // In your handler
///     case ovrMessage_Matchmaking_GetAdminSnapshot:
///       if (!ovr_Message_IsError(message)) {
///         auto snapshot = ovr_Message_GetMatchmakingAdminSnapshot(message);
///         auto candidates = ovr_MatchmakingAdminSnapshot_GetCandidates(snapshot);
///         auto firstCandidate = ovr_MatchmakingAdminSnapshotCandidateArray_GetElement(candidates, 0);
///         if (ovr_MatchmakingAdminSnapshotCandidate_GetCanMatch(firstCandidate)) {
///           cout << "Yay!" << endl;
///         }
///       }
///
/// ## Reference
/// The following fields are currently exported:
///
/// candidates - A list of all the entries in the queue that the logged-in user is choosing among,
///     along with metadata about them
/// my_current_threshold - The minimum score (between 0 and 1) that is required for the logged-in
///     user to want to be matched with someone.  This number may vary based on factors like how long
///     the user has been enqueued.
///
///
///
///

/// Modes: BROWSE
/// 
/// Return a list of matchmaking rooms in the current pool filtered by skill
/// and ping (if enabled). This also enqueues the user in the matchmaking
/// queue. When the user has made a selection, call ovr_Matchmaking_JoinRoom on
/// one of the rooms that was returned. If the user stops browsing, call
/// ovr_Matchmaking_Cancel2.
/// 
/// In addition to the list of rooms, enqueue results are also returned. Call
/// ovr_MatchmakingBrowseResult_GetEnqueueResult to obtain them. See
/// OVR_MatchmakingEnqueueResult.h for details.
/// \param pool A BROWSE type matchmaking pool.
/// \param customQueryData Optional. Custom query data.
///
/// A message with type ::ovrMessage_Matchmaking_Browse will be generated in response.
///
/// First call ::ovr_Message_IsError() to check if an error occurred.
///
/// If no error occurred, the message will contain a payload of type ::ovrMatchmakingBrowseResultHandle.
/// Extract the payload from the message handle with ::ovr_Message_GetMatchmakingBrowseResult().
OVRP_PUBLIC_FUNCTION(ovrRequest) ovr_Matchmaking_Browse(const char *pool, ovrMatchmakingCustomQueryData *customQueryData);

/// DEPRECATED. Use Cancel2.
/// \param pool The pool in question.
/// \param requestHash Returned from ovr_Matchmaking_[CreateAnd]Enqueue[Room], which is used to find your entry in the queue.
///
/// A message with type ::ovrMessage_Matchmaking_Cancel will be generated in response.
///
/// First call ::ovr_Message_IsError() to check if an error occurred.
///
/// This response has no payload. If no error occured, the request was successful. Yay!
OVRP_PUBLIC_FUNCTION(ovrRequest) ovr_Matchmaking_Cancel(const char *pool, const char *requestHash);

/// Modes: BOUT, BROWSE, ROOM
/// 
/// Makes a best effort to cancel a previous Enqueue request before a match
/// occurs. Typically triggered when a user gives up waiting, or, for BROWSE
/// mode, when the host of a room wants to begin the game. If you don't cancel
/// but the user goes offline, the user/room will be timed out of the queue
/// within 30 seconds.
///
/// A message with type ::ovrMessage_Matchmaking_Cancel2 will be generated in response.
///
/// First call ::ovr_Message_IsError() to check if an error occurred.
///
/// This response has no payload. If no error occured, the request was successful. Yay!
OVRP_PUBLIC_FUNCTION(ovrRequest) ovr_Matchmaking_Cancel2();

/// Modes: BROWSE, ROOM
/// 
/// See overview documentation above.
/// 
/// Create a matchmaking room, join it, and enqueue it. This is the preferred
/// method. But, if you do not wish to automatically enqueue the room, you can
/// call CreateRoom instead.
/// 
/// Visit https://developer2.oculus.com/application/[YOUR_APP_ID]/matchmaking
/// to set up pools and queries
/// \param pool The matchmaking pool to use, which is defined for the app.
/// \param maxUsers DEPRECATED: This will not do anything.  Max Users is defined per pool.
/// \param subscribeToUpdates If true, sends a message with type ovrMessage_RoomUpdateNotification when the room data changes, such as when users join or leave.
/// \param customQueryData Optional.  See "Custom criteria" section above.
///
/// A message with type ::ovrMessage_Matchmaking_CreateAndEnqueueRoom will be generated in response.
///
/// First call ::ovr_Message_IsError() to check if an error occurred.
///
/// If no error occurred, the message will contain a payload of type ::ovrMatchmakingEnqueueResultAndRoomHandle.
/// Extract the payload from the message handle with ::ovr_Message_GetMatchmakingEnqueueResultAndRoom().
OVRP_PUBLIC_FUNCTION(ovrRequest) ovr_Matchmaking_CreateAndEnqueueRoom(const char *pool, unsigned int maxUsers, bool subscribeToUpdates, ovrMatchmakingCustomQueryData *customQueryData);

/// Create a matchmaking room and join it, but do not enqueue the room. After
/// creation, you can call EnqueueRoom. However, Oculus recommends using
/// CreateAndEnqueueRoom instead.
/// 
/// Visit https://developer2.oculus.com/application/[YOUR_APP_ID]/matchmaking
/// to set up pools and queries
/// \param pool The matchmaking pool to use, which is defined for the app.
/// \param maxUsers DEPRECATED: This will not do anything.  Max Users is defined per pool.
/// \param subscribeToUpdates If true, sends a message with type ovrMessage_RoomUpdateNotification when room data changes, such as when users join or leave.
///
/// A message with type ::ovrMessage_Matchmaking_CreateRoom will be generated in response.
///
/// First call ::ovr_Message_IsError() to check if an error occurred.
///
/// If no error occurred, the message will contain a payload of type ::ovrRoomHandle.
/// Extract the payload from the message handle with ::ovr_Message_GetRoom().
OVRP_PUBLIC_FUNCTION(ovrRequest) ovr_Matchmaking_CreateRoom(const char *pool, unsigned int maxUsers, bool subscribeToUpdates);

/// Modes: BOUT, ROOM (User only)
/// 
/// See overview documentation above.
/// 
/// Enqueue yourself to await an available matchmaking room. The platform
/// returns a ovrMessage_MatchmakingMatchFoundNotification message when a match
/// is found. Call ovr_Matchmaking_JoinRoom on the returned room. The response
/// contains useful information to display to the user to set expectations for
/// how long it will take to get a match.
/// 
/// If the user stops waiting, call ovr_Matchmaking_Cancel2.
/// \param pool The pool to enqueue in.
/// \param customQueryData Optional.  See "Custom criteria" section above.
///
/// A message with type ::ovrMessage_Matchmaking_Enqueue will be generated in response.
///
/// First call ::ovr_Message_IsError() to check if an error occurred.
///
/// If no error occurred, the message will contain a payload of type ::ovrMatchmakingEnqueueResultHandle.
/// Extract the payload from the message handle with ::ovr_Message_GetMatchmakingEnqueueResult().
OVRP_PUBLIC_FUNCTION(ovrRequest) ovr_Matchmaking_Enqueue(const char *pool, ovrMatchmakingCustomQueryData *customQueryData);

/// Modes: BROWSE (for Rooms only), ROOM
/// 
/// See the overview documentation above. Enqueue yourself to await an
/// available matchmaking room. ovrMessage_MatchmakingMatchFoundNotification
/// gets enqueued when a match is found.
/// 
/// The response contains useful information to display to the user to set
/// expectations for how long it will take to get a match.
/// 
/// If the user stops waiting, call ovr_Matchmaking_Cancel2.
/// \param roomID Returned either from ovrMessage_MatchmakingMatchFoundNotification or from ovr_Matchmaking_CreateRoom.
/// \param customQueryData Optional.  See the "Custom criteria" section above.
///
/// A message with type ::ovrMessage_Matchmaking_EnqueueRoom will be generated in response.
///
/// First call ::ovr_Message_IsError() to check if an error occurred.
///
/// If no error occurred, the message will contain a payload of type ::ovrMatchmakingEnqueueResultHandle.
/// Extract the payload from the message handle with ::ovr_Message_GetMatchmakingEnqueueResult().
OVRP_PUBLIC_FUNCTION(ovrRequest) ovr_Matchmaking_EnqueueRoom(ovrID roomID, ovrMatchmakingCustomQueryData *customQueryData);

<<<<<<< HEAD
=======
/// Used to debug the state of the current matchmaking pool queue. This is not
/// intended to be used in production.
///
/// A message with type ::ovrMessage_Matchmaking_GetAdminSnapshot will be generated in response.
///
/// First call ::ovr_Message_IsError() to check if an error occurred.
///
/// If no error occurred, the message will contain a payload of type ::ovrMatchmakingAdminSnapshotHandle.
/// Extract the payload from the message handle with ::ovr_Message_GetMatchmakingAdminSnapshot().
OVRP_PUBLIC_FUNCTION(ovrRequest) ovr_Matchmaking_GetAdminSnapshot();

>>>>>>> 92a3597a
/// Gets the matchmaking stats for the current user
/// 
/// Given a pool it will look up the current user's wins, loss, draws and skill
/// level. The skill level return will be between 1 and maxLevel. The approach
/// will dictate how should the skill level rise toward the max level.
/// \param pool The pool to look in
/// \param maxLevel The maximum skill level achievable
/// \param approach The growth function of how the skill levels should approach to the max level.  TRAILING is recommended for displaying to users
///
/// A message with type ::ovrMessage_Matchmaking_GetStats will be generated in response.
///
/// First call ::ovr_Message_IsError() to check if an error occurred.
///
/// If no error occurred, the message will contain a payload of type ::ovrMatchmakingStatsHandle.
/// Extract the payload from the message handle with ::ovr_Message_GetMatchmakingStats().
OVRP_PUBLIC_FUNCTION(ovrRequest) ovr_Matchmaking_GetStats(const char *pool, unsigned int maxLevel, ovrMatchmakingStatApproach approach);

/// Modes: BOUT, BROWSE, ROOM
/// 
/// Joins a room returned by a previous call to ovr_Matchmaking_Enqueue or
/// ovr_Matchmaking_Browse.
/// \param roomID ID of a room previously returned from ovrMessage_MatchmakingMatchFoundNotification or ovr_Message_MatchmakingBrowse.
/// \param subscribeToUpdates If true, sends a message with type ovrMessage_RoomUpdateNotification when room data changes, such as when users join or leave.
///
/// A message with type ::ovrMessage_Matchmaking_JoinRoom will be generated in response.
///
/// First call ::ovr_Message_IsError() to check if an error occurred.
///
/// If no error occurred, the message will contain a payload of type ::ovrRoomHandle.
/// Extract the payload from the message handle with ::ovr_Message_GetRoom().
OVRP_PUBLIC_FUNCTION(ovrRequest) ovr_Matchmaking_JoinRoom(ovrID roomID, bool subscribeToUpdates);

/// Modes: BOUT, BROWSE, ROOM
/// 
/// See the overview documentation above.
/// 
/// Call this after calling ovr_Matchmaking_StartMatch to begin a rated skill
/// match and after the match finishes. The service will record the result and
/// update the skills of all players involved, based on the results. This
/// method is insecure because, as a client API, it is susceptible to tampering
/// and therefore cheating to manipulate skill ratings.
///
/// A message with type ::ovrMessage_Matchmaking_ReportResultInsecure will be generated in response.
///
/// First call ::ovr_Message_IsError() to check if an error occurred.
///
/// This response has no payload. If no error occured, the request was successful. Yay!
OVRP_PUBLIC_FUNCTION(ovrRequest) ovr_Matchmaking_ReportResultInsecure(ovrID roomID, ovrKeyValuePair *data, unsigned int numItems);

/// Modes: BOUT, BROWSE, ROOM
/// 
/// For pools with skill-based matching. See overview documentation above.
/// 
/// Call after calling ovr_Matchmaking_JoinRoom when the players are present to
/// begin a rated match for which you plan to report the results (using
/// ovr_Matchmaking_ReportResultInsecure).
///
/// A message with type ::ovrMessage_Matchmaking_StartMatch will be generated in response.
///
/// First call ::ovr_Message_IsError() to check if an error occurred.
///
/// This response has no payload. If no error occured, the request was successful. Yay!
OVRP_PUBLIC_FUNCTION(ovrRequest) ovr_Matchmaking_StartMatch(ovrID roomID);

#endif<|MERGE_RESOLUTION|>--- conflicted
+++ resolved
@@ -325,8 +325,6 @@
 /// Extract the payload from the message handle with ::ovr_Message_GetMatchmakingEnqueueResult().
 OVRP_PUBLIC_FUNCTION(ovrRequest) ovr_Matchmaking_EnqueueRoom(ovrID roomID, ovrMatchmakingCustomQueryData *customQueryData);
 
-<<<<<<< HEAD
-=======
 /// Used to debug the state of the current matchmaking pool queue. This is not
 /// intended to be used in production.
 ///
@@ -338,7 +336,6 @@
 /// Extract the payload from the message handle with ::ovr_Message_GetMatchmakingAdminSnapshot().
 OVRP_PUBLIC_FUNCTION(ovrRequest) ovr_Matchmaking_GetAdminSnapshot();
 
->>>>>>> 92a3597a
 /// Gets the matchmaking stats for the current user
 /// 
 /// Given a pool it will look up the current user's wins, loss, draws and skill
