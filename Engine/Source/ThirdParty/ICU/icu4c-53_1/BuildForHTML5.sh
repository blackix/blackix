#!/bin/bash

<<<<<<< HEAD
. ../../HTML5/Build_All_HTML5_libs.rc
=======
cd ../../HTML5/
	. ./Build_All_HTML5_libs.rc
cd -
>>>>>>> e58dcb1b


# ----------------------------------------
# using save files so i can run this script over and over again


# strip out "data" Makefile -- this is not necessary for HTML5 builds...
if [ ! -e source/Makefile.in.save ]; then
	mv source/Makefile.in source/Makefile.in.save
fi
sed -e 's/) data /) /' source/Makefile.in.save > source/Makefile.in


# change to "A = bc" -- archive to bytecode
if [ ! -e source/config/Makefile.inc.in.save ]; then
	mv source/config/Makefile.inc.in source/config/Makefile.inc.in.save
fi
sed -e 's/A = a/A = bc/' source/config/Makefile.inc.in.save > source/config/Makefile.inc.in

if [ ! -e source/icudefs.mk.in.save ]; then
	mv source/icudefs.mk.in source/icudefs.mk.in.save
fi
sed -e 's/A = a/A = bc/' -e 's/\(@ARFLAGS@\).*/\1/' source/icudefs.mk.in.save > source/icudefs.mk.in


# change STATIC_O to bc (bytecode) for both OSX and Linux
if [ ! -e source/config/mh-darwin.save ]; then
	mv source/config/mh-darwin source/config/mh-darwin.save
fi
sed -e 's/\(STATIC_O =\).*/\1 bc/' -e '/ARFLAGS/d' source/config/mh-darwin.save > source/config/mh-darwin

if [ ! -e source/config/mh-linux.save ]; then
	mv source/config/mh-linux source/config/mh-linux.save
fi
sed -e 's/\(STATIC_O =\).*/\1 bc/' source/config/mh-linux.save > source/config/mh-linux


# ----------------------------------------
# emcc & em++ will fail these checks and cause a missing default constructor linker issue so we force the tests to pass
export ac_cv_override_cxx_allocation_ok="yes"
export ac_cv_override_placement_new_ok="yes"


# ----------------------------------------
# MAKE

build_all ()
{
	echo
	echo BUILDING $OPTIMIZATION
	echo

	if [ ! -d html5_build$OPTIMIZATION ]; then
		mkdir html5_build$OPTIMIZATION
	fi
	cd html5_build$OPTIMIZATION

	COMMONCOMPILERFLAGS="$OPTIMIZATION -DUCONFIG_NO_TRANSLITERATION=1 -DU_USING_ICU_NAMESPACE=0 -DU_NO_DEFAULT_INCLUDE_UTF_HEADERS=1 -DUNISTR_FROM_CHAR_EXPLICIT=explicit -DUNISTR_FROM_STRING_EXPLICIT=explicit -DU_STATIC_IMPLEMENTATION -DU_OVERRIDE_CXX_ALLOCATION=1"

	emconfigure ./../source/configure CFLAGS="$COMMONCOMPILERFLAGS" CXXFLAGS="$COMMONCOMPILERFLAGS -std=c++11" CPPFLAGS="$COMMONCOMPILERFLAGS" LDFLAGS="$OPTIMIZATION" ICULIBSUFFIX="$LIB_SUFFIX" AR="emcc" ARFLAGS="$OPTIMIZATION -o" RANLIB="echo" --disable-debug --enable-release --enable-static --disable-shared --disable-extras --disable-samples --disable-tools --disable-tests

	# for some reason ICULIBSUFFIX needs to be manually edited
	mv icudefs.mk icudefs.mk.save
	sed -e "s/\(ICULIBSUFFIX=\)/\1$LIB_SUFFIX/" icudefs.mk.save > icudefs.mk

	# and add build rules for .bc
	echo '
%.bc : %.o
	$(CC) $(CFLAGS) $< -o $@
' >> icudefs.mk

	# finally...
	emmake make clean VERBOSE=1
	emmake make VERBOSE=1 | tee log_build.txt

	cd ..
}

OPTIMIZATION=-O3; LIB_SUFFIX=_O3; build_all

OPTIMIZATION=-O2; LIB_SUFFIX=_O2; build_all

OPTIMIZATION=-Oz; LIB_SUFFIX=_Oz; build_all

OPTIMIZATION=-O0; LIB_SUFFIX=
build_all


# ----------------------------------------
# INSTALL

if [ ! -d HTML5 ]; then
	mkdir HTML5
fi

# TODO change this to p4 checkout
chmod 744 HTML5/*

cp -vp html5_build*/lib/* html5_build*/stubdata/lib* HTML5/.


# ----------------------------------------
# restore

if [ -e source/Makefile.in.save ]; then
	mv source/Makefile.in.save source/Makefile.in
fi
if [ -e source/config/Makefile.inc.in.save ]; then
	mv source/config/Makefile.inc.in.save source/config/Makefile.inc.in
fi
if [ -e source/icudefs.mk.in.save ]; then
	mv source/icudefs.mk.in.save source/icudefs.mk.in
fi
if [ -e source/config/mh-darwin.save ]; then
	mv source/config/mh-darwin.save source/config/mh-darwin
fi
if [ -e source/config/mh-linux.save ]; then
	mv source/config/mh-linux.save source/config/mh-linux
fi



# ----------------------------------------
# clean up
#rm -rf html5_build-O3 html5_build-Oz html5_build-O0


# ----------------------------------------
exit
# ----------------------------------------
# NO LONGER USED -- LEFT HERE FOR REFERENCE

build_lib ()
{
	libbasename="${1##*/}"
	finallibname="${libbasename%.a}.bc"
	echo Building $1 to $finallibname
	mkdir tmp
	cd tmp
	llvm-ar x ../$1
	for f in *.ao; do
		mv "$f" "${f%.ao}.bc";
	done
	BC_FILES=$(ls *.bc)
	emcc $OPTIMIZATION $BC_FILES -o "../$finallibname"
	cd ..
	rm -rf tmp
}

for f in ../html5_build/lib/*.a; do
	build_lib $f
done
for f in ../html5_build/stubdata/*.a; do
	build_lib $f
done<|MERGE_RESOLUTION|>--- conflicted
+++ resolved
@@ -1,12 +1,8 @@
 #!/bin/bash
 
-<<<<<<< HEAD
-. ../../HTML5/Build_All_HTML5_libs.rc
-=======
 cd ../../HTML5/
 	. ./Build_All_HTML5_libs.rc
 cd -
->>>>>>> e58dcb1b
 
 
 # ----------------------------------------
