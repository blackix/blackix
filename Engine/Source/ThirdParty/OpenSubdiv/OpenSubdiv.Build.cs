--- conflicted
+++ resolved
@@ -9,11 +9,7 @@
 		Type = ModuleType.External;
 
 		// Compile and link with OpenSubDiv
-<<<<<<< HEAD
-        string OpenSubdivPath = Target.UEThirdPartySourceDirectory + "OpenSubdiv/3.0.2";
-=======
         string OpenSubdivPath = Target.UEThirdPartySourceDirectory + "OpenSubdiv/3.2.0";
->>>>>>> 28020755
 
 		PublicIncludePaths.Add( OpenSubdivPath + "/opensubdiv" );
 
