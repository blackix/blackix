// Copyright 1998-2017 Epic Games, Inc. All Rights Reserved.

using System.IO;
using UnrealBuildTool;

public class Facebook : ModuleRules
{
	public Facebook(ReadOnlyTargetRules Target) : base(Target)
    {
		Type = ModuleType.External;

		// Additional Frameworks and Libraries for Android found in OnlineSubsystemFacebook_UPL.xml
        if (Target.Platform == UnrealTargetPlatform.IOS)
		{
			Definitions.Add("WITH_FACEBOOK=1");
<<<<<<< HEAD
            Definitions.Add("UE4_FACEBOOK_VER=4.18");
=======
			Definitions.Add("UE4_FACEBOOK_VER=4.18");
>>>>>>> f30f9b45

            // These are iOS system libraries that Facebook depends on (FBAudienceNetwork, FBNotifications)
            PublicFrameworks.AddRange(
            new string[] {
                "ImageIO"
            });

            // More dependencies for Facebook (FBAudienceNetwork, FBNotifications)
            PublicAdditionalLibraries.AddRange(
            new string[] {
                "xml2"
            });

            PublicAdditionalFrameworks.Add(
				new UEBuildFramework(
					"AccountKit",
					"IOS/FacebookSDK/AccountKit.embeddedframework.zip",
					"AccountKit.framework/AccountKitAdditionalStrings.bundle"
				)
			);

			PublicAdditionalFrameworks.Add(
				new UEBuildFramework(
					"AccountKit",
					"IOS/FacebookSDK/AccountKit.embeddedframework.zip",
					"AccountKit.framework/AccountKitStrings.bundle"
				)
			);

			PublicAdditionalFrameworks.Add(
				new UEBuildFramework(
					"Bolts",
					"IOS/FacebookSDK/Bolts.embeddedframework.zip"
				)
			);

			// Add the FBAudienceNetwork framework
			PublicAdditionalFrameworks.Add(
				new UEBuildFramework(
					"FBAudienceNetwork",
					"IOS/FacebookSDK/FBAudienceNetwork.embeddedframework.zip"
				)
			);

			// Access to Facebook notifications
			PublicAdditionalFrameworks.Add(
				new UEBuildFramework(
					"FBNotifications",
					"IOS/FacebookSDK/FBNotifications.embeddedframework.zip"
				)
			);

			// Access to Facebook core
			PublicAdditionalFrameworks.Add(
				new UEBuildFramework(
					"FBSDKCoreKit",
					"IOS/FacebookSDK/FBSDKCoreKit.embeddedframework.zip",
					"FBSDKCoreKit.framework/Resources/FacebookSDKStrings.bundle"
				)
			);

			// Access to Facebook login
			PublicAdditionalFrameworks.Add(
				new UEBuildFramework(
					"FBSDKLoginKit",
					"IOS/FacebookSDK/FBSDKLoginKit.embeddedframework.zip"
				)
			);

			// Access to Facebook messenger sharing
			PublicAdditionalFrameworks.Add(
				new UEBuildFramework(
					"FBSDKMessengerShareKit",
					"IOS/FacebookSDK/FBSDKMessengerShareKit.embeddedframework.zip"
				)
			);

			// Access to Facebook sharing
			PublicAdditionalFrameworks.Add(
				new UEBuildFramework(
					"FBSDKShareKit",
					"IOS/FacebookSDK/FBSDKShareKit.embeddedframework.zip"
				)
			);
		}
	}
}
<|MERGE_RESOLUTION|>--- conflicted
+++ resolved
@@ -13,11 +13,7 @@
         if (Target.Platform == UnrealTargetPlatform.IOS)
 		{
 			Definitions.Add("WITH_FACEBOOK=1");
-<<<<<<< HEAD
-            Definitions.Add("UE4_FACEBOOK_VER=4.18");
-=======
 			Definitions.Add("UE4_FACEBOOK_VER=4.18");
->>>>>>> f30f9b45
 
             // These are iOS system libraries that Facebook depends on (FBAudienceNetwork, FBNotifications)
             PublicFrameworks.AddRange(
