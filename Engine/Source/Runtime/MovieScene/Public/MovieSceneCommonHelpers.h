// Copyright 1998-2018 Epic Games, Inc. All Rights Reserved.

#pragma once

#include "CoreMinimal.h"
#include "Engine/EngineTypes.h"
#include "UObject/UnrealType.h"
#include "UObject/ObjectKey.h"
#include "Curves/KeyHandle.h"
#include "Misc/FrameNumber.h"

class AActor;
class UCameraComponent;
class UMovieSceneSection;
class USceneComponent;
class USoundBase;
struct FRichCurve;
enum class EMovieSceneKeyInterpolation : uint8;

class MOVIESCENE_API MovieSceneHelpers
{
public:

	/**
	 * Finds a section that exists at a given time
	 *
	 * @param Time	The time to find a section at
	 * @return The found section or null
	 */
	static UMovieSceneSection* FindSectionAtTime( const TArray<UMovieSceneSection*>& Sections, FFrameNumber Time );

	/**
	 * Finds the nearest section to the given time
	 *
	 * @param Time	The time to find a section at
	 * @return The found section or null
	 */
	static UMovieSceneSection* FindNearestSectionAtTime( const TArray<UMovieSceneSection*>& Sections, FFrameNumber Time );

	/*
	 * Fix up consecutive sections so that there are no gaps
	 * 
	 * @param Sections All the sections
	 * @param Section The section that was modified 
	 * @param bDelete Was this a deletion?
	 */
	static void FixupConsecutiveSections(TArray<UMovieSceneSection*>& Sections, UMovieSceneSection& Section, bool bDelete);

	/*
 	 * Sort consecutive sections so that they are in order based on start time
 	 */
	static void SortConsecutiveSections(TArray<UMovieSceneSection*>& Sections);

	/**
	 * Get the scene component from the runtime object
	 *
	 * @param Object The object to get the scene component for
	 * @return The found scene component
	 */	
	static USceneComponent* SceneComponentFromRuntimeObject(UObject* Object);

	/**
	 * Get the active camera component from the actor 
	 *
	 * @param InActor The actor to look for the camera component on
	 * @return The active camera component
	 */
	static UCameraComponent* CameraComponentFromActor(const AActor* InActor);

	/**
	 * Find and return camera component from the runtime object
	 *
	 * @param Object The object to get the camera component for
	 * @return The found camera component
	 */	
	static UCameraComponent* CameraComponentFromRuntimeObject(UObject* RuntimeObject);

	/**
	 * Set the runtime object movable
	 *
	 * @param Object The object to set the mobility for
	 * @param Mobility The mobility of the runtime object
	 */
	static void SetRuntimeObjectMobility(UObject* Object, EComponentMobility::Type ComponentMobility = EComponentMobility::Movable);

	/*
	 * Get the duration for the given sound

	 * @param Sound The sound to get the duration for
	 * @return The duration in seconds
	 */
	static float GetSoundDuration(USoundBase* Sound);

	/**
	 * Sort predicate that sorts lower bounds of a range
	 */
	static bool SortLowerBounds(TRangeBound<FFrameNumber> A, TRangeBound<FFrameNumber> B)
	{
		return TRangeBound<FFrameNumber>::MinLower(A, B) == A && A != B;
	}

	/**
	 * Sort predicate that sorts upper bounds of a range
	 */
	static bool SortUpperBounds(TRangeBound<FFrameNumber> A, TRangeBound<FFrameNumber> B)
	{
		return TRangeBound<FFrameNumber>::MinUpper(A, B) == A && A != B;
	}

	/**
	 * Sort predicate that sorts overlapping sections by row primarily, then by overlap priority
	 */
	static bool SortOverlappingSections(const UMovieSceneSection* A, const UMovieSceneSection* B);
};

/**
 * Manages bindings to keyed properties for a track instance. 
 * Calls UFunctions to set the value on runtime objects
 */
class MOVIESCENE_API FTrackInstancePropertyBindings
{
public:
	FTrackInstancePropertyBindings( FName InPropertyName, const FString& InPropertyPath, const FName& InFunctionName = FName(), const FName& InNotifyFunctionName = FName());

	/**
	 * Calls the setter function for a specific runtime object or if the setter function does not exist, the property is set directly
	 *
	 * @param InRuntimeObject The runtime object whose function to call
	 * @param PropertyValue The new value to assign to the property
	 */
	template <typename ValueType>
	void CallFunction( UObject& InRuntimeObject, typename TCallTraits<ValueType>::ParamType PropertyValue )
	{
		FPropertyAndFunction PropAndFunction = FindOrAdd(InRuntimeObject);
		if (UFunction* SetterFunction = PropAndFunction.SetterFunction.Get())
		{
			// ProcessEvent should really be taking const void*
			InRuntimeObject.ProcessEvent(SetterFunction, (void*)&PropertyValue);
		}
		else if (ValueType* Val = PropAndFunction.GetPropertyAddress<ValueType>())
		{
			*Val = MoveTempIfPossible(PropertyValue);
		}

		if (UFunction* NotifyFunction = PropAndFunction.NotifyFunction.Get())
		{
			InRuntimeObject.ProcessEvent(NotifyFunction, nullptr);
		}
	}

	/**
	 * Calls the setter function for a specific runtime object or if the setter function does not exist, the property is set directly
	 *
	 * @param InRuntimeObject The runtime object whose function to call
	 * @param PropertyValue The new value to assign to the property
	 */
	void CallFunctionForEnum( UObject& InRuntimeObject, int64 PropertyValue );

	/**
	 * Rebuilds the property and function mappings for a single runtime object, and adds them to the cache
	 *
	 * @param InRuntimeObject	The object to cache mappings for
	 */
	void CacheBinding( const UObject& InRuntimeObject );

	/**
	 * Gets the UProperty that is bound to the track instance
	 *
	 * @param Object	The Object that owns the property
	 * @return			The property on the object if it exists
	 */
	UProperty* GetProperty(const UObject& Object) const;

	/**
	 * Gets the current value of a property on an object
	 *
	 * @param Object	The object to get the property from
	 * @return ValueType	The current value
	 */
	template <typename ValueType>
	ValueType GetCurrentValue(const UObject& Object)
	{
		FPropertyAndFunction PropAndFunction = FindOrAdd(Object);

		const ValueType* Val = PropAndFunction.GetPropertyAddress<ValueType>();
		return Val ? *Val : ValueType();
	}

	/**
	 * Optionally gets the current value of a property on an object
	 *
	 * @param Object	The object to get the property from
	 * @return (Optional) The current value of the property on the object
	 */
	template <typename ValueType>
	TOptional<ValueType> GetOptionalValue(const UObject& Object)
	{
		FPropertyAndFunction PropAndFunction = FindOrAdd(Object);

		const ValueType* Val = PropAndFunction.GetPropertyAddress<ValueType>();
		return Val ? *Val : TOptional<ValueType>();
	}

	/**
	 * Gets the current value of a property on an object
	 *
	 * @param Object	The object to get the property from
	 * @return ValueType	The current value
	 */
	int64 GetCurrentValueForEnum(const UObject& Object);

	/**
	 * Sets the current value of a property on an object
	 *
	 * @param Object	The object to set the property on
	 * @param InValue   The value to set
	 */
	template <typename ValueType>
	void SetCurrentValue(UObject& Object, typename TCallTraits<ValueType>::ParamType InValue)
	{
		FPropertyAndFunction PropAndFunction = FindOrAdd(Object);

		if(ValueType* Val = PropAndFunction.GetPropertyAddress<ValueType>())
		{
			*Val = InValue;

			if (UFunction* NotifyFunction = PropAndFunction.NotifyFunction.Get())
			{
				Object.ProcessEvent(NotifyFunction, nullptr);
			}
		}
	}

	/** @return the property path that this binding was initialized from */
	const FString& GetPropertyPath() const
	{
		return PropertyPath;
	}

	/** @return the property name that this binding was initialized from */
	const FName& GetPropertyName() const
	{
		return PropertyName;
	}

<<<<<<< HEAD
=======
	template<typename ValueType>
	UE_DEPRECATED(4.15, "Please use GetCurrentValue(const UObject&)")
	ValueType GetCurrentValue(const UObject* Object) { check(Object) return GetCurrentValue<ValueType>(*Object); }
	template <typename ValueType>
	UE_DEPRECATED(4.15, "Please use CallFunction(UObject&)")
	void CallFunction( UObject* InRuntimeObject, ValueType* PropertyValue ) { CallFunction<ValueType>(*InRuntimeObject, *PropertyValue); }
	UE_DEPRECATED(4.15, "UpdateBindings is no longer necessary")
	void UpdateBindings( const TArray<TWeakObjectPtr<UObject>>& InRuntimeObjects ){}
	UE_DEPRECATED(4.15, "UpdateBindings is no longer necessary")
	void UpdateBinding( const TWeakObjectPtr<UObject>& InRuntimeObject ) {}

>>>>>>> 68550006
private:

	struct FPropertyAddress
	{
		TWeakObjectPtr<UProperty> Property;
		void* Address;

		UProperty* GetProperty() const
		{
			UProperty* PropertyPtr = Property.Get();
			if (PropertyPtr && Address && !PropertyPtr->HasAnyFlags(RF_BeginDestroyed | RF_FinishDestroyed))
			{
				return PropertyPtr;
			}
			return nullptr;
		}

		FPropertyAddress()
			: Property(nullptr)
			, Address(nullptr)
		{}
	};

	struct FPropertyAndFunction
	{
		FPropertyAddress PropertyAddress;
		TWeakObjectPtr<UFunction> SetterFunction;
		TWeakObjectPtr<UFunction> NotifyFunction;

		template<typename ValueType>
		ValueType* GetPropertyAddress() const
		{
			UProperty* PropertyPtr = PropertyAddress.GetProperty();
			return PropertyPtr ? PropertyPtr->ContainerPtrToValuePtr<ValueType>(PropertyAddress.Address) : nullptr;
		}

		FPropertyAndFunction()
			: PropertyAddress()
			, SetterFunction( nullptr )
			, NotifyFunction( nullptr )
		{}
	};

	static FPropertyAddress FindPropertyRecursive(void* BasePointer, UStruct* InStruct, TArray<FString>& InPropertyNames, uint32 Index);
	static FPropertyAddress FindProperty(const UObject& Object, const FString& InPropertyPath);

	/** Find or add the FPropertyAndFunction for the specified object */
	FPropertyAndFunction FindOrAdd(const UObject& InObject)
	{
		FObjectKey ObjectKey(&InObject);

		const FPropertyAndFunction* PropAndFunction = RuntimeObjectToFunctionMap.Find(ObjectKey);
		if (PropAndFunction && (PropAndFunction->SetterFunction.IsValid() || PropAndFunction->PropertyAddress.Property.IsValid()))
		{
			return *PropAndFunction;
		}

		CacheBinding(InObject);
		return RuntimeObjectToFunctionMap.FindRef(ObjectKey);
	}

private:
	/** Mapping of objects to bound functions that will be called to update data on the track */
	TMap< FObjectKey, FPropertyAndFunction > RuntimeObjectToFunctionMap;

	/** Path to the property we are bound to */
	FString PropertyPath;

	/** Name of the function to call to set values */
	FName FunctionName;

	/** Name of a function to call when a value has been set */
	FName NotifyFunctionName;

	/** Actual name of the property we are bound to */
	FName PropertyName;

};

/** Explicit specializations for bools */
template<> MOVIESCENE_API void FTrackInstancePropertyBindings::CallFunction<bool>(UObject& InRuntimeObject, TCallTraits<bool>::ParamType PropertyValue);
template<> MOVIESCENE_API bool FTrackInstancePropertyBindings::GetCurrentValue<bool>(const UObject& Object);
template<> MOVIESCENE_API void FTrackInstancePropertyBindings::SetCurrentValue<bool>(UObject& Object, TCallTraits<bool>::ParamType InValue);

template<> MOVIESCENE_API void FTrackInstancePropertyBindings::CallFunction<UObject*>(UObject& InRuntimeObject, UObject* PropertyValue);
template<> MOVIESCENE_API UObject* FTrackInstancePropertyBindings::GetCurrentValue<UObject*>(const UObject& InRuntimeObject);
template<> MOVIESCENE_API void FTrackInstancePropertyBindings::SetCurrentValue<UObject*>(UObject& InRuntimeObject, UObject* InValue);<|MERGE_RESOLUTION|>--- conflicted
+++ resolved
@@ -243,20 +243,6 @@
 		return PropertyName;
 	}
 
-<<<<<<< HEAD
-=======
-	template<typename ValueType>
-	UE_DEPRECATED(4.15, "Please use GetCurrentValue(const UObject&)")
-	ValueType GetCurrentValue(const UObject* Object) { check(Object) return GetCurrentValue<ValueType>(*Object); }
-	template <typename ValueType>
-	UE_DEPRECATED(4.15, "Please use CallFunction(UObject&)")
-	void CallFunction( UObject* InRuntimeObject, ValueType* PropertyValue ) { CallFunction<ValueType>(*InRuntimeObject, *PropertyValue); }
-	UE_DEPRECATED(4.15, "UpdateBindings is no longer necessary")
-	void UpdateBindings( const TArray<TWeakObjectPtr<UObject>>& InRuntimeObjects ){}
-	UE_DEPRECATED(4.15, "UpdateBindings is no longer necessary")
-	void UpdateBinding( const TWeakObjectPtr<UObject>& InRuntimeObject ) {}
-
->>>>>>> 68550006
 private:
 
 	struct FPropertyAddress
