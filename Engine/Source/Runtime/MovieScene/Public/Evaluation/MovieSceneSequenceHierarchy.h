--- conflicted
+++ resolved
@@ -46,14 +46,11 @@
 	 */
 	MOVIESCENE_API UMovieSceneSequence* GetLoadedSequence() const;
 
-<<<<<<< HEAD
-=======
 	/**
 	 * Check whether this structure is dirty and should be reconstructed
 	 */
 	MOVIESCENE_API bool IsDirty(const UMovieSceneSubSection& InSubSection) const;
 
->>>>>>> a23640a2
 	/** The sequence that the sub section references */
 	UPROPERTY(meta=(AllowedClasses="MovieSceneSequence"))
 	FSoftObjectPath Sequence;
