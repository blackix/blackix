--- conflicted
+++ resolved
@@ -112,15 +112,9 @@
 	UPROPERTY()
 	FMovieSceneTrackIdentifier TrackIdentifier;
 
-<<<<<<< HEAD
-	/** ID of the section this key relates to (or -1 where this key relates to a track) */
-	UPROPERTY()
-	uint32 SectionIdentifier;
-=======
 	/** Index of the section template within the track this key relates to (or -1 where this key relates to a track) */
 	UPROPERTY()
 	uint32 SectionIndex;
->>>>>>> e3a25b20
 };
 
 template<>
