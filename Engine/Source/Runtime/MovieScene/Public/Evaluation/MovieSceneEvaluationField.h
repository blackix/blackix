--- conflicted
+++ resolved
@@ -196,11 +196,7 @@
 	 *
 	 * @return true if the meta-data needs re-generating, false otherwise
 	 */
-<<<<<<< HEAD
-	bool IsDirty(UMovieSceneSequence& RootSequence, const FMovieSceneSequenceHierarchy& RootHierarchy, IMovieSceneSequenceTemplateStore& TemplateStore, TRange<float>* OutSubRangeToInvalidate = nullptr) const;
-=======
 	bool IsDirty(const FMovieSceneSequenceHierarchy& RootHierarchy, IMovieSceneSequenceTemplateStore& TemplateStore, TRange<FFrameNumber>* OutSubRangeToInvalidate = nullptr, TSet<UMovieSceneSequence*>* OutDirtySequences = nullptr) const;
->>>>>>> a23640a2
 
 	/** Array of sequences that are active in this time range. */
 	UPROPERTY()
@@ -256,11 +252,7 @@
 	 * @param InMetaData	The meta-data defining efficient access to what happens in this frame
 	 * @return The index the entries were inserted at
 	 */
-<<<<<<< HEAD
-	MOVIESCENE_API int32 Insert(float InsertTime, TRange<float> InRange, FMovieSceneEvaluationGroup&& InGroup, FMovieSceneEvaluationMetaData&& InMetaData);
-=======
 	MOVIESCENE_API int32 Insert(FFrameNumber InsertTime, TRange<FFrameNumber> InRange, FMovieSceneEvaluationGroup&& InGroup, FMovieSceneEvaluationMetaData&& InMetaData);
->>>>>>> a23640a2
 
 	/**
 	 * Add the specified data to this field, assuming the specified range lies after any other entries
