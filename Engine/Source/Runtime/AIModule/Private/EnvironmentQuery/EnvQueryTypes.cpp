--- conflicted
+++ resolved
@@ -165,12 +165,8 @@
 
 		if (DescMode == FEnvTraceData::Brief)
 		{
-<<<<<<< HEAD
 			static UEnum* ChannelEnum = StaticEnum<ETraceTypeQuery>();
-=======
-			static UEnum* ChannelEnum = FindObject<UEnum>(ANY_PACKAGE, TEXT("ETraceTypeQuery"), true);
 			check(ChannelEnum != nullptr);
->>>>>>> 3f368176
 
 			FFormatNamedArguments Args;
 			Args.Add(TEXT("ExtentDescription"), Desc);
