// Copyright 1998-2019 Epic Games, Inc. All Rights Reserved.

#pragma once

#include "CoreMinimal.h"
#include "Serialization/BitReader.h"
#include "Serialization/BitWriter.h"
#include "Modules/ModuleInterface.h"
#include "Containers/Queue.h"
#include "PacketTraits.h"

PACKETHANDLER_API DECLARE_LOG_CATEGORY_EXTERN(PacketHandlerLog, Log, All);


// Forward declarations
class HandlerComponent;
class FEncryptionComponent;
class ReliabilityHandlerComponent;
class FDDoSDetection;
class IAnalyticsProvider;
class FNetAnalyticsAggregator;


/**
 * Delegates
 */

// Delegate for allowing access to LowLevelSend, without a dependency upon Engine
DECLARE_DELEGATE_ThreeParams(FPacketHandlerLowLevelSendTraits, void* /* Data */, int32 /* CountBits */, FOutPacketTraits& /* Traits */);

DECLARE_DELEGATE_ThreeParams(FPacketHandlerLowLevelSend, void* /* Data */, int32 /* CountBytes */, int32 /* CountBits */);

/**
 * Callback for notifying higher-level code that handshaking has completed, and that packets are now ready to send without buffering
 */
DECLARE_DELEGATE(FPacketHandlerHandshakeComplete);


/**
 * Enums related to the PacketHandler
 */

namespace Handler
{
	/**
	 * State of PacketHandler
	 */
	enum class State : uint8
	{
		Uninitialized,			// PacketHandler is uninitialized
		InitializingComponents,	// PacketHandler is initializing HandlerComponents
		Initialized				// PacketHandler and all HandlerComponents (if any) are initialized
	};

	/**
	 * Mode of Packet Handler
	 */
	enum class Mode : uint8
	{
		Client,					// Clientside PacketHandler
		Server					// Serverside PacketHandler
	};

	namespace Component
	{
		/**
		 * HandlerComponent State
		 */
		enum class State : uint8
		{
			UnInitialized,		// HandlerComponent not yet initialized
			InitializedOnLocal, // Initialized on local instance
			InitializeOnRemote, // Initialized on remote instance, not on local instance
			Initialized         // Initialized on both local and remote instances
		};
	}
}

/**
 * The result of calling Incoming and Outgoing in the PacketHandler
 */
struct PACKETHANDLER_API ProcessedPacket
{
	/** Pointer to the returned packet data */
	uint8* Data;

	/** Size of the returned packet data in bits */
	int32 CountBits;

	/** Whether or not there was an error processing the packet */
	bool bError;

public:
	ProcessedPacket()
		: Data()
		, CountBits(0)
		, bError(false)
	{
	}

	/**
	 * Base constructor
	 */
	ProcessedPacket(uint8* InData, int32 InCountBits, bool bInError=false)
		: Data(InData)
		, CountBits(InCountBits)
		, bError(bInError)
	{
	}
};

/**
 * PacketHandler will buffer packets, this struct is used to buffer such packets while handler components are initialized
 */
struct PACKETHANDLER_API BufferedPacket
{
	/** Buffered packet data */
	uint8* Data;

	/** Size of buffered packet in bits */
	uint32 CountBits;

	/** Traits applied to the packet, if applicable */
	FOutPacketTraits Traits;

	/** Used by ReliabilityHandlerComponent, to mark a packet for resending */
	double ResendTime;

	/** Used by ReliabilityHandlerComponent, to track packet id's */
	uint32 Id;

	/** For connectionless packets, the address to send to (format is abstract, determined by active net driver) */
	FString Address;

	/** If buffering a packet through 'SendHandlerPacket', track the originating component */
	HandlerComponent* FromComponent;

private:
	/**
	 * Base constructor
	 */
	BufferedPacket()
		: Data(nullptr)
		, CountBits(0)
		, Traits()
		, ResendTime(0.0)
		, Id(0)
		, Address()
		, FromComponent(nullptr)
	{
	}

public:
<<<<<<< HEAD
	DEPRECATED(4.21, "Please use the new constructor that adds support for analytics and better precision")
=======
	UE_DEPRECATED(4.21, "Please use the new constructor that adds support for analytics and better precision")
>>>>>>> 5edfa17c
	BufferedPacket(uint8* InCopyData, uint32 InCountBits, float InResendTime=0.f, uint32 InId=0)
		: CountBits(InCountBits)
		, Traits()
		, ResendTime(double(InResendTime))
		, Id(InId)
		, Address()
		, FromComponent(nullptr)
	{
		check(InCopyData != nullptr);

		Data = new uint8[FMath::DivideAndRoundUp(InCountBits, 8u)];
		FMemory::Memcpy(Data, InCopyData, FMath::DivideAndRoundUp(InCountBits, 8u));
	}

	BufferedPacket(uint8* InCopyData, uint32 InCountBits, FOutPacketTraits& InTraits, double InResendTime=0.0, uint32 InId=0)
		: CountBits(InCountBits)
		, Traits(InTraits)
		, ResendTime(InResendTime)
		, Id(InId)
		, Address()
		, FromComponent(nullptr)
	{
		check(InCopyData != nullptr);

		Data = new uint8[FMath::DivideAndRoundUp(InCountBits, 8u)];
		FMemory::Memcpy(Data, InCopyData, FMath::DivideAndRoundUp(InCountBits, 8u));
	}

<<<<<<< HEAD
	DEPRECATED(4.21, "Please use the new constructor that adds support for analytics")
=======
	UE_DEPRECATED(4.21, "Please use the new constructor that adds support for analytics")
>>>>>>> 5edfa17c
	BufferedPacket(const FString& InAddress, uint8* InCopyData, uint32 InCountBits, double InResendTime=0.0, uint32 InId=0)
		: CountBits(InCountBits)
		, Traits()
		, ResendTime(InResendTime)
		, Id(InId)
		, Address()
		, FromComponent(nullptr)
	{
		check(InCopyData != nullptr);

		Data = new uint8[FMath::DivideAndRoundUp(InCountBits, 8u)];
		FMemory::Memcpy(Data, InCopyData, FMath::DivideAndRoundUp(InCountBits, 8u));

		Address = InAddress;
	}

	BufferedPacket(const FString& InAddress, uint8* InCopyData, uint32 InCountBits, FOutPacketTraits& InTraits, double InResendTime=0.0, uint32 InId=0)
		: BufferedPacket(InCopyData, InCountBits, InTraits, InResendTime, InId)
	{
		Address = InAddress;
	}

	/**
	 * Base destructor
	 */
	~BufferedPacket()
	{
		delete [] Data;
	}

	void CountBytes(FArchive& Ar) const
	{
		Ar.CountBytes(sizeof(*this), sizeof(*this));
		Ar.CountBytes(FMath::DivideAndRoundUp(CountBits, 8u), FMath::DivideAndRoundUp(CountBits, 8u));
		Address.CountBytes(Ar);
	}
};

/**
 * This class maintains an array of all PacketHandler Components and forwards incoming and outgoing packets the each component
 */
class PACKETHANDLER_API PacketHandler : public FVirtualDestructor
{
public:
	/**
	 * Base constructor
	 *
	 * @param InDDoS			Reference to the owning net drivers DDoS detection handler
	 */
	PacketHandler(FDDoSDetection* InDDoS=nullptr);

	/**
	 * Handles initialization of manager
	 *
	 * @param Mode					The mode the manager should be initialized in
	 * @param InMaxPacketBits		The maximum supported packet size
	 * @param bConnectionlessOnly	Whether or not this is a connectionless-only manager (ignores .ini components)
	 * @param InProvider			The analytics provider
	 * @param InDDoS				Reference to the owning net drivers DDoS detection handler
	 * @param InDriverProfile		The PacketHandler configuration profile to use
	 */
	void Initialize(Handler::Mode Mode, uint32 InMaxPacketBits, bool bConnectionlessOnly=false,
					TSharedPtr<class IAnalyticsProvider> InProvider=nullptr, FDDoSDetection* InDDoS=nullptr, FName InDriverProfile=NAME_None);

	UE_DEPRECATED(4.21, "Use the traits based delegate instead for compatibility with other systems.")
	void InitializeDelegates(FPacketHandlerLowLevelSend InLowLevelSendDel)
	{
		LowLevelSendDel_Deprecated = InLowLevelSendDel;
	}

	DEPRECATED(4.21, "Use the traits based delegate instead for compatibility with other systems.")
	void InitializeDelegates(FPacketHandlerLowLevelSend InLowLevelSendDel)
	{
		LowLevelSendDel_Deprecated = InLowLevelSendDel;
	}

	/**
	 * Used for external initialization of delegates
	 *
	 * @param InLowLevelSendDel		The delegate the PacketHandler should use for triggering packet sends
	 */
	void InitializeDelegates(FPacketHandlerLowLevelSendTraits InLowLevelSendDel)
	{
		LowLevelSendDel = InLowLevelSendDel;
	}

	/**
	 * Notification that the NetDriver analytics provider has been updated (NOT called on first initialization)
	 * NOTE: Can also mean disabled, e.g. during hotfix
	 *
	 * @param InProvider		The analytics provider
	 * @param InAggregator		The net analytics aggregator
	 */
	void NotifyAnalyticsProvider(TSharedPtr<IAnalyticsProvider> InProvider, TSharedPtr<FNetAnalyticsAggregator> InAggregator);

	/**
	 * Triggers initialization of HandlerComponents.
	 */
	void InitializeComponents();


	/**
	 * Triggered by the higher level netcode, to begin any required HandlerComponent handshakes
	 */
	void BeginHandshaking(FPacketHandlerHandshakeComplete InHandshakeDel=FPacketHandlerHandshakeComplete());


	void Tick(float DeltaTime);

	/**
	 * Adds a HandlerComponent to the pipeline, prior to initialization (none can be added after initialization)
	 *
	 * @param NewHandler		The HandlerComponent to add
	 * @param bDeferInitialize	Whether or not to defer triggering Initialize (for batch-adds - code calling this, triggers it instead)
	 */
	void AddHandler(TSharedPtr<HandlerComponent>& NewHandler, bool bDeferInitialize=false);

	/**
	 * As above, but initializes from a string specifying the component module, and (optionally) additional options
	 *
	 * @param ComponentStr		The handler component to load
	 * @param bDeferInitialize	Whether or not to defer triggering Initialize (for batch-adds - code calling this, triggers it instead)
	 */
	TSharedPtr<HandlerComponent> AddHandler(const FString& ComponentStr, bool bDeferInitialize=false);


	// @todo #JohnB: Add runtime-calculated arrays for each packet pipeline type, to reduce redundant iterations,
	//				(there are 3x iterations now, 1 for each packet pipeline type), and to ignore inactive HandlerComponent's

	// @todo #JohnB: The reserved packet bits needs to be handled differently for the 'High' functions, as they use SendBuffer,
	//					which normally is reduced in size by reserved packet bits.


	/**
	 * @todo #JohnB: Work in progress, don't use yet.
	 *
	 * Processes incoming packets at the UNetConnection level, after uncapping the packet into an FBitReader.
	 *
	 * Use this for simple data additions to packets, and for maximum compatibility with other HandlerComponent's.
	 *
	 * @param Reader	The FBitReader for the incoming packet
	 */
	void IncomingHigh(FBitReader& Reader);

	/**
	 * @todo #JohnB: Work in progress, don't use yet.
	 *
	 * Processes outgoing packets at the UNetConnection level, after game data is written, and just before the packet is capped.
	 *
	 * Use this for simple data additions to packets, and for maximum compatibility with other HandlerComponent's.
	 *
	 * @param Writer	The FBitWriter for the outgoing packet
	 */
	void OutgoingHigh(FBitWriter& Writer);

	/**
	 * Processes incoming packets at the PacketHandler level, before any UNetConnection processing takes place on the packet.
	 *
	 * Use this for more complex changes to packets, such as compression/encryption,
	 * but be aware that compatibility problems with other HandlerComponent's are more likely.
	 *
	 * @param Packet		The packet data to be processed
	 * @param CountBytes	The size of the packet data in bytes
	 * @return				Returns the final packet
	 */
	FORCEINLINE const ProcessedPacket Incoming(uint8* Packet, int32 CountBytes)
	{
		static const FString EmptyString(TEXT(""));
		return Incoming_Internal(Packet, CountBytes, false, EmptyString);
	}

<<<<<<< HEAD
	DEPRECATED(4.21, "Please move to the functional flow that includes support for PacketTraits.")
=======
	UE_DEPRECATED(4.21, "Please move to the functional flow that includes support for PacketTraits.")
>>>>>>> 5edfa17c
	FORCEINLINE const ProcessedPacket Outgoing(uint8* Packet, int32 CountBits)
	{
		FOutPacketTraits EmptyTraits;
		return Outgoing(Packet, CountBits, EmptyTraits);
	}

	/**
	 * Processes outgoing packets at the PacketHandler level, after all UNetConnection processing.
	 *
	 * Use this for more complex changes to packets, such as compression/encryption,
	 * but be aware that compatibility problems with other HandlerComponent's are more likely.
	 *
	 * @param Packet		The packet data to be processed
	 * @param CountBits		The size of the packet data in bits
	 * @param Traits		Traits for the packet, passed down from the NetConnection
	 * @return				Returns the final packet
	 */
	FORCEINLINE const ProcessedPacket Outgoing(uint8* Packet, int32 CountBits, FOutPacketTraits& Traits)
	{
		static const FString EmptyString(TEXT(""));
		return Outgoing_Internal(Packet, CountBits, Traits, false, EmptyString);
	}

	/**
	 * Processes incoming packets without a UNetConnection, in the same manner as 'Incoming' above
	 * IMPORTANT: Net drivers triggering this, should call 'UNetDriver::FlushHandler' shortly afterwards, to minimize packet buffering
	 * NOTE: Connectionless packets are unreliable.
	 *
	 * @param Address		The address the packet was received from (format is abstract, determined by active net driver)
	 * @param Packet		The packet data to be processed
	 * @param CountBytes	The size of the packet data in bytes
	 * @return				Returns the final packet
	 */
	FORCEINLINE const ProcessedPacket IncomingConnectionless(const FString& Address, uint8* Packet, int32 CountBytes)
	{
		return Incoming_Internal(Packet, CountBytes, true, Address);
	}

<<<<<<< HEAD
	DEPRECATED(4.21, "Please use the member that supports PacketTraits for alllowing additional flags on sends.")
=======
	UE_DEPRECATED(4.21, "Please use the member that supports PacketTraits for alllowing additional flags on sends.")
>>>>>>> 5edfa17c
	FORCEINLINE const ProcessedPacket OutgoingConnectionless(const FString& Address, uint8* Packet, int32 CountBits)
	{
		FOutPacketTraits EmptyTraits;
		return OutgoingConnectionless(Address, Packet, CountBits, EmptyTraits);
	}

	/**
	 * Processes outgoing packets without a UNetConnection, in the same manner as 'Outgoing' above
	 * NOTE: Connectionless packets are unreliable.
	 *
	 * @param Address		The address the packet is being sent to (format is abstract, determined by active net driver)
	 * @param Packet		The packet data to be processed
	 * @param CountBits		The size of the packet data in bits
	 * @param Traits		Traits for the packet, if applicable
	 * @return				Returns the final packet
	 */
	FORCEINLINE const ProcessedPacket OutgoingConnectionless(const FString& Address, uint8* Packet, int32 CountBits, FOutPacketTraits& Traits)
	{
		return Outgoing_Internal(Packet, CountBits, Traits, true, Address);
	}

	/** Returns a pointer to the component set as the encryption handler, if any. */
	TSharedPtr<FEncryptionComponent> GetEncryptionComponent();

	/** Returns a pointer to the first component in the HandlerComponents array with the specified name. */
	TSharedPtr<HandlerComponent> GetComponentByName(FName ComponentName) const;

	virtual void CountBytes(FArchive& Ar) const;

protected:
	/**
	 * Internal handling for Incoming/IncomingConnectionless
	 *
	 * @param Packet			The packet data to be processed
	 * @param CountBytes		The size of the packet data in bytes
	 * @param bConnectionless	Whether or not this should be processed as a connectionless packet
	 * @param Address			The address the packet was received from (format is abstract, determined by active net driver)
	 * @return					Returns the final packet
	 */
	const ProcessedPacket Incoming_Internal(uint8* Packet, int32 CountBytes, bool bConnectionless, const FString& Address);

	/**
	 * Internal handling for Outgoing/OutgoingConnectionless
	 *
	 * @param Packet			The packet data to be processed
	 * @param CountBits			The size of the packet data in bits
	 * @param Traits			Traits for the packet, passed down from the NetConnection, if applicable
	 * @param bConnectionless	Whether or not this should be sent as a connectionless packet
	 * @param Address			The address the packet is being sent to (format is abstract, determined by active net driver)
	 * @return					Returns the final packet
	 */
	const ProcessedPacket Outgoing_Internal(uint8* Packet, int32 CountBits, FOutPacketTraits& Traits, bool bConnectionless, const FString& Address );

public:

<<<<<<< HEAD
	DEPRECATED(4.21, "Please use the packet traits when sending to handle modifications of packets and analytics.")
=======
	UE_DEPRECATED(4.21, "Please use the packet traits when sending to handle modifications of packets and analytics.")
>>>>>>> 5edfa17c
	void SendHandlerPacket(HandlerComponent* InComponent, FBitWriter& Writer)
	{
		FOutPacketTraits EmptyTraits;
		SendHandlerPacket(InComponent, Writer, EmptyTraits);
	}

	/**
	 * Send a packet originating from a HandlerComponent - will process through the HandlerComponents chain,
	 * starting after the triggering component.
	 * NOTE: Requires that InitializeDelegates is called, with a valid LowLevelSend delegate.
	 *
	 * @param Component		The HandlerComponent sending the packet
	 * @param Writer		The packet being sent
	 * @param Traits		The traits applied to the packet, if applicable
	 */
	void SendHandlerPacket(HandlerComponent* InComponent, FBitWriter& Writer, FOutPacketTraits& Traits);


	/**
	 * Triggered when a child HandlerComponent has been initialized
	 */
	void HandlerComponentInitialized(HandlerComponent* InComponent);

	/**
	 * Queue's a packet to be sent when the handler is ticked (as a raw packet, since it's already been processed)
	 *
	 * @param PacketToQueue		The packet to be queued
	 */
	FORCEINLINE void QueuePacketForRawSending(BufferedPacket* PacketToQueue)
	{
		QueuedRawPackets.Enqueue(PacketToQueue);
	}

	/**
	 * Queue's a packet to be sent through 'SendHandlerPacket'
	 *
	 * @param PacketToQueue		The packet to be queued
	 */
	FORCEINLINE void QueueHandlerPacketForSending(BufferedPacket* PacketToQueue)
	{
		QueuedHandlerPackets.Enqueue(PacketToQueue);
	}

	/**
	 * Searches the PacketHandler profile configurations to find if a component is listed.
	 *
	 * @param InComponentName	The PacketHandler Component to search for
	 * @return if there is a profile that has the component included.
	 */
	static bool DoesAnyProfileHaveComponent(const FString& InComponentName);

	/**
	 * Searches the PacketHandler profile configuration for the given netdriver to find if a component is listed.
	 *
	 * @param InNetDriverName	The name of the netdriver to search configuration for
	 * @param InComponentName	The component to search for
	 * @return if the component is listed in the profile configuration.
	 */
	static bool DoesProfileHaveComponent(const FName InNetDriverName, const FString& InComponentName);

	/**
	 * Gets a packet from the buffered packet queue for sending
	 *
	 * @return		The packet to be sent, or nullptr if none are to be sent
	 */
	BufferedPacket* GetQueuedPacket();

	/**
	* Gets a packet from the buffered packet queue for sending (as a raw packet)
	*
	* @return		The packet to be sent, or nullptr if none are to be sent
	*/
	BufferedPacket* GetQueuedRawPacket();

	/**
	 * Gets a packet from the buffered connectionless packet queue for sending
	 *
	 * @return		The packet to be sent, or nullptr if none are to be sent
	 */
	BufferedPacket* GetQueuedConnectionlessPacket();

	/**
	 * Gets the combined reserved packet/protocol bits from all handlers, for reserving space in the parent connections packets
	 *
	 * @return	The combined reserved packet/protocol bits
	 */
	int32 GetTotalReservedPacketBits();


	/**
	 * Sets whether or not outgoing packets should bypass this handler - used when raw packet sends are necessary
	 * (such as for the stateless handshake)
	 *
	 * @param bInEnabled	Whether or not raw sends are enabled
	 */
	FORCEINLINE void SetRawSend(bool bInEnabled)
	{
		bRawSend = bInEnabled;
	}

	/**
	 * Whether or not raw packet sends are enabled
	 */
	FORCEINLINE bool GetRawSend()
	{
		return bRawSend;
	}

	/**
	 * Whether or not the packet handler is fully initialized, post-handshake etc.
	 */
	FORCEINLINE bool IsFullyInitialized()
	{
		return State == Handler::State::Initialized;
	}

	/** Returns a pointer to the DDoS detection handler */
	FDDoSDetection* GetDDoS() const { return DDoS; }

	/** Returns the analytics provider */
	TSharedPtr<IAnalyticsProvider> GetProvider() const { return Provider; }

	/** Returns the analytics aggregator */
	TSharedPtr<FNetAnalyticsAggregator> GetAggregator() const { return Aggregator; }


private:
	/**
	 * Set state of handler
	 *
	 * @param InState	The new state for the handler
	 */
	void SetState(Handler::State InState);

	/**
	 * Called when net send/receive functions are triggered, when the handler is still uninitialized - to set a valid initial state
	 */
	void UpdateInitialState();

	/**
	 * Called when handler is finished initializing
	 */
	void HandlerInitialized();

	/**
	 * Replaces IncomingPacket with all unread data from ReplacementPacket
	 *
	 * @param ReplacementPacket		The packet whose unread data should replace IncomingPacket
	 */
	void ReplaceIncomingPacket(FBitReader& ReplacementPacket);

	/**
	 * Takes a Packet whose position is not at bit 0, and shifts/aligns all packet data to place the current bit at position 0
	 *
	 * @param Packet	The packet to realign
	 */
	void RealignPacket(FBitReader& Packet);


public:
	/** Mode of the handler, Client or Server */
	Handler::Mode Mode;

private:
	/** Whether or not this PacketHandler handles connectionless (i.e. non-UNetConnection) data */
	bool bConnectionlessHandler;

	/** Mirroring UNetDriver.DDoS*/
	FDDoSDetection* DDoS;

	/** Delegate used for triggering PacketHandler/HandlerComponent-sourced sends */
	FPacketHandlerLowLevelSendTraits LowLevelSendDel;

	/** Delegate used for triggering PacketHandler/HandlerComponent-sourced sends (DEPRECATED) */
	FPacketHandlerLowLevelSend LowLevelSendDel_Deprecated;

	/** Delegate used for notifying that handshaking has completed */
	FPacketHandlerHandshakeComplete HandshakeCompleteDel;

	/** Used for packing outgoing packets */
	FBitWriter OutgoingPacket;

	/** Used for unpacking incoming packets */
	FBitReader IncomingPacket;

	/** The HandlerComponent pipeline, for processing incoming/outgoing packets */
	TArray<TSharedPtr<HandlerComponent>> HandlerComponents;

	/** A direct pointer to the component configured as the encryption component. Will also be present in the HandlerComponents array. */
	TSharedPtr<FEncryptionComponent> EncryptionComponent;

	/** The maximum supported packet size (reflects UNetConnection::MaxPacket) */
	uint32 MaxPacketBits;

	/** State of the handler */
	Handler::State State;

	/** Packets that are buffered while HandlerComponents are being initialized */
	TArray<BufferedPacket*> BufferedPackets;

	/** Packets that are queued to be sent when handler is ticked */
	TQueue<BufferedPacket*> QueuedPackets;

	/** Packets that are queued to be sent when handler is ticked (as a raw packet) */
	TQueue<BufferedPacket*> QueuedRawPackets;

	/** Packets that are queued to be sent through 'SendHandlerPacket' */
	TQueue<BufferedPacket*> QueuedHandlerPackets;

	/** Packets that are buffered while HandlerComponents are being initialized */
	TArray<BufferedPacket*> BufferedConnectionlessPackets;

	/** Packets that are queued to be sent when handler is ticked */
	TQueue<BufferedPacket*> QueuedConnectionlessPackets;

	/** Reliability Handler Component */
	TSharedPtr<ReliabilityHandlerComponent> ReliabilityComponent;

	/** Whether or not outgoing packets bypass the handler */
	bool bRawSend;

	/** The analytics provider */
	TSharedPtr<IAnalyticsProvider> Provider;

	/** The NetDriver level aggregator for the analytics provider */
	TSharedPtr<FNetAnalyticsAggregator> Aggregator;
	
	/** Whether or not component handshaking has begun */
	bool bBeganHandshaking;
};

/**
 * This class appends or modifies incoming and outgoing packets on a connection
 */
class PACKETHANDLER_API HandlerComponent
{
	friend class PacketHandler;

public:
	/**
	 * Base constructor
	 */
	HandlerComponent();

	/**
	 * Constructor that accepts a name
	 */
	explicit HandlerComponent(FName InName);

	/**
	 * Base destructor
	 */
	virtual ~HandlerComponent()
	{
	}

	/**
	 * Returns whether this handler is currently active
	 */
	virtual bool IsActive() const;

	/**
	 * Return whether this handler is valid
	 */
	virtual bool IsValid() const = 0;

	/**
	 * Returns whether this handler is initialized
	 */
	bool IsInitialized() const;

	/**
	* Returns whether this handler perform a network handshake during initialization
	*/
	bool RequiresHandshake() const
	{
		return bRequiresHandshake;
	}

	/**
	* Returns whether this handler perform a network handshake during initialization
	*/
	bool RequiresReliability() const
	{
		return bRequiresReliability;
	}
	
	/**
	 * Handles incoming packets
	 *
	 * @param Packet	The packet to be handled
	 */
	virtual void Incoming(FBitReader& Packet) = 0;

<<<<<<< HEAD
	DEPRECATED(4.21, "Use the other Outgoing function as it allows for packet modifiers and traits.")
=======
	UE_DEPRECATED(4.21, "Use the other Outgoing function as it allows for packet modifiers and traits.")
>>>>>>> 5edfa17c
	virtual void Outgoing(FBitWriter& Packet)
	{
		FOutPacketTraits EmptyTraits;
		Outgoing(Packet, EmptyTraits);
	}

	/**
	 * Handles any outgoing packets
	 *
	 * @param Packet	The packet to be handled
	 * @param Traits	Traits for the packet, passed down through the packet pipeline (likely from the NetConnection)
	 */
	virtual void Outgoing(FBitWriter& Packet, FOutPacketTraits& Traits) = 0;

	/**
	 * Handles incoming packets not associated with a UNetConnection
	 *
	 * @param Address	The address the packet was received from (format is abstract, determined by active net driver)
	 * @param Packet	The packet to be handled
	 */
	virtual void IncomingConnectionless(const FString& Address, FBitReader& Packet) = 0;

<<<<<<< HEAD
	DEPRECATED(4.21, "Use the method that allows traits on the packet.")
=======
	UE_DEPRECATED(4.21, "Use the method that allows traits on the packet.")
>>>>>>> 5edfa17c
	virtual void OutgoingConnectionless(const FString& Address, FBitWriter& Packet)
	{
		FOutPacketTraits EmptyTraits;
		OutgoingConnectionless(Address, Packet, EmptyTraits);
	}

	/**
	 * Handles any outgoing packets not associated with a UNetConnection
	 *
	 * @param Address	The address the packet is being sent to (format is abstract, determined by active net driver)
	 * @param Packet	The packet to be handled
	 * @param Traits	Traits for the packet, passed down through the packet pipeline (if applicable)
	 */
	virtual void OutgoingConnectionless(const FString& Address, FBitWriter& Packet, FOutPacketTraits& Traits) = 0;


	/**
	 * Whether or not the Incoming/IncomingConnectionless implementations, support reading Packets that aren't aligned at bit position 0
	 * (i.e. whether or not this handler supports bit-level, rather than byte-level, reads)
	 *
	 * @return	Whether or not the above is supported
	 */
	virtual bool CanReadUnaligned() const
	{
		return false;
	}


	/**
	 * Initialization functionality should be placed here
	 */
	virtual void Initialize() = 0;

	/**
	 * Notification to this component that it is ready to begin handshaking
	 */
	virtual void NotifyHandshakeBegin()
	{
	}

	/**
	 * Tick functionality should be placed here
	 */
	virtual void Tick(float DeltaTime) {}

	/**
	 * Sets whether this handler is currently active
	 *
	 * @param Active	Whether or not the handled should be active
	 */
	virtual void SetActive(bool Active);

	/**
	 * Returns the amount of reserved packet/protocol bits expected from this component.
	 *
	 * IMPORTANT: This MUST be accurate, and should represent the worst-case number of reserved bits expected from the component.
	 *				If this is inaccurate, packets will randomly fail to send, in rare cases which are extremely hard to trace.
	 *
	 * @return	The worst-case reserved packet bits for the component
	 */
	virtual int32 GetReservedPacketBits() const = 0;

	/** Returns the name of this component. */
	FName GetName() const { return Name; }

<<<<<<< HEAD
	DEPRECATED(4.21, "The Analytics Provider is now handled in the main PacketHandler class.")
=======
	UE_DEPRECATED(4.21, "The Analytics Provider is now handled in the main PacketHandler class.")
>>>>>>> 5edfa17c
	virtual void SetAnalyticsProvider(TSharedPtr<class IAnalyticsProvider> Provider)
	{
	}

	/**
	 * Notification that the analytics provider has been updated
	 * NOTE: Can also mean disabled, e.g. during hotfix
	 */
	virtual void NotifyAnalyticsProvider() {}

	virtual void CountBytes(FArchive& Ar) const;

protected:
	/**
	 * Sets the state of the handler
	 *
	 * @param State		The new state for the handler
	 */
	void SetState(Handler::Component::State State);

	/**
	 * Should be called when the handler is fully initialized on both remote and local
	 */
	void Initialized();


public:
	/** The manager of the handler, set in initialization */
	PacketHandler* Handler; 

protected:
	/** The state of this handler */
	Handler::Component::State State;

	/** Maximum number of Outgoing packet bits supported (automatically calculated to factor in other HandlerComponent reserved bits) */
	uint32 MaxOutgoingBits;

	/** Whether this handler has to perform a network handshake during initialization (requires waiting on other HandlerComponent's) */
	bool bRequiresHandshake;

	/** Whether this handler depends upon the ReliabilityHandlerComponent being enabled */
	bool bRequiresReliability;

private:
	/** Whether this handler is active, which dictates whether it will receive incoming and outgoing packets. */
	bool bActive;

	/** Whether this handler is fully initialized on both remote and local */
	bool bInitialized;

	/* The name of this component */
	FName Name;
};

/**
 * PacketHandler Module Interface
 */
class PACKETHANDLER_API FPacketHandlerComponentModuleInterface : public IModuleInterface
{
public:
	/* Creates an instance of this component */
	virtual TSharedPtr<HandlerComponent> CreateComponentInstance(FString& Options)
	{
		return nullptr;
	}

	virtual void StartupModule() override;

	virtual void ShutdownModule() override;
};<|MERGE_RESOLUTION|>--- conflicted
+++ resolved
@@ -151,11 +151,7 @@
 	}
 
 public:
-<<<<<<< HEAD
-	DEPRECATED(4.21, "Please use the new constructor that adds support for analytics and better precision")
-=======
 	UE_DEPRECATED(4.21, "Please use the new constructor that adds support for analytics and better precision")
->>>>>>> 5edfa17c
 	BufferedPacket(uint8* InCopyData, uint32 InCountBits, float InResendTime=0.f, uint32 InId=0)
 		: CountBits(InCountBits)
 		, Traits()
@@ -184,11 +180,7 @@
 		FMemory::Memcpy(Data, InCopyData, FMath::DivideAndRoundUp(InCountBits, 8u));
 	}
 
-<<<<<<< HEAD
-	DEPRECATED(4.21, "Please use the new constructor that adds support for analytics")
-=======
 	UE_DEPRECATED(4.21, "Please use the new constructor that adds support for analytics")
->>>>>>> 5edfa17c
 	BufferedPacket(const FString& InAddress, uint8* InCopyData, uint32 InCountBits, double InResendTime=0.0, uint32 InId=0)
 		: CountBits(InCountBits)
 		, Traits()
@@ -259,12 +251,6 @@
 		LowLevelSendDel_Deprecated = InLowLevelSendDel;
 	}
 
-	DEPRECATED(4.21, "Use the traits based delegate instead for compatibility with other systems.")
-	void InitializeDelegates(FPacketHandlerLowLevelSend InLowLevelSendDel)
-	{
-		LowLevelSendDel_Deprecated = InLowLevelSendDel;
-	}
-
 	/**
 	 * Used for external initialization of delegates
 	 *
@@ -360,11 +346,7 @@
 		return Incoming_Internal(Packet, CountBytes, false, EmptyString);
 	}
 
-<<<<<<< HEAD
-	DEPRECATED(4.21, "Please move to the functional flow that includes support for PacketTraits.")
-=======
 	UE_DEPRECATED(4.21, "Please move to the functional flow that includes support for PacketTraits.")
->>>>>>> 5edfa17c
 	FORCEINLINE const ProcessedPacket Outgoing(uint8* Packet, int32 CountBits)
 	{
 		FOutPacketTraits EmptyTraits;
@@ -403,11 +385,7 @@
 		return Incoming_Internal(Packet, CountBytes, true, Address);
 	}
 
-<<<<<<< HEAD
-	DEPRECATED(4.21, "Please use the member that supports PacketTraits for alllowing additional flags on sends.")
-=======
 	UE_DEPRECATED(4.21, "Please use the member that supports PacketTraits for alllowing additional flags on sends.")
->>>>>>> 5edfa17c
 	FORCEINLINE const ProcessedPacket OutgoingConnectionless(const FString& Address, uint8* Packet, int32 CountBits)
 	{
 		FOutPacketTraits EmptyTraits;
@@ -463,11 +441,7 @@
 
 public:
 
-<<<<<<< HEAD
-	DEPRECATED(4.21, "Please use the packet traits when sending to handle modifications of packets and analytics.")
-=======
 	UE_DEPRECATED(4.21, "Please use the packet traits when sending to handle modifications of packets and analytics.")
->>>>>>> 5edfa17c
 	void SendHandlerPacket(HandlerComponent* InComponent, FBitWriter& Writer)
 	{
 		FOutPacketTraits EmptyTraits;
@@ -762,11 +736,7 @@
 	 */
 	virtual void Incoming(FBitReader& Packet) = 0;
 
-<<<<<<< HEAD
-	DEPRECATED(4.21, "Use the other Outgoing function as it allows for packet modifiers and traits.")
-=======
 	UE_DEPRECATED(4.21, "Use the other Outgoing function as it allows for packet modifiers and traits.")
->>>>>>> 5edfa17c
 	virtual void Outgoing(FBitWriter& Packet)
 	{
 		FOutPacketTraits EmptyTraits;
@@ -789,11 +759,7 @@
 	 */
 	virtual void IncomingConnectionless(const FString& Address, FBitReader& Packet) = 0;
 
-<<<<<<< HEAD
-	DEPRECATED(4.21, "Use the method that allows traits on the packet.")
-=======
 	UE_DEPRECATED(4.21, "Use the method that allows traits on the packet.")
->>>>>>> 5edfa17c
 	virtual void OutgoingConnectionless(const FString& Address, FBitWriter& Packet)
 	{
 		FOutPacketTraits EmptyTraits;
@@ -859,11 +825,7 @@
 	/** Returns the name of this component. */
 	FName GetName() const { return Name; }
 
-<<<<<<< HEAD
-	DEPRECATED(4.21, "The Analytics Provider is now handled in the main PacketHandler class.")
-=======
 	UE_DEPRECATED(4.21, "The Analytics Provider is now handled in the main PacketHandler class.")
->>>>>>> 5edfa17c
 	virtual void SetAnalyticsProvider(TSharedPtr<class IAnalyticsProvider> Provider)
 	{
 	}
