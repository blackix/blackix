--- conflicted
+++ resolved
@@ -30,11 +30,7 @@
 	/* Queues a packet for resending */
 	void QueuePacketForResending(uint8* Packet, int32 CountBits, FOutPacketTraits& Traits);
 
-<<<<<<< HEAD
-	DEPRECATED(4.21, "Use the PacketTraits version for sending packets with additional flags and options")
-=======
 	UE_DEPRECATED(4.21, "Use the PacketTraits version for sending packets with additional flags and options")
->>>>>>> 5edfa17c
 	FORCEINLINE void QueueHandlerPacketForResending(HandlerComponent* InComponent, uint8* Packet, int32 CountBits)
 	{
 		FOutPacketTraits EmptyTraits;
