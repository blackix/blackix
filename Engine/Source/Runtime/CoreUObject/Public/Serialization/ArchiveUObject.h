// Copyright 1998-2016 Epic Games, Inc. All Rights Reserved.

#pragma once

<<<<<<< HEAD
#include "AsyncFileHandle.h"
#include "TextPackageNamespaceUtil.h"
struct FObjectInstancingGraph;


/**
 * Archive for counting memory usage.
 */
class FArchiveCountMem : public FArchiveUObject
{
public:
	FArchiveCountMem( UObject* Src )
	:	Num(0)
	,	Max(0)
	{
		ArIsCountingMemory = true;
		if( Src )
		{
			Src->Serialize( *this );
		}
	}
	SIZE_T GetNum()
	{
		return Num;
	}
	SIZE_T GetMax()
	{
		return Max;
	}
	void CountBytes( SIZE_T InNum, SIZE_T InMax )
	{
		Num += InNum;
		Max += InMax;
	}
	/**
	 * Returns the name of the Archive.  Useful for getting the name of the package a struct or object
	 * is in when a loading error occurs.
	 *
	 * This is overridden for the specific Archive Types
	 **/
	virtual FString GetArchiveName() const { return TEXT("FArchiveCountMem"); }

protected:
	SIZE_T Num, Max;
};


/**
 * Implements a proxy archive that serializes UObjects and FNames as string data.
 *
 * Expected use is:
 *    FArchive* SomeAr = CreateAnAr();
 *    FObjectAndNameAsStringProxyArchive Ar(*SomeAr);
 *    SomeObject->Serialize(Ar);
 *    FinalizeAr(SomeAr);
 * 
 * @param InInnerArchive The actual FArchive object to serialize normal data types (FStrings, INTs, etc)
 */
struct FObjectAndNameAsStringProxyArchive : public FNameAsStringProxyArchive
{
	/**
	 * Creates and initializes a new instance.
	 *
	 * @param InInnerArchive - The inner archive to proxy.
	 * @param bInLoadIfFindFails - Indicates whether to try and load a ref'd object if we don't find it
	 */
	FObjectAndNameAsStringProxyArchive(FArchive& InInnerArchive, bool bInLoadIfFindFails)
		:	FNameAsStringProxyArchive(InInnerArchive)
		,	bLoadIfFindFails(bInLoadIfFindFails)
	{ }

	/** If we fail to find an object during loading, try and load it. */
	bool bLoadIfFindFails;

	COREUOBJECT_API virtual FArchive& operator<<(class UObject*& Obj);
};

/**
 * UObject Memory Writer Archive.
 */
class FObjectWriter : public FMemoryWriter
{

public:
	FObjectWriter(UObject* Obj, TArray<uint8>& InBytes, bool bIgnoreClassRef = false, bool bIgnoreArchetypeRef = false, bool bDoDelta = true, uint32 AdditionalPortFlags = 0)
		: FMemoryWriter(InBytes)
	{
		ArIgnoreClassRef = bIgnoreClassRef;
		ArIgnoreArchetypeRef = bIgnoreArchetypeRef;
		ArNoDelta = !bDoDelta;
		ArPortFlags |= AdditionalPortFlags;

#if USE_STABLE_LOCALIZATION_KEYS
		if (GIsEditor && !(ArPortFlags & PPF_DuplicateForPIE))
		{
			SetLocalizationNamespace(TextNamespaceUtil::EnsurePackageNamespace(Obj));
		}
#endif // USE_STABLE_LOCALIZATION_KEYS

		Obj->Serialize(*this);
	}

	//~ Begin FArchive Interface
	COREUOBJECT_API virtual FArchive& operator<<( class FName& N ) override;
	COREUOBJECT_API virtual FArchive& operator<<( class UObject*& Res ) override;
	COREUOBJECT_API virtual FArchive& operator<<( FLazyObjectPtr& LazyObjectPtr ) override;
	COREUOBJECT_API virtual FArchive& operator<<( FAssetPtr& AssetPtr ) override;
	COREUOBJECT_API virtual FArchive& operator<<(FStringAssetReference& AssetPtr) override;
	COREUOBJECT_API virtual FString GetArchiveName() const override;
	//~ End FArchive Interface

protected:
	FObjectWriter(TArray<uint8>& InBytes)
		: FMemoryWriter(InBytes)
	{
		ArIgnoreClassRef = false;
		ArIgnoreArchetypeRef = false;
	}
};

/**
 * UObject Memory Reader Archive.
 */
class FObjectReader : public FMemoryArchive
{
public:
	FObjectReader(UObject* Obj, TArray<uint8>& InBytes, bool bIgnoreClassRef = false, bool bIgnoreArchetypeRef = false)
		: Bytes(InBytes)
	{
		ArIsLoading = true;
		ArIsPersistent = false;
		ArIgnoreClassRef = bIgnoreClassRef;
		ArIgnoreArchetypeRef = bIgnoreArchetypeRef;

#if USE_STABLE_LOCALIZATION_KEYS
		if (GIsEditor && !(ArPortFlags & PPF_DuplicateForPIE))
		{
			SetLocalizationNamespace(TextNamespaceUtil::EnsurePackageNamespace(Obj));
		}
#endif // USE_STABLE_LOCALIZATION_KEYS

		Obj->Serialize(*this);
	}

	//~ Begin FArchive Interface

	int64 TotalSize()
	{
		return (int64)Bytes.Num();
	}

	void Serialize(void* Data, int64 Num)
	{
		if (Num && !ArIsError)
		{
			// Only serialize if we have the requested amount of data
			if (Offset + Num <= TotalSize())
			{
				FMemory::Memcpy(Data, &Bytes[Offset], Num);
				Offset += Num;
			}
			else
			{
				ArIsError = true;
			}
		}
	}

	COREUOBJECT_API virtual FArchive& operator<<( class FName& N ) override;
	COREUOBJECT_API virtual FArchive& operator<<( class UObject*& Res ) override;
	COREUOBJECT_API virtual FArchive& operator<<( FLazyObjectPtr& LazyObjectPtr ) override;
	COREUOBJECT_API virtual FArchive& operator<<( FAssetPtr& AssetPtr ) override;
	COREUOBJECT_API virtual FArchive& operator<<(FStringAssetReference& AssetPtr) override;
	COREUOBJECT_API virtual FString GetArchiveName() const override;
	//~ End FArchive Interface



protected:
	FObjectReader(TArray<uint8>& InBytes)
		: Bytes(InBytes)
	{
		ArIsLoading = true;
		ArIsPersistent = false;
		ArIgnoreClassRef = false;
		ArIgnoreArchetypeRef = false;
	}

	const TArray<uint8>& Bytes;
};

/**
 * Archive for reloading UObjects without requiring the UObject to be completely unloaded.
 * Used for easily repropagating defaults to UObjects after class data has been changed.
 * Aggregates FMemoryReader and FMemoryWriter to encapsulate management and coordination 
 * of the UObject data being saved/loaded.
 * <p>
 * UObject references are not serialized directly into the memory archive.  Instead, we use
 * a system similar to the Export/ImportMap of FLinker - the pointer to the UObject is added
 * to a persistent (from the standpoint of the FReloadObjectArc) array.  The location into
 * this array is what is actually stored in the archive's buffer.
 * <p>
 * This is primarily necessary for loading UObject references from the memory archive.  The
 * UObject pointer ref. passed into the UObject overloaded serialization operator is not
 * guaranteed to be valid when reading data from the memory archive.  Since we need to determine
 * whether we *should* serialize the object before we actually do, we must introduce a level of
 * indirection.  Using the index retrieved from the archive's buffer, we can look at the UObject
 * before we attempt to serialize it.
 */
class COREUOBJECT_API FReloadObjectArc : public FArchiveUObject
{
public:

	/**
	 * Changes this memory archive to "read" mode, for reading UObject
	 * data from the temporary location back into the UObjects.
	 */
	void ActivateReader()
	{
		ArIsSaving = false;
		ArIsLoading = true;
	}

	/**
	 * Changes this memory archive to "write" mode, for storing UObject
	 * data to the temporary location.
	 *
	 * @note: called from ctors in child classes - should never be made virtual
	 */
	void ActivateWriter()
	{
		ArIsSaving = true;
		ArIsLoading = false;
	}

	/**
	 * Begin serializing a UObject into the memory archive.
	 *
	 * @param	Obj		the object to serialize
	 */
	void SerializeObject( UObject* Obj );

	/**
	 * Resets the archive so that it can be loaded from again from scratch
	 * as if it was never serialized as a Reader
	 */
	void Reset();

	/** FArchive Interface */
	int64 TotalSize()
	{
		return Bytes.Num();
	}
	void Seek( int64 InPos )
	{
		if ( IsLoading() )
			Reader.Seek(InPos);
		else if ( IsSaving() )
			Writer.Seek(InPos);
	}
	int64 Tell()
	{
		return IsLoading() ? Reader.Tell() : Writer.Tell();
	}
	FArchive& operator<<( class FName& Name );
	FArchive& operator<<(class UObject*& Obj);

	/** Constructor */
	FReloadObjectArc();

	/** Destructor */
	virtual ~FReloadObjectArc();

	/**
	 * Returns the name of the Archive.  Useful for getting the name of the package a struct or object
	 * is in when a loading error occurs.
	 *
	 * This is overridden for the specific Archive Types
	 **/
	virtual FString GetArchiveName() const { return TEXT("FReloadObjectArc"); }

protected:

	/**
	 * Raw I/O function.  Routes the call to the appropriate archive, depending on whether
	 * we're loading/saving.
	 */
	void Serialize( void* Data, int64 Num )
	{
		if ( IsLoading() )
		{
			Reader.Serialize(Data, Num);
		}
		else if ( IsSaving() )
		{
			Writer.Serialize(Data,Num);
		}
	}

	/**
	 * Sets the root object for this memory archive.
	 * 
	 * @param	NewRoot		the UObject that should be the new root
	 */
	void SetRootObject( UObject* NewRoot );

	/** the raw UObject data contained by this archive */
	TArray<uint8>		Bytes;

	/** moves UObject data from storage into UObject address space */
	FMemoryReader		Reader;

	/** stores UObject data in a temporary location for later retrieval */
	FMemoryWriter		Writer;

	/** UObjects for which all data is stored in the memory archive */
	TArray<UObject*>	CompleteObjects;

	/** UObjects for which only a reference to the object is stored in the memory archive */
	TArray<UObject*>	ReferencedObjects;

	/**
	 * List of top-level objects that have saved into the memory archive.  Used to prevent objects
	 * from being serialized into storage multiple times.
	 */
	TSet<UObject*>	SavedObjects;

	/**
	 * List of top-level objects that have been loaded using the memory archive.  Used to prevent
	 * objects from being serialized multiple times from the same memory archive.
	 */
	TSet<UObject*>	LoadedObjects;

	/** A mapping of "UObject" => "the offset for that UObject's data in the Bytes array" for the objects stored in this archive */
	TMap<UObject*,int32>	ObjectMap;

	/**
	 * This is the current top-level object.  For any UObjects contained
	 * within this object, the complete UObject data will be stored in the
	 * archive's buffer
	 */
	UObject*			RootObject;

	/**
	 * Used for tracking the subobjects and components that are instanced during this object reload.
	 */
	struct FObjectInstancingGraph*	InstanceGraph;

	/**
	 * Indicates whether this archive will serialize references to objects with the RF_Transient flag. (defaults to false)
	 */
	bool				bAllowTransientObjects;

	/**
	 * Indicates whether this archive should call InstanceSubobjectTemplates/InstanceSubobjects on objects that it re-initializes.
	 * Specify false if the object needs special handling before calling InstanceSubobjectTemplates
	 */
	bool				bInstanceSubobjectsOnLoad;
};

/*----------------------------------------------------------------------------
	FArchiveReplaceArchetype.
----------------------------------------------------------------------------*/
/**
 * This specialized version of the FReloadObjectArc is used when changing the archetype for a fully initialized object.  It handles saving and restoring
 * the values which have been changed in the instance, as well as remapping archetypes for subobjects to the corresponding subobject in the new archetype.
 * If a corresponding subobject cannot be found, the subobject's archetype is reset to the CDO for that subobject.
 */
class FArchiveReplaceArchetype : public FReloadObjectArc
{
public:
	FArchiveReplaceArchetype();

	/**
	 * Returns the name of the Archive.  Useful for getting the name of the package a struct or object
	 * is in when a loading error occurs.
	 *
	 * This is overridden for the specific Archive Types
	 **/
	virtual FString GetArchiveName() const { return TEXT("FArchiveReplaceArchetype"); }
};

/*----------------------------------------------------------------------------
	FArchiveShowReferences.
----------------------------------------------------------------------------*/
/**
 * Archive for displaying all objects referenced by a particular object.
 */
class FArchiveShowReferences : public FArchiveUObject
{
	/**
	 * I/O function.  Called when an object reference is encountered.
	 *
	 * @param	Obj		a pointer to the object that was encountered
	 */
	FArchive& operator<<( UObject*& Obj );

	/** the object to display references to */
	UObject* SourceObject;

	/** ignore references to objects have the same Outer as our Target */
	UObject* SourceOuter;

	/** output device for logging results */
	FOutputDevice& OutputAr;

	/**
	 * list of Outers to ignore;  any objects encountered that have one of
	 * these objects as an Outer will also be ignored
	 */
	class TArray<UObject*>& Exclude;

	/** list of objects that have been found */
	class TArray<UObject*> Found;

	bool DidRef;

public:

	/**
	 * Constructor
	 * 
	 * @param	inOutputAr		archive to use for logging results
	 * @param	inOuter			only consider objects that do not have this object as its Outer
	 * @param	inSource		object to show references for
	 * @param	inExclude		list of objects that should be ignored if encountered while serializing SourceObject
	 */
	FArchiveShowReferences( FOutputDevice& inOutputAr, UObject* inOuter, UObject* inSource, TArray<UObject*>& InExclude );

	/**
	 * Returns the name of the Archive.  Useful for getting the name of the package a struct or object
	 * is in when a loading error occurs.
	 *
	 * This is overridden for the specific Archive Types
	 **/
	virtual FString GetArchiveName() const { return TEXT("FArchiveShowReferences"); }
};

/*----------------------------------------------------------------------------
	FFindReferencersArchive.
----------------------------------------------------------------------------*/
/**
 * Archive for mapping out the referencers of a collection of objects.
 */
class FFindReferencersArchive : public FArchiveUObject
{
public:
	/**
	 * Constructor
	 *
	 * @param	PotentialReferencer		the object to serialize which may contain references to our target objects
	 * @param	InTargetObjects			array of objects to search for references to
	 * @param	bFindAlsoWeakReferences should we also look into weak references?
	 */
	COREUOBJECT_API FFindReferencersArchive(class UObject* PotentialReferencer, const TArray<class UObject*>& InTargetObjects, bool bFindAlsoWeakReferences = false);

	/**
	 * Retrieves the number of references from PotentialReferencer to the object specified.
	 *
	 * @param	TargetObject	the object to might be referenced
	 * @param	out_ReferencingProperties
	 *							receives the list of properties which were holding references to TargetObject
	 *
	 * @return	the number of references to TargetObject which were encountered when PotentialReferencer
	 *			was serialized.
	 */
	COREUOBJECT_API int32 GetReferenceCount( class UObject* TargetObject, TArray<class UProperty*>* out_ReferencingProperties=NULL ) const;

	/**
	 * Retrieves the number of references from PotentialReferencer list of TargetObjects
	 *
	 * @param	out_ReferenceCounts		receives the number of references to each of the TargetObjects
	 *
	 * @return	the number of objects which were referenced by PotentialReferencer.
	 */
	COREUOBJECT_API int32 GetReferenceCounts( TMap<class UObject*, int32>& out_ReferenceCounts ) const;

	/**
	 * Retrieves the number of references from PotentialReferencer list of TargetObjects
	 *
	 * @param	out_ReferenceCounts			receives the number of references to each of the TargetObjects
	 * @param	out_ReferencingProperties	receives the map of properties holding references to each referenced object.
	 *
	 * @return	the number of objects which were referenced by PotentialReferencer.
	 */
	COREUOBJECT_API int32 GetReferenceCounts( TMap<class UObject*, int32>& out_ReferenceCounts, TMultiMap<class UObject*,class UProperty*>& out_ReferencingProperties ) const;

	/**
	 * Returns the name of the Archive.  Useful for getting the name of the package a struct or object
	 * is in when a loading error occurs.
	 *
	 * This is overridden for the specific Archive Types
	 **/
	COREUOBJECT_API virtual FString GetArchiveName() const { return TEXT("FFindReferencersArchive"); }

	/**
	 * Resets the reference counts.  Keeps the same target objects but sets up everything to test a new potential referencer.
	 * @param	PotentialReferencer		the object to serialize which may contain references to our target objects
	 **/
	COREUOBJECT_API void ResetPotentialReferencer(UObject* InPotentialReferencer);

protected:
	TMap<class UObject*, int32>	TargetObjects;

	/** a mapping of target object => the properties in PotentialReferencer that hold the reference to target object */
	TMultiMap<class UObject*,class UProperty*> ReferenceMap;

	/** The potential referencer we ignore */
	class UObject* PotentialReferencer;

private:

	/**
	 * Serializer - if Obj is one of the objects we're looking for, increments the reference count for that object
	 */
	COREUOBJECT_API FArchive& operator<<( class UObject*& Obj );
};

/**
 * This class is used to find which objects reference any element from a list of "TargetObjects".  When invoked,
 * it will generate a mapping of each target object to an array of objects referencing that target object.
 *
 * Each key corresponds to an element of the input TargetObjects array which was referenced
 * by some other object.  The values for these keys are the objects which are referencing them.
 */
template< class T >
class TFindObjectReferencers : public TMultiMap<T*, UObject*>
{
public:

	/**
	 * Default constructor
	 *
	 * @param	TargetObjects	the list of objects to find references to
	 * @param	PackageToCheck	if specified, only objects contained in this package will be searched
	 *							for references to 
	 * @param	bIgnoreTemplates If true, do not record template objects
	 * @param	bFindAlsoWeakReferences If true, also look into weak references
	 */
	TFindObjectReferencers( TArray< T* > TargetObjects, UPackage* PackageToCheck=NULL, bool bIgnoreTemplates = true, bool bFindAlsoWeakReferences = false)
	: TMultiMap< T*, UObject* >()
	{
		TArray<UObject*> ReferencedObjects;
		TMap<UObject*, int32> ReferenceCounts;

		FFindReferencersArchive FindReferencerAr(nullptr, (TArray<UObject*>&)TargetObjects, bFindAlsoWeakReferences);

		// Loop over every object to find any reference that may exist for the target objects
		for (FObjectIterator It; It; ++It)
		{
			UObject* PotentialReferencer = *It;
			if ( !TargetObjects.Contains(PotentialReferencer)
			&&	(PackageToCheck == NULL || PotentialReferencer->IsIn(PackageToCheck))
			&&	(!bIgnoreTemplates || !PotentialReferencer->IsTemplate()) )
			{
				FindReferencerAr.ResetPotentialReferencer(PotentialReferencer);

				ReferenceCounts.Reset();
				if ( FindReferencerAr.GetReferenceCounts(ReferenceCounts) > 0 )
				{
					// here we don't really care about the number of references from PotentialReferencer to the target object...just that he's a referencer
					ReferencedObjects.Reset();
					ReferenceCounts.GenerateKeyArray(ReferencedObjects);
					for ( int32 RefIndex = 0; RefIndex < ReferencedObjects.Num(); RefIndex++ )
					{
						this->Add(static_cast<T*>(ReferencedObjects[RefIndex]), PotentialReferencer);
					}
				}
			}
		}
	}

private:
	/**
	 * This is a mapping of TargetObjects to the list of objects which references each one combined with
	 * the list of properties which are holding the reference to the TargetObject in that referencer.
	 *
	 * @todo - not yet implemented
	 */
//	TMap< T*, TMultiMap<UObject*, UProperty*> >		ReferenceProperties;
};

/*----------------------------------------------------------------------------
	FArchiveFindCulprit.
----------------------------------------------------------------------------*/
/**
 * Archive for finding who references an object.
 */
class FArchiveFindCulprit : public FArchiveUObject
{
public:
	/**
	 * Constructor
	 *
	 * @param	InFind	the object that we'll be searching for references to
	 * @param	Src		the object to serialize which may contain a reference to InFind
	 * @param	InPretendSaving		if true, marks the archive as saving and persistent, so that a different serialization codepath is followed
	 */
	COREUOBJECT_API FArchiveFindCulprit( UObject* InFind, UObject* Src, bool InPretendSaving );

	int32 GetCount() const
	{
		return Count;
	}
	int32 GetCount( TArray<const UProperty*>& Properties )
	{
		Properties = Referencers;
		return Count;
	}

	/**
	 * Returns the name of the Archive.  Useful for getting the name of the package a struct or object
	 * is in when a loading error occurs.
	 *
	 * This is overridden for the specific Archive Types
	 **/
	virtual FString GetArchiveName() const { return TEXT("FArchiveFindCulprit"); }

protected:
	UObject*			Find;
	int32					Count;
	bool				PretendSaving;
	class TArray<const UProperty*>	Referencers;

private:
	COREUOBJECT_API FArchive& operator<<( class UObject*& Obj );
};

struct FTraceRouteRecord
{
	struct FObjectGraphNode*	GraphNode;
	TArray<UProperty*>			ReferencerProperties;

	FTraceRouteRecord( struct FObjectGraphNode* InGraphNode, UProperty* InReferencerProperty)
	: GraphNode(InGraphNode)
	{
		ReferencerProperties.Add(InReferencerProperty);
	}

	FTraceRouteRecord( struct FObjectGraphNode* InGraphNode, const TArray<UProperty*>&	InReferencerProperties )
		: GraphNode(InGraphNode)
	{
		ReferencerProperties = InReferencerProperties;
	}

	void Add(UProperty* InReferencerProperty)
	{
		ReferencerProperties.Add(InReferencerProperty);
	}
};

struct FObjectGraphNode
{
	/** the object this node represents */
	UObject*	NodeObject;

	/** Records for objects which reference this object */
	TMap<UObject*, FTraceRouteRecord>	ReferencerRecords;

	/** Records for objects which are referenced by this object */
	TMap<UObject*, FTraceRouteRecord>	ReferencedObjects;

	/** the number of links between NodeObject and the target object */
	int32									ReferenceDepth;

	/** Used during search - Visited or not */
	bool							Visited;

	/**
	 * The property that references NodeObject; only set on nodes which are part
	 * of the calculated shortest route
	 */
	TArray<UProperty*>							ReferencerProperties;

	/** Default constructor */
	FObjectGraphNode( UObject* InNodeObject=NULL )
	:	NodeObject(InNodeObject)
	,	ReferenceDepth(MAX_int32)
	,	Visited(false)
	{}
};

/*----------------------------------------------------------------------------
	FArchiveFindCulprit.
----------------------------------------------------------------------------*/
// This is from FArchiveTraceRoute -This only creates object graph of all objects 
// This can be used by other classes such as FTraceReferences - trace references of one object
class FArchiveObjectGraph : public FArchiveUObject
{
	/** Handles serialization of UObject references */
	FArchive& operator<<( class UObject*& Obj );

	/**
	* The object currently being serialized; used by the overloaded serialization operator to determine the referencing object.
	*/
	UObject* CurrentReferencer;
	/** The set of objects encountered while serializing CurrentReferencer */
	TArray<UObject*> ObjectsToSerialize;

	/** true if we should serialize objects marked RF_Transient */
	bool bIncludeTransients;

	/**
	* A bitmask of object flags which indicates which objects should be included in the group of initial objects to be serialized;
	* RF_RootSet will be automatically added to this bitmask, and OBJECTMARK_TagExp will automatically be removed.
	*/
	EObjectFlags	RequiredFlags;

public:
	FArchiveObjectGraph(bool IncludeTransients, EObjectFlags KeepFlags);
	~FArchiveObjectGraph();

	/**
	* Serializes the objects in the specified set; any objects encountered during serialization
	* of an object are added to the object set and processed until no new objects are added.
	* DO NOT MAKE THIS VIRTUAL - this is called by constructor. If you wish to do so, please change where be called
	* @param	Objects		the original set of objects to serialize; the original set will be preserved.
	*/
	void GenerateObjectGraph( TArray<UObject*>& Objects );

	void ClearSearchFlags();

	/** A complete graph of all references between all objects in memory */
	TMap<UObject*, FObjectGraphNode*> ObjectGraph;
};

// This traces referenced/referencer of an object using FArchiveObjectGraph 
class FTraceReferences
{
	FArchiveObjectGraph ArchiveObjectGraph;

	// internal recursive function for referencers/referenced
	void GetReferencerInternal( UObject* CurrentObject, TArray<FObjectGraphNode*> &OutReferencer, int32 CurrentDepth, int32 TargetDepth );
	void GetReferencedInternal( UObject* CurrentObject, TArray<FObjectGraphNode*> &OutReferenced, int32 CurrentDepth, int32 TargetDepth );

public:
	FTraceReferences( bool bIncludeTransients = false, EObjectFlags KeepFlags = RF_AllFlags );

	// returns referencer string of an object
	FString GetReferencerString( UObject* Object, int32 Depth = 100 ); 
	// returns referenced string of an object	
	FString GetReferencedString( UObject* Object, int32 Depth = 100 );

	// returns referencer object list of an object	
	int32 GetReferencer( UObject* Object, TArray<FObjectGraphNode*> &Referencer, bool bExcludeSelf=true, int32 Depth = 100 );
	// returns referenced object list of an object		
	int32 GetReferenced( UObject* Object, TArray<FObjectGraphNode*> &Referenced, bool bExcludeSelf=true, int32 Depth = 100 );
};
/**
 * Archive for finding shortest path from root to a particular object.
 * Depth-first search.
 */
class FArchiveTraceRoute : public FArchiveUObject
{
	/**
	 * Simple container struct for grouping two FObjectGraphNodes together.
	 */
	struct FRouteLink
	{
		/**
		 * Constructor
		 */
		FRouteLink( FObjectGraphNode* InParent=NULL, FObjectGraphNode* InChild=NULL )
		: LinkParent(InParent), LinkChild(InChild)
		{}

		/**
		 * The node corresponding to the "referencing" object.
		 */
		FObjectGraphNode* LinkParent;

		/**
		 * The node corresponding to the "referenced" object.
		 */
		FObjectGraphNode* LinkChild;
	};

public:
	static COREUOBJECT_API TMap<UObject*,UProperty*> FindShortestRootPath( UObject* Object, bool bIncludeTransients, EObjectFlags KeepFlags );

	/**
	 * Retuns path to root created by e.g. FindShortestRootPath via a string.
	 *
	 * @param TargetObject	object marking one end of the route
	 * @param Route			route to print to log.
	 * @param String of root path
	 */
	static COREUOBJECT_API FString PrintRootPath( const TMap<UObject*,UProperty*>& Route, const UObject* TargetObject );

	/**
	 * Returns the name of the Archive.  Useful for getting the name of the package a struct or object
	 * is in when a loading error occurs.
	 *
	 * This is overridden for the specific Archive Types
	 **/
	virtual FString GetArchiveName() const { return TEXT("FArchiveTraceRoute"); }

	/**
	 * Serializes the objects in the specified set; any objects encountered during serialization
	 * of an object are added to the object set and processed until no new objects are added.
	 *
	 * @param	Objects		the original set of objects to serialize; the original set will be preserved.
	 */
	void GenerateObjectGraph( TSparseArray<UObject*>& Objects );

	/**
	 * Recursively iterates over the referencing objects for the specified node, marking each with
	 * the current Depth value.  Stops once it reaches a route root.
	 *
	 * @param	ObjectNode	the node to evaluate.
	 */
	void CalculateReferenceDepthsForNode( FObjectGraphNode* ObjectNode );

	/**
	 * Searches through the objects referenced by CurrentNode for a record with a Depth lower than LowestDepth.
	 *
	 * @param	CurrentNode		the node containing the list of referenced objects that will be searched.
	 * @param	LowestDepth		the current number of links we are from the target object.
	 * @param	ClosestLink		if a trace route record is found with a lower depth value than LowestDepth, the link is saved to this value.
	 *
	 * @return	true if a closer link was discovered; false if no links were closer than lowest depth, or if we've reached the target object.
	 */
	bool FindClosestLink( FObjectGraphNode* CurrentNode, int32& LowestDepth, FRouteLink& ClosestLink );

private:
	FArchiveTraceRoute( UObject* TargetObject, TMap<UObject*,FTraceRouteRecord>& InRoutes, bool bShouldIncludeTransients, EObjectFlags KeepFlags );
	~FArchiveTraceRoute();

	/** Handles serialization of UObject references */
	FArchive& operator<<( class UObject*& Obj );

	/** A complete graph of all references between all objects in memory */
	TMap<UObject*, FObjectGraphNode*> ObjectGraph;

	/**
	 * The object currently being serialized; used by the overloaded serialization operator to determine the referencing object.
	 */
	UObject* CurrentReferencer;

	/** The set of objects encountered while serializing CurrentReferencer */
	TArray<UObject*> ObjectsToSerialize;

	/** the current number of object reference links away from the target object */
	int32 Depth;

	/** true if we should serialize objects marked RF_Transient */
	bool bIncludeTransients;

	/**
	 * A bitmask of object flags which indicates which objects should be included in the group of initial objects to be serialized;
	 * RF_RootSet will be automatically added to this bitmask, and OBJECTMARK_TagExp will automatically be removed.
	 */
	EObjectFlags	RequiredFlags;

};

/*----------------------------------------------------------------------------
	FDuplicateDataReader.
----------------------------------------------------------------------------*/

/**
 * Information about a duplicated object
 * For use with a dense object annotation
 */
struct FDuplicatedObject
{
	/** The duplicated object */
	UObject* DuplicatedObject;

	FDuplicatedObject()
		: DuplicatedObject(NULL)
	{

	}

	FDuplicatedObject( UObject* InDuplicatedObject )
		: DuplicatedObject( InDuplicatedObject )
	{

	}

	/**
	 * @return true if this is the default annotation and holds no information about a duplicated object
	 */
	FORCEINLINE bool IsDefault()
	{
		return DuplicatedObject == NULL;
	}
};

template <> struct TIsPODType<FDuplicatedObject> { enum { Value = true }; };

/**
 * Reads duplicated objects from a memory buffer, replacing object references to duplicated objects.
 */
class FDuplicateDataReader : public FArchiveUObject
{
private:

	class FUObjectAnnotationSparse<FDuplicatedObject,false>&	DuplicatedObjectAnnotation;
	const TArray<uint8>&					ObjectData;
	int32									Offset;

	//~ Begin FArchive Interface.

	virtual FArchive& operator<<(FName& N);
	virtual FArchive& operator<<(UObject*& Object);
	virtual FArchive& operator<<(FLazyObjectPtr& LazyObjectPtr);
	virtual FArchive& operator<<(FAssetPtr& AssetPtr);
	virtual FArchive& operator<<(FStringAssetReference& StringAssetReference);
	
	void SerializeFail();

	virtual void Serialize(void* Data,int64 Num)
	{
		if(Num)
		{
			if (!(Offset + Num <= ObjectData.Num()))
			{
				SerializeFail();
			}
			FMemory::Memcpy(Data,&ObjectData[Offset],Num);
			Offset += Num;
		}
	}

	virtual void Seek(int64 InPos)
	{
		Offset = InPos;
	}

public:
	/**
	 * Returns the name of the Archive.  Useful for getting the name of the package a struct or object
	 * is in when a loading error occurs.
	 *
	 * This is overridden for the specific Archive Types
	 **/
	virtual FString GetArchiveName() const { return TEXT("FDuplicateDataReader"); }

	virtual int64 Tell()
	{
		return Offset;
	}
	virtual int64 TotalSize()
	{
		return ObjectData.Num();
	}

	/**
	 * Constructor
	 * 
	 * @param	InDuplicatedObjectAnnotation		Annotation for storing a mapping from source to duplicated object
	 * @param	InObjectData					Object data to read from
	 */
	FDuplicateDataReader( FUObjectAnnotationSparse<FDuplicatedObject,false>& InDuplicatedObjectAnnotation, const TArray<uint8>& InObjectData, uint32 InPortFlags, UObject* InDestOuter );
};

/*----------------------------------------------------------------------------
	FDuplicateDataWriter.
----------------------------------------------------------------------------*/
/**
 * Writes duplicated objects to a memory buffer, duplicating referenced inner objects and adding the duplicates to the DuplicatedObjects map.
 */
class FDuplicateDataWriter : public FArchiveUObject
{
private:

	class FUObjectAnnotationSparse<FDuplicatedObject,false>&	DuplicatedObjectAnnotation;
	TArray<uint8>&							ObjectData;
	int64										Offset;
	EObjectFlags							FlagMask;
	EObjectFlags							ApplyFlags;
	EInternalObjectFlags InternalFlagMask;
	EInternalObjectFlags ApplyInternalFlags;

	/**
	 * This is used to prevent object & component instancing resulting from the calls to StaticConstructObject(); instancing subobjects and components is pointless,
	 * since we do that manually and replace the current value with our manually created object anyway.
	 */
	struct FObjectInstancingGraph*			InstanceGraph;

	//~ Begin FArchive Interface.

	virtual FArchive& operator<<(FName& N);
	virtual FArchive& operator<<(UObject*& Object);
	virtual FArchive& operator<<(FLazyObjectPtr& LazyObjectPtr);
	virtual FArchive& operator<<(FAssetPtr& AssetPtr);

	virtual void Serialize(void* Data,int64 Num)
	{
		// Don't try to add/memcpy zero sized items
		if (Data != NULL && Num > 0)
		{
			if(Offset == ObjectData.Num())
			{
				ObjectData.AddUninitialized(Num);
			}
			FMemory::Memcpy(&ObjectData[Offset],Data,Num);
			Offset += Num;
		}
	}

	virtual void Seek(int64 InPos)
	{
		Offset = InPos;
	}

	/**
	 * Places a new duplicate in the DuplicatedObjects map as well as the UnserializedObjects list
	 * 
	 * @param	SourceObject	the original version of the object
	 * @param	DuplicateObject	the copy of the object
	 *
	 * @return	a pointer to the copy of the object
	 */
	UObject* AddDuplicate(UObject* SourceObject,UObject* DuplicateObject);

public:
	/**
	 * Returns the name of the Archive.  Useful for getting the name of the package a struct or object
	 * is in when a loading error occurs.
	 *
	 * This is overridden for the specific Archive Types
	 **/
	virtual FString GetArchiveName() const { return TEXT("FDuplicateDataWriter"); }

	virtual int64 Tell()
	{
		return Offset;
	}

	virtual int64 TotalSize()
	{
		return ObjectData.Num();
	}
	TArray<UObject*>	UnserializedObjects;

	/**
	 * Returns a pointer to the duplicate of a given object, creating the duplicate object if necessary.
	 * 
	 * @param	Object	the object to find a duplicate for
	 * @param	bCreateIfMissing Create the duplicated object if it's missing.
	 *
	 * @return	a pointer to the duplicate of the specified object
	 */
	UObject* GetDuplicatedObject(UObject* Object, bool bCreateIfMissing = true);

	/**
	 * Constructor
	 * 
	 * @param	InDuplicatedObjects		Annotation for storing a mapping from source to duplicated object
	 * @param	InObjectData			will store the serialized data
	 * @param	SourceObject			the object to copy
	 * @param	DestObject				the object to copy to
	 * @param	InFlagMask				the flags that should be copied when the object is duplicated
	 * @param	InApplyFlags			the flags that should always be set on the duplicated objects (regardless of whether they're set on the source)
	 * @param	InInstanceGraph			the instancing graph to use when creating the duplicate objects.
	 */
	FDuplicateDataWriter(
		FUObjectAnnotationSparse<FDuplicatedObject, false>& InDuplicatedObjects,
		TArray<uint8>& InObjectData,
		UObject* SourceObject,
		UObject* DestObject,
		EObjectFlags InFlagMask,
		EObjectFlags InApplyMask,
		EInternalObjectFlags InInternalFlagMask,
		EInternalObjectFlags InApplyInternalFlags,
		FObjectInstancingGraph* InInstanceGraph,
		uint32 InPortFlags);
};

/** Base class for object replacement archives */ 
class COREUOBJECT_API FArchiveReplaceObjectRefBase : public FArchiveUObject
{
protected:
	/**
	* Serializes a single object
	*/
	void SerializeObject(UObject* ObjectToSerialize);
};

/*----------------------------------------------------------------------------
	FArchiveReplaceObjectRef.
----------------------------------------------------------------------------*/
=======
>>>>>>> 92a3597a
/**
 * Base FArchive for serializing UObjects. Supports FLazyObjectPtr and FAssetPtr serialization.
 */
class COREUOBJECT_API FArchiveUObject : public FArchive
{
public:

	using FArchive::operator<<; // For visibility of the overloads we don't override

	//~ Begin FArchive Interface
	virtual FArchive& operator<< (class FLazyObjectPtr& Value) override;
	virtual FArchive& operator<< (class FAssetPtr& Value) override;
	virtual FArchive& operator<< (struct FStringAssetReference& Value) override;
	virtual FArchive& operator<< (struct FWeakObjectPtr& Value) override;
	//~ End FArchive Interface
};<|MERGE_RESOLUTION|>--- conflicted
+++ resolved
@@ -2,1094 +2,6 @@
 
 #pragma once
 
-<<<<<<< HEAD
-#include "AsyncFileHandle.h"
-#include "TextPackageNamespaceUtil.h"
-struct FObjectInstancingGraph;
-
-
-/**
- * Archive for counting memory usage.
- */
-class FArchiveCountMem : public FArchiveUObject
-{
-public:
-	FArchiveCountMem( UObject* Src )
-	:	Num(0)
-	,	Max(0)
-	{
-		ArIsCountingMemory = true;
-		if( Src )
-		{
-			Src->Serialize( *this );
-		}
-	}
-	SIZE_T GetNum()
-	{
-		return Num;
-	}
-	SIZE_T GetMax()
-	{
-		return Max;
-	}
-	void CountBytes( SIZE_T InNum, SIZE_T InMax )
-	{
-		Num += InNum;
-		Max += InMax;
-	}
-	/**
-	 * Returns the name of the Archive.  Useful for getting the name of the package a struct or object
-	 * is in when a loading error occurs.
-	 *
-	 * This is overridden for the specific Archive Types
-	 **/
-	virtual FString GetArchiveName() const { return TEXT("FArchiveCountMem"); }
-
-protected:
-	SIZE_T Num, Max;
-};
-
-
-/**
- * Implements a proxy archive that serializes UObjects and FNames as string data.
- *
- * Expected use is:
- *    FArchive* SomeAr = CreateAnAr();
- *    FObjectAndNameAsStringProxyArchive Ar(*SomeAr);
- *    SomeObject->Serialize(Ar);
- *    FinalizeAr(SomeAr);
- * 
- * @param InInnerArchive The actual FArchive object to serialize normal data types (FStrings, INTs, etc)
- */
-struct FObjectAndNameAsStringProxyArchive : public FNameAsStringProxyArchive
-{
-	/**
-	 * Creates and initializes a new instance.
-	 *
-	 * @param InInnerArchive - The inner archive to proxy.
-	 * @param bInLoadIfFindFails - Indicates whether to try and load a ref'd object if we don't find it
-	 */
-	FObjectAndNameAsStringProxyArchive(FArchive& InInnerArchive, bool bInLoadIfFindFails)
-		:	FNameAsStringProxyArchive(InInnerArchive)
-		,	bLoadIfFindFails(bInLoadIfFindFails)
-	{ }
-
-	/** If we fail to find an object during loading, try and load it. */
-	bool bLoadIfFindFails;
-
-	COREUOBJECT_API virtual FArchive& operator<<(class UObject*& Obj);
-};
-
-/**
- * UObject Memory Writer Archive.
- */
-class FObjectWriter : public FMemoryWriter
-{
-
-public:
-	FObjectWriter(UObject* Obj, TArray<uint8>& InBytes, bool bIgnoreClassRef = false, bool bIgnoreArchetypeRef = false, bool bDoDelta = true, uint32 AdditionalPortFlags = 0)
-		: FMemoryWriter(InBytes)
-	{
-		ArIgnoreClassRef = bIgnoreClassRef;
-		ArIgnoreArchetypeRef = bIgnoreArchetypeRef;
-		ArNoDelta = !bDoDelta;
-		ArPortFlags |= AdditionalPortFlags;
-
-#if USE_STABLE_LOCALIZATION_KEYS
-		if (GIsEditor && !(ArPortFlags & PPF_DuplicateForPIE))
-		{
-			SetLocalizationNamespace(TextNamespaceUtil::EnsurePackageNamespace(Obj));
-		}
-#endif // USE_STABLE_LOCALIZATION_KEYS
-
-		Obj->Serialize(*this);
-	}
-
-	//~ Begin FArchive Interface
-	COREUOBJECT_API virtual FArchive& operator<<( class FName& N ) override;
-	COREUOBJECT_API virtual FArchive& operator<<( class UObject*& Res ) override;
-	COREUOBJECT_API virtual FArchive& operator<<( FLazyObjectPtr& LazyObjectPtr ) override;
-	COREUOBJECT_API virtual FArchive& operator<<( FAssetPtr& AssetPtr ) override;
-	COREUOBJECT_API virtual FArchive& operator<<(FStringAssetReference& AssetPtr) override;
-	COREUOBJECT_API virtual FString GetArchiveName() const override;
-	//~ End FArchive Interface
-
-protected:
-	FObjectWriter(TArray<uint8>& InBytes)
-		: FMemoryWriter(InBytes)
-	{
-		ArIgnoreClassRef = false;
-		ArIgnoreArchetypeRef = false;
-	}
-};
-
-/**
- * UObject Memory Reader Archive.
- */
-class FObjectReader : public FMemoryArchive
-{
-public:
-	FObjectReader(UObject* Obj, TArray<uint8>& InBytes, bool bIgnoreClassRef = false, bool bIgnoreArchetypeRef = false)
-		: Bytes(InBytes)
-	{
-		ArIsLoading = true;
-		ArIsPersistent = false;
-		ArIgnoreClassRef = bIgnoreClassRef;
-		ArIgnoreArchetypeRef = bIgnoreArchetypeRef;
-
-#if USE_STABLE_LOCALIZATION_KEYS
-		if (GIsEditor && !(ArPortFlags & PPF_DuplicateForPIE))
-		{
-			SetLocalizationNamespace(TextNamespaceUtil::EnsurePackageNamespace(Obj));
-		}
-#endif // USE_STABLE_LOCALIZATION_KEYS
-
-		Obj->Serialize(*this);
-	}
-
-	//~ Begin FArchive Interface
-
-	int64 TotalSize()
-	{
-		return (int64)Bytes.Num();
-	}
-
-	void Serialize(void* Data, int64 Num)
-	{
-		if (Num && !ArIsError)
-		{
-			// Only serialize if we have the requested amount of data
-			if (Offset + Num <= TotalSize())
-			{
-				FMemory::Memcpy(Data, &Bytes[Offset], Num);
-				Offset += Num;
-			}
-			else
-			{
-				ArIsError = true;
-			}
-		}
-	}
-
-	COREUOBJECT_API virtual FArchive& operator<<( class FName& N ) override;
-	COREUOBJECT_API virtual FArchive& operator<<( class UObject*& Res ) override;
-	COREUOBJECT_API virtual FArchive& operator<<( FLazyObjectPtr& LazyObjectPtr ) override;
-	COREUOBJECT_API virtual FArchive& operator<<( FAssetPtr& AssetPtr ) override;
-	COREUOBJECT_API virtual FArchive& operator<<(FStringAssetReference& AssetPtr) override;
-	COREUOBJECT_API virtual FString GetArchiveName() const override;
-	//~ End FArchive Interface
-
-
-
-protected:
-	FObjectReader(TArray<uint8>& InBytes)
-		: Bytes(InBytes)
-	{
-		ArIsLoading = true;
-		ArIsPersistent = false;
-		ArIgnoreClassRef = false;
-		ArIgnoreArchetypeRef = false;
-	}
-
-	const TArray<uint8>& Bytes;
-};
-
-/**
- * Archive for reloading UObjects without requiring the UObject to be completely unloaded.
- * Used for easily repropagating defaults to UObjects after class data has been changed.
- * Aggregates FMemoryReader and FMemoryWriter to encapsulate management and coordination 
- * of the UObject data being saved/loaded.
- * <p>
- * UObject references are not serialized directly into the memory archive.  Instead, we use
- * a system similar to the Export/ImportMap of FLinker - the pointer to the UObject is added
- * to a persistent (from the standpoint of the FReloadObjectArc) array.  The location into
- * this array is what is actually stored in the archive's buffer.
- * <p>
- * This is primarily necessary for loading UObject references from the memory archive.  The
- * UObject pointer ref. passed into the UObject overloaded serialization operator is not
- * guaranteed to be valid when reading data from the memory archive.  Since we need to determine
- * whether we *should* serialize the object before we actually do, we must introduce a level of
- * indirection.  Using the index retrieved from the archive's buffer, we can look at the UObject
- * before we attempt to serialize it.
- */
-class COREUOBJECT_API FReloadObjectArc : public FArchiveUObject
-{
-public:
-
-	/**
-	 * Changes this memory archive to "read" mode, for reading UObject
-	 * data from the temporary location back into the UObjects.
-	 */
-	void ActivateReader()
-	{
-		ArIsSaving = false;
-		ArIsLoading = true;
-	}
-
-	/**
-	 * Changes this memory archive to "write" mode, for storing UObject
-	 * data to the temporary location.
-	 *
-	 * @note: called from ctors in child classes - should never be made virtual
-	 */
-	void ActivateWriter()
-	{
-		ArIsSaving = true;
-		ArIsLoading = false;
-	}
-
-	/**
-	 * Begin serializing a UObject into the memory archive.
-	 *
-	 * @param	Obj		the object to serialize
-	 */
-	void SerializeObject( UObject* Obj );
-
-	/**
-	 * Resets the archive so that it can be loaded from again from scratch
-	 * as if it was never serialized as a Reader
-	 */
-	void Reset();
-
-	/** FArchive Interface */
-	int64 TotalSize()
-	{
-		return Bytes.Num();
-	}
-	void Seek( int64 InPos )
-	{
-		if ( IsLoading() )
-			Reader.Seek(InPos);
-		else if ( IsSaving() )
-			Writer.Seek(InPos);
-	}
-	int64 Tell()
-	{
-		return IsLoading() ? Reader.Tell() : Writer.Tell();
-	}
-	FArchive& operator<<( class FName& Name );
-	FArchive& operator<<(class UObject*& Obj);
-
-	/** Constructor */
-	FReloadObjectArc();
-
-	/** Destructor */
-	virtual ~FReloadObjectArc();
-
-	/**
-	 * Returns the name of the Archive.  Useful for getting the name of the package a struct or object
-	 * is in when a loading error occurs.
-	 *
-	 * This is overridden for the specific Archive Types
-	 **/
-	virtual FString GetArchiveName() const { return TEXT("FReloadObjectArc"); }
-
-protected:
-
-	/**
-	 * Raw I/O function.  Routes the call to the appropriate archive, depending on whether
-	 * we're loading/saving.
-	 */
-	void Serialize( void* Data, int64 Num )
-	{
-		if ( IsLoading() )
-		{
-			Reader.Serialize(Data, Num);
-		}
-		else if ( IsSaving() )
-		{
-			Writer.Serialize(Data,Num);
-		}
-	}
-
-	/**
-	 * Sets the root object for this memory archive.
-	 * 
-	 * @param	NewRoot		the UObject that should be the new root
-	 */
-	void SetRootObject( UObject* NewRoot );
-
-	/** the raw UObject data contained by this archive */
-	TArray<uint8>		Bytes;
-
-	/** moves UObject data from storage into UObject address space */
-	FMemoryReader		Reader;
-
-	/** stores UObject data in a temporary location for later retrieval */
-	FMemoryWriter		Writer;
-
-	/** UObjects for which all data is stored in the memory archive */
-	TArray<UObject*>	CompleteObjects;
-
-	/** UObjects for which only a reference to the object is stored in the memory archive */
-	TArray<UObject*>	ReferencedObjects;
-
-	/**
-	 * List of top-level objects that have saved into the memory archive.  Used to prevent objects
-	 * from being serialized into storage multiple times.
-	 */
-	TSet<UObject*>	SavedObjects;
-
-	/**
-	 * List of top-level objects that have been loaded using the memory archive.  Used to prevent
-	 * objects from being serialized multiple times from the same memory archive.
-	 */
-	TSet<UObject*>	LoadedObjects;
-
-	/** A mapping of "UObject" => "the offset for that UObject's data in the Bytes array" for the objects stored in this archive */
-	TMap<UObject*,int32>	ObjectMap;
-
-	/**
-	 * This is the current top-level object.  For any UObjects contained
-	 * within this object, the complete UObject data will be stored in the
-	 * archive's buffer
-	 */
-	UObject*			RootObject;
-
-	/**
-	 * Used for tracking the subobjects and components that are instanced during this object reload.
-	 */
-	struct FObjectInstancingGraph*	InstanceGraph;
-
-	/**
-	 * Indicates whether this archive will serialize references to objects with the RF_Transient flag. (defaults to false)
-	 */
-	bool				bAllowTransientObjects;
-
-	/**
-	 * Indicates whether this archive should call InstanceSubobjectTemplates/InstanceSubobjects on objects that it re-initializes.
-	 * Specify false if the object needs special handling before calling InstanceSubobjectTemplates
-	 */
-	bool				bInstanceSubobjectsOnLoad;
-};
-
-/*----------------------------------------------------------------------------
-	FArchiveReplaceArchetype.
-----------------------------------------------------------------------------*/
-/**
- * This specialized version of the FReloadObjectArc is used when changing the archetype for a fully initialized object.  It handles saving and restoring
- * the values which have been changed in the instance, as well as remapping archetypes for subobjects to the corresponding subobject in the new archetype.
- * If a corresponding subobject cannot be found, the subobject's archetype is reset to the CDO for that subobject.
- */
-class FArchiveReplaceArchetype : public FReloadObjectArc
-{
-public:
-	FArchiveReplaceArchetype();
-
-	/**
-	 * Returns the name of the Archive.  Useful for getting the name of the package a struct or object
-	 * is in when a loading error occurs.
-	 *
-	 * This is overridden for the specific Archive Types
-	 **/
-	virtual FString GetArchiveName() const { return TEXT("FArchiveReplaceArchetype"); }
-};
-
-/*----------------------------------------------------------------------------
-	FArchiveShowReferences.
-----------------------------------------------------------------------------*/
-/**
- * Archive for displaying all objects referenced by a particular object.
- */
-class FArchiveShowReferences : public FArchiveUObject
-{
-	/**
-	 * I/O function.  Called when an object reference is encountered.
-	 *
-	 * @param	Obj		a pointer to the object that was encountered
-	 */
-	FArchive& operator<<( UObject*& Obj );
-
-	/** the object to display references to */
-	UObject* SourceObject;
-
-	/** ignore references to objects have the same Outer as our Target */
-	UObject* SourceOuter;
-
-	/** output device for logging results */
-	FOutputDevice& OutputAr;
-
-	/**
-	 * list of Outers to ignore;  any objects encountered that have one of
-	 * these objects as an Outer will also be ignored
-	 */
-	class TArray<UObject*>& Exclude;
-
-	/** list of objects that have been found */
-	class TArray<UObject*> Found;
-
-	bool DidRef;
-
-public:
-
-	/**
-	 * Constructor
-	 * 
-	 * @param	inOutputAr		archive to use for logging results
-	 * @param	inOuter			only consider objects that do not have this object as its Outer
-	 * @param	inSource		object to show references for
-	 * @param	inExclude		list of objects that should be ignored if encountered while serializing SourceObject
-	 */
-	FArchiveShowReferences( FOutputDevice& inOutputAr, UObject* inOuter, UObject* inSource, TArray<UObject*>& InExclude );
-
-	/**
-	 * Returns the name of the Archive.  Useful for getting the name of the package a struct or object
-	 * is in when a loading error occurs.
-	 *
-	 * This is overridden for the specific Archive Types
-	 **/
-	virtual FString GetArchiveName() const { return TEXT("FArchiveShowReferences"); }
-};
-
-/*----------------------------------------------------------------------------
-	FFindReferencersArchive.
-----------------------------------------------------------------------------*/
-/**
- * Archive for mapping out the referencers of a collection of objects.
- */
-class FFindReferencersArchive : public FArchiveUObject
-{
-public:
-	/**
-	 * Constructor
-	 *
-	 * @param	PotentialReferencer		the object to serialize which may contain references to our target objects
-	 * @param	InTargetObjects			array of objects to search for references to
-	 * @param	bFindAlsoWeakReferences should we also look into weak references?
-	 */
-	COREUOBJECT_API FFindReferencersArchive(class UObject* PotentialReferencer, const TArray<class UObject*>& InTargetObjects, bool bFindAlsoWeakReferences = false);
-
-	/**
-	 * Retrieves the number of references from PotentialReferencer to the object specified.
-	 *
-	 * @param	TargetObject	the object to might be referenced
-	 * @param	out_ReferencingProperties
-	 *							receives the list of properties which were holding references to TargetObject
-	 *
-	 * @return	the number of references to TargetObject which were encountered when PotentialReferencer
-	 *			was serialized.
-	 */
-	COREUOBJECT_API int32 GetReferenceCount( class UObject* TargetObject, TArray<class UProperty*>* out_ReferencingProperties=NULL ) const;
-
-	/**
-	 * Retrieves the number of references from PotentialReferencer list of TargetObjects
-	 *
-	 * @param	out_ReferenceCounts		receives the number of references to each of the TargetObjects
-	 *
-	 * @return	the number of objects which were referenced by PotentialReferencer.
-	 */
-	COREUOBJECT_API int32 GetReferenceCounts( TMap<class UObject*, int32>& out_ReferenceCounts ) const;
-
-	/**
-	 * Retrieves the number of references from PotentialReferencer list of TargetObjects
-	 *
-	 * @param	out_ReferenceCounts			receives the number of references to each of the TargetObjects
-	 * @param	out_ReferencingProperties	receives the map of properties holding references to each referenced object.
-	 *
-	 * @return	the number of objects which were referenced by PotentialReferencer.
-	 */
-	COREUOBJECT_API int32 GetReferenceCounts( TMap<class UObject*, int32>& out_ReferenceCounts, TMultiMap<class UObject*,class UProperty*>& out_ReferencingProperties ) const;
-
-	/**
-	 * Returns the name of the Archive.  Useful for getting the name of the package a struct or object
-	 * is in when a loading error occurs.
-	 *
-	 * This is overridden for the specific Archive Types
-	 **/
-	COREUOBJECT_API virtual FString GetArchiveName() const { return TEXT("FFindReferencersArchive"); }
-
-	/**
-	 * Resets the reference counts.  Keeps the same target objects but sets up everything to test a new potential referencer.
-	 * @param	PotentialReferencer		the object to serialize which may contain references to our target objects
-	 **/
-	COREUOBJECT_API void ResetPotentialReferencer(UObject* InPotentialReferencer);
-
-protected:
-	TMap<class UObject*, int32>	TargetObjects;
-
-	/** a mapping of target object => the properties in PotentialReferencer that hold the reference to target object */
-	TMultiMap<class UObject*,class UProperty*> ReferenceMap;
-
-	/** The potential referencer we ignore */
-	class UObject* PotentialReferencer;
-
-private:
-
-	/**
-	 * Serializer - if Obj is one of the objects we're looking for, increments the reference count for that object
-	 */
-	COREUOBJECT_API FArchive& operator<<( class UObject*& Obj );
-};
-
-/**
- * This class is used to find which objects reference any element from a list of "TargetObjects".  When invoked,
- * it will generate a mapping of each target object to an array of objects referencing that target object.
- *
- * Each key corresponds to an element of the input TargetObjects array which was referenced
- * by some other object.  The values for these keys are the objects which are referencing them.
- */
-template< class T >
-class TFindObjectReferencers : public TMultiMap<T*, UObject*>
-{
-public:
-
-	/**
-	 * Default constructor
-	 *
-	 * @param	TargetObjects	the list of objects to find references to
-	 * @param	PackageToCheck	if specified, only objects contained in this package will be searched
-	 *							for references to 
-	 * @param	bIgnoreTemplates If true, do not record template objects
-	 * @param	bFindAlsoWeakReferences If true, also look into weak references
-	 */
-	TFindObjectReferencers( TArray< T* > TargetObjects, UPackage* PackageToCheck=NULL, bool bIgnoreTemplates = true, bool bFindAlsoWeakReferences = false)
-	: TMultiMap< T*, UObject* >()
-	{
-		TArray<UObject*> ReferencedObjects;
-		TMap<UObject*, int32> ReferenceCounts;
-
-		FFindReferencersArchive FindReferencerAr(nullptr, (TArray<UObject*>&)TargetObjects, bFindAlsoWeakReferences);
-
-		// Loop over every object to find any reference that may exist for the target objects
-		for (FObjectIterator It; It; ++It)
-		{
-			UObject* PotentialReferencer = *It;
-			if ( !TargetObjects.Contains(PotentialReferencer)
-			&&	(PackageToCheck == NULL || PotentialReferencer->IsIn(PackageToCheck))
-			&&	(!bIgnoreTemplates || !PotentialReferencer->IsTemplate()) )
-			{
-				FindReferencerAr.ResetPotentialReferencer(PotentialReferencer);
-
-				ReferenceCounts.Reset();
-				if ( FindReferencerAr.GetReferenceCounts(ReferenceCounts) > 0 )
-				{
-					// here we don't really care about the number of references from PotentialReferencer to the target object...just that he's a referencer
-					ReferencedObjects.Reset();
-					ReferenceCounts.GenerateKeyArray(ReferencedObjects);
-					for ( int32 RefIndex = 0; RefIndex < ReferencedObjects.Num(); RefIndex++ )
-					{
-						this->Add(static_cast<T*>(ReferencedObjects[RefIndex]), PotentialReferencer);
-					}
-				}
-			}
-		}
-	}
-
-private:
-	/**
-	 * This is a mapping of TargetObjects to the list of objects which references each one combined with
-	 * the list of properties which are holding the reference to the TargetObject in that referencer.
-	 *
-	 * @todo - not yet implemented
-	 */
-//	TMap< T*, TMultiMap<UObject*, UProperty*> >		ReferenceProperties;
-};
-
-/*----------------------------------------------------------------------------
-	FArchiveFindCulprit.
-----------------------------------------------------------------------------*/
-/**
- * Archive for finding who references an object.
- */
-class FArchiveFindCulprit : public FArchiveUObject
-{
-public:
-	/**
-	 * Constructor
-	 *
-	 * @param	InFind	the object that we'll be searching for references to
-	 * @param	Src		the object to serialize which may contain a reference to InFind
-	 * @param	InPretendSaving		if true, marks the archive as saving and persistent, so that a different serialization codepath is followed
-	 */
-	COREUOBJECT_API FArchiveFindCulprit( UObject* InFind, UObject* Src, bool InPretendSaving );
-
-	int32 GetCount() const
-	{
-		return Count;
-	}
-	int32 GetCount( TArray<const UProperty*>& Properties )
-	{
-		Properties = Referencers;
-		return Count;
-	}
-
-	/**
-	 * Returns the name of the Archive.  Useful for getting the name of the package a struct or object
-	 * is in when a loading error occurs.
-	 *
-	 * This is overridden for the specific Archive Types
-	 **/
-	virtual FString GetArchiveName() const { return TEXT("FArchiveFindCulprit"); }
-
-protected:
-	UObject*			Find;
-	int32					Count;
-	bool				PretendSaving;
-	class TArray<const UProperty*>	Referencers;
-
-private:
-	COREUOBJECT_API FArchive& operator<<( class UObject*& Obj );
-};
-
-struct FTraceRouteRecord
-{
-	struct FObjectGraphNode*	GraphNode;
-	TArray<UProperty*>			ReferencerProperties;
-
-	FTraceRouteRecord( struct FObjectGraphNode* InGraphNode, UProperty* InReferencerProperty)
-	: GraphNode(InGraphNode)
-	{
-		ReferencerProperties.Add(InReferencerProperty);
-	}
-
-	FTraceRouteRecord( struct FObjectGraphNode* InGraphNode, const TArray<UProperty*>&	InReferencerProperties )
-		: GraphNode(InGraphNode)
-	{
-		ReferencerProperties = InReferencerProperties;
-	}
-
-	void Add(UProperty* InReferencerProperty)
-	{
-		ReferencerProperties.Add(InReferencerProperty);
-	}
-};
-
-struct FObjectGraphNode
-{
-	/** the object this node represents */
-	UObject*	NodeObject;
-
-	/** Records for objects which reference this object */
-	TMap<UObject*, FTraceRouteRecord>	ReferencerRecords;
-
-	/** Records for objects which are referenced by this object */
-	TMap<UObject*, FTraceRouteRecord>	ReferencedObjects;
-
-	/** the number of links between NodeObject and the target object */
-	int32									ReferenceDepth;
-
-	/** Used during search - Visited or not */
-	bool							Visited;
-
-	/**
-	 * The property that references NodeObject; only set on nodes which are part
-	 * of the calculated shortest route
-	 */
-	TArray<UProperty*>							ReferencerProperties;
-
-	/** Default constructor */
-	FObjectGraphNode( UObject* InNodeObject=NULL )
-	:	NodeObject(InNodeObject)
-	,	ReferenceDepth(MAX_int32)
-	,	Visited(false)
-	{}
-};
-
-/*----------------------------------------------------------------------------
-	FArchiveFindCulprit.
-----------------------------------------------------------------------------*/
-// This is from FArchiveTraceRoute -This only creates object graph of all objects 
-// This can be used by other classes such as FTraceReferences - trace references of one object
-class FArchiveObjectGraph : public FArchiveUObject
-{
-	/** Handles serialization of UObject references */
-	FArchive& operator<<( class UObject*& Obj );
-
-	/**
-	* The object currently being serialized; used by the overloaded serialization operator to determine the referencing object.
-	*/
-	UObject* CurrentReferencer;
-	/** The set of objects encountered while serializing CurrentReferencer */
-	TArray<UObject*> ObjectsToSerialize;
-
-	/** true if we should serialize objects marked RF_Transient */
-	bool bIncludeTransients;
-
-	/**
-	* A bitmask of object flags which indicates which objects should be included in the group of initial objects to be serialized;
-	* RF_RootSet will be automatically added to this bitmask, and OBJECTMARK_TagExp will automatically be removed.
-	*/
-	EObjectFlags	RequiredFlags;
-
-public:
-	FArchiveObjectGraph(bool IncludeTransients, EObjectFlags KeepFlags);
-	~FArchiveObjectGraph();
-
-	/**
-	* Serializes the objects in the specified set; any objects encountered during serialization
-	* of an object are added to the object set and processed until no new objects are added.
-	* DO NOT MAKE THIS VIRTUAL - this is called by constructor. If you wish to do so, please change where be called
-	* @param	Objects		the original set of objects to serialize; the original set will be preserved.
-	*/
-	void GenerateObjectGraph( TArray<UObject*>& Objects );
-
-	void ClearSearchFlags();
-
-	/** A complete graph of all references between all objects in memory */
-	TMap<UObject*, FObjectGraphNode*> ObjectGraph;
-};
-
-// This traces referenced/referencer of an object using FArchiveObjectGraph 
-class FTraceReferences
-{
-	FArchiveObjectGraph ArchiveObjectGraph;
-
-	// internal recursive function for referencers/referenced
-	void GetReferencerInternal( UObject* CurrentObject, TArray<FObjectGraphNode*> &OutReferencer, int32 CurrentDepth, int32 TargetDepth );
-	void GetReferencedInternal( UObject* CurrentObject, TArray<FObjectGraphNode*> &OutReferenced, int32 CurrentDepth, int32 TargetDepth );
-
-public:
-	FTraceReferences( bool bIncludeTransients = false, EObjectFlags KeepFlags = RF_AllFlags );
-
-	// returns referencer string of an object
-	FString GetReferencerString( UObject* Object, int32 Depth = 100 ); 
-	// returns referenced string of an object	
-	FString GetReferencedString( UObject* Object, int32 Depth = 100 );
-
-	// returns referencer object list of an object	
-	int32 GetReferencer( UObject* Object, TArray<FObjectGraphNode*> &Referencer, bool bExcludeSelf=true, int32 Depth = 100 );
-	// returns referenced object list of an object		
-	int32 GetReferenced( UObject* Object, TArray<FObjectGraphNode*> &Referenced, bool bExcludeSelf=true, int32 Depth = 100 );
-};
-/**
- * Archive for finding shortest path from root to a particular object.
- * Depth-first search.
- */
-class FArchiveTraceRoute : public FArchiveUObject
-{
-	/**
-	 * Simple container struct for grouping two FObjectGraphNodes together.
-	 */
-	struct FRouteLink
-	{
-		/**
-		 * Constructor
-		 */
-		FRouteLink( FObjectGraphNode* InParent=NULL, FObjectGraphNode* InChild=NULL )
-		: LinkParent(InParent), LinkChild(InChild)
-		{}
-
-		/**
-		 * The node corresponding to the "referencing" object.
-		 */
-		FObjectGraphNode* LinkParent;
-
-		/**
-		 * The node corresponding to the "referenced" object.
-		 */
-		FObjectGraphNode* LinkChild;
-	};
-
-public:
-	static COREUOBJECT_API TMap<UObject*,UProperty*> FindShortestRootPath( UObject* Object, bool bIncludeTransients, EObjectFlags KeepFlags );
-
-	/**
-	 * Retuns path to root created by e.g. FindShortestRootPath via a string.
-	 *
-	 * @param TargetObject	object marking one end of the route
-	 * @param Route			route to print to log.
-	 * @param String of root path
-	 */
-	static COREUOBJECT_API FString PrintRootPath( const TMap<UObject*,UProperty*>& Route, const UObject* TargetObject );
-
-	/**
-	 * Returns the name of the Archive.  Useful for getting the name of the package a struct or object
-	 * is in when a loading error occurs.
-	 *
-	 * This is overridden for the specific Archive Types
-	 **/
-	virtual FString GetArchiveName() const { return TEXT("FArchiveTraceRoute"); }
-
-	/**
-	 * Serializes the objects in the specified set; any objects encountered during serialization
-	 * of an object are added to the object set and processed until no new objects are added.
-	 *
-	 * @param	Objects		the original set of objects to serialize; the original set will be preserved.
-	 */
-	void GenerateObjectGraph( TSparseArray<UObject*>& Objects );
-
-	/**
-	 * Recursively iterates over the referencing objects for the specified node, marking each with
-	 * the current Depth value.  Stops once it reaches a route root.
-	 *
-	 * @param	ObjectNode	the node to evaluate.
-	 */
-	void CalculateReferenceDepthsForNode( FObjectGraphNode* ObjectNode );
-
-	/**
-	 * Searches through the objects referenced by CurrentNode for a record with a Depth lower than LowestDepth.
-	 *
-	 * @param	CurrentNode		the node containing the list of referenced objects that will be searched.
-	 * @param	LowestDepth		the current number of links we are from the target object.
-	 * @param	ClosestLink		if a trace route record is found with a lower depth value than LowestDepth, the link is saved to this value.
-	 *
-	 * @return	true if a closer link was discovered; false if no links were closer than lowest depth, or if we've reached the target object.
-	 */
-	bool FindClosestLink( FObjectGraphNode* CurrentNode, int32& LowestDepth, FRouteLink& ClosestLink );
-
-private:
-	FArchiveTraceRoute( UObject* TargetObject, TMap<UObject*,FTraceRouteRecord>& InRoutes, bool bShouldIncludeTransients, EObjectFlags KeepFlags );
-	~FArchiveTraceRoute();
-
-	/** Handles serialization of UObject references */
-	FArchive& operator<<( class UObject*& Obj );
-
-	/** A complete graph of all references between all objects in memory */
-	TMap<UObject*, FObjectGraphNode*> ObjectGraph;
-
-	/**
-	 * The object currently being serialized; used by the overloaded serialization operator to determine the referencing object.
-	 */
-	UObject* CurrentReferencer;
-
-	/** The set of objects encountered while serializing CurrentReferencer */
-	TArray<UObject*> ObjectsToSerialize;
-
-	/** the current number of object reference links away from the target object */
-	int32 Depth;
-
-	/** true if we should serialize objects marked RF_Transient */
-	bool bIncludeTransients;
-
-	/**
-	 * A bitmask of object flags which indicates which objects should be included in the group of initial objects to be serialized;
-	 * RF_RootSet will be automatically added to this bitmask, and OBJECTMARK_TagExp will automatically be removed.
-	 */
-	EObjectFlags	RequiredFlags;
-
-};
-
-/*----------------------------------------------------------------------------
-	FDuplicateDataReader.
-----------------------------------------------------------------------------*/
-
-/**
- * Information about a duplicated object
- * For use with a dense object annotation
- */
-struct FDuplicatedObject
-{
-	/** The duplicated object */
-	UObject* DuplicatedObject;
-
-	FDuplicatedObject()
-		: DuplicatedObject(NULL)
-	{
-
-	}
-
-	FDuplicatedObject( UObject* InDuplicatedObject )
-		: DuplicatedObject( InDuplicatedObject )
-	{
-
-	}
-
-	/**
-	 * @return true if this is the default annotation and holds no information about a duplicated object
-	 */
-	FORCEINLINE bool IsDefault()
-	{
-		return DuplicatedObject == NULL;
-	}
-};
-
-template <> struct TIsPODType<FDuplicatedObject> { enum { Value = true }; };
-
-/**
- * Reads duplicated objects from a memory buffer, replacing object references to duplicated objects.
- */
-class FDuplicateDataReader : public FArchiveUObject
-{
-private:
-
-	class FUObjectAnnotationSparse<FDuplicatedObject,false>&	DuplicatedObjectAnnotation;
-	const TArray<uint8>&					ObjectData;
-	int32									Offset;
-
-	//~ Begin FArchive Interface.
-
-	virtual FArchive& operator<<(FName& N);
-	virtual FArchive& operator<<(UObject*& Object);
-	virtual FArchive& operator<<(FLazyObjectPtr& LazyObjectPtr);
-	virtual FArchive& operator<<(FAssetPtr& AssetPtr);
-	virtual FArchive& operator<<(FStringAssetReference& StringAssetReference);
-	
-	void SerializeFail();
-
-	virtual void Serialize(void* Data,int64 Num)
-	{
-		if(Num)
-		{
-			if (!(Offset + Num <= ObjectData.Num()))
-			{
-				SerializeFail();
-			}
-			FMemory::Memcpy(Data,&ObjectData[Offset],Num);
-			Offset += Num;
-		}
-	}
-
-	virtual void Seek(int64 InPos)
-	{
-		Offset = InPos;
-	}
-
-public:
-	/**
-	 * Returns the name of the Archive.  Useful for getting the name of the package a struct or object
-	 * is in when a loading error occurs.
-	 *
-	 * This is overridden for the specific Archive Types
-	 **/
-	virtual FString GetArchiveName() const { return TEXT("FDuplicateDataReader"); }
-
-	virtual int64 Tell()
-	{
-		return Offset;
-	}
-	virtual int64 TotalSize()
-	{
-		return ObjectData.Num();
-	}
-
-	/**
-	 * Constructor
-	 * 
-	 * @param	InDuplicatedObjectAnnotation		Annotation for storing a mapping from source to duplicated object
-	 * @param	InObjectData					Object data to read from
-	 */
-	FDuplicateDataReader( FUObjectAnnotationSparse<FDuplicatedObject,false>& InDuplicatedObjectAnnotation, const TArray<uint8>& InObjectData, uint32 InPortFlags, UObject* InDestOuter );
-};
-
-/*----------------------------------------------------------------------------
-	FDuplicateDataWriter.
-----------------------------------------------------------------------------*/
-/**
- * Writes duplicated objects to a memory buffer, duplicating referenced inner objects and adding the duplicates to the DuplicatedObjects map.
- */
-class FDuplicateDataWriter : public FArchiveUObject
-{
-private:
-
-	class FUObjectAnnotationSparse<FDuplicatedObject,false>&	DuplicatedObjectAnnotation;
-	TArray<uint8>&							ObjectData;
-	int64										Offset;
-	EObjectFlags							FlagMask;
-	EObjectFlags							ApplyFlags;
-	EInternalObjectFlags InternalFlagMask;
-	EInternalObjectFlags ApplyInternalFlags;
-
-	/**
-	 * This is used to prevent object & component instancing resulting from the calls to StaticConstructObject(); instancing subobjects and components is pointless,
-	 * since we do that manually and replace the current value with our manually created object anyway.
-	 */
-	struct FObjectInstancingGraph*			InstanceGraph;
-
-	//~ Begin FArchive Interface.
-
-	virtual FArchive& operator<<(FName& N);
-	virtual FArchive& operator<<(UObject*& Object);
-	virtual FArchive& operator<<(FLazyObjectPtr& LazyObjectPtr);
-	virtual FArchive& operator<<(FAssetPtr& AssetPtr);
-
-	virtual void Serialize(void* Data,int64 Num)
-	{
-		// Don't try to add/memcpy zero sized items
-		if (Data != NULL && Num > 0)
-		{
-			if(Offset == ObjectData.Num())
-			{
-				ObjectData.AddUninitialized(Num);
-			}
-			FMemory::Memcpy(&ObjectData[Offset],Data,Num);
-			Offset += Num;
-		}
-	}
-
-	virtual void Seek(int64 InPos)
-	{
-		Offset = InPos;
-	}
-
-	/**
-	 * Places a new duplicate in the DuplicatedObjects map as well as the UnserializedObjects list
-	 * 
-	 * @param	SourceObject	the original version of the object
-	 * @param	DuplicateObject	the copy of the object
-	 *
-	 * @return	a pointer to the copy of the object
-	 */
-	UObject* AddDuplicate(UObject* SourceObject,UObject* DuplicateObject);
-
-public:
-	/**
-	 * Returns the name of the Archive.  Useful for getting the name of the package a struct or object
-	 * is in when a loading error occurs.
-	 *
-	 * This is overridden for the specific Archive Types
-	 **/
-	virtual FString GetArchiveName() const { return TEXT("FDuplicateDataWriter"); }
-
-	virtual int64 Tell()
-	{
-		return Offset;
-	}
-
-	virtual int64 TotalSize()
-	{
-		return ObjectData.Num();
-	}
-	TArray<UObject*>	UnserializedObjects;
-
-	/**
-	 * Returns a pointer to the duplicate of a given object, creating the duplicate object if necessary.
-	 * 
-	 * @param	Object	the object to find a duplicate for
-	 * @param	bCreateIfMissing Create the duplicated object if it's missing.
-	 *
-	 * @return	a pointer to the duplicate of the specified object
-	 */
-	UObject* GetDuplicatedObject(UObject* Object, bool bCreateIfMissing = true);
-
-	/**
-	 * Constructor
-	 * 
-	 * @param	InDuplicatedObjects		Annotation for storing a mapping from source to duplicated object
-	 * @param	InObjectData			will store the serialized data
-	 * @param	SourceObject			the object to copy
-	 * @param	DestObject				the object to copy to
-	 * @param	InFlagMask				the flags that should be copied when the object is duplicated
-	 * @param	InApplyFlags			the flags that should always be set on the duplicated objects (regardless of whether they're set on the source)
-	 * @param	InInstanceGraph			the instancing graph to use when creating the duplicate objects.
-	 */
-	FDuplicateDataWriter(
-		FUObjectAnnotationSparse<FDuplicatedObject, false>& InDuplicatedObjects,
-		TArray<uint8>& InObjectData,
-		UObject* SourceObject,
-		UObject* DestObject,
-		EObjectFlags InFlagMask,
-		EObjectFlags InApplyMask,
-		EInternalObjectFlags InInternalFlagMask,
-		EInternalObjectFlags InApplyInternalFlags,
-		FObjectInstancingGraph* InInstanceGraph,
-		uint32 InPortFlags);
-};
-
-/** Base class for object replacement archives */ 
-class COREUOBJECT_API FArchiveReplaceObjectRefBase : public FArchiveUObject
-{
-protected:
-	/**
-	* Serializes a single object
-	*/
-	void SerializeObject(UObject* ObjectToSerialize);
-};
-
-/*----------------------------------------------------------------------------
-	FArchiveReplaceObjectRef.
-----------------------------------------------------------------------------*/
-=======
->>>>>>> 92a3597a
 /**
  * Base FArchive for serializing UObjects. Supports FLazyObjectPtr and FAssetPtr serialization.
  */
