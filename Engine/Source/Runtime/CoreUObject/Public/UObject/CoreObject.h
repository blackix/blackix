// Copyright 1998-2016 Epic Games, Inc. All Rights Reserved.

#pragma once

#include "ObjectBase.h"
#include "WorldCompositionUtility.h"
#include "GatherableTextData.h"
#include "PropertyLocalizationDataGathering.h"

/**
 * Structure to hold information about an external packages objects used in cross-level references
 */
struct FLevelGuids
{
	/** Name of the external level */
	FName LevelName;

	/** Array of Guids possible in the other level (can be emptied out if all references are resolved after level load) */
	TArray<FGuid> Guids;
};

/**
 * Represents the result of saving a package
 */
enum class ESavePackageResult
{
	/** Package was saved successfully */
	Success, 
	/** Unknown error occured when saving package */
	Error,
	/** Canceled by user */
	Canceled,
	/** [When cooking] Package was not saved because it contained editor-only data */
	ContainsEditorOnlyData,
	/** [When cooking] Package was not saved because it was referenced by editor-only properties */
	ReferencedOnlyByEditorOnlyData, 
	/** [When cooking] Package was not saved because it contains assets that were converted into native code */
	ReplaceCompletely,
	/** [When cooking] Package was saved, but we should generate a stub so that other converted packages can interface with it*/
	GenerateStub
};

/**
 * A package.
 */
PRAGMA_DISABLE_DEPRECATION_WARNINGS // Required for auto-generated functions referencing PackageFlags
class COREUOBJECT_API UPackage : public UObject
{
	// Have to unwind this macro to support the reference variable, can go back to commented declaration when removing the deprecated variable
<<<<<<< HEAD
	// DECLARE_CASTED_CLASS_INTRINSIC(UPackage,UObject,0,CoreUObject, CASTCLASS_UPackage)

#if WITH_HOT_RELOAD_CTORS
	DECLARE_CASTED_CLASS_INTRINSIC_NO_CTOR_NO_VTABLE_CTOR( UPackage, UObject, 0, CoreUObject, CASTCLASS_UPackage, NO_API )
=======
	// DECLARE_CASTED_CLASS_INTRINSIC(UPackage, UObject, 0, TEXT("/Script/CoreUObject"), CASTCLASS_UPackage)

#if WITH_HOT_RELOAD_CTORS
	DECLARE_CASTED_CLASS_INTRINSIC_NO_CTOR_NO_VTABLE_CTOR( UPackage, UObject, 0, TEXT("/Script/CoreUObject"), CASTCLASS_UPackage, NO_API )
>>>>>>> 73f66985
	/** DO NOT USE. This constructor is for internal usage only for hot-reload purposes. */
	UPackage(FVTableHelper& Helper)
		: Super(Helper)
		, PackageFlagsPrivate(PackageFlags) 
	{
	};
#else
<<<<<<< HEAD
	DECLARE_CASTED_CLASS_INTRINSIC_NO_CTOR(UPackage,UObject,0,CoreUObject, CASTCLASS_UPackage, NO_API)
=======
	DECLARE_CASTED_CLASS_INTRINSIC_NO_CTOR(UPackage, UObject, 0, TEXT("/Script/CoreUObject"), CASTCLASS_UPackage, NO_API)
>>>>>>> 73f66985
#endif


public:

	UPackage(const FObjectInitializer& ObjectInitializer = FObjectInitializer::Get())
		: Super(ObjectInitializer)
		, PackageFlagsPrivate(PackageFlags)
	{
	}

	/** delegate type for package dirty state events.  ( Params: UPackage* ModifiedPackage ) */
	DECLARE_MULTICAST_DELEGATE_OneParam(FOnPackageDirtyStateChanged, class UPackage*);
	/** delegate type for package saved events ( Params: const FString& PackageFileName, UObject* Outer ) */
	DECLARE_MULTICAST_DELEGATE_TwoParams(FOnPackageSaved, const FString&, UObject*);					
	/** delegate type for when a package is marked as dirty via UObjectBaseUtilty::MarkPackageDirty ( Params: UPackage* ModifiedPackage, bool bWasDirty ) */
	DECLARE_MULTICAST_DELEGATE_TwoParams(FOnPackageMarkedDirty, class UPackage*, bool);

	/** Delegate to notify subscribers when a package has been saved. This is triggered when the package saving
	 *  has completed and was successful. */
	static FOnPackageSaved PackageSavedEvent;
	/** Delegate to notify subscribers when the dirty state of a package is changed.
	 *  Allows the editor to register the modified package as one that should be prompted for source control checkout. 
	 *  Use Package->IsDirty() to get the updated dirty state of the package */
	static FOnPackageDirtyStateChanged PackageDirtyStateChangedEvent;
	/** 
	 * Delegate to notify subscribers when a package is marked as dirty via UObjectBaseUtilty::MarkPackageDirty 
	 * Note: Unlike FOnPackageDirtyStateChanged, this is always called, even when the package is already dirty
	 * Use bWasDirty to check the previous dirty state of the package
	 * Use Package->IsDirty() to get the updated dirty state of the package
	 */
	static FOnPackageMarkedDirty PackageMarkedDirtyEvent;

private:
	/** Used by the editor to determine if a package has been changed.																							*/
	bool	bDirty;
#if WITH_EDITORONLY_DATA
	/** True if this package is only referenced by editor-only properties */
	bool bLoadedByEditorPropertiesOnly;
#endif
public:
	/** Whether this package has been fully loaded (aka had all it's exports created) at some point.															*/
	bool	bHasBeenFullyLoaded;
private:
	/** Returns whether exports should be found in memory first before trying to load from disk from within CreateExport.										*/
	bool	bShouldFindExportsInMemoryFirst;
	/** Indicates which folder to display this package under in the Generic Browser's list of packages. If not specified, package is added to the root level.	*/
	FName	FolderName;
	/** Time in seconds it took to fully load this package. 0 if package is either in process of being loaded or has never been fully loaded.					*/
	float LoadTime;

	/** GUID of package if it was loaded from disk; used by netcode to make sure packages match between client and server */
	FGuid Guid;
	/** Chunk IDs for the streaming install chunks this package will be placed in.  Empty for no chunk */
	TArray<int32> ChunkIDs;
	/** for packages that were a forced export in another package (seekfree loading), the name of that base package, otherwise NAME_None */
	FName ForcedExportBasePackageName;
public:

	virtual bool IsNameStableForNetworking() const override { return true; }		// For now, assume all packages have stable net names

<<<<<<< HEAD
=======
#if WITH_EDITORONLY_DATA
	/** Sets the bLoadedByEditorPropertiesOnly flag */
	void SetLoadedByEditorPropertiesOnly(bool bIsEditorOnly, bool bRecursive = false);
	/** returns true when the package is only referenced by editor-only flag */
	bool IsLoadedByEditorPropertiesOnly() const { return bLoadedByEditorPropertiesOnly; }
#endif

>>>>>>> 73f66985
private:
	/** New private Package Flags. When deprecated PackageFlags removed, make this a member instead of a reference */
	uint32&	PackageFlagsPrivate;

public:

	/** Old deprecated public Package flags, serialized. When deprecation removed make PackageFlagsPrivate no longer a reference */
	DEPRECATED(4.10, "Direct access of PackageFlags is deprecated, use Get/Set/Clear/HasAny/HasAll PackageFlags instead.")
	uint32	PackageFlags;

	/** The name of the file that this package was loaded from */
	FName	FileName;

	/** Linker load associated with this package */
	class FLinkerLoad* LinkerLoad;

	/** Linker package version this package has been serialized with. This is mostly used by PostLoad **/
	int32 LinkerPackageVersion;

	/** Linker licensee version this package has been serialized with. This is mostly used by PostLoad **/
	int32 LinkerLicenseeVersion;

	/** Linker custom version container this package has been serialized with. This is mostly used by PostLoad **/
	FCustomVersionContainer LinkerCustomVersion;

	/** size of the file for this package; if the package was not loaded from a file or was a forced export in another package, this will be zero */
	int64 FileSize;
	
	/** Editor only: Thumbnails stored in this package */
	TScopedPointer< FThumbnailMap > ThumbnailMap;

	// MetaData for the editor, or NULL in the game
	class UMetaData*	MetaData;
	
	// World browser information
	TScopedPointer< FWorldTileInfo > WorldTileInfo;

#if WITH_EDITOR
	/** Editor only: PIE instance ID this package belongs to, INDEX_NONE otherwise */
	int32 PIEInstanceID;
#endif

#if WITH_EDITORONLY_DATA
	/** True if this packages has been cooked for the editor / opened cooked by the editor */
	bool bIsCookedForEditor;
#endif

	/**
	 * Called after the C++ constructor and after the properties have been initialized, but before the config has been loaded, etc.
	 * mainly this is to emulate some behavior of when the constructor was called after the properties were intialized.
	 */
	virtual void PostInitProperties() override;

	virtual void BeginDestroy() override;

	/** Serializer */
	virtual void Serialize( FArchive& Ar ) override;

	static void AddReferencedObjects(UObject* InThis, FReferenceCollector& Collector);

	/** Packages are never assets */
	virtual bool IsAsset() const override { return false; }

	// UPackage interface.

	/**
	 * Sets the time it took to load this package.
	 */
	void SetLoadTime( float InLoadTime )
	{
		LoadTime = InLoadTime;
	}

	/**
	 * Returns the time it took the last time this package was fully loaded, 0 otherwise.
	 *
	 * @return Time it took to load.
	 */
	float GetLoadTime()
	{
		return LoadTime;
	}

	/**
	 * Get the package's folder name
	 * @return		Folder name
	 */
	FName GetFolderName() const
	{
		return FolderName;
	}

	/**
	 * Set the package's folder name
	 */
	void SetFolderName (FName name)
	{
		FolderName = name;
	}

	/**
	 * Marks/Unmarks the package's bDirty flag
	 */
	void SetDirtyFlag( bool bIsDirty );

	/**
	 * Returns whether the package needs to be saved.
	 *
	 * @return		true if the package is dirty and needs to be saved, false otherwise.
	 */
	bool IsDirty() const
	{
		return bDirty;
	}

	/**
	 * Marks this package as being fully loaded.
	 */
	void MarkAsFullyLoaded()
	{
		bHasBeenFullyLoaded = true;
	}

	/**
	 * Returns whether the package is fully loaded.
	 *
	 * @return true if fully loaded or no file associated on disk, false otherwise
	 */
	bool IsFullyLoaded();

	/**
	 * Fully loads this package. Safe to call multiple times and won't clobber already loaded assets.
	 */
	void FullyLoad();

	/**
	 * Tags the Package's metadata
	 */
	virtual void TagSubobjects(EObjectFlags NewFlags) override;

	/**
	 * Sets whether exports should be found in memory first or  not.
	 *
	 * @param bInShouldFindExportsInMemoryFirst	Whether to find in memory first or not
	 */
	void FindExportsInMemoryFirst( bool bInShouldFindExportsInMemoryFirst )
	{
		bShouldFindExportsInMemoryFirst = bInShouldFindExportsInMemoryFirst;
	}

	/**
	 * Returns whether exports should be found in memory first before trying to load from disk
	 * from within CreateExport.
	 *
	 * @return true if exports should be found via FindObject first, false otherwise.
	 */
	bool ShouldFindExportsInMemoryFirst()
	{
		return bShouldFindExportsInMemoryFirst;
	}

	/**
	 * Called to indicate that this package contains a ULevel or UWorld object.
	 */
	void ThisContainsMap() 
	{
		SetPackageFlags(PKG_ContainsMap);
	}

	/**
	 * Returns whether this package contains a ULevel or UWorld object.
	 *
	 * @return		true if package contains ULevel/ UWorld object, false otherwise.
	 */
	bool ContainsMap() const
	{
		return HasAnyPackageFlags(PKG_ContainsMap);
	}

	/**
	 * Called to indicate that this package contains data required to be gathered for localization.
	 */
	void ThisRequiresLocalizationGather(bool Value)
	{
		if(Value)
		{
			SetPackageFlags(PKG_RequiresLocalizationGather);
		}
		else
		{
			ClearPackageFlags(PKG_RequiresLocalizationGather);
		}
	}

	/**
	 * Returns whether this package contains data required to be gathered for localization.
	 *
	 * @return		true if package contains contains data required to be gathered for localization, false otherwise.
	 */
	bool RequiresLocalizationGather() const
	{
		return HasAnyPackageFlags(PKG_RequiresLocalizationGather);
<<<<<<< HEAD
	}

// UE-21181 - trying to track when a flag gets set on a package due to PIE
#if WITH_EDITOR
	static UPackage* EditorPackage;
	void SetPackageFlagsTo( uint32 NewFlags );
#else
	/**
	 * Sets all package flags to the specified values.
	 *
	 * @param	NewFlags		New value for package flags
	 */
	FORCEINLINE void SetPackageFlagsTo( uint32 NewFlags )
	{
		PackageFlagsPrivate = NewFlags;
	}
#endif

	/**
	 * Set the specified flags to true. Does not affect any other flags.
	 *
	 * @param	NewFlags		Package flags to enable
	 */
	FORCEINLINE void SetPackageFlags( uint32 NewFlags )
	{
		SetPackageFlagsTo(PackageFlagsPrivate | NewFlags);
	}

	/**
	 * Set the specified flags to false. Does not affect any other flags.
	 *
	 * @param	NewFlags		Package flags to disable
	 */
	FORCEINLINE void ClearPackageFlags( uint32 NewFlags )
	{
		SetPackageFlagsTo(PackageFlagsPrivate & ~NewFlags);
	}

	/**
	 * Used to safely check whether the passed in flag is set.
	 *
	 * @param	FlagsToCheck		Package flags to check for
	 *
	 * @return	true if the passed in flag is set, false otherwise
	 *			(including no flag passed in, unless the FlagsToCheck is CLASS_AllFlags)
	 */
	FORCEINLINE bool HasAnyPackageFlags( uint32 FlagsToCheck ) const
	{
		return (PackageFlagsPrivate & FlagsToCheck) != 0;
	}

	/**
	 * Used to safely check whether all of the passed in flags are set.
	 *
	 * @param FlagsToCheck	Package flags to check for
	 * @return true if all of the passed in flags are set (including no flags passed in), false otherwise
	 */
	FORCEINLINE bool HasAllPackagesFlags( uint32 FlagsToCheck ) const
	{
		return ((PackageFlagsPrivate & FlagsToCheck) == FlagsToCheck);
	}

	/**
	 * Gets the package flags.
	 *
	 * @return	The package flags.
	 */
	FORCEINLINE uint32 GetPackageFlags() const
	{
		return PackageFlagsPrivate;
=======
>>>>>>> 73f66985
	}

// UE-21181 - trying to track when a flag gets set on a package due to PIE
#if WITH_EDITOR
	static UPackage* EditorPackage;
	void SetPackageFlagsTo( uint32 NewFlags );
#else
	/**
	 * Sets all package flags to the specified values.
	 *
	 * @param	NewFlags		New value for package flags
	 */
	FORCEINLINE void SetPackageFlagsTo( uint32 NewFlags )
	{
		PackageFlagsPrivate = NewFlags;
	}
#endif

	/**
	 * Set the specified flags to true. Does not affect any other flags.
	 *
	 * @param	NewFlags		Package flags to enable
	 */
	FORCEINLINE void SetPackageFlags( uint32 NewFlags )
	{
		SetPackageFlagsTo(PackageFlagsPrivate | NewFlags);
	}

	/**
	 * Set the specified flags to false. Does not affect any other flags.
	 *
	 * @param	NewFlags		Package flags to disable
	 */
	FORCEINLINE void ClearPackageFlags( uint32 NewFlags )
	{
		SetPackageFlagsTo(PackageFlagsPrivate & ~NewFlags);
	}

	/**
	 * Used to safely check whether the passed in flag is set.
	 *
	 * @param	FlagsToCheck		Package flags to check for
	 *
	 * @return	true if the passed in flag is set, false otherwise
	 *			(including no flag passed in, unless the FlagsToCheck is CLASS_AllFlags)
	 */
	FORCEINLINE bool HasAnyPackageFlags( uint32 FlagsToCheck ) const
	{
		return (PackageFlagsPrivate & FlagsToCheck) != 0;
	}

	/**
	 * Used to safely check whether all of the passed in flags are set.
	 *
	 * @param FlagsToCheck	Package flags to check for
	 * @return true if all of the passed in flags are set (including no flags passed in), false otherwise
	 */
	FORCEINLINE bool HasAllPackagesFlags( uint32 FlagsToCheck ) const
	{
		return ((PackageFlagsPrivate & FlagsToCheck) == FlagsToCheck);
	}

	/**
	 * Gets the package flags.
	 *
	 * @return	The package flags.
	 */
	FORCEINLINE uint32 GetPackageFlags() const
	{
		return PackageFlagsPrivate;
	}

	/** Returns true if this package has a thumbnail map */
	bool HasThumbnailMap() const
	{
		return ThumbnailMap.IsValid();
	}
	
	/** Returns the thumbnail map for this package (const).  Only call this if HasThumbnailMap returns true! */
	const FThumbnailMap& GetThumbnailMap() const
	{
		check( HasThumbnailMap() );
		return *ThumbnailMap;
	}

	/** Access the thumbnail map for this package.  Only call this if HasThumbnailMap returns true! */
	FThumbnailMap& AccessThumbnailMap()
	{
		check( HasThumbnailMap() );
		return *ThumbnailMap;
	}
	
	/** returns our Guid */
	FORCEINLINE FGuid GetGuid() const
	{
		return Guid;
	}
	/** makes our a new fresh Guid */
	FORCEINLINE void MakeNewGuid()
	{
		Guid = FGuid::NewGuid();
	}
	/** sets a specific Guid */
	FORCEINLINE void SetGuid(FGuid NewGuid)
	{
		Guid = NewGuid;
	}

	/** returns our FileSize */
	FORCEINLINE int64 GetFileSize()
	{
		return FileSize;
	}

	/** returns our ChunkIDs */
	FORCEINLINE const TArray<int32>& GetChunkIDs() const
	{
		return ChunkIDs;
	}
	/** sets our ChunkIDs */
	FORCEINLINE void SetChunkIDs(const TArray<int32>& InChunkIDs)
	{
		ChunkIDs = InChunkIDs;
	}

	/** returns ForcedExportBasePackageName */
	FORCEINLINE FName GetForcedExportBasePackageName()
	{
		return ForcedExportBasePackageName;
	}

	////////////////////////////////////////////////////////
	// MetaData 

	/**
	 * Gets (after possibly creating) a metadata object for this package
	 *
	 * @param	bAllowLoadObject				Can load an object to find it's UMetaData if not currently loaded.
	 *
	 * @return A valid UMetaData pointer for all objects in this package
	 */
	class UMetaData* GetMetaData();

	/**
	 * Save one specific object (along with any objects it references contained within the same Outer) into an Unreal package.
	 * 
	 * @param	InOuter							the outer to use for the new package
	 * @param	Base							the object that should be saved into the package
	 * @param	TopLevelFlags					For all objects which are not referenced [either directly, or indirectly] through Base, only objects
	 *											that contain any of these flags will be saved.  If 0 is specified, only objects which are referenced
	 *											by Base will be saved into the package.
	 * @param	Filename						the name to use for the new package file
	 * @param	Error							error output
	 * @param	Conform							if non-NULL, all index tables for this will be sorted to match the order of the corresponding index table
	 *											in the conform package
	 * @param	bForceByteSwapping				whether we should forcefully byte swap before writing to disk
	 * @param	bWarnOfLongFilename				[opt] If true (the default), warn when saving to a long filename.
	 * @param	SaveFlags						Flags to control saving
	 * @param	TargetPlatform					The platform being saved for
	 * @param	FinalTimeStamp					If not FDateTime::MinValue(), the timestamp the saved file should be set to. (Intended for cooking only...)
	 *
	 * @return	ESavePackageResult enum value with the result of saving a package.
	 */
	static ESavePackageResult Save(UPackage* InOuter, UObject* Base, EObjectFlags TopLevelFlags, const TCHAR* Filename,
		FOutputDevice* Error=GError, FLinkerLoad* Conform=NULL, bool bForceByteSwapping=false, bool bWarnOfLongFilename=true, 
		uint32 SaveFlags=SAVE_None, const class ITargetPlatform* TargetPlatform = NULL, const FDateTime& FinalTimeStamp = FDateTime::MinValue(), bool bSlowTask = true );

	/**
	* Save one specific object (along with any objects it references contained within the same Outer) into an Unreal package.
	*
	* @param	InOuter							the outer to use for the new package
	* @param	Base							the object that should be saved into the package
	* @param	TopLevelFlags					For all objects which are not referenced [either directly, or indirectly] through Base, only objects
	*											that contain any of these flags will be saved.  If 0 is specified, only objects which are referenced
	*											by Base will be saved into the package.
	* @param	Filename						the name to use for the new package file
	* @param	Error							error output
	* @param	Conform							if non-NULL, all index tables for this will be sorted to match the order of the corresponding index table
	*											in the conform package
	* @param	bForceByteSwapping				whether we should forcefully byte swap before writing to disk
	* @param	bWarnOfLongFilename				[opt] If true (the default), warn when saving to a long filename.
	* @param	SaveFlags						Flags to control saving
	* @param	TargetPlatform					The platform being saved for
	* @param	FinalTimeStamp					If not FDateTime::MinValue(), the timestamp the saved file should be set to. (Intended for cooking only...)
	*
	* @return	true if the package was saved successfully.
	*/
	static bool SavePackage(UPackage* InOuter, UObject* Base, EObjectFlags TopLevelFlags, const TCHAR* Filename,
		FOutputDevice* Error = GError, FLinkerLoad* Conform = NULL, bool bForceByteSwapping = false, bool bWarnOfLongFilename = true,
		uint32 SaveFlags = SAVE_None, const class ITargetPlatform* TargetPlatform = NULL, const FDateTime& FinalTimeStamp = FDateTime::MinValue(), bool bSlowTask = true);

	/** Wait for any SAVE_Async file writes to complete **/
	static void WaitForAsyncFileWrites();

	/**
	 * Static: Saves thumbnail data for the specified package outer and linker
	 *
	 * @param	InOuter							the outer to use for the new package
	 * @param	Linker							linker we're currently saving with
	 */
	static void SaveThumbnails( UPackage* InOuter, FLinkerSave* Linker );

	/**
	 * Static: Saves asset registry data for the specified package outer and linker
	 *
	 * @param	InOuter							the outer to use for the new package
	 * @param	Linker							linker we're currently saving with
	 */
	static void SaveAssetRegistryData( UPackage* InOuter, FLinkerSave* Linker );

	/**
	 * Static: Saves the level information used by the World browser
	 *
	 * @param	InOuter							the outer to use for the new package
	 * @param	Linker							linker we're currently saving with
	 */
	static void SaveWorldLevelInfo( UPackage* InOuter, FLinkerSave* Linker );

	/**
	  * Determines if a package contains no more assets.
	  *
	  * @param Package			the package to test
	  * @param LastReferencer	the optional last UObject referencer to this package. This object will be excluded when determining if the package is empty
	  * @return true if Package contains no more assets.
	  */
	static bool IsEmptyPackage(UPackage* Package, const UObject* LastReferencer = NULL);


	/**
	 * @param TargetPlatform - The platform being saved for
	 * @param bIsCooking	 - Whether we are cooking or not
	 *
	 * @return Objects marks specific for the particular target platform, objects with these marks will be rejected from the cook
	 */
	static EObjectMark GetObjectMarksForTargetPlatform( const class ITargetPlatform* TargetPlatform, const bool bIsCooking );

};
PRAGMA_ENABLE_DEPRECATION_WARNINGS

/*-----------------------------------------------------------------------------
	UMetaData.
-----------------------------------------------------------------------------*/

/**
 * An object that holds a map of key/value pairs. 
 */
class COREUOBJECT_API UMetaData : public UObject
{
	DECLARE_CLASS_INTRINSIC(UMetaData, UObject, 0, TEXT("/Script/CoreUObject"))

public:
	// Variables.
	TMap< FWeakObjectPtr, TMap<FName, FString> > ObjectMetaDataMap;

public:
	// MetaData utility functions

	/**
	 * Return the value for the given key in the given property
	 * @param Object the object to lookup the metadata for
	 * @param Key The key to lookup
	 * @return The value if found, otherwise an empty string
	 */
	const FString& GetValue(const UObject* Object, const TCHAR* Key);
	
	/**
	 * Return the value for the given key in the given property
	 * @param Object the object to lookup the metadata for
	 * @param Key The key to lookup
	 * @return The value if found, otherwise an empty string
	 */
	const FString& GetValue(const UObject* Object, FName Key);

	/**
	 * Return whether or not the Key is in the meta data
	 * @param Object the object to lookup the metadata for
	 * @param Key The key to query for existence
	 * @return true if found
	 */
	bool HasValue(const UObject* Object, const TCHAR* Key);

	/**
	 * Return whether or not the Key is in the meta data
	 * @param Object the object to lookup the metadata for
	 * @param Key The key to query for existence
	 * @return true if found
	 */
	bool HasValue(const UObject* Object, FName Key);

	/**
	 * Is there any metadata for this property?
	 * @param Object the object to lookup the metadata for
	 * @return TrUE if the object has any metadata at all
	 */
	bool HasObjectValues(const UObject* Object);

	/**
	 * Set the key/value pair in the Property's metadata
	 * @param Object the object to set the metadata for
	 * @Values The metadata key/value pairs
	 */
	void SetObjectValues(const UObject* Object, const TMap<FName, FString>& Values);

	/**
	 * Set the key/value pair in the Object's metadata
	 * @param Object the object to set the metadata for
	 * @param Key A key to set the data for
	 * @param Value The value to set for the key
	 */
	void SetValue(const UObject* Object, const TCHAR* Key, const TCHAR* Value);

	/**
	 * Set the key/value pair in the Property's metadata
	 * @param Object the object to set the metadata for
	 * @param Key A key to set the data for
	 * @param Value The value to set for the key
	 * @Values The metadata key/value pairs
	 */
	void SetValue(const UObject* Object, FName Key, const TCHAR* Value);

	/** 
	 *	Remove any entry with the supplied Key form the Property's metadata 
	 *	@param Object the object to clear the metadata for
	 *	@param Key A key to clear the data for
	 */
	void RemoveValue(const UObject* Object, const TCHAR* Key);

	/** 
	 *	Remove any entry with the supplied Key form the Property's metadata 
	 *	@param Object the object to clear the metadata for
	 *	@param Key A key to clear the data for
	 */
	void RemoveValue(const UObject* Object, FName Key);

	/** Find the name/value map for metadata for a specific object */
	static TMap<FName, FString>* GetMapForObject(const UObject* Object);

	/** Copy all metadata from the source object to the destination object. This will add to any existing metadata entries for SourceObject. */
	static void CopyMetadata(UObject* SourceObject, UObject* DestObject);

	/**
	 * Removes any metadata entries that are to objects not inside the same package as this UMetaData object.
	 */
	void RemoveMetaDataOutsidePackage();

	// UObject interface
	virtual void Serialize(FArchive& Ar) override;
	virtual bool NeedsLoadForClient() const override;
	virtual bool NeedsLoadForServer() const override;
	virtual bool NeedsLoadForEditorGame() const override;
	virtual bool IsAsset() const override { return false; }
	// End of UObject interface

#if HACK_HEADER_GENERATOR
	// Returns the remapped key name, or NAME_None was not remapped.
	static FName GetRemappedKeyName(FName OldKey);

	// Required by UHT makefiles for internal data serialization.
	friend struct FMetadataArchiveProxy;
#endif

private:
	static void InitializeRedirectMap();

private:
	// Redirect map from deprecated keys to current key names
	static TMap<FName, FName> KeyRedirectMap;
};


#if WITH_EDITOR
struct FMetaDataUtilities
{
private:
	/** Console command for dumping all metadata */
	static class FAutoConsoleCommand DumpAllConsoleCommand;

public:
	/** Find all UMetadata and print its contents to the log */
	COREUOBJECT_API static void DumpAllMetaData();

	/** Output contents of this metadata object to the log */
	COREUOBJECT_API static void DumpMetaData(UMetaData* Object);

private:
	friend class UObject;

	/** Helper class to backup and move the metadata for a given UObject (and optionally its children). */
	class FMoveMetadataHelperContext
	{
	public:
		/**
		 * Backs up the metadata for the UObject (and optionally its children).
		 *
		 * @param	SourceObject		The main UObject to move metadata for.
		 * @param	bSearchChildren		When true all the metadata for classes 
		 */
		FMoveMetadataHelperContext(UObject *SourceObject, bool bSearchChildren);

		/**
		 * Patches up the new metadata on destruction.
		 */
		~FMoveMetadataHelperContext();
	private:

		/** Keep the old package around so we can pull in the metadata without actually duplicating it. */
		UPackage* OldPackage;

		/** Cache a pointer to the object so we can do the search on the old metadata. */
		UObject* OldObject;

		/** When true, search children as well. */
		bool bShouldSearchChildren;
	};

private:
	FMetaDataUtilities() {}
};

#endif //WITH_EDITOR<|MERGE_RESOLUTION|>--- conflicted
+++ resolved
@@ -47,17 +47,10 @@
 class COREUOBJECT_API UPackage : public UObject
 {
 	// Have to unwind this macro to support the reference variable, can go back to commented declaration when removing the deprecated variable
-<<<<<<< HEAD
-	// DECLARE_CASTED_CLASS_INTRINSIC(UPackage,UObject,0,CoreUObject, CASTCLASS_UPackage)
-
-#if WITH_HOT_RELOAD_CTORS
-	DECLARE_CASTED_CLASS_INTRINSIC_NO_CTOR_NO_VTABLE_CTOR( UPackage, UObject, 0, CoreUObject, CASTCLASS_UPackage, NO_API )
-=======
 	// DECLARE_CASTED_CLASS_INTRINSIC(UPackage, UObject, 0, TEXT("/Script/CoreUObject"), CASTCLASS_UPackage)
 
 #if WITH_HOT_RELOAD_CTORS
 	DECLARE_CASTED_CLASS_INTRINSIC_NO_CTOR_NO_VTABLE_CTOR( UPackage, UObject, 0, TEXT("/Script/CoreUObject"), CASTCLASS_UPackage, NO_API )
->>>>>>> 73f66985
 	/** DO NOT USE. This constructor is for internal usage only for hot-reload purposes. */
 	UPackage(FVTableHelper& Helper)
 		: Super(Helper)
@@ -65,11 +58,7 @@
 	{
 	};
 #else
-<<<<<<< HEAD
-	DECLARE_CASTED_CLASS_INTRINSIC_NO_CTOR(UPackage,UObject,0,CoreUObject, CASTCLASS_UPackage, NO_API)
-=======
 	DECLARE_CASTED_CLASS_INTRINSIC_NO_CTOR(UPackage, UObject, 0, TEXT("/Script/CoreUObject"), CASTCLASS_UPackage, NO_API)
->>>>>>> 73f66985
 #endif
 
 
@@ -131,8 +120,6 @@
 
 	virtual bool IsNameStableForNetworking() const override { return true; }		// For now, assume all packages have stable net names
 
-<<<<<<< HEAD
-=======
 #if WITH_EDITORONLY_DATA
 	/** Sets the bLoadedByEditorPropertiesOnly flag */
 	void SetLoadedByEditorPropertiesOnly(bool bIsEditorOnly, bool bRecursive = false);
@@ -140,7 +127,6 @@
 	bool IsLoadedByEditorPropertiesOnly() const { return bLoadedByEditorPropertiesOnly; }
 #endif
 
->>>>>>> 73f66985
 private:
 	/** New private Package Flags. When deprecated PackageFlags removed, make this a member instead of a reference */
 	uint32&	PackageFlagsPrivate;
@@ -343,79 +329,6 @@
 	bool RequiresLocalizationGather() const
 	{
 		return HasAnyPackageFlags(PKG_RequiresLocalizationGather);
-<<<<<<< HEAD
-	}
-
-// UE-21181 - trying to track when a flag gets set on a package due to PIE
-#if WITH_EDITOR
-	static UPackage* EditorPackage;
-	void SetPackageFlagsTo( uint32 NewFlags );
-#else
-	/**
-	 * Sets all package flags to the specified values.
-	 *
-	 * @param	NewFlags		New value for package flags
-	 */
-	FORCEINLINE void SetPackageFlagsTo( uint32 NewFlags )
-	{
-		PackageFlagsPrivate = NewFlags;
-	}
-#endif
-
-	/**
-	 * Set the specified flags to true. Does not affect any other flags.
-	 *
-	 * @param	NewFlags		Package flags to enable
-	 */
-	FORCEINLINE void SetPackageFlags( uint32 NewFlags )
-	{
-		SetPackageFlagsTo(PackageFlagsPrivate | NewFlags);
-	}
-
-	/**
-	 * Set the specified flags to false. Does not affect any other flags.
-	 *
-	 * @param	NewFlags		Package flags to disable
-	 */
-	FORCEINLINE void ClearPackageFlags( uint32 NewFlags )
-	{
-		SetPackageFlagsTo(PackageFlagsPrivate & ~NewFlags);
-	}
-
-	/**
-	 * Used to safely check whether the passed in flag is set.
-	 *
-	 * @param	FlagsToCheck		Package flags to check for
-	 *
-	 * @return	true if the passed in flag is set, false otherwise
-	 *			(including no flag passed in, unless the FlagsToCheck is CLASS_AllFlags)
-	 */
-	FORCEINLINE bool HasAnyPackageFlags( uint32 FlagsToCheck ) const
-	{
-		return (PackageFlagsPrivate & FlagsToCheck) != 0;
-	}
-
-	/**
-	 * Used to safely check whether all of the passed in flags are set.
-	 *
-	 * @param FlagsToCheck	Package flags to check for
-	 * @return true if all of the passed in flags are set (including no flags passed in), false otherwise
-	 */
-	FORCEINLINE bool HasAllPackagesFlags( uint32 FlagsToCheck ) const
-	{
-		return ((PackageFlagsPrivate & FlagsToCheck) == FlagsToCheck);
-	}
-
-	/**
-	 * Gets the package flags.
-	 *
-	 * @return	The package flags.
-	 */
-	FORCEINLINE uint32 GetPackageFlags() const
-	{
-		return PackageFlagsPrivate;
-=======
->>>>>>> 73f66985
 	}
 
 // UE-21181 - trying to track when a flag gets set on a package due to PIE
