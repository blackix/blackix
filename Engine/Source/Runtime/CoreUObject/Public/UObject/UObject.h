--- conflicted
+++ resolved
@@ -550,8 +550,6 @@
 	/** Get the common tag name used for all asset source file import paths */
 	static const FName& SourceFileTagName();
 
-<<<<<<< HEAD
-=======
 #if WITH_EDITOR
 	/**
 	 * Additional data pertaining to asset registry tags used by the editor
@@ -596,7 +594,6 @@
 	virtual void GetAssetRegistryTagMetadata(TMap<FName, FAssetRegistryTagMetadata>& OutMetadata) const;
 #endif
 
->>>>>>> cce8678d
 	/** Returns true if this object is considered an asset. */
 	virtual bool IsAsset() const;
 
@@ -790,23 +787,15 @@
 	void UpdateGlobalUserConfigFile();
 
 	/**
-<<<<<<< HEAD
-	 * Saves just the section(s) for this class into the global user ini file for the class (with just the changes from base)
-	 */
-	void UpdateGlobalUserConfigFile();
-=======
 	 * Saves just the property into the global user ini file for the class (with just the changes from base)
 	 */
 	void UpdateSinglePropertyInConfigFile(const UProperty* InProperty, const FString& InConfigIniName);
->>>>>>> cce8678d
 
 private:
 	/**
 	 * Saves just the section(s) for this class into the given ini file for the class (with just the changes from base)
 	 */
 	void UpdateSingleSectionOfConfigFile(const FString& ConfigIniName);
-<<<<<<< HEAD
-=======
 
 #if WITH_HOT_RELOAD_CTORS
 	/**
@@ -816,7 +805,6 @@
 	void EnsureNotRetrievingVTablePtr() const;
 #endif // WITH_HOT_RELOAD_CTORS
 
->>>>>>> cce8678d
 public:
 	
 	/**
