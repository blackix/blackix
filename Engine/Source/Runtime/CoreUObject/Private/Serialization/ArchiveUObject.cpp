// Copyright 1998-2017 Epic Games, Inc. All Rights Reserved.

#include "Serialization/ArchiveUObject.h"
#include "UObject/UObjectGlobals.h"
#include "UObject/Object.h"
#include "Serialization/SerializedPropertyScope.h"
#include "UObject/UnrealType.h"
#include "Serialization/ObjectAndNameAsStringProxyArchive.h"
#include "Serialization/ArchiveReplaceObjectRef.h"
#include "Misc/PackageName.h"

DEFINE_LOG_CATEGORY_STATIC(LogArchiveUObject, Log, All);

/*----------------------------------------------------------------------------
	FArchiveUObject.
----------------------------------------------------------------------------*/
/**
 * Lazy object pointer serialization.  Lazy object pointers only have weak references to objects and
 * won't serialize the object when gathering references for garbage collection.  So in many cases, you
 * don't need to bother serializing lazy object pointers.  However, serialization is required if you
 * want to load and save your object.
 */
FArchive& FArchiveUObject::operator<<(class FLazyObjectPtr& LazyObjectPtr)
{
	FArchive& Ar = *this;
	// We never serialize our reference while the garbage collector is harvesting references
	// to objects, because we don't want weak object pointers to keep objects from being garbage
	// collected.  That would defeat the whole purpose of a weak object pointer!
	// However, when modifying both kinds of references we want to serialize and writeback the updated value.
	// We only want to write the modified value during reference fixup if the data is loaded
	if (!IsObjectReferenceCollector() || IsModifyingWeakAndStrongReferences())
	{
		// when transacting objects are serialized and restored out-of-order, resulting in *temporary* bad references
		const bool bEvenIfPendingKill = Ar.IsTransacting();

		// Downcast from UObjectBase to UObject
		UObject* Object = static_cast<UObject*>(LazyObjectPtr.Get(bEvenIfPendingKill));

		Ar << Object;

		if (IsLoading() || (Object && IsModifyingWeakAndStrongReferences()))
		{
			LazyObjectPtr = Object;
		}
	}
	return Ar;
}

/**
 * Asset pointer serialization.  Asset pointers only have weak references to objects and
 * won't serialize the object when gathering references for garbage collection.  So in many cases, you
 * don't need to bother serializing asset pointers.  However, serialization is required if you
 * want to load and save your object.
 */
FArchive& FArchiveUObject::operator<<( class FAssetPtr& AssetPtr )
{
	FArchive& Ar = *this;
	// We never serialize our reference while the garbage collector is harvesting references
	// to objects, because we don't want weak object pointers to keep objects from being garbage
	// collected.  That would defeat the whole purpose of a weak object pointer!
	// However, when modifying both kinds of references we want to serialize and writeback the updated value.
	// We only want to write the modified value during reference fixup if the data is loaded
	if( !IsObjectReferenceCollector() || IsModifyingWeakAndStrongReferences() )
	{
		// Downcast from UObjectBase to UObject
		UObject* Object = static_cast< UObject* >( AssetPtr.Get() );

		Ar << Object;

		if( IsLoading() || (Object && IsModifyingWeakAndStrongReferences()) )
		{
			AssetPtr = Object;
		}
	}
	return Ar;
}

FArchive& FArchiveUObject::operator<<(struct FStringAssetReference& Value)
{
	FString Path = Value.ToString();

	*this << Path;

	if (IsLoading())
	{
		if (UE4Ver() < VER_UE4_KEEP_ONLY_PACKAGE_NAMES_IN_STRING_ASSET_REFERENCES_MAP)
		{
			FString NormalizedPath = FPackageName::GetNormalizedObjectPath(Path);
			if (Value.ToString() != NormalizedPath)
			{
				Value.SetPath(NormalizedPath);
			}
		}
		else
		{
			Value.SetPath(MoveTemp(Path));
		}
	}

	return *this;
}

FArchive& FArchiveUObject::operator<<(FWeakObjectPtr& WeakObjectPtr)
{
	WeakObjectPtr.Serialize(*this);
	return *this;
}

/*----------------------------------------------------------------------------
	FObjectAndNameAsStringProxyArchive.
----------------------------------------------------------------------------*/
/**
 * Serialize the given UObject* as an FString
 */
FArchive& FObjectAndNameAsStringProxyArchive::operator<<(class UObject*& Obj)
{
	if (IsLoading())
	{
		// load the path name to the object
		FString LoadedString;
		InnerArchive << LoadedString;
		// look up the object by fully qualified pathname
		Obj = FindObject<UObject>(nullptr, *LoadedString, false);
		// If we couldn't find it, and we want to load it, do that
<<<<<<< HEAD
		if ((Obj == nullptr) && bLoadIfFindFails)
=======
		if(!Obj && bLoadIfFindFails)
>>>>>>> f00d6e77
		{
			Obj = LoadObject<UObject>(nullptr, *LoadedString);
		}
	}
	else
	{
		// save out the fully qualified object name
		FString SavedString(Obj->GetPathName());
		InnerArchive << SavedString;
	}
	return *this;
}

#if WITH_EDITORONLY_DATA
void FSerializedPropertyScope::PushEditorOnlyProperty()
{
	if (Property && Property->IsEditorOnlyProperty())
	{
		Ar.PushEditorOnlyProperty();
	}
}
void FSerializedPropertyScope::PopEditorOnlyProperty()
{
	if (Property && Property->IsEditorOnlyProperty())
	{
		Ar.PopEditorOnlyProperty();
	}
}
#endif

void FArchiveReplaceObjectRefBase::SerializeObject(UObject* ObjectToSerialize)
{
	// Simple FReferenceCollector proxy for FArchiveReplaceObjectRefBase
	class FReplaceObjectRefCollector : public FReferenceCollector
	{
		FArchive& Ar;
		bool bAllowReferenceElimination;
	public:
		FReplaceObjectRefCollector(FArchive& InAr)
			: Ar(InAr)
			, bAllowReferenceElimination(true)
		{
		}
		virtual bool IsIgnoringArchetypeRef() const override
		{
			return Ar.IsIgnoringArchetypeRef();
		}
		virtual bool IsIgnoringTransient() const override
		{
			return false;
		}
		virtual void AllowEliminatingReferences(bool bAllow) override
		{
			bAllowReferenceElimination = bAllow;
		}
		virtual void HandleObjectReference(UObject*& InObject, const UObject* InReferencingObject, const UProperty* InReferencingProperty) override
		{
			if (bAllowReferenceElimination)
			{
				UProperty* NewSerializedProperty = const_cast<UProperty*>(InReferencingProperty);
				FSerializedPropertyScope SerializedPropertyScope(Ar, NewSerializedProperty ? NewSerializedProperty : Ar.GetSerializedProperty());
				Ar << InObject;
			}
		}
	} ReplaceRefCollector(*this);

	// serialization for class default objects must be deterministic (since class 
	// default objects may be serialized during script compilation while the script
	// and C++ versions of a class are not in sync), so use SerializeTaggedProperties()
	// rather than the native Serialize() function
	UClass* ObjectClass = ObjectToSerialize->GetClass();
	if (ObjectToSerialize->HasAnyFlags(RF_ClassDefaultObject))
	{		
		StartSerializingDefaults();
		if (!WantBinaryPropertySerialization() && (IsLoading() || IsSaving()))
		{
			ObjectClass->SerializeTaggedProperties(*this, (uint8*)ObjectToSerialize, ObjectClass, nullptr);
		}
		else
		{
			ObjectClass->SerializeBin(*this, ObjectToSerialize);
		}
		StopSerializingDefaults();
	}
	else
	{
		ObjectToSerialize->Serialize(*this);
	}
	ObjectClass->CallAddReferencedObjects(ObjectToSerialize, ReplaceRefCollector);
}<|MERGE_RESOLUTION|>--- conflicted
+++ resolved
@@ -122,11 +122,7 @@
 		// look up the object by fully qualified pathname
 		Obj = FindObject<UObject>(nullptr, *LoadedString, false);
 		// If we couldn't find it, and we want to load it, do that
-<<<<<<< HEAD
-		if ((Obj == nullptr) && bLoadIfFindFails)
-=======
 		if(!Obj && bLoadIfFindFails)
->>>>>>> f00d6e77
 		{
 			Obj = LoadObject<UObject>(nullptr, *LoadedString);
 		}
