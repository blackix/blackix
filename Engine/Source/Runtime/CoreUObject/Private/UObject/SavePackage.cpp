// Copyright 1998-2018 Epic Games, Inc. All Rights Reserved.

#include "CoreMinimal.h"
#include "Misc/MessageDialog.h"
#include "HAL/FileManager.h"
#include "HAL/ThreadSafeCounter.h"
#include "Misc/CommandLine.h"
#include "Misc/FileHelper.h"
#include "Misc/Paths.h"
#include "Misc/Guid.h"
#include "Stats/Stats.h"
#include "Async/AsyncWork.h"
#include "Serialization/LargeMemoryWriter.h"
#include "Serialization/LargeMemoryReader.h"
#include "Serialization/BufferArchive.h"
#include "Misc/ConfigCacheIni.h"
#include "Misc/FeedbackContext.h"
#include "Misc/ScopedSlowTask.h"
#include "Misc/ObjectThumbnail.h"
#include "UObject/ObjectMacros.h"
#include "UObject/UObjectGlobals.h"
#include "UObject/UObjectHash.h"
#include "UObject/Object.h"
#include "Serialization/ArchiveUObject.h"
#include "UObject/Class.h"
#include "UObject/UObjectIterator.h"
#include "Serialization/PropertyLocalizationDataGathering.h"
#include "UObject/Package.h"
#include "Templates/Casts.h"
#include "UObject/LazyObjectPtr.h"
#include "UObject/SoftObjectPtr.h"
#include "UObject/PropertyPortFlags.h"
#include "UObject/UnrealType.h"
#include "UObject/TextProperty.h"
#include "UObject/ObjectRedirector.h"
#include "Misc/PackageName.h"
#include "Serialization/BulkData.h"
#include "UObject/PackageFileSummary.h"
#include "UObject/ObjectResource.h"
#include "UObject/Linker.h"
#include "UObject/LinkerLoad.h"
#include "UObject/LinkerSave.h"
#include "UObject/EditorObjectVersion.h"
#include "Blueprint/BlueprintSupport.h"
#include "Internationalization/TextPackageNamespaceUtil.h"
#include "UObject/Interface.h"
#include "Interfaces/ITargetPlatform.h"
#include "UObject/UObjectThreadContext.h"
#include "UObject/GCScopeLock.h"
#include "ProfilingDebugging/CookStats.h"
#include "UObject/DebugSerializationFlags.h"
#include "EnumProperty.h"
#include "BlueprintSupport.h"
#include "IConsoleManager.h"
#include "Serialization/ArchiveStackTrace.h"

DEFINE_LOG_CATEGORY_STATIC(LogSavePackage, Log, All);

static const int32 MAX_MERGED_COMPRESSION_CHUNKSIZE = 1024 * 1024;
static const FName WorldClassName = FName("World");
static const FName PrestreamPackageClassName = FName("PrestreamPackage");
static FCriticalSection InitializeCoreClassesCritSec;

#define VALIDATE_INITIALIZECORECLASSES 0
#define EXPORT_SORTING_DETAILED_LOGGING 0

// Uncomment this code to measure UObject::Serialize time taken per UClass type during save.
// This code tracks each type in a hash, so is too heavyweight to leave on in general,
// but can be really useful for telling what classes are causing the most save time.
#define ENABLE_PACKAGE_CLASS_SERIALIZATION_TIMES 0
// uncomment this code to measure UObject::PreSave time taken per uclass type during save
#define ENABLE_TAGEXPORTS_CLASS_PRESAVE_TIMES 0

#if ENABLE_COOK_STATS
#include "ProfilingDebugging/ScopedTimers.h"

namespace SavePackageStats
{
	static int32 NumPackagesSaved = 0;
	static double SavePackageTimeSec = 0.0;
	static double TagPackageExportsPresaveTimeSec = 0.0;
	static double TagPackageExportsTimeSec = 0.0;
	static double ResetLoadersForSaveTimeSec = 0.0;
	static double TagPackageExportsGetObjectsWithOuter = 0.0;
	static double TagPackageExportsGetObjectsWithMarks = 0.0;
	static double SerializeImportsTimeSec = 0.0;
	static double SortExportsSeekfreeInnerTimeSec = 0.0;
	static double SerializeExportsTimeSec = 0.0;
	static double SerializeBulkDataTimeSec = 0.0;
	static double AsyncWriteTimeSec = 0.0;
	static double MBWritten = 0.0;
	static int32 NumberOfDifferentPackages = 0;
	static double DifferentPackagesSizeMB = 0.0;
	static int32 NumberOfDifferencesInPackages = 0;
	static double PackageDifferencesSizeMB = 0.0;
	static TMap<FName, FCookStatsManager::TKeyValuePair<double, uint32>> PackageClassSerializeTimes;
	static TMap<FName, FCookStatsManager::TKeyValuePair<double, uint32>> TagExportSerializeTimes;
	static TMap<FName, FCookStatsManager::TKeyValuePair<double, uint32>> ClassPreSaveTimes;
	static FCookStatsManager::FAutoRegisterCallback RegisterCookStats([](FCookStatsManager::AddStatFuncRef AddStat)
	{
		// Don't use FCookStatsManager::CreateKeyValueArray because there's just too many arguments. Don't need to overburden the compiler here.
		TArray<FCookStatsManager::StringKeyValue> StatsList;
		StatsList.Empty(15);
		#define ADD_COOK_STAT(Name) StatsList.Emplace(TEXT(#Name), Lex::ToString(Name))
		ADD_COOK_STAT(NumPackagesSaved);
		ADD_COOK_STAT(SavePackageTimeSec);
		ADD_COOK_STAT(TagPackageExportsPresaveTimeSec);
		ADD_COOK_STAT(TagPackageExportsTimeSec);
		ADD_COOK_STAT(ResetLoadersForSaveTimeSec);
		ADD_COOK_STAT(TagPackageExportsGetObjectsWithOuter);
		ADD_COOK_STAT(TagPackageExportsGetObjectsWithMarks);
		ADD_COOK_STAT(SerializeImportsTimeSec);
		ADD_COOK_STAT(SortExportsSeekfreeInnerTimeSec);
		ADD_COOK_STAT(SerializeExportsTimeSec);
		ADD_COOK_STAT(SerializeBulkDataTimeSec);
		ADD_COOK_STAT(AsyncWriteTimeSec);
		ADD_COOK_STAT(MBWritten);

		AddStat(TEXT("Package.Save"), StatsList);

		StatsList.Empty(15);
		ADD_COOK_STAT(NumberOfDifferentPackages);
		ADD_COOK_STAT(DifferentPackagesSizeMB);
		ADD_COOK_STAT(NumberOfDifferencesInPackages);
		ADD_COOK_STAT(PackageDifferencesSizeMB);

		AddStat(TEXT("Package.Diff"), StatsList);

		#undef ADD_COOK_STAT		
		
		const FString TotalString = TEXT("Total");

		if (PackageClassSerializeTimes.Num() > 0)
		{
			// Sort the class serialize times in reverse order.
			typedef FCookStatsManager::TKeyValuePair<FName, FCookStatsManager::TKeyValuePair<double, uint32>> ClassSerializeTimeData;
			TArray<ClassSerializeTimeData> SerializeTimesArray;
			SerializeTimesArray.Empty(PackageClassSerializeTimes.Num());
			for (const auto& KV : PackageClassSerializeTimes)
			{
				SerializeTimesArray.Emplace(FCookStatsManager::MakePair(KV.Key, FCookStatsManager::MakePair(KV.Value.Key, KV.Value.Value)));
			}
			SerializeTimesArray.Sort([](const ClassSerializeTimeData& LHS, const ClassSerializeTimeData& RHS)
			{
				return LHS.Value.Key > RHS.Value.Key;
			});

			// always print at least the top n, but not anything < 0.1% of total save time.
			int ClassesLogged = 0;
			for (const auto& KV : SerializeTimesArray)
			{
				// since we're sorted on size already. Just find the first one below the threshold and stop there
				if (ClassesLogged >= 10 && KV.Value.Key < 0.001 * SavePackageTimeSec)
				{
					break;
				}
				const FString ClassName = KV.Key.ToString();
				AddStat(TEXT("Package.Serialize"), FCookStatsManager::CreateKeyValueArray(
					TEXT("Class"), ClassName, 
					TEXT("TimeSec"), KV.Value.Key, 
					TEXT("Calls"), KV.Value.Value));
				ClassesLogged++;
			}
		}

		if (TagExportSerializeTimes.Num() > 0)
		{
			// Sort the class serialize times in reverse order.
			typedef FCookStatsManager::TKeyValuePair<FName, FCookStatsManager::TKeyValuePair<double, uint32>> ClassSerializeTimeData;
			TArray<ClassSerializeTimeData> SerializeTimesArray;
			SerializeTimesArray.Empty(TagExportSerializeTimes.Num());
			for (const auto& KV : TagExportSerializeTimes)
			{
				SerializeTimesArray.Emplace(FCookStatsManager::MakePair(KV.Key, FCookStatsManager::MakePair(KV.Value.Key, KV.Value.Value)));
			}
			SerializeTimesArray.Sort([](const ClassSerializeTimeData& LHS, const ClassSerializeTimeData& RHS)
			{
				return LHS.Value.Key > RHS.Value.Key;
			});

			double TotalSerializeTime = 0.0;
			int TotalSerializeCalls = 0;

			// always print at least the top n, but not anything < 0.1% of total save time.
			int ClassesLogged = 0;
			for (const auto& KV : SerializeTimesArray)
			{
				TotalSerializeTime += KV.Value.Key;
				TotalSerializeCalls += KV.Value.Value;

				// since we're sorted on size already. Just find the first one below the threshold and stop there
				if (ClassesLogged >= 10 && KV.Value.Key < 0.001 * SavePackageTimeSec)
				{
					break;
				}
				const FString ClassName = KV.Key.ToString();
				AddStat(TEXT("Package.TagExportSerialize"), FCookStatsManager::CreateKeyValueArray(
					TEXT("Class"), ClassName,
					TEXT("TimeSec"), KV.Value.Key,
					TEXT("Calls"), KV.Value.Value));
				ClassesLogged++;
			}

			AddStat(TEXT("Package.TagExportSerialize"), FCookStatsManager::CreateKeyValueArray(
				TEXT("Class"), TotalString,
				TEXT("TimeSec"), TotalSerializeTime,
				TEXT("Calls"), TotalSerializeCalls));
		}

		if (ClassPreSaveTimes.Num() > 0)
		{
			// Sort the class serialize times in reverse order.
			typedef FCookStatsManager::TKeyValuePair<FName, FCookStatsManager::TKeyValuePair<double, uint32>> ClassSerializeTimeData;
			TArray<ClassSerializeTimeData> SerializeTimesArray;
			SerializeTimesArray.Empty(ClassPreSaveTimes.Num());
			for (const auto& KV : ClassPreSaveTimes)
			{
				SerializeTimesArray.Emplace(FCookStatsManager::MakePair(KV.Key, FCookStatsManager::MakePair(KV.Value.Key, KV.Value.Value)));
			}
			SerializeTimesArray.Sort([](const ClassSerializeTimeData& LHS, const ClassSerializeTimeData& RHS)
			{
				return LHS.Value.Key > RHS.Value.Key;
			});

			// always print at least the top n, but not anything < 0.1% of total save time.
			// even if we don't print them then add up the time spent inside presave so we can at least account for it
			double TotalPreSaveTime = 0.0;
			int TotalPreSaveCalls = 0;
			int ClassesLogged = 0;
			for (const auto& KV : SerializeTimesArray)
			{
				TotalPreSaveTime += KV.Value.Key;
				TotalPreSaveCalls += KV.Value.Value;

				// since we're sorted on size already. Just find the first one below the threshold and stop there
				if (ClassesLogged >= 10 && KV.Value.Key < 0.001 * SavePackageTimeSec)
				{
					break;
				}
				const FString ClassName = KV.Key.ToString();
				AddStat(TEXT("Package.PreSave"), FCookStatsManager::CreateKeyValueArray(
					TEXT("Class"), ClassName,
					TEXT("TimeSec"), KV.Value.Key,
					TEXT("Calls"), KV.Value.Value));
				ClassesLogged++;
			}
			
			AddStat(TEXT("Package.PreSave"), FCookStatsManager::CreateKeyValueArray(
				TEXT("Class"), TotalString,
				TEXT("TimeSec"), TotalPreSaveTime,
				TEXT("Calls"), TotalPreSaveCalls));
		}
	});
}
#endif

static bool HasUnsaveableOuter(UObject* InObj, UPackage* InSavingPackage)
{
	UObject* Obj = InObj;
	while (Obj)
	{
		if (Obj->GetClass()->HasAnyClassFlags(CLASS_Deprecated) && !Obj->HasAnyFlags(RF_ClassDefaultObject))
		{
			if (!InObj->IsPendingKill() && InObj->GetOutermost() == InSavingPackage)
			{
				UE_LOG(LogSavePackage, Warning, TEXT("%s has a deprecated outer %s, so it will not be saved"), *InObj->GetFullName(), *Obj->GetFullName());
			}
			return true; 
		}

		if(Obj->IsPendingKill())
		{
			return true;
		}

		if (Obj->HasAnyFlags(RF_Transient) && !Obj->IsNative())
		{
			return true;
		}

		Obj = Obj->GetOuter();
	}
	return false;
}

static void CheckObjectPriorToSave(FArchiveUObject& Ar, UObject* InObj, UPackage* InSavingPackage)
{
	if (!InObj)
	{
		return;
	}
	FUObjectThreadContext& ThreadContext = FUObjectThreadContext::Get();
	if (!InObj->IsValidLowLevelFast() || !InObj->IsValidLowLevel())
	{
		UE_LOG(LogLinker, Fatal, TEXT("Attempt to save bogus object %p ThreadContext.SerializedObject=%s  SerializedProperty=%s"), (void*)InObj, *GetFullNameSafe(ThreadContext.SerializedObject), *GetFullNameSafe(Ar.GetSerializedProperty()));
		return;
	}
	// if the object class is abstract or has been marked as deprecated, mark this
	// object as transient so that it isn't serialized
	if ( InObj->GetClass()->HasAnyClassFlags(CLASS_Abstract | CLASS_Deprecated | CLASS_NewerVersionExists) )
	{
		if ( !InObj->HasAnyFlags(RF_ClassDefaultObject) || InObj->GetClass()->HasAnyClassFlags(CLASS_Deprecated) )
		{
			InObj->SetFlags(RF_Transient);
		}
		if ( !InObj->HasAnyFlags(RF_ClassDefaultObject) && InObj->GetClass()->HasAnyClassFlags(CLASS_HasInstancedReference) )
		{
			TArray<UObject*> ComponentReferences;
			FReferenceFinder ComponentCollector(ComponentReferences, InObj, false, true, true);
			ComponentCollector.FindReferences(InObj, ThreadContext.SerializedObject, Ar.GetSerializedProperty());

			for ( int32 Index = 0; Index < ComponentReferences.Num(); Index++ )
			{
				ComponentReferences[Index]->SetFlags(RF_Transient);
			}
		}
	}
	else if ( HasUnsaveableOuter(InObj, InSavingPackage) )
	{
		InObj->SetFlags(RF_Transient);
	}

	if ( InObj->HasAnyFlags(RF_ClassDefaultObject)
		&& (InObj->GetClass()->ClassGeneratedBy == nullptr || !InObj->GetClass()->HasAnyFlags(RF_Transient)) )
	{
		// if this is the class default object, make sure it's not
		// marked transient for any reason, as we need it to be saved
		// to disk (unless it's associated with a transient generated class)
		InObj->ClearFlags(RF_Transient);
	}
}

static bool EndSavingIfCancelled( FLinkerSave* Linker, const FString& TempFilename ) 
{
	if ( GWarn->ReceivedUserCancel() )
	{
		// free the file handle and delete the temporary file
		Linker->Detach();
		IFileManager::Get().Delete( *TempFilename );
		return true;
	}
	return false;
}

static FThreadSafeCounter OutstandingAsyncWrites;

void UPackage::WaitForAsyncFileWrites()
{
	while (OutstandingAsyncWrites.GetValue())
	{
		FPlatformProcess::Sleep(0.0f);
	}
}

struct FLargeMemoryDelete
{
	void operator()(uint8* Ptr) const
	{
		if (Ptr)
		{
			FMemory::Free(Ptr);
		}
	}
};

typedef TUniquePtr<uint8, FLargeMemoryDelete> FLargeMemoryPtr;

void AsyncWriteFile(FLargeMemoryPtr Data, const int64 DataSize, const TCHAR* Filename, const FDateTime& TimeStamp, bool bUseTempFilename = true)
{
	class FAsyncWriteWorker : public FNonAbandonableTask
	{
	public:
		/** Filename To write to**/
		FString Filename;
		/** Should we write to a temp file then move it */
		bool bUseTempFilename;
		/** Data for the file. Will be freed after write **/
		FLargeMemoryPtr Data;
		/** Size of data */
		const int64 DataSize;
		/** Timestamp to give the file. MinValue if shouldn't be modified */
		FDateTime FinalTimeStamp;

		/** Constructor
		*/
		FAsyncWriteWorker(const TCHAR* InFilename, FLargeMemoryPtr InData, const int64 InDataSize, const FDateTime& InTimeStamp, bool inbUseTempFilename)
			: Filename(InFilename)
			, bUseTempFilename(inbUseTempFilename)
			, Data(MoveTemp(InData))
			, DataSize(InDataSize)
			, FinalTimeStamp(InTimeStamp)
		{
		}
		
		/** Write the file  */
		void DoWork()
		{
			check(DataSize);
			FString TempFilename; 

			if ( bUseTempFilename )
			{
				TempFilename = FPaths::GetBaseFilename(Filename, false);
				TempFilename += TEXT(".t");
			}
			else
			{
				TempFilename = Filename;
			}
			
			// Open a file writer for saving
			FArchive* Ar = IFileManager::Get().CreateFileWriter(*TempFilename);
			if (Ar)
			{
				Ar->Serialize(Data.Get(), DataSize);
				delete Ar;
				
				// Clean-up the memory as soon as we save the file to reduce the memory footprint.
				Data.Reset();

				if (IFileManager::Get().FileSize(*TempFilename) == DataSize)
				{
					if ( bUseTempFilename )
					{
						if( !IFileManager::Get().Move(*Filename, *TempFilename, true, true, false, false))
						{
							UE_LOG(LogSavePackage, Fatal, TEXT("Could not move to %s."),*Filename);
						}

						// if everything worked, this is not necessary, but we will make every effort to avoid leaving junk in the cache
						if (FPaths::FileExists(TempFilename))
						{
							IFileManager::Get().Delete(*TempFilename);
						}
					}

					if (FinalTimeStamp != FDateTime::MinValue())
					{
						IFileManager::Get().SetTimeStamp(*Filename, FinalTimeStamp);
					}
				}
				else
				{
					UE_LOG(LogSavePackage, Fatal, TEXT("Could not save to %s!"),*TempFilename);
				}
			}
			else
			{
				UE_LOG(LogSavePackage, Fatal, TEXT("Could not write to %s!"),*TempFilename);
			}
			
			OutstandingAsyncWrites.Decrement();
		}

		FORCEINLINE TStatId GetStatId() const
		{
			RETURN_QUICK_DECLARE_CYCLE_STAT(FAsyncWriteWorker, STATGROUP_ThreadPoolAsyncTasks);
		}

	};

	OutstandingAsyncWrites.Increment();
	(new FAutoDeleteAsyncTask<FAsyncWriteWorker>(Filename, MoveTemp(Data), DataSize, TimeStamp, bUseTempFilename))->StartBackgroundTask();
}

void AsyncWriteFileWithSplitExports(FLargeMemoryPtr Data, const int64 DataSize, const int64 HeaderSize, const TCHAR* Filename, const FDateTime& TimeStamp, bool bUseTempFilename = true)
{
	class FAsyncWriteWorkerWithSplitExports : public FNonAbandonableTask
	{
	public:
		/** Filename To write to**/
		FString Filename;
		/** Should we write to a temp file then move it */
		bool bUseTempFilename;
		/** Data for the file. Will be freed after write **/
		FLargeMemoryPtr Data;
		/** Size of data */
		const int64 DataSize;
		/** Size of data */
		const int64 HeaderSize;
		/** Timestamp to give the file. MinValue if shouldn't be modified */
		FDateTime FinalTimeStamp;

		/** Constructor
		*/
		FAsyncWriteWorkerWithSplitExports(const TCHAR* InFilename, FLargeMemoryPtr InData, const int64 InDataSize, const int64 InHeaderSize, const FDateTime& InTimeStamp, bool inbUseTempFilename)
			: Filename(InFilename)
			, bUseTempFilename(inbUseTempFilename)
			, Data(MoveTemp(InData))
			, DataSize(InDataSize)
			, HeaderSize(InHeaderSize)
			, FinalTimeStamp(InTimeStamp)
		{
		}

		/** Write the file  */
		void DoWork()
		{
			check(DataSize);
			FString BaseFilename;
			FString TempFilename;
			FString FilenameExports;
			FString TempFilenameExports;

			BaseFilename = FPaths::GetBaseFilename(Filename, false);
			FilenameExports = BaseFilename;
			FilenameExports += TEXT(".uexp");
			if (bUseTempFilename)
			{
				TempFilename = BaseFilename;
				TempFilename += TEXT(".t");
				TempFilenameExports = BaseFilename;
				TempFilenameExports += TEXT(".e");
			}
			else
			{
				TempFilename = Filename;
				TempFilenameExports = FilenameExports;
			}

			{
				FArchive* Ar = IFileManager::Get().CreateFileWriter(*TempFilename);
				if (Ar)
				{
					Ar->Serialize(Data.Get(), HeaderSize);
					delete Ar;
					Ar = nullptr;

					if (IFileManager::Get().FileSize(*TempFilename) == HeaderSize)
					{
						if (bUseTempFilename)
						{
							if (!IFileManager::Get().Move(*Filename, *TempFilename, true, true, false, false))
							{
								UE_LOG(LogSavePackage, Fatal, TEXT("Could not move to %s."), *Filename);
							}

							// if everything worked, this is not necessary, but we will make every effort to avoid leaving junk in the cache
							if (FPaths::FileExists(TempFilename))
							{
								IFileManager::Get().Delete(*TempFilename);
							}
						}

						if (FinalTimeStamp != FDateTime::MinValue())
						{
							IFileManager::Get().SetTimeStamp(*Filename, FinalTimeStamp);
						}
					}
					else
					{
						UE_LOG(LogSavePackage, Fatal, TEXT("Could not save to %s!"), *TempFilename);
					}
				}
				else
				{
					UE_LOG(LogSavePackage, Fatal, TEXT("Could not write to %s!"), *TempFilename);
				}
			}
			{
				FArchive* Ar = IFileManager::Get().CreateFileWriter(*TempFilenameExports);
				if (Ar)
				{
					Ar->Serialize(Data.Get() + HeaderSize, DataSize - HeaderSize);
					delete Ar;
					Ar = nullptr;

					// Clean-up the memory as soon as we save the file to reduce the memory footprint.
					Data.Reset();

					if (IFileManager::Get().FileSize(*TempFilenameExports) == DataSize - HeaderSize)
					{
						if (bUseTempFilename)
						{
							if (!IFileManager::Get().Move(*FilenameExports, *TempFilenameExports, true, true, false, false))
							{
								UE_LOG(LogSavePackage, Fatal, TEXT("Could not move to %s."), *Filename);
							}

							// if everything worked, this is not necessary, but we will make every effort to avoid leaving junk in the cache
							if (FPaths::FileExists(TempFilenameExports))
							{
								IFileManager::Get().Delete(*TempFilenameExports);
							}
						}

						if (FinalTimeStamp != FDateTime::MinValue())
						{
							IFileManager::Get().SetTimeStamp(*FilenameExports, FinalTimeStamp);
						}
					}
					else
					{
						UE_LOG(LogSavePackage, Fatal, TEXT("Could not save to %s!"), *TempFilenameExports);
					}
				}
				else
				{
					UE_LOG(LogSavePackage, Fatal, TEXT("Could not write to %s!"), *TempFilenameExports);
				}
			}
			OutstandingAsyncWrites.Decrement();
		}

		FORCEINLINE TStatId GetStatId() const
		{
			RETURN_QUICK_DECLARE_CYCLE_STAT(FAsyncWriteWorkerWithSplitExports, STATGROUP_ThreadPoolAsyncTasks);
		}

	};

	OutstandingAsyncWrites.Increment();
	(new FAutoDeleteAsyncTask<FAsyncWriteWorkerWithSplitExports>(Filename, MoveTemp(Data), DataSize, HeaderSize, TimeStamp, bUseTempFilename))->StartBackgroundTask();
}

/** 
 * Helper object for all of the cross object state that is needed only while saving a package.
 */
class FSavePackageState
{
public:
	/** 
	 * Mark a FName as referenced.
	 * @param Name name to mark as referenced
	 */
	void MarkNameAsReferenced(const FName& Name)
	{
		// We need to store the FName without the number, as the number is stored separately by FLinkerSave 
		// and we don't want duplicate entries in the name table just because of the number
		const FName NameNoNumber(Name, 0);
		ReferencedNames.Add(NameNoNumber);
	}

#if WITH_EDITOR
	/**
	 * Names are cached before we replace objects for imports. So the names of replacements must be ealier.
	 */
	void AddReplacementsNames(UObject* Obj, const ITargetPlatform* TargetPlatform, const bool bIsCooking)
	{
		if (bIsCooking && TargetPlatform)
		{
			if (const IBlueprintNativeCodeGenCore* Coordinator = IBlueprintNativeCodeGenCore::Get())
			{
				const FCompilerNativizationOptions& NativizationOptions = Coordinator->GetNativizationOptionsForPlatform(TargetPlatform);
				if (const UClass* ReplObjClass = Coordinator->FindReplacedClassForObject(Obj, NativizationOptions))
				{
					MarkNameAsReferenced(ReplObjClass->GetFName());
				}

				FName ReplacedName;
				Coordinator->FindReplacedNameAndOuter(Obj, ReplacedName, NativizationOptions); //TODO: should we care about replaced outer ?
				if (ReplacedName != NAME_None)
				{
					MarkNameAsReferenced(ReplacedName);
				}
			}
		}
	}
#endif //WITH_EDITOR

	/** 
	 * Add the marked names to a linker
	 * @param Linker linker to save the marked names to
	 */
	void UpdateLinkerWithMarkedNames(FLinkerSave* Linker)
	{
		Linker->NameMap.Reserve(Linker->NameMap.Num() + ReferencedNames.Num());
		for (const FName& Name : ReferencedNames)
		{
			Linker->NameMap.Add(Name);
		}
	}

private:
	TSet<FName, FLinkerNamePairKeyFuncs> ReferencedNames;
};

bool IsEditorOnlyObject(const UObject* InObject, bool bCheckRecursive, bool bCheckMarks)
{
	DECLARE_SCOPE_CYCLE_COUNTER(TEXT("IsEditorOnlyObject"), STAT_IsEditorOnlyObject, STATGROUP_LoadTime);

	// Configurable via ini setting
	static struct FCanStripEditorOnlyExportsAndImports
	{
		bool bCanStripEditorOnlyObjects;
		FCanStripEditorOnlyExportsAndImports()
			: bCanStripEditorOnlyObjects(true)
		{
			GConfig->GetBool(TEXT("Core.System"), TEXT("CanStripEditorOnlyExportsAndImports"), bCanStripEditorOnlyObjects, GEngineIni);
		}
		FORCEINLINE operator bool() const { return bCanStripEditorOnlyObjects; }
	} CanStripEditorOnlyExportsAndImports;
	if (!CanStripEditorOnlyExportsAndImports)
	{
		return false;
	}
	check(InObject);

	if ((bCheckMarks && InObject->HasAnyMarks(OBJECTMARK_EditorOnly)) || InObject->IsEditorOnly())
	{
		return true;
	}

	// If this is a package that is editor only or the object is in editor-only package,
	// the object is editor-only too.
	const bool bIsAPackage = InObject->IsA<UPackage>();
	const UPackage* Package = (bIsAPackage ? static_cast<const UPackage*>(InObject) : InObject->GetOutermost());
	if (Package && Package->HasAnyPackageFlags(PKG_EditorOnly))
	{
		return true;
	}

	if (bCheckRecursive && !InObject->IsNative())
	{
		UObject* Outer = InObject->GetOuter();
		if (Outer && Outer != Package)
		{
			if (IsEditorOnlyObject(Outer, true, bCheckMarks))
			{
				return true;
			}
		}
		const UStruct* InStruct = Cast<UStruct>(InObject);
		if (InStruct)
		{
			const UStruct* SuperStruct = InStruct->GetSuperStruct();
			if (SuperStruct && IsEditorOnlyObject(SuperStruct, true, bCheckMarks))
			{
				return true;
			}
		}
		else
		{
			if (IsEditorOnlyObject(InObject->GetClass(), true, bCheckMarks))
			{
				return true;
			}

			UObject* Archetype = InObject->GetArchetype();
			if (Archetype && IsEditorOnlyObject(Archetype, true, bCheckMarks))
			{
				return true;
			}
		}
	}
	return false;
}

/**
 * Marks object as not for client, not for server, or editor only. Recurses up outer/class chain as necessary
 */
static void ConditionallyExcludeObjectForTarget(UObject* Obj, EObjectMark ExcludedObjectMarks, const ITargetPlatform* TargetPlatform, const bool bIsCooking)
{
#if WITH_EDITOR
	if (!Obj || Obj->GetOutermost()->GetFName() == GLongCoreUObjectPackageName)
	{
		// No object or in CoreUObject, don't exclude
		return;
	}

	auto InheritMarks = [](EObjectMark& MarksToModify, UObject* ObjToCheck, uint32 MarkMask)
	{
		EObjectMark ObjToCheckMarks = ObjToCheck->GetAllMarks();

		MarksToModify = (EObjectMark)(MarksToModify | (ObjToCheckMarks & MarkMask));
	};

	EObjectMark CurrentMarks = OBJECTMARK_NOMARKS;
	InheritMarks(CurrentMarks, Obj, OBJECTMARK_EditorOnly | OBJECTMARK_NotForClient | OBJECTMARK_NotForServer);

	if ((CurrentMarks & ExcludedObjectMarks) != 0)
	{
		// Already marked
		return;
	}

	UObject* ObjOuter = Obj->GetOuter();
	UClass* ObjClass = Obj->GetClass();
	
	if (bIsCooking && TargetPlatform)
	{
		// Check for nativization replacement
		if (const IBlueprintNativeCodeGenCore* Coordinator = IBlueprintNativeCodeGenCore::Get())
		{
			const FCompilerNativizationOptions& NativizationOptions = Coordinator->GetNativizationOptionsForPlatform(TargetPlatform);
			FName UnusedName;
			if (UClass* ReplacedClass = Coordinator->FindReplacedClassForObject(Obj, NativizationOptions))
			{
				ObjClass = ReplacedClass;
			}
			if (UObject* ReplacedOuter = Coordinator->FindReplacedNameAndOuter(Obj, /*out*/UnusedName, NativizationOptions))
			{
				ObjOuter = ReplacedOuter;
			}
		}
	}

	EObjectMark NewMarks = CurrentMarks;

	// Recurse into parents, then compute inherited marks
<<<<<<< HEAD
	
	ConditionallyExcludeObjectForTarget(ObjClass, ExcludedObjectMarks, TargetPlatform, bIsCooking);
	InheritMark(ObjClass, OBJECTMARK_EditorOnly);
	InheritMark(ObjClass, OBJECTMARK_NotForClient);
	InheritMark(ObjClass, OBJECTMARK_NotForServer);
=======
	ConditionallyExcludeObjectForTarget(ObjClass, ExcludedObjectMarks, TargetPlatform, bIsCooking);
	InheritMarks(NewMarks, ObjClass, OBJECTMARK_EditorOnly | OBJECTMARK_NotForClient | OBJECTMARK_NotForServer);
>>>>>>> e3a25b20

	if (ObjOuter)
	{
		ConditionallyExcludeObjectForTarget(ObjOuter, ExcludedObjectMarks, TargetPlatform, bIsCooking);
<<<<<<< HEAD
		InheritMark(ObjOuter, OBJECTMARK_EditorOnly);
		InheritMark(ObjOuter, OBJECTMARK_NotForClient);
		InheritMark(ObjOuter, OBJECTMARK_NotForServer);
=======
		InheritMarks(NewMarks, ObjOuter, OBJECTMARK_EditorOnly | OBJECTMARK_NotForClient | OBJECTMARK_NotForServer);
>>>>>>> e3a25b20
	}

	// Check parent struct if we have one
	UStruct* ThisStruct = dynamic_cast<UStruct*>(Obj);
	if (ThisStruct && ThisStruct->GetSuperStruct())
	{
		UObject* SuperStruct = ThisStruct->GetSuperStruct();
		ConditionallyExcludeObjectForTarget(SuperStruct, ExcludedObjectMarks, TargetPlatform, bIsCooking);
<<<<<<< HEAD
		InheritMark(SuperStruct, OBJECTMARK_EditorOnly);
		InheritMark(SuperStruct, OBJECTMARK_NotForClient);
		InheritMark(SuperStruct, OBJECTMARK_NotForServer);
=======
		InheritMarks(NewMarks, SuperStruct, OBJECTMARK_EditorOnly | OBJECTMARK_NotForClient | OBJECTMARK_NotForServer);
>>>>>>> e3a25b20
	}

	// Check archetype, this may not have been covered in the case of components
	UObject* Archetype = Obj->GetArchetype();
	if (Archetype)
	{
		ConditionallyExcludeObjectForTarget(Archetype, ExcludedObjectMarks, TargetPlatform, bIsCooking);
<<<<<<< HEAD
		InheritMark(Archetype, OBJECTMARK_EditorOnly);
		InheritMark(Archetype, OBJECTMARK_NotForClient);
		InheritMark(Archetype, OBJECTMARK_NotForServer);
=======
		InheritMarks(NewMarks, Archetype, OBJECTMARK_EditorOnly | OBJECTMARK_NotForClient | OBJECTMARK_NotForServer);
>>>>>>> e3a25b20
	}

	if (!Obj->HasAnyFlags(RF_ClassDefaultObject))
	{
		// CDOs must be included if their class is so only inherit marks, for everything else we check the native overrides as well
		if (!(NewMarks & OBJECTMARK_EditorOnly) && IsEditorOnlyObject(Obj, false, false))
		{
			NewMarks = (EObjectMark)(NewMarks | OBJECTMARK_EditorOnly);
		}

		if (!(NewMarks & OBJECTMARK_NotForClient) && !Obj->NeedsLoadForClient())
		{
			NewMarks = (EObjectMark)(NewMarks | OBJECTMARK_NotForClient);
		}

		if (!(NewMarks & OBJECTMARK_NotForServer) && !Obj->NeedsLoadForServer())
		{
			NewMarks = (EObjectMark)(NewMarks | OBJECTMARK_NotForServer);
		}
	}

	// If NotForClient and NotForServer, it is implicitly editor only
	if ((NewMarks & OBJECTMARK_NotForClient) && (NewMarks & OBJECTMARK_NotForServer))
	{
		NewMarks = (EObjectMark)(NewMarks | OBJECTMARK_EditorOnly);
	}

	// If our marks are different than original, set them on the object
	if (CurrentMarks != NewMarks)
	{
		Obj->Mark(NewMarks);
	}
#endif
}

/** For a CDO get all of the subobjects templates nested inside it or it's class */
static void GetCDOSubobjects(UObject* CDO, TArray<UObject*>& Subobjects)
{
	TArray<UObject*> CurrentSubobjects;
	TArray<UObject*> NextSubobjects;

	// Recursively search for subobjects. Only care about ones that have a full subobject chain as some nested objects are set wrong
	GetObjectsWithOuter(CDO->GetClass(), NextSubobjects, false);
	GetObjectsWithOuter(CDO, NextSubobjects, false);

	while (NextSubobjects.Num() > 0)
	{
		CurrentSubobjects = NextSubobjects;
		NextSubobjects.Empty();
		for (UObject* SubObj : CurrentSubobjects)
		{
			if (SubObj->HasAnyFlags(RF_DefaultSubObject | RF_ArchetypeObject))
			{
				Subobjects.Add(SubObj);
				GetObjectsWithOuter(SubObj, NextSubobjects, false);
			}
		}
	}
}

/**
 * Archive for tagging objects and names that must be exported
 * to the file.  It tags the objects passed to it, and recursively
 * tags all of the objects this object references.
 */
class FArchiveSaveTagExports : public FArchiveUObject
{
public:
	/**
	 * Constructor
	 * 
	 * @param	InOuter		the package to save
	 */
	FArchiveSaveTagExports( UPackage* InOuter )
	: Outer(InOuter)
	{
		ArIsSaving				= true;
		ArIsPersistent			= true;
		ArIsObjectReferenceCollector = true;
		ArShouldSkipBulkData	= true;
	}

	void ProcessBaseObject(UObject* BaseObject);
	virtual FArchive& operator<<(UObject*& Obj) override;
	virtual FArchive& operator<<(FWeakObjectPtr& Value) override;

	/**
	 * Package we're currently saving.  Only objects contained
	 * within this package will be tagged for serialization.
	 */
	UPackage* Outer;

	virtual FString GetArchiveName() const;

private:

	TArray<UObject*> TaggedObjects;

	void ProcessTaggedObjects();
};

FString FArchiveSaveTagExports::GetArchiveName() const
{
	return Outer != nullptr
		? *FString::Printf(TEXT("SaveTagExports (%s)"), *Outer->GetName())
		: TEXT("SaveTagExports");
}

FArchive& FArchiveSaveTagExports::operator<<(FWeakObjectPtr& Value)
{
	if (IsEventDrivenLoaderEnabledInCookedBuilds() && IsCooking())
	{
		// Always serialize weak pointers for the purposes of object tagging
		UObject* Object = static_cast<UObject*>(Value.Get(true));
		*this << Object;
	}
	else
	{
		Value.Serialize(*this);
	}
	return *this;
}

FArchive& FArchiveSaveTagExports::operator<<(UObject*& Obj)
{
	if (!Obj || Obj->HasAnyMarks(OBJECTMARK_TagExp) || Obj->HasAnyFlags(RF_Transient) || !Obj->IsIn(Outer))
	{
		return *this;
	}

	check(Outer);

	// Check transient and pending kill flags for outers
	CheckObjectPriorToSave(*this, Obj, Outer);

	// The object may have become transient in CheckObjectPriorToSave
	if (Obj->HasAnyFlags(RF_Transient))
	{
		return *this;
	}

	// Check outer chain for any exlcuded object marks
	const EObjectMark ExcludedObjectMarks = UPackage::GetExcludedObjectMarksForTargetPlatform(CookingTarget(), IsCooking());
	ConditionallyExcludeObjectForTarget(Obj, ExcludedObjectMarks, CookingTarget(), IsCooking());

	if (!Obj->HasAnyMarks((EObjectMark)(ExcludedObjectMarks)))
	{
		// It passed filtering so mark as export
		Obj->Mark(OBJECTMARK_TagExp);

		// First, serialize this object's archetype 
		UObject* Template = Obj->GetArchetype();
		*this << Template;

		// If this is a CDO, gather it's subobjects and serialize them
		if (Obj->HasAnyFlags(RF_ClassDefaultObject))
		{
			if (IsEventDrivenLoaderEnabledInCookedBuilds() && IsCooking())
			{
				// Gets all subobjects defined in a class, including the CDO, CDO components and blueprint-created components
				TArray<UObject*> ObjectTemplates;
				ObjectTemplates.Add(Obj);

				GetCDOSubobjects(Obj, ObjectTemplates);

				for (UObject* ObjTemplate : ObjectTemplates)
				{
					// Recurse into templates
					*this << ObjTemplate;
				}
			}
		}
	
		// NeedsLoadForEditor game is inherited to child objects, so check outer chain
		bool bNeedsLoadForEditorGame = false;
		for (UObject* OuterIt = Obj; OuterIt; OuterIt = OuterIt->GetOuter())
		{
			if (OuterIt->NeedsLoadForEditorGame())
			{
				bNeedsLoadForEditorGame = true;
				break;
			}
		}

		if(!bNeedsLoadForEditorGame && Obj->HasAnyFlags(RF_ClassDefaultObject))
		{
			bNeedsLoadForEditorGame = Obj->GetClass()->NeedsLoadForEditorGame();
		}

		if (!bNeedsLoadForEditorGame)
		{
			Obj->Mark(OBJECTMARK_NotAlwaysLoadedForEditorGame);
		}

		// Recurse with this object's class and package.
		UObject* Class  = Obj->GetClass();
		UObject* Parent = Obj->GetOuter();
		*this << Class << Parent;

		TaggedObjects.Add(Obj);
	}
	return *this;
}

/**
 * Serializes the specified object, tagging all objects it references.
 *
 * @param	BaseObject	the object that should be serialized; usually the package root or
 *						[in the case of a map package] the map's UWorld object.
 */
void FArchiveSaveTagExports::ProcessBaseObject(UObject* BaseObject)
{
	(*this) << BaseObject;
	ProcessTaggedObjects();
}

/**
 * Iterates over all objects which were encountered during serialization of the root object, serializing each one in turn.
 * Objects encountered during that serialization are then added to the array and iteration continues until no new objects are
 * added to the array.
 */
void FArchiveSaveTagExports::ProcessTaggedObjects()
{
	const int32 ArrayPreSize = 1024; // Was originally total number of objects, but this was unreasonably large
	TArray<UObject*> CurrentlyTaggedObjects;
	CurrentlyTaggedObjects.Empty(ArrayPreSize);
	while (TaggedObjects.Num())
	{
		CurrentlyTaggedObjects += TaggedObjects;
		TaggedObjects.Empty();

		for (int32 ObjIndex = 0; ObjIndex < CurrentlyTaggedObjects.Num(); ObjIndex++)
		{
			UObject* Obj = CurrentlyTaggedObjects[ObjIndex];

			if (Obj->HasAnyFlags(RF_ClassDefaultObject))
			{
				Obj->GetClass()->SerializeDefaultObject(Obj, *this);
			}
			// In the CDO case the above would serialize most of the references, including transient properties
			// but we still want to serialize the object using the normal path to collect all custom versions it might be using.
#if ENABLE_PACKAGE_CLASS_SERIALIZATION_TIMES
			auto& TimingInfo = SavePackageStats::TagExportSerializeTimes.FindOrAdd(Obj->GetClass()->GetFName());
			TimingInfo.Value++;
			FScopedDurationTimer SerializeTimer(TimingInfo.Key);
#endif
			Obj->Serialize(*this);
		}

		CurrentlyTaggedObjects.Empty(ArrayPreSize);
	}
}

/**
 * Archive for tagging objects and names that must be listed in the
 * file's imports table.
 */
class FArchiveSaveTagImports : public FArchiveUObject
{
public:
	FLinkerSave* Linker;
	FSavePackageState& SavePackageState;
	TArray<UObject*> Dependencies;
	TArray<UObject*> NativeDependencies;
	TArray<UObject*> OtherImports;
	bool bIgnoreDependencies;

	/** Helper object to save/store state of bIgnoreDependencies */
	class FScopeIgnoreDependencies
	{
		FArchiveSaveTagImports& Archive;
		bool bScopedIgnoreDependencies;
		
	public:
		FScopeIgnoreDependencies(FArchiveSaveTagImports& InArchive)
			: Archive(InArchive)
			, bScopedIgnoreDependencies(InArchive.bIgnoreDependencies)
		{
			Archive.bIgnoreDependencies = true;
		}
		~FScopeIgnoreDependencies()
		{
			Archive.bIgnoreDependencies = bScopedIgnoreDependencies;
		}
	};

	FArchiveSaveTagImports(FLinkerSave* InLinker, FSavePackageState& InSavePackageState)
		: Linker(InLinker)
		, SavePackageState(InSavePackageState)
		, bIgnoreDependencies(false)
	{
		check(Linker);

		ArIsSaving				= true;
		ArIsPersistent			= true;
		ArIsObjectReferenceCollector = true;
		ArShouldSkipBulkData	= true;

		ArPortFlags = Linker->GetPortFlags();
		SetCookingTarget(Linker->CookingTarget());
	}

	virtual FArchive& operator<<(UObject*& Obj) override;
	virtual FArchive& operator<< (struct FWeakObjectPtr& Value) override;
	virtual FArchive& operator<<(FLazyObjectPtr& LazyObjectPtr) override;
	virtual FArchive& operator<<(FSoftObjectPath& Value) override;
	virtual FArchive& operator<<(FName& Name) override;
	
	virtual void MarkSearchableName(const UObject* TypeObject, const FName& ValueName) const override;
	virtual FString GetArchiveName() const override;
};

FString FArchiveSaveTagImports::GetArchiveName() const
{
	if ( Linker != nullptr && Linker->LinkerRoot )
	{
		return FString::Printf(TEXT("SaveTagImports (%s)"), *Linker->LinkerRoot->GetName());
	}

	return TEXT("SaveTagImports");
}

FArchive& FArchiveSaveTagImports::operator<< (struct FWeakObjectPtr& Value)
{
	if (IsEventDrivenLoaderEnabledInCookedBuilds() && IsCooking())
	{
		// Always serialize weak pointers for the purposes of object tagging
		UObject* Object = static_cast<UObject*>(Value.Get(true));
		*this << Object;
	}
	else
	{
		Value.Serialize(*this);
	}
	return *this;
}

FArchive& FArchiveSaveTagImports::operator<<( UObject*& Obj )
{
	// Check transient and pending kill flags for outers
	CheckObjectPriorToSave(*this, Obj, nullptr);

	const EObjectMark ExcludedObjectMarks = UPackage::GetExcludedObjectMarksForTargetPlatform( CookingTarget(), IsCooking() );
	ConditionallyExcludeObjectForTarget(Obj, ExcludedObjectMarks, CookingTarget(), IsCooking());
	
	// Skip PendingKill objects and objects that don't pass the platform mark filter
	if (Obj && (ExcludedObjectMarks == OBJECTMARK_NOMARKS || !Obj->HasAnyMarks(ExcludedObjectMarks)))
	{
		bool bIsNative = Obj->IsNative();
		if( !Obj->HasAnyFlags(RF_Transient) || bIsNative)
		{
			const bool bIsTopLevelPackage = Obj->GetOuter() == nullptr && dynamic_cast<UPackage*>(Obj);
			UObject* Outer = Obj->GetOuter();

			// See if this is inside a native class
			while (!bIsNative && Outer)
			{
				if (dynamic_cast<UClass*>(Outer) && Outer->IsNative())
				{
					bIsNative = true;
				}
				Outer = Outer->GetOuter();
			}

			// We add objects as dependencies even if they're also exports
			if (!bIsTopLevelPackage && !bIgnoreDependencies)
			{
				TArray<UObject*>& DependencyArray = bIsNative ? NativeDependencies : Dependencies;
				if (DependencyArray.Contains(Obj))
				{
					return *this;
				}
				DependencyArray.Add(Obj);
			}
			
			if( !Obj->HasAnyMarks(OBJECTMARK_TagExp) )  
			{
				// Add into other imports list unless it's already there
				if (bIsTopLevelPackage || bIgnoreDependencies)
				{
					if (OtherImports.Contains(Obj))
					{
						return *this;
					}

					OtherImports.Add(Obj);
				}

				// Mark this object as an import
				Obj->Mark(OBJECTMARK_TagImp);
				UClass* ClassObj = Cast<UClass>(Obj);

				// Don't recurse into CDOs if we're already ignoring dependencies, we only want to recurse into our outer chain in that case
				if (IsEventDrivenLoaderEnabledInCookedBuilds() && IsCooking() && !bIsNative && !bIgnoreDependencies && ClassObj)
				{
					// We don't want to add this to Dependencies, we simply want it to be an import so that a serialization before creation dependency can be created to the CDO
					FScopeIgnoreDependencies IgnoreDependencies(*this);
					UObject* CDO = ClassObj->GetDefaultObject();

					if (CDO)
					{
						// Gets all subobjects defined in a class, including the CDO, CDO components and blueprint-created components
						TArray<UObject*> ObjectTemplates;
						ObjectTemplates.Add(CDO);

						GetCDOSubobjects(CDO, ObjectTemplates);

						for (UObject* ObjTemplate : ObjectTemplates)
						{
							// Recurse into templates
							*this << ObjTemplate;
						}
					}
#if WITH_EDITOR
<<<<<<< HEAD
					SavePackageState->AddReplacementsNames(Obj, CookingTarget(), IsCooking());
=======
					SavePackageState.AddReplacementsNames(Obj, CookingTarget(), IsCooking());
>>>>>>> e3a25b20
#endif //WITH_EDITOR
				}

				// Recurse into parent
				UObject* Parent = Obj->GetOuter();
#if WITH_EDITOR
				if (IsCooking() && CookingTarget())
				{
					if (const IBlueprintNativeCodeGenCore* Coordinator = IBlueprintNativeCodeGenCore::Get())
					{
						FName UnusedName;
						UObject* ReplacedOuter = Coordinator->FindReplacedNameAndOuter(Obj, /*out*/UnusedName, Coordinator->GetNativizationOptionsForPlatform(CookingTarget()));
						Parent = ReplacedOuter ? ReplacedOuter : Obj->GetOuter();
					}
				}
#endif //WITH_EDITOR
				if( Parent )
				{
					*this << Parent;
				}
			}
		}
	}
	return *this;
}

FArchive& FArchiveSaveTagImports::operator<<( FLazyObjectPtr& LazyObjectPtr)
{
	FUniqueObjectGuid ID;
	ID = LazyObjectPtr.GetUniqueID();
	return *this << ID;
}

FArchive& FArchiveSaveTagImports::operator<<(FSoftObjectPath& Value)
{
	if (Value.IsValid())
	{
		Value.SerializePath(*this);

		FString Path = Value.ToString();
		FName PackageName = FName(*FPackageName::ObjectPathToPackageName(Path));

		SavePackageState.MarkNameAsReferenced(PackageName);
		Linker->SoftPackageReferenceList.AddUnique(PackageName);	
	}
	return *this;
}

FArchive& FArchiveSaveTagImports::operator<<(FName& Name)
{
	SavePackageState.MarkNameAsReferenced(Name);
	return *this;
}

void FArchiveSaveTagImports::MarkSearchableName(const UObject* TypeObject, const FName& ValueName) const
{
	if (!TypeObject)
	{
		return;
	}

	if (!Dependencies.Contains(TypeObject))
	{
		// Serialize object to make sure it ends up in import table
		// This is doing a const cast to avoid backward compatibility issues
		FArchiveSaveTagImports* MutableArchive = const_cast<FArchiveSaveTagImports*>(this);
		UObject* TempObject = const_cast<UObject*>(TypeObject);
		(*MutableArchive) << TempObject;
	}

	// Manually mark the name as referenced, in case it got skipped due to delta serialization
	SavePackageState.MarkNameAsReferenced(ValueName);

	Linker->SearchableNamesObjectMap.FindOrAdd(TypeObject).AddUnique(ValueName);
}

/**
 * Find most likely culprit that caused the objects in the passed in array to be considered for saving.
 *
 * @param	BadObjects	array of objects that are considered "bad" (e.g. non- RF_Public, in different map package, ...)
 * @return	UObject that is considered the most likely culprit causing them to be referenced or NULL
 */
static void FindMostLikelyCulprit( TArray<UObject*> BadObjects, UObject*& MostLikelyCulprit, const UProperty*& PropertyRef )
{
	MostLikelyCulprit	= nullptr;

	// Iterate over all objects that are marked as unserializable/ bad and print out their referencers.
	for( int32 BadObjIndex=0; BadObjIndex<BadObjects.Num(); BadObjIndex++ )
	{
		UObject* Obj = BadObjects[BadObjIndex];

		UE_LOG(LogSavePackage, Warning, TEXT("\r\nReferencers of %s:"), *Obj->GetFullName() );
		
		FReferencerInformationList Refs;

		if (IsReferenced(Obj, RF_Public, EInternalObjectFlags::Native, true, &Refs))
		{
			for (int32 i = 0; i < Refs.ExternalReferences.Num(); i++)
			{
				UObject* RefObj = Refs.ExternalReferences[i].Referencer;
				if (RefObj->HasAnyMarks(EObjectMark(OBJECTMARK_TagExp | OBJECTMARK_TagImp)))
				{
					if (RefObj->GetFName() == NAME_PersistentLevel || RefObj->GetClass()->GetFName() == WorldClassName)
					{
						// these types of references should be ignored
						continue;
					}

					UE_LOG(LogSavePackage, Warning, TEXT("\t%s (%i refs)"), *RefObj->GetFullName(), Refs.ExternalReferences[i].TotalReferences);
					for (int32 j = 0; j < Refs.ExternalReferences[i].ReferencingProperties.Num(); j++)
					{
						const UProperty* Prop = Refs.ExternalReferences[i].ReferencingProperties[j];
						UE_LOG(LogSavePackage, Warning, TEXT("\t\t%i) %s"), j, *Prop->GetFullName());
						PropertyRef = Prop;
					}

					MostLikelyCulprit = Obj;
				}
			}
		}
	}
}

/**
 * Helper structure encapsulating functionality to sort a linker's name map according to the order of the names a package being conformed against.
 */
struct FObjectNameSortHelper
{
private:
	/** the linker that we're sorting names for */
	friend struct TDereferenceWrapper<FName, FObjectNameSortHelper>;

	/** Comparison function used by Sort */
	FORCEINLINE bool operator()( const FName& A, const FName& B ) const
	{
		return A.Compare(B) < 0;
	}

public:


	/**
	 * Sorts names according to the order in which they occur in the list of NameIndices.  If a package is specified to be conformed against, ensures that the order
	 * of the names match the order in which the corresponding names occur in the old package.
	 *
	 * @param	Linker				linker containing the names that need to be sorted
	 * @param	LinkerToConformTo	optional linker to conform against.
	 */
	void SortNames( FLinkerSave* Linker, FLinkerLoad* LinkerToConformTo, FSavePackageState& SavePackageState)
	{
		int32 SortStartPosition = 0;

		if ( LinkerToConformTo != nullptr )
		{
			SortStartPosition = LinkerToConformTo->NameMap.Num();
			TArray<FName> ConformedNameMap = LinkerToConformTo->NameMap;
			for ( int32 NameIndex = 0; NameIndex < Linker->NameMap.Num(); NameIndex++ )
			{
				FName& CurrentName = Linker->NameMap[NameIndex];
				if ( !ConformedNameMap.Contains(CurrentName) )
				{
					ConformedNameMap.Add(CurrentName);
				}
			}

			Linker->NameMap = ConformedNameMap;
			for ( int32 NameIndex = 0; NameIndex < Linker->NameMap.Num(); NameIndex++ )
			{
				FName& CurrentName = Linker->NameMap[NameIndex];
				SavePackageState.MarkNameAsReferenced(CurrentName);
			}
		}

		if ( SortStartPosition < Linker->NameMap.Num() )
		{
			Sort( &Linker->NameMap[SortStartPosition], Linker->NameMap.Num() - SortStartPosition, FObjectNameSortHelper() );
		}
	}
};

/**
 * Helper structure to encapsulate sorting a linker's import table according to the of the import table of the package being conformed against.
 */
struct FObjectImportSortHelper
{
private:
	/**
	 * Map of UObject => full name; optimization for sorting.
	 */
	TMap<UObject*,FString>			ObjectToFullNameMap;

	/** the linker that we're sorting names for */
	friend struct TDereferenceWrapper<FObjectImport,FObjectImportSortHelper>;

	/** Comparison function used by Sort */
	bool operator()( const FObjectImport& A, const FObjectImport& B ) const
	{
		int32 Result = 0;
		if ( A.XObject == nullptr )
		{
			Result = 1;
		}
		else if ( B.XObject == nullptr )
		{
			Result = -1;
		}
		else
		{
			const FString* FullNameA = ObjectToFullNameMap.Find(A.XObject);
			const FString* FullNameB = ObjectToFullNameMap.Find(B.XObject);
			checkSlow(FullNameA);
			checkSlow(FullNameB);

			Result = FCString::Stricmp(**FullNameA, **FullNameB);
		}

		return Result < 0;
	}

public:

	/**
	 * Sorts imports according to the order in which they occur in the list of imports.  If a package is specified to be conformed against, ensures that the order
	 * of the imports match the order in which the corresponding imports occur in the old package.
	 *
	 * @param	Linker				linker containing the imports that need to be sorted
	 * @param	LinkerToConformTo	optional linker to conform against.
	 */
	void SortImports( FLinkerSave* Linker, FLinkerLoad* LinkerToConformTo=nullptr )
	{
		int32 SortStartPosition=0;
		TArray<FObjectImport>& Imports = Linker->ImportMap;
		if ( LinkerToConformTo )
		{
			// intended to be a copy
			TArray<FObjectImport> Orig = Imports;
			Imports.Empty(Imports.Num());

			// this array tracks which imports from the new package exist in the old package
			TArray<uint8> Used;
			Used.AddZeroed(Orig.Num());

			TMap<FString,int32> OriginalImportIndexes;
			for ( int32 i = 0; i < Orig.Num(); i++ )
			{
				FObjectImport& Import = Orig[i];
				FString ImportFullName = Import.XObject->GetFullName();

				OriginalImportIndexes.Add( *ImportFullName, i );
				ObjectToFullNameMap.Add(Import.XObject, *ImportFullName);
			}

			for( int32 i=0; i<LinkerToConformTo->ImportMap.Num(); i++ )
			{
				// determine whether the new version of the package contains this export from the old package
				int32* OriginalImportPosition = OriginalImportIndexes.Find( *LinkerToConformTo->GetImportFullName(i) );
				if( OriginalImportPosition )
				{
					// this import exists in the new package as well,
					// create a copy of the FObjectImport located at the original index and place it
					// into the matching position in the new package's import map
					FObjectImport* NewImport = new(Imports) FObjectImport( Orig[*OriginalImportPosition] );
					check(NewImport->XObject == Orig[*OriginalImportPosition].XObject);
					Used[ *OriginalImportPosition ] = 1;
				}
				else
				{
					// this import no longer exists in the new package
					new(Imports)FObjectImport( nullptr );
				}
			}

			SortStartPosition = LinkerToConformTo->ImportMap.Num();
			for( int32 i=0; i<Used.Num(); i++ )
			{
				if( !Used[i] )
				{
					// the FObjectImport located at pos "i" in the original import table did not
					// exist in the old package - add it to the end of the import table
					new(Imports) FObjectImport( Orig[i] );
				}
			}
		}
		else
		{
			for ( int32 ImportIndex = 0; ImportIndex < Linker->ImportMap.Num(); ImportIndex++ )
			{
				const FObjectImport& Import = Linker->ImportMap[ImportIndex];
				if ( Import.XObject )
				{
					ObjectToFullNameMap.Add(Import.XObject, *Import.XObject->GetFullName());
				}
			}
		}

		if ( SortStartPosition < Linker->ImportMap.Num() )
		{
			Sort( &Linker->ImportMap[SortStartPosition], Linker->ImportMap.Num() - SortStartPosition, *this );
		}
	}
};

/**
 * Helper structure to encapsulate sorting a linker's export table alphabetically, taking into account conforming to other linkers.
 */
struct FObjectExportSortHelper
{
private:
	struct FObjectFullName
	{
	public:
		FObjectFullName(const UObject* Object, const UObject* Root)
		{
			ClassName = Object->GetClass()->GetFName();
			const UObject* Current = Object;
			while (Current != nullptr && Current != Root)
			{
				Path.Insert(Current->GetFName(), 0);
				Current = Current->GetOuter();
			}
		}

		FObjectFullName(FObjectFullName&& InFullName)
		{
			ClassName = InFullName.ClassName;
			Swap(Path, InFullName.Path);
		}
		FName ClassName;
		TArray<FName> Path;
	};

	bool bUseFObjectFullName;


	TMap<UObject*, FObjectFullName> ObjectToObjectFullNameMap;

	/**
	 * Map of UObject => full name; optimization for sorting.
	 */
	TMap<UObject*,FString>			ObjectToFullNameMap;

	/** the linker that we're sorting exports for */
	friend struct TDereferenceWrapper<FObjectExport,FObjectExportSortHelper>;

	/** Comparison function used by Sort */
	bool operator()( const FObjectExport& A, const FObjectExport& B ) const
	{
		int32 Result = 0;
		if ( A.Object == nullptr )
		{
			Result = 1;
		}
		else if ( B.Object == nullptr )
		{
			Result = -1;
		}
		else
		{
			if (bUseFObjectFullName)
			{
				const FObjectFullName* FullNameA = ObjectToObjectFullNameMap.Find(A.Object);
				const FObjectFullName* FullNameB = ObjectToObjectFullNameMap.Find(B.Object);
				checkSlow(FullNameA);
				checkSlow(FullNameB);

				if (FullNameA->ClassName != FullNameB->ClassName)
				{
					Result = FCString::Stricmp(*FullNameA->ClassName.ToString(), *FullNameB->ClassName.ToString());
				}
				else
				{
					int Num = FMath::Min(FullNameA->Path.Num(), FullNameB->Path.Num());
					for (int I = 0; I < Num; ++I)
					{
						if (FullNameA->Path[I] != FullNameB->Path[I])
						{
							Result = FCString::Stricmp(*FullNameA->Path[I].ToString(), *FullNameB->Path[I].ToString());
							break;
						}
					}
					if (Result == 0)
					{
						Result = FullNameA->Path.Num() - FullNameB->Path.Num();
					}
				}
			}
			else
			{
				const FString* FullNameA = ObjectToFullNameMap.Find(A.Object);
				const FString* FullNameB = ObjectToFullNameMap.Find(B.Object);
				checkSlow(FullNameA);
				checkSlow(FullNameB);

				Result = FCString::Stricmp(**FullNameA, **FullNameB);
			}
		}

		return Result < 0;
	}

public:

	FObjectExportSortHelper() : bUseFObjectFullName(false)
	{}

	/**
	 * Sorts exports alphabetically.  If a package is specified to be conformed against, ensures that the order
	 * of the exports match the order in which the corresponding exports occur in the old package.
	 *
	 * @param	Linker				linker containing the exports that need to be sorted
	 * @param	LinkerToConformTo	optional linker to conform against.
	 */
	void SortExports( FLinkerSave* Linker, FLinkerLoad* LinkerToConformTo=nullptr, bool InbUseFObjectFullName = false)
	{
		bUseFObjectFullName = InbUseFObjectFullName;

		int32 SortStartPosition=0;
		if ( LinkerToConformTo )
		{
			// build a map of object full names to the index into the new linker's export map prior to sorting.
			// we need to do a little trickery here to generate an object path name that will match what we'll get back
			// when we call GetExportFullName on the LinkerToConformTo's exports, due to localized packages and forced exports.
			const FString LinkerName = Linker->LinkerRoot->GetName();
			const FString PathNamePrefix = LinkerName + TEXT(".");

			// Populate object to current index map.
			TMap<FString,int32> OriginalExportIndexes;
			for( int32 ExportIndex=0; ExportIndex < Linker->ExportMap.Num(); ExportIndex++ )
			{
				const FObjectExport& Export = Linker->ExportMap[ExportIndex];
				if( Export.Object )
				{
					// get the path name for this object; if the object is contained within the package we're saving,
					// we don't want the returned path name to contain the package name since we'll be adding that on
					// to ensure that forced exports have the same outermost name as the non-forced exports
					FString ObjectPathName = Export.Object != Linker->LinkerRoot
						? Export.Object->GetPathName(Linker->LinkerRoot)
						: LinkerName;
						
					FString ExportFullName = Export.Object->GetClass()->GetName() + TEXT(" ") + PathNamePrefix + ObjectPathName;

					// Set the index (key) in the map to the index of this object into the export map.
					OriginalExportIndexes.Add( *ExportFullName, ExportIndex );
					if (bUseFObjectFullName)
					{
						FObjectFullName ObjectFullName(Export.Object, Linker->LinkerRoot);
						ObjectToObjectFullNameMap.Add(Export.Object, MoveTemp(ObjectFullName)); 
					}
					else
					{
						ObjectToFullNameMap.Add(Export.Object, *ExportFullName);
					}
				}
			}

			// backup the existing export list so we can empty the linker's actual list
			TArray<FObjectExport> OldExportMap = Linker->ExportMap;
			Linker->ExportMap.Empty(Linker->ExportMap.Num());

			// this array tracks which exports from the new package exist in the old package
			TArray<uint8> Used;
			Used.AddZeroed(OldExportMap.Num());

			for( int32 i = 0; i<LinkerToConformTo->ExportMap.Num(); i++ )
			{
				// determine whether the new version of the package contains this export from the old package
				FString ExportFullName = LinkerToConformTo->GetExportFullName(i, *LinkerName);
				int32* OriginalExportPosition = OriginalExportIndexes.Find( *ExportFullName );
				if( OriginalExportPosition )
				{
					// this export exists in the new package as well,
					// create a copy of the FObjectExport located at the original index and place it
					// into the matching position in the new package's export map
					FObjectExport* NewExport = new(Linker->ExportMap) FObjectExport( OldExportMap[*OriginalExportPosition] );
					check(NewExport->Object == OldExportMap[*OriginalExportPosition].Object);
					Used[ *OriginalExportPosition ] = 1;
				}
				else
				{

					// this export no longer exists in the new package; to ensure that the _LinkerIndex matches, add an empty entry to pad the list
					new(Linker->ExportMap)FObjectExport( nullptr );
					UE_LOG(LogSavePackage, Log, TEXT("No matching export found in new package for original export %i: %s"), i, *ExportFullName);
				}
			}



			SortStartPosition = LinkerToConformTo->ExportMap.Num();
			for( int32 i=0; i<Used.Num(); i++ )
			{
				if( !Used[i] )
				{
					// the FObjectExport located at pos "i" in the original export table did not
					// exist in the old package - add it to the end of the export table
					new(Linker->ExportMap) FObjectExport( OldExportMap[i] );
				}
			}

#if DO_GUARD_SLOW

			// sanity-check: make sure that all exports which existed in the linker before we sorted exist in the linker's export map now
			{
				TSet<UObject*> ExportObjectList;
				for( int32 ExportIndex=0; ExportIndex<Linker->ExportMap.Num(); ExportIndex++ )
				{
					ExportObjectList.Add(Linker->ExportMap[ExportIndex].Object);
				}

				for( int32 OldExportIndex=0; OldExportIndex<OldExportMap.Num(); OldExportIndex++ )
				{
					check(ExportObjectList.Contains(OldExportMap[OldExportIndex].Object));
				}
			}
#endif
		}
		else
		{
			for ( int32 ExportIndex = 0; ExportIndex < Linker->ExportMap.Num(); ExportIndex++ )
			{
				const FObjectExport& Export = Linker->ExportMap[ExportIndex];
				if ( Export.Object )
				{
					if (bUseFObjectFullName)
					{
						FObjectFullName ObjectFullName(Export.Object, nullptr);
						ObjectToObjectFullNameMap.Add(Export.Object, MoveTemp(ObjectFullName));
					}
					else
					{
						ObjectToFullNameMap.Add(Export.Object, *Export.Object->GetFullName());
					}
				}
			}
		}

		if ( SortStartPosition < Linker->ExportMap.Num() )
		{
			Sort( &Linker->ExportMap[SortStartPosition], Linker->ExportMap.Num() - SortStartPosition, *this );
		}
	}
};


class FExportReferenceSorter : public FArchiveUObject
{
	/**
	 * Verifies that all objects which will be force-loaded when the export at RelativeIndex is created and/or loaded appear in the sorted list of exports
	 * earlier than the export at RelativeIndex.
	 *
	 * Used for tracking down the culprit behind dependency sorting bugs.
	 *
	 * @param	RelativeIndex	the index into the sorted export list to check dependencies for
	 * @param	CheckObject		the object that will be force-loaded by the export at RelativeIndex
	 * @param	ReferenceType	the relationship between the object at RelativeIndex and CheckObject (archetype, class, etc.)
	 * @param	out_ErrorString	if incorrect sorting is detected, receives data containing more information about the incorrectly sorted object.
	 *
	 * @param	true if the export at RelativeIndex appears later than the exports associated with any objects that it will force-load; false otherwise.
	 */
	bool VerifyDependency( const int32 RelativeIndex, UObject* CheckObject, const FString& ReferenceType, FString& out_ErrorString )
	{
		bool bResult = false;

		checkf(ReferencedObjects.IsValidIndex(RelativeIndex), TEXT("Invalid index specified: %i (of %i)"), RelativeIndex, ReferencedObjects.Num());

		UObject* SourceObject = ReferencedObjects[RelativeIndex];
		checkf(SourceObject, TEXT("nullptr Object at location %i in ReferencedObjects list"), RelativeIndex);
		checkf(CheckObject, TEXT("CheckObject is nullptr for %s (%s)"), *SourceObject->GetFullName(), *ReferenceType);

		if ( SourceObject->GetOutermost() != CheckObject->GetOutermost() )
		{
			// not in the same package; therefore we can assume that the dependent object will exist
			bResult = true;
		}
		else
		{
			int32 OtherIndex = ReferencedObjects.Find(CheckObject);
			if ( OtherIndex != INDEX_NONE )
			{
				if ( OtherIndex < RelativeIndex )
				{
					bResult = true;
				}
				else
				{
					out_ErrorString = FString::Printf(TEXT("Sorting error detected (%s appears later in ReferencedObjects list)!  %i) %s   =>  %i) %s"), *ReferenceType, RelativeIndex,
						*SourceObject->GetFullName(), OtherIndex, *CheckObject->GetFullName());

					bResult = false;
				}
			}
			else
			{
				// the object isn't in the list of ReferencedObjects, which means it wasn't processed as a result of processing the source object; this
				// might indicate a bug, but might also just mean that the CheckObject was first referenced by an earlier export
				int32 ProcessedIndex = ProcessedObjects.Find(CheckObject);
				if ( ProcessedIndex != INDEX_NONE )
				{
					OtherIndex = ProcessedIndex;
					int32 SourceIndex = ProcessedObjects.Find(SourceObject);

					if ( OtherIndex < SourceIndex )
					{
						bResult = true;
					}
					else
					{
						out_ErrorString = FString::Printf(TEXT("Sorting error detected (%s was processed but not added to ReferencedObjects list)!  %i/%i) %s   =>  %i) %s"),
							*ReferenceType, RelativeIndex, SourceIndex, *SourceObject->GetFullName(), OtherIndex, *CheckObject->GetFullName());
						bResult = false;
					}
				}
				else
				{
					int32 SourceIndex = ProcessedObjects.Find(SourceObject);

					out_ErrorString = FString::Printf(TEXT("Sorting error detected (%s has not yet been processed)!  %i/%i) %s   =>  %s"),
						*ReferenceType, RelativeIndex, SourceIndex, *SourceObject->GetFullName(), *CheckObject->GetFullName());

					bResult = false;
				}
			}
		}

		return bResult;
	}

	/**
	 * Pre-initializes the list of processed objects with the boot-strap classes.
	 */
	void InitializeCoreClasses()
	{
#if 1
		FScopeLock ScopeLock(&InitializeCoreClassesCritSec);
		check(CoreClasses.Num() == 0);
		check(ReferencedObjects.Num() == 0);
		check(ForceLoadObjects.Num() == 0);
		check(SerializedObjects.Num() == 0);
		check(bIgnoreFieldReferences == false);

		static bool bInitializedStaticCoreClasses = false;
		static TArray<UClass*> StaticCoreClasses;
		static TArray<UObject*> StaticCoreReferencedObjects;
		static TArray<UObject*> StaticProcessedObjects;
		static TArray<UObject*> StaticForceLoadObjects;
		static TSet<UObject*> StaticSerializedObjects;
		
		

		// Helper class to register FlushInitializedStaticCoreClasses callback on first SavePackage run
		struct FAddFlushInitalizedStaticCoreClasses
		{
			FAddFlushInitalizedStaticCoreClasses() 
			{
				FCoreUObjectDelegates::GetPreGarbageCollectDelegate().AddStatic(FlushInitalizedStaticCoreClasses);
			}
			/** Wrapper function to handle default parameter when used as function pointer */
			static void FlushInitalizedStaticCoreClasses()
			{
				bInitializedStaticCoreClasses = false;
			}
		};
		static FAddFlushInitalizedStaticCoreClasses MaybeAddAddFlushInitializedStaticCoreClasses;

#if VALIDATE_INITIALIZECORECLASSES
		bool bWasValid = bInitializedStaticCoreClasses;
		bInitializedStaticCoreClasses = false;
#endif

		if (!bInitializedStaticCoreClasses)
		{
			bInitializedStaticCoreClasses = true;


			// initialize the tracking maps with the core classes
			UClass* CoreClassList[] =
			{
				UObject::StaticClass(),
				UField::StaticClass(),
				UStruct::StaticClass(),
				UScriptStruct::StaticClass(),
				UFunction::StaticClass(),
				UEnum::StaticClass(),
				UClass::StaticClass(),
				UProperty::StaticClass(),
				UByteProperty::StaticClass(),
				UIntProperty::StaticClass(),
				UBoolProperty::StaticClass(),
				UFloatProperty::StaticClass(),
				UDoubleProperty::StaticClass(),
				UObjectProperty::StaticClass(),
				UClassProperty::StaticClass(),
				UInterfaceProperty::StaticClass(),
				UNameProperty::StaticClass(),
				UStrProperty::StaticClass(),
				UArrayProperty::StaticClass(),
				UTextProperty::StaticClass(),
				UStructProperty::StaticClass(),
				UDelegateProperty::StaticClass(),
				UInterface::StaticClass(),
				UMulticastDelegateProperty::StaticClass(),
				UWeakObjectProperty::StaticClass(),
				UObjectPropertyBase::StaticClass(),
				ULazyObjectProperty::StaticClass(),
				USoftObjectProperty::StaticClass(),
				USoftClassProperty::StaticClass(),
				UMapProperty::StaticClass(),
				USetProperty::StaticClass(),
				UEnumProperty::StaticClass()
			};

			for (UClass* CoreClass : CoreClassList)
			{
				CoreClasses.AddUnique(CoreClass);

				ReferencedObjects.Add(CoreClass);
				ReferencedObjects.Add(CoreClass->GetDefaultObject());
			}

			for (UClass* CoreClass : CoreClasses)
			{
				ProcessStruct(CoreClass);
			}

			CoreReferencesOffset = ReferencedObjects.Num();


#if VALIDATE_INITIALIZECORECLASSES
			if (bWasValid)
			{
				// make sure everything matches up 
				check(CoreClasses.Num() == StaticCoreClasses.Num());
				check(ReferencedObjects.Num() == StaticCoreReferencedObjects.Num());
				check(ProcessedObjects.Num() == StaticProcessedObjects.Num());
				check(ForceLoadObjects.Num() == StaticForceLoadObjects.Num());
				check(SerializedObjects.Num() == StaticSerializedObjects.Num());
				
				
				for (int I = 0; I < CoreClasses.Num(); ++I)
				{
					check(CoreClasses[I] == StaticCoreClasses[I]);
				}
				for (int I = 0; I < ReferencedObjects.Num(); ++I)
				{
					check(ReferencedObjects[I] == StaticCoreReferencedObjects[I]);
				}
				for (const auto& ProcessedObject : ProcessedObjects.ObjectsSet)
				{
					check(ProcessedObject.Value == StaticProcessedObjects.Find(ProcessedObject.Key));
				}
				for (int I = 0; I < ForceLoadObjects.Num(); ++I)
				{
					check(ForceLoadObjects[I] == StaticForceLoadObjects[I]);
				}
				for (const auto& SerializedObject : SerializedObjects)
				{
					check(StaticSerializedObjects.Find(SerializedObject));
				}
			}
#endif

			StaticCoreClasses = CoreClasses;
			StaticCoreReferencedObjects = ReferencedObjects;
			StaticProcessedObjects = ProcessedObjects;
			StaticForceLoadObjects = ForceLoadObjects;
			StaticSerializedObjects = SerializedObjects;

			check(CurrentClass == nullptr);
			check(CurrentInsertIndex == INDEX_NONE);
		}
		else
		{
			CoreClasses = StaticCoreClasses;
			ReferencedObjects = StaticCoreReferencedObjects;
			ProcessedObjects = StaticProcessedObjects;
			ForceLoadObjects = StaticForceLoadObjects;
			SerializedObjects = StaticSerializedObjects;

			CoreReferencesOffset = StaticCoreReferencedObjects.Num();
		}

#else
		// initialize the tracking maps with the core classes
		UClass* CoreClassList[] =
		{
			UObject::StaticClass(),
			UField::StaticClass(),
			UStruct::StaticClass(),
			UScriptStruct::StaticClass(),
			UFunction::StaticClass(),
			UEnum::StaticClass(),
			UClass::StaticClass(),
			UProperty::StaticClass(),
			UByteProperty::StaticClass(),
			UIntProperty::StaticClass(),
			UBoolProperty::StaticClass(),
			UFloatProperty::StaticClass(),
			UDoubleProperty::StaticClass(),
			UObjectProperty::StaticClass(),
			UClassProperty::StaticClass(),
			UInterfaceProperty::StaticClass(),
			UNameProperty::StaticClass(),
			UStrProperty::StaticClass(),
			UArrayProperty::StaticClass(),
			UTextProperty::StaticClass(),
			UStructProperty::StaticClass(),
			UDelegateProperty::StaticClass(),
			UInterface::StaticClass(),
			UMulticastDelegateProperty::StaticClass(),
			UWeakObjectProperty::StaticClass(),
			UObjectPropertyBase::StaticClass(),
			ULazyObjectProperty::StaticClass(),
			USoftObjectProperty::StaticClass(),
			USoftClassProperty::StaticClass(),
			UMapProperty::StaticClass(),
			USetProperty::StaticClass(),
			UEnumProperty::StaticClass()
		};

		for (UClass* CoreClass : CoreClassList)
		{
			CoreClasses.AddUnique(CoreClass);

			ReferencedObjects.Add(CoreClass);
			ReferencedObjects.Add(CoreClass->GetDefaultObject());
		}

		for (UClass* CoreClass : CoreClasses)
		{
			ProcessStruct(CoreClass);
		}

		CoreReferencesOffset = ReferencedObjects.Num();
#endif
	}

	/**
	 * Adds an object to the list of referenced objects, ensuring that the object is not added more than one.
	 *
	 * @param	Object			the object to add to the list
	 * @param	InsertIndex		the index to insert the object into the export list
	 */
	void AddReferencedObject( UObject* Object, int32 InsertIndex )
	{
		if ( Object != nullptr && !ReferencedObjects.Contains(Object) )
		{
			ReferencedObjects.Insert(Object, InsertIndex);
		}
	}

	/**
	 * Handles serializing and calculating the correct insertion point for an object that will be force-loaded by another object (via an explicit call to Preload).
	 * If the RequiredObject is a UStruct or true is specified for bProcessObject, the RequiredObject will be inserted into the list of exports just before the object
	 * that has a dependency on this RequiredObject.
	 *
	 * @param	RequiredObject		the object which must be created and loaded first
	 * @param	bProcessObject		normally, only the class and archetype for non-UStruct objects are inserted into the list;  specify true to override this behavior
	 *								if RequiredObject is going to be force-loaded, rather than just created
	 */
	void HandleDependency( UObject* RequiredObject, bool bProcessObject=false )
	{
		if ( RequiredObject != nullptr )
		{
			check(CurrentInsertIndex!=INDEX_NONE);

			const int32 PreviousReferencedObjectCount = ReferencedObjects.Num();
			const int32 PreviousInsertIndex = CurrentInsertIndex;

			if (!PackageToSort || RequiredObject->GetOutermost() == PackageToSort)
			{
				// Don't compute prerequisites for objects outside the package, this will recurse into all native properties
				if (UStruct* RequiredObjectStruct = dynamic_cast<UStruct*>(RequiredObject))
				{
					// if this is a struct/class/function/state, it may have a super that needs to be processed first
					ProcessStruct(RequiredObjectStruct);
				}
				else if (bProcessObject)
				{
					// this means that RequiredObject is being force-loaded by the referencing object, rather than simply referenced
					ProcessObject(RequiredObject);
				}
				else
				{
					// only the object's class and archetype are force-loaded, so only those objects need to be in the list before
					// whatever object was referencing RequiredObject
					if (ProcessedObjects.Find(RequiredObject->GetOuter()) == INDEX_NONE)
					{
						HandleDependency(RequiredObject->GetOuter());
					}

					// class is needed before archetype, but we need to process these in reverse order because we are inserting into the list.
					ProcessObject(RequiredObject->GetArchetype());
					ProcessStruct(RequiredObject->GetClass());
				}
			}
			// InsertIndexOffset is the amount the CurrentInsertIndex was incremented during the serialization of SuperField; we need to
			// subtract out this number to get the correct location of the new insert index
			const int32 InsertIndexOffset = CurrentInsertIndex - PreviousInsertIndex;
			const int32 InsertIndexAdvanceCount = (ReferencedObjects.Num() - PreviousReferencedObjectCount) - InsertIndexOffset;
			if ( InsertIndexAdvanceCount > 0 )
			{
				// if serializing SuperField added objects to the list of ReferencedObjects, advance the insertion point so that
				// subsequence objects are placed into the list after the SuperField and its dependencies.
				CurrentInsertIndex += InsertIndexAdvanceCount;
			}
		}
	}

public:
	/**
	 * Constructor
	 */
	FExportReferenceSorter()
		: FArchiveUObject(), CurrentInsertIndex(INDEX_NONE), CoreReferencesOffset(INDEX_NONE), bIgnoreFieldReferences(false), CurrentClass(nullptr)
	{
		ArIsObjectReferenceCollector = true;
		ArIsPersistent = true;
		ArIsSaving = true;

		InitializeCoreClasses();
	}

	/**
	 * Verifies that the sorting algorithm is working correctly by checking all objects in the ReferencedObjects array to make sure that their
	 * required objects appear in the list first
	 */
	void VerifySortingAlgorithm()
	{
		FString ErrorString;
		for ( int32 VerifyIndex = CoreReferencesOffset; VerifyIndex < ReferencedObjects.Num(); VerifyIndex++ )
		{
			UObject* Object = ReferencedObjects[VerifyIndex];
			
			// first, make sure that the object's class and archetype appear earlier in the list
			UClass* ObjectClass = Object->GetClass();
			if ( !VerifyDependency(VerifyIndex, ObjectClass, TEXT("Class"), ErrorString) )
			{
				UE_LOG(LogSavePackage, Log, TEXT("%s"), *ErrorString);
			}

			UObject* ObjectArchetype = Object->GetArchetype();
			if ( ObjectArchetype != nullptr && !VerifyDependency(VerifyIndex, ObjectArchetype, TEXT("Archetype"), ErrorString) )
			{
				UE_LOG(LogSavePackage, Log, TEXT("%s"), *ErrorString);
			}

			// UObjectRedirectors are always force-loaded as the loading code needs immediate access to the object pointed to by the Redirector
			UObjectRedirector* Redirector = dynamic_cast<UObjectRedirector*>(Object);
			if ( Redirector != nullptr && Redirector->DestinationObject != nullptr )
			{
				// the Redirector does not force-load the destination object, so we only need its class and archetype.
				UClass* RedirectorDestinationClass = Redirector->DestinationObject->GetClass();
				if ( !VerifyDependency(VerifyIndex, RedirectorDestinationClass, TEXT("Redirector DestinationObject Class"), ErrorString) )
				{
					UE_LOG(LogSavePackage, Log, TEXT("%s"), *ErrorString);
				}

				UObject* RedirectorDestinationArchetype = Redirector->DestinationObject->GetArchetype();
				if ( RedirectorDestinationArchetype != nullptr 
				&& !VerifyDependency(VerifyIndex, RedirectorDestinationArchetype, TEXT("Redirector DestinationObject Archetype"), ErrorString) )
				{
					UE_LOG(LogSavePackage, Log, TEXT("%s"), *ErrorString);
				}
			}
		}
	}

	/**
	 * Clears the list of encountered objects; should be called if you want to re-use this archive.
	 */
	void Clear()
	{
		ReferencedObjects.RemoveAt(CoreReferencesOffset, ReferencedObjects.Num() - CoreReferencesOffset);
	}

	/**
	 * Get the list of new objects which were encountered by this archive; excludes those objects which were passed into the constructor
	 */
	void GetExportList( TArray<UObject*>& out_Exports, UPackage* OuterPackage, bool bIncludeCoreClasses=false )
	{
		PackageToSort = OuterPackage;
		if ( !bIncludeCoreClasses )
		{
			const int32 NumReferencedObjects = ReferencedObjects.Num() - CoreReferencesOffset;
			if ( NumReferencedObjects > 0 )
			{
				int32 OutputIndex = out_Exports.Num();

				out_Exports.AddUninitialized(NumReferencedObjects);
				for ( int32 RefIndex = CoreReferencesOffset; RefIndex < ReferencedObjects.Num(); RefIndex++ )
				{
					out_Exports[OutputIndex++] = ReferencedObjects[RefIndex];
				}
			}
		}
		else
		{
			out_Exports += ReferencedObjects;
		}
	}

	/** 
	 * UObject serialization operator
	 *
	 * @param	Object	an object encountered during serialization of another object
	 *
	 * @return	reference to instance of this class
	 */
	FArchive& operator<<( UObject*& Object )
	{
		// we manually handle class default objects, so ignore those here
		if ( Object != nullptr && !Object->HasAnyFlags(RF_ClassDefaultObject) )
		{
			if ( ProcessedObjects.Find(Object) == INDEX_NONE )
			{
				// if this object is not a UField, it is an object instance that is referenced through script or defaults (when processing classes) or
				// through an normal object reference (when processing the non-class exports).  Since classes and class default objects
				// are force-loaded (and thus, any objects referenced by the class's script or defaults will be created when the class
				// is force-loaded), we'll need to be sure that the referenced object's class and archetype are inserted into the list
				// of exports before the class, so that when CreateExport is called for this object reference we don't have to seek.
				// Note that in the non-UField case, we don't actually need the object itself to appear before the referencing object/class because it won't
				// be force-loaded (thus we don't need to add the referenced object to the ReferencedObject list)
				if (dynamic_cast<UField*>(Object))
				{
					// when field processing is enabled, ignore any referenced classes since a class's class and CDO are both intrinsic and
					// attempting to deal with them here will only cause problems
					if ( !bIgnoreFieldReferences && !dynamic_cast<UClass*>(Object) )
					{
						if ( CurrentClass == nullptr || Object->GetOuter() != CurrentClass )
						{
							if ( UStruct* StructObject = dynamic_cast<UStruct*>(Object) )
							{
								// if this is a struct/class/function/state, it may have a super that needs to be processed first (Preload force-loads UStruct::SuperField)
								ProcessStruct(StructObject);
							}
							else
							{
								// byte properties that are enum references need their enums loaded first so that config importing works
								{
									UEnum* Enum = nullptr;

									if (UEnumProperty* EnumProp = dynamic_cast<UEnumProperty*>(Object))
									{
										Enum = EnumProp->GetEnum();
									}
									else
									{
								UByteProperty* ByteProp = dynamic_cast<UByteProperty*>(Object);
										if (ByteProp && ByteProp->Enum)
										{
											Enum = ByteProp->Enum;
										}
									}

									if (Enum)
								{
										HandleDependency(Enum, /*bProcessObject =*/true);
								}
								}

								// a normal field - property, enum, const; just insert it into the list and keep going
								ProcessedObjects.Add(Object);
								
								AddReferencedObject(Object, CurrentInsertIndex);
								if ( !SerializedObjects.Contains(Object) )
								{
									SerializedObjects.Add(Object);
									Object->Serialize(*this);
								}
							}
						}
					}
				}
				else
				{
					// since normal references to objects aren't force-loaded, 
					// we do not need to pass true for bProcessObject by default
					// (true would indicate that Object must be inserted into 
					// the sorted export list before the object that contains 
					// this object reference - i.e. the object we're currently
					// serializing)
					// 
					// sometimes (rarely) this is the case though, so we use 
					// ForceLoadObjects to determine if the object we're 
					// serializing would force load Object (if so, it'll come 
					// first in the ExportMap)
					bool const bProcessObject = ForceLoadObjects.Contains(Object);
					HandleDependency(Object, bProcessObject);
				}
			}
		}

		return *this;
	}

	/**
	 * Adds a normal object to the list of sorted exports.  Ensures that any objects which will be force-loaded when this object is created or loaded are inserted into
	 * the list before this object.
	 *
	 * @param	Object	the object to process.
	 */
	void ProcessObject( UObject* Object )
	{
		// we manually handle class default objects, so ignore those here
		if ( Object != nullptr )
		{
			if ( !Object->HasAnyFlags(RF_ClassDefaultObject) )
			{
				if ( ProcessedObjects.Find(Object) == INDEX_NONE )
				{
					ProcessedObjects.Add(Object);

					const bool bRecursiveCall = CurrentInsertIndex != INDEX_NONE;
					if ( !bRecursiveCall )
					{
						CurrentInsertIndex = ReferencedObjects.Num();
					}

					// when an object is created (CreateExport), its class and archetype will be force-loaded, so we'll need to make sure that those objects
					// are placed into the list before this object so that when CreateExport calls Preload on these objects, no seeks occur
					// The object's Outer isn't force-loaded, but it will be created before the current object, so we'll need to ensure that its archetype & class
					// are placed into the list before this object.
					HandleDependency(Object->GetClass(), true);
					HandleDependency(Object->GetOuter());
					HandleDependency(Object->GetArchetype(), true);

					// UObjectRedirectors are always force-loaded as the loading code needs immediate access to the object pointed to by the Redirector
					UObjectRedirector* Redirector = dynamic_cast<UObjectRedirector*>(Object);
					if ( Redirector != nullptr && Redirector->DestinationObject != nullptr )
					{
						// the Redirector does not force-load the destination object, so we only need its class and archetype.
						HandleDependency(Redirector->DestinationObject);
					}

					// now we add this object to the list
					AddReferencedObject(Object, CurrentInsertIndex);

					// then serialize the object - any required references encountered during serialization will be inserted into the list before this object, but after this object's
					// class and archetype
					if ( !SerializedObjects.Contains(Object) )
					{
						SerializedObjects.Add(Object);
						Object->Serialize(*this);
					}

					if ( !bRecursiveCall )
					{
						CurrentInsertIndex = INDEX_NONE;
					}
				}
			}
		}
	}

	/**
	 * Adds a UStruct object to the list of sorted exports.  Handles serialization and insertion for any objects that will be force-loaded by this struct (via an explicit call to Preload).
	 *
	 * @param	StructObject	the struct to process
	 */
	void ProcessStruct( UStruct* StructObject )
	{
		if ( StructObject != nullptr )
		{
			if ( ProcessedObjects.Find(StructObject) == INDEX_NONE )
			{
				ProcessedObjects.Add(StructObject);

				const bool bRecursiveCall = CurrentInsertIndex != INDEX_NONE;
				if ( !bRecursiveCall )
				{
					CurrentInsertIndex = ReferencedObjects.Num();
				}

				// this must be done after we've established a CurrentInsertIndex
				HandleDependency(StructObject->GetInheritanceSuper());

				// insert the class/function/state/struct into the list
				AddReferencedObject(StructObject, CurrentInsertIndex);
				if ( !SerializedObjects.Contains(StructObject) )
				{
					const bool bPreviousIgnoreFieldReferences = bIgnoreFieldReferences;

					// first thing to do is collect all actual objects referenced by this struct's script or defaults
					// so we turn off field serialization so that we don't have to worry about handling this struct's fields just yet
					bIgnoreFieldReferences = true;

					// most often, we don't want/need object references getting  
					// recorded as dependencies, but some structs (classes) 
					// require certain non-field objects be prioritized in the 
					// ExportMap earlier (see UClass::GetRequiredPreloadDependencies() 
					// for more details)... this array records/holds those 
					// required sub-objects
					TArray<UObject*> StructForceLoadObjects;

					bool const bIsClassObject = (dynamic_cast<UClass*>(StructObject) != nullptr);
					if (bIsClassObject)
					{
						UClass* AsClass = (UClass*)StructObject;
						AsClass->GetRequiredPreloadDependencies(StructForceLoadObjects);
						check(!StructForceLoadObjects.Num()); //@todoio GetRequiredPreloadDependencies is dead code, remove
					}
					// append rather than replace (in case we're nested in a 
					// recursive call)... adding these to ForceLoadObjects 
					// ensures that any reference to a StructForceLoadObjects
					// object gets recorded in the ExportMap before StructObject
					// (see operator<<, where we utilize ForceLoadObjects)
					ForceLoadObjects.Append(StructForceLoadObjects);
					int32 const ForceLoadCount = StructForceLoadObjects.Num();

					SerializedObjects.Add(StructObject);
					StructObject->Serialize(*this);

					// remove (pop) rather than empty, in case ClassForceLoadObjects
					// had entries from a previous call to this function up that chain
					ForceLoadObjects.RemoveAt(ForceLoadObjects.Num() - ForceLoadCount, ForceLoadCount);

					// at this point, any objects which were referenced through this struct's script or defaults will be in the list of exports, and 
					// the CurrentInsertIndex will have been advanced so that the object processed will be inserted just before this struct in the array
					// (i.e. just after class/archetypes for any objects which were referenced by this struct's script)

					// now re-enable field serialization and process the struct's properties, functions, enums, structs, etc.  They will be inserted into the list
					// just ahead of the struct itself, so that those objects are created first during seek-free loading.
					bIgnoreFieldReferences = false;
					
					// invoke the serialize operator rather than calling Serialize directly so that the object is handled correctly (i.e. if it is a struct, then we should
					// call ProcessStruct, etc. and all this logic is already contained in the serialization operator)
					if (!bIsClassObject)
					{
						// before processing the Children reference, set the CurrentClass to the class which contains this StructObject so that we
						// don't inadvertently serialize other fields of the owning class too early.
						CurrentClass = StructObject->GetOwnerClass();
					}					

					(*this) << (UObject*&)StructObject->Children;
					CurrentClass = nullptr; //-V519

					(*this) << (UObject*&)StructObject->Next;

					bIgnoreFieldReferences = bPreviousIgnoreFieldReferences;
				}

				// Preload will force-load the class default object when called on a UClass object, so make sure that the CDO is always immediately after its class
				// in the export list; we can't resolve this circular reference, but hopefully we the CDO will fit into the same memory block as the class during 
				// seek-free loading.
				UClass* ClassObject = dynamic_cast<UClass*>(StructObject);
				if ( ClassObject != nullptr )
				{
					UObject* CDO = ClassObject->GetDefaultObject();
					ensureMsgf(nullptr != CDO, TEXT("Error: Invalid CDO in class %s"), *GetPathNameSafe(ClassObject));
					if ((ProcessedObjects.Find(CDO) == INDEX_NONE) && (nullptr != CDO))
					{
						ProcessedObjects.Add(CDO);

						if ( !SerializedObjects.Contains(CDO) )
						{
							SerializedObjects.Add(CDO);
							CDO->Serialize(*this);
						}

						int32 ClassIndex = ReferencedObjects.Find(ClassObject);
						check(ClassIndex != INDEX_NONE);

						// we should be the only one adding CDO's to the list, so this assertion is to catch cases where someone else
						// has added the CDO to the list (as it will probably be in the wrong spot).
						check(!ReferencedObjects.Contains(CDO) || CoreClasses.Contains(ClassObject));
						AddReferencedObject(CDO, ClassIndex + 1);
					}
				}

				if ( !bRecursiveCall )
				{
					CurrentInsertIndex = INDEX_NONE;
				}
			}
		}
	}

private:

	/**
	 * The index into the ReferencedObjects array to insert new objects
	 */
	int32 CurrentInsertIndex;

	/**
	 * The index into the ReferencedObjects array for the first object not referenced by one of the core classes
	 */
	int32 CoreReferencesOffset;

	/**
	 * The classes which are pre-added to the array of ReferencedObjects.  Used for resolving a number of circular dependecy issues between
	 * the boot-strap classes.
	 */
	TArray<UClass*> CoreClasses;

	/**
	 * The list of objects that have been evaluated by this archive so far.
	 */
	/*struct FOrderedObjectSet
	{
		TMap<UObject*, int32> ObjectsSet;
		// TArray<UObject*> ObjectsList;

		int32 Add(UObject* Object)
		{
			// int32 Index = ObjectsList.Add(Object);
			int32 Index = ObjectsSet.Num(); // never use the list anyway so no point in even having it
			ObjectsSet.Add(Object, Index);
			return Index;
		}

		inline int32 Find(UObject* Object) const
		{
			const int32 *Index = ObjectsSet.Find(Object);
			if (Index)
			{
				return *Index;
			}
			return INDEX_NONE;
		}
		inline int32 Num() const
		{
			return ObjectsSet.Num();
		}
	};*/
	TArray<UObject*> ProcessedObjects;
	

	/**
	 * The list of objects that have been serialized; used to prevent calling Serialize on an object more than once.
	 */
	TSet<UObject*> SerializedObjects;

	/**
	 * The list of new objects that were encountered by this archive
	 */
	TArray<UObject*> ReferencedObjects;

	/**
	 * Controls whether to process UField objects encountered during serialization of an object.
	 */
	bool bIgnoreFieldReferences;

	/**
	 * The UClass currently being processed.  This is used to prevent serialization of a UStruct's Children member causing other fields of the same class to be processed too early due
	 * to being referenced (directly or indirectly) by that field.  For example, if a class has two functions which both have a struct parameter of a struct type which is declared in the same class,
	 * the struct would be inserted into the list immediately before the first function processed.  The second function would be inserted into the list just before the struct.  At runtime,
	 * the "second" function would be created first, which would end up force-loading the struct.  This would cause an unacceptible seek because the struct appears later in the export list, thus
	 * hasn't been created yet.
	 */
	UClass* CurrentClass;

	/** 
	 * This is a list of objects that would be force loaded by a struct/class 
	 * currently being handled by ProcessStruct() (meaning that they should be
	 * prioritized in the target ExportMap, before the struct).
	 */
	TArray<UObject*> ForceLoadObjects;

	/** Package to constrain checks to */
	UPackage* PackageToSort;
};

/**
 * Helper structure encapsulating functionality to sort a linker's export map to allow seek free
 * loading by creating the exports in the order they are in the export map.
 */
struct FObjectExportSeekFreeSorter
{
	/**
	 * Sorts exports in passed in linker in order to avoid seeking when creating them in order and also
	 * conform the order to an already existing linker if non- NULL.
	 *
	 * @param	Linker				LinkerSave to sort export map
	 * @param	LinkerToConformTo	LinkerLoad to conform LinkerSave to if non- NULL
	 */
	void SortExports( FLinkerSave* Linker, FLinkerLoad* LinkerToConformTo )
	{
		SortArchive.SetCookingTarget(Linker->CookingTarget());

		int32					FirstSortIndex = LinkerToConformTo ? LinkerToConformTo->ExportMap.Num() : 0;
		TMap<UObject*,int32>	OriginalExportIndexes;

		// Populate object to current index map.
		for( int32 ExportIndex=FirstSortIndex; ExportIndex<Linker->ExportMap.Num(); ExportIndex++ )
		{
			const FObjectExport& Export = Linker->ExportMap[ExportIndex];
			if( Export.Object )
			{
				// Set the index (key) in the map to the index of this object into the export map.
				OriginalExportIndexes.Add( Export.Object, ExportIndex );
			}
		}

		bool bRetrieveInitialReferences = true;

		// Now we need to sort the export list according to the order in which objects will be loaded.  For the sake of simplicity, 
		// process all classes first so they appear in the list first (along with any objects those classes will force-load) 
		for( int32 ExportIndex=FirstSortIndex; ExportIndex<Linker->ExportMap.Num(); ExportIndex++ )
		{
			const FObjectExport& Export = Linker->ExportMap[ExportIndex];
			if( UClass* ExportObjectClass = dynamic_cast<UClass*>(Export.Object) )
			{
				SortArchive.Clear();
				SortArchive.ProcessStruct(ExportObjectClass);
#if EXPORT_SORTING_DETAILED_LOGGING
				TArray<UObject*> ReferencedObjects;
				SortArchive.GetExportList(ReferencedObjects, Linker->LinkerRoot, bRetrieveInitialReferences);

				UE_LOG(LogSavePackage, Log, TEXT("Referenced objects for (%i) %s in %s"), ExportIndex, *Export.Object->GetFullName(), *Linker->LinkerRoot->GetName());
				for ( int32 RefIndex = 0; RefIndex < ReferencedObjects.Num(); RefIndex++ )
				{
					UE_LOG(LogSavePackage, Log, TEXT("\t%i) %s"), RefIndex, *ReferencedObjects[RefIndex]->GetFullName());
				}
				if ( ReferencedObjects.Num() > 1 )
				{
					// insert a blank line to make the output more readable
					UE_LOG(LogSavePackage, Log, TEXT(""));
				}

				SortedExports += ReferencedObjects;
#else
				SortArchive.GetExportList(SortedExports, Linker->LinkerRoot, bRetrieveInitialReferences);
#endif
				bRetrieveInitialReferences = false;
			}

		}

#if EXPORT_SORTING_DETAILED_LOGGING
		UE_LOG(LogSavePackage, Log, TEXT("*************   Processed %i classes out of %i possible exports for package %s.  Beginning second pass...   *************"), SortedExports.Num(), Linker->ExportMap.Num() - FirstSortIndex, *Linker->LinkerRoot->GetName());
#endif

		// All UClasses, CDOs, functions, properties, etc. are now in the list - process the remaining objects now
		for ( int32 ExportIndex = FirstSortIndex; ExportIndex < Linker->ExportMap.Num(); ExportIndex++ )
		{
			const FObjectExport& Export = Linker->ExportMap[ExportIndex];
			if ( Export.Object )
			{
				SortArchive.Clear();
				SortArchive.ProcessObject(Export.Object);
#if EXPORT_SORTING_DETAILED_LOGGING
				TArray<UObject*> ReferencedObjects;
				SortArchive.GetExportList(ReferencedObjects, Linker->LinkerRoot, bRetrieveInitialReferences);

				UE_LOG(LogSavePackage, Log, TEXT("Referenced objects for (%i) %s in %s"), ExportIndex, *Export.Object->GetFullName(), *Linker->LinkerRoot->GetName());
				for ( int32 RefIndex = 0; RefIndex < ReferencedObjects.Num(); RefIndex++ )
				{
					UE_LOG(LogSavePackage, Log, TEXT("\t%i) %s"), RefIndex, *ReferencedObjects[RefIndex]->GetFullName());
				}
				if ( ReferencedObjects.Num() > 1 )
				{
					// insert a blank line to make the output more readable
					UE_LOG(LogSavePackage, Log, TEXT(""));
				}

				SortedExports += ReferencedObjects;
#else
				SortArchive.GetExportList(SortedExports, Linker->LinkerRoot, bRetrieveInitialReferences);
#endif
				bRetrieveInitialReferences = false;
			}
		}

#if EXPORT_SORTING_DETAILED_LOGGING
		SortArchive.VerifySortingAlgorithm();
#endif
		// Back up existing export map and empty it so we can repopulate it in a sorted fashion.
		TArray<FObjectExport> OldExportMap = Linker->ExportMap;
		Linker->ExportMap.Empty( OldExportMap.Num() );

		// Add exports that can't be re-jiggled as they are part of the exports of the to be
		// conformed to Linker.
		for( int32 ExportIndex=0; ExportIndex<FirstSortIndex; ExportIndex++ )
		{
			Linker->ExportMap.Add( OldExportMap[ExportIndex] );
		}

		// Create new export map from sorted exports.
		for( int32 ObjectIndex=0; ObjectIndex<SortedExports.Num(); ObjectIndex++ )
		{
			// See whether this object was part of the to be sortable exports map...
			UObject* Object		= SortedExports[ObjectIndex];
			int32* ExportIndexPtr	= OriginalExportIndexes.Find( Object );
			if( ExportIndexPtr )
			{
				// And add it if it has been.
				Linker->ExportMap.Add( OldExportMap[*ExportIndexPtr] );
			}
		}

		// Manually add any new NULL exports last as they won't be in the SortedExportsObjects list. 
		// A NULL Export.Object can occur if you are e.g. saving an object in the game that is 
		// OBJECTMARK_NotForClient.
		for( int32 ExportIndex=FirstSortIndex; ExportIndex<OldExportMap.Num(); ExportIndex++ )
		{
			const FObjectExport& Export = OldExportMap[ExportIndex];
			if( Export.Object == nullptr )
			{
				Linker->ExportMap.Add( Export );
			}
		}
	}

private:
	/**
	 * Archive for sorting an objects references according to the order in which they'd be loaded.
	 */
	FExportReferenceSorter SortArchive;

	/** Array of regular objects encountered by CollectExportsInOrderOfUse					*/
	TArray<UObject*>	SortedExports;
};

// helper class for clarification, encapsulation, and elimination of duplicate code
struct FPackageExportTagger
{
	UObject*		Base;
	EObjectFlags	TopLevelFlags;
	UObject*		Outer;
	const class ITargetPlatform* TargetPlatform;

	FPackageExportTagger(UObject* CurrentBase, EObjectFlags CurrentFlags, UObject* InOuter, const class ITargetPlatform* InTargetPlatform)
	:	Base(CurrentBase)
	,	TopLevelFlags(CurrentFlags)
	,	Outer(InOuter)
	,	TargetPlatform(InTargetPlatform)
	{}

	void TagPackageExports( FArchiveSaveTagExports& ExportTagger, bool bRoutePresave )
	{
		// Route PreSave on Base and serialize it for export tagging.
		if( Base )
		{
			if ( bRoutePresave )
			{
#if ENABLE_TAGEXPORTS_CLASS_PRESAVE_TIMES
				auto& TimingInfo = SavePackageStats::ClassPreSaveTimes.FindOrAdd(Base->GetClass()->GetFName());
				TimingInfo.Value++;
				FScopedDurationTimer SerializeTimer(TimingInfo.Key);
#endif
				Base->PreSave(TargetPlatform);
			}

			ExportTagger.ProcessBaseObject(Base);
		}
		if (TopLevelFlags != RF_NoFlags)
		{
		TArray<UObject *> ObjectsInOuter;
		{
			COOK_STAT(FScopedDurationTimer SerializeTimer(SavePackageStats::TagPackageExportsGetObjectsWithOuter));
			GetObjectsWithOuter(Outer, ObjectsInOuter);
		}
		// Serialize objects to tag them as OBJECTMARK_TagExp.
		for( int32 Index = 0; Index < ObjectsInOuter.Num(); Index++ )
		{
			UObject* Obj = ObjectsInOuter[Index];
				if( Obj->HasAnyFlags(TopLevelFlags) )
			{
				ExportTagger.ProcessBaseObject(Obj);
			}
		}
		}
		if ( bRoutePresave )
		{
			// Route PreSave.
			{
				TArray<UObject*> TagExpObjects;
				{
					COOK_STAT(FScopedDurationTimer SerializeTimer(SavePackageStats::TagPackageExportsGetObjectsWithMarks));
					GetObjectsWithAnyMarks(TagExpObjects, OBJECTMARK_TagExp);
				}
				for(int32 Index = 0; Index < TagExpObjects.Num(); Index++)
				{
					UObject* Obj = TagExpObjects[Index];
#if ENABLE_TAGEXPORTS_CLASS_PRESAVE_TIMES
					auto& TimingInfo = SavePackageStats::ClassPreSaveTimes.FindOrAdd(Obj->GetClass()->GetFName());
					TimingInfo.Value++;
					FScopedDurationTimer SerializeTimer(TimingInfo.Key);
#endif
					check(Obj->HasAnyMarks(OBJECTMARK_TagExp));
					//@warning: Objects created from within PreSave will NOT have PreSave called on them!!!
					Obj->PreSave(TargetPlatform);
				}
			}
		}
	}
};


/** checks whether it is valid to conform NewPackage to OldPackage
 * i.e, that there are no incompatible changes between the two
 * @warning: this function needs to load objects from the old package to do the verification
 * it's very important that it cleans up after itself to avoid conflicts with e.g. script compilation
 * @param NewPackage - the new package being saved
 * @param OldLinker - linker of the old package to conform against
 * @param Error - log device to send any errors
 * @return whether NewPackage can be conformed
 */
static bool ValidateConformCompatibility(UPackage* NewPackage, FLinkerLoad* OldLinker, FOutputDevice* Error)
{
	// various assumptions made about Core and its contents prevent loading a version mapped to a different name from working correctly
	// Core script typically doesn't have any replication related definitions in it anyway
	if (NewPackage->GetFName() == NAME_CoreUObject || NewPackage->GetFName() == GLongCoreUObjectPackageName)
	{
		return true;
	}

	// save the RF_TagGarbageTemp flag for all objects so our use of it doesn't clobber anything
	TMap<UObject*, uint8> ObjectFlagMap;
	for (TObjectIterator<UObject> It; It; ++It)
	{
		ObjectFlagMap.Add(*It, (It->GetFlags() & RF_TagGarbageTemp) ? 1 : 0);
	}

	// this is needed to successfully find intrinsic classes/properties
	OldLinker->LoadFlags |= LOAD_NoWarn | LOAD_Quiet | LOAD_FindIfFail;

	// unfortunately, to get at the classes and their properties we will also need to load the default objects
	// but the remapped package won't be bound to its native instance, so we need to manually copy the constructors
	// so that classes with their own Serialize() implementations are loaded correctly
	BeginLoad();
	for (int32 i = 0; i < OldLinker->ExportMap.Num(); i++)
	{
		UClass* NewClass = (UClass*)StaticFindObjectFast(UClass::StaticClass(), NewPackage, OldLinker->ExportMap[i].ObjectName, true, false);
		UClass* OldClass = static_cast<UClass*>(OldLinker->Create(UClass::StaticClass(), OldLinker->ExportMap[i].ObjectName, OldLinker->LinkerRoot, LOAD_None, false));
		if (OldClass != nullptr && NewClass != nullptr && OldClass->IsNative() && NewClass->IsNative())
		{
			OldClass->ClassConstructor = NewClass->ClassConstructor;
			OldClass->ClassVTableHelperCtorCaller = NewClass->ClassVTableHelperCtorCaller;
			OldClass->ClassAddReferencedObjects = NewClass->ClassAddReferencedObjects;
		}
	}
	EndLoad();

	bool bHadCompatibilityErrors = false;
	// check for illegal change of networking flags on class fields
	for (int32 i = 0; i < OldLinker->ExportMap.Num(); i++)
	{
		if (OldLinker->GetExportClassName(i) == NAME_Class)
		{
			// load the object so we can analyze it
			BeginLoad();
			UClass* OldClass = static_cast<UClass*>(OldLinker->Create(UClass::StaticClass(), OldLinker->ExportMap[i].ObjectName, OldLinker->LinkerRoot, LOAD_None, false));
			EndLoad();
			if (OldClass != nullptr)
			{
				UClass* NewClass = FindObjectFast<UClass>(NewPackage, OldClass->GetFName(), true, false);
				if (NewClass != nullptr)
				{
					for (TFieldIterator<UField> OldFieldIt(OldClass,EFieldIteratorFlags::ExcludeSuper); OldFieldIt; ++OldFieldIt)
					{
						for (TFieldIterator<UField> NewFieldIt(NewClass,EFieldIteratorFlags::ExcludeSuper); NewFieldIt; ++NewFieldIt)
						{
							if (OldFieldIt->GetFName() == NewFieldIt->GetFName())
							{
								UProperty* OldProp = dynamic_cast<UProperty*>(*OldFieldIt);
								UProperty* NewProp = dynamic_cast<UProperty*>(*NewFieldIt);
								if (OldProp != nullptr && NewProp != nullptr)
								{
									if ((OldProp->PropertyFlags & CPF_Net) != (NewProp->PropertyFlags & CPF_Net))
									{
										Error->Logf(ELogVerbosity::Error, TEXT("Network flag mismatch for property %s"), *NewProp->GetPathName());
										bHadCompatibilityErrors = true;
									}
								}
								else
								{
									UFunction* OldFunc = dynamic_cast<UFunction*>(*OldFieldIt);
									UFunction* NewFunc = dynamic_cast<UFunction*>(*NewFieldIt);
									if (OldFunc != nullptr && NewFunc != nullptr)
									{
										if ((OldFunc->FunctionFlags & (FUNC_Net | FUNC_NetServer | FUNC_NetClient)) != (NewFunc->FunctionFlags & (FUNC_Net | FUNC_NetServer | FUNC_NetClient)))
										{
											Error->Logf(ELogVerbosity::Error, TEXT("Network flag mismatch for function %s"), *NewFunc->GetPathName());
											bHadCompatibilityErrors = true;
										}
									}
								}
							}
						}
					}
				}
			}
		}
	}
	// delete all of the newly created objects from the old package by marking everything else and deleting all unmarked objects
	for (TObjectIterator<UObject> It; It; ++It)
	{
		It->SetFlags(RF_TagGarbageTemp);
	}
	for (int32 i = 0; i < OldLinker->ExportMap.Num(); i++)
	{
		if (OldLinker->ExportMap[i].Object != nullptr)
		{
			OldLinker->ExportMap[i].Object->ClearFlags(RF_TagGarbageTemp);
		}
	}
	CollectGarbage(RF_TagGarbageTemp, true);

	// restore RF_TagGarbageTemp flag value
	for (TMap<UObject*, uint8>::TIterator It(ObjectFlagMap); It; ++It)
	{
		UObject* Obj = It.Key();
		check(Obj->IsValidLowLevel()); // if this crashes we deleted something we shouldn't have
		if (It.Value())
		{
			Obj->SetFlags(RF_TagGarbageTemp);
		}
		else
		{
			Obj->ClearFlags(RF_TagGarbageTemp);
		}
	}
	// verify that we cleaned up after ourselves
	for (int32 i = 0; i < OldLinker->ExportMap.Num(); i++)
	{
		checkf(OldLinker->ExportMap[i].Object == nullptr, TEXT("Conform validation code failed to clean up after itself! Surviving object: %s"), *OldLinker->ExportMap[i].Object->GetPathName());
	}

	// finally, abort if there were any errors
	return !bHadCompatibilityErrors;
}

EObjectMark UPackage::GetExcludedObjectMarksForTargetPlatform( const class ITargetPlatform* TargetPlatform, const bool bIsCooking )
{
	EObjectMark ObjectMarks = OBJECTMARK_NOMARKS;

	if( TargetPlatform && bIsCooking )
	{
		if (!TargetPlatform->HasEditorOnlyData())
		{
			ObjectMarks = (EObjectMark)(ObjectMarks | OBJECTMARK_EditorOnly);
		}
		
		const bool bIsServerOnly = TargetPlatform->IsServerOnly();
		const bool bIsClientOnly = TargetPlatform->IsClientOnly();

		if( bIsServerOnly )
		{
			ObjectMarks = (EObjectMark)(ObjectMarks | OBJECTMARK_NotForServer);
		}
		else if( bIsClientOnly )
		{
			ObjectMarks = (EObjectMark)(ObjectMarks | OBJECTMARK_NotForClient);
		}
	}

	return ObjectMarks;
}

#if WITH_EDITOR
/**
 * Helper function to sort export objects by fully qualified names.
 */
bool ExportObjectSorter(const UObject& Lhs, const UObject& Rhs)
{
	// Check names first.
	if (Lhs.GetFName() < Rhs.GetFName())
	{
		return true;
	}

	if (Lhs.GetFName() > Rhs.GetFName())
	{
		return false;
	}

	// Names equal, compare class names.
	if (Lhs.GetClass()->GetFName() < Rhs.GetClass()->GetFName())
	{
		return true;
	}

	if (Lhs.GetClass()->GetFName() > Rhs.GetClass()->GetFName())
	{
		return false;
	}

	// Compare by outers if they exist.
	if (Lhs.GetOuter() && Rhs.GetOuter())
	{
		return Lhs.GetOuter()->GetFName() < Rhs.GetOuter()->GetFName();
	}

	if (Lhs.GetOuter())
	{
		return true;
	}

	return false;
}

/**
* Helper equality comparator for export objects. Compares by names, class names and outer names.
*/
bool ExportEqualityComparator(UObject* Lhs, UObject* Rhs)
{
	check(Lhs && Rhs);
	return Lhs->GetOuter() == Rhs->GetOuter()
		&& Lhs->GetClass() == Rhs->GetClass()
		&& Lhs->GetFName() == Rhs->GetFName();
}

/**
 * Remove OBJECTMARK_TagExp from duplicated objects.
 */
TMap<UObject*, UObject*> UnmarkExportTagFromDuplicates()
{
	TMap<UObject*, UObject*> RedirectDuplicatesToOriginals;
	TArray<UObject*> Objects;
	GetObjectsWithAnyMarks(Objects, OBJECTMARK_TagExp);

	Objects.Sort(ExportObjectSorter);

	int32 LastUniqueObjectIndex = 0;
	for (int32 CurrentObjectIndex = 1; CurrentObjectIndex < Objects.Num(); ++CurrentObjectIndex)
	{
		UObject* LastUniqueObject = Objects[LastUniqueObjectIndex];
		UObject* CurrentObject = Objects[CurrentObjectIndex];

		// Check if duplicates with different pointers
		if (LastUniqueObject != CurrentObject
			// but matching names
			&& ExportEqualityComparator(LastUniqueObject, CurrentObject))
		{
			// Don't export duplicates.
			CurrentObject->UnMark(OBJECTMARK_TagExp);
			RedirectDuplicatesToOriginals.Add(CurrentObject, LastUniqueObject);
		}
		else
		{
			LastUniqueObjectIndex = CurrentObjectIndex;
		}
	}

	return RedirectDuplicatesToOriginals;
}

COREUOBJECT_API extern bool GOutputCookingWarnings;

class FDiffSerializeArchive : public FLargeMemoryWriter
{
private:
	FArchive *TestArchive;
	TArray<FName> DebugDataStack;
	bool bDisable;
public:


	FDiffSerializeArchive(const TCHAR* InFilename, FArchive *InTestArchive) : FLargeMemoryWriter(0, true, InFilename), TestArchive(InTestArchive)
	{ 
		ArDebugSerializationFlags = DSF_IgnoreDiff;
		bDisable = false;
	}

	virtual void Serialize(void* InData, int64 Num) override
	{
		TArray<int8> TestMemory;

		if (TestArchive)
		{
			int64 Pos = FMath::Min(FLargeMemoryWriter::Tell(), TestArchive->TotalSize());
			TestArchive->Seek(Pos);
			TestMemory.AddZeroed(Num);
			int64 ReadSize = FMath::Min(Num, TestArchive->TotalSize() - Pos);
			TestArchive->Serialize((void*)TestMemory.GetData(), ReadSize);

			if (!(ArDebugSerializationFlags&DSF_IgnoreDiff) && (!bDisable))
			{
				if (FMemory::Memcmp((void*)TestMemory.GetData(), InData, Num) != 0)
				{
					// get the calls debug callstack and 
					FString DebugStackString;
					for (const auto& DebugData : DebugDataStack)
					{
						DebugStackString += DebugData.ToString();
						DebugStackString += TEXT("->");
					}

					UE_LOG(LogSavePackage, Warning, TEXT("Diff cooked package archive recognized a difference %lld Filename %s, stack %s "), Pos, *GetArchiveName(), *DebugStackString);

					// only log one message per archive, from this point the entire package is probably messed up
					bDisable = true;
				}
			}
		}
		FLargeMemoryWriter::Serialize(InData, Num);
	}

	virtual void PushDebugDataString(const FName& DebugData) override
	{
		DebugDataStack.Add(DebugData);
	}
	virtual void PopDebugDataString() override
	{
		DebugDataStack.Pop();
	}

	virtual FString GetArchiveName() const override
	{
		return TestArchive->GetArchiveName();
	}
};

#endif


struct FEDLCookChecker : public TThreadSingleton<FEDLCookChecker>
{
	friend TThreadSingleton<FEDLCookChecker>;

	struct FEDLNodeID
	{
		TArray<FName> ObjectPath;
		bool bDepIsSerialize;

		FEDLNodeID() : bDepIsSerialize(false) {}
		FEDLNodeID(UObject* DepObject, bool bInDepIsSerialize)
			: bDepIsSerialize(bInDepIsSerialize)
		{
			while (DepObject)
			{
				ObjectPath.Add(DepObject->GetFName());
				DepObject = DepObject->GetOuter();
			}
		}

		bool operator==(const FEDLNodeID& Other) const
		{
			return bDepIsSerialize == Other.bDepIsSerialize && ObjectPath == Other.ObjectPath;
		}

		FString ToString() const
		{
			FString RetString = bDepIsSerialize ? TEXT("Serialize:") : TEXT("Create:");
			for (int32 NameIdx = ObjectPath.Num() - 1; NameIdx >= 0; --NameIdx)
			{
				RetString += ObjectPath[NameIdx].ToString();
				if (NameIdx > 0)
				{
					if (NameIdx == ObjectPath.Num() - 1)
					{
						RetString += TEXT(".");
					}
					else
					{
						RetString += TEXT(":");
					}
				}
			}
			return RetString;
		}

		friend FORCEINLINE uint32 GetTypeHash(const FEDLNodeID& A)
		{
			uint32 Hash = 0;
			for (const FName& Name : A.ObjectPath)
			{
				Hash = HashCombine(Hash, GetTypeHash(Name));
			}
			return (Hash << 1) | (uint32)A.bDepIsSerialize;
		}
	};

	static FCriticalSection CookCheckerInstanceCritical;
	static TArray<FEDLCookChecker*> CookCheckerInstances;

	bool bIsActive;
	TMultiMap<FEDLNodeID, FName> ImportToImportingPackage;
	TSet<FEDLNodeID> Exports;
	TMultiMap<FEDLNodeID, FEDLNodeID> NodePrereqs;

	FEDLCookChecker()
	{
		bIsActive = IsEventDrivenLoaderEnabledInCookedBuilds();

		FScopeLock CookCheckerInstanceLock(&CookCheckerInstanceCritical);
		CookCheckerInstances.Add(this);
	}

	void Reset()
	{
		check(!GIsSavingPackage);

		ImportToImportingPackage.Empty();
		Exports.Empty();
		NodePrereqs.Empty();
		bIsActive = false;
	}

	void AddImport(UObject* Import, UPackage* ImportingPackage)
	{
		if (bIsActive)
		{
			if (!Import->GetOutermost()->HasAnyPackageFlags(PKG_CompiledIn))
			{
				FEDLNodeID ImportID(Import, true);
				FName ImportingPackageName = ImportingPackage->GetFName();

				ImportToImportingPackage.Add(MoveTemp(ImportID), MoveTemp(ImportingPackageName));
			}
		}
	}
	void AddExport(UObject* Export)
	{
		if (bIsActive)
		{
			FEDLNodeID ExportID(Export, true);
			Exports.Add(MoveTemp(ExportID));
			AddArc(Export, false, Export, true); // every export must be created before it can be serialize...these arcs are implicit and not listed in any table.
		}
	}

	void AddArc(UObject* DepObject, bool bDepIsSerialize, UObject* Export, bool bExportIsSerialize)
	{
		if (bIsActive)
		{
			FEDLNodeID ExportID(Export, bExportIsSerialize);
			FEDLNodeID DepID(DepObject, bDepIsSerialize);

			NodePrereqs.Add(MoveTemp(ExportID), MoveTemp(DepID));
		}
	}

	static void StartSavingEDLCookInfoForVerification()
	{
		FScopeLock CookCheckerInstanceLock(&CookCheckerInstanceCritical);
		for (FEDLCookChecker* Checker : CookCheckerInstances)
		{
			Checker->Reset();
			Checker->bIsActive = IsEventDrivenLoaderEnabledInCookedBuilds();
		}
	}

	static bool CheckForCyclesInner(TMultiMap<FEDLNodeID, FEDLNodeID>& NodePrereqs, TSet<FEDLNodeID>& Visited, TSet<FEDLNodeID>& Stack, const FEDLNodeID& Visit, FEDLNodeID& FailNode)
	{
		bool bResult = false;
		if (Stack.Contains(Visit))
		{
			FailNode = Visit;
			bResult = true;
		}
		else
		{
			bool bWasAlreadyTested = false;
			Visited.Add(Visit, &bWasAlreadyTested);
			if (!bWasAlreadyTested)
			{
				Stack.Add(Visit);
				for (auto It = NodePrereqs.CreateConstKeyIterator(Visit); !bResult && It; ++It)
				{
					bResult = CheckForCyclesInner(NodePrereqs, Visited, Stack, It.Value(), FailNode);
				}
				Stack.Remove(Visit);
			}
		}
		UE_CLOG(bResult && Stack.Contains(FailNode), LogSavePackage, Error, TEXT("Cycle Node %s"), *Visit.ToString());
		return bResult;
	}

	static void Verify()
	{
		check(!GIsSavingPackage);

		bool bIsActive = false;
		TMultiMap<FEDLNodeID, FName> ImportToImportingPackage;
		TSet<FEDLNodeID> Exports;
		TMultiMap<FEDLNodeID, FEDLNodeID> NodePrereqs;

		{
			FScopeLock CookCheckerInstanceLock(&CookCheckerInstanceCritical);
			for (FEDLCookChecker* Checker : CookCheckerInstances)
			{
				if (Checker->bIsActive)
				{
					bIsActive = true;
					Exports.Append(MoveTemp(Checker->Exports));
					ImportToImportingPackage.Append(MoveTemp(Checker->ImportToImportingPackage));
					NodePrereqs.Append(MoveTemp(Checker->NodePrereqs));
				}
				Checker->Reset();
			}			
		}

		if (bIsActive && Exports.Num())
		{
			double StartTime = FPlatformTime::Seconds();
			
 			// imports to things that are not exports...
 			for (const auto& Pair : ImportToImportingPackage)
 			{
 				if (!Exports.Contains(Pair.Key))
 				{
 					UE_LOG(LogSavePackage, Warning, TEXT("%s imported %s, but it was never saved as an export."), *Pair.Value.ToString(), *Pair.Key.ToString());
 				}
 			}
			// cycles in the dep graph
			TSet<FEDLNodeID> Visited;
			TSet<FEDLNodeID> Stack;
			bool bHadCycle = false;
			for (const FEDLNodeID& Export : Exports)
			{
				FEDLNodeID FailNode;
				if (CheckForCyclesInner(NodePrereqs, Visited, Stack, Export, FailNode))
				{
					UE_LOG(LogSavePackage, Error, TEXT("----- %s contained a cycle (listed above)."), *FailNode.ToString());
					bHadCycle = true;
				}
			}
			if (bHadCycle)
			{
				UE_LOG(LogSavePackage, Fatal, TEXT("EDL dep graph contained a cycle (see errors, above). This is fatal at runtime so it is fatal at cook time."));
			}
			UE_LOG(LogSavePackage, Display, TEXT("Took %fs to verify the EDL loading graph."), float(FPlatformTime::Seconds() - StartTime));
		}
	}
};

FCriticalSection FEDLCookChecker::CookCheckerInstanceCritical;
TArray<FEDLCookChecker*> FEDLCookChecker::CookCheckerInstances;

void StartSavingEDLCookInfoForVerification()
{
	FEDLCookChecker::StartSavingEDLCookInfoForVerification();
}

void VerifyEDLCookInfo()
{
	FEDLCookChecker::Verify();
}


extern FGCCSyncObject GGarbageCollectionGuardCritical;

FSavePackageResultStruct UPackage::Save(UPackage* InOuter, UObject* Base, EObjectFlags TopLevelFlags, const TCHAR* Filename,
	FOutputDevice* Error, FLinkerLoad* Conform, bool bForceByteSwapping, bool bWarnOfLongFilename, uint32 SaveFlags, 
	const class ITargetPlatform* TargetPlatform, const FDateTime&  FinalTimeStamp, bool bSlowTask, FArchiveDiffMap* InOutDiffMap)
{
	COOK_STAT(FScopedDurationTimer FuncSaveTimer(SavePackageStats::SavePackageTimeSec));
	COOK_STAT(SavePackageStats::NumPackagesSaved++);

#if WITH_EDITOR
	TMap<UObject*, UObject*> ReplacedImportOuters;
#endif //WITH_EDITOR

	const bool bSavingConcurrent = !!(SaveFlags & ESaveFlags::SAVE_Concurrent);

	if (FPlatformProperties::HasEditorOnlyData())
	{
#if WITH_EDITOR
		struct FDiffSettings
		{
			int32 MaxDiffsToLog;
			bool bIgnoreHeaderDiffs;
			FDiffSettings(bool bDiffing)
				: MaxDiffsToLog(5)
				, bIgnoreHeaderDiffs(false)
			{
				if (bDiffing)
				{
					GConfig->GetInt(TEXT("CookSettings"), TEXT("MaxDiffsToLog"), MaxDiffsToLog, GEditorIni);
					GConfig->GetBool(TEXT("CookSettings"), TEXT("IgnoreHeaderDiffs"), bIgnoreHeaderDiffs, GEditorIni);
				}
			}
		} DiffSettings((SaveFlags & (SAVE_DiffCallstack | SAVE_DiffOnly)) != 0);
#endif

		if (GIsSavingPackage && !bSavingConcurrent)
		{
			ensureMsgf(false, TEXT("Recursive SavePackage() is not supported"));
			return ESavePackageResult::Error;
		}

		// Sanity checks
		check(InOuter);
		check(Filename);

		const bool bIsCooking = TargetPlatform != nullptr;
		bool bDiffOnlyIdentical = true;
		FUObjectThreadContext& ThreadContext = FUObjectThreadContext::Get();
		FEDLCookChecker& EDLCookChecker = FEDLCookChecker::Get();

#if WITH_EDITORONLY_DATA
		if (bIsCooking && (!(SaveFlags & ESaveFlags::SAVE_KeepEditorOnlyCookedPackages)))
		{
			static struct FCanSkipEditorReferencedPackagesWhenCooking
			{
				bool bCanSkipEditorReferencedPackagesWhenCooking;
				FCanSkipEditorReferencedPackagesWhenCooking()
					: bCanSkipEditorReferencedPackagesWhenCooking(true)
				{
					GConfig->GetBool(TEXT("Core.System"), TEXT("CanSkipEditorReferencedPackagesWhenCooking"), bCanSkipEditorReferencedPackagesWhenCooking, GEngineIni);
				}
				FORCEINLINE operator bool() const { return bCanSkipEditorReferencedPackagesWhenCooking; }
			} CanSkipEditorReferencedPackagesWhenCooking;

			// Don't save packages marked as editor-only.
			if (CanSkipEditorReferencedPackagesWhenCooking && InOuter->IsLoadedByEditorPropertiesOnly())
			{
				UE_CLOG(!(SaveFlags & SAVE_NoError), LogSavePackage, Display, TEXT("Package loaded by editor-only properties: %s. Package will not be saved."), *InOuter->GetName());
				return ESavePackageResult::ReferencedOnlyByEditorOnlyData;
			}
			else if (InOuter->HasAnyPackageFlags(PKG_EditorOnly))
			{
				UE_CLOG(!(SaveFlags & SAVE_NoError), LogSavePackage, Display, TEXT("Package marked as editor-only: %s. Package will not be saved."), *InOuter->GetName());
				return ESavePackageResult::ReferencedOnlyByEditorOnlyData;
			}
		}
#endif
		// if we are cooking we should be doing it in the editor
		// otherwise some other assumptions are bad
		check(!bIsCooking || WITH_EDITOR);
#if WITH_EDITOR
		if (!bIsCooking)
		{
			// Attempt to create a backup of this package before it is saved, if applicable
			if (FCoreUObjectDelegates::AutoPackageBackupDelegate.IsBound())
			{
				FCoreUObjectDelegates::AutoPackageBackupDelegate.Execute(*InOuter);
			}
		}

#endif	// #if WITH_EDITOR

		// do any path replacements on the source DestFile
		const FString NewPath = FString(Filename);

		// point to the new version of the path
		Filename = *NewPath;

		// We need to fulfill all pending streaming and async loading requests to then allow us to lock the global IO manager. 
		// The latter implies flushing all file handles which is a pre-requisite of saving a package. The code basically needs 
		// to be sure that we are not reading from a file that is about to be overwritten and that there is no way we might 
		// start reading from the file till we are done overwriting it.
		FlushAsyncLoading();

		(*GFlushStreamingFunc)();

		uint32 Time = 0; CLOCK_CYCLES(Time);
		int64 TotalPackageSizeUncompressed = 0;
		
		// Make sure package is fully loaded before saving. 
		if (!Base && !InOuter->IsFullyLoaded())
		{
			if (!(SaveFlags & SAVE_NoError))
			{
				// We cannot save packages that aren't fully loaded as it would clobber existing not loaded content.
				FText ErrorText;
				if (InOuter->ContainsMap())
				{
					FFormatNamedArguments Arguments;
					Arguments.Add(TEXT("Name"), FText::FromString(NewPath));
					ErrorText = FText::Format(NSLOCTEXT("SavePackage", "CannotSaveMapPartiallyLoaded", "Map '{Name}' cannot be saved as it has only been partially loaded"), Arguments);
				}
				else
				{
					FFormatNamedArguments Arguments;
					Arguments.Add(TEXT("Name"), FText::FromString(NewPath));
					ErrorText = FText::Format(NSLOCTEXT("SavePackage", "CannotSaveAssetPartiallyLoaded", "Asset '{Name}' cannot be saved as it has only been partially loaded"), Arguments);
				}
				Error->Logf(ELogVerbosity::Warning, TEXT("%s"), *ErrorText.ToString());
			}
			return ESavePackageResult::Error;
		}

		// Make sure package is allowed to be saved.
		if (!TargetPlatform && FCoreUObjectDelegates::IsPackageOKToSaveDelegate.IsBound())
		{
			bool bIsOKToSave = FCoreUObjectDelegates::IsPackageOKToSaveDelegate.Execute(InOuter, Filename, Error);
			if (!bIsOKToSave)
			{
				if (!(SaveFlags & SAVE_NoError))
				{
					FText ErrorText;
					if (InOuter->ContainsMap())
					{
						FFormatNamedArguments Arguments;
						Arguments.Add(TEXT("Name"), FText::FromString(NewPath));
						ErrorText = FText::Format(NSLOCTEXT("SavePackage", "MapSaveNotAllowed", "Map '{Name}' is not allowed to save (see log for reason)"), Arguments);
					}
					else
					{
						FFormatNamedArguments Arguments;
						Arguments.Add(TEXT("Name"), FText::FromString(NewPath));
						ErrorText = FText::Format(NSLOCTEXT("SavePackage", "AssetSaveNotAllowed", "Asset '{Name}' is not allowed to save (see log for reason)"), Arguments);
					}
					Error->Logf(ELogVerbosity::Warning, TEXT("%s"), *ErrorText.ToString());
				}
				return ESavePackageResult::Error;
			}
		}

		// if we're conforming, validate that the packages are compatible
		if (Conform != nullptr && !ValidateConformCompatibility(InOuter, Conform, Error))
		{
			if (!(SaveFlags & SAVE_NoError))
			{
				FText ErrorText;
				if (InOuter->ContainsMap())
				{
					FFormatNamedArguments Arguments;
					Arguments.Add(TEXT("Name"), FText::FromString(NewPath));
					ErrorText = FText::Format(NSLOCTEXT("SavePackage", "CannotSaveMapConformIncompatibility", "Conformed Map '{Name}' cannot be saved as it is incompatible with the original"), Arguments);
				}
				else
				{
					FFormatNamedArguments Arguments;
					Arguments.Add(TEXT("Name"), FText::FromString(NewPath));
					ErrorText = FText::Format(NSLOCTEXT("SavePackage", "CannotSaveAssetConformIncompatibility", "Conformed Asset '{Name}' cannot be saved as it is incompatible with the original"), Arguments);
				}
				Error->Logf(ELogVerbosity::Error, TEXT("%s"), *ErrorText.ToString());
			}
			return ESavePackageResult::Error;
		}

		const bool FilterEditorOnly = InOuter->HasAnyPackageFlags(PKG_FilterEditorOnly);

		// Route PreSaveRoot to allow e.g. the world to attach components for the persistent level.
		// If we are saving concurrently, this should have been called before UPackage::Save was called.
		bool bCleanupIsRequired = false;
		if (Base && !bSavingConcurrent)
		{
			bCleanupIsRequired = Base->PreSaveRoot(Filename);
		}

		const FString BaseFilename = FPaths::GetBaseFilename(Filename);
		// Make temp file. CreateTempFilename guarantees unique, non-existing filename.
		// The temp file will be saved in the game save folder to not have to deal with potentially too long paths.
		// Since the temp filename may include a 32 character GUID as well, limit the user prefix to 32 characters.
		FString TempFilename;
		TempFilename = FPaths::CreateTempFilename(*FPaths::ProjectSavedDir(), *BaseFilename.Left(32));

		// Init.
		FString CleanFilename = FPaths::GetCleanFilename(Filename);

		FFormatNamedArguments Args;
		Args.Add(TEXT("CleanFilename"), FText::FromString(CleanFilename));

		FText StatusMessage = FText::Format(NSLOCTEXT("Core", "SavingFile", "Saving file: {CleanFilename}..."), Args);

		const int32 TotalSaveSteps = 33;
		FScopedSlowTask SlowTask(TotalSaveSteps, StatusMessage, bSlowTask);
		SlowTask.MakeDialog(SaveFlags & SAVE_FromAutosave ? true : false);

		SlowTask.EnterProgressFrame();

		bool Success = true;
		bool bRequestStub = false;
		{
			COOK_STAT(FScopedDurationTimer SaveTimer(SavePackageStats::ResetLoadersForSaveTimeSec));
			ResetLoadersForSave(InOuter, Filename);
		}
		SlowTask.EnterProgressFrame();

		// Untag all objects and names.
		UnMarkAllObjects();

		TArray<UObject*> CachedObjects;

		// structure to track what every export needs to import (native only)
		TMap<UObject*, TArray<UObject*> > NativeObjectDependencies;

		// Size of serialized out package in bytes. This is before compression.
		int32 PackageSize = INDEX_NONE;
		{
			FSavePackageState SavePackageState;

			uint32 ComparisonFlags = PPF_DeepCompareInstances;

			// Export objects (tags them as OBJECTMARK_TagExp).
			FArchiveSaveTagExports ExportTaggerArchive( InOuter );
			ExportTaggerArchive.SetPortFlags( ComparisonFlags );
			ExportTaggerArchive.SetCookingTarget(TargetPlatform);
			
			check( ExportTaggerArchive.IsCooking() == !!TargetPlatform );
			check( ExportTaggerArchive.IsCooking() == bIsCooking );

			// Tag exports and route presave.
			FPackageExportTagger PackageExportTagger(Base, TopLevelFlags, InOuter, TargetPlatform);
			{
				COOK_STAT(FScopedDurationTimer SaveTimer(SavePackageStats::TagPackageExportsPresaveTimeSec));
				// Do not route presave if saving concurrently. This should have been done before the concurrent save started.
				// Also if we're trying to diff the package and gathering callstacks, Presave has already been done
				const bool bRoutePresave = !bSavingConcurrent && !(SaveFlags & SAVE_DiffCallstack);
				PackageExportTagger.TagPackageExports(ExportTaggerArchive, bRoutePresave);
				ExportTaggerArchive.SetFilterEditorOnly(FilterEditorOnly);
			}
		
#if USE_STABLE_LOCALIZATION_KEYS
			if (GIsEditor)
			{
				// We need to ensure that we have a package localization namespace as the package loading will need it
				// We need to do this before entering the GIsSavingPackage block as it may change the package meta-data
				TextNamespaceUtil::EnsurePackageNamespace(InOuter);
			}
#endif // USE_STABLE_LOCALIZATION_KEYS

			{
				check(!IsGarbageCollecting());
				// set GIsSavingPackage here as it is now illegal to create any new object references; they potentially wouldn't be saved correctly								
				struct FScopedSavingFlag
				{
					FScopedSavingFlag(bool InSavingConcurrent)
						: bSavingConcurrent(InSavingConcurrent)
					{
						// We need the same lock as GC so that no StaticFindObject can happen in parallel to saveing a package
						GGarbageCollectionGuardCritical.GCLock();

						// Do not change GIsSavingPackage while saving concurrently. It should have been set before and after all packages are saved
						if (!bSavingConcurrent)
						{
							GIsSavingPackage = true;
						}
					}
					~FScopedSavingFlag() 
					{ 
						if (!bSavingConcurrent)
						{
							GIsSavingPackage = false;
						}
						GGarbageCollectionGuardCritical.GCUnlock();
					}

					bool bSavingConcurrent;
				} IsSavingFlag(bSavingConcurrent);

			
				{
					COOK_STAT(FScopedDurationTimer SaveTimer(SavePackageStats::TagPackageExportsTimeSec));
					// Clear OBJECTMARK_TagExp again as we need to redo tagging below.
					UnMarkAllObjects((EObjectMark)(OBJECTMARK_TagExp|OBJECTMARK_EditorOnly));
			
					// We need to serialize objects yet again to tag objects that were created by PreSave as OBJECTMARK_TagExp.
					PackageExportTagger.TagPackageExports( ExportTaggerArchive, false );
				}

				// Kick off any Precaching required for the target platform to save these objects
				// only need to do this if we are cooking a different platform then the one which is currently running
				// TODO: if save package is canceled then call ClearCache on each object

#if WITH_EDITOR
				if ( bIsCooking && !bSavingConcurrent )
				{
					TArray<UObject*> TagExpObjects;
					GetObjectsWithAnyMarks(TagExpObjects, OBJECTMARK_TagExp);
					for ( int Index =0; Index < TagExpObjects.Num(); ++Index)
					{
						UObject *ExpObject = TagExpObjects[Index];
						if ( ExpObject->HasAnyMarks( OBJECTMARK_TagExp ) )
						{
							ExpObject->BeginCacheForCookedPlatformData( TargetPlatform );
							CachedObjects.Add( ExpObject );
						}
					}
				}
#endif

				SlowTask.EnterProgressFrame();

				// structure to track what every export needs to import
				TMap<UObject*, TArray<UObject*> > ObjectDependencies;

				// and a structure to track non-redirector references
				TSet<UObject*> DependenciesReferencedByNonRedirectors;
		
				/** If true, we are going to save to disk async to save time. */
				bool bSaveAsync = !!(SaveFlags & SAVE_Async);

				bool bSaveUnversioned = !!(SaveFlags & SAVE_Unversioned);

				FLinkerSave* Linker = nullptr;
				
#if WITH_EDITOR
				FString DiffCookedPackagesPath;
				// if we are cooking and we have diff cooked packages on the commandline then do some special stuff

				if (TargetPlatform != nullptr && (SaveFlags & SAVE_DiffCallstack))
				{
					// The entire package will be serialized to memory and then compared against package on disk.
					// Each difference will be log with its Serialize call stack trace
					FArchive* Saver = new FArchiveStackTrace(*InOuter->FileName.ToString(), true, InOutDiffMap);
					Linker = new FLinkerSave(InOuter, Saver, bForceByteSwapping, bSaveUnversioned);
				}
				else if (TargetPlatform != nullptr && (SaveFlags & SAVE_DiffOnly))
				{
					// The entire package will be serialized to memory and then compared against package on disk
					FArchive* Saver = new FArchiveStackTrace(*InOuter->FileName.ToString(), false);
					Linker = new FLinkerSave(InOuter, Saver, bForceByteSwapping, bSaveUnversioned);
				}
				else if ((!!TargetPlatform) && FParse::Value(FCommandLine::Get(), TEXT("DiffCookedPackages="), DiffCookedPackagesPath))
				{
					FString TestArchiveFilename = Filename;
					// TestArchiveFilename.ReplaceInline(TEXT("Cooked"), TEXT("CookedDiff"));
					DiffCookedPackagesPath.ReplaceInline(TEXT("\\"), TEXT("/"));
					FString CookedPath = FPaths::ConvertRelativePathToFull(FPaths::ProjectSavedDir() + TEXT("Cooked/"));
					CookedPath.ReplaceInline(TEXT("\\"), TEXT("/"));
					TestArchiveFilename.ReplaceInline(*CookedPath, *DiffCookedPackagesPath);
					
					FArchive* TestArchive = IFileManager::Get().CreateFileReader(*TestArchiveFilename); 
					FArchive* Saver = new FDiffSerializeArchive(*InOuter->FileName.ToString(), TestArchive);
					Linker = new FLinkerSave(InOuter, Saver, bForceByteSwapping);
				}
				else 
#endif
				if (bSaveAsync)
				{
					// Allocate the linker with a memory writer, forcing byte swapping if wanted.
					Linker = new FLinkerSave(InOuter, bForceByteSwapping, bSaveUnversioned);
				}
				else
				{
					// Allocate the linker, forcing byte swapping if wanted.
					Linker = new FLinkerSave(InOuter, *TempFilename, bForceByteSwapping, bSaveUnversioned);
				}

#if WITH_EDITOR
				if (!!TargetPlatform)
				{
					Linker->SetDebugSerializationFlags(DSF_EnableCookerWarnings | Linker->GetDebugSerializationFlags());
				}
#endif

				// Use the custom versions we had previously gleaned from the export tag pass
				Linker->Summary.SetCustomVersionContainer(ExportTaggerArchive.GetCustomVersions());

				Linker->SetPortFlags(ComparisonFlags);
				Linker->SetFilterEditorOnly( FilterEditorOnly );
				Linker->SetCookingTarget(TargetPlatform);

				// Make sure the package has the same version as the linker
				InOuter->LinkerPackageVersion = Linker->UE4Ver();
				InOuter->LinkerLicenseeVersion = Linker->LicenseeUE4Ver();
				InOuter->LinkerCustomVersion = Linker->GetCustomVersions();

				if (EndSavingIfCancelled(Linker, TempFilename)) 
				{ 
					return ESavePackageResult::Canceled; 
				}
				SlowTask.EnterProgressFrame();
			
				// keep a list of objects that would normally have gone into the dependency map, but since they are from cross-level dependencies, won't be found in the import map
				TArray<UObject*> DependenciesToIgnore;

				// When cooking, strip export objects that 
				//	are both not for client and not for server by default
				//	are for client if target is client only
				//	are for server if target is server only
				if (Linker->IsCooking())
				{
					TArray<UObject*> TagExpObjects;
					GetObjectsWithAnyMarks(TagExpObjects, OBJECTMARK_TagExp);

					const EObjectMark ExcludedObjectMarks = UPackage::GetExcludedObjectMarksForTargetPlatform(TargetPlatform, Linker->IsCooking());
					if (Linker->IsCooking() && ExcludedObjectMarks != OBJECTMARK_NOMARKS)
					{
						// Make sure that nothing is in the export table that should have been filtered out
						for (UObject* ObjExport : TagExpObjects)
						{
							if (!ensureMsgf(!ObjExport->HasAnyMarks(ExcludedObjectMarks), TEXT("Object %s is marked for export, but has excluded mark!"), *ObjExport->GetPathName()))
							{
								ObjExport->UnMark(OBJECTMARK_TagExp);
							}
						}
						GetObjectsWithAnyMarks(TagExpObjects, OBJECTMARK_TagExp);
					}

					// Exports got filtered out already if they're not for this platform
					if (TagExpObjects.Num() == 0)
					{
						UE_CLOG(!(SaveFlags & SAVE_NoError), LogSavePackage, Display, TEXT("No exports found (or all exports are editor-only) for %s. Package will not be saved."), *BaseFilename);
						return ESavePackageResult::ContainsEditorOnlyData;
					}

#if WITH_EDITOR
					if (bIsCooking && TargetPlatform)
					{
						if (const IBlueprintNativeCodeGenCore* Coordinator = IBlueprintNativeCodeGenCore::Get())
						{
							EReplacementResult ReplacmentResult = Coordinator->IsTargetedForReplacement(InOuter, Coordinator->GetNativizationOptionsForPlatform(TargetPlatform));
							if (ReplacmentResult == EReplacementResult::ReplaceCompletely)
							{
								if (IsEventDrivenLoaderEnabledInCookedBuilds() && TargetPlatform)
								{
									// the package isn't actually in the export map, but that is ok, we add it as export anyway for error checking
<<<<<<< HEAD
									GEDLCookChecker.AddExport(InOuter);
=======
									EDLCookChecker.AddExport(InOuter);
>>>>>>> e3a25b20

									for (UObject* ObjExport : TagExpObjects)
									{
										// Register exports, these will exist at runtime because they are compiled in
<<<<<<< HEAD
										GEDLCookChecker.AddExport(ObjExport);
									}
								}

								UE_LOG(LogSavePackage, Display, TEXT("Package %s contains assets, that were converted into native code. Package will not be saved."), *InOuter->GetName());
=======
										EDLCookChecker.AddExport(ObjExport);
									}
								}

								UE_LOG(LogSavePackage, Verbose, TEXT("Package %s contains assets that are being converted to native code."), *InOuter->GetName());
>>>>>>> e3a25b20
								return ESavePackageResult::ReplaceCompletely;
							}
							else if (ReplacmentResult == EReplacementResult::GenerateStub)
							{
								bRequestStub = true;
							}
						}
					}
#endif
				}

				// Import objects & names.
				TSet<UPackage*> PrestreamPackages;
				{
					TArray<UObject*> TagExpObjects;
					GetObjectsWithAnyMarks(TagExpObjects, OBJECTMARK_TagExp);
					for(int32 Index = 0; Index < TagExpObjects.Num(); Index++)
					{
						UObject* Obj = TagExpObjects[Index];
						check(Obj->HasAnyMarks(OBJECTMARK_TagExp));

						// Build list.
						FArchiveSaveTagImports ImportTagger(Linker, SavePackageState);
						ImportTagger.SetPortFlags(ComparisonFlags);
						ImportTagger.SetFilterEditorOnly(FilterEditorOnly);

						UClass* Class = Obj->GetClass();

						if ( Obj->HasAnyFlags(RF_ClassDefaultObject) )
						{
							Class->SerializeDefaultObject(Obj, ImportTagger);
						}
						else
						{
							Obj->Serialize( ImportTagger );
						}

						ImportTagger << Class;

						UObject* Template = Obj->GetArchetype();
						if (Template)
						{
							// If we're not cooking for the event driven loader, exclude the CDO
							if (Template != Class->GetDefaultObject() || (IsEventDrivenLoaderEnabledInCookedBuilds() && TargetPlatform))
							{
								ImportTagger << Template;
							}
						}

						if (IsEventDrivenLoaderEnabledInCookedBuilds() && TargetPlatform)
						{
							TArray<UObject*> Deps;
							Obj->GetPreloadDependencies(Deps);
							for (UObject* Dep : Deps)
							{
								// We assume nothing in coreuobject ever loads assets in a constructor
								if (Dep && Dep->GetOutermost()->GetFName() != GLongCoreUObjectPackageName)
								{
									// We want to tag these as imports, but not as dependencies
									FArchiveSaveTagImports::FScopeIgnoreDependencies IgnoreDependencies(ImportTagger);
									ImportTagger << Dep;
								}
							}
							static const IConsoleVariable* ProcessPrestreamingRequests = IConsoleManager::Get().FindConsoleVariable(TEXT("s.ProcessPrestreamingRequests"));
							if (ProcessPrestreamingRequests->GetInt())
							{
								Deps.Reset();
								Obj->GetPrestreamPackages(Deps);
								for (UObject* Dep : Deps)
								{
									if (Dep)
									{
										UPackage* Pkg = Dep->GetOutermost();
										if (!Pkg->HasAnyPackageFlags(PKG_CompiledIn) && Obj->HasAnyMarks(OBJECTMARK_TagExp))
										{
											PrestreamPackages.Add(Pkg);
										}
									}
								}
							}
						}

						if( Obj->IsIn(GetTransientPackage()) )
						{
							UE_LOG(LogSavePackage, Fatal, TEXT("%s"), *FString::Printf( TEXT("Transient object imported: %s"), *Obj->GetFullName() ) );
						}

						// add the list of dependencies to the dependency map
						ObjectDependencies.Add(Obj, ImportTagger.Dependencies);
						NativeObjectDependencies.Add(Obj, ImportTagger.NativeDependencies);

						if (Obj->GetClass() != UObjectRedirector::StaticClass())
						{
							for ( auto DepIt = ImportTagger.Dependencies.CreateConstIterator(); DepIt; ++DepIt )
							{
								UObject* DependencyObject = *DepIt;
								if ( DependencyObject )
								{
									DependenciesReferencedByNonRedirectors.Add(DependencyObject);
								}
							}
						}
					}
				}
				if (PrestreamPackages.Num())
				{
					TSet<UPackage*> KeptPrestreamPackages;
					for (UPackage* Pkg : PrestreamPackages)
					{
						if (!Pkg->HasAnyMarks(OBJECTMARK_TagImp))
						{
							Pkg->Mark(OBJECTMARK_TagImp);
							KeptPrestreamPackages.Add(Pkg);
						}
					}
					Exchange(PrestreamPackages, KeptPrestreamPackages);
				}

#if WITH_EDITOR
				// Remove TagExp from duplicate objects.
				TMap<UObject*, UObject*> DuplicateRedirects = UnmarkExportTagFromDuplicates();
#endif // WITH_EDITOR

				if ( EndSavingIfCancelled( Linker, TempFilename ) ) 
				{ 
					return ESavePackageResult::Canceled;
				}
				SlowTask.EnterProgressFrame();

				bool bCanCacheGatheredText = false;
				if ( !(Linker->Summary.PackageFlags & PKG_FilterEditorOnly) )
				{
					// Gathers from the given package
					EPropertyLocalizationGathererResultFlags GatherableTextResultFlags = EPropertyLocalizationGathererResultFlags::Empty;
					FPropertyLocalizationDataGatherer(Linker->GatherableTextDataMap, InOuter, GatherableTextResultFlags);

					// We can only cache packages that don't contain script data, as script data is very volatile and can only be safely gathered after it's been compiled (which happens automatically on asset load)
					bCanCacheGatheredText = !(GatherableTextResultFlags & EPropertyLocalizationGathererResultFlags::HasScript);
				}

				if ( EndSavingIfCancelled( Linker, TempFilename ) ) 
				{ 
					return ESavePackageResult::Canceled;
				}
				SlowTask.EnterProgressFrame();

				TArray<UObject*> PrivateObjects;
				TArray<UObject*> ObjectsInOtherMaps;
				TArray<UObject*> LevelObjects;

				// Tag the names for all relevant object, classes, and packages.
				{
					TArray<UObject*> TagExpImpObjects;
					GetObjectsWithAnyMarks(TagExpImpObjects, EObjectMark(OBJECTMARK_TagExp|OBJECTMARK_TagImp));
					for(int32 Index = 0; Index < TagExpImpObjects.Num(); Index++)
					{
						UObject* Obj = TagExpImpObjects[Index];
						check(Obj->HasAnyMarks(EObjectMark(OBJECTMARK_TagExp|OBJECTMARK_TagImp)));

						SavePackageState.MarkNameAsReferenced(Obj->GetFName());
#if WITH_EDITOR
<<<<<<< HEAD
						SavePackageState->AddReplacementsNames(Obj, TargetPlatform, bIsCooking);
=======
						SavePackageState.AddReplacementsNames(Obj, TargetPlatform, bIsCooking);
>>>>>>> e3a25b20
#endif //WITH_EDITOR
						if( Obj->GetOuter() )
						{
							SavePackageState.MarkNameAsReferenced(Obj->GetOuter()->GetFName());
						}

						if( Obj->HasAnyMarks(OBJECTMARK_TagImp) )
						{
							SavePackageState.MarkNameAsReferenced(Obj->GetClass()->GetFName());
							check(Obj->GetClass()->GetOuter());
							SavePackageState.MarkNameAsReferenced(Obj->GetClass()->GetOuter()->GetFName());
						
							// if a private object was marked by the cooker, it will be in memory on load, and will be found. helps with some objects
							// from a package in a package being moved into Startup_int.xxx, but not all
							// Imagine this:
							// Package P:
							//   - A (private)
							//   - B (public, references A)
							//   - C (public, references A)
							// Map M:
							//   - MObj (references B)
							// Startup Package S:
							//   - SObj (references C)
							// When Startup is cooked, it will pull in C and A. When M is cooked, it will pull in B, but not A, because
							// A was already marked by the cooker. M.xxx now has a private import to A, which is normally illegal, hence
							// the OBJECTMARK_MarkedByCooker check below
							UPackage* ObjPackage = Obj->GetOutermost();
							if (PrestreamPackages.Contains(ObjPackage))
							{
								SavePackageState.MarkNameAsReferenced(PrestreamPackageClassName);
								// These are not errors
								UE_LOG(LogSavePackage, Display, TEXT("Prestreaming package %s "), *ObjPackage->GetPathName()); //-V595
								continue;
							}


							if( !Obj->HasAnyFlags(RF_Public) && !Obj->HasAnyFlags(RF_Transient))
							{
								if (!IsEventDrivenLoaderEnabledInCookedBuilds() || !TargetPlatform || !ObjPackage->HasAnyPackageFlags(PKG_CompiledIn))
								{
									PrivateObjects.Add(Obj);
								}
							}

							// See whether the object we are referencing is in another map package.
							if( ObjPackage && ObjPackage->ContainsMap() )
							{
								if ( ObjPackage != Obj && Obj->GetFName() != NAME_PersistentLevel && Obj->GetClass()->GetFName() != WorldClassName )
								{
									ObjectsInOtherMaps.Add(Obj);

									if ( DependenciesReferencedByNonRedirectors.Contains(Obj) )
									{
										UE_LOG(LogSavePackage, Warning, TEXT( "Obj in another map: %s"), *Obj->GetFullName() );

										if (!(SaveFlags & SAVE_NoError))
										{
											Error->Logf(ELogVerbosity::Warning, TEXT("%s"), *FText::Format( NSLOCTEXT( "Core", "SavePackageObjInAnotherMap", "Object '{0}' is in another map" ), FText::FromString( *Obj->GetFullName() ) ).ToString() );
										}
									}
								}
								else
								{
									LevelObjects.Add(Obj);
								}
							}

						}
					}
				}

				if ( EndSavingIfCancelled( Linker, TempFilename ) ) 
				{ 
					return ESavePackageResult::Canceled;
				}
				SlowTask.EnterProgressFrame();

				if ( LevelObjects.Num() > 0 && ObjectsInOtherMaps.Num() == 0 )
				{
					ObjectsInOtherMaps = LevelObjects;
				}

				// It is allowed for redirectors to reference objects in other maps.
				// Form the list of objects that erroneously reference another map.
				TArray<UObject*> IllegalObjectsInOtherMaps;
				for ( auto ObjIt = ObjectsInOtherMaps.CreateConstIterator(); ObjIt; ++ObjIt )
				{
					if ( DependenciesReferencedByNonRedirectors.Contains(*ObjIt) )
					{
						IllegalObjectsInOtherMaps.Add(*ObjIt);
					}
				}

				// The graph is linked to objects in a different map package!
				if (IllegalObjectsInOtherMaps.Num() )
				{
					UObject* MostLikelyCulprit = nullptr;
					const UProperty* PropertyRef = nullptr;

					// construct a string containing up to the first 5 objects problem objects
					FString ObjectNames;
					int32 MaxNamesToDisplay = 5;
					bool DisplayIsLimited = true;

					if (IllegalObjectsInOtherMaps.Num() < MaxNamesToDisplay)
					{
						MaxNamesToDisplay = IllegalObjectsInOtherMaps.Num();
						DisplayIsLimited = false;
					}

					for (int32 Idx = 0; Idx < MaxNamesToDisplay; Idx++)
					{
						ObjectNames += IllegalObjectsInOtherMaps[Idx]->GetName() + TEXT("\n");
					}
					
					// if there are more than 5 items we indicated this by adding "..." at the end of the list
					if (DisplayIsLimited)
					{
						ObjectNames += TEXT("...\n");
					}

					Args.Empty();
					Args.Add( TEXT("FileName"), FText::FromString( Filename ) );
					Args.Add( TEXT("ObjectNames"), FText::FromString( ObjectNames ) );
					const FText Message = FText::Format( NSLOCTEXT("Core", "LinkedToObjectsInOtherMap_FindCulpritQ", "Can't save {FileName}: Graph is linked to object(s) in external map.\nExternal Object(s):\n{ObjectNames}  \nTry to find the chain of references to that object (may take some time)?"), Args );

					FString CulpritString = TEXT( "Unknown" );
					if (FMessageDialog::Open(EAppMsgType::YesNo, Message) == EAppReturnType::Yes)
					{
						FindMostLikelyCulprit(IllegalObjectsInOtherMaps, MostLikelyCulprit, PropertyRef);
						if (MostLikelyCulprit != nullptr && PropertyRef != nullptr)
						{
							CulpritString = FString::Printf(TEXT("%s (%s)"), *MostLikelyCulprit->GetFullName(), *PropertyRef->GetName());
						}
						else if (MostLikelyCulprit != nullptr)
						{
							CulpritString = FString::Printf(TEXT("%s (Unknown property)"), *MostLikelyCulprit->GetFullName());
						}
					}

					// Free the file handle and delete the temporary file
					Linker->Detach();
					IFileManager::Get().Delete( *TempFilename );
					if (!(SaveFlags & SAVE_NoError))
					{
						Error->Logf(ELogVerbosity::Warning, TEXT("Can't save %s: Graph is linked to object %s in external map"), Filename, *CulpritString);
					}
					return ESavePackageResult::Error;
				}

				// The graph is linked to private objects!
				if (PrivateObjects.Num())
				{
					UObject* MostLikelyCulprit = nullptr;
					const UProperty* PropertyRef = nullptr;
					
					// construct a string containing up to the first 5 objects problem objects
					FString ObjectNames;
					int32 MaxNamesToDisplay = 5;
					bool DisplayIsLimited = true;

					if (PrivateObjects.Num() < MaxNamesToDisplay)
					{
						MaxNamesToDisplay = PrivateObjects.Num();
						DisplayIsLimited = false;
					}

					for (int32 Idx = 0; Idx < MaxNamesToDisplay; Idx++)
					{
						ObjectNames += PrivateObjects[Idx]->GetName() + TEXT("\n");
					}

					// if there are more than 5 items we indicated this by adding "..." at the end of the list
					if (DisplayIsLimited)
					{
						ObjectNames += TEXT("...\n");
					}

					Args.Empty();
					Args.Add( TEXT("FileName"), FText::FromString( Filename ) );
					Args.Add( TEXT("ObjectNames"), FText::FromString( ObjectNames ) );
					const FText Message = FText::Format( NSLOCTEXT("Core", "LinkedToPrivateObjectsInOtherPackage_FindCulpritQ", "Can't save {FileName}: Graph is linked to private object(s) in an external package.\nExternal Object(s):\n{ObjectNames}  \nTry to find the chain of references to that object (may take some time)?"), Args );

					FString CulpritString = TEXT( "Unknown" );
					if (FMessageDialog::Open(EAppMsgType::YesNo, Message) == EAppReturnType::Yes)
					{
						FindMostLikelyCulprit(PrivateObjects, MostLikelyCulprit, PropertyRef);
						CulpritString = FString::Printf(TEXT("%s (%s)"),
							(MostLikelyCulprit != nullptr) ? *MostLikelyCulprit->GetFullName() : TEXT("(unknown culprit)"),
							(PropertyRef != nullptr) ? *PropertyRef->GetName() : TEXT("unknown property ref"));
					}

					// free the file handle and delete the temporary file
					Linker->Detach();
					IFileManager::Get().Delete(*TempFilename);
					if (!(SaveFlags & SAVE_NoError))
					{
						Error->Logf(ELogVerbosity::Warning, TEXT("Can't save %s: Graph is linked to external private object %s"), Filename, *CulpritString);
					}
					return ESavePackageResult::Error;
				}

				// Write fixed-length file summary to overwrite later.
				if( Conform )
				{
					// Conform to previous generation of file.
					UE_LOG(LogSavePackage, Log,  TEXT("Conformal save, relative to: %s, Generation %i"), *Conform->Filename, Conform->Summary.Generations.Num()+1 );
					Linker->Summary.Guid        = Conform->Summary.Guid;
					Linker->Summary.Generations = Conform->Summary.Generations;
				}
				else if (SaveFlags & SAVE_KeepGUID)
				{
					// First generation file, keep existing GUID
					Linker->Summary.Guid = InOuter->Guid;
					Linker->Summary.Generations = TArray<FGenerationInfo>();
				}
				else
				{
					// First generation file.
					Linker->Summary.Guid = FGuid::NewGuid();
					Linker->Summary.Generations = TArray<FGenerationInfo>();

					// make sure the UPackage's copy of the GUID is up to date
					InOuter->Guid = Linker->Summary.Guid;
				}
				new(Linker->Summary.Generations)FGenerationInfo(0, 0);

				{
#if WITH_EDITOR
					FArchiveStackTraceIgnoreScope IgnoreSummaryDiffsScope(DiffSettings.bIgnoreHeaderDiffs);
#endif // WITH_EDITOR
					*Linker << Linker->Summary;
				}
				int32 OffsetAfterPackageFileSummary = Linker->Tell();
		
				if ( EndSavingIfCancelled( Linker, TempFilename ) ) 
				{ 
					return ESavePackageResult::Canceled;
				}
				SlowTask.EnterProgressFrame();


				// Build NameMap.
				Linker->Summary.NameOffset = Linker->Tell();
				SavePackageState.UpdateLinkerWithMarkedNames(Linker);

#if WITH_EDITOR
				if ( GOutputCookingWarnings )
				{
					// check the name list for uniqueobjectnamefor cooking
					static FName NAME_UniqueObjectNameForCooking(TEXT("UniqueObjectNameForCooking"));

					for (const auto& NameInUse : Linker->NameMap)
					{
						if (NameInUse.GetComparisonIndex() == NAME_UniqueObjectNameForCooking.GetComparisonIndex())
						{
							//UObject *Object = FindObject<UObject>( ANY_PACKAGE, *NameInUse.ToString());

							// error
							// check(Object);
							UE_LOG(LogSavePackage, Warning, TEXT("Saving object into cooked package %s which was created at cook time, Object Name %s"), Filename, *NameInUse.ToString());
						}
					}
				}
#endif

				if ( EndSavingIfCancelled( Linker, TempFilename ) ) 
				{ 
					return ESavePackageResult::Canceled;
				}
				SlowTask.EnterProgressFrame();

				// Sort names.
				FObjectNameSortHelper NameSortHelper;
				NameSortHelper.SortNames( Linker, Conform, SavePackageState );

				if ( EndSavingIfCancelled( Linker, TempFilename ) ) 
				{ 
					return ESavePackageResult::Canceled;
				}
				SlowTask.EnterProgressFrame();

				// Save names.
				{
#if WITH_EDITOR
					FArchive::FScopeSetDebugSerializationFlags S(*Linker, DSF_IgnoreDiff, true);
					FArchiveStackTraceIgnoreScope IgnoreSummaryDiffsScope(DiffSettings.bIgnoreHeaderDiffs);
#endif
					Linker->Summary.NameCount = Linker->NameMap.Num();
					for (int32 i = 0; i < Linker->NameMap.Num(); i++)
					{
						Linker->NameMap[i].GetDisplayNameEntry()->Write(*Linker);
						Linker->NameIndices.Add(Linker->NameMap[i], i);
					}
				}
				if ( EndSavingIfCancelled( Linker, TempFilename ) ) 
				{ 
					return ESavePackageResult::Canceled;
				}
				SlowTask.EnterProgressFrame();

				Linker->Summary.GatherableTextDataOffset = 0;
				Linker->Summary.GatherableTextDataCount = 0;
				if ( !(Linker->Summary.PackageFlags & PKG_FilterEditorOnly) && bCanCacheGatheredText )
				{
					// The Editor version is used as part of the check to see if a package is too old to use the gather cache, so we always have to add it if we have gathered loc for this asset
					Linker->UsingCustomVersion(FEditorObjectVersion::GUID);

					Linker->Summary.GatherableTextDataOffset = Linker->Tell();

					// Save gatherable text data.
					Linker->Summary.GatherableTextDataCount = Linker->GatherableTextDataMap.Num();
					for (FGatherableTextData& GatherableTextData : Linker->GatherableTextDataMap)
					{
						*Linker << GatherableTextData;
					}
				}

				if ( EndSavingIfCancelled( Linker, TempFilename ) ) 
				{ 
					return ESavePackageResult::Canceled;
				}
				SlowTask.EnterProgressFrame();

				// Build ImportMap.
				{
					TArray<UObject*> TagImpObjects;

					const EObjectMark ExcludedObjectMarks = UPackage::GetExcludedObjectMarksForTargetPlatform(TargetPlatform, Linker->IsCooking());
					GetObjectsWithAnyMarks(TagImpObjects, OBJECTMARK_TagImp);

					if (Linker->IsCooking() && ExcludedObjectMarks != OBJECTMARK_NOMARKS)
					{
						// Make sure that nothing is in the import table that should have been filtered out
						for (UObject* ObjImport : TagImpObjects)
						{
							if (!ensureMsgf(!ObjImport->HasAnyMarks(ExcludedObjectMarks), TEXT("Object %s is marked for import, but has excluded mark!"), *ObjImport->GetPathName()))
							{
								ObjImport->UnMark(OBJECTMARK_TagImp);
							}
						}
						GetObjectsWithAnyMarks(TagImpObjects, OBJECTMARK_TagImp);
					}

					for(int32 Index = 0; Index < TagImpObjects.Num(); Index++)
					{
						UObject* Obj = TagImpObjects[Index];
						check(Obj->HasAnyMarks(OBJECTMARK_TagImp));
						UClass* ObjClass = Obj->GetClass();
#if WITH_EDITOR
						FName ReplacedName = NAME_None;
						if (bIsCooking && TargetPlatform)
						{
							if (const IBlueprintNativeCodeGenCore* Coordinator = IBlueprintNativeCodeGenCore::Get())
							{
								const FCompilerNativizationOptions& NativizationOptions = Coordinator->GetNativizationOptionsForPlatform(TargetPlatform);
								if (UClass* ReplacedClass = Coordinator->FindReplacedClassForObject(Obj, NativizationOptions))
								{
									ObjClass = ReplacedClass;
								}
								if (UObject* ReplacedOuter = Coordinator->FindReplacedNameAndOuter(Obj, /*out*/ReplacedName, NativizationOptions))
								{
									ReplacedImportOuters.Add(Obj, ReplacedOuter);
								}
							}
						}
					
#endif //WITH_EDITOR
						FObjectImport* LocObjectImport = new(Linker->ImportMap)FObjectImport(Obj, ObjClass);

						if (PrestreamPackages.Contains((UPackage*)Obj))
						{
							LocObjectImport->ClassName = PrestreamPackageClassName;
						}
#if WITH_EDITOR
						if (ReplacedName != NAME_None)
						{
							LocObjectImport->ObjectName = ReplacedName;
						}
#endif //WITH_EDITOR
					}
				}


				if ( EndSavingIfCancelled( Linker, TempFilename ) ) 
				{ 
					return ESavePackageResult::Canceled;
				}
				SlowTask.EnterProgressFrame();

				// sort and conform imports
				FObjectImportSortHelper ImportSortHelper;
				ImportSortHelper.SortImports( Linker, Conform );
				Linker->Summary.ImportCount = Linker->ImportMap.Num();

				if ( EndSavingIfCancelled( Linker, TempFilename ) ) 
				{ 
					return ESavePackageResult::Canceled;
				}
				SlowTask.EnterProgressFrame();

				
				// Build ExportMap.
				{
					TArray<UObject*> TagExpObjects;
					GetObjectsWithAnyMarks(TagExpObjects, OBJECTMARK_TagExp);
					for(int32 Index = 0; Index < TagExpObjects.Num(); Index++)
					{
						UObject* Obj = TagExpObjects[Index];
						check(Obj->HasAnyMarks(OBJECTMARK_TagExp));
						new( Linker->ExportMap )FObjectExport( Obj );
					}
				}

#if WITH_EDITOR
				if (GOutputCookingWarnings)
				{
					// check the name list for uniqueobjectnamefor cooking
					static FName NAME_UniqueObjectNameForCooking(TEXT("UniqueObjectNameForCooking"));

					for (const auto& Export : Linker->ExportMap)
					{
						const auto& NameInUse = Export.ObjectName;
						if (NameInUse.GetComparisonIndex() == NAME_UniqueObjectNameForCooking.GetComparisonIndex())
						{
							UObject* Outer = Export.Object->GetOuter();
							UE_LOG(LogSavePackage, Warning, TEXT(" into cooked package %s which was created at cook time, Object Name %s, Full Path %s, Class %s, Outer %s, Outer class %s"), Filename, *NameInUse.ToString(), *Export.Object->GetFullName(), *Export.Object->GetClass()->GetName(), Outer ? *Outer->GetName() : TEXT("None"), Outer ? *Outer->GetClass()->GetName() : TEXT("None") );
						}
					}
				}
#endif

				if ( EndSavingIfCancelled( Linker, TempFilename ) ) 
				{ 
					return ESavePackageResult::Canceled;
				}
				SlowTask.EnterProgressFrame();

				// Sort exports alphabetically and conform the export table (if necessary)
				FObjectExportSortHelper ExportSortHelper;
				ExportSortHelper.SortExports( Linker, Conform );
				
				// Sort exports for seek-free loading.
				{
					COOK_STAT(FScopedDurationTimer SaveTimer(SavePackageStats::SortExportsSeekfreeInnerTimeSec));
					FObjectExportSeekFreeSorter SeekFreeSorter;
					SeekFreeSorter.SortExports( Linker, Conform );
				}

				Linker->Summary.ExportCount = Linker->ExportMap.Num();

				if ( EndSavingIfCancelled( Linker, TempFilename ) ) 
				{ 
					return ESavePackageResult::Canceled;
				}
				SlowTask.EnterProgressFrame();

				// Pre-size depends map.
				Linker->DependsMap.AddZeroed( Linker->ExportMap.Num() );

				// track import and export object linker index
				TMap<UObject*, FPackageIndex> ImportToIndexMap;
				TMap<UObject*, FPackageIndex> ExportToIndexMap;
				for (int32 ImpIndex = 0; ImpIndex < Linker->ImportMap.Num(); ImpIndex++)
				{
					ImportToIndexMap.Add(Linker->ImportMap[ImpIndex].XObject, FPackageIndex::FromImport(ImpIndex));
				}

				for (int32 ExpIndex = 0; ExpIndex < Linker->ExportMap.Num(); ExpIndex++)
				{
					ExportToIndexMap.Add(Linker->ExportMap[ExpIndex].Object, FPackageIndex::FromExport(ExpIndex));
				}

				// go back over the (now sorted) exports and fill out the DependsMap
				for (int32 ExpIndex = 0; ExpIndex < Linker->ExportMap.Num(); ExpIndex++)
				{
					UObject* Object = Linker->ExportMap[ExpIndex].Object;
					// sorting while conforming can create NULL export map entries, so skip those depends map
					if (Object == nullptr)
					{
						UE_LOG(LogSavePackage, Warning, TEXT("Object is missing for an export, unable to save dependency map. Most likely this is caused my conforming against a package that is missing this object. See log for more info"));
						if (!(SaveFlags & SAVE_NoError))
						{
							Error->Logf(ELogVerbosity::Warning, TEXT("%s"), *FText::Format( NSLOCTEXT( "Core", "SavePackageObjectIsMissingExport", "Object is missing for an export, unable to save dependency map for asset '{0}'. Most likely this is caused my conforming against a asset that is missing this object. See log for more info" ), FText::FromString( FString( Filename ) ) ).ToString() );
						}
						continue;
					}

					// add a dependency map entry also
					TArray<FPackageIndex>& DependIndices = Linker->DependsMap[ExpIndex];
					// find all the objects needed by this export
					TArray<UObject*>* SrcDepends = ObjectDependencies.Find(Object);
					checkf(SrcDepends,TEXT("Couldn't find dependency map for %s"), *Object->GetFullName());

					// go through each object and...
					for (int32 DependIndex = 0; DependIndex < SrcDepends->Num(); DependIndex++)
					{
						UObject* DependentObject = (*SrcDepends)[DependIndex];

						FPackageIndex DependencyIndex;

						// if the dependency is in the same pacakge, we need to save an index into our ExportMap
						if (DependentObject->GetOutermost() == Linker->LinkerRoot)
						{
							// ... find the associated ExportIndex
							DependencyIndex = ExportToIndexMap.FindRef(DependentObject);
						}
						// otherwise we need to save an index into the ImportMap
						else
						{
							// ... find the associated ImportIndex
							DependencyIndex = ImportToIndexMap.FindRef(DependentObject);
						}
					
#if WITH_EDITOR
						// If we still didn't find index, maybe it was a duplicate export which got removed.
						// Check if we have a redirect to original.
						if (DependencyIndex.IsNull() && DuplicateRedirects.Contains(DependentObject))
						{
							UObject** const RedirectObj = DuplicateRedirects.Find(DependentObject);
							if (RedirectObj)
							{
								DependencyIndex = ExportToIndexMap.FindRef(*RedirectObj);
							}
						}
#endif
						// if we didn't find it (FindRef returns 0 on failure, which is good in this case), then we are in trouble, something went wrong somewhere
						checkf(!DependencyIndex.IsNull(), TEXT("Failed to find dependency index for %s (%s)"), *DependentObject->GetFullName(), *Object->GetFullName());

						// add the import as an import for this export
						DependIndices.Add(DependencyIndex);
					}
				}


				if ( EndSavingIfCancelled( Linker, TempFilename ) ) 
				{ 
					return ESavePackageResult::Canceled;
				}
				SlowTask.EnterProgressFrame();

				// Set linker reverse mappings.
				// also set netplay required data for any UPackages in the export map
				for( int32 i=0; i<Linker->ExportMap.Num(); i++ )
				{
					UObject* Object = Linker->ExportMap[i].Object;
					if( Object )
					{
						Linker->ObjectIndicesMap.Add(Object, FPackageIndex::FromExport(i));

						UPackage* Package = dynamic_cast<UPackage*>(Object);
						if (Package != nullptr)
						{
							Linker->ExportMap[i].PackageFlags = Package->GetPackageFlags();
							if (!Package->HasAnyPackageFlags(PKG_ServerSideOnly))
							{
								Linker->ExportMap[i].PackageGuid = Package->GetGuid();
							}
						}
					}
				}

				if ( EndSavingIfCancelled( Linker, TempFilename ) ) 
				{ 
					return ESavePackageResult::Canceled;
				}
				SlowTask.EnterProgressFrame();

				// If this is a map package, make sure there is a world or level in the export map.
				if ( InOuter->ContainsMap() )
				{
					bool bContainsMap = false;
					for( int32 i=0; i<Linker->ExportMap.Num(); i++ )
					{
						UObject* Object = Linker->ExportMap[i].Object;
						if ( Object )
						{
							const FString ExportClassName = Object->GetClass()->GetName();
							if( ExportClassName == TEXT("World") || ExportClassName == TEXT("Level") )
							{
								bContainsMap = true;
								break;
							}
						}
					}
					if (!bContainsMap)
					{
						ensureMsgf(false, TEXT("Attempting to save a map package '%s' that does not contain a map object."), *InOuter->GetName());
						UE_LOG(LogSavePackage, Error, TEXT("Attempting to save a map package '%s' that does not contain a map object."), *InOuter->GetName());

						if (!(SaveFlags & SAVE_NoError))
						{
							Error->Logf(ELogVerbosity::Warning, TEXT("%s"), *FText::Format( NSLOCTEXT( "Core", "SavePackageNoMap", "Attempting to save a map asset '{0}' that does not contain a map object" ), FText::FromString( FString( Filename ) ) ).ToString() );
						}
						Success = false;
					}
				}


				if ( EndSavingIfCancelled( Linker, TempFilename ) ) 
				{ 
					return ESavePackageResult::Canceled;
				}
				SlowTask.EnterProgressFrame();

				for( int32 i=0; i<Linker->ImportMap.Num(); i++ )
				{
					UObject* Object = Linker->ImportMap[i].XObject;
					if( Object != nullptr )
					{
						const FPackageIndex PackageIndex = FPackageIndex::FromImport(i);
						//ensure(!Linker->ObjectIndicesMap.Contains(Object)); // this ensure will fail
						Linker->ObjectIndicesMap.Add(Object, PackageIndex);
					}
					else
					{
						// the only reason we should ever have a NULL object in the import is when this package is being conformed against another package, and the new
						// version of the package no longer has this import
						checkf(Conform != NULL, TEXT("NULL XObject for import %i - Object: %s Class: %s"), i, *Linker->ImportMap[i].ObjectName.ToString(), *Linker->ImportMap[i].ClassName.ToString());
					}
				}
				if (IsEventDrivenLoaderEnabledInCookedBuilds() && TargetPlatform)
				{
					EDLCookChecker.AddExport(InOuter); // the package isn't actually in the export map, but that is ok, we add it as export anyway for error checking
					for (int32 i = 0; i < Linker->ImportMap.Num(); i++)
					{
						UObject* Object = Linker->ImportMap[i].XObject;
						if (Object != nullptr)
						{
							EDLCookChecker.AddImport(Object, InOuter);
						}
					}
				}

				// Convert the searchable names map from UObject to packageindex
				for (const TPair<const UObject *, TArray<FName>>& SearchableNamePair : Linker->SearchableNamesObjectMap)
				{
					const FPackageIndex PackageIndex = Linker->MapObject(SearchableNamePair.Key);

					// This should always be in the imports already
					if (ensure(!PackageIndex.IsNull()))
					{
						Linker->SearchableNamesMap.FindOrAdd(PackageIndex) = SearchableNamePair.Value;
					}
				}
				// Clear temporary map
				Linker->SearchableNamesObjectMap.Empty();

				SlowTask.EnterProgressFrame();

				// Find components referenced by exports.

				if ( EndSavingIfCancelled( Linker, TempFilename ) ) 
				{ 
					return ESavePackageResult::Canceled;
				}
				SlowTask.EnterProgressFrame();

				// Save dummy import map, overwritten later.
				{
#if WITH_EDITOR
					FArchiveStackTraceIgnoreScope IgnoreSummaryDiffsScope(DiffSettings.bIgnoreHeaderDiffs);
#endif // WITH_EDITOR
					Linker->Summary.ImportOffset = Linker->Tell();
					for (int32 i = 0; i < Linker->ImportMap.Num(); i++)
					{
						FObjectImport& Import = Linker->ImportMap[i];
						*Linker << Import;
					}
				}
				int32 OffsetAfterImportMap = Linker->Tell();


				if ( EndSavingIfCancelled( Linker, TempFilename ) ) 
				{ 
					return ESavePackageResult::Canceled;
				}
				SlowTask.EnterProgressFrame();

				// Save dummy export map, overwritten later.
				{
#if WITH_EDITOR
					FArchiveStackTraceIgnoreScope IgnoreSummaryDiffsScope(DiffSettings.bIgnoreHeaderDiffs);
#endif // WITH_EDITOR
					Linker->Summary.ExportOffset = Linker->Tell();
					for (int32 i = 0; i < Linker->ExportMap.Num(); i++)
					{
						FObjectExport& Export = Linker->ExportMap[i];
						*Linker << Export;
					}
				}
				int32 OffsetAfterExportMap = Linker->Tell();


				if ( EndSavingIfCancelled( Linker, TempFilename ) ) 
				{ 
					return ESavePackageResult::Canceled;
				}
				SlowTask.EnterProgressFrame();

				if (Linker->IsCooking())
				{
#if WITH_EDITOR
					FArchiveStackTraceIgnoreScope IgnoreSummaryDiffsScope(DiffSettings.bIgnoreHeaderDiffs);
#endif // WITH_EDITOR
					//@todo optimization, this should just be stripped entirely from cooked packages
					TArray<FPackageIndex> Depends; // empty array
					Linker->Summary.DependsOffset = Linker->Tell();
					for (int32 i = 0; i < Linker->ExportMap.Num(); i++)
					{
						*Linker << Depends;
					}
				}
				else
				{
					// save depends map (no need for later patching)
					check(Linker->DependsMap.Num() == Linker->ExportMap.Num());
					Linker->Summary.DependsOffset = Linker->Tell();
					for (int32 i = 0; i < Linker->ExportMap.Num(); i++)
					{
						TArray<FPackageIndex>& Depends = Linker->DependsMap[i];
						*Linker << Depends;
					}
				}


				if (EndSavingIfCancelled(Linker, TempFilename)) 
				{ 
					return ESavePackageResult::Canceled;
				}
				SlowTask.EnterProgressFrame();

				// Only save string asset and searchable name map if saving for editor
				if (!(Linker->Summary.PackageFlags & PKG_FilterEditorOnly))
				{
					// Save soft package references
					Linker->Summary.SoftPackageReferencesOffset = Linker->Tell();
					Linker->Summary.SoftPackageReferencesCount = Linker->SoftPackageReferenceList.Num();
					{
#if WITH_EDITOR
						FArchive::FScopeSetDebugSerializationFlags S(*Linker, DSF_IgnoreDiff, true);
#endif
						for (FName& SoftPackageName : Linker->SoftPackageReferenceList)
						{
							*Linker << SoftPackageName;
						}
					}

					// Save searchable names map
					Linker->Summary.SearchableNamesOffset = Linker->Tell();
					Linker->SerializeSearchableNamesMap(*Linker);
				}
				else
				{
					Linker->Summary.SoftPackageReferencesCount = 0;
					Linker->Summary.SoftPackageReferencesOffset = 0;
					Linker->Summary.SearchableNamesOffset = 0;
				}

				{
#if WITH_EDITOR
					FArchiveStackTraceIgnoreScope IgnoreSummaryDiffsScope(DiffSettings.bIgnoreHeaderDiffs);
#endif // WITH_EDITOR

					// Save thumbnails
					UPackage::SaveThumbnails(InOuter, Linker);

					// Save asset registry data so the editor can search for information about assets in this package
					UPackage::SaveAssetRegistryData(InOuter, Linker);

					// Save level information used by World browser
					UPackage::SaveWorldLevelInfo(InOuter, Linker);
				}


				for (int32 i = 0; i < Linker->ExportMap.Num(); i++)
				{
					FObjectExport& Export = Linker->ExportMap[i];
					if (Export.Object)
					{
						// Set class index.
						// If this is *exactly* a UClass, store null instead; for anything else, including UClass-derived classes, map it
						UClass* ObjClass = Export.Object->GetClass();
						if (ObjClass != UClass::StaticClass())
						{
							Export.ClassIndex = Linker->MapObject(ObjClass);
							check(!Export.ClassIndex.IsNull());
						}
						else
						{
							Export.ClassIndex = FPackageIndex();
						}

						if (IsEventDrivenLoaderEnabledInCookedBuilds() && TargetPlatform)
						{
							UObject* Archetype = Export.Object->GetArchetype();
							check(Archetype);
							check(Archetype->IsA(Export.Object->HasAnyFlags(RF_ClassDefaultObject) ? ObjClass->GetSuperClass() : ObjClass));
							Export.TemplateIndex = Linker->MapObject(Archetype);
							UE_CLOG(Export.TemplateIndex.IsNull(), LogSavePackage, Fatal, TEXT("%s was an archetype of %s but returned a null index mapping the object."), *Archetype->GetFullName(), *Export.Object->GetFullName());
							check(!Export.TemplateIndex.IsNull());
						}

						// Set the parent index, if this export represents a UStruct-derived object
						if (UStruct* Struct = dynamic_cast<UStruct*>(Export.Object))
						{
							if (Struct->GetSuperStruct() != nullptr)
							{
								Export.SuperIndex = Linker->MapObject(Struct->GetSuperStruct());
								checkf(!Export.SuperIndex.IsNull(),
									TEXT("Export Struct (%s) of type (%s) inheriting from (%s) of type (%s) has not mapped super struct."),
									*GetPathNameSafe(Struct),
									*(Struct->GetClass()->GetName()),
									*GetPathNameSafe(Struct->GetSuperStruct()),
									*(Struct->GetSuperStruct()->GetClass()->GetName())
								);
							}
							else
							{
								Export.SuperIndex = FPackageIndex();
							}
						}
						else
						{
							Export.SuperIndex = FPackageIndex();
						}

						// Set FPackageIndex for this export's Outer. If the export's Outer
						// is the UPackage corresponding to this package's LinkerRoot, the
						if (Export.Object->GetOuter() != InOuter)
						{
							check(Export.Object->GetOuter());
							checkf(Export.Object->GetOuter()->IsIn(InOuter),
								TEXT("Export Object (%s) Outer (%s) mismatch."),
								*(Export.Object->GetPathName()),
								*(Export.Object->GetOuter()->GetPathName()));
							Export.OuterIndex = Linker->MapObject(Export.Object->GetOuter());
							checkf(!Export.OuterIndex.IsImport(),
								TEXT("Export Object (%s) Outer (%s) is an Import."),
								*(Export.Object->GetPathName()),
								*(Export.Object->GetOuter()->GetPathName()));

							if (Linker->IsCooking() && IsEventDrivenLoaderEnabledInCookedBuilds())
							{
								// Only packages are allowed to have no outer
								ensureMsgf(Export.OuterIndex != FPackageIndex() || Export.Object->IsA(UPackage::StaticClass()), TEXT("Export %s has no valid outer when cooking!"), *Export.Object->GetPathName());
							}
						}
						else
						{
							// this export's Outer is the LinkerRoot for this package
							Export.OuterIndex = FPackageIndex();
						}
					}
				}

				Linker->Summary.PreloadDependencyOffset = Linker->Tell();
				Linker->Summary.PreloadDependencyCount = -1;

				if (Linker->IsCooking() && IsEventDrivenLoaderEnabledInCookedBuilds())
				{
#if WITH_EDITOR
					FArchiveStackTraceIgnoreScope IgnoreSummaryDiffsScope(DiffSettings.bIgnoreHeaderDiffs);
#endif // WITH_EDITOR

					const EObjectMark ExcludedObjectMarks = UPackage::GetExcludedObjectMarksForTargetPlatform(Linker->CookingTarget(), Linker->IsCooking());
					Linker->Summary.PreloadDependencyCount = 0;

					auto IncludeObjectAsDependency = [Linker, ExcludedObjectMarks](int32 CallSite, TSet<FPackageIndex>& AddTo, UObject* ToTest, UObject* ForObj, bool bMandatory, bool bOnlyIfInLinkerTable)
					{
						// Skip transient, editor only, and excluded client/server objects
						if (ToTest)
						{
							UPackage* Outermost = ToTest->GetOutermost();
							check(Outermost);
							if (Outermost->GetFName() == GLongCoreUObjectPackageName)
							{
								return; // We assume nothing in coreuobject ever loads assets in a constructor
							}
							FPackageIndex Index = Linker->MapObject(ToTest);
							if (Index.IsNull() && bOnlyIfInLinkerTable)
							{
								return;
							}
							if (!Index.IsNull() && (ToTest->HasAllFlags(RF_Transient) && !ToTest->IsNative()))
							{
								UE_LOG(LogSavePackage, Warning, TEXT("A dependency '%s' of '%s' is in the linker table, but is transient. We will keep the dependency anyway (%d)."), *ToTest->GetFullName(), *ForObj->GetFullName(), CallSite);
							}
							if (!Index.IsNull() && ToTest->IsPendingKill())
							{
								UE_LOG(LogSavePackage, Warning, TEXT("A dependency '%s' of '%s' is in the linker table, but is pending kill. We will keep the dependency anyway (%d)."), *ToTest->GetFullName(), *ForObj->GetFullName(), CallSite);
							}
							bool bNotFiltered = (ExcludedObjectMarks == OBJECTMARK_NOMARKS || !ToTest->HasAnyMarks(ExcludedObjectMarks)) && (!(Linker->Summary.PackageFlags & PKG_FilterEditorOnly) || !IsEditorOnlyObject(ToTest, false, true));
							if (bMandatory && !bNotFiltered)
							{
								UE_LOG(LogSavePackage, Warning, TEXT("A dependency '%s' of '%s' was filtered, but is mandatory. This indicates a problem with editor only stripping. We will keep the dependency anyway (%d)."), *ToTest->GetFullName(), *ForObj->GetFullName(), CallSite);
								bNotFiltered = true;
							}
							if (bNotFiltered)
							{
								if (!Index.IsNull())
								{
									AddTo.Add(Index);
									return;
								}
								else
								{
									UE_CLOG(Outermost->HasAnyPackageFlags(PKG_CompiledIn), LogSavePackage, Verbose, TEXT("A compiled in dependency '%s' of '%s' was not actually in the linker tables and so will be ignored (%d)."), *ToTest->GetFullName(), *ForObj->GetFullName(), CallSite);
									UE_CLOG(!Outermost->HasAnyPackageFlags(PKG_CompiledIn), LogSavePackage, Fatal, TEXT("A dependency '%s' of '%s' was not actually in the linker tables and so will be ignored (%d)."), *ToTest->GetFullName(), *ForObj->GetFullName(), CallSite);
								}
							}
							check(!bMandatory);
						}
					};

					auto IncludeIndexAsDependency = [Linker](TSet<FPackageIndex>& AddTo, FPackageIndex Dep)
					{
						if (!Dep.IsNull())
						{
							UObject* ToTest = Dep.IsExport() ? Linker->Exp(Dep).Object : Linker->Imp(Dep).XObject;
							if (ToTest)
							{
								UPackage* Outermost = ToTest->GetOutermost();
								if (Outermost && Outermost->GetFName() != GLongCoreUObjectPackageName) // We assume nothing in coreuobject ever loads assets in a constructor
								{
									AddTo.Add(Dep);
								}
							}
						}
					};


					TArray<UObject*> Subobjects;
					TArray<UObject*> Deps;
					for (int32 i = 0; i < Linker->ExportMap.Num(); i++)
					{
						FObjectExport& Export = Linker->ExportMap[i];
						if (Export.Object)
						{
							EDLCookChecker.AddExport(Export.Object);
							TSet<FPackageIndex> SerializationBeforeCreateDependencies;
							{
								IncludeIndexAsDependency(SerializationBeforeCreateDependencies, Export.ClassIndex);
								UObject* CDO = Export.Object->GetArchetype();
								IncludeObjectAsDependency(1, SerializationBeforeCreateDependencies, CDO, Export.Object, true, false);
								Subobjects.Reset();
								GetObjectsWithOuter(CDO, Subobjects);
								for (UObject* SubObj : Subobjects)
								{
									// Only include subobject archetypes
									if (SubObj->HasAnyFlags(RF_DefaultSubObject | RF_ArchetypeObject))
									{
										while (SubObj->HasAnyFlags(RF_Transient)) // transient components are stripped by the ICH, so find the one it will really use at runtime
										{
											UObject* SubObjArch = SubObj->GetArchetype();
											if (SubObjArch->GetClass()->HasAnyClassFlags(CLASS_Native | CLASS_Intrinsic))
											{
												break;
											}
											SubObj = SubObjArch;
										}
										if (!SubObj->IsPendingKill())
										{
											IncludeObjectAsDependency(2, SerializationBeforeCreateDependencies, SubObj, Export.Object, false, false);
										}
									}
								}
							}
							TSet<FPackageIndex> SerializationBeforeSerializationDependencies;
							{
								Deps.Reset();
								Export.Object->GetPreloadDependencies(Deps);

								for (UObject* Obj : Deps)
								{
									IncludeObjectAsDependency(3, SerializationBeforeSerializationDependencies, Obj, Export.Object, false, true);
								}
								if (Export.Object->HasAnyFlags(RF_ArchetypeObject | RF_ClassDefaultObject))
								{
									UObject *Outer = Export.Object->GetOuter();
									if (!Outer->IsA(UPackage::StaticClass()))
									{
										IncludeObjectAsDependency(4, SerializationBeforeSerializationDependencies, Outer, Export.Object, true, false);
									}
								}
								if (Export.Object->IsA(UClass::StaticClass()))
								{
									// we need to load archetypes of our subobjects before we load the class
									UObject* CDO = CastChecked<UClass>(Export.Object)->GetDefaultObject();
									Subobjects.Reset();
									GetObjectsWithOuter(CDO, Subobjects);
									for (UObject* SubObj : Subobjects)
									{
										// Only include subobject archetypes
										if (SubObj->HasAnyFlags(RF_DefaultSubObject | RF_ArchetypeObject))
										{
											SubObj = SubObj->GetArchetype();
											while (SubObj->HasAnyFlags(RF_Transient)) // transient components are stripped by the ICH, so find the one it will really use at runtime
											{
												UObject* SubObjArch = SubObj->GetArchetype();
												if (SubObjArch->GetClass()->HasAnyClassFlags(CLASS_Native | CLASS_Intrinsic))
												{
													break;
												}
												SubObj = SubObjArch;
											}
											if (!SubObj->IsPendingKill())
											{
												IncludeObjectAsDependency(5, SerializationBeforeSerializationDependencies, SubObj, Export.Object, false, false);
											}
										}
									}
								}
							}

							TSet<FPackageIndex> CreateBeforeSerializationDependencies;
							{
								UClass* Class = Cast<UClass>(Export.Object);
								UObject* ClassCDO = Class ? Class->GetDefaultObject() : nullptr;
								{
									TArray<FPackageIndex>& Depends = Linker->DependsMap[i];
									for (FPackageIndex Dep : Depends)
									{
										UObject* ToTest = Dep.IsExport() ? Linker->Exp(Dep).Object : Linker->Imp(Dep).XObject;
										if (ToTest != ClassCDO)
										{
											IncludeIndexAsDependency(CreateBeforeSerializationDependencies, Dep);
										}
									}
								}
								{
									TArray<UObject*>& NativeDeps = NativeObjectDependencies[Export.Object];
									for (UObject* ToTest : NativeDeps)
									{
										if (ToTest != ClassCDO)
										{
											IncludeObjectAsDependency(6, CreateBeforeSerializationDependencies, ToTest, Export.Object, false, true);
										}
									}
								}
							}
							TSet<FPackageIndex> CreateBeforeCreateDependencies;
							{
								IncludeIndexAsDependency(CreateBeforeCreateDependencies, Export.OuterIndex);
								IncludeIndexAsDependency(CreateBeforeCreateDependencies, Export.SuperIndex);
							}

							auto AddArcForDepChecking = [Linker, &Export, &EDLCookChecker](bool bExportIsSerialize, FPackageIndex Dep, bool bDepIsSerialize)
							{
								check(Export.Object);
								check(!Dep.IsNull());
								UObject* DepObject = Dep.IsExport() ? Linker->Exp(Dep).Object : Linker->Imp(Dep).XObject;
								check(DepObject);

								Linker->DepListForErrorChecking.Add(Dep);

								EDLCookChecker.AddArc(DepObject, bDepIsSerialize, Export.Object, bExportIsSerialize);
							};

							for (FPackageIndex Index : SerializationBeforeSerializationDependencies)
							{
								if (SerializationBeforeCreateDependencies.Contains(Index))
								{
									continue; // if the other thing must be serialized before we create, then this is a redundant dep
								}
								if (Export.FirstExportDependency == -1)
								{
									Export.FirstExportDependency = Linker->Summary.PreloadDependencyCount;
									check(Export.SerializationBeforeSerializationDependencies == 0 && Export.CreateBeforeSerializationDependencies == 0 && Export.SerializationBeforeCreateDependencies == 0 && Export.CreateBeforeCreateDependencies == 0);
								}
								Linker->Summary.PreloadDependencyCount++;
								Export.SerializationBeforeSerializationDependencies++;
								*Linker << Index;
								AddArcForDepChecking(true, Index, true);
							}
							for (FPackageIndex Index : CreateBeforeSerializationDependencies)
							{
								if (SerializationBeforeCreateDependencies.Contains(Index))
								{
									continue; // if the other thing must be serialized before we create, then this is a redundant dep
								}
								if (SerializationBeforeSerializationDependencies.Contains(Index))
								{
									continue; // if the other thing must be serialized before we serialize, then this is a redundant dep
								}
								if (CreateBeforeCreateDependencies.Contains(Index))
								{
									continue; // if the other thing must be created before we are created, then this is a redundant dep
								}
								if (Export.FirstExportDependency == -1)
								{
									Export.FirstExportDependency = Linker->Summary.PreloadDependencyCount;
									check(Export.SerializationBeforeSerializationDependencies == 0 && Export.CreateBeforeSerializationDependencies == 0 && Export.SerializationBeforeCreateDependencies == 0 && Export.CreateBeforeCreateDependencies == 0);
								}
								Linker->Summary.PreloadDependencyCount++;
								Export.CreateBeforeSerializationDependencies++;
								*Linker << Index;
								AddArcForDepChecking(true, Index, false);
							}
							for (FPackageIndex Index : SerializationBeforeCreateDependencies)
							{
								if (Export.FirstExportDependency == -1)
								{
									Export.FirstExportDependency = Linker->Summary.PreloadDependencyCount;
									check(Export.SerializationBeforeSerializationDependencies == 0 && Export.CreateBeforeSerializationDependencies == 0 && Export.SerializationBeforeCreateDependencies == 0 && Export.CreateBeforeCreateDependencies == 0);
								}
								Linker->Summary.PreloadDependencyCount++;
								Export.SerializationBeforeCreateDependencies++;
								*Linker << Index;
								AddArcForDepChecking(false, Index, true);
							}
							for (FPackageIndex Index : CreateBeforeCreateDependencies)
							{
								if (Export.FirstExportDependency == -1)
								{
									Export.FirstExportDependency = Linker->Summary.PreloadDependencyCount;
									check(Export.SerializationBeforeSerializationDependencies == 0 && Export.CreateBeforeSerializationDependencies == 0 && Export.SerializationBeforeCreateDependencies == 0 && Export.CreateBeforeCreateDependencies == 0);
								}
								Linker->Summary.PreloadDependencyCount++;
								Export.CreateBeforeCreateDependencies++;
								*Linker << Index;
								AddArcForDepChecking(false, Index, false);
							}
						}
					}
					UE_LOG(LogSavePackage, Verbose, TEXT("Saved %d dependencies for %d exports."), Linker->Summary.PreloadDependencyCount, Linker->ExportMap.Num());
				}

				
				Linker->Summary.TotalHeaderSize	= Linker->Tell();

				if ( EndSavingIfCancelled( Linker, TempFilename ) ) 
				{ 
					return ESavePackageResult::Canceled;
				}
				SlowTask.EnterProgressFrame(1, NSLOCTEXT("Core", "ProcessingExports", "ProcessingExports..."));

				// look for this package in the list of packages to generate script SHA for 
				TArray<uint8>* ScriptSHABytes = FLinkerSave::PackagesToScriptSHAMap.Find(*FPaths::GetBaseFilename(Filename));

				// if we want to generate the SHA key, start tracking script writes
				if (ScriptSHABytes)
				{
					Linker->StartScriptSHAGeneration();
				}

				{
					COOK_STAT(FScopedDurationTimer SaveTimer(SavePackageStats::SerializeExportsTimeSec));
#if WITH_EDITOR
					FArchive::FScopeSetDebugSerializationFlags S(*Linker, DSF_IgnoreDiff, true);
#endif
					FScopedSlowTask ExportScope(Linker->ExportMap.Num());

					// Save exports.
					int32 LastExportSaveStep = 0;
					for( int32 i=0; i<Linker->ExportMap.Num(); i++ )
					{
						if ( EndSavingIfCancelled( Linker, TempFilename ) ) 
						{ 
							return ESavePackageResult::Canceled;
						}
						ExportScope.EnterProgressFrame();

						FObjectExport& Export = Linker->ExportMap[i];
						if( Export.Object )
						{
							// Save the object data.
							Export.SerialOffset = Linker->Tell();
							Linker->CurrentlySavingExport = FPackageIndex::FromExport(i);
							// UE_LOG(LogSavePackage, Log, TEXT("export %s for %s"), *Export.Object->GetFullName(), *Linker->CookingTarget()->PlatformName());
							if ( Export.Object->HasAnyFlags(RF_ClassDefaultObject) )
							{
								Export.Object->GetClass()->SerializeDefaultObject(Export.Object, *Linker);
							}
							else
							{
#if ENABLE_PACKAGE_CLASS_SERIALIZATION_TIMES
								auto& TimingInfo = SavePackageStats::PackageClassSerializeTimes.FindOrAdd(Export.Object->GetClass()->GetFName());
								TimingInfo.Value++;
								FScopedDurationTimer SerializeTimer(TimingInfo.Key);
#endif
								TGuardValue<UObject*> GuardSerializedObject(ThreadContext.SerializedObject, Export.Object);
								Export.Object->Serialize( *Linker );

#if WITH_EDITOR
								if (Linker->IsCooking())
								{
									Export.Object->CookAdditionalFiles(Filename, Linker->CookingTarget());
								}
#endif
							}
							Linker->CurrentlySavingExport = FPackageIndex();
							Export.SerialSize = Linker->Tell() - Export.SerialOffset;

							// Mark object as having been saved.
							Export.Object->Mark(OBJECTMARK_Saved);
						}
					}
				}

				// if we want to generate the SHA key, get it out now that the package has finished saving
				if (ScriptSHABytes && Linker->ContainsCode())
				{
					// make space for the 20 byte key
					ScriptSHABytes->Empty(20);
					ScriptSHABytes->AddUninitialized(20);

					// retrieve it
					Linker->GetScriptSHAKey(ScriptSHABytes->GetData());
				}

				
				if ( EndSavingIfCancelled( Linker, TempFilename ) ) 
				{ 
					return ESavePackageResult::Canceled;
				}
				SlowTask.EnterProgressFrame(1, NSLOCTEXT("Core", "SerializingBulkData", "Serializing bulk data"));

				// now we write all the bulkdata that is supposed to be at the end of the package
				// and fix up the offset
				int64 StartOfBulkDataArea = Linker->Tell();
				Linker->Summary.BulkDataStartOffset = StartOfBulkDataArea;

				if (Linker->BulkDataToAppend.Num() > 0)
				{
					COOK_STAT(FScopedDurationTimer SaveTimer(SavePackageStats::SerializeBulkDataTimeSec));

					FScopedSlowTask BulkDataFeedback(Linker->BulkDataToAppend.Num());

					FArchive* TargetArchive = Linker;
					FArchive* BulkArchive = nullptr;
					uint32 ExtraBulkDataFlags = 0;

					static struct FUseSeperateBulkDataFiles
					{
						bool bEnable;
						FUseSeperateBulkDataFiles()
						{
							if (!GConfig->GetBool(TEXT("Core.System"), TEXT("UseSeperateBulkDataFiles"), bEnable, GEngineIni))
							{
								bEnable = false;
							}
							if (IsEventDrivenLoaderEnabledInCookedBuilds())
							{
								// Always split bulk data when splitting cooked files
								bEnable = true;
							}
						}
					} ShouldUseSeperateBulkDataFiles;

					const bool bShouldUseSeparateBulkFile = ShouldUseSeperateBulkDataFiles.bEnable && Linker->IsCooking();

					const FString BulkFilename = FPaths::ChangeExtension(Filename, TEXT(".ubulk"));

					if (bShouldUseSeparateBulkFile)
					{
						ExtraBulkDataFlags = BULKDATA_PayloadInSeperateFile;
						if ( bSaveAsync )
						{
							TargetArchive = BulkArchive = new FBufferArchive(true);
						}
						else
						{
							TargetArchive = BulkArchive = IFileManager::Get().CreateFileWriter(*BulkFilename);
						}
					}

					for (int32 i=0; i < Linker->BulkDataToAppend.Num(); ++i)
					{
						BulkDataFeedback.EnterProgressFrame();

						FLinkerSave::FBulkDataStorageInfo& BulkDataStorageInfo = Linker->BulkDataToAppend[i];

						// Set bulk data flags to what they were during initial serialization (they might have changed after that)
						const uint32 OldBulkDataFlags = BulkDataStorageInfo.BulkData->GetBulkDataFlags();
						uint32 ModifiedBulkDataFlags = BulkDataStorageInfo.BulkDataFlags | ExtraBulkDataFlags;
						BulkDataStorageInfo.BulkData->SetBulkDataFlags(ModifiedBulkDataFlags);

						int64 BulkStartOffset = TargetArchive->Tell();
						int64 StoredBulkStartOffset = BulkStartOffset - StartOfBulkDataArea;

						BulkDataStorageInfo.BulkData->SerializeBulkData(*TargetArchive, BulkDataStorageInfo.BulkData->Lock(LOCK_READ_ONLY));

						int64 BulkEndOffset = TargetArchive->Tell();
						int64 LinkerEndOffset = Linker->Tell();

						int32 SizeOnDisk = (int32)(BulkEndOffset - BulkStartOffset);
				
						Linker->Seek(BulkDataStorageInfo.BulkDataFlagsPos);
						*Linker << ModifiedBulkDataFlags;

						Linker->Seek(BulkDataStorageInfo.BulkDataOffsetInFilePos);
						*Linker << StoredBulkStartOffset;

						Linker->Seek(BulkDataStorageInfo.BulkDataSizeOnDiskPos);
						*Linker << SizeOnDisk;

						Linker->Seek(LinkerEndOffset);

						// Restore BulkData flags to before serialization started
						BulkDataStorageInfo.BulkData->ClearBulkDataFlags(0xFFFFFFFF);
						BulkDataStorageInfo.BulkData->SetBulkDataFlags(OldBulkDataFlags);
						BulkDataStorageInfo.BulkData->Unlock();
					}

					if (BulkArchive)
					{
						TotalPackageSizeUncompressed += BulkArchive->TotalSize();
						BulkArchive->Close();
						if ( bSaveAsync )
						{
							FBufferArchive* BulkBuffer = (FBufferArchive*)(BulkArchive);

							int64 DataSize = BulkBuffer->TotalSize();

							// TODO - update the BulkBuffer code to write into a FLargeMemoryWriter so we can 
							// take ownership of the data
							uint8* Data = new uint8[DataSize];
							FMemory::Memcpy(Data, BulkBuffer->GetData(), DataSize);							

							FLargeMemoryPtr DataPtr = FLargeMemoryPtr(Data);
		
							if ( BulkBuffer->Num() > 0 )
							{
								AsyncWriteFile(MoveTemp(DataPtr), DataSize, *BulkFilename, FDateTime::MinValue(), false);
							}
						}
						delete BulkArchive;
					}
				}

				Linker->BulkDataToAppend.Empty();
			
				// write the package post tag
				uint32 Tag = PACKAGE_FILE_TAG;
				*Linker << Tag;

				// We capture the package size before the first seek to work with archives that don't report the file
				// size correctly while the file is still being written to.
				PackageSize = Linker->Tell();

				// Save the import map.
				{
#if WITH_EDITOR
					FArchiveStackTraceIgnoreScope IgnoreSummaryDiffsScope(DiffSettings.bIgnoreHeaderDiffs);
#endif // WITH_EDITOR

					Linker->Seek(Linker->Summary.ImportOffset);
					for (int32 i = 0; i < Linker->ImportMap.Num(); i++)
					{
						FObjectImport& Import = Linker->ImportMap[i];
						if (Import.XObject)
						{
							// Set the package index.
							if (Import.XObject->GetOuter())
							{
								if (Import.XObject->GetOuter()->IsIn(InOuter))
								{
									if (!Import.XObject->HasAllFlags(RF_Transient) || !Import.XObject->IsNative())
									{
										UE_LOG(LogSavePackage, Warning, TEXT("Bad Object=%s"), *Import.XObject->GetFullName());
									}
									else
									{
										// if an object is marked RF_Transient and native, it is either an intrinsic class or
										// a property of an intrinsic class.  Only properties of intrinsic classes will have
										// an Outer that passes the check for "GetOuter()->IsIn(InOuter)" (thus ending up in this
										// block of code).  Just verify that the Outer for this property is also marked RF_Transient and Native
										check(Import.XObject->GetOuter()->HasAllFlags(RF_Transient) && Import.XObject->GetOuter()->IsNative());
									}
								}
								check(!Import.XObject->GetOuter()->IsIn(InOuter) || Import.XObject->HasAllFlags(RF_Transient) || Import.XObject->IsNative());
#if WITH_EDITOR
								UObject** ReplacedOuter = ReplacedImportOuters.Find(Import.XObject);
								if (ReplacedOuter && *ReplacedOuter)
								{
									Import.OuterIndex = Linker->MapObject(*ReplacedOuter);
									ensure(Import.OuterIndex != FPackageIndex());
								}
								else
#endif
								{
									Import.OuterIndex = Linker->MapObject(Import.XObject->GetOuter());
								}

								if (Linker->IsCooking() && IsEventDrivenLoaderEnabledInCookedBuilds())
								{
									// Only package imports are allowed to have no outer
									ensureMsgf(Import.OuterIndex != FPackageIndex() || Import.ClassName == NAME_Package, TEXT("Import %s has no valid outer when cooking!"), *Import.XObject->GetPathName());
								}
							}
						}
						else
						{
							checkf(Conform != nullptr, TEXT("NULL XObject for import %i - Object: %s Class: %s"), i, *Import.ObjectName.ToString(), *Import.ClassName.ToString());
						}

						// Save it.
						*Linker << Import;
					}
				}

				check( Linker->Tell() == OffsetAfterImportMap );

				// Save the export map.
				Linker->Seek(Linker->Summary.ExportOffset);
				{
#if WITH_EDITOR
					FArchive::FScopeSetDebugSerializationFlags S(*Linker, DSF_IgnoreDiff, true);
					FArchiveStackTraceIgnoreScope IgnoreSummaryDiffsScope(DiffSettings.bIgnoreHeaderDiffs);
#endif
					for (int32 i = 0; i < Linker->ExportMap.Num(); i++)
					{
						*Linker << Linker->ExportMap[i];
					}
				}
				check( Linker->Tell() == OffsetAfterExportMap );

				if ( EndSavingIfCancelled( Linker, TempFilename ) ) 
				{ 
					return ESavePackageResult::Canceled;
				}
				SlowTask.EnterProgressFrame();

				FFormatNamedArguments NamedArgs;
				NamedArgs.Add( TEXT("CleanFilename"), FText::FromString( CleanFilename ) );
				SlowTask.DefaultMessage = FText::Format( NSLOCTEXT("Core", "Finalizing", "Finalizing: {CleanFilename}..."), NamedArgs );

				//@todo: remove ExportCount and NameCount - no longer used
				Linker->Summary.Generations.Last().ExportCount = Linker->Summary.ExportCount;
				Linker->Summary.Generations.Last().NameCount   = Linker->Summary.NameCount;	

				// create the package source (based on developer or user created)
	#if (UE_BUILD_SHIPPING && WITH_EDITOR)
				Linker->Summary.PackageSource = FMath::Rand() * FMath::Rand();
	#else
				Linker->Summary.PackageSource = FCrc::StrCrc_DEPRECATED(*FPaths::GetBaseFilename(Filename).ToUpper());
	#endif

				// Flag package as requiring localization gather if the archive requires localization gathering.
				Linker->LinkerRoot->ThisRequiresLocalizationGather(Linker->RequiresLocalizationGather());
				
				// Update package flags from package, in case serialization has modified package flags.
				Linker->Summary.PackageFlags = Linker->LinkerRoot->GetPackageFlags() & ~PKG_NewlyCreated;

				Linker->Seek(0);
				{
#if WITH_EDITOR
					FArchiveStackTraceIgnoreScope IgnoreSummaryDiffsScope(DiffSettings.bIgnoreHeaderDiffs);
#endif // WITH_EDITOR
					*Linker << Linker->Summary;
				}
				check( Linker->Tell() == OffsetAfterPackageFileSummary );

				if ( EndSavingIfCancelled( Linker, TempFilename ) ) 
				{ 
					return ESavePackageResult::Canceled;
				}
				SlowTask.EnterProgressFrame();

				// Detach archive used for saving, closing file handle.
				if (!bSaveAsync)
				{
					Linker->Detach();
				}
				UNCLOCK_CYCLES(Time);
				UE_CLOG(!(SaveFlags & (SAVE_DiffCallstack | SAVE_DiffOnly)), LogSavePackage, Log,  TEXT("Save=%.2fms"), FPlatformTime::ToMilliseconds(Time) );
		
				if ( EndSavingIfCancelled( Linker, TempFilename ) ) 
				{ 
					return ESavePackageResult::Canceled;
				}
				SlowTask.EnterProgressFrame();

				if( Success == true )
				{
					// Compress the temporarily file to destination.
					if (bSaveAsync)
					{
						UE_CLOG(!(SaveFlags & (SAVE_DiffCallstack | SAVE_DiffOnly)), LogSavePackage, Log, TEXT("Async saving from memory to '%s'"), *NewPath);

#if WITH_EDITOR
						if (SaveFlags & SAVE_DiffCallstack)
						{
							const TCHAR* CutoffString = TEXT("UEditorEngine::Save()");
							FArchiveStackTrace* Writer = (FArchiveStackTrace*)(Linker->Saver);
							FArchiveDiffStats PackageDiffStats;
							Writer->CompareWith(*NewPath, IsEventDrivenLoaderEnabledInCookedBuilds() ? Linker->Summary.TotalHeaderSize : 0, CutoffString, DiffSettings.MaxDiffsToLog, PackageDiffStats);
							TotalPackageSizeUncompressed = Writer->TotalSize();
							COOK_STAT(SavePackageStats::NumberOfDifferentPackages++);
							COOK_STAT(SavePackageStats::DifferentPackagesSizeMB += ((double)(PackageDiffStats.NewFileTotalSize) / 1024.0 / 1024.0));
							COOK_STAT(SavePackageStats::NumberOfDifferencesInPackages += PackageDiffStats.NumDiffs);
							COOK_STAT(SavePackageStats::PackageDifferencesSizeMB += ((double)(PackageDiffStats.DiffSize) / 1024.0 / 1024.0));
						}
						else if (SaveFlags & SAVE_DiffOnly)
						{
							FArchiveStackTrace* Writer = (FArchiveStackTrace*)(Linker->Saver);
							FArchiveDiffMap OutDiffMap;
							bDiffOnlyIdentical = Writer->GenerateDiffMap(*NewPath, IsEventDrivenLoaderEnabledInCookedBuilds() ? Linker->Summary.TotalHeaderSize : 0, DiffSettings.MaxDiffsToLog, OutDiffMap);
							TotalPackageSizeUncompressed = Writer->TotalSize();
							if (InOutDiffMap)
							{
								*InOutDiffMap = MoveTemp(OutDiffMap);
							}
						}
						else
#endif // WITH_EDITOR
						{
							// Detach archive used for memory saving.
							FLargeMemoryWriter* Writer = (FLargeMemoryWriter*)(Linker->Saver);
							int64 DataSize = Writer->TotalSize();

							COOK_STAT(FScopedDurationTimer SaveTimer(SavePackageStats::AsyncWriteTimeSec));
							TotalPackageSizeUncompressed += DataSize;

							FLargeMemoryPtr DataPtr(Writer->GetData());
							Writer->ReleaseOwnership();
							if (IsEventDrivenLoaderEnabledInCookedBuilds() && Linker->IsCooking())
							{
								AsyncWriteFileWithSplitExports(MoveTemp(DataPtr), DataSize, Linker->Summary.TotalHeaderSize, *NewPath, FinalTimeStamp);
							}
							else
							{
								AsyncWriteFile(MoveTemp(DataPtr), DataSize, *NewPath, FinalTimeStamp);
							}
						}
						Linker->Detach();
					}
					// Move the temporary file.
					else
					{
						UE_LOG(LogSavePackage, Log,  TEXT("Moving '%s' to '%s'"), *TempFilename, *NewPath );
						TotalPackageSizeUncompressed += IFileManager::Get().FileSize(*TempFilename);
						Success = IFileManager::Get().Move( *NewPath, *TempFilename );
						if (FinalTimeStamp != FDateTime::MinValue())
						{
							IFileManager::Get().SetTimeStamp(*NewPath, FinalTimeStamp);
						}
					}

					if( Success == false )
					{
						if (SaveFlags & SAVE_NoError)
						{
							UE_LOG(LogSavePackage, Warning, TEXT("%s"), *FString::Printf( TEXT("Error saving '%s'"), Filename ) );
						}
						else
						{
							UE_LOG(LogSavePackage, Error, TEXT("%s"), *FString::Printf( TEXT("Error saving '%s'"), Filename ) );
							Error->Logf(ELogVerbosity::Warning, TEXT("%s"), *FText::Format( NSLOCTEXT( "Core", "SaveWarning", "Error saving '{0}'" ), FText::FromString( FString( Filename ) ) ).ToString() );
						}
					}
					else
					{
						// Mark exports and the package as RF_Loaded after they've been serialized
						// This is to ensue that newly created packages are properly marked as loaded (since they now exist on disk and 
						// in memory in the exact same state).
						for (auto& Export : Linker->ExportMap)
						{
							if (Export.Object)
							{
								Export.Object->SetFlags(RF_WasLoaded|RF_LoadCompleted);
							}
						}
						if (Linker->LinkerRoot)
						{
							// And finally set the flag on the package itself.
							Linker->LinkerRoot->SetFlags(RF_WasLoaded|RF_LoadCompleted);
						}

						// Clear dirty flag if desired
						if (!(SaveFlags & SAVE_KeepDirty))
						{
							InOuter->SetDirtyFlag(false);
						}
						
						// Update package FileSize value
						InOuter->FileSize = IFileManager::Get().FileSize(Filename);

						// Warn about long package names, which may be bad for consoles with limited filename lengths.
						if( bWarnOfLongFilename == true )
						{
							int32 MaxFilenameLength = MAX_UNREAL_FILENAME_LENGTH;

							// If the name is of the form "_LOC_xxx.ext", remove the loc data before the length check
							FString CleanBaseFilename = BaseFilename;
							if( CleanBaseFilename.Find( "_LOC_" ) == BaseFilename.Len() - 8 )
							{
								CleanBaseFilename = BaseFilename.LeftChop( 8 );
							}

							if( CleanBaseFilename.Len() > MaxFilenameLength )
							{
								if (SaveFlags & SAVE_NoError)
								{
									UE_LOG(LogSavePackage, Warning, TEXT("%s"), *FString::Printf( TEXT("Filename '%s' is too long; this may interfere with cooking for consoles.  Unreal filenames should be no longer than %s characters."), *BaseFilename, MaxFilenameLength ) );
								}
								else
								{
									FFormatNamedArguments Arguments;
									Arguments.Add(TEXT("FileName"), FText::FromString( BaseFilename ));
									Arguments.Add(TEXT("MaxLength"), FText::AsNumber( MaxFilenameLength ));
									Error->Logf(ELogVerbosity::Warning, TEXT("%s"), *FText::Format( NSLOCTEXT( "Core", "Error_FilenameIsTooLongForCooking", "Filename '{FileName}' is too long; this may interfere with cooking for consoles.  Unreal filenames should be no longer than {MaxLength} characters." ), Arguments ).ToString() );
								}
							}
						}
					}

					// Delete the temporary file.
					IFileManager::Get().Delete( *TempFilename );
				}
				COOK_STAT(SavePackageStats::MBWritten += ((double)TotalPackageSizeUncompressed) / 1024.0 / 1024.0);

				SlowTask.EnterProgressFrame();
			}

			// Route PostSaveRoot to allow e.g. the world to detach components for the persistent level that were
			// attached in PreSaveRoot.
			// If we are saving concurrently, this should be called after UPackage::Save.
			// Also if we're trying to diff the package and gathering callstacks, Presave has already been done
			if( Base && !bSavingConcurrent && !(SaveFlags & SAVE_DiffCallstack) )
			{
				Base->PostSaveRoot( bCleanupIsRequired );
			}

			SlowTask.EnterProgressFrame();
			
#if WITH_EDITOR
			if ( !bSavingConcurrent )
			{
				for ( int CachedObjectIndex = 0; CachedObjectIndex < CachedObjects.Num(); ++CachedObjectIndex )
				{
					CachedObjects[CachedObjectIndex]->ClearCachedCookedPlatformData(TargetPlatform);
				}
			}
#endif

		}
		if( Success == true )
		{
			// Package has been save, so unmark NewlyCreated flag.
			InOuter->ClearPackageFlags(PKG_NewlyCreated);

			// send a message that the package was saved
			UPackage::PackageSavedEvent.Broadcast(Filename, InOuter);
		}

		// We're done!
		SlowTask.EnterProgressFrame();

		UE_CLOG(!(SaveFlags & (SAVE_DiffCallstack | SAVE_DiffOnly)), LogSavePackage, Display, TEXT("Finished SavePackage %s"), Filename);

		if (Success)
		{
			if (bRequestStub)
			{
				return FSavePackageResultStruct(ESavePackageResult::GenerateStub, TotalPackageSizeUncompressed);
			}
			else
			{
				return FSavePackageResultStruct(bDiffOnlyIdentical ? ESavePackageResult::Success : ESavePackageResult::DifferentContent, TotalPackageSizeUncompressed);
			}
		}
		else
		{
			if (bRequestStub)
			{
				UE_LOG(LogSavePackage, Warning, TEXT("C++ stub requested, but package failed to save, may cause compile errors: %s"), Filename);
			}
			return ESavePackageResult::Error;
		}
	}
	else
	{
		return ESavePackageResult::Error;
	}
}

bool UPackage::SavePackage(UPackage* InOuter, UObject* Base, EObjectFlags TopLevelFlags, const TCHAR* Filename,
	FOutputDevice* Error, FLinkerLoad* Conform, bool bForceByteSwapping, bool bWarnOfLongFilename, uint32 SaveFlags,
	const class ITargetPlatform* TargetPlatform, const FDateTime&  FinalTimeStamp, bool bSlowTask)
{
	const FSavePackageResultStruct Result = Save(InOuter, Base, TopLevelFlags, Filename, Error, Conform, bForceByteSwapping,
		bWarnOfLongFilename, SaveFlags, TargetPlatform, FinalTimeStamp, bSlowTask);
	return Result == ESavePackageResult::Success;
}

/**
 * Static: Saves thumbnail data for the specified package outer and linker
 *
 * @param	InOuter							the outer to use for the new package
 * @param	Linker							linker we're currently saving with
 */
void UPackage::SaveThumbnails( UPackage* InOuter, FLinkerSave* Linker )
{
	Linker->Summary.ThumbnailTableOffset = 0;

#if WITH_EDITORONLY_DATA
	// Do we have any thumbnails to save?
	if( !(Linker->Summary.PackageFlags & PKG_FilterEditorOnly) && InOuter->HasThumbnailMap() )
	{
		const FThumbnailMap& PackageThumbnailMap = InOuter->GetThumbnailMap();


		// Figure out which objects have thumbnails.  Note that we only want to save thumbnails
		// for objects that are actually in the export map.  This is so that we avoid saving out
		// thumbnails that were cached for deleted objects and such.
		TArray< FObjectFullNameAndThumbnail > ObjectsWithThumbnails;
		for( int32 i=0; i<Linker->ExportMap.Num(); i++ )
		{
			FObjectExport& Export = Linker->ExportMap[i];
			if( Export.Object )
			{
				const FName ObjectFullName( *Export.Object->GetFullName() );
				const FObjectThumbnail* ObjectThumbnail = PackageThumbnailMap.Find( ObjectFullName );
		
				// if we didn't find the object via full name, try again with ??? as the class name, to support having
				// loaded old packages without going through the editor (ie cooking old packages)
				if (ObjectThumbnail == nullptr)
				{
					// can't overwrite ObjectFullName, so that we add it properly to the map
					FName OldPackageStyleObjectFullName = FName(*FString::Printf(TEXT("??? %s"), *Export.Object->GetPathName()));
					ObjectThumbnail = PackageThumbnailMap.Find(OldPackageStyleObjectFullName);
				}
				if( ObjectThumbnail != nullptr )
				{
					// IMPORTANT: We save all thumbnails here, even if they are a shared (empty) thumbnail!
					// Empty thumbnails let us know that an asset is in a package without having to
					// make a linker for it.
					ObjectsWithThumbnails.Add( FObjectFullNameAndThumbnail( ObjectFullName, ObjectThumbnail ) );
				}
			}
		}

		// preserve thumbnail rendered for the level
		const FObjectThumbnail* ObjectThumbnail = PackageThumbnailMap.Find(FName(*InOuter->GetFullName()));
		if (ObjectThumbnail != nullptr)
		{
			ObjectsWithThumbnails.Add( FObjectFullNameAndThumbnail(FName(*InOuter->GetFullName()), ObjectThumbnail ) );
		}
		
		// Do we have any thumbnails?  If so, we'll save them out along with a table of contents
		if( ObjectsWithThumbnails.Num() > 0 )
		{
			// Save out the image data for the thumbnails
			for( int32 CurObjectIndex = 0; CurObjectIndex < ObjectsWithThumbnails.Num(); ++CurObjectIndex )
			{
				FObjectFullNameAndThumbnail& CurObjectThumb = ObjectsWithThumbnails[ CurObjectIndex ];

				// Store the file offset to this thumbnail
				CurObjectThumb.FileOffset = Linker->Tell();

				// Serialize the thumbnail!
				FObjectThumbnail* SerializableThumbnail = const_cast< FObjectThumbnail* >( CurObjectThumb.ObjectThumbnail );
				SerializableThumbnail->Serialize( *Linker );
			}


			// Store the thumbnail table of contents
			{
				Linker->Summary.ThumbnailTableOffset = Linker->Tell();

				// Save number of thumbnails
				int32 ThumbnailCount = ObjectsWithThumbnails.Num();
				*Linker << ThumbnailCount;

				// Store a list of object names along with the offset in the file where the thumbnail is stored
				for( int32 CurObjectIndex = 0; CurObjectIndex < ObjectsWithThumbnails.Num(); ++CurObjectIndex )
				{
					const FObjectFullNameAndThumbnail& CurObjectThumb = ObjectsWithThumbnails[ CurObjectIndex ];

					// Object name
					const FString ObjectFullName = CurObjectThumb.ObjectFullName.ToString();

					// Break the full name into it's class and path name parts
					const int32 FirstSpaceIndex = ObjectFullName.Find( TEXT( " " ) );
					check( FirstSpaceIndex != INDEX_NONE && FirstSpaceIndex > 0 );
					FString ObjectClassName = ObjectFullName.Left( FirstSpaceIndex );
					const FString ObjectPath = ObjectFullName.Mid( FirstSpaceIndex + 1 );

					// Remove the package name from the object path since that will be implicit based
					// on the package file name
					FString ObjectPathWithoutPackageName = ObjectPath.Mid( ObjectPath.Find( TEXT( "." ) ) + 1 );

					// Store both the object's class and path name (relative to it's package)
					*Linker << ObjectClassName;
					*Linker << ObjectPathWithoutPackageName;

					// File offset for the thumbnail (already saved out.)
					int32 FileOffset = CurObjectThumb.FileOffset;
					*Linker << FileOffset;
				}
			}
		}
	}

	// if content browser isn't enabled, clear the thumbnail map so we're not using additional memory for nothing
	if ( !GIsEditor || IsRunningCommandlet() )
	{
		InOuter->ThumbnailMap.Reset();
	}
#endif
}

void UPackage::SaveAssetRegistryData( UPackage* InOuter, FLinkerSave* Linker )
{
	// Make a copy of the tag map
	TArray<UObject*> AssetObjects;

	if( !(Linker->Summary.PackageFlags & PKG_FilterEditorOnly) )
	{
		// Find any exports which are not in the tag map
		for( int32 i=0; i<Linker->ExportMap.Num(); i++ )
		{
			FObjectExport& Export = Linker->ExportMap[i];
			if( Export.Object && Export.Object->IsAsset() )
			{
				AssetObjects.Add(Export.Object);
			}
		}
	}

	// Store the asset registry offser in the file
	Linker->Summary.AssetRegistryDataOffset = Linker->Tell();

	// Save the number of objects in the tag map
	int32 ObjectCount = AssetObjects.Num();
	*Linker << ObjectCount;

	// If there are any Asset Registry tags, add them to the summary
	for (int32 ObjectIdx = 0; ObjectIdx < AssetObjects.Num(); ++ObjectIdx)
	{
		const UObject* Object = AssetObjects[ObjectIdx];

		// Exclude the package name in the object path, we just need to know the path relative to the outermost
		FString ObjectPath = Object->GetPathName(Object->GetOutermost());
		FString ObjectClassName = Object->GetClass()->GetName();
		
		TArray<FAssetRegistryTag> Tags;
		Object->GetAssetRegistryTags(Tags);

		int32 TagCount = Tags.Num();

		*Linker << ObjectPath;
		*Linker << ObjectClassName;
		*Linker << TagCount;
				
		for (TArray<FAssetRegistryTag>::TConstIterator TagIter(Tags); TagIter; ++TagIter)
		{
			FString Key = TagIter->Name.ToString();
			FString Value = TagIter->Value;
			*Linker << Key;
			*Linker << Value;
		}
	}
}

void UPackage::SaveWorldLevelInfo( UPackage* InOuter, FLinkerSave* Linker )
{
	Linker->Summary.WorldTileInfoDataOffset = 0;
	
	if(InOuter->WorldTileInfo.IsValid())
	{
		Linker->Summary.WorldTileInfoDataOffset = Linker->Tell();
		*Linker << *(InOuter->WorldTileInfo);
	}
}

bool UPackage::IsEmptyPackage (UPackage* Package, const UObject* LastReferencer)
{
	// Don't count null or volatile packages as empty, just let them be NULL or get GCed
	if ( Package != nullptr )
	{
		// Make sure the package is fully loaded before determining if it is empty
		if( !Package->IsFullyLoaded() )
		{
			Package->FullyLoad();
		}

		if (LastReferencer != nullptr)
		{
			// See if there will be no remaining non-redirector, non-metadata objects within this package other than LastReferencer
			for (TObjectIterator<UObject> ObjIt; ObjIt; ++ObjIt)
			{
				UObject* Object = *ObjIt;
				if ( Object->IsIn(Package)								// Is inside this package
					&& Object->IsAsset()								// Is an asset
					&& Object != LastReferencer )						// Is not the object being deleted
				{
					// The package contains at least one more UObject
					return false;
				}
			}
		}
		else
		{
			// See if there are no more objects within this package other than redirectors and meta data objects
			for (TObjectIterator<UObject> ObjIt; ObjIt; ++ObjIt)
			{
				UObject* Object = *ObjIt;
				if ( Object->IsIn(Package)								// Is inside this package
					&& Object->IsAsset() )								// Is an asset
				{
					// The package contains at least one more UObject
					return false;
				}
			}
		}

		// There are no more valid UObjects with this package as an outer
		return true;
	}

	// Invalid package
	return false;
}<|MERGE_RESOLUTION|>--- conflicted
+++ resolved
@@ -798,27 +798,13 @@
 	EObjectMark NewMarks = CurrentMarks;
 
 	// Recurse into parents, then compute inherited marks
-<<<<<<< HEAD
-	
-	ConditionallyExcludeObjectForTarget(ObjClass, ExcludedObjectMarks, TargetPlatform, bIsCooking);
-	InheritMark(ObjClass, OBJECTMARK_EditorOnly);
-	InheritMark(ObjClass, OBJECTMARK_NotForClient);
-	InheritMark(ObjClass, OBJECTMARK_NotForServer);
-=======
 	ConditionallyExcludeObjectForTarget(ObjClass, ExcludedObjectMarks, TargetPlatform, bIsCooking);
 	InheritMarks(NewMarks, ObjClass, OBJECTMARK_EditorOnly | OBJECTMARK_NotForClient | OBJECTMARK_NotForServer);
->>>>>>> e3a25b20
 
 	if (ObjOuter)
 	{
 		ConditionallyExcludeObjectForTarget(ObjOuter, ExcludedObjectMarks, TargetPlatform, bIsCooking);
-<<<<<<< HEAD
-		InheritMark(ObjOuter, OBJECTMARK_EditorOnly);
-		InheritMark(ObjOuter, OBJECTMARK_NotForClient);
-		InheritMark(ObjOuter, OBJECTMARK_NotForServer);
-=======
 		InheritMarks(NewMarks, ObjOuter, OBJECTMARK_EditorOnly | OBJECTMARK_NotForClient | OBJECTMARK_NotForServer);
->>>>>>> e3a25b20
 	}
 
 	// Check parent struct if we have one
@@ -827,13 +813,7 @@
 	{
 		UObject* SuperStruct = ThisStruct->GetSuperStruct();
 		ConditionallyExcludeObjectForTarget(SuperStruct, ExcludedObjectMarks, TargetPlatform, bIsCooking);
-<<<<<<< HEAD
-		InheritMark(SuperStruct, OBJECTMARK_EditorOnly);
-		InheritMark(SuperStruct, OBJECTMARK_NotForClient);
-		InheritMark(SuperStruct, OBJECTMARK_NotForServer);
-=======
 		InheritMarks(NewMarks, SuperStruct, OBJECTMARK_EditorOnly | OBJECTMARK_NotForClient | OBJECTMARK_NotForServer);
->>>>>>> e3a25b20
 	}
 
 	// Check archetype, this may not have been covered in the case of components
@@ -841,13 +821,7 @@
 	if (Archetype)
 	{
 		ConditionallyExcludeObjectForTarget(Archetype, ExcludedObjectMarks, TargetPlatform, bIsCooking);
-<<<<<<< HEAD
-		InheritMark(Archetype, OBJECTMARK_EditorOnly);
-		InheritMark(Archetype, OBJECTMARK_NotForClient);
-		InheritMark(Archetype, OBJECTMARK_NotForServer);
-=======
 		InheritMarks(NewMarks, Archetype, OBJECTMARK_EditorOnly | OBJECTMARK_NotForClient | OBJECTMARK_NotForServer);
->>>>>>> e3a25b20
 	}
 
 	if (!Obj->HasAnyFlags(RF_ClassDefaultObject))
@@ -1262,11 +1236,7 @@
 						}
 					}
 #if WITH_EDITOR
-<<<<<<< HEAD
-					SavePackageState->AddReplacementsNames(Obj, CookingTarget(), IsCooking());
-=======
 					SavePackageState.AddReplacementsNames(Obj, CookingTarget(), IsCooking());
->>>>>>> e3a25b20
 #endif //WITH_EDITOR
 				}
 
@@ -3852,28 +3822,16 @@
 								if (IsEventDrivenLoaderEnabledInCookedBuilds() && TargetPlatform)
 								{
 									// the package isn't actually in the export map, but that is ok, we add it as export anyway for error checking
-<<<<<<< HEAD
-									GEDLCookChecker.AddExport(InOuter);
-=======
 									EDLCookChecker.AddExport(InOuter);
->>>>>>> e3a25b20
 
 									for (UObject* ObjExport : TagExpObjects)
 									{
 										// Register exports, these will exist at runtime because they are compiled in
-<<<<<<< HEAD
-										GEDLCookChecker.AddExport(ObjExport);
-									}
-								}
-
-								UE_LOG(LogSavePackage, Display, TEXT("Package %s contains assets, that were converted into native code. Package will not be saved."), *InOuter->GetName());
-=======
 										EDLCookChecker.AddExport(ObjExport);
 									}
 								}
 
 								UE_LOG(LogSavePackage, Verbose, TEXT("Package %s contains assets that are being converted to native code."), *InOuter->GetName());
->>>>>>> e3a25b20
 								return ESavePackageResult::ReplaceCompletely;
 							}
 							else if (ReplacmentResult == EReplacementResult::GenerateStub)
@@ -4035,11 +3993,7 @@
 
 						SavePackageState.MarkNameAsReferenced(Obj->GetFName());
 #if WITH_EDITOR
-<<<<<<< HEAD
-						SavePackageState->AddReplacementsNames(Obj, TargetPlatform, bIsCooking);
-=======
 						SavePackageState.AddReplacementsNames(Obj, TargetPlatform, bIsCooking);
->>>>>>> e3a25b20
 #endif //WITH_EDITOR
 						if( Obj->GetOuter() )
 						{
