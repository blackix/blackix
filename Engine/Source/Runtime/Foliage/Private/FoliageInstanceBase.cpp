// Copyright 1998-2016 Epic Games, Inc. All Rights Reserved.
#include "FoliagePrivate.h"
#include "FoliageInstanceBase.h"
#include "InstancedFoliage.h"
#include "Engine/WorldComposition.h"

#if WITH_EDITORONLY_DATA

FFoliageInstanceBaseInfo::FFoliageInstanceBaseInfo()
	: CachedLocation(FVector::ZeroVector)
	, CachedRotation(FRotator::ZeroRotator)
	, CachedDrawScale(1.0f, 1.0f, 1.0f)
{}

FFoliageInstanceBaseInfo::FFoliageInstanceBaseInfo(UActorComponent* InComponent)
	: BasePtr(InComponent)
	, CachedLocation(FVector::ZeroVector)
	, CachedRotation(FRotator::ZeroRotator)
	, CachedDrawScale(1.0f, 1.0f, 1.0f)
{
	UpdateLocationFromComponent(InComponent);
}

void FFoliageInstanceBaseInfo::UpdateLocationFromComponent(UActorComponent* InComponent)
{
	if (InComponent)
	{
		AActor* Owner = Cast<AActor>(InComponent->GetOuter());
		if (Owner)
		{
			const USceneComponent* RootComponent = Owner->GetRootComponent();
			if (RootComponent)
			{
				CachedLocation = RootComponent->RelativeLocation;
				CachedRotation = RootComponent->RelativeRotation;
				CachedDrawScale = RootComponent->RelativeScale3D;
			}
		}
	}
}

FArchive& operator << (FArchive& Ar, FFoliageInstanceBaseInfo& BaseInfo)
{
	Ar << BaseInfo.BasePtr;
	Ar << BaseInfo.CachedLocation;
	Ar << BaseInfo.CachedRotation;
	Ar << BaseInfo.CachedDrawScale;

	return Ar;
}

//////////////////////////////////////////////////////////////////////////
//
//////////////////////////////////////////////////////////////////////////
FFoliageInstanceBaseId FFoliageInstanceBaseCache::InvalidBaseId = INDEX_NONE;

FFoliageInstanceBaseCache::FFoliageInstanceBaseCache()
	: NextBaseId(1)
{
}

FArchive& operator << (FArchive& Ar, FFoliageInstanceBaseCache& InstanceBaseCache)
{
	Ar << InstanceBaseCache.NextBaseId;
	Ar << InstanceBaseCache.InstanceBaseMap;
	Ar << InstanceBaseCache.InstanceBaseLevelMap;

	if (Ar.IsTransacting())
	{
		Ar << InstanceBaseCache.InstanceBaseInvMap;
	}
	else if (Ar.IsLoading()) // Regenerate inverse map whenever we load cache
	{
		InstanceBaseCache.InstanceBaseInvMap.Empty();
		for (const auto& Pair : InstanceBaseCache.InstanceBaseMap)
		{
			const FFoliageInstanceBaseInfo& BaseInfo = Pair.Value;
			if (InstanceBaseCache.InstanceBaseInvMap.Contains(BaseInfo.BasePtr))
			{
				// more info for UE-30878
				UE_LOG(LogInstancedFoliage, Warning, TEXT("Instance base cache - integrity verification(3): Counter: %d Size: %d, InvSize: %d (Key: %s)"), 
					(int32)InstanceBaseCache.NextBaseId, InstanceBaseCache.InstanceBaseMap.Num(), InstanceBaseCache.InstanceBaseInvMap.Num(), 
					*BaseInfo.BasePtr.GetUniqueID().ToString());
			}
			else
			{
				InstanceBaseCache.InstanceBaseInvMap.Add(BaseInfo.BasePtr, Pair.Key);
			}
		}
	}

	// more info for UE-30878
	if (InstanceBaseCache.InstanceBaseMap.Num() != InstanceBaseCache.InstanceBaseInvMap.Num())
	{
		int32 LoadingFlag = Ar.IsLoading() ? 1 : 0;
		int32 SavingFlag = Ar.IsSaving() ? 1 : 0;
		int32 TransactingFlag = Ar.IsTransacting() ? 1 : 0;
		UE_LOG(LogInstancedFoliage, Fatal, TEXT("Instance base cache - integrity verification(3): Counter: %d Size: %d, InvSize: %d (L:%d S:%d T:%d)"), 
			(int32)InstanceBaseCache.NextBaseId, InstanceBaseCache.InstanceBaseMap.Num(), InstanceBaseCache.InstanceBaseInvMap.Num(), 
			LoadingFlag, SavingFlag, TransactingFlag);
	}

	return Ar;
}

FFoliageInstanceBaseId FFoliageInstanceBaseCache::AddInstanceBaseId(UActorComponent* InComponent)
{
	FFoliageInstanceBaseId BaseId = FFoliageInstanceBaseCache::InvalidBaseId;
	if (InComponent && !InComponent->IsCreatedByConstructionScript())
	{
		BaseId = GetInstanceBaseId(InComponent);
		if (BaseId == FFoliageInstanceBaseCache::InvalidBaseId)
		{
<<<<<<< HEAD
			BaseId = NextBaseId++;

			// more info for UE-30878
			if (InstanceBaseMap.Num() != InstanceBaseInvMap.Num())
			{
				UE_LOG(LogInstancedFoliage, Fatal, TEXT("Instance base cache - integrity verification(1): Counter: %d Size: %d, InvSize: %d"), 
					(int32)BaseId, InstanceBaseMap.Num(), InstanceBaseInvMap.Num());
			}

=======
			// generate next unique ID for base component
			do
			{
				BaseId = NextBaseId++;
			}
			while (InstanceBaseMap.Contains(BaseId));
			
>>>>>>> aaefee4c
			FFoliageInstanceBaseInfo BaseInfo(InComponent);
			
			// more info for UE-30878
			if (InstanceBaseInvMap.Contains(BaseInfo.BasePtr))
			{
				FUniqueObjectGuid BaseUID = BaseInfo.BasePtr.GetUniqueID();
				UE_LOG(LogInstancedFoliage, Error, TEXT("Instance base cache - integrity verification(2): Counter: %d Size: %d, InvSize: %d, BaseUID: %s, BaseName: %s"), 
					(int32)BaseId, InstanceBaseMap.Num(), InstanceBaseInvMap.Num(), *BaseUID.ToString(), *InComponent->GetFullName());
			}
						
			InstanceBaseMap.Add(BaseId, BaseInfo);
			InstanceBaseInvMap.Add(BaseInfo.BasePtr, BaseId);

<<<<<<< HEAD
			// more info for UE-30878
			//check(InstanceBaseMap.Num() == InstanceBaseInvMap.Num());
			if (InstanceBaseMap.Num() != InstanceBaseInvMap.Num())
			{
				FUniqueObjectGuid BaseUID = BaseInfo.BasePtr.GetUniqueID();
				UE_LOG(LogInstancedFoliage, Fatal, TEXT("Instance base cache - integrity verification(2): Counter: %d Size: %d, InvSize: %d, BaseUID: %s, BaseName: %s"), 
					(int32)BaseId, InstanceBaseMap.Num(), InstanceBaseInvMap.Num(), *BaseUID.ToString(), *InComponent->GetFullName());
			}

=======
>>>>>>> aaefee4c
			ULevel* ComponentLevel = InComponent->GetComponentLevel();
			if (ComponentLevel)
			{
				UWorld* ComponentWorld = Cast<UWorld>(ComponentLevel->GetOuter());
				if (ComponentWorld)
				{
					auto WorldKey = TAssetPtr<UWorld>(ComponentWorld);
					InstanceBaseLevelMap.FindOrAdd(WorldKey).Add(BaseInfo.BasePtr);
				}
			}
		}
	}

	return BaseId;
}

FFoliageInstanceBaseId FFoliageInstanceBaseCache::GetInstanceBaseId(UActorComponent* InComponent) const
{
	FFoliageInstanceBasePtr BasePtr = InComponent;
	if (!BasePtr.IsValid())
	{
		return InvalidBaseId;
	}
	return GetInstanceBaseId(BasePtr);
}

FFoliageInstanceBaseId FFoliageInstanceBaseCache::GetInstanceBaseId(const FFoliageInstanceBasePtr& BasePtr) const
{
	const FFoliageInstanceBaseId* BaseId = InstanceBaseInvMap.Find(BasePtr);
	if (!BaseId)
	{
		return FFoliageInstanceBaseCache::InvalidBaseId;
	}
	
	return *BaseId;
}

FFoliageInstanceBasePtr FFoliageInstanceBaseCache::GetInstanceBasePtr(FFoliageInstanceBaseId BaseId) const
{
	return GetInstanceBaseInfo(BaseId).BasePtr;
}

FFoliageInstanceBaseInfo FFoliageInstanceBaseCache::GetInstanceBaseInfo(FFoliageInstanceBaseId BaseId) const
{
	return InstanceBaseMap.FindRef(BaseId);
}

FFoliageInstanceBaseInfo FFoliageInstanceBaseCache::UpdateInstanceBaseInfoTransform(UActorComponent* InComponent)
{
	auto BaseId = GetInstanceBaseId(InComponent);
	if (BaseId != FFoliageInstanceBaseCache::InvalidBaseId)
	{
		auto* BaseInfo = InstanceBaseMap.Find(BaseId);
		check(BaseInfo);
		BaseInfo->UpdateLocationFromComponent(InComponent);
		return *BaseInfo;
	}

	return FFoliageInstanceBaseInfo();
}

void FFoliageInstanceBaseCache::CompactInstanceBaseCache(AInstancedFoliageActor* IFA)
{
	UWorld* World = IFA->GetWorld();
	if (!World || World->IsGameWorld())
	{
		return;
	}

	FFoliageInstanceBaseCache& Cache = IFA->InstanceBaseCache;
	
	TSet<FFoliageInstanceBaseId> BasesInUse;
	for (auto& FoliageMeshPair : IFA->FoliageMeshes)
	{
		for (const auto& Pair : FoliageMeshPair.Value->ComponentHash)
		{
			if (Pair.Key != FFoliageInstanceBaseCache::InvalidBaseId)
			{
				BasesInUse.Add(Pair.Key);
			}
		}
	}
	
	// Look for any removed maps
	TSet<FFoliageInstanceBasePtr> InvalidBasePtrs;
	for (auto& Pair : Cache.InstanceBaseLevelMap)
	{
		const auto& WorldAsset = Pair.Key;
		
		bool bExists = (WorldAsset == World);
		// Check sub-levels
		if (!bExists)
		{
			const FName PackageName = FName(*FPackageName::ObjectPathToPackageName(WorldAsset.ToStringReference().ToString()));
			if (World->WorldComposition)
			{
				bExists = World->WorldComposition->DoesTileExists(PackageName);
			}
			else
			{
				bExists = (World->GetLevelStreamingForPackageName(PackageName) != nullptr);
			}
		}

		if (!bExists)
		{
			InvalidBasePtrs.Append(Pair.Value);
			Cache.InstanceBaseLevelMap.Remove(Pair.Key);
		}
		else
		{
			// Remove dead links
			for (int32 i = Pair.Value.Num()-1; i >= 0; --i)
			{
				// Base needs to be removed if it's not in use by existing instances or component was removed
				if (Pair.Value[i].IsNull() || !BasesInUse.Contains(Cache.GetInstanceBaseId(Pair.Value[i])))
				{
					InvalidBasePtrs.Add(Pair.Value[i]);
					Pair.Value.RemoveAt(i);
				}
			}

			if (Pair.Value.Num() == 0)
			{
				Cache.InstanceBaseLevelMap.Remove(Pair.Key);
			}
		}
	}
	
	TSet<FFoliageInstanceBaseId> InvalidBaseIds;
	Cache.InstanceBaseInvMap.Empty();
	// Look for any removed base components
	for (const auto& Pair : Cache.InstanceBaseMap)
	{
		const FFoliageInstanceBaseInfo& BaseInfo = Pair.Value;
		if (InvalidBasePtrs.Contains(BaseInfo.BasePtr))
		{
			InvalidBaseIds.Add(Pair.Key);
			Cache.InstanceBaseMap.Remove(Pair.Key);
		}
		else
		{
			// Regenerate inverse map
			Cache.InstanceBaseInvMap.Add(BaseInfo.BasePtr, Pair.Key);
		}
	}

	if (InvalidBaseIds.Num())
	{
		for (auto& Pair : IFA->FoliageMeshes)
		{
			auto& MeshInfo = Pair.Value;
			MeshInfo->ComponentHash.Empty();
			int32 InstanceIdx = 0;
			
			for (FFoliageInstance& Instance : MeshInfo->Instances)
			{
				if (InvalidBaseIds.Contains(Instance.BaseId))
				{
					Instance.BaseId = FFoliageInstanceBaseCache::InvalidBaseId;
				}

				MeshInfo->ComponentHash.FindOrAdd(Instance.BaseId).Add(InstanceIdx);
				InstanceIdx++;
			}
		}

		Cache.InstanceBaseMap.Compact();
		Cache.InstanceBaseLevelMap.Compact();
	}

	// more info for UE-30878
	if (Cache.InstanceBaseMap.Num() != Cache.InstanceBaseInvMap.Num())
	{
		UE_LOG(LogInstancedFoliage, Fatal, TEXT("Instance base cache - integrity verification(4): Counter: %d Size: %d, InvSize: %d"), 
			(int32)Cache.NextBaseId, Cache.InstanceBaseMap.Num(), Cache.InstanceBaseInvMap.Num());
	}
}

void FFoliageInstanceBaseCache::UpdateInstanceBaseCachedTransforms()
{
	for (auto& Pair : InstanceBaseMap)
	{
		FFoliageInstanceBaseInfo& BaseInfo = Pair.Value;
		BaseInfo.UpdateLocationFromComponent(BaseInfo.BasePtr.Get());
	}
}

#endif//WITH_EDITORONLY_DATA<|MERGE_RESOLUTION|>--- conflicted
+++ resolved
@@ -89,17 +89,6 @@
 		}
 	}
 
-	// more info for UE-30878
-	if (InstanceBaseCache.InstanceBaseMap.Num() != InstanceBaseCache.InstanceBaseInvMap.Num())
-	{
-		int32 LoadingFlag = Ar.IsLoading() ? 1 : 0;
-		int32 SavingFlag = Ar.IsSaving() ? 1 : 0;
-		int32 TransactingFlag = Ar.IsTransacting() ? 1 : 0;
-		UE_LOG(LogInstancedFoliage, Fatal, TEXT("Instance base cache - integrity verification(3): Counter: %d Size: %d, InvSize: %d (L:%d S:%d T:%d)"), 
-			(int32)InstanceBaseCache.NextBaseId, InstanceBaseCache.InstanceBaseMap.Num(), InstanceBaseCache.InstanceBaseInvMap.Num(), 
-			LoadingFlag, SavingFlag, TransactingFlag);
-	}
-
 	return Ar;
 }
 
@@ -111,17 +100,6 @@
 		BaseId = GetInstanceBaseId(InComponent);
 		if (BaseId == FFoliageInstanceBaseCache::InvalidBaseId)
 		{
-<<<<<<< HEAD
-			BaseId = NextBaseId++;
-
-			// more info for UE-30878
-			if (InstanceBaseMap.Num() != InstanceBaseInvMap.Num())
-			{
-				UE_LOG(LogInstancedFoliage, Fatal, TEXT("Instance base cache - integrity verification(1): Counter: %d Size: %d, InvSize: %d"), 
-					(int32)BaseId, InstanceBaseMap.Num(), InstanceBaseInvMap.Num());
-			}
-
-=======
 			// generate next unique ID for base component
 			do
 			{
@@ -129,7 +107,6 @@
 			}
 			while (InstanceBaseMap.Contains(BaseId));
 			
->>>>>>> aaefee4c
 			FFoliageInstanceBaseInfo BaseInfo(InComponent);
 			
 			// more info for UE-30878
@@ -143,18 +120,6 @@
 			InstanceBaseMap.Add(BaseId, BaseInfo);
 			InstanceBaseInvMap.Add(BaseInfo.BasePtr, BaseId);
 
-<<<<<<< HEAD
-			// more info for UE-30878
-			//check(InstanceBaseMap.Num() == InstanceBaseInvMap.Num());
-			if (InstanceBaseMap.Num() != InstanceBaseInvMap.Num())
-			{
-				FUniqueObjectGuid BaseUID = BaseInfo.BasePtr.GetUniqueID();
-				UE_LOG(LogInstancedFoliage, Fatal, TEXT("Instance base cache - integrity verification(2): Counter: %d Size: %d, InvSize: %d, BaseUID: %s, BaseName: %s"), 
-					(int32)BaseId, InstanceBaseMap.Num(), InstanceBaseInvMap.Num(), *BaseUID.ToString(), *InComponent->GetFullName());
-			}
-
-=======
->>>>>>> aaefee4c
 			ULevel* ComponentLevel = InComponent->GetComponentLevel();
 			if (ComponentLevel)
 			{
@@ -325,13 +290,6 @@
 		Cache.InstanceBaseMap.Compact();
 		Cache.InstanceBaseLevelMap.Compact();
 	}
-
-	// more info for UE-30878
-	if (Cache.InstanceBaseMap.Num() != Cache.InstanceBaseInvMap.Num())
-	{
-		UE_LOG(LogInstancedFoliage, Fatal, TEXT("Instance base cache - integrity verification(4): Counter: %d Size: %d, InvSize: %d"), 
-			(int32)Cache.NextBaseId, Cache.InstanceBaseMap.Num(), Cache.InstanceBaseInvMap.Num());
-	}
 }
 
 void FFoliageInstanceBaseCache::UpdateInstanceBaseCachedTransforms()
