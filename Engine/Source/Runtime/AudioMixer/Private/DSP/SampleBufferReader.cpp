// Copyright 1998-2018 Epic Games, Inc. All Rights Reserved.

#include "DSP/SampleBufferReader.h"
#include "AudioMixer.h"
#include "DSP/SinOsc.h"

namespace Audio
{
	FSampleBufferReader::FSampleBufferReader()
		: BufferPtr(nullptr)
		, BufferNumSamples(0)
		, BufferNumFrames(0)
		, BufferSampleRate(0)
		, BufferNumChannels(0)
		, FadeFrames(512)
		, FadeValue(0.0f)
		, FadeIncrement(1.0f / (float)FadeFrames)
		, DeviceSampleRate(0.0f)
		, BasePitch(1.0f)
		, PitchScale(1.0f)
		, CurrentFrameIndex(0)
		, NextFrameIndex(0)
		, AlphaLerp(0.0f)
		, CurrentBufferFrameIndexInterpolated(0.0)
		, PlaybackProgress(0.0f)
		, ScrubAnchorFrame(0.0)
		, ScrubMinFrame(0.0)
		, ScrubMaxFrame(0.0)
		, ScrubWidthFrames(0.0)
		, CurrentSeekTime(0.0f)
		, CurrentScrubWidthSec(0.0f)
		, CurrentSeekType(ESeekType::FromBeginning)
		, bWrap(false)
		, bIsScrubMode(false)
		, bIsFinished(false)
	{
	}

	FSampleBufferReader::~FSampleBufferReader()
	{
	}

	void FSampleBufferReader::Init(const int32 InSampleRate)
	{
		DeviceSampleRate = InSampleRate;

		BufferPtr = nullptr;
		BufferNumSamples = 0;
		BufferNumFrames = 0;
		BufferSampleRate = 0;
		BufferNumChannels = 0;

		CurrentFrameIndex = 0;
		NextFrameIndex = 0;
		AlphaLerp = 0.0f;

		Pitch.Init(DeviceSampleRate);
		Pitch.SetValue(1.0, 0.0f);

		BasePitch = 1.0f;

		bIsFinished = false;
		CurrentBufferFrameIndexInterpolated = 0.0;
		ScrubAnchorFrame = 0.0;
		ScrubMinFrame = 0.0;
		ScrubMaxFrame = 0.0;

		// Default the scrub width to 0.1 seconds
		bIsScrubMode = false;
		ScrubWidthFrames = 0.1 * DeviceSampleRate;
		PlaybackProgress = 0.0f;
	}

	void FSampleBufferReader::SetBuffer(const int16* InBufferPtr, const int32 InNumBufferSamples, const int32 InNumChannels, const int32 InBufferSampleRate)
	{
		// Re-init on setting a new buffer
		Init(InBufferSampleRate);

		BufferPtr = InBufferPtr;
		BufferNumSamples = InNumBufferSamples;
		BufferNumChannels = InNumChannels;
		BufferSampleRate = InBufferSampleRate;
		BufferNumFrames = BufferNumSamples / BufferNumChannels;

		// This is the base pitch to use play at the "correct" sample rate for the buffer to sound correct on the output device sample rate
		BasePitch = BufferSampleRate / DeviceSampleRate;

		// Set the pitch to the previous pitch scale.
		Pitch.SetValueInterrupt(PitchScale * BasePitch);

		bIsFinished = false;

		UpdateScrubMinAndMax();
	}

	void FSampleBufferReader::ClearBuffer()
	{
		BufferPtr = nullptr;
		BufferNumSamples = 0;
		BufferNumChannels = 0;
		BufferSampleRate = 0;
		BufferNumFrames = 0;
	}

	void FSampleBufferReader::UpdateSeekFrame()
	{
		if (BufferPtr)
		{
			check(BufferNumChannels > 0);
<<<<<<< HEAD
			const float CurrentSeekFrame = ((float)BufferSampleRate * CurrentSeekTime) / BufferNumChannels;
=======
			const float CurrentSeekFrame = ((float)BufferSampleRate * CurrentSeekTime);
>>>>>>> a23640a2

			if (CurrentSeekType == ESeekType::FromBeginning)
			{
				CurrentBufferFrameIndexInterpolated = (double)CurrentSeekFrame;
			}
			else if (CurrentSeekType == ESeekType::FromEnd)
			{
				CurrentBufferFrameIndexInterpolated = (double)(BufferNumFrames - CurrentSeekFrame - 1);
			}
			else
			{
				CurrentBufferFrameIndexInterpolated += (double)CurrentSeekFrame;
			}

			if (bWrap)
			{
<<<<<<< HEAD
				while (CurrentBufferFrameIndexInterpolated > (double)BufferNumFrames)
=======
				while (CurrentBufferFrameIndexInterpolated >= (double)BufferNumFrames)
>>>>>>> a23640a2
				{
					CurrentBufferFrameIndexInterpolated -= (double)BufferNumFrames;
				}

				while (CurrentBufferFrameIndexInterpolated < 0.0)
				{
					CurrentBufferFrameIndexInterpolated += (double)BufferNumFrames;
				}

				check(CurrentBufferFrameIndexInterpolated >= 0.0 && CurrentBufferFrameIndexInterpolated < (double)BufferNumFrames);
			}
			else
			{
				CurrentBufferFrameIndexInterpolated = FMath::Clamp(CurrentBufferFrameIndexInterpolated, 0.0, (double)BufferNumFrames);
			}
		}

		ScrubAnchorFrame = CurrentBufferFrameIndexInterpolated;
	}

	void FSampleBufferReader::SeekTime(const float InTimeSec, const ESeekType::Type InSeekType, const bool bInWrap)
	{
		CurrentSeekTime = InTimeSec;
		CurrentSeekType = InSeekType;
		bWrap = bInWrap;

<<<<<<< HEAD
		UpdateSeekFrame();
=======
		if (bIsScrubMode)
		{
			UpdateSeekFrame();
			UpdateScrubMinAndMax();
		}
		else
		{
			UpdateSeekFrame();
		}
>>>>>>> a23640a2
	}

	void FSampleBufferReader::SetScrubTimeWidth(const float InScrubTimeWidthSec)
	{
		CurrentScrubWidthSec = InScrubTimeWidthSec;

		UpdateScrubMinAndMax();
	}

	void FSampleBufferReader::SetPitch(const float InPitch, const float InterpolationTimeSec)
	{
		PitchScale = InPitch;
		Pitch.SetValue(PitchScale * BasePitch, InterpolationTimeSec);
	}

	void FSampleBufferReader::SetScrubMode(const bool bInIsScrubMode)
	{
		bIsScrubMode = bInIsScrubMode;
		
		// Anchor the current frame index as the scrub anchor
		ScrubAnchorFrame = CurrentBufferFrameIndexInterpolated;
		UpdateSeekFrame();
		UpdateScrubMinAndMax();
	}

	void FSampleBufferReader::UpdateScrubMinAndMax()
	{
		UpdateSeekFrame();

		if (BufferNumFrames > 0)
		{
			ScrubWidthFrames = (double)(DeviceSampleRate * FMath::Max(CurrentScrubWidthSec, 0.001f));
			ScrubWidthFrames = FMath::Min((double)(BufferNumFrames - 1), ScrubWidthFrames);
<<<<<<< HEAD
=======

			// Don't allow the scrub width to be less than 2 times the scrubwidth frames
			ScrubWidthFrames = FMath::Max(ScrubWidthFrames, (double)2*FadeFrames);
>>>>>>> a23640a2

			ScrubMinFrame = ScrubAnchorFrame - 0.5 * ScrubWidthFrames;
			ScrubMaxFrame = ScrubAnchorFrame + 0.5 * ScrubWidthFrames;
		}
	}

	float FSampleBufferReader::GetSampleValue(const int16* InBuffer, const int32 SampleIndex)
	{
		int16 PCMSampleValue = InBuffer[SampleIndex];
		return (float)PCMSampleValue / 32767.0f;
	}

	bool FSampleBufferReader::Generate(float* OutAudioBuffer, const int32 NumFrames, const int32 OutChannels, const bool bInWrap)
	{
		// Don't have a buffer yet, so fill in zeros, say we're not done
		if (!HasBuffer() || bIsFinished)
		{
			int32 NumSamples = NumFrames * OutChannels;
			for (int32 i = 0; i < NumSamples; ++i)
			{
				OutAudioBuffer[i] = 0.0f;
			}
			return false;
		}	

#if 0
		static FSineOsc SineOsc(48000.0f, 440.0f, 0.2f);

		int32 SampleIndex = 0;
		for (int32 FrameIndex = 0; FrameIndex < NumFrames; ++FrameIndex)
		{
			const float Value = 0.1f * SineOsc.ProcessAudio();
			for (int32 Channel = 0; Channel < OutChannels; ++Channel)
			{
				OutAudioBuffer[SampleIndex++] = Value;
			}
		}
#else

		// We always want to wrap if we're in scrub mode
		const bool bDoWrap = bInWrap || bIsScrubMode;

		int32 OutSampleIndex = 0;
		for (int32 i = 0; i < NumFrames && !bIsFinished; ++i)
		{
			float CurrentPitch = Pitch.GetValue();

			// Don't let the pitch go to 0.
			if (FMath::IsNearlyZero(CurrentPitch))
			{
				CurrentPitch = SMALL_NUMBER;
			}

			// We're going forward in the buffer
			if (CurrentPitch > 0.0f)
			{
				CurrentFrameIndex = FMath::FloorToInt(CurrentBufferFrameIndexInterpolated);
				NextFrameIndex = CurrentFrameIndex + 1;
				AlphaLerp = CurrentBufferFrameIndexInterpolated - (double)CurrentFrameIndex;
<<<<<<< HEAD
				if (!bIsScrubMode)
=======
				if (!bIsScrubMode && !bWrap)
>>>>>>> a23640a2
				{
					if (NextFrameIndex >= BufferNumFrames)
					{
						bIsFinished = true;
					}
				}
			}
			else
			{
				CurrentFrameIndex = FMath::CeilToInt(CurrentBufferFrameIndexInterpolated);
				NextFrameIndex = CurrentFrameIndex - 1;
				AlphaLerp = (double)CurrentFrameIndex - CurrentBufferFrameIndexInterpolated;
<<<<<<< HEAD
				if (!bIsScrubMode)
=======
				if (!bIsScrubMode && !bWrap)
>>>>>>> a23640a2
				{
					if (NextFrameIndex < 0)
					{
						bIsFinished = true;
					}
				}
			}

			if (!bIsFinished)
			{
				// Check for scrub boundaries and wrap. Note that we've already wrapped on the buffer boundary at this point.
				if (bWrap || bIsScrubMode)
				{
					int32 MinWrapFrame = 0;
					int32 MaxWrapFrame = BufferNumFrames;
					if (bIsScrubMode)
					{
						MinWrapFrame = ScrubMinFrame;
						MaxWrapFrame = ScrubMaxFrame;
					}

					if (CurrentPitch > 0.0f && NextFrameIndex >= MaxWrapFrame)
					{
<<<<<<< HEAD
						NextFrameIndex = ScrubMinFrame;
						CurrentFrameIndex = (int32)(ScrubMaxFrame - 1.0f);
=======
						NextFrameIndex = MinWrapFrame;
						CurrentFrameIndex = (int32)(MaxWrapFrame - 1.0f);
>>>>>>> a23640a2
						CurrentBufferFrameIndexInterpolated = FMath::Fmod(CurrentBufferFrameIndexInterpolated, 1.0) + (double)(NextFrameIndex);
					}
					else if (NextFrameIndex < MinWrapFrame)
					{
<<<<<<< HEAD
						NextFrameIndex = (int32)(ScrubMaxFrame - 1);
						CurrentFrameIndex = (int32)ScrubMinFrame;
						CurrentBufferFrameIndexInterpolated = FMath::Fmod(CurrentBufferFrameIndexInterpolated, 1.0) + (double)NextFrameIndex;
=======
						NextFrameIndex = (int32)(MaxWrapFrame - 1);
						CurrentFrameIndex = (int32)MinWrapFrame;
						CurrentBufferFrameIndexInterpolated = FMath::Fmod(CurrentBufferFrameIndexInterpolated, 1.0) + (double)NextFrameIndex;
					}

					CurrentFrameIndex = FMath::CeilToInt(CurrentBufferFrameIndexInterpolated);
					NextFrameIndex = CurrentFrameIndex - 1;
					AlphaLerp = (double)CurrentFrameIndex - CurrentBufferFrameIndexInterpolated;

					FadeValue = 1.0f;
					int32 MaxFadeInFrame = MinWrapFrame + FadeFrames;
					if (CurrentFrameIndex >= MinWrapFrame && CurrentFrameIndex < MaxFadeInFrame)
					{
						FadeValue = (float)(CurrentFrameIndex - MinWrapFrame) / FadeFrames;
					}
					else if (CurrentFrameIndex >= MaxWrapFrame - FadeFrames && CurrentFrameIndex < MaxWrapFrame)
					{
						FadeValue = 1.0f - (float)(CurrentFrameIndex - (MaxWrapFrame - FadeFrames)) / FadeFrames;
>>>>>>> a23640a2
					}
				}
				else
				{
					FadeValue = 1.0f;
				}

				if (OutChannels == BufferNumChannels)
				{
					for (int32 Channel = 0; Channel < BufferNumChannels; ++Channel)
					{
						OutAudioBuffer[OutSampleIndex++] = FadeValue * GetSampleValueForChannel(Channel);
					}
				}
				else if (OutChannels == 1 && BufferNumChannels == 2)
				{
					float LeftChannel = FadeValue * GetSampleValueForChannel(0);
					float RightChannel = FadeValue * GetSampleValueForChannel(1);
					OutAudioBuffer[OutSampleIndex++] = 0.5f * (LeftChannel + RightChannel);
				}
				else if (OutChannels == 2 && BufferNumChannels == 1)
				{
					float Sample = FadeValue * GetSampleValueForChannel(0);
					OutAudioBuffer[OutSampleIndex++] = 0.5f * Sample;
					OutAudioBuffer[OutSampleIndex++] = 0.5f * Sample;
				}

				CurrentBufferFrameIndexInterpolated += CurrentPitch;
			}
		}
#endif
		return bIsFinished;
	}

	static int32 WrapIndex(int32 Value, int32 Max)
	{
		if (Value < 0)
		{
			Value += Max;
		}
		else if (Value >= Max)
		{
			Value -= Max;
		}
		return Value;
	}

	float FSampleBufferReader::GetSampleValueForChannel(const int32 Channel)
	{
<<<<<<< HEAD
		int32 WrappedCurrentFrameIndex = CurrentFrameIndex;
		if (CurrentFrameIndex < 0)
		{
			WrappedCurrentFrameIndex = CurrentFrameIndex + BufferNumFrames;
		}
		else if (CurrentFrameIndex >= BufferNumFrames)
		{
			WrappedCurrentFrameIndex = CurrentFrameIndex - BufferNumFrames;
		}

		int32 WrappedNextFrameIndex = NextFrameIndex;
		if (NextFrameIndex < 0)
		{
			WrappedNextFrameIndex = NextFrameIndex + BufferNumFrames;
		}
		else if (NextFrameIndex >= BufferNumFrames)
		{
			WrappedCurrentFrameIndex = NextFrameIndex - BufferNumFrames;
		}

		// Update the current playback time
		PlaybackProgress = (float)(WrappedCurrentFrameIndex / BufferSampleRate);

		const int32 CurrentBufferSampleIndex = BufferNumChannels * WrappedCurrentFrameIndex + Channel;
		const int32 NextBufferSampleIndex = BufferNumChannels * WrappedNextFrameIndex + Channel;

		const float CurrentSampleValue = GetSampleValue(BufferPtr, CurrentBufferSampleIndex);
		const float NextSampleValue = GetSampleValue(BufferPtr, NextBufferSampleIndex);
		return FMath::Lerp(CurrentSampleValue, NextSampleValue, AlphaLerp);
=======
		if (BufferPtr)
		{
			// Wrap the current frame index
			int32 WrappedCurrentFrameIndex = WrapIndex(CurrentFrameIndex, BufferNumFrames);
			int32 WrappedNextFrameIndex = WrapIndex(NextFrameIndex, BufferNumFrames);

			// Update the current playback time
			PlaybackProgress = (float)(WrappedCurrentFrameIndex / BufferSampleRate);

			const int32 CurrentBufferSampleIndex = BufferNumChannels * WrappedCurrentFrameIndex + Channel;
			const int32 NextBufferSampleIndex = BufferNumChannels * WrappedNextFrameIndex + Channel;

			const float CurrentSampleValue = GetSampleValue(BufferPtr, CurrentBufferSampleIndex);
			const float NextSampleValue = GetSampleValue(BufferPtr, NextBufferSampleIndex);
			return FMath::Lerp(CurrentSampleValue, NextSampleValue, AlphaLerp);
		}
		return 0.0f;
>>>>>>> a23640a2
	}

}

<|MERGE_RESOLUTION|>--- conflicted
+++ resolved
@@ -107,11 +107,7 @@
 		if (BufferPtr)
 		{
 			check(BufferNumChannels > 0);
-<<<<<<< HEAD
-			const float CurrentSeekFrame = ((float)BufferSampleRate * CurrentSeekTime) / BufferNumChannels;
-=======
 			const float CurrentSeekFrame = ((float)BufferSampleRate * CurrentSeekTime);
->>>>>>> a23640a2
 
 			if (CurrentSeekType == ESeekType::FromBeginning)
 			{
@@ -128,11 +124,7 @@
 
 			if (bWrap)
 			{
-<<<<<<< HEAD
-				while (CurrentBufferFrameIndexInterpolated > (double)BufferNumFrames)
-=======
 				while (CurrentBufferFrameIndexInterpolated >= (double)BufferNumFrames)
->>>>>>> a23640a2
 				{
 					CurrentBufferFrameIndexInterpolated -= (double)BufferNumFrames;
 				}
@@ -159,9 +151,6 @@
 		CurrentSeekType = InSeekType;
 		bWrap = bInWrap;
 
-<<<<<<< HEAD
-		UpdateSeekFrame();
-=======
 		if (bIsScrubMode)
 		{
 			UpdateSeekFrame();
@@ -171,7 +160,6 @@
 		{
 			UpdateSeekFrame();
 		}
->>>>>>> a23640a2
 	}
 
 	void FSampleBufferReader::SetScrubTimeWidth(const float InScrubTimeWidthSec)
@@ -205,12 +193,9 @@
 		{
 			ScrubWidthFrames = (double)(DeviceSampleRate * FMath::Max(CurrentScrubWidthSec, 0.001f));
 			ScrubWidthFrames = FMath::Min((double)(BufferNumFrames - 1), ScrubWidthFrames);
-<<<<<<< HEAD
-=======
 
 			// Don't allow the scrub width to be less than 2 times the scrubwidth frames
 			ScrubWidthFrames = FMath::Max(ScrubWidthFrames, (double)2*FadeFrames);
->>>>>>> a23640a2
 
 			ScrubMinFrame = ScrubAnchorFrame - 0.5 * ScrubWidthFrames;
 			ScrubMaxFrame = ScrubAnchorFrame + 0.5 * ScrubWidthFrames;
@@ -270,11 +255,7 @@
 				CurrentFrameIndex = FMath::FloorToInt(CurrentBufferFrameIndexInterpolated);
 				NextFrameIndex = CurrentFrameIndex + 1;
 				AlphaLerp = CurrentBufferFrameIndexInterpolated - (double)CurrentFrameIndex;
-<<<<<<< HEAD
-				if (!bIsScrubMode)
-=======
 				if (!bIsScrubMode && !bWrap)
->>>>>>> a23640a2
 				{
 					if (NextFrameIndex >= BufferNumFrames)
 					{
@@ -287,11 +268,7 @@
 				CurrentFrameIndex = FMath::CeilToInt(CurrentBufferFrameIndexInterpolated);
 				NextFrameIndex = CurrentFrameIndex - 1;
 				AlphaLerp = (double)CurrentFrameIndex - CurrentBufferFrameIndexInterpolated;
-<<<<<<< HEAD
-				if (!bIsScrubMode)
-=======
 				if (!bIsScrubMode && !bWrap)
->>>>>>> a23640a2
 				{
 					if (NextFrameIndex < 0)
 					{
@@ -315,22 +292,12 @@
 
 					if (CurrentPitch > 0.0f && NextFrameIndex >= MaxWrapFrame)
 					{
-<<<<<<< HEAD
-						NextFrameIndex = ScrubMinFrame;
-						CurrentFrameIndex = (int32)(ScrubMaxFrame - 1.0f);
-=======
 						NextFrameIndex = MinWrapFrame;
 						CurrentFrameIndex = (int32)(MaxWrapFrame - 1.0f);
->>>>>>> a23640a2
 						CurrentBufferFrameIndexInterpolated = FMath::Fmod(CurrentBufferFrameIndexInterpolated, 1.0) + (double)(NextFrameIndex);
 					}
 					else if (NextFrameIndex < MinWrapFrame)
 					{
-<<<<<<< HEAD
-						NextFrameIndex = (int32)(ScrubMaxFrame - 1);
-						CurrentFrameIndex = (int32)ScrubMinFrame;
-						CurrentBufferFrameIndexInterpolated = FMath::Fmod(CurrentBufferFrameIndexInterpolated, 1.0) + (double)NextFrameIndex;
-=======
 						NextFrameIndex = (int32)(MaxWrapFrame - 1);
 						CurrentFrameIndex = (int32)MinWrapFrame;
 						CurrentBufferFrameIndexInterpolated = FMath::Fmod(CurrentBufferFrameIndexInterpolated, 1.0) + (double)NextFrameIndex;
@@ -349,7 +316,6 @@
 					else if (CurrentFrameIndex >= MaxWrapFrame - FadeFrames && CurrentFrameIndex < MaxWrapFrame)
 					{
 						FadeValue = 1.0f - (float)(CurrentFrameIndex - (MaxWrapFrame - FadeFrames)) / FadeFrames;
->>>>>>> a23640a2
 					}
 				}
 				else
@@ -399,37 +365,6 @@
 
 	float FSampleBufferReader::GetSampleValueForChannel(const int32 Channel)
 	{
-<<<<<<< HEAD
-		int32 WrappedCurrentFrameIndex = CurrentFrameIndex;
-		if (CurrentFrameIndex < 0)
-		{
-			WrappedCurrentFrameIndex = CurrentFrameIndex + BufferNumFrames;
-		}
-		else if (CurrentFrameIndex >= BufferNumFrames)
-		{
-			WrappedCurrentFrameIndex = CurrentFrameIndex - BufferNumFrames;
-		}
-
-		int32 WrappedNextFrameIndex = NextFrameIndex;
-		if (NextFrameIndex < 0)
-		{
-			WrappedNextFrameIndex = NextFrameIndex + BufferNumFrames;
-		}
-		else if (NextFrameIndex >= BufferNumFrames)
-		{
-			WrappedCurrentFrameIndex = NextFrameIndex - BufferNumFrames;
-		}
-
-		// Update the current playback time
-		PlaybackProgress = (float)(WrappedCurrentFrameIndex / BufferSampleRate);
-
-		const int32 CurrentBufferSampleIndex = BufferNumChannels * WrappedCurrentFrameIndex + Channel;
-		const int32 NextBufferSampleIndex = BufferNumChannels * WrappedNextFrameIndex + Channel;
-
-		const float CurrentSampleValue = GetSampleValue(BufferPtr, CurrentBufferSampleIndex);
-		const float NextSampleValue = GetSampleValue(BufferPtr, NextBufferSampleIndex);
-		return FMath::Lerp(CurrentSampleValue, NextSampleValue, AlphaLerp);
-=======
 		if (BufferPtr)
 		{
 			// Wrap the current frame index
@@ -447,7 +382,6 @@
 			return FMath::Lerp(CurrentSampleValue, NextSampleValue, AlphaLerp);
 		}
 		return 0.0f;
->>>>>>> a23640a2
 	}
 
 }
