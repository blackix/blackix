--- conflicted
+++ resolved
@@ -128,72 +128,6 @@
 		{}
 	};
 
-<<<<<<< HEAD
-	class FSourceParam
-	{
-	public:
-		FSourceParam()
-		 : CurrentValue(0.0f)
-		 , StartingValue(0.0f)
-		 , TargetValue(0.0f)
-		 , DeltaValue(0.0f)
-		 , bIsInit(true)
-		{}
-
-		// Set the parameter value to the given target value over the given interpolation frames.
-		FORCEINLINE void SetValue(const float InValue, const int32 InNumInterpFrames)
-		{
-			TargetValue = InValue;
-			if (bIsInit || InNumInterpFrames == 0)
-			{
-				bIsInit = false;
-				StartingValue = TargetValue;
-				CurrentValue = TargetValue;
-				DeltaValue = 0.0f;
-			}
-			else
-			{
-				DeltaValue = (InValue - CurrentValue) / InNumInterpFrames;
-				StartingValue = CurrentValue;
-			}
-		}
-
-		FORCEINLINE void Init()
-		{
-			bIsInit = true;
-		}
-
-		// Resets the delta value back to 0.0. To be called at beginning of callback render.
-		FORCEINLINE void Reset()
-		{ 
-			DeltaValue = 0.0f; 
-			CurrentValue = TargetValue;
-		}
-
-		// Updates the parameter, assumes called in one of the frames.
-		FORCEINLINE float Update() 
-		{ 
-			CurrentValue += DeltaValue;
-			return CurrentValue; 
-		}
-
-		// Returns the current value, but does not update the value
-		FORCEINLINE float GetValue() const 
-		{ 
-			return CurrentValue; 
-		}
-
-	private:
-		float CurrentValue;
-		float StartingValue;
-		float TargetValue;
-		float DeltaValue;
-		bool bIsInit;
-	};
-
-
-=======
->>>>>>> 9f6ccf49
 	class FSourceChannelMap
 	{
 	public:
