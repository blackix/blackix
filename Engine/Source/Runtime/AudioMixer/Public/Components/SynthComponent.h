--- conflicted
+++ resolved
@@ -207,12 +207,6 @@
 
 	// Gets the audio device associated with this synth component
 	FAudioDevice* GetAudioDevice() { return AudioComponent ? AudioComponent->GetAudioDevice() : nullptr; }
-<<<<<<< HEAD
-
-	// Creates the audio component if it hasn't already been created yet
-	void CreateAudioComponent();
-=======
->>>>>>> e3a25b20
 
 	// Can be set by the derived class, defaults to 2
 	int32 NumChannels;
