// Copyright 1998-2015 Epic Games, Inc. All Rights Reserved.

#import <UIKit/UIKit.h>

#include "LaunchPrivatePCH.h"
#include "IOSAppDelegate.h"
#include "IOSView.h"
#include "IOSCommandLineHelper.h"
#include "GameLaunchDaemonMessageHandler.h"
#include "AudioDevice.h"
<<<<<<< HEAD
=======
#include "GenericPlatformChunkInstall.h"
>>>>>>> c7f4204d
#include "IOSAudioDevice.h"


FEngineLoop GEngineLoop;
FGameLaunchDaemonMessageHandler GCommandSystem;

void FAppEntry::Suspend()
{
	if (GEngine && GEngine->GetMainAudioDevice())
	{
		GEngine->GetMainAudioDevice()->SuspendContext();
	}
<<<<<<< HEAD
    else
    {
        int32& SuspendCounter = FIOSAudioDevice::GetSuspendCounter();
        if (SuspendCounter == 0)
        {
            FPlatformAtomics::InterlockedIncrement(&SuspendCounter);
        }
    }
=======
	else
	{
		int32& SuspendCounter = FIOSAudioDevice::GetSuspendCounter();
		if (SuspendCounter == 0)
		{
			FPlatformAtomics::InterlockedIncrement(&SuspendCounter);
		}
	}
>>>>>>> c7f4204d
}

void FAppEntry::Resume()
{
	if (GEngine && GEngine->GetMainAudioDevice())
	{
		GEngine->GetMainAudioDevice()->ResumeContext();
	}
<<<<<<< HEAD
    else
    {
        int32& SuspendCounter = FIOSAudioDevice::GetSuspendCounter();
        if (SuspendCounter > 0)
        {
            FPlatformAtomics::InterlockedDecrement(&SuspendCounter);
        }
    }
=======
	else
	{
		int32& SuspendCounter = FIOSAudioDevice::GetSuspendCounter();
		if (SuspendCounter > 0)
		{
			FPlatformAtomics::InterlockedDecrement(&SuspendCounter);
		}
	}
>>>>>>> c7f4204d
}

void FAppEntry::PreInit(IOSAppDelegate* AppDelegate, UIApplication* Application)
{
	// make a controller object
	AppDelegate.IOSController = [[IOSViewController alloc] init];
	
	// property owns it now
	[AppDelegate.IOSController release];

	// point to the GL view we want to use
	AppDelegate.RootView = [AppDelegate.IOSController view];

	if (AppDelegate.OSVersion >= 6.0f)
	{
		// this probably works back to OS4, but would need testing
		[AppDelegate.Window setRootViewController:AppDelegate.IOSController];
	}
	else
	{
		[AppDelegate.Window addSubview:AppDelegate.RootView];
	}

	// reset badge count on launch
	Application.applicationIconBadgeNumber = 0;
}

static void MainThreadInit()
{
	IOSAppDelegate* AppDelegate = [IOSAppDelegate GetDelegate];

	// Size the view appropriately for any potentially dynamically attached displays,
	// prior to creating any framebuffers
	CGRect MainFrame = [[UIScreen mainScreen] bounds];

	// we need to swap if compiled with ios7, or compiled with ios8 and running on 7
#ifndef __IPHONE_8_0
	bool bDoLandscapeSwap = true;
#else
	bool bDoLandscapeSwap = AppDelegate.OSVersion < 8.0f;
#endif

	if (bDoLandscapeSwap && !AppDelegate.bDeviceInPortraitMode)
	{
		Swap(MainFrame.size.width, MainFrame.size.height);
	}
	
	// @todo: use code similar for presizing for secondary screens
// 	CGRect FullResolutionRect =
// 		CGRectMake(
// 		0.0f,
// 		0.0f,
// 		GSystemSettings.bAllowSecondaryDisplays ?
// 		Max<float>(MainFrame.size.width, GSystemSettings.SecondaryDisplayMaximumWidth)	:
// 		MainFrame.size.width,
// 		GSystemSettings.bAllowSecondaryDisplays ?
// 		Max<float>(MainFrame.size.height, GSystemSettings.SecondaryDisplayMaximumHeight) :
// 		MainFrame.size.height
// 		);

	CGRect FullResolutionRect = MainFrame;

	AppDelegate.IOSView = [[FIOSView alloc] initWithFrame:FullResolutionRect];
	AppDelegate.IOSView.clearsContextBeforeDrawing = NO;
	AppDelegate.IOSView.multipleTouchEnabled = YES;

	// add it to the window
	[AppDelegate.RootView addSubview:AppDelegate.IOSView];

	// initialize the backbuffer of the view (so the RHI can use it)
	[AppDelegate.IOSView CreateFramebuffer:YES];
}



void FAppEntry::PlatformInit()
{

	// call a function in the main thread to do some processing that needs to happen there, now that the .ini files are loaded
	dispatch_async(dispatch_get_main_queue(), ^{ MainThreadInit(); });

	// wait until the GLView is fully initialized, so the RHI can be initialized
	IOSAppDelegate* AppDelegate = [IOSAppDelegate GetDelegate];

	while (!AppDelegate.IOSView || !AppDelegate.IOSView->bIsInitialized)
	{
		FPlatformProcess::Sleep(0.001f);
	}

	// set the GL context to this thread
	[AppDelegate.IOSView MakeCurrent];
}

void FAppEntry::Init()
{
	FPlatformProcess::SetRealTimeMode();

	//extern TCHAR GCmdLine[16384];
	GEngineLoop.PreInit(FCommandLine::Get());

	// initialize messaging subsystem
	FModuleManager::LoadModuleChecked<IMessagingModule>("Messaging");

	//Set up the message handling to interface with other endpoints on our end.
	NSLog(@"%s", "Initializing ULD Communications in game mode\n");
	GCommandSystem.Init();

	GLog->SetCurrentThreadAsMasterThread();

	// start up the engine
	GEngineLoop.Init();
}

static FSuspendRenderingThread* SuspendThread = NULL;

void FAppEntry::Tick()
{
    if (SuspendThread != NULL)
    {
        delete SuspendThread;
        SuspendThread = NULL;
        FPlatformProcess::SetRealTimeMode();
    }
    
	// tick the engine
	GEngineLoop.Tick();
}

void FAppEntry::SuspendTick()
{
    if (!SuspendThread)
    {
        SuspendThread = new FSuspendRenderingThread(true);
    }
    
    FPlatformProcess::Sleep(0.1f);
}

void FAppEntry::Shutdown()
{
	NSLog(@"%s", "Shutting down Game ULD Communications\n");
	GCommandSystem.Shutdown();
    
    // kill the engine
    GEngineLoop.Exit();
}

FString GSavedCommandLine;

int main(int argc, char *argv[])
{
    for(int Option = 1; Option < argc; Option++)
	{
		GSavedCommandLine += TEXT(" ");
		GSavedCommandLine += UTF8_TO_TCHAR(argv[Option]);
	}

	FIOSCommandLineHelper::InitCommandArgs(FString());
	
#if !UE_BUILD_SHIPPING
    if (FParse::Param(FCommandLine::Get(), TEXT("WaitForDebugger")))
    {
        while(!FPlatformMisc::IsDebuggerPresent())
        {
            FPlatformMisc::LowLevelOutputDebugString(TEXT("Waiting for debugger...\n"));
            FPlatformProcess::Sleep(1.f);
        }
        FPlatformMisc::LowLevelOutputDebugString(TEXT("Debugger attached.\n"));
    }
#endif
    
    
	@autoreleasepool {
	    return UIApplicationMain(argc, argv, nil, NSStringFromClass([IOSAppDelegate class]));
	}
}<|MERGE_RESOLUTION|>--- conflicted
+++ resolved
@@ -1,4 +1,4 @@
-// Copyright 1998-2015 Epic Games, Inc. All Rights Reserved.
+// Copyright 1998-2016 Epic Games, Inc. All Rights Reserved.
 
 #import <UIKit/UIKit.h>
 
@@ -8,10 +8,7 @@
 #include "IOSCommandLineHelper.h"
 #include "GameLaunchDaemonMessageHandler.h"
 #include "AudioDevice.h"
-<<<<<<< HEAD
-=======
 #include "GenericPlatformChunkInstall.h"
->>>>>>> c7f4204d
 #include "IOSAudioDevice.h"
 
 
@@ -24,16 +21,6 @@
 	{
 		GEngine->GetMainAudioDevice()->SuspendContext();
 	}
-<<<<<<< HEAD
-    else
-    {
-        int32& SuspendCounter = FIOSAudioDevice::GetSuspendCounter();
-        if (SuspendCounter == 0)
-        {
-            FPlatformAtomics::InterlockedIncrement(&SuspendCounter);
-        }
-    }
-=======
 	else
 	{
 		int32& SuspendCounter = FIOSAudioDevice::GetSuspendCounter();
@@ -42,7 +29,6 @@
 			FPlatformAtomics::InterlockedIncrement(&SuspendCounter);
 		}
 	}
->>>>>>> c7f4204d
 }
 
 void FAppEntry::Resume()
@@ -51,16 +37,6 @@
 	{
 		GEngine->GetMainAudioDevice()->ResumeContext();
 	}
-<<<<<<< HEAD
-    else
-    {
-        int32& SuspendCounter = FIOSAudioDevice::GetSuspendCounter();
-        if (SuspendCounter > 0)
-        {
-            FPlatformAtomics::InterlockedDecrement(&SuspendCounter);
-        }
-    }
-=======
 	else
 	{
 		int32& SuspendCounter = FIOSAudioDevice::GetSuspendCounter();
@@ -69,7 +45,6 @@
 			FPlatformAtomics::InterlockedDecrement(&SuspendCounter);
 		}
 	}
->>>>>>> c7f4204d
 }
 
 void FAppEntry::PreInit(IOSAppDelegate* AppDelegate, UIApplication* Application)
@@ -77,6 +52,12 @@
 	// make a controller object
 	AppDelegate.IOSController = [[IOSViewController alloc] init];
 	
+#if PLATFORM_TVOS
+	// @todo tvos: This may need to be exposed to the game so that when you click Menu it will background the app
+	// this is basically the same way Android handles the Back button (maybe we should pass Menu button as back... maybe)
+	AppDelegate.IOSController.controllerUserInteractionEnabled = NO;
+#endif
+	
 	// property owns it now
 	[AppDelegate.IOSController release];
 
@@ -93,8 +74,10 @@
 		[AppDelegate.Window addSubview:AppDelegate.RootView];
 	}
 
+#if !PLATFORM_TVOS
 	// reset badge count on launch
 	Application.applicationIconBadgeNumber = 0;
+#endif
 }
 
 static void MainThreadInit()
@@ -134,7 +117,9 @@
 
 	AppDelegate.IOSView = [[FIOSView alloc] initWithFrame:FullResolutionRect];
 	AppDelegate.IOSView.clearsContextBeforeDrawing = NO;
+#if !PLATFORM_TVOS
 	AppDelegate.IOSView.multipleTouchEnabled = YES;
+#endif
 
 	// add it to the window
 	[AppDelegate.RootView addSubview:AppDelegate.IOSView];
