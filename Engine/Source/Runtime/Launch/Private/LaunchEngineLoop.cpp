// Copyright 1998-2018 Epic Games, Inc. All Rights Reserved.

#include "LaunchEngineLoop.h"

#include "HAL/PlatformStackWalk.h"
#include "HAL/PlatformOutputDevices.h"
#include "HAL/LowLevelMemTracker.h"
#include "Misc/MessageDialog.h"
#include "Misc/ScopedSlowTask.h"
#include "Misc/QueuedThreadPool.h"
#include "HAL/FileManager.h"
#include "HAL/PlatformAffinity.h"
#include "Misc/FileHelper.h"
#include "Internationalization/TextLocalizationManagerGlobals.h"
#include "Logging/LogSuppressionInterface.h"
#include "Async/TaskGraphInterfaces.h"
#include "Misc/TimeGuard.h"
#include "Misc/Paths.h"
#include "Misc/ConfigCacheIni.h"
#include "Misc/OutputDeviceHelper.h"
#include "Misc/OutputDeviceRedirector.h"
#include "Misc/AutomationTest.h"
#include "Misc/CommandLine.h"
#include "Misc/App.h"
#include "Misc/OutputDeviceConsole.h"
#include "HAL/PlatformFilemanager.h"
#include "Templates/ScopedPointer.h"
#include "HAL/FileManagerGeneric.h"
#include "HAL/ExceptionHandling.h"
#include "Stats/StatsMallocProfilerProxy.h"
#include "HAL/PlatformSplash.h"
#include "HAL/PlatformApplicationMisc.h"
#include "HAL/ThreadManager.h"
#include "ProfilingDebugging/ExternalProfiler.h"
#include "Containers/Ticker.h"

#include "Interfaces/IPluginManager.h"
#include "ProjectDescriptor.h"
#include "Interfaces/IProjectManager.h"
#include "Misc/UProjectInfo.h"
#include "Misc/EngineVersion.h"

#include "Misc/CoreDelegates.h"
#include "Modules/ModuleManager.h"
#include "Runtime/Launch/Resources/Version.h"
#include "Modules/BuildVersion.h"
#include "UObject/DevObjectVersion.h"
#include "HAL/ThreadHeartBeat.h"

#include "Misc/NetworkVersion.h"
#include "Templates/UniquePtr.h"

#if !(IS_PROGRAM || WITH_EDITOR)
#include "IPlatformFilePak.h"
#endif

#if WITH_COREUOBJECT
	#include "Internationalization/PackageLocalizationManager.h"
	#include "Misc/PackageName.h"
	#include "UObject/UObjectHash.h"
	#include "UObject/Package.h"
	#include "UObject/Linker.h"
	#include "UObject/LinkerLoad.h"
#endif

#if WITH_EDITOR
	#include "Blueprint/BlueprintSupport.h"
	#include "EditorStyleSet.h"
	#include "Misc/RemoteConfigIni.h"
	#include "EditorCommandLineUtils.h"
	#include "Input/Reply.h"
	#include "Styling/CoreStyle.h"
	#include "RenderingThread.h"
	#include "Editor/EditorEngine.h"
	#include "UnrealEdMisc.h"
	#include "UnrealEdGlobals.h"
	#include "Editor/UnrealEdEngine.h"
	#include "Settings/EditorExperimentalSettings.h"
	#include "Interfaces/IEditorStyleModule.h"
	#include "PIEPreviewDeviceProfileSelectorModule.h"

	#if PLATFORM_WINDOWS
		#include "Windows/AllowWindowsPlatformTypes.h"
			#include <objbase.h>
		#include "Windows/HideWindowsPlatformTypes.h"
	#endif
#endif //WITH_EDITOR

#if WITH_ENGINE
	#include "Engine/GameEngine.h"
	#include "UnrealClient.h"
	#include "Engine/LocalPlayer.h"
	#include "GameFramework/PlayerController.h"
	#include "GameFramework/GameUserSettings.h"
	#include "Features/IModularFeatures.h"
	#include "GameFramework/WorldSettings.h"
	#include "SystemSettings.h"
	#include "EngineStats.h"
	#include "EngineGlobals.h"
	#include "AudioThread.h"
#if WITH_ENGINE && !UE_BUILD_SHIPPING
	#include "IAutomationControllerModule.h"
#endif // WITH_ENGINE && !UE_BUILD_SHIPPING
	#include "Database.h"
	#include "DerivedDataCacheInterface.h"
	#include "ShaderCompiler.h"
	#include "DistanceFieldAtlas.h"
	#include "GlobalShader.h"
	#include "ShaderCodeLibrary.h"
	#include "Materials/MaterialInterface.h"
	#include "TextureResource.h"
	#include "Engine/Texture2D.h"
	#include "Internationalization/StringTable.h"
	#include "SceneUtils.h"
	#include "ParticleHelper.h"
	#include "PhysicsPublic.h"
	#include "PlatformFeatures.h"
	#include "DeviceProfiles/DeviceProfileManager.h"
	#include "Commandlets/Commandlet.h"
	#include "EngineService.h"
	#include "ContentStreaming.h"
	#include "HighResScreenshot.h"
	#include "Misc/HotReloadInterface.h"
	#include "ISessionServicesModule.h"
	#include "Net/OnlineEngineInterface.h"
	#include "Internationalization/EnginePackageLocalizationCache.h"
	#include "Rendering/SlateRenderer.h"
	#include "Layout/WidgetPath.h"
	#include "Framework/Application/SlateApplication.h"
	#include "IMessagingModule.h"
	#include "Engine/DemoNetDriver.h"
	#include "LongGPUTask.h"
	#include "RenderUtils.h"
	#include "DynamicResolutionState.h"
	#include "EngineModule.h"

#if !UE_SERVER
	#include "AppMediaTimeSource.h"
	#include "IHeadMountedDisplayModule.h"
	#include "IMediaModule.h"
	#include "HeadMountedDisplay.h"
	#include "MRMeshModule.h"
	#include "Interfaces/ISlateRHIRendererModule.h"
	#include "Interfaces/ISlateNullRendererModule.h"
	#include "EngineFontServices.h"
#endif

	#include "MoviePlayer.h"

	#include "ShaderCodeLibrary.h"
	#include "ShaderCache.h"
	#include "ShaderPipelineCache.h"

#if !UE_BUILD_SHIPPING
	#include "STaskGraph.h"
	#include "IProfilerServiceModule.h"
#endif

#if WITH_AUTOMATION_WORKER
	#include "IAutomationWorkerModule.h"
#endif
#endif  //WITH_ENGINE

class FSlateRenderer;
class SViewport;
class IPlatformFile;
class FExternalProfiler;
class FFeedbackContext;

#if WITH_EDITOR
	#include "FeedbackContextEditor.h"
	static FFeedbackContextEditor UnrealEdWarn;
	#include "AudioEditorModule.h"
#endif	// WITH_EDITOR

#if UE_EDITOR
	#include "DesktopPlatformModule.h"
#endif

#define LOCTEXT_NAMESPACE "LaunchEngineLoop"

#if PLATFORM_WINDOWS
	#include "Windows/AllowWindowsPlatformTypes.h"
	#include <ObjBase.h>
	#include "Windows/HideWindowsPlatformTypes.h"
#endif

#if WITH_ENGINE
	#include "EngineDefines.h"
	#if ENABLE_VISUAL_LOG
		#include "VisualLogger/VisualLogger.h"
	#endif
	#include "ProfilingDebugging/CsvProfiler.h"
	#include "ProfilingDebugging/TracingProfiler.h"
#endif

#if defined(WITH_LAUNCHERCHECK) && WITH_LAUNCHERCHECK
	#include "ILauncherCheckModule.h"
#endif

#if WITH_COREUOBJECT
	#ifndef USE_LOCALIZED_PACKAGE_CACHE
		#define USE_LOCALIZED_PACKAGE_CACHE 1
	#endif
#else
	#define USE_LOCALIZED_PACKAGE_CACHE 0
#endif

#ifndef RHI_COMMAND_LIST_DEBUG_TRACES
	#define RHI_COMMAND_LIST_DEBUG_TRACES 0
#endif

#ifndef REAPPLY_INI_SETTINGS_AFTER_EARLY_LOADING_SCREEN
#define REAPPLY_INI_SETTINGS_AFTER_EARLY_LOADING_SCREEN 0
#endif

#if WITH_ENGINE
	CSV_DECLARE_CATEGORY_MODULE_EXTERN(CORE_API, Basic);
#endif

int32 GUseDisregardForGCOnDedicatedServers = 1;
static FAutoConsoleVariableRef CVarUseDisregardForGCOnDedicatedServers(
	TEXT("gc.UseDisregardForGCOnDedicatedServers"),
	GUseDisregardForGCOnDedicatedServers,
	TEXT("If false, DisregardForGC will be disabled for dedicated servers."),
	ECVF_Default
);

static TAutoConsoleVariable<int32> CVarDoAsyncEndOfFrameTasksRandomize(
	TEXT("tick.DoAsyncEndOfFrameTasks.Randomize"),
	0,
	TEXT("Used to add random sleeps to tick.DoAsyncEndOfFrameTasks to shake loose bugs on either thread. Also does random render thread flushes from the game thread.")
	);

static TAutoConsoleVariable<int32> CVarDoAsyncEndOfFrameTasksValidateReplicatedProperties(
	TEXT("tick.DoAsyncEndOfFrameTasks.ValidateReplicatedProperties"),
	0,
	TEXT("If true, validates that replicated properties haven't changed during the Slate tick. Results will not be valid if demo.ClientRecordAsyncEndOfFrame is also enabled.")
	);

static FAutoConsoleTaskPriority CPrio_AsyncEndOfFrameGameTasks(
	TEXT("TaskGraph.TaskPriorities.AsyncEndOfFrameGameTasks"),
	TEXT("Task and thread priority for the experiemntal async end of frame tasks."),
	ENamedThreads::HighThreadPriority,
	ENamedThreads::NormalTaskPriority,
	ENamedThreads::HighTaskPriority
	);

/** Task that executes concurrently with Slate when tick.DoAsyncEndOfFrameTasks is true. */
class FExecuteConcurrentWithSlateTickTask
{
	TFunctionRef<void()> TickWithSlate;

public:

	FExecuteConcurrentWithSlateTickTask(TFunctionRef<void()> InTickWithSlate)
		: TickWithSlate(InTickWithSlate)
	{
	}

	static FORCEINLINE TStatId GetStatId()
	{
		RETURN_QUICK_DECLARE_CYCLE_STAT(FExecuteConcurrentWithSlateTickTask, STATGROUP_TaskGraphTasks);
	}

	static FORCEINLINE ENamedThreads::Type GetDesiredThread()
	{
		return CPrio_AsyncEndOfFrameGameTasks.Get();
	}

	static FORCEINLINE ESubsequentsMode::Type GetSubsequentsMode() { return ESubsequentsMode::TrackSubsequents; }

	void DoTask(ENamedThreads::Type CurrentThread, const FGraphEventRef& MyCompletionGraphEvent)
	{
		TickWithSlate();
	}
};

// Pipe output to std output
// This enables UBT to collect the output for it's own use
class FOutputDeviceStdOutput : public FOutputDevice
{
public:

	FOutputDeviceStdOutput()
		: AllowedLogVerbosity(ELogVerbosity::Display)
	{
		if (FParse::Param(FCommandLine::Get(), TEXT("AllowStdOutLogVerbosity")))
		{
			AllowedLogVerbosity = ELogVerbosity::Log;
		}

		if (FParse::Param(FCommandLine::Get(), TEXT("FullStdOutLogOutput")))
		{
			AllowedLogVerbosity = ELogVerbosity::All;
		}
	}

	virtual ~FOutputDeviceStdOutput()
	{
	}

	virtual bool CanBeUsedOnAnyThread() const override
	{
		return true;
	}

	virtual void Serialize( const TCHAR* V, ELogVerbosity::Type Verbosity, const class FName& Category ) override
	{
		if (Verbosity <= AllowedLogVerbosity)
		{
#if PLATFORM_TCHAR_IS_CHAR16
			printf("%s\n", TCHAR_TO_UTF8(*FOutputDeviceHelper::FormatLogLine(Verbosity, Category, V, GPrintLogTimes)));
#elif PLATFORM_USE_LS_SPEC_FOR_WIDECHAR
			// printf prints wchar_t strings just fine with %ls, while mixing printf()/wprintf() is not recommended (see https://stackoverflow.com/questions/8681623/printf-and-wprintf-in-single-c-code)
			printf("%ls\n", *FOutputDeviceHelper::FormatLogLine(Verbosity, Category, V, GPrintLogTimes));
#else
			wprintf(TEXT("%s\n"), *FOutputDeviceHelper::FormatLogLine(Verbosity, Category, V, GPrintLogTimes));
#endif
			fflush(stdout);
		}
	}

private:
	ELogVerbosity::Type AllowedLogVerbosity;
};


// Exits the game/editor if any of the specified phrases appears in the log output
class FOutputDeviceTestExit : public FOutputDevice
{
	TArray<FString> ExitPhrases;
public:
	FOutputDeviceTestExit(const TArray<FString>& InExitPhrases)
		: ExitPhrases(InExitPhrases)
	{
	}
	virtual ~FOutputDeviceTestExit()
	{
	}
	virtual void Serialize(const TCHAR* V, ELogVerbosity::Type Verbosity, const class FName& Category) override
	{
		if (!GIsRequestingExit)
		{
			for (auto& Phrase : ExitPhrases)
			{
				if (FCString::Stristr(V, *Phrase) && !FCString::Stristr(V, TEXT("-testexit=")))
				{
#if WITH_ENGINE
					if (GEngine != nullptr)
					{
						if (GIsEditor)
						{
							GEngine->DeferredCommands.Add(TEXT("CLOSE_SLATE_MAINFRAME"));
						}
						else
						{
							GEngine->Exec(nullptr, TEXT("QUIT"));
						}
					}
#else
					FPlatformMisc::RequestExit(true);
#endif
					break;
				}
			}
		}
	}
};


static TUniquePtr<FOutputDeviceConsole>	GScopedLogConsole;
static TUniquePtr<FOutputDeviceStdOutput> GScopedStdOut;
static TUniquePtr<FOutputDeviceTestExit> GScopedTestExit;


#if WITH_ENGINE
static void RHIExitAndStopRHIThread()
{
#if HAS_GPU_STATS
	FRealtimeGPUProfiler::Get()->Release();
#endif
	FShaderPipelineCache::Shutdown();
	
	// Stop the RHI Thread (using GRHIThread_InternalUseOnly is unreliable since RT may be stopped)
	if (FTaskGraphInterface::IsRunning() && FTaskGraphInterface::Get().IsThreadProcessingTasks(ENamedThreads::RHIThread))
	{
		DECLARE_CYCLE_STAT(TEXT("Wait For RHIThread Finish"), STAT_WaitForRHIThreadFinish, STATGROUP_TaskGraphTasks);
		FGraphEventRef QuitTask = TGraphTask<FReturnGraphTask>::CreateTask(nullptr, ENamedThreads::GameThread).ConstructAndDispatchWhenReady(ENamedThreads::RHIThread);
		FTaskGraphInterface::Get().WaitUntilTaskCompletes(QuitTask, ENamedThreads::GameThread_Local);
	}

	RHIExit();
}
#endif

/**
 * Initializes std out device and adds it to GLog
 **/
void InitializeStdOutDevice()
{
	// Check if something is trying to initialize std out device twice.
	check(!GScopedStdOut);

	GScopedStdOut = MakeUnique<FOutputDeviceStdOutput>();
	GLog->AddOutputDevice(GScopedStdOut.Get());
}


bool ParseGameProjectFromCommandLine(const TCHAR* InCmdLine, FString& OutProjectFilePath, FString& OutGameName)
{
	const TCHAR *CmdLine = InCmdLine;
	FString FirstCommandLineToken = FParse::Token(CmdLine, 0);

	// trim any whitespace at edges of string - this can happen if the token was quoted with leading or trailing whitespace
	// VC++ tends to do this in its "external tools" config
	FirstCommandLineToken.TrimStartInline();

	//
	OutProjectFilePath = TEXT("");
	OutGameName = TEXT("");

	if ( FirstCommandLineToken.Len() && !FirstCommandLineToken.StartsWith(TEXT("-")) )
	{
		// The first command line argument could be the project file if it exists or the game name if not launching with a project file
		const FString ProjectFilePath = FString(FirstCommandLineToken);
		if ( FPaths::GetExtension(ProjectFilePath) == FProjectDescriptor::GetExtension() )
		{
			OutProjectFilePath = FirstCommandLineToken;
			// Here we derive the game name from the project file
			OutGameName = FPaths::GetBaseFilename(OutProjectFilePath);
			return true;
		}
		else if (FPaths::IsRelative(FirstCommandLineToken) && FPlatformProperties::IsMonolithicBuild() == false)
		{
			// Full game name is assumed to be the first token
			OutGameName = MoveTemp(FirstCommandLineToken);
			// Derive the project path from the game name. All games must have a uproject file, even if they are in the root folder.
			OutProjectFilePath = FPaths::Combine(*FPaths::RootDir(), *OutGameName, *FString(OutGameName + TEXT(".") + FProjectDescriptor::GetExtension()));
			return true;
		}
	}

#if WITH_EDITOR
	if (FEditorCommandLineUtils::ParseGameProjectPath(InCmdLine, OutProjectFilePath, OutGameName))
	{
		return true;
	}
#endif
	return false;
}


bool LaunchSetGameName(const TCHAR *InCmdLine, FString& OutGameProjectFilePathUnnormalized)
{
	if (GIsGameAgnosticExe)
	{
		// Initialize GameName to an empty string. Populate it below.
		FApp::SetProjectName(TEXT(""));

		FString ProjFilePath;
		FString LocalGameName;
		if (ParseGameProjectFromCommandLine(InCmdLine, ProjFilePath, LocalGameName) == true)
		{
			// Only set the game name if this is NOT a program...
			if (FPlatformProperties::IsProgram() == false)
			{
				FApp::SetProjectName(*LocalGameName);
			}
			OutGameProjectFilePathUnnormalized = ProjFilePath;
			FPaths::SetProjectFilePath(ProjFilePath);
		}
#if UE_GAME
		else
		{
			// Try to use the executable name as the game name.
			LocalGameName = FPlatformProcess::ExecutableName();
			int32 FirstCharToRemove = INDEX_NONE;
			if (LocalGameName.FindChar(TCHAR('-'), FirstCharToRemove))
			{
				LocalGameName = LocalGameName.Left(FirstCharToRemove);
			}
			FApp::SetProjectName(*LocalGameName);

			// Check it's not UE4Game, otherwise assume a uproject file relative to the game project directory
			if (LocalGameName != TEXT("UE4Game"))
			{
				ProjFilePath = FPaths::Combine(TEXT(".."), TEXT(".."), TEXT(".."), *LocalGameName, *FString(LocalGameName + TEXT(".") + FProjectDescriptor::GetExtension()));
				OutGameProjectFilePathUnnormalized = ProjFilePath;
				FPaths::SetProjectFilePath(ProjFilePath);
			}
		}
#endif

		static bool bPrinted = false;
		if (!bPrinted)
		{
			bPrinted = true;
			if (FApp::HasProjectName())
			{
				UE_LOG(LogInit, Display, TEXT("Running engine for game: %s"), FApp::GetProjectName());
			}
			else
			{
				if (FPlatformProperties::RequiresCookedData())
				{
					UE_LOG(LogInit, Fatal, TEXT("Non-agnostic games on cooked platforms require a uproject file be specified."));
				}
				else
				{
					UE_LOG(LogInit, Display, TEXT("Running engine without a game"));
				}
			}
		}
	}
	else
	{
		FString ProjFilePath;
		FString LocalGameName;
		if (ParseGameProjectFromCommandLine(InCmdLine, ProjFilePath, LocalGameName) == true)
		{
			if (FPlatformProperties::RequiresCookedData())
			{
				// Non-agnostic exes that require cooked data cannot load projects, so make sure that the LocalGameName is the GameName
				if (LocalGameName != FApp::GetProjectName())
				{
					UE_LOG(LogInit, Fatal, TEXT("Non-agnostic games cannot load projects on cooked platforms - try running UE4Game."));
				}
			}
			// Only set the game name if this is NOT a program...
			if (FPlatformProperties::IsProgram() == false)
			{
				FApp::SetProjectName(*LocalGameName);
			}
			OutGameProjectFilePathUnnormalized = ProjFilePath;
			FPaths::SetProjectFilePath(ProjFilePath);
		}

		// In a non-game agnostic exe, the game name should already be assigned by now.
		if (!FApp::HasProjectName())
		{
			UE_LOG(LogInit, Fatal,TEXT("Could not set game name!"));
		}
	}

	return true;
}


void LaunchFixGameNameCase()
{
#if PLATFORM_DESKTOP && !IS_PROGRAM
	// This is to make sure this function is not misused and is only called when the game name is set
	check(FApp::HasProjectName());

	// correct the case of the game name, if possible (unless we're running a program and the game name is already set)
	if (FPaths::IsProjectFilePathSet())
	{
		const FString GameName(FPaths::GetBaseFilename(IFileManager::Get().GetFilenameOnDisk(*FPaths::GetProjectFilePath())));

		const bool bGameNameMatchesProjectCaseSensitive = (FCString::Strcmp(*GameName, FApp::GetProjectName()) == 0);
		if (!bGameNameMatchesProjectCaseSensitive && (FApp::IsProjectNameEmpty() || GIsGameAgnosticExe || (GameName.Len() > 0 && GIsGameAgnosticExe)))
		{
			if (GameName == FApp::GetProjectName()) // case insensitive compare
			{
				FApp::SetProjectName(*GameName);
			}
			else
			{
				const FText Message = FText::Format(
					NSLOCTEXT("Core", "MismatchedGameNames", "The name of the .uproject file ('{0}') must match the name of the project passed in the command line ('{1}')."),
					FText::FromString(*GameName),
					FText::FromString(FApp::GetProjectName()));
				if (!GIsBuildMachine)
				{
					UE_LOG(LogInit, Warning, TEXT("%s"), *Message.ToString());
					FMessageDialog::Open(EAppMsgType::Ok, Message);
				}
				FApp::SetProjectName(TEXT("")); // this disables part of the crash reporter to avoid writing log files to a bogus directory
				if (!GIsBuildMachine)
				{
					exit(1);
				}
				UE_LOG(LogInit, Fatal, TEXT("%s"), *Message.ToString());
			}
		}
	}
#endif	//PLATFORM_DESKTOP
}


static IPlatformFile* ConditionallyCreateFileWrapper(const TCHAR* Name, IPlatformFile* CurrentPlatformFile, const TCHAR* CommandLine, bool* OutFailedToInitialize = nullptr, bool* bOutShouldBeUsed = nullptr )
{
	if (OutFailedToInitialize)
	{
		*OutFailedToInitialize = false;
	}
	if ( bOutShouldBeUsed )
	{
		*bOutShouldBeUsed = false;
	}
	IPlatformFile* WrapperFile = FPlatformFileManager::Get().GetPlatformFile(Name);
	if (WrapperFile != nullptr && WrapperFile->ShouldBeUsed(CurrentPlatformFile, CommandLine))
	{
		if ( bOutShouldBeUsed )
		{
			*bOutShouldBeUsed = true;
		}
		if (WrapperFile->Initialize(CurrentPlatformFile, CommandLine) == false)
		{
			if (OutFailedToInitialize)
			{
				*OutFailedToInitialize = true;
			}
			// Don't delete the platform file. It will be automatically deleted by its module.
			WrapperFile = nullptr;
		}
	}
	else
	{
		// Make sure it won't be used.
		WrapperFile = nullptr;
	}
	return WrapperFile;
}


/**
 * Look for any file overrides on the command line (i.e. network connection file handler)
 */
bool LaunchCheckForFileOverride(const TCHAR* CmdLine, bool& OutFileOverrideFound)
{
	OutFileOverrideFound = false;

	// Get the physical platform file.
	IPlatformFile* CurrentPlatformFile = &FPlatformFileManager::Get().GetPlatformFile();

	// Try to create pak file wrapper
	{
		IPlatformFile* PlatformFile = ConditionallyCreateFileWrapper(TEXT("PakFile"), CurrentPlatformFile, CmdLine);
		if (PlatformFile)
		{
			CurrentPlatformFile = PlatformFile;
			FPlatformFileManager::Get().SetPlatformFile(*CurrentPlatformFile);
		}
		PlatformFile = ConditionallyCreateFileWrapper(TEXT("CachedReadFile"), CurrentPlatformFile, CmdLine);
		if (PlatformFile)
		{
			CurrentPlatformFile = PlatformFile;
			FPlatformFileManager::Get().SetPlatformFile(*CurrentPlatformFile);
		}
	}

	// Try to create sandbox wrapper
	{
		IPlatformFile* PlatformFile = ConditionallyCreateFileWrapper(TEXT("SandboxFile"), CurrentPlatformFile, CmdLine);
		if (PlatformFile)
		{
			CurrentPlatformFile = PlatformFile;
			FPlatformFileManager::Get().SetPlatformFile(*CurrentPlatformFile);
		}
	}

#if !UE_BUILD_SHIPPING // UFS clients are not available in shipping builds.
	// Streaming network wrapper (it has a priority over normal network wrapper)
	bool bNetworkFailedToInitialize = false;
	do
	{
		bool bShouldUseStreamingFile = false;
		IPlatformFile* NetworkPlatformFile = ConditionallyCreateFileWrapper(TEXT("StreamingFile"), CurrentPlatformFile, CmdLine, &bNetworkFailedToInitialize, &bShouldUseStreamingFile);
		if (NetworkPlatformFile)
		{
			CurrentPlatformFile = NetworkPlatformFile;
			FPlatformFileManager::Get().SetPlatformFile(*CurrentPlatformFile);
		}

		bool bShouldUseCookedIterativeFile = false;
		if ( !bShouldUseStreamingFile && !NetworkPlatformFile )
		{
			NetworkPlatformFile = ConditionallyCreateFileWrapper(TEXT("CookedIterativeFile"), CurrentPlatformFile, CmdLine, &bNetworkFailedToInitialize, &bShouldUseCookedIterativeFile);
			if (NetworkPlatformFile)
			{
				CurrentPlatformFile = NetworkPlatformFile;
				FPlatformFileManager::Get().SetPlatformFile(*CurrentPlatformFile);
			}
		}

		// if streaming network platform file was tried this loop don't try this one
		// Network file wrapper (only create if the streaming wrapper hasn't been created)
		if ( !bShouldUseStreamingFile && !bShouldUseCookedIterativeFile && !NetworkPlatformFile)
		{
			NetworkPlatformFile = ConditionallyCreateFileWrapper(TEXT("NetworkFile"), CurrentPlatformFile, CmdLine, &bNetworkFailedToInitialize);
			if (NetworkPlatformFile)
			{
				CurrentPlatformFile = NetworkPlatformFile;
				FPlatformFileManager::Get().SetPlatformFile(*CurrentPlatformFile);
			}
		}

		if (bNetworkFailedToInitialize)
		{
			FString HostIpString;
			FParse::Value(CmdLine, TEXT("-FileHostIP="), HostIpString);
#if PLATFORM_REQUIRES_FILESERVER
			FPlatformMisc::LowLevelOutputDebugStringf(TEXT("Failed to connect to file server at %s. RETRYING in 5s.\n"), *HostIpString);
			FPlatformProcess::Sleep(5.0f);
			uint32 Result = 2;
#else	//PLATFORM_REQUIRES_FILESERVER
			// note that this can't be localized because it happens before we connect to a filserver - localizing would cause ICU to try to load.... from over the file server connection!
			FString Error = FString::Printf(TEXT("Failed to connect to any of the following file servers:\n\n    %s\n\nWould you like to try again? No will fallback to local disk files, Cancel will quit."), *HostIpString.Replace( TEXT("+"), TEXT("\n    ")));
			uint32 Result = FMessageDialog::Open( EAppMsgType::YesNoCancel, FText::FromString( Error ) );
#endif	//PLATFORM_REQUIRES_FILESERVER

			if (Result == EAppReturnType::No)
			{
				break;
			}
			else if (Result == EAppReturnType::Cancel)
			{
				// Cancel - return a failure, and quit
				return false;
			}
		}
	}
	while (bNetworkFailedToInitialize);
#endif

#if !UE_BUILD_SHIPPING
	// Try to create file profiling wrapper
	{
		IPlatformFile* PlatformFile = ConditionallyCreateFileWrapper(TEXT("ProfileFile"), CurrentPlatformFile, CmdLine);
		if (PlatformFile)
		{
			CurrentPlatformFile = PlatformFile;
			FPlatformFileManager::Get().SetPlatformFile(*CurrentPlatformFile);
		}
	}
	{
		IPlatformFile* PlatformFile = ConditionallyCreateFileWrapper(TEXT("SimpleProfileFile"), CurrentPlatformFile, CmdLine);
		if (PlatformFile)
		{
			CurrentPlatformFile = PlatformFile;
			FPlatformFileManager::Get().SetPlatformFile(*CurrentPlatformFile);
		}
	}
	// Try and create file timings stats wrapper
	{
		IPlatformFile* PlatformFile = ConditionallyCreateFileWrapper(TEXT("FileReadStats"), CurrentPlatformFile, CmdLine);
		if (PlatformFile)
		{
			CurrentPlatformFile = PlatformFile;
			FPlatformFileManager::Get().SetPlatformFile(*CurrentPlatformFile);
		}
	}
	// Try and create file open log wrapper (lists the order files are first opened)
	{
		IPlatformFile* PlatformFile = ConditionallyCreateFileWrapper(TEXT("FileOpenLog"), CurrentPlatformFile, CmdLine);
		if (PlatformFile)
		{
			CurrentPlatformFile = PlatformFile;
			FPlatformFileManager::Get().SetPlatformFile(*CurrentPlatformFile);
		}
	}
#endif	//#if !UE_BUILD_SHIPPING

	// Wrap the above in a file logging singleton if requested
	{
		IPlatformFile* PlatformFile = ConditionallyCreateFileWrapper(TEXT("LogFile"), CurrentPlatformFile, CmdLine);
		if (PlatformFile)
		{
			CurrentPlatformFile = PlatformFile;
			FPlatformFileManager::Get().SetPlatformFile(*CurrentPlatformFile);
		}
	}

	// If our platform file is different than it was when we started, then an override was used
	OutFileOverrideFound = (CurrentPlatformFile != &FPlatformFileManager::Get().GetPlatformFile());

	return true;
}


bool LaunchHasIncompleteGameName()
{
	if ( FApp::HasProjectName() && !FPaths::IsProjectFilePathSet() )
	{
		// Verify this is a legitimate game name
		// Launched with a game name. See if the <GameName> folder exists. If it doesn't, it could instead be <GameName>Game
		const FString NonSuffixedGameFolder = FPaths::RootDir() / FApp::GetProjectName();
		if (FPlatformFileManager::Get().GetPlatformFile().DirectoryExists(*NonSuffixedGameFolder) == false)
		{
			const FString SuffixedGameFolder = NonSuffixedGameFolder + TEXT("Game");
			if (FPlatformFileManager::Get().GetPlatformFile().DirectoryExists(*SuffixedGameFolder))
			{
				return true;
			}
		}
	}

	return false;
}


void LaunchUpdateMostRecentProjectFile()
{
	// If we are launching without a game name or project file, we should use the last used project file, if it exists
	const FString& AutoLoadProjectFileName = IProjectManager::Get().GetAutoLoadProjectFileName();
	FString RecentProjectFileContents;
	if ( FFileHelper::LoadFileToString(RecentProjectFileContents, *AutoLoadProjectFileName) )
	{
		if ( RecentProjectFileContents.Len() )
		{
			const FString AutoLoadInProgressFilename = AutoLoadProjectFileName + TEXT(".InProgress");
			if ( FPlatformFileManager::Get().GetPlatformFile().FileExists(*AutoLoadInProgressFilename) )
			{
				// We attempted to auto-load a project but the last run did not make it to UEditorEngine::InitEditor.
				// This indicates that there was a problem loading the project.
				// Do not auto-load the project, instead load normally until the next time the editor starts successfully.
				UE_LOG(LogInit, Display, TEXT("There was a problem auto-loading %s. Auto-load will be disabled until the editor successfully starts up with a project."), *RecentProjectFileContents);
			}
			else if ( FPlatformFileManager::Get().GetPlatformFile().FileExists(*RecentProjectFileContents) )
			{
				// The previously loaded project file was found. Change the game name here and update the project file path
				FApp::SetProjectName(*FPaths::GetBaseFilename(RecentProjectFileContents));
				FPaths::SetProjectFilePath(RecentProjectFileContents);
				UE_LOG(LogInit, Display, TEXT("Loading recent project file: %s"), *RecentProjectFileContents);

				// Write a file indicating that we are trying to auto-load a project.
				// This file prevents auto-loading of projects for as long as it exists. It is a detection system for failed auto-loads.
				// The file is deleted in UEditorEngine::InitEditor, thus if the load does not make it that far then the project will not be loaded again.
				FFileHelper::SaveStringToFile(TEXT(""), *AutoLoadInProgressFilename);
			}
		}
	}
}


/*-----------------------------------------------------------------------------
	FEngineLoop implementation.
-----------------------------------------------------------------------------*/

FEngineLoop::FEngineLoop()
#if WITH_ENGINE
	: EngineService(nullptr)
#endif
{ }


int32 FEngineLoop::PreInit(int32 ArgC, TCHAR* ArgV[], const TCHAR* AdditionalCommandline)
{
	FString CmdLine;

	// loop over the parameters, skipping the first one (which is the executable name)
	for (int32 Arg = 1; Arg < ArgC; Arg++)
	{
		FString ThisArg = ArgV[Arg];
		if (ThisArg.Contains(TEXT(" ")) && !ThisArg.Contains(TEXT("\"")))
		{
			int32 EqualsAt = ThisArg.Find(TEXT("="));
			if (EqualsAt > 0 && ThisArg.Find(TEXT(" ")) > EqualsAt)
			{
				ThisArg = ThisArg.Left(EqualsAt + 1) + FString("\"") + ThisArg.RightChop(EqualsAt + 1) + FString("\"");

			}
			else
			{
				ThisArg = FString("\"") + ThisArg + FString("\"");
			}
		}

		CmdLine += ThisArg;
		// put a space between each argument (not needed after the end)
		if (Arg + 1 < ArgC)
		{
			CmdLine += TEXT(" ");
		}
	}

	// append the additional extra command line
	if (AdditionalCommandline)
	{
		CmdLine += TEXT(" ");
		CmdLine += AdditionalCommandline;
	}

	// send the command line without the exe name
	return GEngineLoop.PreInit(*CmdLine);
}


#if WITH_ENGINE
bool IsServerDelegateForOSS(FName WorldContextHandle)
{
	if (IsRunningDedicatedServer())
	{
		return true;
	}

	UWorld* World = nullptr;
#if WITH_EDITOR
	if (WorldContextHandle != NAME_None)
	{
		FWorldContext& WorldContext = GEngine->GetWorldContextFromHandleChecked(WorldContextHandle);
		check(WorldContext.WorldType == EWorldType::Game || WorldContext.WorldType == EWorldType::PIE);
		World = WorldContext.World();
	}
	else
#endif
	{
		ensure(WorldContextHandle == NAME_None);
		UGameEngine* GameEngine = Cast<UGameEngine>(GEngine);

		if (GameEngine)
		{
			World = GameEngine->GetGameWorld();
		}
		else
		{
#if WITH_EDITOR
			if (GIsPlayInEditorWorld)
			{
				World = GWorld;
			}
#endif

			if (World == nullptr)
			{
				return false;
			}
		}
	}

	ENetMode NetMode = World ? World->GetNetMode() : NM_Standalone;
	return (NetMode == NM_ListenServer || NetMode == NM_DedicatedServer);
}
#endif


#if WITH_ENGINE && CSV_PROFILER
static void UpdateCoreCsvStats()
{
	CSV_CUSTOM_STAT_GLOBAL(RenderThreadTime, FPlatformTime::ToMilliseconds(GRenderThreadTime), ECsvCustomStatOp::Set);
	CSV_CUSTOM_STAT_GLOBAL(GameThreadTime, FPlatformTime::ToMilliseconds(GGameThreadTime), ECsvCustomStatOp::Set);
	CSV_CUSTOM_STAT_GLOBAL(GPUTime, FPlatformTime::ToMilliseconds(GGPUFrameTime), ECsvCustomStatOp::Set);
<<<<<<< HEAD
=======
	CSV_CUSTOM_STAT_GLOBAL(RHIThreadTime, FPlatformTime::ToMilliseconds(GRHIThreadTime), ECsvCustomStatOp::Set);
>>>>>>> a23640a2
	FPlatformMemoryStats MemoryStats = FPlatformMemory::GetStats();
	float PhysicalMBFree = float(MemoryStats.AvailablePhysical / 1024) / 1024.0f;
	CSV_CUSTOM_STAT_GLOBAL(MemoryFreeMB, PhysicalMBFree, ECsvCustomStatOp::Set);
}
#endif // WITH_ENGINE && CSV_PROFILER


DECLARE_CYCLE_STAT( TEXT( "FEngineLoop::PreInit.AfterStats" ), STAT_FEngineLoop_PreInit_AfterStats, STATGROUP_LoadTime );

int32 FEngineLoop::PreInit(const TCHAR* CmdLine)
{
	FMemory::SetupTLSCachesOnCurrentThread();

	// disable/enable LLM based on commandline
	LLM(FLowLevelMemTracker::Get().ProcessCommandLine(CmdLine));
	LLM_SCOPE(ELLMTag::EnginePreInitMemory);

	FPlatformMisc::InitTaggedStorage(1024);

	if (FParse::Param(CmdLine, TEXT("UTF8Output")))
	{
		FPlatformMisc::SetUTF8Output();
	}

	// Switch into executable's directory.
	FPlatformProcess::SetCurrentWorkingDirectoryToBaseDir();

	// this is set later with shorter command lines, but we want to make sure it is set ASAP as some subsystems will do the tests themselves...
	// also realize that command lines can be pulled from the network at a slightly later time.
	if (!FCommandLine::Set(CmdLine))
	{
		// Fail, shipping builds will crash if setting command line fails
		return -1;
	}

#if WITH_ENGINE
	FCoreUObjectDelegates::PostGarbageCollectConditionalBeginDestroy.AddStatic(DeferredPhysResourceCleanup);
#endif

#if defined(WITH_LAUNCHERCHECK) && WITH_LAUNCHERCHECK
	if (ILauncherCheckModule::Get().WasRanFromLauncher() == false)
	{
		// Tell Launcher to run us instead
		ILauncherCheckModule::Get().RunLauncher(ELauncherAction::AppLaunch);
		// We wish to exit
		GIsRequestingExit = true;
		return 0;
	}
#endif

#if	STATS
	// Create the stats malloc profiler proxy.
	if (FStatsMallocProfilerProxy::HasMemoryProfilerToken())
	{
		if (PLATFORM_USES_FIXED_GMalloc_CLASS)
		{
			UE_LOG(LogMemory, Fatal, TEXT("Cannot do malloc profiling with PLATFORM_USES_FIXED_GMalloc_CLASS."));
		}
		// Assumes no concurrency here.
		GMalloc = FStatsMallocProfilerProxy::Get();
	}
#endif // STATS

	// Name of project file before normalization (as specified in command line).
	// Used to fixup project name if necessary.
	FString GameProjectFilePathUnnormalized;

	// Set GameName, based on the command line
	if (LaunchSetGameName(CmdLine, GameProjectFilePathUnnormalized) == false)
	{
		// If it failed, do not continue
		return 1;
	}

	// Initialize log console here to avoid statics initialization issues when launched from the command line.
	GScopedLogConsole = TUniquePtr<FOutputDeviceConsole>(FPlatformApplicationMisc::CreateConsoleOutputDevice());

	// Always enable the backlog so we get all messages, we will disable and clear it in the game
	// as soon as we determine whether GIsEditor == false
	GLog->EnableBacklog(true);

	// Initialize std out device as early as possible if requested in the command line
#if PLATFORM_DESKTOP
	// consoles don't typically have stdout, and FOutputDeviceDebug is responsible for echoing logs to the
	// terminal
	if (FParse::Param(FCommandLine::Get(), TEXT("stdout")))
	{
		InitializeStdOutDevice();
	}
#endif

#if !UE_BUILD_SHIPPING
	if (FPlatformProperties::SupportsQuit())
	{
		FString ExitPhrases;
		if (FParse::Value(FCommandLine::Get(), TEXT("testexit="), ExitPhrases))
		{
			TArray<FString> ExitPhrasesList;
			if (ExitPhrases.ParseIntoArray(ExitPhrasesList, TEXT("+"), true) > 0)
			{
				GScopedTestExit = MakeUnique<FOutputDeviceTestExit>(ExitPhrasesList);
				GLog->AddOutputDevice(GScopedTestExit.Get());
			}
		}
	}

	if (FParse::Param(FCommandLine::Get(), TEXT("emitdrawevents")))
	{
		SetEmitDrawEvents(true);
	}
#endif // !UE_BUILD_SHIPPING

	// Switch into executable's directory (may be required by some of the platform file overrides)
	FPlatformProcess::SetCurrentWorkingDirectoryToBaseDir();

	// This fixes up the relative project path, needs to happen before we set platform file paths
	if (FPlatformProperties::IsProgram() == false)
	{
		if (FPaths::IsProjectFilePathSet())
		{
			FString ProjPath = FPaths::GetProjectFilePath();
			if (FPaths::FileExists(ProjPath) == false)
			{
				// display it multiple ways, it's very important error message...
				FPlatformMisc::LowLevelOutputDebugStringf(TEXT("Project file not found: %s"), *ProjPath);
				UE_LOG(LogInit, Display, TEXT("Project file not found: %s"), *ProjPath);
				UE_LOG(LogInit, Display, TEXT("\tAttempting to find via project info helper."));
				// Use the uprojectdirs
				FString GameProjectFile = FUProjectDictionary::GetDefault().GetRelativeProjectPathForGame(FApp::GetProjectName(), FPlatformProcess::BaseDir());
				if (GameProjectFile.IsEmpty() == false)
				{
					UE_LOG(LogInit, Display, TEXT("\tFound project file %s."), *GameProjectFile);
					FPaths::SetProjectFilePath(GameProjectFile);

					// Fixup command line if project file wasn't found in specified directory to properly parse next arguments.
					FString OldCommandLine = FString(FCommandLine::Get());
					OldCommandLine.ReplaceInline(*GameProjectFilePathUnnormalized, *GameProjectFile, ESearchCase::CaseSensitive);
					FCommandLine::Set(*OldCommandLine);
					CmdLine = FCommandLine::Get();
				}
			}
		}
	}

	// Output devices.
	GError = FPlatformApplicationMisc::GetErrorOutputDevice();
	GWarn = FPlatformApplicationMisc::GetFeedbackContext();

	// allow the command line to override the platform file singleton
	bool bFileOverrideFound = false;
	if (LaunchCheckForFileOverride(CmdLine, bFileOverrideFound) == false)
	{
		// if it failed, we cannot continue
		return 1;
	}

	// Initialize file manager
	IFileManager::Get().ProcessCommandLineOptions();

	if (GIsGameAgnosticExe)
	{
		// If we launched without a project file, but with a game name that is incomplete, warn about the improper use of a Game suffix
		if (LaunchHasIncompleteGameName())
		{
			// We did not find a non-suffixed folder and we DID find the suffixed one.
			// The engine MUST be launched with <GameName>Game.
			const FText GameNameText = FText::FromString(FApp::GetProjectName());
			FMessageDialog::Open(EAppMsgType::Ok, FText::Format(LOCTEXT("RequiresGamePrefix", "Error: UE4Editor does not append 'Game' to the passed in game name.\nYou must use the full name.\nYou specified '{0}', use '{0}Game'."), GameNameText));
			return 1;
		}
	}

	// remember thread id of the main thread
	GGameThreadId = FPlatformTLS::GetCurrentThreadId();
	GIsGameThreadIdInitialized = true;

	FPlatformProcess::SetThreadAffinityMask(FPlatformAffinity::GetMainGameMask());
	FPlatformProcess::SetupGameThread();

	// Figure out whether we're the editor, ucc or the game.
	const SIZE_T CommandLineSize = FCString::Strlen(CmdLine)+1;
	TCHAR* CommandLineCopy			= new TCHAR[ CommandLineSize ];
	FCString::Strcpy( CommandLineCopy, CommandLineSize, CmdLine );
	const TCHAR* ParsedCmdLine = CommandLineCopy;

	FString Token = FParse::Token(ParsedCmdLine, 0);

#if WITH_ENGINE
	// Add the default engine shader dir
	FGenericPlatformProcess::AddShaderSourceDirectoryMapping(TEXT("/Engine"), FGenericPlatformProcess::ShaderDir());

	TArray<FString> Tokens;
	TArray<FString> Switches;
	UCommandlet::ParseCommandLine(CommandLineCopy, Tokens, Switches);

	bool bHasCommandletToken = false;

	for (int32 TokenIndex = 0; TokenIndex < Tokens.Num(); ++TokenIndex)
	{
		if (Tokens[TokenIndex].EndsWith(TEXT("Commandlet")))
		{
			bHasCommandletToken = true;
			Token = Tokens[TokenIndex];
			break;
		}
	}

	for (int32 SwitchIndex = 0; SwitchIndex < Switches.Num() && !bHasCommandletToken; ++SwitchIndex)
	{
		if (Switches[SwitchIndex].StartsWith(TEXT("RUN=")))
		{
			bHasCommandletToken = true;
			Token = Switches[SwitchIndex];
			break;
		}
	}

	if (bHasCommandletToken)
	{
		// will be reset later once the commandlet class loaded
		PRIVATE_GIsRunningCommandlet = true;
	}

#endif // WITH_ENGINE


	// trim any whitespace at edges of string - this can happen if the token was quoted with leading or trailing whitespace
	// VC++ tends to do this in its "external tools" config
	Token.TrimStartAndEndInline();

	// Path returned by FPaths::GetProjectFilePath() is normalized, so may have symlinks and ~ resolved and may differ from the original path to .uproject passed in the command line
	FString NormalizedToken = Token;
	FPaths::NormalizeFilename(NormalizedToken);

	const bool bFirstTokenIsGameName = (FApp::HasProjectName() && Token == FApp::GetProjectName());
	const bool bFirstTokenIsGameProjectFilePath = (FPaths::IsProjectFilePathSet() && NormalizedToken == FPaths::GetProjectFilePath());
	const bool bFirstTokenIsGameProjectFileShortName = (FPaths::IsProjectFilePathSet() && Token == FPaths::GetCleanFilename(FPaths::GetProjectFilePath()));

	if (bFirstTokenIsGameName || bFirstTokenIsGameProjectFilePath || bFirstTokenIsGameProjectFileShortName)
	{
		// first item on command line was the game name, remove it in all cases
		FString RemainingCommandline = ParsedCmdLine;
		FCString::Strcpy( CommandLineCopy, CommandLineSize, *RemainingCommandline );
		ParsedCmdLine = CommandLineCopy;

		// Set a new command-line that doesn't include the game name as the first argument
		FCommandLine::Set(ParsedCmdLine);

		Token = FParse::Token(ParsedCmdLine, 0);
		Token.TrimStartInline();

		// if the next token is a project file, then we skip it (which can happen on some platforms that combine
		// commandlines... this handles extra .uprojects, but if you run with MyGame MyGame, we can't tell if
		// the second MyGame is a map or not)
		while (FPaths::GetExtension(Token) == FProjectDescriptor::GetExtension())
		{
			Token = FParse::Token(ParsedCmdLine, 0);
			Token.TrimStartInline();
		}

		if (bFirstTokenIsGameProjectFilePath || bFirstTokenIsGameProjectFileShortName)
		{
			// Convert it to relative if possible...
			FString RelativeGameProjectFilePath = FFileManagerGeneric::DefaultConvertToRelativePath(*FPaths::GetProjectFilePath());
			if (RelativeGameProjectFilePath != FPaths::GetProjectFilePath())
			{
				FPaths::SetProjectFilePath(RelativeGameProjectFilePath);
			}
		}
	}

	// look early for the editor token
	bool bHasEditorToken = false;

#if UE_EDITOR
	// Check each token for '-game', '-server' or '-run='
	bool bIsNotEditor = false;

	// This isn't necessarily pretty, but many requests have been made to allow
	//   UE4Editor.exe <GAMENAME> -game <map>
	// or
	//   UE4Editor.exe <GAMENAME> -game 127.0.0.0
	// We don't want to remove the -game from the commandline just yet in case
	// we need it for something later. So, just move it to the end for now...
	const bool bFirstTokenIsGame = (Token == TEXT("-GAME"));
	const bool bFirstTokenIsServer = (Token == TEXT("-SERVER"));
	const bool bFirstTokenIsModeOverride = bFirstTokenIsGame || bFirstTokenIsServer || bHasCommandletToken;
	const TCHAR* CommandletCommandLine = nullptr;
	if (bFirstTokenIsModeOverride)
	{
		bIsNotEditor = true;
		if (bFirstTokenIsGame || bFirstTokenIsServer)
		{
			// Move the token to the end of the list...
			FString RemainingCommandline = ParsedCmdLine;
			RemainingCommandline.TrimStartInline();
			RemainingCommandline += FString::Printf(TEXT(" %s"), *Token);
			FCommandLine::Set(*RemainingCommandline);
		}
		if (bHasCommandletToken)
		{
#if STATS
			// Leave the stats enabled.
			if (!FStats::EnabledForCommandlet())
			{
				FThreadStats::MasterDisableForever();
			}
#endif
			if (Token.StartsWith(TEXT("run=")))
			{
				Token = Token.RightChop(4);
				if (!Token.EndsWith(TEXT("Commandlet")))
				{
					Token += TEXT("Commandlet");
				}
			}
			CommandletCommandLine = ParsedCmdLine;
		}
	}

	if (bHasCommandletToken)
	{
		// will be reset later once the commandlet class loaded
		PRIVATE_GIsRunningCommandlet = true;
	}

	if (!bIsNotEditor && GIsGameAgnosticExe)
	{
		// If we launched without a game name or project name, try to load the most recently loaded project file.
		// We can not do this if we are using a FilePlatform override since the game directory may already be established.
		const bool bIsBuildMachine = FParse::Param(FCommandLine::Get(), TEXT("BUILDMACHINE"));
		const bool bLoadMostRecentProjectFileIfItExists = !FApp::HasProjectName() && !bFileOverrideFound && !bIsBuildMachine && !FParse::Param( CmdLine, TEXT("norecentproject") );
		if (bLoadMostRecentProjectFileIfItExists )
		{
			LaunchUpdateMostRecentProjectFile();
		}
	}

	FString CheckToken = Token;
	bool bFoundValidToken = false;
	while (!bFoundValidToken && (CheckToken.Len() > 0))
	{
		if (!bIsNotEditor)
		{
			bool bHasNonEditorToken = (CheckToken == TEXT("-GAME")) || (CheckToken == TEXT("-SERVER")) || (CheckToken.StartsWith(TEXT("RUN="))) || CheckToken.EndsWith(TEXT("Commandlet"));
			if (bHasNonEditorToken)
			{
				bIsNotEditor = true;
				bFoundValidToken = true;
			}
		}

		CheckToken = FParse::Token(ParsedCmdLine, 0);
	}

	bHasEditorToken = !bIsNotEditor;
#elif WITH_ENGINE
	const TCHAR* CommandletCommandLine = nullptr;
	if (bHasCommandletToken)
	{
#if STATS
		// Leave the stats enabled.
		if (!FStats::EnabledForCommandlet())
		{
			FThreadStats::MasterDisableForever();
		}
#endif
		if (Token.StartsWith(TEXT("run=")))
		{
			Token = Token.RightChop(4);
			if (!Token.EndsWith(TEXT("Commandlet")))
			{
				Token += TEXT("Commandlet");
			}
		}
		CommandletCommandLine = ParsedCmdLine;
	}
#if WITH_EDITOR && WITH_EDITORONLY_DATA
	// If a non-editor target build w/ WITH_EDITOR and WITH_EDITORONLY_DATA, use the old token check...
	//@todo. Is this something we need to support?
	bHasEditorToken = Token == TEXT("EDITOR");
#else
	// Game, server and commandlets never set the editor token
	bHasEditorToken = false;
#endif
#endif	//UE_EDITOR

#if !UE_BUILD_SHIPPING
	// Benchmarking.
	FApp::SetBenchmarking(FParse::Param(FCommandLine::Get(), TEXT("BENCHMARK")));
#else
	FApp::SetBenchmarking(false);
#endif // !UE_BUILD_SHIPPING

	// "-Deterministic" is a shortcut for "-UseFixedTimeStep -FixedSeed"
	bool bDeterministic = FParse::Param(FCommandLine::Get(), TEXT("Deterministic"));

#if PLATFORM_HTML5
	bool bUseFixedTimeStep = false;
	GConfig->GetBool(TEXT("/Script/HTML5PlatformEditor.HTML5TargetSettings"), TEXT("UseFixedTimeStep"), bUseFixedTimeStep, GEngineIni);
	FApp::SetUseFixedTimeStep(bUseFixedTimeStep);
#else
	FApp::SetUseFixedTimeStep(bDeterministic || FParse::Param(FCommandLine::Get(), TEXT("UseFixedTimeStep")));
#endif

	FApp::bUseFixedSeed = bDeterministic || FApp::IsBenchmarking() || FParse::Param(FCommandLine::Get(), TEXT("FixedSeed"));

	// Initialize random number generator.
	{
		uint32 Seed1 = 0;
		uint32 Seed2 = 0;

		if (!FApp::bUseFixedSeed)
		{
			Seed1 = FPlatformTime::Cycles();
			Seed2 = FPlatformTime::Cycles();
		}

		FMath::RandInit(Seed1);
		FMath::SRandInit(Seed2);

		UE_LOG(LogInit, Verbose, TEXT("RandInit(%d) SRandInit(%d)."), Seed1, Seed2);
	}

<<<<<<< HEAD
	// Set up the module list and version information, if it's not compiled-in
#if IS_MONOLITHIC
	// For monolithic builds, check if the version number has been compiled in to this module
    #if defined(COMPILED_IN_CL) && defined(COMPILED_IN_COMPATIBLE_CL)
	    UE_LOG(LogInit, Log, TEXT("Overriding engine version to CL %d, compatible CL %d"), COMPILED_IN_CL, COMPILED_IN_COMPATIBLE_CL);
	    FEngineVersion::OverrideCurrentVersionChangelist(COMPILED_IN_CL, COMPILED_IN_COMPATIBLE_CL);
    #endif
#else
	// For modular builds, read the version from the .version file in the same directory as the executable, and register the build id with the module manager
	static FBuildVersion Version;
	if(FBuildVersion::TryRead(FBuildVersion::GetFileNameForCurrentExecutable(), Version))
	{
		UE_LOG(LogInit, Log, TEXT("Read version file with build ID '%s'"), *Version.BuildId);
		if(Version.Changelist != 0)
		{
			int32 EffectiveCompatibleChangelist = (Version.CompatibleChangelist != 0)? Version.CompatibleChangelist : Version.Changelist;
			UE_LOG(LogInit, Log, TEXT("Overriding engine version to CL %d, compatible CL %d"), Version.Changelist, EffectiveCompatibleChangelist);
			FEngineVersion::OverrideCurrentVersionChangelist(Version.Changelist, EffectiveCompatibleChangelist);
		}
		if(Version.BuildId.Len() > 0)
		{
			static FModuleEnumerator ModuleEnumerator(Version.BuildId);
			if(ModuleEnumerator.RegisterWithModuleManager())
			{
				UE_LOG(LogInit, Log, TEXT("Registered custom module enumerator with build ID '%s'"), *Version.BuildId);
			}
		}
	}
#endif

=======
>>>>>>> a23640a2
#if !IS_PROGRAM
	if ( !GIsGameAgnosticExe && FApp::HasProjectName() && !FPaths::IsProjectFilePathSet() )
	{
		// If we are using a non-agnostic exe where a name was specified but we did not specify a project path. Assemble one based on the game name.
		const FString ProjectFilePath = FPaths::Combine(*FPaths::ProjectDir(), *FString::Printf(TEXT("%s.%s"), FApp::GetProjectName(), *FProjectDescriptor::GetExtension()));
		FPaths::SetProjectFilePath(ProjectFilePath);
	}
#endif

	// Now verify the project file if we have one
	if (FPaths::IsProjectFilePathSet()
#if IS_PROGRAM
		// Programs don't need uproject files to exist, but some do specify them and if they exist we should load them
		&& FPaths::FileExists(FPaths::GetProjectFilePath())
#endif
		)
	{
		if (!IProjectManager::Get().LoadProjectFile(FPaths::GetProjectFilePath()))
		{
			// The project file was invalid or saved with a newer version of the engine. Exit.
			UE_LOG(LogInit, Warning, TEXT("Could not find a valid project file, the engine will exit now."));
			return 1;
		}

		if (IProjectManager::Get().IsEnterpriseProject() && FPaths::DirectoryExists(FPaths::EnterpriseDir()))
		{
			// Add the enterprise binaries directory if we're an enterprise project
			FModuleManager::Get().AddBinariesDirectory( *FPaths::Combine( FPaths::EnterpriseDir(), TEXT("Binaries"), FPlatformProcess::GetBinariesSubdirectory() ), false );
		}
	}

#if !IS_PROGRAM
	if( FApp::HasProjectName() )
	{
		// Tell the module manager what the game binaries folder is
		const FString ProjectBinariesDirectory = FPaths::Combine( FPlatformMisc::ProjectDir(), TEXT( "Binaries" ), FPlatformProcess::GetBinariesSubdirectory() );
		FPlatformProcess::AddDllDirectory(*ProjectBinariesDirectory);
		FModuleManager::Get().SetGameBinariesDirectory(*ProjectBinariesDirectory);

		LaunchFixGameNameCase();
	}
#endif

	// initialize task graph sub-system with potential multiple threads
	FTaskGraphInterface::Startup(FPlatformMisc::NumberOfCores());
	FTaskGraphInterface::Get().AttachToThread(ENamedThreads::GameThread);

#if STATS
	FThreadStats::StartThread();
#endif

	FScopeCycleCounter CycleCount_AfterStats(GET_STATID(STAT_FEngineLoop_PreInit_AfterStats));

	// Load Core modules required for everything else to work (needs to be loaded before InitializeRenderingCVarsCaching)
	if (!LoadCoreModules())
	{
		UE_LOG(LogInit, Error, TEXT("Failed to load Core modules."));
		return 1;
	}

	const bool bShouldReapplyCVarsFromIniAfterLoadScreen = REAPPLY_INI_SETTINGS_AFTER_EARLY_LOADING_SCREEN;
	if (bShouldReapplyCVarsFromIniAfterLoadScreen)
	{
		UE_LOG(LogInit, Verbose, TEXT("Reapplying ini settings after early loading screen."));

		extern CORE_API void RecordApplyCVarSettingsFromIni();
		RecordApplyCVarSettingsFromIni();
	}

#if WITH_ENGINE
	extern ENGINE_API void InitializeRenderingCVarsCaching();
	InitializeRenderingCVarsCaching();
#endif

	bool bTokenDoesNotHaveDash = Token.Len() && FCString::Strnicmp(*Token, TEXT("-"), 1) != 0;

#if WITH_EDITOR
	// If we're running as an game but don't have a project, inform the user and exit.
	if (bHasEditorToken == false && bHasCommandletToken == false)
	{
		if (!FPaths::IsProjectFilePathSet())
		{
			//@todo this is too early to localize
			FMessageDialog::Open(EAppMsgType::Ok, NSLOCTEXT("Engine", "UE4RequiresProjectFiles", "UE4 games require a project file as the first parameter."));
			return 1;
		}
	}

	if (GIsUCCMakeStandaloneHeaderGenerator)
	{
		// Rebuilding script requires some hacks in the engine so we flag that.
		PRIVATE_GIsRunningCommandlet = true;
	}
#endif //WITH_EDITOR

	if (FPlatformProcess::SupportsMultithreading())
	{
		int StackSize = 128;
		bool bForceEditorStackSize = false;
#if WITH_EDITOR
		bForceEditorStackSize = true;
#endif

		if (bHasEditorToken || bForceEditorStackSize)
		{
			StackSize = 1000;
		}


		{
			GThreadPool = FQueuedThreadPool::Allocate();
			int32 NumThreadsInThreadPool = FPlatformMisc::NumberOfWorkerThreadsToSpawn();

			// we are only going to give dedicated servers one pool thread
			if (FPlatformProperties::IsServerOnly())
			{
				NumThreadsInThreadPool = 1;
			}
			verify(GThreadPool->Create(NumThreadsInThreadPool, StackSize * 1024, TPri_SlightlyBelowNormal));
		}
		{
			GBackgroundPriorityThreadPool = FQueuedThreadPool::Allocate();
			int32 NumThreadsInThreadPool = 2;
			if (FPlatformProperties::IsServerOnly())
			{
				NumThreadsInThreadPool = 1;
			}

			verify(GBackgroundPriorityThreadPool->Create(NumThreadsInThreadPool, 128 * 1024, TPri_Lowest));
		}

#if WITH_EDITOR
		// when we are in the editor we like to do things like build lighting and such
		// this thread pool can be used for those purposes
		GLargeThreadPool = FQueuedThreadPool::Allocate();
		int32 NumThreadsInLargeThreadPool = FMath::Max(FPlatformMisc::NumberOfCoresIncludingHyperthreads() - 2, 2);

		verify(GLargeThreadPool->Create(NumThreadsInLargeThreadPool, 128 * 1024));
#endif
	}

	// Get a pointer to the log output device
	GLogConsole = GScopedLogConsole.Get();

	LoadPreInitModules();

#if WITH_ENGINE && CSV_PROFILER
	if (!IsRunningDedicatedServer())
	{
		FCoreDelegates::OnEndFrame.AddStatic(UpdateCoreCsvStats);
	}
	FCsvProfiler::Get()->Init();
#endif

#if WITH_ENGINE && TRACING_PROFILER
	FTracingProfiler::Get()->Init();
#endif

	// Start the application
	if (!AppInit())
	{
		return 1;
	}

#if WITH_COREUOBJECT
	FPlatformFileManager::Get().InitializeNewAsyncIO();
#endif

	if (FPlatformProcess::SupportsMultithreading())
	{
		{
			GIOThreadPool = FQueuedThreadPool::Allocate();
			int32 NumThreadsInThreadPool = FPlatformMisc::NumberOfIOWorkerThreadsToSpawn();
			if (FPlatformProperties::IsServerOnly())
			{
				NumThreadsInThreadPool = 2;
			}
			verify(GIOThreadPool->Create(NumThreadsInThreadPool, 96 * 1024, TPri_AboveNormal));
		}
	}

#if WITH_ENGINE
	// Initialize system settings before anyone tries to use it...
	GSystemSettings.Initialize(bHasEditorToken);

	// Apply renderer settings from console variables stored in the INI.
	ApplyCVarSettingsFromIni(TEXT("/Script/Engine.RendererSettings"), *GEngineIni, ECVF_SetByProjectSetting);
	ApplyCVarSettingsFromIni(TEXT("/Script/Engine.RendererOverrideSettings"), *GEngineIni, ECVF_SetByProjectSetting);
	ApplyCVarSettingsFromIni(TEXT("/Script/Engine.StreamingSettings"), *GEngineIni, ECVF_SetByProjectSetting);
	ApplyCVarSettingsFromIni(TEXT("/Script/Engine.GarbageCollectionSettings"), *GEngineIni, ECVF_SetByProjectSetting);
	ApplyCVarSettingsFromIni(TEXT("/Script/Engine.NetworkSettings"), *GEngineIni, ECVF_SetByProjectSetting);
#if WITH_EDITOR
	ApplyCVarSettingsFromIni(TEXT("/Script/UnrealEd.CookerSettings"), *GEngineIni, ECVF_SetByProjectSetting);
#endif

#if !UE_SERVER
	if (!IsRunningDedicatedServer())
	{
		if (!IsRunningCommandlet())
		{
			// Note: It is critical that resolution settings are loaded before the movie starts playing so that the window size and fullscreen state is known
			UGameUserSettings::PreloadResolutionSettings();
		}
	}
#endif

	// As early as possible to avoid expensive re-init of subsystems,
	// after SystemSettings.ini file loading so we get the right state,
	// before ConsoleVariables.ini so the local developer can always override.
	// before InitializeCVarsForActiveDeviceProfile() so the platform can override user settings
	Scalability::LoadState((bHasEditorToken && !GEditorSettingsIni.IsEmpty()) ? GEditorSettingsIni : GGameUserSettingsIni);

	// Set all CVars which have been setup in the device profiles.
	UDeviceProfileManager::InitializeCVarsForActiveDeviceProfile();

	if (FPlatformMisc::UseRenderThread())
	{
		GUseThreadedRendering = true;
	}
#endif

	FConfigCacheIni::LoadConsoleVariablesFromINI();

	{
		DECLARE_SCOPE_CYCLE_COUNTER(TEXT("Platform Initialization"), STAT_PlatformInit, STATGROUP_LoadTime);

		// platform specific initialization now that the SystemSettings are loaded
		FPlatformMisc::PlatformInit();
		FPlatformApplicationMisc::Init();
		FPlatformMemory::Init();
	}

	// Let LogConsole know what ini file it should use to save its setting on exit.
	// We can't use GGameIni inside log console because it's destroyed in the global
	// scoped pointer and at that moment GGameIni may already be gone.
	if (GLogConsole != nullptr)
	{
		GLogConsole->SetIniFilename(*GGameIni);
	}


#if CHECK_PUREVIRTUALS
	FMessageDialog::Open(EAppMsgType::Ok, *NSLOCTEXT("Engine", "Error_PureVirtualsEnabled", "The game cannot run with CHECK_PUREVIRTUALS enabled.  Please disable CHECK_PUREVIRTUALS and rebuild the executable.").ToString());
	FPlatformMisc::RequestExit(false);
#endif

#if WITH_ENGINE
	// allow for game explorer processing (including parental controls) and firewalls installation
	if (!FPlatformMisc::CommandLineCommands())
	{
		FPlatformMisc::RequestExit(false);
	}

	bool bIsRegularClient = false;

	if (!bHasEditorToken)
	{
		// See whether the first token on the command line is a commandlet.

		//@hack: We need to set these before calling StaticLoadClass so all required data gets loaded for the commandlets.
		GIsClient = true;
		GIsServer = true;
#if WITH_EDITOR
		GIsEditor = true;
#endif	//WITH_EDITOR
		PRIVATE_GIsRunningCommandlet = true;

		// Allow commandlet rendering and/or audio based on command line switch (too early to let the commandlet itself override this).
		PRIVATE_GAllowCommandletRendering = FParse::Param(FCommandLine::Get(), TEXT("AllowCommandletRendering"));
		PRIVATE_GAllowCommandletAudio = FParse::Param(FCommandLine::Get(), TEXT("AllowCommandletAudio"));

		// We need to disregard the empty token as we try finding Token + "Commandlet" which would result in finding the
		// UCommandlet class if Token is empty.
		bool bDefinitelyCommandlet = (bTokenDoesNotHaveDash && Token.EndsWith(TEXT("Commandlet")));
		if (!bTokenDoesNotHaveDash)
		{
			if (Token.StartsWith(TEXT("run=")))
			{
				Token = Token.RightChop(4);
				bDefinitelyCommandlet = true;
				if (!Token.EndsWith(TEXT("Commandlet")))
				{
					Token += TEXT("Commandlet");
				}
			}
		}
		else
		{
			if (!bDefinitelyCommandlet)
			{
				UClass* TempCommandletClass = FindObject<UClass>(ANY_PACKAGE, *(Token + TEXT("Commandlet")), false);

				if (TempCommandletClass)
				{
					check(TempCommandletClass->IsChildOf(UCommandlet::StaticClass())); // ok so you have a class that ends with commandlet that is not a commandlet

					Token += TEXT("Commandlet");
					bDefinitelyCommandlet = true;
				}
			}
		}

		if (!bDefinitelyCommandlet)
		{
			bIsRegularClient = true;
			GIsClient = true;
			GIsServer = false;
#if WITH_EDITORONLY_DATA
			GIsEditor = false;
#endif
			PRIVATE_GIsRunningCommandlet = false;
		}
	}

	bool bDisableDisregardForGC = bHasEditorToken;
	if (IsRunningDedicatedServer())
	{
		GIsClient = false;
		GIsServer = true;
		PRIVATE_GIsRunningCommandlet = false;
#if WITH_EDITOR
		GIsEditor = false;
#endif
		bDisableDisregardForGC |= FPlatformProperties::RequiresCookedData() && (GUseDisregardForGCOnDedicatedServers == 0);
	}

	// If std out device hasn't been initialized yet (there was no -stdout param in the command line) and
	// we meet all the criteria, initialize it now.
	if (!GScopedStdOut && !bHasEditorToken && !bIsRegularClient && !IsRunningDedicatedServer())
	{
		InitializeStdOutDevice();
	}

	// allow the platform to start up any features it may need
	IPlatformFeaturesModule::Get();

	// Init physics engine before loading anything, in case we want to do things like cook during post-load.
	if(!InitGamePhys())
	{
		// If we failed to initialize physics we cannot continue.
		return 1;
	}

	// Delete temporary files in cache.
	FPlatformProcess::CleanFileCache();

#if !UE_BUILD_SHIPPING
	GIsDemoMode = FParse::Param(FCommandLine::Get(), TEXT("DEMOMODE"));
#endif

	if (bHasEditorToken)
	{
#if WITH_EDITOR

		// We're the editor.
		GIsClient = true;
		GIsServer = true;
		GIsEditor = true;
		PRIVATE_GIsRunningCommandlet = false;

		GWarn = &UnrealEdWarn;

#else
		FMessageDialog::Open(EAppMsgType::Ok, NSLOCTEXT("Engine", "EditorNotSupported", "Editor not supported in this mode."));
		FPlatformMisc::RequestExit(false);
		return 1;
#endif //WITH_EDITOR
	}

#endif // WITH_ENGINE
	// If we're not in the editor stop collecting the backlog now that we know
	if (!GIsEditor)
	{
		GLog->EnableBacklog(false);
	}
#if WITH_ENGINE

	InitEngineTextLocalization();

	// This must be called before any window (including the splash screen is created
	FSlateApplication::InitHighDPI();

	UStringTable::InitializeEngineBridge();

	if (FApp::ShouldUseThreadingForPerformance() && FPlatformMisc::AllowAudioThread())
	{
		bool bUseThreadedAudio = false;
		if (!GIsEditor)
		{
			GConfig->GetBool(TEXT("Audio"), TEXT("UseAudioThread"), bUseThreadedAudio, GEngineIni);
		}
		FAudioThread::SetUseThreadedAudio(bUseThreadedAudio);
	}

	if (FPlatformProcess::SupportsMultithreading() && !IsRunningDedicatedServer() && (bIsRegularClient || bHasEditorToken))
	{
		FPlatformSplash::Show();
	}

	if (!IsRunningDedicatedServer() && (bHasEditorToken || bIsRegularClient))
	{
		// Init platform application
		FSlateApplication::Create();
	}
	else
	{
		// If we're not creating the slate application there is some basic initialization
		// that it does that still must be done
		EKeys::Initialize();
		FCoreStyle::ResetToDefault();
	}

	if (GIsEditor)
	{
		// The editor makes use of all cultures in its UI, so pre-load the resource data now to avoid a hitch later
		FInternationalization::Get().LoadAllCultureData();
	}

	FScopedSlowTask SlowTask(100, NSLOCTEXT("EngineLoop", "EngineLoop_Initializing", "Initializing..."));

	SlowTask.EnterProgressFrame(10);

#if USE_LOCALIZED_PACKAGE_CACHE
	FPackageLocalizationManager::Get().InitializeFromLazyCallback([](FPackageLocalizationManager& InPackageLocalizationManager)
	{
		InPackageLocalizationManager.InitializeFromCache(MakeShareable(new FEnginePackageLocalizationCache()));
	});
#endif	// USE_LOCALIZED_PACKAGE_CACHE

#if RHI_COMMAND_LIST_DEBUG_TRACES
	EnableEmitDrawEventsOnlyOnCommandlist();
#endif

	FUniformBufferStruct::InitializeStructs();

	// Initialize the RHI.
	RHIInit(bHasEditorToken);

	if (FPlatformProperties::RequiresCookedData())
	{
		// Will open material shader code storage if project was packaged with it
        // This only opens the Global shader library, which is always in the content dir.
		FShaderCodeLibrary::InitForRuntime(GMaxRHIShaderPlatform);
			
		// Will open the pipeline cache if available
		FShaderPipelineCache::Initialize(GMaxRHIShaderPlatform);
	}

	FShaderCache::LoadBinaryCache();

	FString Commandline = FCommandLine::Get();
	bool EnableShaderCompile = !FParse::Param(*Commandline, TEXT("NoShaderCompile"));

	if (EnableShaderCompile && !FPlatformProperties::RequiresCookedData())
	{
		check(!GShaderCompilingManager);
		GShaderCompilingManager = new FShaderCompilingManager();

		check(!GDistanceFieldAsyncQueue);
		GDistanceFieldAsyncQueue = new FDistanceFieldAsyncQueue();
	}

	// Cache the renderer module in the main thread so that we can safely retrieve it later from the rendering thread.
	GetRendererModule();

	{

		// Initialize shader types before loading any shaders
		InitializeShaderTypes();

		SlowTask.EnterProgressFrame(30);

		// Load the global shaders.
		// if (!IsRunningCommandlet())
		// hack: don't load global shaders if we are cooking we will load the shaders for the correct platform later
		if (EnableShaderCompile &&
				!IsRunningDedicatedServer() &&
				Commandline.Contains(TEXT("cookcommandlet")) == false &&
				Commandline.Contains(TEXT("run=cook")) == false )
		// if (FParse::Param(FCommandLine::Get(), TEXT("Multiprocess")) == false)
		{
			CompileGlobalShaderMap(false);
			if (GIsRequestingExit)
			{
				// This means we can't continue without the global shader map.
				return 1;
			}
		}
		else if (FPlatformProperties::RequiresCookedData() == false)
		{
			GetDerivedDataCacheRef();
		}

		CreateMoviePlayer();
		// If platforms support early movie playback we have to start the rendering thread much earlier
#if PLATFORM_SUPPORTS_EARLY_MOVIE_PLAYBACK
		PostInitRHI();

		if(GUseThreadedRendering)
		{
			if(GRHISupportsRHIThread)
			{
				const bool DefaultUseRHIThread = true;
				GUseRHIThread_InternalUseOnly = DefaultUseRHIThread;
				if(FParse::Param(FCommandLine::Get(), TEXT("rhithread")))
				{
					GUseRHIThread_InternalUseOnly = true;
				}
				else if(FParse::Param(FCommandLine::Get(), TEXT("norhithread")))
				{
					GUseRHIThread_InternalUseOnly = false;
				}
			}

			StartRenderingThread();
		}
#endif

#if !UE_SERVER// && !UE_EDITOR
		if(!IsRunningDedicatedServer() && !IsRunningCommandlet())
		{
			TSharedRef<FSlateRenderer> SlateRenderer = GUsingNullRHI ?
				FModuleManager::Get().LoadModuleChecked<ISlateNullRendererModule>("SlateNullRenderer").CreateSlateNullRenderer() :
				FModuleManager::Get().GetModuleChecked<ISlateRHIRendererModule>("SlateRHIRenderer").CreateSlateRHIRenderer();

			// If Slate is being used, initialize the renderer after RHIInit
			FSlateApplication& CurrentSlateApp = FSlateApplication::Get();
			CurrentSlateApp.InitializeRenderer(SlateRenderer);

			// Create the engine font services now that the Slate renderer is ready
			FEngineFontServices::Create();

			// allow the movie player to load a sequence from the .inis (a PreLoadingScreen module could have already initialized a sequence, in which case
			// it wouldn't have anything in it's .ini file)
			GetMoviePlayer()->SetupLoadingScreenFromIni();

			// Load up all modules that need to hook into the loading screen
			if (!IProjectManager::Get().LoadModulesForProject(ELoadingPhase::PreEarlyLoadingScreen) || !IPluginManager::Get().LoadModulesForEnabledPlugins(ELoadingPhase::PreEarlyLoadingScreen))
			{
				return 1;
			}

			if (GetMoviePlayer()->HasEarlyStartupMovie())
			{
				GetMoviePlayer()->Initialize(SlateRenderer.Get());

                // hide splash screen now before playing any movies
                FPlatformMisc::PlatformHandleSplashScreen(false);

				// only allowed to play any movies marked as early startup.  These movies or widgets can have no interaction whatsoever with uobjects or engine features
				GetMoviePlayer()->PlayEarlyStartupMovies();

                // display the splash screen again now that early startup movies have played
                FPlatformMisc::PlatformHandleSplashScreen(true);

#if 0 && PAK_TRACKER// dump the files which have been accessed inside the pak file
				FPakPlatformFile* PakPlatformFile = (FPakPlatformFile*)(FPlatformFileManager::Get().FindPlatformFile(FPakPlatformFile::GetTypeName()));
				FString FileList = TEXT("All files accessed before init\n");
				for (const auto& PakMapFile : PakPlatformFile->GetPakMap())
				{
					FileList += PakMapFile.Key + TEXT("\n");
				}
				UE_LOG(LogInit, Display, TEXT("\n%s"), *FileList);
#endif

#if 0 && CONFIG_REMEMBER_ACCESS_PATTERN

				TArray<FString> ConfigFilenames;
				GConfig->GetConfigFilenames(ConfigFilenames);
				for (const FString& ConfigFilename : ConfigFilenames)
				{
					const FConfigFile* Config = GConfig->FindConfigFile(ConfigFilename);

					for (auto& ConfigSection : *Config)
					{
						TSet<FName> ProcessedValues;
						const FName SectionName = FName(*ConfigSection.Key);

						for (auto& ConfigValue : ConfigSection.Value)
						{
							const FName& ValueName = ConfigValue.Key;
							if (ProcessedValues.Contains(ValueName))
								continue;

							ProcessedValues.Add(ValueName);

							TArray<FConfigValue> ValueArray;
							ConfigSection.Value.MultiFind(ValueName, ValueArray, true);

							bool bHasBeenAccessed = false;
							for (const auto& ValueArrayEntry : ValueArray)
							{
								if (ValueArrayEntry.HasBeenRead())
								{
									bHasBeenAccessed = true;
									break;
								}
							}

							if (bHasBeenAccessed)
							{
								UE_LOG(LogInit, Display, TEXT("Accessed Ini Setting %s %s %s"), *ConfigFilename, *SectionName.ToString(), *ValueName.ToString());
							}

						}
					}

				}
#endif
			}
		}
		else if ( IsRunningCommandlet() )
		{
			// Create the engine font services now that the Slate renderer is ready
			FEngineFontServices::Create();
		}
#endif
		if (bShouldReapplyCVarsFromIniAfterLoadScreen)
		{
			if (FCoreDelegates::OnMountAllPakFiles.IsBound() )
			{
				TArray<FString> PakFolders;
				PakFolders.Add(FPaths::Combine(*FPaths::ProjectPersistentDownloadDir(), TEXT("InstalledContent"), FApp::GetProjectName(), TEXT("Content"), TEXT("Paks")));
				FCoreDelegates::OnMountAllPakFiles.Execute(PakFolders);
			}

			extern CORE_API void ReapplyRecordedCVarSettingsFromIni();
			extern CORE_API void DeleteRecordedCVarSettingsFromIni();

			ReapplyRecordedCVarSettingsFromIni();
			DeleteRecordedCVarSettingsFromIni();

		}

		if (FPlatformProperties::RequiresCookedData())
		{
			// Open the game library which contains the material shaders.
			FShaderCodeLibrary::OpenLibrary(FApp::GetProjectName(), FPaths::ProjectContentDir());
			if (FPaths::HasProjectPersistentDownloadDir())
			{
				FShaderCodeLibrary::OpenLibrary(FApp::GetProjectName(), FPaths::Combine(*FPaths::ProjectPersistentDownloadDir(), TEXT("InstalledContent"), FApp::GetProjectName(), TEXT("Content")));
			}
		}
		
		InitGameTextLocalization();

		DECLARE_SCOPE_CYCLE_COUNTER(TEXT("Initial UObject load"), STAT_InitialUObjectLoad, STATGROUP_LoadTime);

		// In order to be able to use short script package names get all script
		// package names from ini files and register them with FPackageName system.
		FPackageName::RegisterShortPackageNamesForUObjectModules();

		SlowTask.EnterProgressFrame(5);

#if USE_EVENT_DRIVEN_ASYNC_LOAD_AT_BOOT_TIME
		// If we don't do this now and the async loading thread is active, then we will attempt to load this module from a thread
		FModuleManager::Get().LoadModule("AssetRegistry");
#endif

		// Make sure all UObject classes are registered and default properties have been initialized
		ProcessNewlyLoadedUObjects();
#if WITH_EDITOR
		if(FPIEPreviewDeviceModule::IsRequestingPreviewDevice())
		{
			auto PIEPreviewDeviceModule = FModuleManager::LoadModulePtr<IPIEPreviewDeviceModule>("PIEPreviewDeviceProfileSelector");
			if (PIEPreviewDeviceModule)
			{
				PIEPreviewDeviceModule->ApplyPreviewDeviceState();
			}
		}
#endif
#if USE_LOCALIZED_PACKAGE_CACHE
		// CoreUObject is definitely available now, so make sure the package localization cache is available
		// This may have already been initialized from the CDO creation from ProcessNewlyLoadedUObjects
		FPackageLocalizationManager::Get().PerformLazyInitialization();
#endif	// USE_LOCALIZED_PACKAGE_CACHE

		// Default materials may have been loaded due to dependencies when loading
		// classes and class default objects. If not, do so now.
		UMaterialInterface::InitDefaultMaterials();
		UMaterialInterface::AssertDefaultMaterialsExist();
		UMaterialInterface::AssertDefaultMaterialsPostLoaded();
	}

	// Initialize the texture streaming system (needs to happen after RHIInit and ProcessNewlyLoadedUObjects).
	IStreamingManager::Get();

	SlowTask.EnterProgressFrame(5);

	// Tell the module manager is may now process newly-loaded UObjects when new C++ modules are loaded
	FModuleManager::Get().StartProcessingNewlyLoadedObjects();

	// Setup GC optimizations
	if (bDisableDisregardForGC)
	{
		GUObjectArray.DisableDisregardForGC();
	}

	SlowTask.EnterProgressFrame(10);

	if ( !LoadStartupCoreModules() )
	{
		// At least one startup module failed to load, return 1 to indicate an error
		return 1;
	}


	SlowTask.EnterProgressFrame(10);

	// Load up all modules that need to hook into the loading screen
	if (!IProjectManager::Get().LoadModulesForProject(ELoadingPhase::PreLoadingScreen) || !IPluginManager::Get().LoadModulesForEnabledPlugins(ELoadingPhase::PreLoadingScreen))
	{
		return 1;
	}

#if !UE_SERVER
	if (!IsRunningDedicatedServer() && !IsRunningCommandlet() && !GetMoviePlayer()->IsMovieCurrentlyPlaying())
	{
		if (FSlateRenderer* Renderer = FSlateApplication::Get().GetRenderer())
		{
			GetMoviePlayer()->Initialize(*Renderer);
		}
	}
#endif

		// do any post appInit processing, before the render thread is started.
	FPlatformApplicationMisc::PostInit();
	SlowTask.EnterProgressFrame(5);

#if !PLATFORM_SUPPORTS_EARLY_MOVIE_PLAYBACK
	PostInitRHI();

	if (GUseThreadedRendering)
	{
		if (GRHISupportsRHIThread)
		{
			const bool DefaultUseRHIThread = true;
			GUseRHIThread_InternalUseOnly = DefaultUseRHIThread;
			if (FParse::Param(FCommandLine::Get(),TEXT("rhithread")))
			{
				GUseRHIThread_InternalUseOnly = true;
			}
			else if (FParse::Param(FCommandLine::Get(),TEXT("norhithread")))
			{
				GUseRHIThread_InternalUseOnly = false;
			}
		}
		StartRenderingThread();
	}
#endif // !PLATFORM_SUPPORTS_EARLY_MOVIE_PLAYBACK

	// Playing a movie can only happen after the rendering thread is started.
#if !UE_SERVER// && !UE_EDITOR
	if (!IsRunningDedicatedServer() && !IsRunningCommandlet() && !GetMoviePlayer()->IsMovieCurrentlyPlaying())
	{
		// Play any non-early startup loading movies.
		GetMoviePlayer()->PlayMovie();
	}
#endif

#if !UE_SERVER
	if (!IsRunningDedicatedServer())
	{
		// show or hide splash screen based on movie
		FPlatformMisc::PlatformHandleSplashScreen(!GetMoviePlayer()->IsMovieCurrentlyPlaying());
	}
	else
#endif
	{
		// show splash screen
		FPlatformMisc::PlatformHandleSplashScreen(true);
	}

	if(!GIsEditor)
	{
		FCoreUObjectDelegates::PreGarbageCollectConditionalBeginDestroy.AddStatic(StartRenderCommandFenceBundler);
		FCoreUObjectDelegates::PostGarbageCollectConditionalBeginDestroy.AddStatic(StopRenderCommandFenceBundler);
	}

#if WITH_EDITOR
	// We need to mount the shared resources for templates (if there are any) before we try and load and game classes
	FUnrealEdMisc::Get().MountTemplateSharedPaths();
#endif

	if ( !LoadStartupModules() )
	{
		// At least one startup module failed to load, return 1 to indicate an error
		return 1;
	}
#endif // WITH_ENGINE

#if WITH_COREUOBJECT
	if (GUObjectArray.IsOpenForDisregardForGC())
	{
		GUObjectArray.CloseDisregardForGC();
	}
	NotifyRegistrationComplete();
#endif // WITH_COREUOBJECT

#if WITH_ENGINE
	if (UOnlineEngineInterface::Get()->IsLoaded())
	{
		SetIsServerForOnlineSubsystemsDelegate(FQueryIsRunningServer::CreateStatic(&IsServerDelegateForOSS));
	}

	SlowTask.EnterProgressFrame(5);

	if (!bHasEditorToken)
	{
		UClass* CommandletClass = nullptr;

		if (!bIsRegularClient)
		{
			CommandletClass = FindObject<UClass>(ANY_PACKAGE,*Token,false);
			if (!CommandletClass)
			{
				if (GLogConsole && !GIsSilent)
				{
					GLogConsole->Show(true);
				}
				UE_LOG(LogInit, Error, TEXT("%s looked like a commandlet, but we could not find the class."), *Token);
				GIsRequestingExit = true;
				return 1;
			}

#if PLATFORM_WINDOWS || PLATFORM_MAC || PLATFORM_UNIX
			extern bool GIsConsoleExecutable;
			if (GIsConsoleExecutable)
			{
				if (GLogConsole != nullptr && GLogConsole->IsAttached())
				{
					GLog->RemoveOutputDevice(GLogConsole);
				}
				// Setup Ctrl-C handler for console application
				FPlatformMisc::SetGracefulTerminationHandler();
			}
			else
#endif
			{
				// Bring up console unless we're a silent build.
				if( GLogConsole && !GIsSilent )
				{
					GLogConsole->Show( true );
				}
			}

			// print output immediately
			setvbuf(stdout, nullptr, _IONBF, 0);

			UE_LOG(LogInit, Log,  TEXT("Executing %s"), *CommandletClass->GetFullName() );

			// Allow commandlets to individually override those settings.
			UCommandlet* Default = CastChecked<UCommandlet>(CommandletClass->GetDefaultObject());

			if ( GIsRequestingExit )
			{
				// commandlet set GIsRequestingExit during construction
				return 1;
			}

			GIsClient = Default->IsClient;
			GIsServer = Default->IsServer;
#if WITH_EDITOR
			GIsEditor = Default->IsEditor;
#else
			if (Default->IsEditor)
			{
				UE_LOG(LogInit, Error, TEXT("Cannot run editor commandlet %s with game executable."), *CommandletClass->GetFullName());
				GIsRequestingExit = true;
				return 1;
			}
#endif
			PRIVATE_GIsRunningCommandlet = true;
			// Reset aux log if we don't want to log to the console window.
			if( !Default->LogToConsole )
			{
				GLog->RemoveOutputDevice( GLogConsole );
			}

			// allow the commandlet the opportunity to create a custom engine
			CommandletClass->GetDefaultObject<UCommandlet>()->CreateCustomEngine(CommandletCommandLine);
			if ( GEngine == nullptr )
			{
#if WITH_EDITOR
				if ( GIsEditor )
				{
					FString EditorEngineClassName;
					GConfig->GetString(TEXT("/Script/Engine.Engine"), TEXT("EditorEngine"), EditorEngineClassName, GEngineIni);
					UClass* EditorEngineClass = StaticLoadClass( UEditorEngine::StaticClass(), nullptr, *EditorEngineClassName);
					if (EditorEngineClass == nullptr)
					{
						UE_LOG(LogInit, Fatal, TEXT("Failed to load Editor Engine class '%s'."), *EditorEngineClassName);
					}

					GEngine = GEditor = NewObject<UEditorEngine>(GetTransientPackage(), EditorEngineClass);

					GEngine->ParseCommandline();

					UE_LOG(LogInit, Log, TEXT("Initializing Editor Engine..."));
					GEditor->InitEditor(this);
					UE_LOG(LogInit, Log, TEXT("Initializing Editor Engine Completed"));
				}
				else
#endif
				{
					FString GameEngineClassName;
					GConfig->GetString(TEXT("/Script/Engine.Engine"), TEXT("GameEngine"), GameEngineClassName, GEngineIni);

					UClass* EngineClass = StaticLoadClass( UEngine::StaticClass(), nullptr, *GameEngineClassName);

					if (EngineClass == nullptr)
					{
						UE_LOG(LogInit, Fatal, TEXT("Failed to load Engine class '%s'."), *GameEngineClassName);
					}

					// must do this here so that the engine object that we create on the next line receives the correct property values
					GEngine = NewObject<UEngine>(GetTransientPackage(), EngineClass);
					check(GEngine);

					GEngine->ParseCommandline();

					UE_LOG(LogInit, Log, TEXT("Initializing Game Engine..."));
					GEngine->Init(this);
					UE_LOG(LogInit, Log, TEXT("Initializing Game Engine Completed"));
				}
			}

			// Call init callbacks
			FCoreDelegates::OnPostEngineInit.Broadcast();

			// Load all the post-engine init modules
			ensure(IProjectManager::Get().LoadModulesForProject(ELoadingPhase::PostEngineInit));
			ensure(IPluginManager::Get().LoadModulesForEnabledPlugins(ELoadingPhase::PostEngineInit));

			//run automation smoke tests now that the commandlet has had a chance to override the above flags and GEngine is available
			FAutomationTestFramework::Get().RunSmokeTests();

			UCommandlet* Commandlet = NewObject<UCommandlet>(GetTransientPackage(), CommandletClass);
			check(Commandlet);
			Commandlet->AddToRoot();

			// Execute the commandlet.
			double CommandletExecutionStartTime = FPlatformTime::Seconds();

			// Commandlets don't always handle -run= properly in the commandline so we'll provide them
			// with a custom version that doesn't have it.
			Commandlet->ParseParms( CommandletCommandLine );
#if	STATS
			// We have to close the scope, otherwise we will end with broken stats.
			CycleCount_AfterStats.StopAndResetStatId();
#endif // STATS
			FStats::TickCommandletStats();
			int32 ErrorLevel = Commandlet->Main( CommandletCommandLine );
			FStats::TickCommandletStats();

			GIsRequestingExit = true;

			// Log warning/ error summary.
			if( Commandlet->ShowErrorCount )
			{
				TArray<FString> AllErrors;
				TArray<FString> AllWarnings;
				GWarn->GetErrors(AllErrors);
				GWarn->GetWarnings(AllWarnings);

				if (AllErrors.Num() || AllWarnings.Num())
				{
					SET_WARN_COLOR(COLOR_WHITE);
					UE_LOG(LogInit, Display, TEXT(""));
					UE_LOG(LogInit, Display, TEXT("Warning/Error Summary (Unique only)"));
					UE_LOG(LogInit, Display, TEXT("-----------------------------------"));

					const int32 MaxMessagesToShow = (GIsBuildMachine || FParse::Param(FCommandLine::Get(), TEXT("DUMPALLWARNINGS"))) ?
						(AllErrors.Num() + AllWarnings.Num()) : 50;

					TSet<FString> ShownMessages;
					ShownMessages.Empty(MaxMessagesToShow);

					SET_WARN_COLOR(COLOR_RED);

					for (const FString& ErrorMessage : AllErrors)
					{
						bool bAlreadyShown = false;
						ShownMessages.Add(ErrorMessage, &bAlreadyShown);

						if (!bAlreadyShown)
						{
							if (ShownMessages.Num() > MaxMessagesToShow)
							{
								SET_WARN_COLOR(COLOR_WHITE);
								UE_CLOG(MaxMessagesToShow < AllErrors.Num(), LogInit, Display, TEXT("NOTE: Only first %d errors displayed."), MaxMessagesToShow);
								break;
							}

							UE_LOG(LogInit, Display, TEXT("%s"), *ErrorMessage);
						}
					}

					SET_WARN_COLOR(COLOR_YELLOW);
					ShownMessages.Empty(MaxMessagesToShow);

					for (const FString& WarningMessage : AllWarnings)
					{
						bool bAlreadyShown = false;
						ShownMessages.Add(WarningMessage, &bAlreadyShown);

						if (!bAlreadyShown)
						{
							if (ShownMessages.Num() > MaxMessagesToShow)
							{
								SET_WARN_COLOR(COLOR_WHITE);
								UE_CLOG(MaxMessagesToShow < AllWarnings.Num(), LogInit, Display, TEXT("NOTE: Only first %d warnings displayed."), MaxMessagesToShow);
								break;
							}

							UE_LOG(LogInit, Display, TEXT("%s"), *WarningMessage);
						}
					}
				}

				UE_LOG(LogInit, Display, TEXT(""));

				if( ErrorLevel != 0 )
				{
					SET_WARN_COLOR(COLOR_RED);
					UE_LOG(LogInit, Display, TEXT("Commandlet->Main return this error code: %d"), ErrorLevel );
					UE_LOG(LogInit, Display, TEXT("With %d error(s), %d warning(s)"), AllErrors.Num(), AllWarnings.Num() );
				}
				else if( ( AllErrors.Num() == 0 ) )
				{
					SET_WARN_COLOR(AllWarnings.Num() ? COLOR_YELLOW : COLOR_GREEN);
					UE_LOG(LogInit, Display, TEXT("Success - %d error(s), %d warning(s)"), AllErrors.Num(), AllWarnings.Num() );
				}
				else
				{
					SET_WARN_COLOR(COLOR_RED);
					UE_LOG(LogInit, Display, TEXT("Failure - %d error(s), %d warning(s)"), AllErrors.Num(), AllWarnings.Num() );
					ErrorLevel = 1;
				}
				CLEAR_WARN_COLOR();
			}
			else
			{
				UE_LOG(LogInit, Display, TEXT("Finished.") );
			}

			double CommandletExecutionTime = FPlatformTime::Seconds() - CommandletExecutionStartTime;
			UE_LOG(LogInit, Display, LINE_TERMINATOR TEXT( "Execution of commandlet took:  %.2f seconds"), CommandletExecutionTime );

			// We're ready to exit!
			return ErrorLevel;
		}
		else
		{
			// We're a regular client.
			check(bIsRegularClient);

			if (bTokenDoesNotHaveDash)
			{
				// here we give people a reasonable warning if they tried to use the short name of a commandlet
				UClass* TempCommandletClass = FindObject<UClass>(ANY_PACKAGE,*(Token+TEXT("Commandlet")),false);
				if (TempCommandletClass)
				{
					UE_LOG(LogInit, Fatal, TEXT("You probably meant to call a commandlet. Please use the full name %s."), *(Token+TEXT("Commandlet")));
				}
			}
		}
	}

	// exit if wanted.
	if( GIsRequestingExit )
	{
		if ( GEngine != nullptr )
		{
			GEngine->PreExit();
		}
		AppPreExit();
		// appExit is called outside guarded block.
		return 1;
	}

	FString MatineeName;

	if(FParse::Param(FCommandLine::Get(),TEXT("DUMPMOVIE")) || FParse::Value(FCommandLine::Get(), TEXT("-MATINEESSCAPTURE="), MatineeName))
	{
		// -1: remain on
		GIsDumpingMovie = -1;
	}

	// If dumping movie then we do NOT want on-screen messages
	GAreScreenMessagesEnabled = !GIsDumpingMovie && !GIsDemoMode;

#if !UE_BUILD_SHIPPING
	if (FParse::Param(FCommandLine::Get(),TEXT("NOSCREENMESSAGES")))
	{
		GAreScreenMessagesEnabled = false;
	}

	if (GEngine && FParse::Param(FCommandLine::Get(), TEXT("statunit")))
	{
		GEngine->Exec(nullptr, TEXT("stat unit"));
	}

	// Don't update INI files if benchmarking or -noini
	if( FApp::IsBenchmarking() || FParse::Param(FCommandLine::Get(),TEXT("NOINI")))
	{
		GConfig->Detach( GEngineIni );
		GConfig->Detach( GInputIni );
		GConfig->Detach( GGameIni );
		GConfig->Detach( GEditorIni );
	}
#endif // !UE_BUILD_SHIPPING

	delete [] CommandLineCopy;

	// initialize the pointer, as it is deleted before being assigned in the first frame
	PendingCleanupObjects = nullptr;

	// Initialize profile visualizers.
#if !(UE_BUILD_SHIPPING || UE_BUILD_TEST)
	FModuleManager::Get().LoadModule(TEXT("TaskGraph"));
	if (FPlatformProcess::SupportsMultithreading())
	{
		FModuleManager::Get().LoadModule(TEXT("ProfilerService"));
		FModuleManager::Get().GetModuleChecked<IProfilerServiceModule>("ProfilerService").CreateProfilerServiceManager();
	}
#endif

	// Init HighRes screenshot system, unless running on server
	if (!IsRunningDedicatedServer())
	{
		GetHighResScreenshotConfig().Init();
	}

#else // WITH_ENGINE
	InitEngineTextLocalization();
	InitGameTextLocalization();
#if USE_LOCALIZED_PACKAGE_CACHE
	FPackageLocalizationManager::Get().InitializeFromDefaultCache();
#endif	// USE_LOCALIZED_PACKAGE_CACHE
	FPlatformApplicationMisc::PostInit();
#endif // WITH_ENGINE

	//run automation smoke tests now that everything is setup to run
	FAutomationTestFramework::Get().RunSmokeTests();

	// Note we still have 20% remaining on the slow task: this will be used by the Editor/Engine initialization next
	return 0;
}


bool FEngineLoop::LoadCoreModules()
{
	// Always attempt to load CoreUObject. It requires additional pre-init which is called from its module's StartupModule method.
#if WITH_COREUOBJECT
	return FModuleManager::Get().LoadModule(TEXT("CoreUObject")) != nullptr;
#else
	return true;
#endif
}


void FEngineLoop::LoadPreInitModules()
{
	DECLARE_SCOPE_CYCLE_COUNTER(TEXT("Loading PreInit Modules"), STAT_PreInitModules, STATGROUP_LoadTime);

	// GGetMapNameDelegate is initialized here
#if WITH_ENGINE
	FModuleManager::Get().LoadModule(TEXT("Engine"));

	FModuleManager::Get().LoadModule(TEXT("Renderer"));

	FModuleManager::Get().LoadModule(TEXT("AnimGraphRuntime"));

	FPlatformApplicationMisc::LoadPreInitModules();

#if !UE_SERVER
	if (!IsRunningDedicatedServer() )
	{
		if (!GUsingNullRHI)
		{
			// This needs to be loaded before InitializeShaderTypes is called
			FModuleManager::Get().LoadModuleChecked<ISlateRHIRendererModule>("SlateRHIRenderer");
		}
	}
#endif

	FModuleManager::Get().LoadModule(TEXT("Landscape"));

	// Initialize ShaderCore before loading or compiling any shaders,
	// But after Renderer and any other modules which implement shader types.
	FModuleManager::Get().LoadModule(TEXT("ShaderCore"));

#if WITH_EDITORONLY_DATA
	// Load the texture compressor module before any textures load. They may
	// compress asynchronously and that can lead to a race condition.
	FModuleManager::Get().LoadModule(TEXT("TextureCompressor"));
#endif

#endif // WITH_ENGINE

#if (WITH_EDITOR && !(UE_BUILD_SHIPPING || UE_BUILD_TEST))
	// Load audio editor module before engine class CDOs are loaded
	FModuleManager::Get().LoadModule(TEXT("AudioEditor"));
	FModuleManager::Get().LoadModule(TEXT("AnimationModifiers"));
#endif
}


#if WITH_ENGINE

bool FEngineLoop::LoadStartupCoreModules()
{
	FScopedSlowTask SlowTask(100);

	DECLARE_SCOPE_CYCLE_COUNTER(TEXT("Loading Startup Modules"), STAT_StartupModules, STATGROUP_LoadTime);

	bool bSuccess = true;

	// Load all Runtime modules
	SlowTask.EnterProgressFrame(10);
	{
		FModuleManager::Get().LoadModule(TEXT("Core"));
		FModuleManager::Get().LoadModule(TEXT("Networking"));
	}

	SlowTask.EnterProgressFrame(10);
	FPlatformApplicationMisc::LoadStartupModules();

	// initialize messaging
	SlowTask.EnterProgressFrame(10);
	if (FPlatformProcess::SupportsMultithreading())
	{
		FModuleManager::LoadModuleChecked<IMessagingModule>("Messaging");
	}

	// Init Scene Reconstruction support
#if !UE_SERVER
	if (!IsRunningDedicatedServer())
	{
		FModuleManager::LoadModuleChecked<IMRMeshModule>("MRMesh");
	}
#endif

	SlowTask.EnterProgressFrame(10);
#if WITH_EDITOR
		FModuleManager::LoadModuleChecked<IEditorStyleModule>("EditorStyle");
#endif //WITH_EDITOR

	// Load UI modules
	SlowTask.EnterProgressFrame(10);
	if ( !IsRunningDedicatedServer() )
	{
		FModuleManager::Get().LoadModule("Slate");

#if !UE_BUILD_SHIPPING
		// Need to load up the SlateReflector module to initialize the WidgetSnapshotService
		FModuleManager::Get().LoadModule("SlateReflector");
#endif // !UE_BUILD_SHIPPING
	}

#if WITH_EDITOR
	// In dedicated server builds with the editor, we need to load UMG/UMGEditor for compiling blueprints.
	// UMG must be loaded for runtime and cooking.
	FModuleManager::Get().LoadModule("UMG");
#else
	if ( !IsRunningDedicatedServer() )
	{
		// UMG must be loaded for runtime and cooking.
		FModuleManager::Get().LoadModule("UMG");
	}
#endif //WITH_EDITOR

	// Load all Development modules
	SlowTask.EnterProgressFrame(20);
	if (!IsRunningDedicatedServer())
	{
#if WITH_UNREAL_DEVELOPER_TOOLS
		FModuleManager::Get().LoadModule("MessageLog");
		FModuleManager::Get().LoadModule("CollisionAnalyzer");
#endif	//WITH_UNREAL_DEVELOPER_TOOLS
	}

#if WITH_UNREAL_DEVELOPER_TOOLS
		FModuleManager::Get().LoadModule("FunctionalTesting");
#endif	//WITH_UNREAL_DEVELOPER_TOOLS

	SlowTask.EnterProgressFrame(30);
#if (WITH_EDITOR && !(UE_BUILD_SHIPPING || UE_BUILD_TEST))
	// HACK: load BT editor as early as possible for statically initialized assets (non cooked BT assets needs it)
	// cooking needs this module too
	FModuleManager::Get().LoadModule(TEXT("BehaviorTreeEditor"));

	// Ability tasks are based on GameplayTasks, so we need to make sure that module is loaded as well
	FModuleManager::Get().LoadModule(TEXT("GameplayTasksEditor"));

	IAudioEditorModule* AudioEditorModule = &FModuleManager::LoadModuleChecked<IAudioEditorModule>("AudioEditor");
	AudioEditorModule->RegisterAssetActions();

	// Load the StringTableEditor module to register its asset actions
	FModuleManager::Get().LoadModule("StringTableEditor");

	if( !IsRunningDedicatedServer() )
	{
		// VREditor needs to be loaded in non-server editor builds early, so engine content Blueprints can be loaded during DDC generation
		FModuleManager::Get().LoadModule(TEXT("VREditor"));
	}
	// -----------------------------------------------------

	// HACK: load EQS editor as early as possible for statically initialized assets (non cooked EQS assets needs it)
	// cooking needs this module too
	bool bEnvironmentQueryEditor = false;
	GConfig->GetBool(TEXT("EnvironmentQueryEd"), TEXT("EnableEnvironmentQueryEd"), bEnvironmentQueryEditor, GEngineIni);
	if (bEnvironmentQueryEditor
#if WITH_EDITOR
		|| GetDefault<UEditorExperimentalSettings>()->bEQSEditor
#endif // WITH_EDITOR
		)
	{
		FModuleManager::Get().LoadModule(TEXT("EnvironmentQueryEditor"));
	}

	// We need this for blueprint projects that have online functionality.
	//FModuleManager::Get().LoadModule(TEXT("OnlineBlueprintSupport"));

	if (IsRunningCommandlet())
	{
		FModuleManager::Get().LoadModule(TEXT("IntroTutorials"));
		FModuleManager::Get().LoadModule(TEXT("Blutility"));
	}

#endif //(WITH_EDITOR && !(UE_BUILD_SHIPPING || UE_BUILD_TEST))

#if WITH_ENGINE
	// Load runtime client modules (which are also needed at cook-time)
	if( !IsRunningDedicatedServer() )
	{
		FModuleManager::Get().LoadModule(TEXT("Overlay"));
	}

	FModuleManager::Get().LoadModule(TEXT("MediaAssets"));
#endif

	FModuleManager::Get().LoadModule(TEXT("ClothingSystemRuntime"));
#if WITH_EDITOR
	FModuleManager::Get().LoadModule(TEXT("ClothingSystemEditor"));
#endif

	FModuleManager::Get().LoadModule(TEXT("PacketHandler"));


	return bSuccess;
}


bool FEngineLoop::LoadStartupModules()
{
	FScopedSlowTask SlowTask(3);

	SlowTask.EnterProgressFrame(1);
	// Load any modules that want to be loaded before default modules are loaded up.
	if (!IProjectManager::Get().LoadModulesForProject(ELoadingPhase::PreDefault) || !IPluginManager::Get().LoadModulesForEnabledPlugins(ELoadingPhase::PreDefault))
	{
		return false;
	}

	SlowTask.EnterProgressFrame(1);
	// Load modules that are configured to load in the default phase
	if (!IProjectManager::Get().LoadModulesForProject(ELoadingPhase::Default) || !IPluginManager::Get().LoadModulesForEnabledPlugins(ELoadingPhase::Default))
	{
		return false;
	}

	SlowTask.EnterProgressFrame(1);
	// Load any modules that want to be loaded after default modules are loaded up.
	if (!IProjectManager::Get().LoadModulesForProject(ELoadingPhase::PostDefault) || !IPluginManager::Get().LoadModulesForEnabledPlugins(ELoadingPhase::PostDefault))
	{
		return false;
	}

	return true;
}


void FEngineLoop::InitTime()
{
	// Init variables used for benchmarking and ticking.
	FApp::SetCurrentTime(FPlatformTime::Seconds());
	MaxFrameCounter				= 0;
	MaxTickTime					= 0;
	TotalTickTime				= 0;
	LastFrameCycles				= FPlatformTime::Cycles();

	float FloatMaxTickTime		= 0;
#if (!UE_BUILD_SHIPPING || ENABLE_PGO_PROFILE)
	FParse::Value(FCommandLine::Get(),TEXT("SECONDS="),FloatMaxTickTime);
	MaxTickTime					= FloatMaxTickTime;

	// look of a version of seconds that only is applied if FApp::IsBenchmarking() is set. This makes it easier on
	// say, iOS, where we have a toggle setting to enable benchmarking, but don't want to have to make user
	// also disable the seconds setting as well. -seconds= will exit the app after time even if benchmarking
	// is not enabled
	// NOTE: This will override -seconds= if it's specified
	if (FApp::IsBenchmarking())
	{
		if (FParse::Value(FCommandLine::Get(),TEXT("BENCHMARKSECONDS="),FloatMaxTickTime) && FloatMaxTickTime)
		{
			MaxTickTime			= FloatMaxTickTime;
		}
	}

	// Use -FPS=X to override fixed tick rate if e.g. -BENCHMARK is used.
	float FixedFPS = 0;
	FParse::Value(FCommandLine::Get(),TEXT("FPS="),FixedFPS);
	if( FixedFPS > 0 )
	{
		FApp::SetFixedDeltaTime(1 / FixedFPS);
	}

#endif // !UE_BUILD_SHIPPING

	// convert FloatMaxTickTime into number of frames (using 1 / FApp::GetFixedDeltaTime() to convert fps to seconds )
	MaxFrameCounter = FMath::TruncToInt(MaxTickTime / FApp::GetFixedDeltaTime());
}


//called via FCoreDelegates::StarvedGameLoop
void GameLoopIsStarved()
{
	FlushPendingDeleteRHIResources_GameThread();
	FStats::AdvanceFrame( true, FStats::FOnAdvanceRenderingThreadStats::CreateStatic( &AdvanceRenderingThreadStatsGT ) );
}


int32 FEngineLoop::Init()
{
	LLM_SCOPE(ELLMTag::EngineInitMemory);

	DECLARE_SCOPE_CYCLE_COUNTER( TEXT( "FEngineLoop::Init" ), STAT_FEngineLoop_Init, STATGROUP_LoadTime );

	FScopedSlowTask SlowTask(100);
	SlowTask.EnterProgressFrame(10);

	// Figure out which UEngine variant to use.
	UClass* EngineClass = nullptr;
	if( !GIsEditor )
	{
		// We're the game.
		FString GameEngineClassName;
		GConfig->GetString(TEXT("/Script/Engine.Engine"), TEXT("GameEngine"), GameEngineClassName, GEngineIni);
		EngineClass = StaticLoadClass( UGameEngine::StaticClass(), nullptr, *GameEngineClassName);
		if (EngineClass == nullptr)
		{
			UE_LOG(LogInit, Fatal, TEXT("Failed to load UnrealEd Engine class '%s'."), *GameEngineClassName);
		}
		GEngine = NewObject<UEngine>(GetTransientPackage(), EngineClass);
	}
	else
	{
#if WITH_EDITOR
		// We're UnrealEd.
		FString UnrealEdEngineClassName;
		GConfig->GetString(TEXT("/Script/Engine.Engine"), TEXT("UnrealEdEngine"), UnrealEdEngineClassName, GEngineIni);
		EngineClass = StaticLoadClass(UUnrealEdEngine::StaticClass(), nullptr, *UnrealEdEngineClassName);
		if (EngineClass == nullptr)
		{
			UE_LOG(LogInit, Fatal, TEXT("Failed to load UnrealEd Engine class '%s'."), *UnrealEdEngineClassName);
		}
		GEngine = GEditor = GUnrealEd = NewObject<UUnrealEdEngine>(GetTransientPackage(), EngineClass);
#else
		check(0);
#endif
	}

	check( GEngine );

	GetMoviePlayer()->PassLoadingScreenWindowBackToGame();

	GEngine->ParseCommandline();

	InitTime();

	SlowTask.EnterProgressFrame(60);

	GEngine->Init(this);

	// Call init callbacks
	PRAGMA_DISABLE_DEPRECATION_WARNINGS
	UEngine::OnPostEngineInit.Broadcast();
	PRAGMA_ENABLE_DEPRECATION_WARNINGS
	FCoreDelegates::OnPostEngineInit.Broadcast();

	SlowTask.EnterProgressFrame(30);

	// initialize engine instance discovery
	if (FPlatformProcess::SupportsMultithreading())
	{
		if (!IsRunningCommandlet())
		{
			SessionService = FModuleManager::LoadModuleChecked<ISessionServicesModule>("SessionServices").GetSessionService();
			
			if (SessionService.IsValid())
			{
				SessionService->Start();
			}
		}

		EngineService = new FEngineService();
	}

	// Load all the post-engine init modules
	if (!IProjectManager::Get().LoadModulesForProject(ELoadingPhase::PostEngineInit) || !IPluginManager::Get().LoadModulesForEnabledPlugins(ELoadingPhase::PostEngineInit))
	{
		GIsRequestingExit = true;
		return 1;
	}

	GEngine->Start();

	GetMoviePlayer()->WaitForMovieToFinish();

#if !UE_SERVER
	// initialize media framework
	IMediaModule* MediaModule = FModuleManager::LoadModulePtr<IMediaModule>("Media");

	if (MediaModule != nullptr)
	{
		MediaModule->SetTimeSource(MakeShareable(new FAppMediaTimeSource));
	}
#endif

	// initialize automation worker
#if WITH_AUTOMATION_WORKER
	FModuleManager::Get().LoadModule("AutomationWorker");
#endif

	// Automation tests can be invoked locally in non-editor builds configuration (e.g. performance profiling in Test configuration)
#if WITH_ENGINE && !UE_BUILD_SHIPPING
	FModuleManager::Get().LoadModule("AutomationController");
	FModuleManager::GetModuleChecked<IAutomationControllerModule>("AutomationController").Init();
#endif

#if WITH_EDITOR
	if (GIsEditor)
	{
		FModuleManager::Get().LoadModule(TEXT("ProfilerClient"));
	}

	FModuleManager::Get().LoadModule(TEXT("SequenceRecorder"));
	FModuleManager::Get().LoadModule(TEXT("SequenceRecorderSections"));
#endif

	GIsRunning = true;

	if (!GIsEditor)
	{
		// hide a couple frames worth of rendering
		FViewport::SetGameRenderingEnabled(true, 3);
	}

	FCoreDelegates::StarvedGameLoop.BindStatic(&GameLoopIsStarved);

	// Ready to measure thread heartbeat
	FThreadHeartBeat::Get().Start();

#if defined(WITH_CODE_GUARD_HANDLER) && WITH_CODE_GUARD_HANDLER
    void CheckImageIntegrity();
    CheckImageIntegrity();
#endif
    
	FCoreDelegates::OnFEngineLoopInitComplete.Broadcast();
	return 0;
}


void FEngineLoop::Exit()
{
	STAT_ADD_CUSTOMMESSAGE_NAME( STAT_NamedMarker, TEXT( "EngineLoop.Exit" ) );

	GIsRunning	= 0;
	GLogConsole	= nullptr;

	// shutdown visual logger and flush all data
#if ENABLE_VISUAL_LOG
	FVisualLogger::Get().Shutdown();
#endif


	// Make sure we're not in the middle of loading something.
	FlushAsyncLoading();

	// Block till all outstanding resource streaming requests are fulfilled.
	if (!IStreamingManager::HasShutdown())
	{
		UTexture2D::CancelPendingTextureStreaming();
		IStreamingManager::Get().BlockTillAllRequestsFinished();
	}

#if WITH_ENGINE
	// shut down messaging
	delete EngineService;
	EngineService = nullptr;

	if (SessionService.IsValid())
	{
		SessionService->Stop();
		SessionService.Reset();
	}

	if (GDistanceFieldAsyncQueue)
	{
		GDistanceFieldAsyncQueue->Shutdown();
		delete GDistanceFieldAsyncQueue;
	}
#endif // WITH_ENGINE

	if ( GEngine != nullptr )
	{
		GEngine->ShutdownAudioDeviceManager();
	}

	if ( GEngine != nullptr )
	{
		GEngine->PreExit();
	}

	// close all windows
	FSlateApplication::Shutdown();

#if !UE_SERVER
	if ( FEngineFontServices::IsInitialized() )
	{
		FEngineFontServices::Destroy();
	}
#endif

#if WITH_EDITOR
	// These module must be shut down first because other modules may try to access them during shutdown.
	// Accessing these modules at shutdown causes instability since the object system will have been shut down and these modules uses uobjects internally.
	FModuleManager::Get().UnloadModule("AssetTools", true);

#endif // WITH_EDITOR
	FModuleManager::Get().UnloadModule("AssetRegistry", true);

#if !PLATFORM_ANDROID || PLATFORM_LUMIN 	// AppPreExit doesn't work on Android
	AppPreExit();

	TermGamePhys();
	ParticleVertexFactoryPool_FreePool();
#else
	// AppPreExit() stops malloc profiler, do it here instead
	MALLOC_PROFILER( GMalloc->Exec(nullptr, TEXT("MPROF STOP"), *GLog);	);
#endif // !ANDROID

#if WITH_PROFILEGPU
	ClearLongGPUTaskQueries();
#endif

	// Stop the rendering thread.
	StopRenderingThread();


	// Disable the shader cache
	FShaderCache::ShutdownShaderCache();

	// Close shader code map, if any
	FShaderCodeLibrary::Shutdown();

	// Tear down the RHI.
	RHIExitAndStopRHIThread();

#if !PLATFORM_ANDROID || PLATFORM_LUMIN // UnloadModules doesn't work on Android
#if WITH_ENGINE
	// Save the hot reload state
	IHotReloadInterface* HotReload = IHotReloadInterface::GetPtr();
	if(HotReload != nullptr)
	{
		HotReload->SaveConfig();
	}
#endif

	// Unload all modules.  Note that this doesn't actually unload the module DLLs (that happens at
	// process exit by the OS), but it does call ShutdownModule() on all loaded modules in the reverse
	// order they were loaded in, so that systems can unregister and perform general clean up.
	FModuleManager::Get().UnloadModulesAtShutdown();
#endif // !ANDROID

	DestroyMoviePlayer();

	// Move earlier?
#if STATS
	FThreadStats::StopThread();
#endif

	FTaskGraphInterface::Shutdown();
	IStreamingManager::Shutdown();

	FPlatformMisc::ShutdownTaggedStorage();
}


void FEngineLoop::ProcessLocalPlayerSlateOperations() const
{
	FSlateApplication& SlateApp = FSlateApplication::Get();

	// For all the game worlds drill down to the player controller for each game viewport and process it's slate operation
	for ( const FWorldContext& Context : GEngine->GetWorldContexts() )
	{
		UWorld* CurWorld = Context.World();
		if ( CurWorld && CurWorld->IsGameWorld() )
		{
			UGameViewportClient* GameViewportClient = CurWorld->GetGameViewport();
			TSharedPtr< SViewport > ViewportWidget = GameViewportClient ? GameViewportClient->GetGameViewportWidget() : nullptr;

			if ( ViewportWidget.IsValid() )
			{
				FWidgetPath PathToWidget;
				SlateApp.GeneratePathToWidgetUnchecked(ViewportWidget.ToSharedRef(), PathToWidget);

				if (PathToWidget.IsValid())
				{
					for (FConstPlayerControllerIterator Iterator = CurWorld->GetPlayerControllerIterator(); Iterator; ++Iterator)
					{
						APlayerController* PlayerController = Iterator->Get();
						if (PlayerController)
						{
							ULocalPlayer* LocalPlayer = Cast< ULocalPlayer >(PlayerController->Player);
							if (LocalPlayer)
							{
								FReply& TheReply = LocalPlayer->GetSlateOperations();
								SlateApp.ProcessExternalReply(PathToWidget, TheReply, LocalPlayer->GetControllerId());

								TheReply = FReply::Unhandled();
							}
						}
					}
				}
			}
		}
	}
}


bool FEngineLoop::ShouldUseIdleMode() const
{
	static const auto CVarIdleWhenNotForeground = IConsoleManager::Get().FindTConsoleVariableDataInt(TEXT("t.IdleWhenNotForeground"));
	bool bIdleMode = false;

	// Yield cpu usage if desired
	if (FApp::IsGame()
		&& FPlatformProperties::SupportsWindowedMode()
		&& CVarIdleWhenNotForeground->GetValueOnGameThread()
		&& !FPlatformApplicationMisc::IsThisApplicationForeground())
	{
		bIdleMode = true;

		for (const FWorldContext& Context : GEngine->GetWorldContexts())
		{
			if (!Context.World()->AreAlwaysLoadedLevelsLoaded())
			{
				bIdleMode = false;
				break;
			}
		}
	}

	return bIdleMode;
}

#if !UE_BUILD_SHIPPING && !UE_BUILD_TEST && MALLOC_GT_HOOKS

#include "Containers/StackTracker.h"
static TAutoConsoleVariable<int32> CVarLogGameThreadMallocChurn(
	TEXT("LogGameThreadMallocChurn.Enable"),
	0,
	TEXT("If > 0, then collect sample game thread malloc, realloc and free, periodically print a report of the worst offenders."));

static TAutoConsoleVariable<int32> CVarLogGameThreadMallocChurn_PrintFrequency(
	TEXT("LogGameThreadMallocChurn.PrintFrequency"),
	300,
	TEXT("Number of frames between churn reports."));

static TAutoConsoleVariable<int32> CVarLogGameThreadMallocChurn_Threshhold(
	TEXT("LogGameThreadMallocChurn.Threshhold"),
	10,
	TEXT("Minimum average number of allocs per frame to include in the report."));

static TAutoConsoleVariable<int32> CVarLogGameThreadMallocChurn_SampleFrequency(
	TEXT("LogGameThreadMallocChurn.SampleFrequency"),
	100,
	TEXT("Number of allocs to skip between samples. This is used to prevent churn sampling from slowing the game down too much."));

static TAutoConsoleVariable<int32> CVarLogGameThreadMallocChurn_StackIgnore(
	TEXT("LogGameThreadMallocChurn.StackIgnore"),
	2,
	TEXT("Number of items to discard from the top of a stack frame."));

static TAutoConsoleVariable<int32> CVarLogGameThreadMallocChurn_RemoveAliases(
	TEXT("LogGameThreadMallocChurn.RemoveAliases"),
	1,
	TEXT("If > 0 then remove aliases from the counting process. This essentialy merges addresses that have the same human readable string. It is slower."));

static TAutoConsoleVariable<int32> CVarLogGameThreadMallocChurn_StackLen(
	TEXT("LogGameThreadMallocChurn.StackLen"),
	3,
	TEXT("Maximum number of stack frame items to keep. This improves aggregation because calls that originate from multiple places but end up in the same place will be accounted together."));


extern CORE_API TFunction<void(int32)>* GGameThreadMallocHook;

struct FScopedSampleMallocChurn
{
	static FStackTracker GGameThreadMallocChurnTracker;
	static uint64 DumpFrame;

	bool bEnabled;
	int32 CountDown;
	TFunction<void(int32)> Hook;

	FScopedSampleMallocChurn()
		: bEnabled(CVarLogGameThreadMallocChurn.GetValueOnGameThread() > 0)
		, CountDown(CVarLogGameThreadMallocChurn_SampleFrequency.GetValueOnGameThread())
		, Hook(
		[this](int32 Index)
	{
		if (--CountDown <= 0)
		{
			CountDown = CVarLogGameThreadMallocChurn_SampleFrequency.GetValueOnGameThread();
			CollectSample();
		}
	}
	)
	{
		if (bEnabled)
		{
			check(IsInGameThread());
			check(!GGameThreadMallocHook);
			if (!DumpFrame)
			{
				DumpFrame = GFrameCounter + CVarLogGameThreadMallocChurn_PrintFrequency.GetValueOnGameThread();
				GGameThreadMallocChurnTracker.ResetTracking();
			}
			GGameThreadMallocChurnTracker.ToggleTracking(true, true);
			GGameThreadMallocHook = &Hook;
		}
		else
		{
			check(IsInGameThread());
			GGameThreadMallocChurnTracker.ToggleTracking(false, true);
			if (DumpFrame)
			{
				DumpFrame = 0;
				GGameThreadMallocChurnTracker.ResetTracking();
			}
		}
	}
	~FScopedSampleMallocChurn()
	{
		if (bEnabled)
		{
			check(IsInGameThread());
			check(GGameThreadMallocHook == &Hook);
			GGameThreadMallocHook = nullptr;
			GGameThreadMallocChurnTracker.ToggleTracking(false, true);
			check(DumpFrame);
			if (GFrameCounter > DumpFrame)
			{
				PrintResultsAndReset();
			}
		}
	}

	void CollectSample()
	{
		check(IsInGameThread());
		GGameThreadMallocChurnTracker.CaptureStackTrace(CVarLogGameThreadMallocChurn_StackIgnore.GetValueOnGameThread(), nullptr, CVarLogGameThreadMallocChurn_StackLen.GetValueOnGameThread(), CVarLogGameThreadMallocChurn_RemoveAliases.GetValueOnGameThread() > 0);
	}
	void PrintResultsAndReset()
	{
		DumpFrame = GFrameCounter + CVarLogGameThreadMallocChurn_PrintFrequency.GetValueOnGameThread();
		FOutputDeviceRedirector* Log = FOutputDeviceRedirector::Get();
		float SampleAndFrameCorrection = float(CVarLogGameThreadMallocChurn_SampleFrequency.GetValueOnGameThread()) / float(CVarLogGameThreadMallocChurn_PrintFrequency.GetValueOnGameThread());
		GGameThreadMallocChurnTracker.DumpStackTraces(CVarLogGameThreadMallocChurn_Threshhold.GetValueOnGameThread(), *Log, SampleAndFrameCorrection);
		GGameThreadMallocChurnTracker.ResetTracking();
	}
};
FStackTracker FScopedSampleMallocChurn::GGameThreadMallocChurnTracker;
uint64 FScopedSampleMallocChurn::DumpFrame = 0;

#endif

static inline void IssueLongGPUTaskHelper()
{
#if WITH_PROFILEGPU && !UE_BUILD_SHIPPING
	if (GTriggerGPUProfile && !GTriggerGPUHitchProfile)
	{
		FRHICommandListImmediate& RHICmdList = FRHICommandListExecutor::GetImmediateCommandList();
		IssueScalableLongGPUTask(RHICmdList);
	}
#endif
}

void FEngineLoop::Tick()
{
#if !UE_BUILD_SHIPPING && !UE_BUILD_TEST && MALLOC_GT_HOOKS
	FScopedSampleMallocChurn ChurnTracker;
#endif
	// let the low level mem tracker pump once a frame to update states
	LLM(FLowLevelMemTracker::Get().UpdateStatsPerFrame());

	LLM_SCOPE(ELLMTag::EngineMisc);

	// Send a heartbeat for the diagnostics thread
	FThreadHeartBeat::Get().HeartBeat(true);
	FGameThreadHitchHeartBeat::Get().FrameStart();

	// Make sure something is ticking the rendering tickables in -onethread mode to avoid leaks/bugs.
	if (!GUseThreadedRendering && !GIsRenderingThreadSuspended.Load(EMemoryOrder::Relaxed))
	{
		TickRenderingTickables();
	}

	// Ensure we aren't starting a frame while loading or playing a loading movie
	ensure(GetMoviePlayer()->IsLoadingFinished() && !GetMoviePlayer()->IsMovieCurrentlyPlaying());

#if UE_EXTERNAL_PROFILING_ENABLED
	FExternalProfiler* ActiveProfiler = FActiveExternalProfilerBase::GetActiveProfiler();
	if (ActiveProfiler)
	{
		ActiveProfiler->FrameSync();
	}
#endif		// UE_EXTERNAL_PROFILING_ENABLED

	FPlatformMisc::BeginNamedEventFrame();

	uint64 CurrentFrameCounter = GFrameCounter;
	SCOPED_NAMED_EVENT_F(TEXT("Frame %d"), FColor::Red, CurrentFrameCounter);

	// execute callbacks for cvar changes
	{
		QUICK_SCOPE_CYCLE_COUNTER(STAT_FEngineLoop_Tick_CallAllConsoleVariableSinks);
		IConsoleManager::Get().CallAllConsoleVariableSinks();
	}

	{
		SCOPE_CYCLE_COUNTER(STAT_FrameTime);

		#if WITH_PROFILEGPU && !UE_BUILD_SHIPPING
			// Issue the measurement of the execution time of a basic LongGPUTask unit on the very first frame
			// The results will be retrived on the first call of IssueScalableLongGPUTask
			if (GFrameCounter == 0 && IsFeatureLevelSupported(GMaxRHIShaderPlatform, ERHIFeatureLevel::SM4) && FApp::CanEverRender())
			{
				FlushRenderingCommands();

				ENQUEUE_UNIQUE_RENDER_COMMAND(
					MeasureLongGPUTaskExecutionTimeCmd,
					{
						MeasureLongGPUTaskExecutionTime(RHICmdList);
					});
			}
		#endif

		FCoreDelegates::OnBeginFrame.Broadcast();

		// flush debug output which has been buffered by other threads
		{
			QUICK_SCOPE_CYCLE_COUNTER(STAT_FEngineLoop_FlushThreadedLogs);
			GLog->FlushThreadedLogs();
		}

		// exit if frame limit is reached in benchmark mode, or if time limit is reached
		if ((FApp::IsBenchmarking() && MaxFrameCounter && (GFrameCounter > MaxFrameCounter)) ||
			(MaxTickTime && (TotalTickTime > MaxTickTime)))
		{
			FPlatformMisc::RequestExit(0);
		}

		// set FApp::CurrentTime, FApp::DeltaTime and potentially wait to enforce max tick rate
		{
			QUICK_SCOPE_CYCLE_COUNTER(STAT_FEngineLoop_UpdateTimeAndHandleMaxTickRate);
			GEngine->UpdateTimeAndHandleMaxTickRate();
		}

		// beginning of RHI frame
		ENQUEUE_RENDER_COMMAND(BeginFrame)([CurrentFrameCounter](FRHICommandListImmediate& RHICmdList)
		{
			GRHICommandList.LatchBypass();
			GFrameNumberRenderThread++;

			// If we are profiling, kick off a long GPU task to make the GPU always behind the CPU so that we
			// won't get GPU idle time measured in profiling results
			IssueLongGPUTaskHelper();

<<<<<<< HEAD
				RHICmdList.PushEvent(*FString::Printf(TEXT("Frame%d"),GFrameNumberRenderThread), FColor(0, 255, 0, 255));
				GPU_STATS_BEGINFRAME(RHICmdList);
				RHICmdList.BeginFrame();
			FCoreDelegates::OnBeginFrameRT.Broadcast();
			});
=======
			FString FrameString = FString::Printf(TEXT("Frame %d"), CurrentFrameCounter);
			FPlatformMisc::BeginNamedEvent(FColor::Yellow, *FrameString);
			RHICmdList.PushEvent(*FrameString, FColor::Green);

			GPU_STATS_BEGINFRAME(RHICmdList);
			RHICmdList.BeginFrame();
			FCoreDelegates::OnBeginFrameRT.Broadcast();
		});
>>>>>>> a23640a2

		#if !UE_SERVER && WITH_ENGINE
		if (!GIsEditor && GEngine->GameViewport && GEngine->GameViewport->GetWorld() && GEngine->GameViewport->GetWorld()->IsCameraMoveable())
		{
			// When not in editor, we emit dynamic resolution's begin frame right after RHI's.
			GEngine->EmitDynamicResolutionEvent(EDynamicResolutionStateEvent::BeginFrame);
		}
		#endif

		// tick performance monitoring
		{
			QUICK_SCOPE_CYCLE_COUNTER(STAT_FEngineLoop_TickFPSChart);
			GEngine->TickPerformanceMonitoring( FApp::GetDeltaTime() );

			extern COREUOBJECT_API void ResetAsyncLoadingStats();
			ResetAsyncLoadingStats();
		}

		// update memory allocator stats
		{
			QUICK_SCOPE_CYCLE_COUNTER(STAT_FEngineLoop_Malloc_UpdateStats);
			GMalloc->UpdateStats();
		}
	}

	FStats::AdvanceFrame( false, FStats::FOnAdvanceRenderingThreadStats::CreateStatic( &AdvanceRenderingThreadStatsGT ) );

	{
		SCOPE_CYCLE_COUNTER( STAT_FrameTime );

		// Calculates average FPS/MS (outside STATS on purpose)
		CalculateFPSTimings();

		// Note the start of a new frame
		MALLOC_PROFILER(GMalloc->Exec(nullptr, *FString::Printf(TEXT("SNAPSHOTMEMORYFRAME")),*GLog));

		// handle some per-frame tasks on the rendering thread
		ENQUEUE_UNIQUE_RENDER_COMMAND(
			ResetDeferredUpdates,
			{
				FDeferredUpdateResource::ResetNeedsUpdate();
				FlushPendingDeleteRHIResources_RenderThread();
			});

		{
			SCOPE_CYCLE_COUNTER(STAT_PumpMessages);
			FPlatformApplicationMisc::PumpMessages(true);
		}

		bool bIdleMode;
		{

			QUICK_SCOPE_CYCLE_COUNTER(STAT_FEngineLoop_Idle);

			// Idle mode prevents ticking and rendering completely
			bIdleMode = ShouldUseIdleMode();
			if (bIdleMode)
			{
				// Yield CPU time
				FPlatformProcess::Sleep(.1f);
			}
		}

		// @todo vreditor urgent: Temporary hack to allow world-to-meters to be set before
		// input is polled for motion controller devices each frame.
		extern ENGINE_API float GNewWorldToMetersScale;
		if( GNewWorldToMetersScale != 0.0f  )
		{
#if WITH_ENGINE
			UWorld* WorldToScale = GWorld;

#if WITH_EDITOR
			if( GIsEditor && GEditor->PlayWorld != nullptr && GEditor->bIsSimulatingInEditor )
			{
				WorldToScale = GEditor->PlayWorld;
			}
#endif //WITH_EDITOR

			if( WorldToScale != nullptr )
		{
				if( GNewWorldToMetersScale != WorldToScale->GetWorldSettings()->WorldToMeters )
			{
					WorldToScale->GetWorldSettings()->WorldToMeters = GNewWorldToMetersScale;
			}
		}

			GNewWorldToMetersScale = 0.0f;
		}
#endif //WITH_ENGINE

		// tick active platform files
		FPlatformFileManager::Get().TickActivePlatformFile();

		// process accumulated Slate input
		if (FSlateApplication::IsInitialized() && !bIdleMode)
		{
			SCOPE_TIME_GUARD(TEXT("SlateInput"));
			QUICK_SCOPE_CYCLE_COUNTER(STAT_FEngineLoop_Tick_SlateInput);
			LLM_SCOPE(ELLMTag::UI);

			FSlateApplication& SlateApp = FSlateApplication::Get();
			SlateApp.PollGameDeviceState();
			// Gives widgets a chance to process any accumulated input
			SlateApp.FinishedInputThisFrame();
		}

#if !UE_SERVER
		// tick media framework
		static const FName MediaModuleName(TEXT("Media"));
		IMediaModule* MediaModule = FModuleManager::LoadModulePtr<IMediaModule>(MediaModuleName);

		if (MediaModule != nullptr)
		{
			MediaModule->TickPreEngine();
		}
#endif

		// main game engine tick (world, game objects, etc.)
		GEngine->Tick(FApp::GetDeltaTime(), bIdleMode);

		// If a movie that is blocking the game thread has been playing,
		// wait for it to finish before we continue to tick or tick again
		// We do this right after GEngine->Tick() because that is where user code would initiate a load / movie.
		{
			QUICK_SCOPE_CYCLE_COUNTER(STAT_FEngineLoop_WaitForMovieToFinish);
			GetMoviePlayer()->WaitForMovieToFinish(true);
		}

		if (GShaderCompilingManager)
		{
			// Process any asynchronous shader compile results that are ready, limit execution time
			QUICK_SCOPE_CYCLE_COUNTER(STAT_FEngineLoop_Tick_GShaderCompilingManager);
			GShaderCompilingManager->ProcessAsyncResults(true, false);
		}

		if (GDistanceFieldAsyncQueue)
		{
			QUICK_SCOPE_CYCLE_COUNTER(STAT_FEngineLoop_Tick_GDistanceFieldAsyncQueue);
			GDistanceFieldAsyncQueue->ProcessAsyncTasks();
		}

#if !UE_SERVER
		// tick media framework
		if (MediaModule != nullptr)
		{
			MediaModule->TickPreSlate();
		}
#endif

#if WITH_ENGINE
		// process concurrent Slate tasks
		FGraphEventRef ConcurrentTask;
		const bool bDoConcurrentSlateTick = GEngine->ShouldDoAsyncEndOfFrameTasks();

		const UGameViewportClient* const GameViewport = GEngine->GameViewport;
		const UWorld* const GameViewportWorld = GameViewport ? GameViewport->GetWorld() : nullptr;
		UDemoNetDriver* const CurrentDemoNetDriver = GameViewportWorld ? GameViewportWorld->DemoNetDriver : nullptr;

		// Optionally validate that Slate has not modified any replicated properties for client replay recording.
		FDemoSavedPropertyState PreSlateObjectStates;
		const bool bValidateReplicatedProperties = CurrentDemoNetDriver && CVarDoAsyncEndOfFrameTasksValidateReplicatedProperties.GetValueOnGameThread() != 0;
		if (bValidateReplicatedProperties)
		{
			PreSlateObjectStates = CurrentDemoNetDriver->SavePropertyState();
		}

		if (bDoConcurrentSlateTick)
		{
			const float DeltaSeconds = FApp::GetDeltaTime();
			
			if (CurrentDemoNetDriver && CurrentDemoNetDriver->ShouldTickFlushAsyncEndOfFrame())
			{
			ConcurrentTask = TGraphTask<FExecuteConcurrentWithSlateTickTask>::CreateTask(nullptr, ENamedThreads::GameThread).ConstructAndDispatchWhenReady(
					[CurrentDemoNetDriver, DeltaSeconds]() {
					if (CVarDoAsyncEndOfFrameTasksRandomize.GetValueOnAnyThread(true) > 0)
					{
						FPlatformProcess::Sleep(FMath::RandRange(0.0f, .003f)); // this shakes up the threading to find race conditions
					}

						if (CurrentDemoNetDriver != nullptr)
						{
							CurrentDemoNetDriver->TickFlushAsyncEndOfFrame(DeltaSeconds);
					}
					});
				}
		}
#endif

		// tick Slate application
		if (FSlateApplication::IsInitialized() && !bIdleMode)
		{
			{
				QUICK_SCOPE_CYCLE_COUNTER(STAT_FEngineLoop_ProcessPlayerControllersSlateOperations);
				check(!IsRunningDedicatedServer());

				// Process slate operations accumulated in the world ticks.
				ProcessLocalPlayerSlateOperations();
			}

			FSlateApplication::Get().Tick();
		}

#if WITH_ENGINE
		if (bValidateReplicatedProperties)
		{
			const bool bReplicatedPropertiesDifferent = CurrentDemoNetDriver->ComparePropertyState(PreSlateObjectStates);
			if (bReplicatedPropertiesDifferent)
			{
				UE_LOG(LogInit, Log, TEXT("Replicated properties changed during Slate tick!"));
			}
		}

		if (ConcurrentTask.GetReference())
		{
			CSV_SCOPED_TIMING_STAT(Basic, ConcurrentWithSlateTickTasks_Wait);

			QUICK_SCOPE_CYCLE_COUNTER(STAT_ConcurrentWithSlateTickTasks_Wait);
			FTaskGraphInterface::Get().WaitUntilTaskCompletes(ConcurrentTask);
			ConcurrentTask = nullptr;
		}
		{
			ENQUEUE_UNIQUE_RENDER_COMMAND(WaitForOutstandingTasksOnly_for_DelaySceneRenderCompletion,
			{
				QUICK_SCOPE_CYCLE_COUNTER(STAT_DelaySceneRenderCompletion_TaskWait);
				FRHICommandListExecutor::GetImmediateCommandList().ImmediateFlush(EImmediateFlushType::WaitForOutstandingTasksOnly);
			});
		}
#endif

#if STATS
		// Clear any stat group notifications we have pending just in case they weren't claimed during FSlateApplication::Get().Tick
		extern CORE_API void ClearPendingStatGroups();
		ClearPendingStatGroups();
#endif

#if WITH_EDITOR && !UE_BUILD_SHIPPING
		// tick automation controller (Editor only)
		{
			QUICK_SCOPE_CYCLE_COUNTER(STAT_FEngineLoop_Tick_AutomationController);
			static FName AutomationController("AutomationController");
			if (FModuleManager::Get().IsModuleLoaded(AutomationController))
			{
				FModuleManager::GetModuleChecked<IAutomationControllerModule>(AutomationController).Tick();
			}
		}
#endif

#if WITH_ENGINE && WITH_AUTOMATION_WORKER
		// tick automation worker
		{
			QUICK_SCOPE_CYCLE_COUNTER(STAT_FEngineLoop_Tick_AutomationWorker);
			static const FName AutomationWorkerModuleName = TEXT("AutomationWorker");
			if (FModuleManager::Get().IsModuleLoaded(AutomationWorkerModuleName))
			{
				FModuleManager::GetModuleChecked<IAutomationWorkerModule>(AutomationWorkerModuleName).Tick();
			}
		}
#endif

		// tick render hardware interface
		{			
			SCOPE_CYCLE_COUNTER(STAT_RHITickTime);
			RHITick( FApp::GetDeltaTime() ); // Update RHI.
		}

		// Increment global frame counter. Once for each engine tick.
		GFrameCounter++;

		// Disregard first few ticks for total tick time as it includes loading and such.
		if (GFrameCounter > 6)
		{
			TotalTickTime += FApp::GetDeltaTime();
		}

		// Find the objects which need to be cleaned up the next frame.
		FPendingCleanupObjects* PreviousPendingCleanupObjects = PendingCleanupObjects;
		PendingCleanupObjects = GetPendingCleanupObjects();

		{
			SCOPE_CYCLE_COUNTER(STAT_FrameSyncTime);
			// this could be perhaps moved down to get greater parallelism
			// Sync game and render thread. Either total sync or allowing one frame lag.
			static FFrameEndSync FrameEndSync;
			static auto CVarAllowOneFrameThreadLag = IConsoleManager::Get().FindTConsoleVariableDataInt(TEXT("r.OneFrameThreadLag"));
			FrameEndSync.Sync( CVarAllowOneFrameThreadLag->GetValueOnGameThread() != 0 );
		}

		// tick core ticker, threads & deferred commands
		{
			SCOPE_CYCLE_COUNTER(STAT_DeferredTickTime);
			// Delete the objects which were enqueued for deferred cleanup before the previous frame.
			delete PreviousPendingCleanupObjects;

#if WITH_COREUOBJECT
			DeleteLoaders(); // destroy all linkers pending delete
#endif

			FTicker::GetCoreTicker().Tick(FApp::GetDeltaTime());
			FThreadManager::Get().Tick();
			GEngine->TickDeferredCommands();		
		}

#if !UE_SERVER
		// tick media framework
		if (MediaModule != nullptr)
		{
			QUICK_SCOPE_CYCLE_COUNTER(STAT_FEngineLoop_MediaTickPostRender);
			MediaModule->TickPostRender();
		}
#endif

		FCoreDelegates::OnEndFrame.Broadcast();

		#if !UE_SERVER && WITH_ENGINE
		{
			// We emit dynamic resolution's end frame right before RHI's. GEngine is going to ignore it if no BeginFrame was done.
			GEngine->EmitDynamicResolutionEvent(EDynamicResolutionStateEvent::EndFrame);
		}
		#endif

		// end of RHI frame
		ENQUEUE_UNIQUE_RENDER_COMMAND(EndFrame,
		{
			FCoreDelegates::OnEndFrameRT.Broadcast();
			RHICmdList.EndFrame();
			GPU_STATS_ENDFRAME(RHICmdList);
			RHICmdList.PopEvent();
			FPlatformMisc::EndNamedEvent();
		});

		// Set CPU utilization stats.
		const FCPUTime CPUTime = FPlatformTime::GetCPUTime();
		SET_FLOAT_STAT( STAT_CPUTimePct, CPUTime.CPUTimePct );
		SET_FLOAT_STAT( STAT_CPUTimePctRelative, CPUTime.CPUTimePctRelative );

		// Set the UObject count stat
#if UE_GC_TRACK_OBJ_AVAILABLE
		SET_DWORD_STAT(STAT_Hash_NumObjects, GUObjectArray.GetObjectArrayNumMinusAvailable());
#endif
	}
}


void FEngineLoop::ClearPendingCleanupObjects()
{
	delete PendingCleanupObjects;
	PendingCleanupObjects = nullptr;
}

#endif // WITH_ENGINE


static TAutoConsoleVariable<int32> CVarLogTimestamp(
	TEXT("log.Timestamp"),
	1,
	TEXT("Defines if time is included in each line in the log file and in what form. Layout: [time][frame mod 1000]\n")
	TEXT("  0 = Do not display log timestamps\n")
	TEXT("  1 = Log time stamps in UTC and frame time (default) e.g. [2015.11.25-21.28.50:803][376]\n")
	TEXT("  2 = Log timestamps in seconds elapsed since GStartTime e.g. [0130.29][420]")
	TEXT("  3 = Log timestamps in local time and frame time e.g. [2017.08.04-17.59.50:803][420]"),
	ECVF_Default);


static TAutoConsoleVariable<int32> CVarLogCategory(
	TEXT("log.Category"),
	1,
	TEXT("Defines if the categoy is included in each line in the log file and in what form.\n")
	TEXT("  0 = Do not log category\n")
	TEXT("  2 = Log the category (default)"),
	ECVF_Default);


// Gets called any time cvars change (on the main thread)
static void CVarLogSinkFunction()
{
	{
		// for debugging
		ELogTimes::Type OldGPrintLogTimes = GPrintLogTimes;

		int32 LogTimestampValue = CVarLogTimestamp.GetValueOnGameThread();

		// Note GPrintLogTimes can be used on multiple threads but it should be no issue to change it on the fly
		switch(LogTimestampValue)
		{
			default:
			case 0: GPrintLogTimes = ELogTimes::None; break;
			case 1: GPrintLogTimes = ELogTimes::UTC; break;
			case 2: GPrintLogTimes = ELogTimes::SinceGStartTime; break;
			case 3: GPrintLogTimes = ELogTimes::Local; break;
		}
	}

	{
		int32 LogCategoryValue = CVarLogCategory.GetValueOnGameThread();

		// Note GPrintLogCategory can be used on multiple threads but it should be no issue to change it on the fly
		GPrintLogCategory = LogCategoryValue != 0;
	}
}


FAutoConsoleVariableSink CVarLogSink(FConsoleCommandDelegate::CreateStatic(&CVarLogSinkFunction));

static void CheckForPrintTimesOverride()
{
	// Determine whether to override the default setting for including timestamps in the log.
	FString LogTimes;
	if (GConfig->GetString( TEXT( "LogFiles" ), TEXT( "LogTimes" ), LogTimes, GEngineIni ))
	{
		if (LogTimes == TEXT( "None" ))
		{
			CVarLogTimestamp->Set((int)ELogTimes::None, ECVF_SetBySystemSettingsIni);
		}
		else if (LogTimes == TEXT( "UTC" ))
		{
			CVarLogTimestamp->Set((int)ELogTimes::UTC, ECVF_SetBySystemSettingsIni);
		}
		else if (LogTimes == TEXT( "SinceStart" ))
		{
			CVarLogTimestamp->Set((int)ELogTimes::SinceGStartTime, ECVF_SetBySystemSettingsIni);
		}
		else if (LogTimes == TEXT( "Local" ))
		{
			CVarLogTimestamp->Set((int)ELogTimes::Local, ECVF_SetBySystemSettingsIni);
		}
		// Assume this is a bool for backward compatibility
		else if (FCString::ToBool( *LogTimes ))
		{
			CVarLogTimestamp->Set((int)ELogTimes::UTC, ECVF_SetBySystemSettingsIni);
		}
	}

	if (FParse::Param( FCommandLine::Get(), TEXT( "LOGTIMES" ) ))
	{
		CVarLogTimestamp->Set((int)ELogTimes::UTC, ECVF_SetByCommandline);
	}
	else if (FParse::Param( FCommandLine::Get(), TEXT( "UTCLOGTIMES" ) ))
	{
		CVarLogTimestamp->Set((int)ELogTimes::UTC, ECVF_SetByCommandline);
	}
	else if (FParse::Param( FCommandLine::Get(), TEXT( "NOLOGTIMES" ) ))
	{
		CVarLogTimestamp->Set((int)ELogTimes::None, ECVF_SetByCommandline);
	}
	else if (FParse::Param( FCommandLine::Get(), TEXT( "LOGTIMESINCESTART" ) ))
	{
		CVarLogTimestamp->Set((int)ELogTimes::SinceGStartTime, ECVF_SetByCommandline);
	}
	else if (FParse::Param( FCommandLine::Get(), TEXT( "LOCALLOGTIMES" ) ))
	{
		CVarLogTimestamp->Set((int)ELogTimes::Local, ECVF_SetByCommandline);
	}
}


/* FEngineLoop static interface
 *****************************************************************************/

bool FEngineLoop::AppInit( )
{
	BeginInitTextLocalization();

	// Avoiding potential exploits by not exposing command line overrides in the shipping games.
#if !UE_BUILD_SHIPPING && WITH_EDITORONLY_DATA
	FString CmdLineFile;

	if (FParse::Value(FCommandLine::Get(), TEXT("-CmdLineFile="), CmdLineFile))
	{
		if (CmdLineFile.EndsWith(TEXT(".txt")))
		{
			FString FileCmds;

			if (FFileHelper::LoadFileToString(FileCmds, *CmdLineFile))
			{
				FileCmds = FString(TEXT(" ")) + FileCmds.TrimStartAndEnd();

				if (FileCmds.Len() > 1)
				{
					UE_LOG(LogInit, Log, TEXT("Appending commandline from file:%s"), *FileCmds);

					FCommandLine::Append(*FileCmds);
				}
			}
			else
			{
				UE_LOG(LogInit, Warning, TEXT("Failed to load commandline file '%s'."), *CmdLineFile);
			}
		}
		else
		{
			UE_LOG(LogInit, Warning, TEXT("Can only load commandline files ending with .txt, can't load: %s"), *CmdLineFile);
		}
	}


	// 8192 is the maximum length of the command line on Windows XP.
	TCHAR CmdLineEnv[8192];

	// Retrieve additional command line arguments from environment variable.
	FPlatformMisc::GetEnvironmentVariable(TEXT("UE-CmdLineArgs"), CmdLineEnv,ARRAY_COUNT(CmdLineEnv));

	// Manually nullptr terminate just in case. The nullptr string is returned above in the error case so
	// we don't have to worry about that.
	CmdLineEnv[ARRAY_COUNT(CmdLineEnv)-1] = 0;
	FString Env = FString(CmdLineEnv).TrimStart();

	if (Env.Len())
	{
		// Append the command line environment after inserting a space as we can't set it in the
		// environment. Note that any code accessing GCmdLine before appInit obviously won't
		// respect the command line environment additions.
		FCommandLine::Append(TEXT(" -EnvAfterHere "));
		FCommandLine::Append(CmdLineEnv);
	}
#endif

	// Error history.
	FCString::Strcpy(GErrorHist, TEXT("Fatal error!" LINE_TERMINATOR LINE_TERMINATOR));

	// Platform specific pre-init.
	FPlatformMisc::PlatformPreInit();
	FPlatformApplicationMisc::PreInit();

	// Keep track of start time.
	GSystemStartTime = FDateTime::Now().ToString();

	// Switch into executable's directory.
	FPlatformProcess::SetCurrentWorkingDirectoryToBaseDir();

	// Now finish initializing the file manager after the command line is set up
	IFileManager::Get().ProcessCommandLineOptions();

	FPageAllocator::LatchProtectedMode();

	if (FParse::Param(FCommandLine::Get(), TEXT("purgatorymallocproxy")))
	{
		FMemory::EnablePurgatoryTests();
	}

	if (FParse::Param(FCommandLine::Get(), TEXT("poisonmallocproxy")))
	{
		FMemory::EnablePoisonTests();
	}

#if !UE_BUILD_SHIPPING
	if (FParse::Param(FCommandLine::Get(), TEXT("BUILDMACHINE")))
	{
		GIsBuildMachine = true;
	}

	// If "-WaitForDebugger" was specified, halt startup and wait for a debugger to attach before continuing
	if( FParse::Param( FCommandLine::Get(), TEXT( "WaitForDebugger" ) ) )
	{
		while( !FPlatformMisc::IsDebuggerPresent() )
		{
			FPlatformProcess::Sleep( 0.1f );
		}
	}
#endif // !UE_BUILD_SHIPPING

#if PLATFORM_WINDOWS

	// make sure that the log directory exists
	IFileManager::Get().MakeDirectory( *FPaths::ProjectLogDir() );

	// update the mini dump filename now that we have enough info to point it to the log folder even in installed builds
	FCString::Strcpy(MiniDumpFilenameW, *IFileManager::Get().ConvertToAbsolutePathForExternalAppForWrite(*FString::Printf(TEXT("%sunreal-v%i-%s.dmp"), *FPaths::ProjectLogDir(), FEngineVersion::Current().GetChangelist(), *FDateTime::Now().ToString())));
#endif

	// Init logging to disk
	FPlatformOutputDevices::SetupOutputDevices();

	{
		LLM_SCOPE(ELLMTag::ConfigSystem);
		// init config system
		FConfigCacheIni::InitializeConfigSystem();
	}

	// Now that configs have been initialized, setup stack walking options
	FPlatformStackWalk::Init();

#if WITH_EDITOR
	FBlueprintSupport::InitializeCompilationManager();
#endif

	CheckForPrintTimesOverride();

	IPluginManager&  PluginManager  = IPluginManager::Get();
	IProjectManager& ProjectManager = IProjectManager::Get();

	// Check whether the project or any of its plugins are missing or are out of date
#if UE_EDITOR && !IS_MONOLITHIC
	if(!GIsBuildMachine && FPaths::IsProjectFilePathSet() && PluginManager.AreRequiredPluginsAvailable())
	{
		bool bNeedCompile = false;
		GConfig->GetBool(TEXT("/Script/UnrealEd.EditorLoadingSavingSettings"), TEXT("bForceCompilationAtStartup"), bNeedCompile, GEditorPerProjectIni);
		if(FParse::Param(FCommandLine::Get(), TEXT("SKIPCOMPILE")) || FParse::Param(FCommandLine::Get(), TEXT("MULTIPROCESS")))
		{
			bNeedCompile = false;
		}
		if(!bNeedCompile)
		{
			// Check if any of the project or plugin modules are out of date, and the user wants to compile them.
			TArray<FString> IncompatibleFiles;
			ProjectManager.CheckModuleCompatibility(IncompatibleFiles);
			PluginManager.CheckModuleCompatibility(IncompatibleFiles);

			if (IncompatibleFiles.Num() > 0)
			{
				// Log the modules which need to be rebuilt
				for (int Idx = 0; Idx < IncompatibleFiles.Num(); Idx++)
				{
					UE_LOG(LogInit, Warning, TEXT("Incompatible or missing module: %s"), *IncompatibleFiles[Idx]);
				}

				// Build the error message for the dialog box
				FString ModulesList = TEXT("The following modules are missing or built with a different engine version:\n\n");

				int NumModulesToDisplay = (IncompatibleFiles.Num() <= 20)? IncompatibleFiles.Num() : 15;
				for (int Idx = 0; Idx < NumModulesToDisplay; Idx++)
				{
					ModulesList += FString::Printf(TEXT("  %s\n"), *IncompatibleFiles[Idx]);
				}
				if(IncompatibleFiles.Num() > NumModulesToDisplay)
				{
					ModulesList += FString::Printf(TEXT("  (+%d others, see log for details)\n"), IncompatibleFiles.Num() - NumModulesToDisplay);
				}

				ModulesList += TEXT("\nWould you like to rebuild them now?");

				// If we're running with -stdout, assume that we're a non interactive process and about to fail
				if (FApp::IsUnattended() || FParse::Param(FCommandLine::Get(), TEXT("stdout")))
				{
					return false;
				}

				// Ask whether to compile before continuing
				if (FPlatformMisc::MessageBoxExt(EAppMsgType::YesNo, *ModulesList, *FString::Printf(TEXT("Missing %s Modules"), FApp::GetProjectName())) == EAppReturnType::No)
				{
					return false;
				}

				bNeedCompile = true;
			}
		}

		if(bNeedCompile)
		{
			// Try to compile it
			FFeedbackContext *Context = (FFeedbackContext*)FDesktopPlatformModule::Get()->GetNativeFeedbackContext();
			Context->BeginSlowTask(FText::FromString(TEXT("Starting build...")), true, true);
			bool bCompileResult = FDesktopPlatformModule::Get()->CompileGameProject(FPaths::RootDir(), FPaths::GetProjectFilePath(), Context);
			Context->EndSlowTask();

			// Get a list of modules which are still incompatible
			TArray<FString> StillIncompatibleFiles;
			ProjectManager.CheckModuleCompatibility(StillIncompatibleFiles);
			PluginManager.CheckModuleCompatibility(StillIncompatibleFiles);

			if(!bCompileResult || StillIncompatibleFiles.Num() > 0)
			{
				for (int Idx = 0; Idx < StillIncompatibleFiles.Num(); Idx++)
				{
					UE_LOG(LogInit, Warning, TEXT("Still incompatible or missing module: %s"), *StillIncompatibleFiles[Idx]);
				}
				if (!FApp::IsUnattended())
				{
					FPlatformMisc::MessageBoxExt(EAppMsgType::Ok, *FString::Printf(TEXT("%s could not be compiled. Try rebuilding from source manually."), FApp::GetProjectName()), TEXT("Error"));
				}
				return false;
			}
		}
	}
#endif

	// Put the command line and config info into the suppression system (before plugins start loading)
	FLogSuppressionInterface::Get().ProcessConfigAndCommandLine();

	// NOTE: This is the earliest place to init the online subsystems (via plugins)
	// Code needs GConfigFile to be valid
	// Must be after FThreadStats::StartThread();
	// Must be before Render/RHI subsystem D3DCreate() for platform services that need D3D hooks like Steam

	// Load "pre-init" plugin modules
	if (!ProjectManager.LoadModulesForProject(ELoadingPhase::PostConfigInit) || !PluginManager.LoadModulesForEnabledPlugins(ELoadingPhase::PostConfigInit))
	{
		return false;
	}

	// Register the callback that allows the text localization manager to load data for plugins
	FCoreDelegates::GatherAdditionalLocResPathsCallback.AddLambda([&PluginManager](TArray<FString>& OutLocResPaths)
	{
		PluginManager.GetLocalizationPathsForEnabledPlugins(OutLocResPaths);
	});

	PreInitHMDDevice();

	// after the above has run we now have the REQUIRED set of engine .INIs  (all of the other .INIs)
	// that are gotten from .h files' config() are not requires and are dynamically loaded when the .u files are loaded

#if !UE_BUILD_SHIPPING
	// Prompt the user for remote debugging?
	bool bPromptForRemoteDebug = false;
	GConfig->GetBool(TEXT("Engine.ErrorHandling"), TEXT("bPromptForRemoteDebugging"), bPromptForRemoteDebug, GEngineIni);
	bool bPromptForRemoteDebugOnEnsure = false;
	GConfig->GetBool(TEXT("Engine.ErrorHandling"), TEXT("bPromptForRemoteDebugOnEnsure"), bPromptForRemoteDebugOnEnsure, GEngineIni);

	if (FParse::Param(FCommandLine::Get(), TEXT("PROMPTREMOTEDEBUG")))
	{
		bPromptForRemoteDebug = true;
	}

	if (FParse::Param(FCommandLine::Get(), TEXT("PROMPTREMOTEDEBUGENSURE")))
	{
		bPromptForRemoteDebug = true;
		bPromptForRemoteDebugOnEnsure = true;
	}

	FPlatformMisc::SetShouldPromptForRemoteDebugging(bPromptForRemoteDebug);
	FPlatformMisc::SetShouldPromptForRemoteDebugOnEnsure(bPromptForRemoteDebugOnEnsure);

	// Feedback context.
	if (FParse::Param(FCommandLine::Get(), TEXT("WARNINGSASERRORS")))
	{
		GWarn->TreatWarningsAsErrors = true;
	}

	if (FParse::Param(FCommandLine::Get(), TEXT("SILENT")))
	{
		GIsSilent = true;
	}

	if (FParse::Param(FCommandLine::Get(), TEXT("RUNNINGUNATTENDEDSCRIPT")))
	{
		GIsRunningUnattendedScript = true;
	}

#endif // !UE_BUILD_SHIPPING

	// Show log if wanted.
	if (GLogConsole && FParse::Param(FCommandLine::Get(), TEXT("LOG")))
	{
		GLogConsole->Show(true);
	}

	//// Command line.
	UE_LOG(LogInit, Log, TEXT("Build: %s"), FApp::GetBuildVersion());
	UE_LOG(LogInit, Log, TEXT("Engine Version: %s"), *FEngineVersion::Current().ToString());
	UE_LOG(LogInit, Log, TEXT("Compatible Engine Version: %s"), *FEngineVersion::CompatibleWith().ToString());
	UE_LOG(LogInit, Log, TEXT("Net CL: %u"), FNetworkVersion::GetNetworkCompatibleChangelist());
	FString OSLabel, OSVersion;
	FPlatformMisc::GetOSVersions(OSLabel, OSVersion);
	UE_LOG(LogInit, Log, TEXT("OS: %s (%s), CPU: %s, GPU: %s"), *OSLabel, *OSVersion, *FPlatformMisc::GetCPUBrand(), *FPlatformMisc::GetPrimaryGPUBrand());

#if PLATFORM_64BITS
	UE_LOG(LogInit, Log, TEXT("Compiled (64-bit): %s %s"), ANSI_TO_TCHAR(__DATE__), ANSI_TO_TCHAR(__TIME__));
#else
	UE_LOG(LogInit, Log, TEXT("Compiled (32-bit): %s %s"), ANSI_TO_TCHAR(__DATE__), ANSI_TO_TCHAR(__TIME__));
#endif

	// Print compiler version info
#if defined(__clang__)
	UE_LOG(LogInit, Log, TEXT("Compiled with Clang: %s"), ANSI_TO_TCHAR( __clang_version__ ) );
#elif defined(__INTEL_COMPILER)
	UE_LOG(LogInit, Log, TEXT("Compiled with ICL: %d"), __INTEL_COMPILER);
#elif defined( _MSC_VER )
	#ifndef __INTELLISENSE__	// Intellisense compiler doesn't support _MSC_FULL_VER
	{
		const FString VisualCPPVersion( FString::Printf( TEXT( "%d" ), _MSC_FULL_VER ) );
		const FString VisualCPPRevisionNumber( FString::Printf( TEXT( "%02d" ), _MSC_BUILD ) );
		UE_LOG(LogInit, Log, TEXT("Compiled with Visual C++: %s.%s.%s.%s"),
			*VisualCPPVersion.Mid( 0, 2 ), // Major version
			*VisualCPPVersion.Mid( 2, 2 ), // Minor version
			*VisualCPPVersion.Mid( 4 ),	// Build version
			*VisualCPPRevisionNumber	// Revision number
			);
	}
	#endif
#else
	UE_LOG(LogInit, Log, TEXT("Compiled with unrecognized C++ compiler") );
#endif

	UE_LOG(LogInit, Log, TEXT("Build Configuration: %s"), EBuildConfigurations::ToString(FApp::GetBuildConfiguration()));
	UE_LOG(LogInit, Log, TEXT("Branch Name: %s"), *FApp::GetBranchName() );
	FString FilteredString = FCommandLine::IsCommandLineLoggingFiltered() ? TEXT("Filtered ") : TEXT("");
	UE_LOG(LogInit, Log, TEXT("%sCommand Line: %s"), *FilteredString, FCommandLine::GetForLogging() );
	UE_LOG(LogInit, Log, TEXT("Base Directory: %s"), FPlatformProcess::BaseDir() );
	//UE_LOG(LogInit, Log, TEXT("Character set: %s"), sizeof(TCHAR)==1 ? TEXT("ANSI") : TEXT("Unicode") );
	UE_LOG(LogInit, Log, TEXT("Installed Engine Build: %d"), FApp::IsEngineInstalled() ? 1 : 0);

	FDevVersionRegistration::DumpVersionsToLog();

	// if a logging build, clear out old log files
#if !NO_LOGGING
	FMaintenance::DeleteOldLogs();
#endif

#if !UE_BUILD_SHIPPING
	FApp::InitializeSession();
#endif

	// Checks.
	check(sizeof(uint8) == 1);
	check(sizeof(int8) == 1);
	check(sizeof(uint16) == 2);
	check(sizeof(uint32) == 4);
	check(sizeof(uint64) == 8);
	check(sizeof(ANSICHAR) == 1);

#if PLATFORM_TCHAR_IS_4_BYTES
	check(sizeof(TCHAR) == 4);
#else
	check(sizeof(TCHAR) == 2);
#endif

	check(sizeof(int16) == 2);
	check(sizeof(int32) == 4);
	check(sizeof(int64) == 8);
	check(sizeof(bool) == 1);
	check(sizeof(float) == 4);
	check(sizeof(double) == 8);

	// Init list of common colors.
	GColorList.CreateColorMap();

	bool bForceSmokeTests = false;
	GConfig->GetBool(TEXT("AutomationTesting"), TEXT("bForceSmokeTests"), bForceSmokeTests, GEngineIni);
	bForceSmokeTests |= FParse::Param(FCommandLine::Get(), TEXT("bForceSmokeTests"));
	FAutomationTestFramework::Get().SetForceSmokeTests(bForceSmokeTests);

	// Init other systems.
	FCoreDelegates::OnInit.Broadcast();
	return true;
}


void FEngineLoop::AppPreExit( )
{
	UE_LOG(LogExit, Log, TEXT("Preparing to exit.") );

	FCoreDelegates::OnPreExit.Broadcast();

	MALLOC_PROFILER( GMalloc->Exec(nullptr, TEXT("MPROF STOP"), *GLog);	);

#if WITH_ENGINE
	if (FString(FCommandLine::Get()).Contains(TEXT("CreatePak")) && GetDerivedDataCache())
	{
		// if we are creating a Pak, we need to make sure everything is done and written before we exit
		UE_LOG(LogInit, Display, TEXT("Closing DDC Pak File."));
		GetDerivedDataCacheRef().WaitForQuiescence(true);
	}
#endif

#if WITH_EDITOR
	FRemoteConfig::Flush();
#endif

	FCoreDelegates::OnExit.Broadcast();

#if WITH_EDITOR
	if (GLargeThreadPool != nullptr)
	{
		GLargeThreadPool->Destroy();
	}
#endif // WITH_EDITOR

	// Clean up the thread pool
	if (GThreadPool != nullptr)
	{
		GThreadPool->Destroy();
	}

	if (GBackgroundPriorityThreadPool != nullptr)
	{
		GBackgroundPriorityThreadPool->Destroy();
	}

	if (GIOThreadPool != nullptr)
	{
		GIOThreadPool->Destroy();
	}

#if WITH_ENGINE
	if ( GShaderCompilingManager )
	{
		GShaderCompilingManager->Shutdown();

		delete GShaderCompilingManager;
		GShaderCompilingManager = nullptr;
	}
#endif
}


void FEngineLoop::AppExit( )
{
#if !WITH_ENGINE
	// when compiled WITH_ENGINE, this will happen in FEngineLoop::Exit()
	FTaskGraphInterface::Shutdown();
#endif // WITH_ENGINE

	UE_LOG(LogExit, Log, TEXT("Exiting."));

	FPlatformApplicationMisc::TearDown();
	FPlatformMisc::PlatformTearDown();

	if (GConfig)
	{
		GConfig->Exit();
		delete GConfig;
		GConfig = nullptr;
	}

	if( GLog )
	{
		GLog->TearDown();
	}

	FInternationalization::TearDown();
}

void FEngineLoop::PostInitRHI()
{
#if WITH_ENGINE
	TArray<uint32> PixelFormatByteWidth;
	PixelFormatByteWidth.AddUninitialized(PF_MAX);
	for (int i = 0; i < PF_MAX; i++)
	{
		PixelFormatByteWidth[i] = GPixelFormats[i].BlockBytes;
	}
	RHIPostInit(PixelFormatByteWidth);
#endif
}

void FEngineLoop::PreInitHMDDevice()
{
#if WITH_ENGINE && !UE_SERVER
	if (!FParse::Param(FCommandLine::Get(), TEXT("nohmd")) && !FParse::Param(FCommandLine::Get(), TEXT("emulatestereo")))
	{
		// Get a list of modules that implement this feature
		FName Type = IHeadMountedDisplayModule::GetModularFeatureName();
		IModularFeatures& ModularFeatures = IModularFeatures::Get();
		TArray<IHeadMountedDisplayModule*> HMDModules = ModularFeatures.GetModularFeatureImplementations<IHeadMountedDisplayModule>(Type);

		// Check whether the user passed in an explicit HMD module on the command line
		FString ExplicitHMDName;
		bool bUseExplicitHMDName = FParse::Value(FCommandLine::Get(), TEXT("hmd="), ExplicitHMDName);

		// Iterate over modules, checking ExplicitHMDName and calling PreInit
		for (auto HMDModuleIt = HMDModules.CreateIterator(); HMDModuleIt; ++HMDModuleIt)
		{
			IHeadMountedDisplayModule* HMDModule = *HMDModuleIt;


			bool bUnregisterHMDModule = false;
			if (bUseExplicitHMDName)
			{
				TArray<FString> HMDAliases;
				HMDModule->GetModuleAliases(HMDAliases);
				HMDAliases.Add(HMDModule->GetModuleKeyName());

				bUnregisterHMDModule = true;
				for (const FString& HMDModuleName : HMDAliases)
				{
					if (ExplicitHMDName.Equals(HMDModuleName, ESearchCase::IgnoreCase))
					{
						bUnregisterHMDModule = false;
						break;
					}
				}
			}
			else
			{
				bUnregisterHMDModule = !HMDModule->PreInit();
			}

			if (bUnregisterHMDModule)
			{
				// Unregister modules which don't match ExplicitHMDName, or which fail PreInit
				ModularFeatures.UnregisterModularFeature(Type, HMDModule);
			}
		}
		// Note we do not disable or warn here if no HMD modules matched ExplicitHMDName, as not all HMD plugins have been loaded yet.
	}
#endif // #if WITH_ENGINE && !UE_SERVER
}

#undef LOCTEXT_NAMESPACE<|MERGE_RESOLUTION|>--- conflicted
+++ resolved
@@ -942,10 +942,7 @@
 	CSV_CUSTOM_STAT_GLOBAL(RenderThreadTime, FPlatformTime::ToMilliseconds(GRenderThreadTime), ECsvCustomStatOp::Set);
 	CSV_CUSTOM_STAT_GLOBAL(GameThreadTime, FPlatformTime::ToMilliseconds(GGameThreadTime), ECsvCustomStatOp::Set);
 	CSV_CUSTOM_STAT_GLOBAL(GPUTime, FPlatformTime::ToMilliseconds(GGPUFrameTime), ECsvCustomStatOp::Set);
-<<<<<<< HEAD
-=======
 	CSV_CUSTOM_STAT_GLOBAL(RHIThreadTime, FPlatformTime::ToMilliseconds(GRHIThreadTime), ECsvCustomStatOp::Set);
->>>>>>> a23640a2
 	FPlatformMemoryStats MemoryStats = FPlatformMemory::GetStats();
 	float PhysicalMBFree = float(MemoryStats.AvailablePhysical / 1024) / 1024.0f;
 	CSV_CUSTOM_STAT_GLOBAL(MemoryFreeMB, PhysicalMBFree, ECsvCustomStatOp::Set);
@@ -1370,39 +1367,6 @@
 		UE_LOG(LogInit, Verbose, TEXT("RandInit(%d) SRandInit(%d)."), Seed1, Seed2);
 	}
 
-<<<<<<< HEAD
-	// Set up the module list and version information, if it's not compiled-in
-#if IS_MONOLITHIC
-	// For monolithic builds, check if the version number has been compiled in to this module
-    #if defined(COMPILED_IN_CL) && defined(COMPILED_IN_COMPATIBLE_CL)
-	    UE_LOG(LogInit, Log, TEXT("Overriding engine version to CL %d, compatible CL %d"), COMPILED_IN_CL, COMPILED_IN_COMPATIBLE_CL);
-	    FEngineVersion::OverrideCurrentVersionChangelist(COMPILED_IN_CL, COMPILED_IN_COMPATIBLE_CL);
-    #endif
-#else
-	// For modular builds, read the version from the .version file in the same directory as the executable, and register the build id with the module manager
-	static FBuildVersion Version;
-	if(FBuildVersion::TryRead(FBuildVersion::GetFileNameForCurrentExecutable(), Version))
-	{
-		UE_LOG(LogInit, Log, TEXT("Read version file with build ID '%s'"), *Version.BuildId);
-		if(Version.Changelist != 0)
-		{
-			int32 EffectiveCompatibleChangelist = (Version.CompatibleChangelist != 0)? Version.CompatibleChangelist : Version.Changelist;
-			UE_LOG(LogInit, Log, TEXT("Overriding engine version to CL %d, compatible CL %d"), Version.Changelist, EffectiveCompatibleChangelist);
-			FEngineVersion::OverrideCurrentVersionChangelist(Version.Changelist, EffectiveCompatibleChangelist);
-		}
-		if(Version.BuildId.Len() > 0)
-		{
-			static FModuleEnumerator ModuleEnumerator(Version.BuildId);
-			if(ModuleEnumerator.RegisterWithModuleManager())
-			{
-				UE_LOG(LogInit, Log, TEXT("Registered custom module enumerator with build ID '%s'"), *Version.BuildId);
-			}
-		}
-	}
-#endif
-
-=======
->>>>>>> a23640a2
 #if !IS_PROGRAM
 	if ( !GIsGameAgnosticExe && FApp::HasProjectName() && !FPaths::IsProjectFilePathSet() )
 	{
@@ -3396,13 +3360,6 @@
 			// won't get GPU idle time measured in profiling results
 			IssueLongGPUTaskHelper();
 
-<<<<<<< HEAD
-				RHICmdList.PushEvent(*FString::Printf(TEXT("Frame%d"),GFrameNumberRenderThread), FColor(0, 255, 0, 255));
-				GPU_STATS_BEGINFRAME(RHICmdList);
-				RHICmdList.BeginFrame();
-			FCoreDelegates::OnBeginFrameRT.Broadcast();
-			});
-=======
 			FString FrameString = FString::Printf(TEXT("Frame %d"), CurrentFrameCounter);
 			FPlatformMisc::BeginNamedEvent(FColor::Yellow, *FrameString);
 			RHICmdList.PushEvent(*FrameString, FColor::Green);
@@ -3411,7 +3368,6 @@
 			RHICmdList.BeginFrame();
 			FCoreDelegates::OnBeginFrameRT.Broadcast();
 		});
->>>>>>> a23640a2
 
 		#if !UE_SERVER && WITH_ENGINE
 		if (!GIsEditor && GEngine->GameViewport && GEngine->GameViewport->GetWorld() && GEngine->GameViewport->GetWorld()->IsCameraMoveable())
