--- conflicted
+++ resolved
@@ -3249,14 +3249,9 @@
 		for (auto HMDModuleIt = HMDModules.CreateIterator(); HMDModuleIt; ++HMDModuleIt)
 		{
 			IHeadMountedDisplayModule* HMDModule = *HMDModuleIt;
-<<<<<<< HEAD
-
-			if (!HMDModule->PreInit())
-=======
 			FHeadMountedDisplayModuleExt* HMDModuleExt = FHeadMountedDisplayModuleExt::GetExtendedInterface(HMDModule);
 
 			if (HMDModuleExt && !HMDModuleExt->PreInitEx())
->>>>>>> e0a703de
 			{
 				// Unregister modules which fail PreInit
 				ModularFeatures.UnregisterModularFeature(Type, HMDModule);
