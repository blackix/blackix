// Copyright 1998-2018 Epic Games, Inc. All Rights Reserved.

#include "LaunchEngineLoop.h"

#include "HAL/PlatformStackWalk.h"
#include "HAL/PlatformOutputDevices.h"
#include "HAL/LowLevelMemTracker.h"
#include "Misc/MessageDialog.h"
#include "Misc/ScopedSlowTask.h"
#include "Misc/QueuedThreadPool.h"
#include "HAL/FileManager.h"
#include "HAL/PlatformAffinity.h"
#include "Misc/FileHelper.h"
#include "Internationalization/TextLocalizationManagerGlobals.h"
#include "Logging/LogSuppressionInterface.h"
#include "Async/TaskGraphInterfaces.h"
#include "Misc/TimeGuard.h"
#include "Misc/Paths.h"
#include "Misc/ConfigCacheIni.h"
#include "Misc/OutputDeviceHelper.h"
#include "Misc/OutputDeviceRedirector.h"
#include "Misc/AutomationTest.h"
#include "Misc/CommandLine.h"
#include "Misc/App.h"
#include "Misc/OutputDeviceConsole.h"
#include "HAL/PlatformFilemanager.h"
#include "Templates/ScopedPointer.h"
#include "HAL/FileManagerGeneric.h"
#include "HAL/ExceptionHandling.h"
#include "Stats/StatsMallocProfilerProxy.h"
#if WITH_ENGINE
#include "HAL/PlatformSplash.h"
#endif
#if WITH_APPLICATION_CORE
#include "HAL/PlatformApplicationMisc.h"
#endif
#include "HAL/ThreadManager.h"
#include "ProfilingDebugging/ExternalProfiler.h"
#include "Containers/Ticker.h"

#include "Interfaces/IPluginManager.h"
#include "ProjectDescriptor.h"
#include "Interfaces/IProjectManager.h"
#include "Misc/UProjectInfo.h"
#include "Misc/EngineVersion.h"

#include "Misc/CoreDelegates.h"
#include "Modules/ModuleManager.h"
#include "Runtime/Launch/Resources/Version.h"
#include "Modules/BuildVersion.h"
#include "UObject/DevObjectVersion.h"
#include "HAL/ThreadHeartBeat.h"

#include "Misc/NetworkVersion.h"
#include "Templates/UniquePtr.h"

#if !(IS_PROGRAM || WITH_EDITOR)
#include "IPlatformFilePak.h"
#endif

#if WITH_COREUOBJECT
	#include "Internationalization/PackageLocalizationManager.h"
	#include "Misc/PackageName.h"
	#include "UObject/UObjectHash.h"
	#include "UObject/Package.h"
	#include "UObject/Linker.h"
	#include "UObject/LinkerLoad.h"
#endif

#if WITH_EDITOR
	#include "Blueprint/BlueprintSupport.h"
	#include "EditorStyleSet.h"
	#include "Misc/RemoteConfigIni.h"
	#include "EditorCommandLineUtils.h"
	#include "Input/Reply.h"
	#include "Styling/CoreStyle.h"
	#include "RenderingThread.h"
	#include "Editor/EditorEngine.h"
	#include "UnrealEdMisc.h"
	#include "UnrealEdGlobals.h"
	#include "Editor/UnrealEdEngine.h"
	#include "Settings/EditorExperimentalSettings.h"
	#include "Interfaces/IEditorStyleModule.h"
	#include "PIEPreviewDeviceProfileSelectorModule.h"

	#if PLATFORM_WINDOWS
		#include "Windows/AllowWindowsPlatformTypes.h"
			#include <objbase.h>
		#include "Windows/HideWindowsPlatformTypes.h"
	#endif
#endif //WITH_EDITOR

#if WITH_ENGINE
	#include "Engine/GameEngine.h"
	#include "UnrealClient.h"
	#include "Engine/LocalPlayer.h"
	#include "GameFramework/PlayerController.h"
	#include "GameFramework/GameUserSettings.h"
	#include "Features/IModularFeatures.h"
	#include "GameFramework/WorldSettings.h"
	#include "SystemSettings.h"
	#include "EngineStats.h"
	#include "EngineGlobals.h"
	#include "AudioThread.h"
#if WITH_ENGINE && !UE_BUILD_SHIPPING
	#include "IAutomationControllerModule.h"
#endif // WITH_ENGINE && !UE_BUILD_SHIPPING
	#include "Database.h"
	#include "DerivedDataCacheInterface.h"
	#include "ShaderCompiler.h"
	#include "DistanceFieldAtlas.h"
	#include "GlobalShader.h"
	#include "ShaderCodeLibrary.h"
	#include "Materials/MaterialInterface.h"
	#include "TextureResource.h"
	#include "Engine/Texture2D.h"
	#include "Internationalization/StringTable.h"
	#include "SceneUtils.h"
	#include "ParticleHelper.h"
	#include "PhysicsPublic.h"
	#include "PlatformFeatures.h"
	#include "DeviceProfiles/DeviceProfileManager.h"
	#include "Commandlets/Commandlet.h"
	#include "EngineService.h"
	#include "ContentStreaming.h"
	#include "HighResScreenshot.h"
	#include "Misc/HotReloadInterface.h"
	#include "ISessionServicesModule.h"
	#include "Net/OnlineEngineInterface.h"
	#include "Internationalization/EnginePackageLocalizationCache.h"
	#include "Rendering/SlateRenderer.h"
	#include "Layout/WidgetPath.h"
	#include "Framework/Application/SlateApplication.h"
	#include "IMessagingModule.h"
	#include "Engine/DemoNetDriver.h"
	#include "LongGPUTask.h"
	#include "RenderUtils.h"
	#include "DynamicResolutionState.h"
	#include "EngineModule.h"

#if !UE_SERVER
	#include "AppMediaTimeSource.h"
	#include "IHeadMountedDisplayModule.h"
	#include "IMediaModule.h"
	#include "HeadMountedDisplay.h"
	#include "MRMeshModule.h"
	#include "Interfaces/ISlateRHIRendererModule.h"
	#include "Interfaces/ISlateNullRendererModule.h"
	#include "EngineFontServices.h"
#endif

	#include "MoviePlayer.h"
    #include "PreLoadScreenManager.h"

	#include "ShaderCodeLibrary.h"
	#include "ShaderPipelineCache.h"

#if !UE_BUILD_SHIPPING
	#include "STaskGraph.h"
	#include "IProfilerServiceModule.h"
#endif

#if WITH_AUTOMATION_WORKER
	#include "IAutomationWorkerModule.h"
#endif
#endif  //WITH_ENGINE

class FSlateRenderer;
class SViewport;
class IPlatformFile;
class FExternalProfiler;
class FFeedbackContext;

#if WITH_EDITOR
	#include "FeedbackContextEditor.h"
	static FFeedbackContextEditor UnrealEdWarn;
	#include "AudioEditorModule.h"
#endif	// WITH_EDITOR

#if UE_EDITOR
	#include "DesktopPlatformModule.h"
#endif

#define LOCTEXT_NAMESPACE "LaunchEngineLoop"

#if PLATFORM_WINDOWS
	#include "Windows/AllowWindowsPlatformTypes.h"
	#include <ObjBase.h>
	#include "Windows/HideWindowsPlatformTypes.h"
#endif

#if WITH_ENGINE
	#include "EngineDefines.h"
	#if ENABLE_VISUAL_LOG
		#include "VisualLogger/VisualLogger.h"
	#endif
	#include "ProfilingDebugging/CsvProfiler.h"
	#include "ProfilingDebugging/TracingProfiler.h"
#endif

#if defined(WITH_LAUNCHERCHECK) && WITH_LAUNCHERCHECK
	#include "ILauncherCheckModule.h"
#endif

#if WITH_COREUOBJECT
	#ifndef USE_LOCALIZED_PACKAGE_CACHE
		#define USE_LOCALIZED_PACKAGE_CACHE 1
	#endif
#else
	#define USE_LOCALIZED_PACKAGE_CACHE 0
#endif

#ifndef RHI_COMMAND_LIST_DEBUG_TRACES
	#define RHI_COMMAND_LIST_DEBUG_TRACES 0
#endif

#ifndef REAPPLY_INI_SETTINGS_AFTER_EARLY_LOADING_SCREEN
#define REAPPLY_INI_SETTINGS_AFTER_EARLY_LOADING_SCREEN 0
#endif

#if WITH_ENGINE
	CSV_DECLARE_CATEGORY_MODULE_EXTERN(CORE_API, Basic);
#endif

int32 GUseDisregardForGCOnDedicatedServers = 1;
static FAutoConsoleVariableRef CVarUseDisregardForGCOnDedicatedServers(
	TEXT("gc.UseDisregardForGCOnDedicatedServers"),
	GUseDisregardForGCOnDedicatedServers,
	TEXT("If false, DisregardForGC will be disabled for dedicated servers."),
	ECVF_Default
);

static TAutoConsoleVariable<int32> CVarDoAsyncEndOfFrameTasksRandomize(
	TEXT("tick.DoAsyncEndOfFrameTasks.Randomize"),
	0,
	TEXT("Used to add random sleeps to tick.DoAsyncEndOfFrameTasks to shake loose bugs on either thread. Also does random render thread flushes from the game thread.")
	);

static TAutoConsoleVariable<int32> CVarDoAsyncEndOfFrameTasksValidateReplicatedProperties(
	TEXT("tick.DoAsyncEndOfFrameTasks.ValidateReplicatedProperties"),
	0,
	TEXT("If true, validates that replicated properties haven't changed during the Slate tick. Results will not be valid if demo.ClientRecordAsyncEndOfFrame is also enabled.")
	);

static FAutoConsoleTaskPriority CPrio_AsyncEndOfFrameGameTasks(
	TEXT("TaskGraph.TaskPriorities.AsyncEndOfFrameGameTasks"),
	TEXT("Task and thread priority for the experiemntal async end of frame tasks."),
	ENamedThreads::HighThreadPriority,
	ENamedThreads::NormalTaskPriority,
	ENamedThreads::HighTaskPriority
	);

/** Task that executes concurrently with Slate when tick.DoAsyncEndOfFrameTasks is true. */
class FExecuteConcurrentWithSlateTickTask
{
	TFunction<void()> TickWithSlate;

public:

	FExecuteConcurrentWithSlateTickTask(TFunction<void()> InTickWithSlate)
		: TickWithSlate(InTickWithSlate)
	{
	}

	static FORCEINLINE TStatId GetStatId()
	{
		RETURN_QUICK_DECLARE_CYCLE_STAT(FExecuteConcurrentWithSlateTickTask, STATGROUP_TaskGraphTasks);
	}

	static FORCEINLINE ENamedThreads::Type GetDesiredThread()
	{
		return CPrio_AsyncEndOfFrameGameTasks.Get();
	}

	static FORCEINLINE ESubsequentsMode::Type GetSubsequentsMode() { return ESubsequentsMode::TrackSubsequents; }

	void DoTask(ENamedThreads::Type CurrentThread, const FGraphEventRef& MyCompletionGraphEvent)
	{
		TickWithSlate();
	}
};

// Pipe output to std output
// This enables UBT to collect the output for it's own use
class FOutputDeviceStdOutput : public FOutputDevice
{
public:
	FOutputDeviceStdOutput()
	{
#if PLATFORM_WINDOWS
		bIsConsoleOutput = IsStdoutAttachedToConsole() && !FParse::Param(FCommandLine::Get(), TEXT("GenericConsoleOutput"));
#endif

		if (FParse::Param(FCommandLine::Get(), TEXT("AllowStdOutLogVerbosity")))
		{
			AllowedLogVerbosity = ELogVerbosity::Log;
		}

		if (FParse::Param(FCommandLine::Get(), TEXT("FullStdOutLogOutput")))
		{
			AllowedLogVerbosity = ELogVerbosity::All;
		}

		if (stdout == nullptr)
		{
			AllowedLogVerbosity = ELogVerbosity::NoLogging;
		}
	}

	virtual bool CanBeUsedOnAnyThread() const override
	{
		return true;
	}

	virtual void Serialize( const TCHAR* V, ELogVerbosity::Type Verbosity, const class FName& Category ) override
	{
		if (Verbosity <= AllowedLogVerbosity)
		{
			FString line = FOutputDeviceHelper::FormatLogLine(Verbosity, Category, V, GPrintLogTimes);

#if PLATFORM_WINDOWS
			if (bIsConsoleOutput)
			{
				line.AppendChar('\n');

				WriteConsoleW(GetStdHandle(STD_OUTPUT_HANDLE), *line, line.Len(), NULL, NULL);

				return;
			}

			// fall through to standard printf path
#endif

#if PLATFORM_TCHAR_IS_CHAR16
			printf("%s\n", TCHAR_TO_UTF8(*line));
#elif PLATFORM_USE_LS_SPEC_FOR_WIDECHAR
			// printf prints wchar_t strings just fine with %ls, while mixing printf()/wprintf() is not recommended (see https://stackoverflow.com/questions/8681623/printf-and-wprintf-in-single-c-code)
			printf("%ls\n", *line);
#else
			wprintf(TEXT("%s\n"), *line);
#endif

			fflush(stdout);
		}
	}

private:
	ELogVerbosity::Type AllowedLogVerbosity = ELogVerbosity::Display;
	bool				bIsConsoleOutput = false;

#if PLATFORM_WINDOWS
	static bool IsStdoutAttachedToConsole()
	{
		HANDLE StdoutHandle = GetStdHandle(STD_OUTPUT_HANDLE);
		if (StdoutHandle != INVALID_HANDLE_VALUE)
		{
			DWORD FileType = GetFileType(StdoutHandle);
			if (FileType == FILE_TYPE_CHAR)
			{
				return true;
			}
		}

		return false;
	}
#endif
};


// Exits the game/editor if any of the specified phrases appears in the log output
class FOutputDeviceTestExit : public FOutputDevice
{
	TArray<FString> ExitPhrases;
public:
	FOutputDeviceTestExit(const TArray<FString>& InExitPhrases)
		: ExitPhrases(InExitPhrases)
	{
	}
	virtual ~FOutputDeviceTestExit()
	{
	}
	virtual void Serialize(const TCHAR* V, ELogVerbosity::Type Verbosity, const class FName& Category) override
	{
		if (!GIsRequestingExit)
		{
			for (auto& Phrase : ExitPhrases)
			{
				if (FCString::Stristr(V, *Phrase) && !FCString::Stristr(V, TEXT("-testexit=")))
				{
#if WITH_ENGINE
					if (GEngine != nullptr)
					{
						if (GIsEditor)
						{
							GEngine->DeferredCommands.Add(TEXT("CLOSE_SLATE_MAINFRAME"));
						}
						else
						{
							GEngine->Exec(nullptr, TEXT("QUIT"));
						}
					}
#else
					FPlatformMisc::RequestExit(true);
#endif
					break;
				}
			}
		}
	}
};


#if WITH_APPLICATION_CORE
static TUniquePtr<FOutputDeviceConsole>	GScopedLogConsole;
#endif
static TUniquePtr<FOutputDeviceStdOutput> GScopedStdOut;
static TUniquePtr<FOutputDeviceTestExit> GScopedTestExit;


#if WITH_ENGINE
static void RHIExitAndStopRHIThread()
{
#if HAS_GPU_STATS
	FRealtimeGPUProfiler::Get()->Release();
#endif

	// Stop the RHI Thread (using GRHIThread_InternalUseOnly is unreliable since RT may be stopped)
	if (FTaskGraphInterface::IsRunning() && FTaskGraphInterface::Get().IsThreadProcessingTasks(ENamedThreads::RHIThread))
	{
		DECLARE_CYCLE_STAT(TEXT("Wait For RHIThread Finish"), STAT_WaitForRHIThreadFinish, STATGROUP_TaskGraphTasks);
		FGraphEventRef QuitTask = TGraphTask<FReturnGraphTask>::CreateTask(nullptr, ENamedThreads::GameThread).ConstructAndDispatchWhenReady(ENamedThreads::RHIThread);
		FTaskGraphInterface::Get().WaitUntilTaskCompletes(QuitTask, ENamedThreads::GameThread_Local);
	}

	RHIExit();
}
#endif

/**
 * Initializes std out device and adds it to GLog
 **/
void InitializeStdOutDevice()
{
	// Check if something is trying to initialize std out device twice.
	check(!GScopedStdOut);

	GScopedStdOut = MakeUnique<FOutputDeviceStdOutput>();
	GLog->AddOutputDevice(GScopedStdOut.Get());
}


bool ParseGameProjectFromCommandLine(const TCHAR* InCmdLine, FString& OutProjectFilePath, FString& OutGameName)
{
	const TCHAR *CmdLine = InCmdLine;
	FString FirstCommandLineToken = FParse::Token(CmdLine, 0);

	// trim any whitespace at edges of string - this can happen if the token was quoted with leading or trailing whitespace
	// VC++ tends to do this in its "external tools" config
	FirstCommandLineToken.TrimStartInline();

	//
	OutProjectFilePath = TEXT("");
	OutGameName = TEXT("");

	if ( FirstCommandLineToken.Len() && !FirstCommandLineToken.StartsWith(TEXT("-")) )
	{
		// The first command line argument could be the project file if it exists or the game name if not launching with a project file
		const FString ProjectFilePath = FString(FirstCommandLineToken);
		if ( FPaths::GetExtension(ProjectFilePath) == FProjectDescriptor::GetExtension() )
		{
			OutProjectFilePath = FirstCommandLineToken;
			// Here we derive the game name from the project file
			OutGameName = FPaths::GetBaseFilename(OutProjectFilePath);
			return true;
		}
		else if (FPaths::IsRelative(FirstCommandLineToken) && FPlatformProperties::IsMonolithicBuild() == false)
		{
			// Full game name is assumed to be the first token
			OutGameName = MoveTemp(FirstCommandLineToken);
			// Derive the project path from the game name. All games must have a uproject file, even if they are in the root folder.
			OutProjectFilePath = FPaths::Combine(*FPaths::RootDir(), *OutGameName, *FString(OutGameName + TEXT(".") + FProjectDescriptor::GetExtension()));
			return true;
		}
	}

#if WITH_EDITOR
	if (FEditorCommandLineUtils::ParseGameProjectPath(InCmdLine, OutProjectFilePath, OutGameName))
	{
		return true;
	}
#endif
	return false;
}


bool LaunchSetGameName(const TCHAR *InCmdLine, FString& OutGameProjectFilePathUnnormalized)
{
	if (GIsGameAgnosticExe)
	{
		// Initialize GameName to an empty string. Populate it below.
		FApp::SetProjectName(TEXT(""));

		FString ProjFilePath;
		FString LocalGameName;
		if (ParseGameProjectFromCommandLine(InCmdLine, ProjFilePath, LocalGameName) == true)
		{
			// Only set the game name if this is NOT a program...
			if (FPlatformProperties::IsProgram() == false)
			{
				FApp::SetProjectName(*LocalGameName);
			}
			OutGameProjectFilePathUnnormalized = ProjFilePath;
			FPaths::SetProjectFilePath(ProjFilePath);
		}
#if UE_GAME
		else
		{
			// Try to use the executable name as the game name.
			LocalGameName = FPlatformProcess::ExecutableName();
			int32 FirstCharToRemove = INDEX_NONE;
			if (LocalGameName.FindChar(TCHAR('-'), FirstCharToRemove))
			{
				LocalGameName = LocalGameName.Left(FirstCharToRemove);
			}
			FApp::SetProjectName(*LocalGameName);

			// Check it's not UE4Game, otherwise assume a uproject file relative to the game project directory
			if (LocalGameName != TEXT("UE4Game"))
			{
				ProjFilePath = FPaths::Combine(TEXT(".."), TEXT(".."), TEXT(".."), *LocalGameName, *FString(LocalGameName + TEXT(".") + FProjectDescriptor::GetExtension()));
				OutGameProjectFilePathUnnormalized = ProjFilePath;
				FPaths::SetProjectFilePath(ProjFilePath);
			}
		}
#endif

		static bool bPrinted = false;
		if (!bPrinted)
		{
			bPrinted = true;
			if (FApp::HasProjectName())
			{
				UE_LOG(LogInit, Display, TEXT("Running engine for game: %s"), FApp::GetProjectName());
			}
			else
			{
				if (FPlatformProperties::RequiresCookedData())
				{
					UE_LOG(LogInit, Fatal, TEXT("Non-agnostic games on cooked platforms require a uproject file be specified."));
				}
				else
				{
					UE_LOG(LogInit, Display, TEXT("Running engine without a game"));
				}
			}
		}
	}
	else
	{
		FString ProjFilePath;
		FString LocalGameName;
		if (ParseGameProjectFromCommandLine(InCmdLine, ProjFilePath, LocalGameName) == true)
		{
			if (FPlatformProperties::RequiresCookedData())
			{
				// Non-agnostic exes that require cooked data cannot load projects, so make sure that the LocalGameName is the GameName
				if (LocalGameName != FApp::GetProjectName())
				{
					UE_LOG(LogInit, Fatal, TEXT("Non-agnostic games cannot load projects on cooked platforms - try running UE4Game."));
				}
			}
			// Only set the game name if this is NOT a program...
			if (FPlatformProperties::IsProgram() == false)
			{
				FApp::SetProjectName(*LocalGameName);
			}
			OutGameProjectFilePathUnnormalized = ProjFilePath;
			FPaths::SetProjectFilePath(ProjFilePath);
		}

		// In a non-game agnostic exe, the game name should already be assigned by now.
		if (!FApp::HasProjectName())
		{
			UE_LOG(LogInit, Fatal,TEXT("Could not set game name!"));
		}
	}

	return true;
}


void LaunchFixGameNameCase()
{
#if PLATFORM_DESKTOP && !IS_PROGRAM
	// This is to make sure this function is not misused and is only called when the game name is set
	check(FApp::HasProjectName());

	// correct the case of the game name, if possible (unless we're running a program and the game name is already set)
	if (FPaths::IsProjectFilePathSet())
	{
		const FString GameName(FPaths::GetBaseFilename(IFileManager::Get().GetFilenameOnDisk(*FPaths::GetProjectFilePath())));

		const bool bGameNameMatchesProjectCaseSensitive = (FCString::Strcmp(*GameName, FApp::GetProjectName()) == 0);
		if (!bGameNameMatchesProjectCaseSensitive && (FApp::IsProjectNameEmpty() || GIsGameAgnosticExe || (GameName.Len() > 0 && GIsGameAgnosticExe)))
		{
			if (GameName == FApp::GetProjectName()) // case insensitive compare
			{
				FApp::SetProjectName(*GameName);
			}
			else
			{
				const FText Message = FText::Format(
					NSLOCTEXT("Core", "MismatchedGameNames", "The name of the .uproject file ('{0}') must match the name of the project passed in the command line ('{1}')."),
					FText::FromString(*GameName),
					FText::FromString(FApp::GetProjectName()));
				if (!GIsBuildMachine)
				{
					UE_LOG(LogInit, Warning, TEXT("%s"), *Message.ToString());
					FMessageDialog::Open(EAppMsgType::Ok, Message);
				}
				FApp::SetProjectName(TEXT("")); // this disables part of the crash reporter to avoid writing log files to a bogus directory
				if (!GIsBuildMachine)
				{
					exit(1);
				}
				UE_LOG(LogInit, Fatal, TEXT("%s"), *Message.ToString());
			}
		}
	}
#endif	//PLATFORM_DESKTOP
}


static IPlatformFile* ConditionallyCreateFileWrapper(const TCHAR* Name, IPlatformFile* CurrentPlatformFile, const TCHAR* CommandLine, bool* OutFailedToInitialize = nullptr, bool* bOutShouldBeUsed = nullptr )
{
	if (OutFailedToInitialize)
	{
		*OutFailedToInitialize = false;
	}
	if ( bOutShouldBeUsed )
	{
		*bOutShouldBeUsed = false;
	}
	IPlatformFile* WrapperFile = FPlatformFileManager::Get().GetPlatformFile(Name);
	if (WrapperFile != nullptr && WrapperFile->ShouldBeUsed(CurrentPlatformFile, CommandLine))
	{
		if ( bOutShouldBeUsed )
		{
			*bOutShouldBeUsed = true;
		}
		if (WrapperFile->Initialize(CurrentPlatformFile, CommandLine) == false)
		{
			if (OutFailedToInitialize)
			{
				*OutFailedToInitialize = true;
			}
			// Don't delete the platform file. It will be automatically deleted by its module.
			WrapperFile = nullptr;
		}
	}
	else
	{
		// Make sure it won't be used.
		WrapperFile = nullptr;
	}
	return WrapperFile;
}


/**
 * Look for any file overrides on the command line (i.e. network connection file handler)
 */
bool LaunchCheckForFileOverride(const TCHAR* CmdLine, bool& OutFileOverrideFound)
{
	OutFileOverrideFound = false;

	// Get the physical platform file.
	IPlatformFile* CurrentPlatformFile = &FPlatformFileManager::Get().GetPlatformFile();

	// Try to create pak file wrapper
	{
		IPlatformFile* PlatformFile = ConditionallyCreateFileWrapper(TEXT("PakFile"), CurrentPlatformFile, CmdLine);
		if (PlatformFile)
		{
			CurrentPlatformFile = PlatformFile;
			FPlatformFileManager::Get().SetPlatformFile(*CurrentPlatformFile);
		}
		PlatformFile = ConditionallyCreateFileWrapper(TEXT("CachedReadFile"), CurrentPlatformFile, CmdLine);
		if (PlatformFile)
		{
			CurrentPlatformFile = PlatformFile;
			FPlatformFileManager::Get().SetPlatformFile(*CurrentPlatformFile);
		}
	}

	// Try to create sandbox wrapper
	{
		IPlatformFile* PlatformFile = ConditionallyCreateFileWrapper(TEXT("SandboxFile"), CurrentPlatformFile, CmdLine);
		if (PlatformFile)
		{
			CurrentPlatformFile = PlatformFile;
			FPlatformFileManager::Get().SetPlatformFile(*CurrentPlatformFile);
		}
	}

#if !UE_BUILD_SHIPPING // UFS clients are not available in shipping builds.
	// Streaming network wrapper (it has a priority over normal network wrapper)
	bool bNetworkFailedToInitialize = false;
	do
	{
		bool bShouldUseStreamingFile = false;
		IPlatformFile* NetworkPlatformFile = ConditionallyCreateFileWrapper(TEXT("StreamingFile"), CurrentPlatformFile, CmdLine, &bNetworkFailedToInitialize, &bShouldUseStreamingFile);
		if (NetworkPlatformFile)
		{
			CurrentPlatformFile = NetworkPlatformFile;
			FPlatformFileManager::Get().SetPlatformFile(*CurrentPlatformFile);
		}

		bool bShouldUseCookedIterativeFile = false;
		if ( !bShouldUseStreamingFile && !NetworkPlatformFile )
		{
			NetworkPlatformFile = ConditionallyCreateFileWrapper(TEXT("CookedIterativeFile"), CurrentPlatformFile, CmdLine, &bNetworkFailedToInitialize, &bShouldUseCookedIterativeFile);
			if (NetworkPlatformFile)
			{
				CurrentPlatformFile = NetworkPlatformFile;
				FPlatformFileManager::Get().SetPlatformFile(*CurrentPlatformFile);
			}
		}

		// if streaming network platform file was tried this loop don't try this one
		// Network file wrapper (only create if the streaming wrapper hasn't been created)
		if ( !bShouldUseStreamingFile && !bShouldUseCookedIterativeFile && !NetworkPlatformFile)
		{
			NetworkPlatformFile = ConditionallyCreateFileWrapper(TEXT("NetworkFile"), CurrentPlatformFile, CmdLine, &bNetworkFailedToInitialize);
			if (NetworkPlatformFile)
			{
				CurrentPlatformFile = NetworkPlatformFile;
				FPlatformFileManager::Get().SetPlatformFile(*CurrentPlatformFile);
			}
		}

		if (bNetworkFailedToInitialize)
		{
			FString HostIpString;
			FParse::Value(CmdLine, TEXT("-FileHostIP="), HostIpString);
#if PLATFORM_REQUIRES_FILESERVER
			FPlatformMisc::LowLevelOutputDebugStringf(TEXT("Failed to connect to file server at %s. RETRYING in 5s.\n"), *HostIpString);
			FPlatformProcess::Sleep(5.0f);
			uint32 Result = 2;
#else	//PLATFORM_REQUIRES_FILESERVER
			// note that this can't be localized because it happens before we connect to a filserver - localizing would cause ICU to try to load.... from over the file server connection!
			FString Error = FString::Printf(TEXT("Failed to connect to any of the following file servers:\n\n    %s\n\nWould you like to try again? No will fallback to local disk files, Cancel will quit."), *HostIpString.Replace( TEXT("+"), TEXT("\n    ")));
			uint32 Result = FMessageDialog::Open( EAppMsgType::YesNoCancel, FText::FromString( Error ) );
#endif	//PLATFORM_REQUIRES_FILESERVER

			if (Result == EAppReturnType::No)
			{
				break;
			}
			else if (Result == EAppReturnType::Cancel)
			{
				// Cancel - return a failure, and quit
				return false;
			}
		}
	}
	while (bNetworkFailedToInitialize);
#endif

#if !UE_BUILD_SHIPPING
	// Try to create file profiling wrapper
	{
		IPlatformFile* PlatformFile = ConditionallyCreateFileWrapper(TEXT("ProfileFile"), CurrentPlatformFile, CmdLine);
		if (PlatformFile)
		{
			CurrentPlatformFile = PlatformFile;
			FPlatformFileManager::Get().SetPlatformFile(*CurrentPlatformFile);
		}
	}
	{
		IPlatformFile* PlatformFile = ConditionallyCreateFileWrapper(TEXT("SimpleProfileFile"), CurrentPlatformFile, CmdLine);
		if (PlatformFile)
		{
			CurrentPlatformFile = PlatformFile;
			FPlatformFileManager::Get().SetPlatformFile(*CurrentPlatformFile);
		}
	}
	// Try and create file timings stats wrapper
	{
		IPlatformFile* PlatformFile = ConditionallyCreateFileWrapper(TEXT("FileReadStats"), CurrentPlatformFile, CmdLine);
		if (PlatformFile)
		{
			CurrentPlatformFile = PlatformFile;
			FPlatformFileManager::Get().SetPlatformFile(*CurrentPlatformFile);
		}
	}
	// Try and create file open log wrapper (lists the order files are first opened)
	{
		IPlatformFile* PlatformFile = ConditionallyCreateFileWrapper(TEXT("FileOpenLog"), CurrentPlatformFile, CmdLine);
		if (PlatformFile)
		{
			CurrentPlatformFile = PlatformFile;
			FPlatformFileManager::Get().SetPlatformFile(*CurrentPlatformFile);
		}
	}
#endif	//#if !UE_BUILD_SHIPPING

	// Wrap the above in a file logging singleton if requested
	{
		IPlatformFile* PlatformFile = ConditionallyCreateFileWrapper(TEXT("LogFile"), CurrentPlatformFile, CmdLine);
		if (PlatformFile)
		{
			CurrentPlatformFile = PlatformFile;
			FPlatformFileManager::Get().SetPlatformFile(*CurrentPlatformFile);
		}
	}

	// If our platform file is different than it was when we started, then an override was used
	OutFileOverrideFound = (CurrentPlatformFile != &FPlatformFileManager::Get().GetPlatformFile());

	return true;
}


bool LaunchHasIncompleteGameName()
{
	if ( FApp::HasProjectName() && !FPaths::IsProjectFilePathSet() )
	{
		// Verify this is a legitimate game name
		// Launched with a game name. See if the <GameName> folder exists. If it doesn't, it could instead be <GameName>Game
		const FString NonSuffixedGameFolder = FPaths::RootDir() / FApp::GetProjectName();
		if (FPlatformFileManager::Get().GetPlatformFile().DirectoryExists(*NonSuffixedGameFolder) == false)
		{
			const FString SuffixedGameFolder = NonSuffixedGameFolder + TEXT("Game");
			if (FPlatformFileManager::Get().GetPlatformFile().DirectoryExists(*SuffixedGameFolder))
			{
				return true;
			}
		}
	}

	return false;
}


void LaunchUpdateMostRecentProjectFile()
{
	// If we are launching without a game name or project file, we should use the last used project file, if it exists
	const FString& AutoLoadProjectFileName = IProjectManager::Get().GetAutoLoadProjectFileName();
	FString RecentProjectFileContents;
	if ( FFileHelper::LoadFileToString(RecentProjectFileContents, *AutoLoadProjectFileName) )
	{
		if ( RecentProjectFileContents.Len() )
		{
			const FString AutoLoadInProgressFilename = AutoLoadProjectFileName + TEXT(".InProgress");
			if ( FPlatformFileManager::Get().GetPlatformFile().FileExists(*AutoLoadInProgressFilename) )
			{
				// We attempted to auto-load a project but the last run did not make it to UEditorEngine::InitEditor.
				// This indicates that there was a problem loading the project.
				// Do not auto-load the project, instead load normally until the next time the editor starts successfully.
				UE_LOG(LogInit, Display, TEXT("There was a problem auto-loading %s. Auto-load will be disabled until the editor successfully starts up with a project."), *RecentProjectFileContents);
			}
			else if ( FPlatformFileManager::Get().GetPlatformFile().FileExists(*RecentProjectFileContents) )
			{
				// The previously loaded project file was found. Change the game name here and update the project file path
				FApp::SetProjectName(*FPaths::GetBaseFilename(RecentProjectFileContents));
				FPaths::SetProjectFilePath(RecentProjectFileContents);
				UE_LOG(LogInit, Display, TEXT("Loading recent project file: %s"), *RecentProjectFileContents);

				// Write a file indicating that we are trying to auto-load a project.
				// This file prevents auto-loading of projects for as long as it exists. It is a detection system for failed auto-loads.
				// The file is deleted in UEditorEngine::InitEditor, thus if the load does not make it that far then the project will not be loaded again.
				FFileHelper::SaveStringToFile(TEXT(""), *AutoLoadInProgressFilename);
			}
		}
	}
}


/*-----------------------------------------------------------------------------
	FEngineLoop implementation.
-----------------------------------------------------------------------------*/

FEngineLoop::FEngineLoop()
#if WITH_ENGINE
	: EngineService(nullptr)
#endif
{ }


int32 FEngineLoop::PreInit(int32 ArgC, TCHAR* ArgV[], const TCHAR* AdditionalCommandline)
{
	FString CmdLine;

	// loop over the parameters, skipping the first one (which is the executable name)
	for (int32 Arg = 1; Arg < ArgC; Arg++)
	{
		FString ThisArg = ArgV[Arg];
		if (ThisArg.Contains(TEXT(" ")) && !ThisArg.Contains(TEXT("\"")))
		{
			int32 EqualsAt = ThisArg.Find(TEXT("="));
			if (EqualsAt > 0 && ThisArg.Find(TEXT(" ")) > EqualsAt)
			{
				ThisArg = ThisArg.Left(EqualsAt + 1) + FString("\"") + ThisArg.RightChop(EqualsAt + 1) + FString("\"");

			}
			else
			{
				ThisArg = FString("\"") + ThisArg + FString("\"");
			}
		}

		CmdLine += ThisArg;
		// put a space between each argument (not needed after the end)
		if (Arg + 1 < ArgC)
		{
			CmdLine += TEXT(" ");
		}
	}

	// append the additional extra command line
	if (AdditionalCommandline)
	{
		CmdLine += TEXT(" ");
		CmdLine += AdditionalCommandline;
	}

	// send the command line without the exe name
	return GEngineLoop.PreInit(*CmdLine);
}

#if WITH_ENGINE
bool IsServerDelegateForOSS(FName WorldContextHandle)
{
	if (IsRunningDedicatedServer())
	{
		return true;
	}

	UWorld* World = nullptr;
#if WITH_EDITOR
	if (WorldContextHandle != NAME_None)
	{
		FWorldContext& WorldContext = GEngine->GetWorldContextFromHandleChecked(WorldContextHandle);
		check(WorldContext.WorldType == EWorldType::Game || WorldContext.WorldType == EWorldType::PIE);
		World = WorldContext.World();
	}
	else
#endif
	{
		ensure(WorldContextHandle == NAME_None);
		UGameEngine* GameEngine = Cast<UGameEngine>(GEngine);
		if (GameEngine)
		{
			World = GameEngine->GetGameWorld();
		}
		else
		{
#if WITH_EDITOR
			// The calling code didn't pass in a world context and really should have
			if (GIsPlayInEditorWorld)
			{
				World = GWorld;
			}
#endif

#if !WITH_DEV_AUTOMATION_TESTS
			// Not having a world to make the right determination is a bad thing
			// In the editor during PIE this will confuse the individual PIE windows and their associated online components
			UE_CLOG((World == nullptr), LogInit, Error, TEXT("Failed to determine if OSS is server in PIE, OSS requests will fail"));
#endif
		}
	}

	ENetMode NetMode = World ? World->GetNetMode() : NM_Standalone;
	return (NetMode == NM_ListenServer || NetMode == NM_DedicatedServer);
}
#endif

#if WITH_ENGINE && CSV_PROFILER
static void UpdateCoreCsvStats()
{
	CSV_CUSTOM_STAT_GLOBAL(RenderThreadTime, FPlatformTime::ToMilliseconds(GRenderThreadTime), ECsvCustomStatOp::Set);
	CSV_CUSTOM_STAT_GLOBAL(GameThreadTime, FPlatformTime::ToMilliseconds(GGameThreadTime), ECsvCustomStatOp::Set);
	CSV_CUSTOM_STAT_GLOBAL(GPUTime, FPlatformTime::ToMilliseconds(GGPUFrameTime), ECsvCustomStatOp::Set);
	CSV_CUSTOM_STAT_GLOBAL(RHIThreadTime, FPlatformTime::ToMilliseconds(GRHIThreadTime), ECsvCustomStatOp::Set);
	FPlatformMemoryStats MemoryStats = FPlatformMemory::GetStats();
	float PhysicalMBFree = float(MemoryStats.AvailablePhysical / 1024) / 1024.0f;
	CSV_CUSTOM_STAT_GLOBAL(MemoryFreeMB, PhysicalMBFree, ECsvCustomStatOp::Set);
}
#endif // WITH_ENGINE && CSV_PROFILER


DECLARE_CYCLE_STAT( TEXT( "FEngineLoop::PreInit.AfterStats" ), STAT_FEngineLoop_PreInit_AfterStats, STATGROUP_LoadTime );

int32 FEngineLoop::PreInit(const TCHAR* CmdLine)
{
<<<<<<< HEAD
#if PLATFORM_WINDOWS
	// Register a handler for Ctrl-C so we've effective signal handling from the outset.
	FWindowsPlatformMisc::SetGracefulTerminationHandler();
#endif // PLATFORM_WINDOWS
=======
	SCOPED_BOOT_TIMING("FEngineLoop::PreInit");
>>>>>>> 2c6cc5c9

	FMemory::SetupTLSCachesOnCurrentThread();

	// Set the flag for whether we've build DebugGame instead of Development. The engine does not know this (whereas the launch module does) because it is always built in development.
#if UE_BUILD_DEVELOPMENT && defined(UE_BUILD_DEVELOPMENT_WITH_DEBUGGAME) && UE_BUILD_DEVELOPMENT_WITH_DEBUGGAME
	FApp::SetDebugGame(true);
#endif

	// disable/enable LLM based on commandline
	{
		SCOPED_BOOT_TIMING("LLM Init");
		LLM(FLowLevelMemTracker::Get().ProcessCommandLine(CmdLine));
		LLM_SCOPE(ELLMTag::EnginePreInitMemory);
	}

	{
		SCOPED_BOOT_TIMING("InitTaggedStorage");
		FPlatformMisc::InitTaggedStorage(1024);
	}

	if (FParse::Param(CmdLine, TEXT("UTF8Output")))
	{
		FPlatformMisc::SetUTF8Output();
	}

	// Switch into executable's directory.
	FPlatformProcess::SetCurrentWorkingDirectoryToBaseDir();

	// this is set later with shorter command lines, but we want to make sure it is set ASAP as some subsystems will do the tests themselves...
	// also realize that command lines can be pulled from the network at a slightly later time.
	if (!FCommandLine::Set(CmdLine))
	{
		// Fail, shipping builds will crash if setting command line fails
		return -1;
	}

#if WITH_ENGINE
	FCoreUObjectDelegates::PostGarbageCollectConditionalBeginDestroy.AddStatic(DeferredPhysResourceCleanup);
#endif

#if defined(WITH_LAUNCHERCHECK) && WITH_LAUNCHERCHECK
	if (ILauncherCheckModule::Get().WasRanFromLauncher() == false)
	{
		// Tell Launcher to run us instead
		ILauncherCheckModule::Get().RunLauncher(ELauncherAction::AppLaunch);
		// We wish to exit
		GIsRequestingExit = true;
		return 0;
	}
#endif

#if	STATS
	// Create the stats malloc profiler proxy.
	if (FStatsMallocProfilerProxy::HasMemoryProfilerToken())
	{
		if (PLATFORM_USES_FIXED_GMalloc_CLASS)
		{
			UE_LOG(LogMemory, Fatal, TEXT("Cannot do malloc profiling with PLATFORM_USES_FIXED_GMalloc_CLASS."));
		}
		// Assumes no concurrency here.
		GMalloc = FStatsMallocProfilerProxy::Get();
	}
#endif // STATS

	// Name of project file before normalization (as specified in command line).
	// Used to fixup project name if necessary.
	FString GameProjectFilePathUnnormalized;

	{
		SCOPED_BOOT_TIMING("LaunchSetGameName");

		// Set GameName, based on the command line
		if (LaunchSetGameName(CmdLine, GameProjectFilePathUnnormalized) == false)
		{
			// If it failed, do not continue
			return 1;
		}
	}

#if WITH_APPLICATION_CORE
	{
		SCOPED_BOOT_TIMING("CreateConsoleOutputDevice");
		// Initialize log console here to avoid statics initialization issues when launched from the command line.
		GScopedLogConsole = TUniquePtr<FOutputDeviceConsole>(FPlatformApplicationMisc::CreateConsoleOutputDevice());
	}
#endif

	// Always enable the backlog so we get all messages, we will disable and clear it in the game
	// as soon as we determine whether GIsEditor == false
	GLog->EnableBacklog(true);

	// Initialize std out device as early as possible if requested in the command line
#if PLATFORM_DESKTOP
	// consoles don't typically have stdout, and FOutputDeviceDebug is responsible for echoing logs to the
	// terminal
	if (FParse::Param(FCommandLine::Get(), TEXT("stdout")))
	{
		InitializeStdOutDevice();
	}
#endif

#if !UE_BUILD_SHIPPING
	if (FPlatformProperties::SupportsQuit())
	{
		FString ExitPhrases;
		if (FParse::Value(FCommandLine::Get(), TEXT("testexit="), ExitPhrases))
		{
			TArray<FString> ExitPhrasesList;
			if (ExitPhrases.ParseIntoArray(ExitPhrasesList, TEXT("+"), true) > 0)
			{
				GScopedTestExit = MakeUnique<FOutputDeviceTestExit>(ExitPhrasesList);
				GLog->AddOutputDevice(GScopedTestExit.Get());
			}
		}
	}

	if (FParse::Param(FCommandLine::Get(), TEXT("emitdrawevents")))
	{
		SetEmitDrawEvents(true);
	}
#endif // !UE_BUILD_SHIPPING

	// Switch into executable's directory (may be required by some of the platform file overrides)
	FPlatformProcess::SetCurrentWorkingDirectoryToBaseDir();

	// This fixes up the relative project path, needs to happen before we set platform file paths
	if (FPlatformProperties::IsProgram() == false)
	{
		SCOPED_BOOT_TIMING("Fix up the relative project path");

		if (FPaths::IsProjectFilePathSet())
		{
			FString ProjPath = FPaths::GetProjectFilePath();
			if (FPaths::FileExists(ProjPath) == false)
			{
				// display it multiple ways, it's very important error message...
				FPlatformMisc::LowLevelOutputDebugStringf(TEXT("Project file not found: %s"), *ProjPath);
				UE_LOG(LogInit, Display, TEXT("Project file not found: %s"), *ProjPath);
				UE_LOG(LogInit, Display, TEXT("\tAttempting to find via project info helper."));
				// Use the uprojectdirs
				FString GameProjectFile = FUProjectDictionary::GetDefault().GetRelativeProjectPathForGame(FApp::GetProjectName(), FPlatformProcess::BaseDir());
				if (GameProjectFile.IsEmpty() == false)
				{
					UE_LOG(LogInit, Display, TEXT("\tFound project file %s."), *GameProjectFile);
					FPaths::SetProjectFilePath(GameProjectFile);

					// Fixup command line if project file wasn't found in specified directory to properly parse next arguments.
					FString OldCommandLine = FString(FCommandLine::Get());
					OldCommandLine.ReplaceInline(*GameProjectFilePathUnnormalized, *GameProjectFile, ESearchCase::CaseSensitive);
					FCommandLine::Set(*OldCommandLine);
					CmdLine = FCommandLine::Get();
				}
			}
		}
	}

	// Output devices.
	{
		SCOPED_BOOT_TIMING("Init Output Devices");
#if WITH_APPLICATION_CORE
		GError = FPlatformApplicationMisc::GetErrorOutputDevice();
		GWarn = FPlatformApplicationMisc::GetFeedbackContext();
#else
		GError = FPlatformOutputDevices::GetError();
		GWarn = FPlatformOutputDevices::GetFeedbackContext();
#endif
	}

	// allow the command line to override the platform file singleton
	bool bFileOverrideFound = false;
	{
		SCOPED_BOOT_TIMING("LaunchCheckForFileOverride");
		if (LaunchCheckForFileOverride(CmdLine, bFileOverrideFound) == false)
		{
			// if it failed, we cannot continue
			return 1;
		}
	}

	// Initialize file manager
	{
		SCOPED_BOOT_TIMING("IFileManager::Get().ProcessCommandLineOptions");
		IFileManager::Get().ProcessCommandLineOptions();
	}

	if (GIsGameAgnosticExe)
	{
		// If we launched without a project file, but with a game name that is incomplete, warn about the improper use of a Game suffix
		if (LaunchHasIncompleteGameName())
		{
			// We did not find a non-suffixed folder and we DID find the suffixed one.
			// The engine MUST be launched with <GameName>Game.
			const FText GameNameText = FText::FromString(FApp::GetProjectName());
			FMessageDialog::Open(EAppMsgType::Ok, FText::Format(LOCTEXT("RequiresGamePrefix", "Error: UE4Editor does not append 'Game' to the passed in game name.\nYou must use the full name.\nYou specified '{0}', use '{0}Game'."), GameNameText));
			return 1;
		}
	}

	// remember thread id of the main thread
	GGameThreadId = FPlatformTLS::GetCurrentThreadId();
	GIsGameThreadIdInitialized = true;

	FPlatformProcess::SetThreadAffinityMask(FPlatformAffinity::GetMainGameMask());
	FPlatformProcess::SetupGameThread();

	// Figure out whether we're the editor, ucc or the game.
	const SIZE_T CommandLineSize = FCString::Strlen(CmdLine) + 1;
	TCHAR* CommandLineCopy = new TCHAR[CommandLineSize];
	FCString::Strcpy(CommandLineCopy, CommandLineSize, CmdLine);
	const TCHAR* ParsedCmdLine = CommandLineCopy;

	FString Token = FParse::Token(ParsedCmdLine, 0);

#if WITH_ENGINE
	// Add the default engine shader dir
	AddShaderSourceDirectoryMapping(TEXT("/Engine"), FGenericPlatformProcess::ShaderDir());

	TArray<FString> Tokens;
	TArray<FString> Switches;
	UCommandlet::ParseCommandLine(CommandLineCopy, Tokens, Switches);

	bool bHasCommandletToken = false;

	for (int32 TokenIndex = 0; TokenIndex < Tokens.Num(); ++TokenIndex)
	{
		if (Tokens[TokenIndex].EndsWith(TEXT("Commandlet")))
		{
			bHasCommandletToken = true;
			Token = Tokens[TokenIndex];
			break;
		}
	}

	for (int32 SwitchIndex = 0; SwitchIndex < Switches.Num() && !bHasCommandletToken; ++SwitchIndex)
	{
		if (Switches[SwitchIndex].StartsWith(TEXT("RUN=")))
		{
			bHasCommandletToken = true;
			Token = Switches[SwitchIndex];
			break;
		}
	}

	if (bHasCommandletToken)
	{
		// will be reset later once the commandlet class loaded
		PRIVATE_GIsRunningCommandlet = true;
	}

#endif // WITH_ENGINE


	// trim any whitespace at edges of string - this can happen if the token was quoted with leading or trailing whitespace
	// VC++ tends to do this in its "external tools" config
	Token.TrimStartAndEndInline();

	// Path returned by FPaths::GetProjectFilePath() is normalized, so may have symlinks and ~ resolved and may differ from the original path to .uproject passed in the command line
	FString NormalizedToken = Token;
	FPaths::NormalizeFilename(NormalizedToken);

	const bool bFirstTokenIsGameName = (FApp::HasProjectName() && Token == FApp::GetProjectName());
	const bool bFirstTokenIsGameProjectFilePath = (FPaths::IsProjectFilePathSet() && NormalizedToken == FPaths::GetProjectFilePath());
	const bool bFirstTokenIsGameProjectFileShortName = (FPaths::IsProjectFilePathSet() && Token == FPaths::GetCleanFilename(FPaths::GetProjectFilePath()));

	if (bFirstTokenIsGameName || bFirstTokenIsGameProjectFilePath || bFirstTokenIsGameProjectFileShortName)
	{
		// first item on command line was the game name, remove it in all cases
		FString RemainingCommandline = ParsedCmdLine;
		FCString::Strcpy(CommandLineCopy, CommandLineSize, *RemainingCommandline);
		ParsedCmdLine = CommandLineCopy;

		// Set a new command-line that doesn't include the game name as the first argument
		FCommandLine::Set(ParsedCmdLine);

		Token = FParse::Token(ParsedCmdLine, 0);
		Token.TrimStartInline();

		// if the next token is a project file, then we skip it (which can happen on some platforms that combine
		// commandlines... this handles extra .uprojects, but if you run with MyGame MyGame, we can't tell if
		// the second MyGame is a map or not)
		while (FPaths::GetExtension(Token) == FProjectDescriptor::GetExtension())
		{
			Token = FParse::Token(ParsedCmdLine, 0);
			Token.TrimStartInline();
		}

		if (bFirstTokenIsGameProjectFilePath || bFirstTokenIsGameProjectFileShortName)
		{
			// Convert it to relative if possible...
			FString RelativeGameProjectFilePath = FFileManagerGeneric::DefaultConvertToRelativePath(*FPaths::GetProjectFilePath());
			if (RelativeGameProjectFilePath != FPaths::GetProjectFilePath())
			{
				FPaths::SetProjectFilePath(RelativeGameProjectFilePath);
			}
		}
	}

	// look early for the editor token
	bool bHasEditorToken = false;

#if UE_EDITOR
	// Check each token for '-game', '-server' or '-run='
	bool bIsNotEditor = false;

	// This isn't necessarily pretty, but many requests have been made to allow
	//   UE4Editor.exe <GAMENAME> -game <map>
	// or
	//   UE4Editor.exe <GAMENAME> -game 127.0.0.0
	// We don't want to remove the -game from the commandline just yet in case
	// we need it for something later. So, just move it to the end for now...
	const bool bFirstTokenIsGame = (Token == TEXT("-GAME"));
	const bool bFirstTokenIsServer = (Token == TEXT("-SERVER"));
	const bool bFirstTokenIsModeOverride = bFirstTokenIsGame || bFirstTokenIsServer || bHasCommandletToken;
	const TCHAR* CommandletCommandLine = nullptr;
	if (bFirstTokenIsModeOverride)
	{
		bIsNotEditor = true;
		if (bFirstTokenIsGame || bFirstTokenIsServer)
		{
			// Move the token to the end of the list...
			FString RemainingCommandline = ParsedCmdLine;
			RemainingCommandline.TrimStartInline();
			RemainingCommandline += FString::Printf(TEXT(" %s"), *Token);
			FCommandLine::Set(*RemainingCommandline);
		}
		if (bHasCommandletToken)
		{
#if STATS
			// Leave the stats enabled.
			if (!FStats::EnabledForCommandlet())
			{
				FThreadStats::MasterDisableForever();
			}
#endif
			if (Token.StartsWith(TEXT("run=")))
			{
				Token = Token.RightChop(4);
				if (!Token.EndsWith(TEXT("Commandlet")))
				{
					Token += TEXT("Commandlet");
				}
			}
			CommandletCommandLine = ParsedCmdLine;
		}
	}

	if (bHasCommandletToken)
	{
		// will be reset later once the commandlet class loaded
		PRIVATE_GIsRunningCommandlet = true;
	}

	if (!bIsNotEditor && GIsGameAgnosticExe)
	{
		// If we launched without a game name or project name, try to load the most recently loaded project file.
		// We can not do this if we are using a FilePlatform override since the game directory may already be established.
		const bool bIsBuildMachine = FParse::Param(FCommandLine::Get(), TEXT("BUILDMACHINE"));
		const bool bLoadMostRecentProjectFileIfItExists = !FApp::HasProjectName() && !bFileOverrideFound && !bIsBuildMachine && !FParse::Param(CmdLine, TEXT("norecentproject"));
		if (bLoadMostRecentProjectFileIfItExists)
		{
			LaunchUpdateMostRecentProjectFile();
		}
	}

	FString CheckToken = Token;
	bool bFoundValidToken = false;
	while (!bFoundValidToken && (CheckToken.Len() > 0))
	{
		if (!bIsNotEditor)
		{
			bool bHasNonEditorToken = (CheckToken == TEXT("-GAME")) || (CheckToken == TEXT("-SERVER")) || (CheckToken.StartsWith(TEXT("RUN="))) || CheckToken.EndsWith(TEXT("Commandlet"));
			if (bHasNonEditorToken)
			{
				bIsNotEditor = true;
				bFoundValidToken = true;
			}
		}

		CheckToken = FParse::Token(ParsedCmdLine, 0);
	}

	bHasEditorToken = !bIsNotEditor;
#elif WITH_ENGINE
	const TCHAR* CommandletCommandLine = nullptr;
	if (bHasCommandletToken)
	{
#if STATS
		// Leave the stats enabled.
		if (!FStats::EnabledForCommandlet())
		{
			FThreadStats::MasterDisableForever();
		}
#endif
		if (Token.StartsWith(TEXT("run=")))
		{
			Token = Token.RightChop(4);
			if (!Token.EndsWith(TEXT("Commandlet")))
			{
				Token += TEXT("Commandlet");
			}
		}
		CommandletCommandLine = ParsedCmdLine;
	}
#if WITH_EDITOR && WITH_EDITORONLY_DATA
	// If a non-editor target build w/ WITH_EDITOR and WITH_EDITORONLY_DATA, use the old token check...
	//@todo. Is this something we need to support?
	bHasEditorToken = Token == TEXT("EDITOR");
#else
	// Game, server and commandlets never set the editor token
	bHasEditorToken = false;
#endif
#endif	//UE_EDITOR

#if !UE_BUILD_SHIPPING
	// Benchmarking.
	FApp::SetBenchmarking(FParse::Param(FCommandLine::Get(), TEXT("BENCHMARK")));
#else
	FApp::SetBenchmarking(false);
#endif // !UE_BUILD_SHIPPING

	// "-Deterministic" is a shortcut for "-UseFixedTimeStep -FixedSeed"
	bool bDeterministic = FParse::Param(FCommandLine::Get(), TEXT("Deterministic"));

#if PLATFORM_HTML5
	bool bUseFixedTimeStep = false;
	GConfig->GetBool(TEXT("/Script/HTML5PlatformEditor.HTML5TargetSettings"), TEXT("UseFixedTimeStep"), bUseFixedTimeStep, GEngineIni);
	FApp::SetUseFixedTimeStep(bUseFixedTimeStep);
#else
	FApp::SetUseFixedTimeStep(bDeterministic || FParse::Param(FCommandLine::Get(), TEXT("UseFixedTimeStep")));
#endif

	FApp::bUseFixedSeed = bDeterministic || FApp::IsBenchmarking() || FParse::Param(FCommandLine::Get(), TEXT("FixedSeed"));

	// Initialize random number generator.
	{
		uint32 Seed1 = 0;
		uint32 Seed2 = 0;

		if (!FApp::bUseFixedSeed)
		{
			Seed1 = FPlatformTime::Cycles();
			Seed2 = FPlatformTime::Cycles();
		}

		FMath::RandInit(Seed1);
		FMath::SRandInit(Seed2);

		UE_LOG(LogInit, Verbose, TEXT("RandInit(%d) SRandInit(%d)."), Seed1, Seed2);
	}

#if !IS_PROGRAM
	if (!GIsGameAgnosticExe && FApp::HasProjectName() && !FPaths::IsProjectFilePathSet())
	{
		// If we are using a non-agnostic exe where a name was specified but we did not specify a project path. Assemble one based on the game name.
		const FString ProjectFilePath = FPaths::Combine(*FPaths::ProjectDir(), *FString::Printf(TEXT("%s.%s"), FApp::GetProjectName(), *FProjectDescriptor::GetExtension()));
		FPaths::SetProjectFilePath(ProjectFilePath);
	}
#endif

	// Now verify the project file if we have one
	if (FPaths::IsProjectFilePathSet()
#if IS_PROGRAM
		// Programs don't need uproject files to exist, but some do specify them and if they exist we should load them
		&& FPaths::FileExists(FPaths::GetProjectFilePath())
#endif
		)
	{
		SCOPED_BOOT_TIMING("IProjectManager::Get().LoadProjectFile");

		if (!IProjectManager::Get().LoadProjectFile(FPaths::GetProjectFilePath()))
		{
			// The project file was invalid or saved with a newer version of the engine. Exit.
			UE_LOG(LogInit, Warning, TEXT("Could not find a valid project file, the engine will exit now."));
			return 1;
		}

		if (IProjectManager::Get().IsEnterpriseProject() && FPaths::DirectoryExists(FPaths::EnterpriseDir()))
		{
			// Add the enterprise binaries directory if we're an enterprise project
			FModuleManager::Get().AddBinariesDirectory(*FPaths::Combine(FPaths::EnterpriseDir(), TEXT("Binaries"), FPlatformProcess::GetBinariesSubdirectory()), false);
		}
	}

#if !IS_PROGRAM
	if (FApp::HasProjectName())
	{
		// Tell the module manager what the game binaries folder is
		const FString ProjectBinariesDirectory = FPaths::Combine(FPlatformMisc::ProjectDir(), TEXT("Binaries"), FPlatformProcess::GetBinariesSubdirectory());
		FPlatformProcess::AddDllDirectory(*ProjectBinariesDirectory);
		FModuleManager::Get().SetGameBinariesDirectory(*ProjectBinariesDirectory);

		LaunchFixGameNameCase();
	}
#endif

	// Some programs might not use the taskgraph or thread pool
	bool bCreateTaskGraphAndThreadPools = true;
#if IS_PROGRAM
	bCreateTaskGraphAndThreadPools = !FParse::Param(FCommandLine::Get(), TEXT("ReduceThreadUsage"));
#endif
	if (bCreateTaskGraphAndThreadPools)
	{
		// initialize task graph sub-system with potential multiple threads
		SCOPED_BOOT_TIMING("FTaskGraphInterface::Startup");
		FTaskGraphInterface::Startup(FPlatformMisc::NumberOfCores());
		FTaskGraphInterface::Get().AttachToThread(ENamedThreads::GameThread);
	}

#if STATS
	FThreadStats::StartThread();
#endif

	FScopeCycleCounter CycleCount_AfterStats(GET_STATID(STAT_FEngineLoop_PreInit_AfterStats));

	// Load Core modules required for everything else to work (needs to be loaded before InitializeRenderingCVarsCaching)
	{
		SCOPED_BOOT_TIMING("LoadCoreModules");
		if (!LoadCoreModules())
		{
			UE_LOG(LogInit, Error, TEXT("Failed to load Core modules."));
			return 1;
		}
	}

	const bool bShouldReapplyCVarsFromIniAfterLoadScreen = REAPPLY_INI_SETTINGS_AFTER_EARLY_LOADING_SCREEN;
	if (bShouldReapplyCVarsFromIniAfterLoadScreen)
	{
		UE_LOG(LogInit, Verbose, TEXT("Reapplying ini settings after early loading screen."));

		extern CORE_API void RecordApplyCVarSettingsFromIni();
		SCOPED_BOOT_TIMING("RecordApplyCVarSettingsFromIni");
		RecordApplyCVarSettingsFromIni();
	}

#if WITH_ENGINE
	extern ENGINE_API void InitializeRenderingCVarsCaching();
	InitializeRenderingCVarsCaching();
#endif

	bool bTokenDoesNotHaveDash = Token.Len() && FCString::Strnicmp(*Token, TEXT("-"), 1) != 0;

#if WITH_EDITOR
	// If we're running as an game but don't have a project, inform the user and exit.
	if (bHasEditorToken == false && bHasCommandletToken == false)
	{
		if (!FPaths::IsProjectFilePathSet())
		{
			//@todo this is too early to localize
			FMessageDialog::Open(EAppMsgType::Ok, NSLOCTEXT("Engine", "UE4RequiresProjectFiles", "UE4 games require a project file as the first parameter."));
			return 1;
		}
	}

	if (GIsUCCMakeStandaloneHeaderGenerator)
	{
		// Rebuilding script requires some hacks in the engine so we flag that.
		PRIVATE_GIsRunningCommandlet = true;
	}
#endif //WITH_EDITOR

	if (FPlatformProcess::SupportsMultithreading() && bCreateTaskGraphAndThreadPools)
	{
		SCOPED_BOOT_TIMING("Init FQueuedThreadPool's");

		int StackSize = 128;
		bool bForceEditorStackSize = false;
#if WITH_EDITOR
		bForceEditorStackSize = true;
#endif

		if (bHasEditorToken || bForceEditorStackSize)
		{
			StackSize = 1000;
		}


		{
			GThreadPool = FQueuedThreadPool::Allocate();
			int32 NumThreadsInThreadPool = FPlatformMisc::NumberOfWorkerThreadsToSpawn();

			// we are only going to give dedicated servers one pool thread
			if (FPlatformProperties::IsServerOnly())
			{
				NumThreadsInThreadPool = 1;
			}
			verify(GThreadPool->Create(NumThreadsInThreadPool, StackSize * 1024, TPri_SlightlyBelowNormal));
		}
		{
			GBackgroundPriorityThreadPool = FQueuedThreadPool::Allocate();
			int32 NumThreadsInThreadPool = 2;
			if (FPlatformProperties::IsServerOnly())
			{
				NumThreadsInThreadPool = 1;
			}

			verify(GBackgroundPriorityThreadPool->Create(NumThreadsInThreadPool, 128 * 1024, TPri_Lowest));
		}

#if WITH_EDITOR
		// when we are in the editor we like to do things like build lighting and such
		// this thread pool can be used for those purposes
		GLargeThreadPool = FQueuedThreadPool::Allocate();
		int32 NumThreadsInLargeThreadPool = FMath::Max(FPlatformMisc::NumberOfCoresIncludingHyperthreads() - 2, 2);

		verify(GLargeThreadPool->Create(NumThreadsInLargeThreadPool, 128 * 1024));
#endif
	}

#if WITH_APPLICATION_CORE
	// Get a pointer to the log output device
	GLogConsole = GScopedLogConsole.Get();
#endif

	{
		SCOPED_BOOT_TIMING("LoadPreInitModules");
		LoadPreInitModules();
	}

#if WITH_ENGINE && CSV_PROFILER
	if (!IsRunningDedicatedServer())
	{
		FCoreDelegates::OnEndFrame.AddStatic(UpdateCoreCsvStats);
	}
	FCsvProfiler::Get()->Init();
#endif

#if WITH_ENGINE && TRACING_PROFILER
	FTracingProfiler::Get()->Init();
#endif

	// Start the application
	{
		SCOPED_BOOT_TIMING("AppInit");
		if (!AppInit())
		{
			return 1;
		}
	}

#if WITH_COREUOBJECT
	{
		SCOPED_BOOT_TIMING("InitializeNewAsyncIO");
		FPlatformFileManager::Get().InitializeNewAsyncIO();
	}
#endif

	if (FPlatformProcess::SupportsMultithreading())
	{
		{
			SCOPED_BOOT_TIMING("GIOThreadPool->Create");
			GIOThreadPool = FQueuedThreadPool::Allocate();
			int32 NumThreadsInThreadPool = FPlatformMisc::NumberOfIOWorkerThreadsToSpawn();
			if (FPlatformProperties::IsServerOnly())
			{
				NumThreadsInThreadPool = 2;
			}
			verify(GIOThreadPool->Create(NumThreadsInThreadPool, 96 * 1024, TPri_AboveNormal));
		}
	}

#if WITH_ENGINE
	{
		SCOPED_BOOT_TIMING("System settings and cvar init");
		// Initialize system settings before anyone tries to use it...
		GSystemSettings.Initialize(bHasEditorToken);

		// Apply renderer settings from console variables stored in the INI.
		ApplyCVarSettingsFromIni(TEXT("/Script/Engine.RendererSettings"), *GEngineIni, ECVF_SetByProjectSetting);
		ApplyCVarSettingsFromIni(TEXT("/Script/Engine.RendererOverrideSettings"), *GEngineIni, ECVF_SetByProjectSetting);
		ApplyCVarSettingsFromIni(TEXT("/Script/Engine.StreamingSettings"), *GEngineIni, ECVF_SetByProjectSetting);
		ApplyCVarSettingsFromIni(TEXT("/Script/Engine.GarbageCollectionSettings"), *GEngineIni, ECVF_SetByProjectSetting);
		ApplyCVarSettingsFromIni(TEXT("/Script/Engine.NetworkSettings"), *GEngineIni, ECVF_SetByProjectSetting);
#if WITH_EDITOR
		ApplyCVarSettingsFromIni(TEXT("/Script/UnrealEd.CookerSettings"), *GEngineIni, ECVF_SetByProjectSetting);
#endif

#if !UE_SERVER
		if (!IsRunningDedicatedServer())
		{
			if (!IsRunningCommandlet())
			{
				// Note: It is critical that resolution settings are loaded before the movie starts playing so that the window size and fullscreen state is known
				UGameUserSettings::PreloadResolutionSettings();
			}
		}
#endif
	}
	{
		{
			SCOPED_BOOT_TIMING("InitScalabilitySystem");
			// Init scalability system and defaults
			Scalability::InitScalabilitySystem();
		}

		{
			SCOPED_BOOT_TIMING("InitializeCVarsForActiveDeviceProfile");
			// Set all CVars which have been setup in the device profiles.
			// This may include scalability group settings which will override
			// the defaults set above which can then be replaced below when
			// the game user settings are loaded and applied.
			UDeviceProfileManager::InitializeCVarsForActiveDeviceProfile();
		}

		{
			SCOPED_BOOT_TIMING("Scalability::LoadState");
			// As early as possible to avoid expensive re-init of subsystems,
			// after SystemSettings.ini file loading so we get the right state,
			// before ConsoleVariables.ini so the local developer can always override.
			// after InitializeCVarsForActiveDeviceProfile() so the user can override platform defaults
			Scalability::LoadState((bHasEditorToken && !GEditorSettingsIni.IsEmpty()) ? GEditorSettingsIni : GGameUserSettingsIni);
		}

		if (FPlatformMisc::UseRenderThread())
		{
			GUseThreadedRendering = true;
		}
	}
#endif

	{
		SCOPED_BOOT_TIMING("LoadConsoleVariablesFromINI");
		FConfigCacheIni::LoadConsoleVariablesFromINI();
	}

	{
		SCOPED_BOOT_TIMING("Platform Initialization");
		DECLARE_SCOPE_CYCLE_COUNTER(TEXT("Platform Initialization"), STAT_PlatformInit, STATGROUP_LoadTime);

		// platform specific initialization now that the SystemSettings are loaded
		FPlatformMisc::PlatformInit();
#if WITH_APPLICATION_CORE
		FPlatformApplicationMisc::Init();
#endif
		FPlatformMemory::Init();
	}

	// Let LogConsole know what ini file it should use to save its setting on exit.
	// We can't use GGameIni inside log console because it's destroyed in the global
	// scoped pointer and at that moment GGameIni may already be gone.
	if (GLogConsole != nullptr)
	{
		GLogConsole->SetIniFilename(*GGameIni);
	}


#if CHECK_PUREVIRTUALS
	FMessageDialog::Open(EAppMsgType::Ok, *NSLOCTEXT("Engine", "Error_PureVirtualsEnabled", "The game cannot run with CHECK_PUREVIRTUALS enabled.  Please disable CHECK_PUREVIRTUALS and rebuild the executable.").ToString());
	FPlatformMisc::RequestExit(false);
#endif

#if WITH_ENGINE
	// allow for game explorer processing (including parental controls) and firewalls installation
	if (!FPlatformMisc::CommandLineCommands())
	{
		FPlatformMisc::RequestExit(false);
	}

	bool bIsRegularClient = false;

	if (!bHasEditorToken)
	{
		// See whether the first token on the command line is a commandlet.

		//@hack: We need to set these before calling StaticLoadClass so all required data gets loaded for the commandlets.
		GIsClient = true;
		GIsServer = true;
#if WITH_EDITOR
		GIsEditor = true;
#endif	//WITH_EDITOR
		PRIVATE_GIsRunningCommandlet = true;

		// Allow commandlet rendering and/or audio based on command line switch (too early to let the commandlet itself override this).
		PRIVATE_GAllowCommandletRendering = FParse::Param(FCommandLine::Get(), TEXT("AllowCommandletRendering"));
		PRIVATE_GAllowCommandletAudio = FParse::Param(FCommandLine::Get(), TEXT("AllowCommandletAudio"));

		// We need to disregard the empty token as we try finding Token + "Commandlet" which would result in finding the
		// UCommandlet class if Token is empty.
		bool bDefinitelyCommandlet = (bTokenDoesNotHaveDash && Token.EndsWith(TEXT("Commandlet")));
		if (!bTokenDoesNotHaveDash)
		{
			if (Token.StartsWith(TEXT("run=")))
			{
				Token = Token.RightChop(4);
				bDefinitelyCommandlet = true;
				if (!Token.EndsWith(TEXT("Commandlet")))
				{
					Token += TEXT("Commandlet");
				}
			}
		}
		else
		{
			if (!bDefinitelyCommandlet)
			{
				UClass* TempCommandletClass = FindObject<UClass>(ANY_PACKAGE, *(Token + TEXT("Commandlet")), false);

				if (TempCommandletClass)
				{
					check(TempCommandletClass->IsChildOf(UCommandlet::StaticClass())); // ok so you have a class that ends with commandlet that is not a commandlet

					Token += TEXT("Commandlet");
					bDefinitelyCommandlet = true;
				}
			}
		}

		if (!bDefinitelyCommandlet)
		{
			bIsRegularClient = true;
			GIsClient = true;
			GIsServer = false;
#if WITH_EDITORONLY_DATA
			GIsEditor = false;
#endif
			PRIVATE_GIsRunningCommandlet = false;
		}
	}

	bool bDisableDisregardForGC = bHasEditorToken;
	if (IsRunningDedicatedServer())
	{
		GIsClient = false;
		GIsServer = true;
		PRIVATE_GIsRunningCommandlet = false;
#if WITH_EDITOR
		GIsEditor = false;
#endif
		bDisableDisregardForGC |= FPlatformProperties::RequiresCookedData() && (GUseDisregardForGCOnDedicatedServers == 0);
	}

	// If std out device hasn't been initialized yet (there was no -stdout param in the command line) and
	// we meet all the criteria, initialize it now.
	if (!GScopedStdOut && !bHasEditorToken && !bIsRegularClient && !IsRunningDedicatedServer())
	{
		SCOPED_BOOT_TIMING("InitializeStdOutDevice");

		InitializeStdOutDevice();
	}

	{
		SCOPED_BOOT_TIMING("IPlatformFeaturesModule::Get()");
		// allow the platform to start up any features it may need
		IPlatformFeaturesModule::Get();
	}

	{
		SCOPED_BOOT_TIMING("InitGamePhys");
		// Init physics engine before loading anything, in case we want to do things like cook during post-load.
		if (!InitGamePhys())
		{
			// If we failed to initialize physics we cannot continue.
			return 1;
		}
	}

	{
		bool bShouldCleanShaderWorkingDirectory = true;
#if !(UE_BUILD_SHIPPING && WITH_EDITOR)
		// Only clean the shader working directory if we are the first instance, to avoid deleting files in use by other instances
		//@todo - check if any other instances are running right now
		bShouldCleanShaderWorkingDirectory = GIsFirstInstance;
#endif

		if (bShouldCleanShaderWorkingDirectory && !FParse::Param(FCommandLine::Get(), TEXT("Multiprocess")))
		{
			SCOPED_BOOT_TIMING("FPlatformProcess::CleanShaderWorkingDirectory");

			// get shader path, and convert it to the userdirectory
			for (const auto& SHaderSourceDirectoryEntry : AllShaderSourceDirectoryMappings())
			{
				FString ShaderDir = FString(FPlatformProcess::BaseDir()) / SHaderSourceDirectoryEntry.Value;
				FString UserShaderDir = IFileManager::Get().ConvertToAbsolutePathForExternalAppForWrite(*ShaderDir);
				FPaths::CollapseRelativeDirectories(ShaderDir);

				// make sure we don't delete from the source directory
				if (ShaderDir != UserShaderDir)
				{
					IFileManager::Get().DeleteDirectory(*UserShaderDir, false, true);
				}
			}

			FPlatformProcess::CleanShaderWorkingDir();
		}
	}

#if !UE_BUILD_SHIPPING
	GIsDemoMode = FParse::Param(FCommandLine::Get(), TEXT("DEMOMODE"));
#endif

	if (bHasEditorToken)
	{
#if WITH_EDITOR

		// We're the editor.
		GIsClient = true;
		GIsServer = true;
		GIsEditor = true;
		PRIVATE_GIsRunningCommandlet = false;

		GWarn = &UnrealEdWarn;

#else
		FMessageDialog::Open(EAppMsgType::Ok, NSLOCTEXT("Engine", "EditorNotSupported", "Editor not supported in this mode."));
		FPlatformMisc::RequestExit(false);
		return 1;
#endif //WITH_EDITOR
	}

#endif // WITH_ENGINE
	// If we're not in the editor stop collecting the backlog now that we know
	if (!GIsEditor)
	{
		GLog->EnableBacklog(false);
	}
#if WITH_ENGINE

	InitEngineTextLocalization();

	bool bForceEnableHighDPI = false;
#if WITH_EDITOR
	bForceEnableHighDPI = FPIEPreviewDeviceModule::IsRequestingPreviewDevice();
#endif

	// This must be called before any window (including the splash screen is created
	FSlateApplication::InitHighDPI(bForceEnableHighDPI);

	UStringTable::InitializeEngineBridge();

	if (FApp::ShouldUseThreadingForPerformance() && FPlatformMisc::AllowAudioThread())
	{
		bool bUseThreadedAudio = false;
		if (!GIsEditor)
		{
			GConfig->GetBool(TEXT("Audio"), TEXT("UseAudioThread"), bUseThreadedAudio, GEngineIni);
		}
		FAudioThread::SetUseThreadedAudio(bUseThreadedAudio);
	}

	if (FPlatformProcess::SupportsMultithreading() && !IsRunningDedicatedServer() && (bIsRegularClient || bHasEditorToken))
	{
		SCOPED_BOOT_TIMING("FPlatformSplash::Show()");
		FPlatformSplash::Show();
	}

	if (!IsRunningDedicatedServer() && (bHasEditorToken || bIsRegularClient))
	{
		// Init platform application
		SCOPED_BOOT_TIMING("FSlateApplication::Create()");
		FSlateApplication::Create();
	}
	else
	{
		// If we're not creating the slate application there is some basic initialization
		// that it does that still must be done
		EKeys::Initialize();
		FCoreStyle::ResetToDefault();
	}

	if (GIsEditor)
	{
		// The editor makes use of all cultures in its UI, so pre-load the resource data now to avoid a hitch later
		FInternationalization::Get().LoadAllCultureData();
	}

	FScopedSlowTask SlowTask(100, NSLOCTEXT("EngineLoop", "EngineLoop_Initializing", "Initializing..."));

	SlowTask.EnterProgressFrame(10);

#if USE_LOCALIZED_PACKAGE_CACHE
	FPackageLocalizationManager::Get().InitializeFromLazyCallback([](FPackageLocalizationManager& InPackageLocalizationManager)
	{
		InPackageLocalizationManager.InitializeFromCache(MakeShareable(new FEnginePackageLocalizationCache()));
	});
#endif	// USE_LOCALIZED_PACKAGE_CACHE

#if RHI_COMMAND_LIST_DEBUG_TRACES
	EnableEmitDrawEventsOnlyOnCommandlist();
#endif

	{
		SCOPED_BOOT_TIMING("FUniformBufferStruct::InitializeStructs()");
		FUniformBufferStruct::InitializeStructs();
	}

	{
		SCOPED_BOOT_TIMING("RHIInit");
		// Initialize the RHI.
		RHIInit(bHasEditorToken);
	}

	{
		SCOPED_BOOT_TIMING("RenderUtilsInit");
		// One-time initialization of global variables based on engine configuration.
		RenderUtilsInit();
	}

	if (FPlatformProperties::RequiresCookedData())
	{
		{
			SCOPED_BOOT_TIMING("FShaderCodeLibrary::InitForRuntime");
			// Will open material shader code storage if project was packaged with it
			// This only opens the Global shader library, which is always in the content dir.
			FShaderCodeLibrary::InitForRuntime(GMaxRHIShaderPlatform);
		}

		{
			SCOPED_BOOT_TIMING("FShaderPipelineCache::Initialize");
			// Initialize the pipeline cache system. Opening is deferred until the manual call to
			// OpenPipelineFileCache below, after content pak's ShaderCodeLibraries are loaded.
			FShaderPipelineCache::Initialize(GMaxRHIShaderPlatform);
		}
	}

	FString Commandline = FCommandLine::Get();
	bool EnableShaderCompile = !FParse::Param(*Commandline, TEXT("NoShaderCompile"));

	if (EnableShaderCompile && !FPlatformProperties::RequiresCookedData())
	{
		check(!GShaderCompilingManager);
		GShaderCompilingManager = new FShaderCompilingManager();

		check(!GDistanceFieldAsyncQueue);
		GDistanceFieldAsyncQueue = new FDistanceFieldAsyncQueue();

		// Shader hash cache is required only for shader compilation.
		InitializeShaderHashCache();
	}

	{
		SCOPED_BOOT_TIMING("GetRendererModule");
		// Cache the renderer module in the main thread so that we can safely retrieve it later from the rendering thread.
		GetRendererModule();
	}

	{
		{
			SCOPED_BOOT_TIMING("InitializeShaderTypes");
			// Initialize shader types before loading any shaders
			InitializeShaderTypes();
		}

		SlowTask.EnterProgressFrame(30);

		// Load the global shaders.
		// if (!IsRunningCommandlet())
		// hack: don't load global shaders if we are cooking we will load the shaders for the correct platform later
		if (EnableShaderCompile &&
				!IsRunningDedicatedServer() &&
				Commandline.Contains(TEXT("cookcommandlet")) == false &&
				Commandline.Contains(TEXT("run=cook")) == false )
		// if (FParse::Param(FCommandLine::Get(), TEXT("Multiprocess")) == false)
		{
			SCOPED_BOOT_TIMING("CompileGlobalShaderMap");
			CompileGlobalShaderMap(false);
			if (GIsRequestingExit)
			{
				// This means we can't continue without the global shader map.
				return 1;
			}
		}
		else if (FPlatformProperties::RequiresCookedData() == false)
		{
			GetDerivedDataCacheRef();
		}

		{
			SCOPED_BOOT_TIMING("CreateMoviePlayer");
			CreateMoviePlayer();
		}

        if (FPreLoadScreenManager::ArePreLoadScreensEnabled())
        {
			SCOPED_BOOT_TIMING("FPreLoadScreenManager::Create");
			FPreLoadScreenManager::Create();
            ensure(FPreLoadScreenManager::Get());
        }

		// If platforms support early movie playback we have to start the rendering thread much earlier
#if PLATFORM_SUPPORTS_EARLY_MOVIE_PLAYBACK
		{
			SCOPED_BOOT_TIMING("PostInitRHI");
			PostInitRHI();
		}

		if(GUseThreadedRendering)
		{
			if(GRHISupportsRHIThread)
			{
				const bool DefaultUseRHIThread = true;
				GUseRHIThread_InternalUseOnly = DefaultUseRHIThread;
				if(FParse::Param(FCommandLine::Get(), TEXT("rhithread")))
				{
					GUseRHIThread_InternalUseOnly = true;
				}
				else if(FParse::Param(FCommandLine::Get(), TEXT("norhithread")))
				{
					GUseRHIThread_InternalUseOnly = false;
				}
			}

			SCOPED_BOOT_TIMING("StartRenderingThread");
			StartRenderingThread();
		}
#endif

#if !UE_SERVER// && !UE_EDITOR
		if(!IsRunningDedicatedServer() && !IsRunningCommandlet())
		{
			TSharedRef<FSlateRenderer> SlateRenderer = GUsingNullRHI ?
				FModuleManager::Get().LoadModuleChecked<ISlateNullRendererModule>("SlateNullRenderer").CreateSlateNullRenderer() :
				FModuleManager::Get().GetModuleChecked<ISlateRHIRendererModule>("SlateRHIRenderer").CreateSlateRHIRenderer();

			{
				SCOPED_BOOT_TIMING("CurrentSlateApp.InitializeRenderer");
				// If Slate is being used, initialize the renderer after RHIInit
				FSlateApplication& CurrentSlateApp = FSlateApplication::Get();
				CurrentSlateApp.InitializeRenderer(SlateRenderer);
			}

			{
				SCOPED_BOOT_TIMING("FEngineFontServices::Create");
				// Create the engine font services now that the Slate renderer is ready
				FEngineFontServices::Create();
			}

			{
				SCOPED_BOOT_TIMING("GetMoviePlayer()->SetupLoadingScreenFromIni");
				// allow the movie player to load a sequence from the .inis (a PreLoadingScreen module could have already initialized a sequence, in which case
				// it wouldn't have anything in it's .ini file)
				GetMoviePlayer()->SetupLoadingScreenFromIni();
			}

			{
				SCOPED_BOOT_TIMING("LoadModulesForProject(ELoadingPhase::PreEarlyLoadingScreen)");
				// Load up all modules that need to hook into the loading screen
				if (!IProjectManager::Get().LoadModulesForProject(ELoadingPhase::PreEarlyLoadingScreen) || !IPluginManager::Get().LoadModulesForEnabledPlugins(ELoadingPhase::PreEarlyLoadingScreen))
				{
					return 1;
				}
			}

			if (GetMoviePlayer()->HasEarlyStartupMovie())
			{
				SCOPED_BOOT_TIMING("EarlyStartupMovie");
				GetMoviePlayer()->Initialize(SlateRenderer.Get());

                // hide splash screen now before playing any movies
				FPlatformMisc::PlatformHandleSplashScreen(false);

				// only allowed to play any movies marked as early startup.  These movies or widgets can have no interaction whatsoever with uobjects or engine features
				GetMoviePlayer()->PlayEarlyStartupMovies();

                // display the splash screen again now that early startup movies have played
                FPlatformMisc::PlatformHandleSplashScreen(true);

#if 0 && PAK_TRACKER// dump the files which have been accessed inside the pak file
				FPakPlatformFile* PakPlatformFile = (FPakPlatformFile*)(FPlatformFileManager::Get().FindPlatformFile(FPakPlatformFile::GetTypeName()));
				FString FileList = TEXT("All files accessed before init\n");
				for (const auto& PakMapFile : PakPlatformFile->GetPakMap())
				{
					FileList += PakMapFile.Key + TEXT("\n");
				}
				UE_LOG(LogInit, Display, TEXT("\n%s"), *FileList);
#endif

#if 0 && CONFIG_REMEMBER_ACCESS_PATTERN

				TArray<FString> ConfigFilenames;
				GConfig->GetConfigFilenames(ConfigFilenames);
				for (const FString& ConfigFilename : ConfigFilenames)
				{
					const FConfigFile* Config = GConfig->FindConfigFile(ConfigFilename);

					for (auto& ConfigSection : *Config)
					{
						TSet<FName> ProcessedValues;
						const FName SectionName = FName(*ConfigSection.Key);

						for (auto& ConfigValue : ConfigSection.Value)
						{
							const FName& ValueName = ConfigValue.Key;
							if (ProcessedValues.Contains(ValueName))
								continue;

							ProcessedValues.Add(ValueName);

							TArray<FConfigValue> ValueArray;
							ConfigSection.Value.MultiFind(ValueName, ValueArray, true);

							bool bHasBeenAccessed = false;
							for (const auto& ValueArrayEntry : ValueArray)
							{
								if (ValueArrayEntry.HasBeenRead())
								{
									bHasBeenAccessed = true;
									break;
								}
							}

							if (bHasBeenAccessed)
							{
								UE_LOG(LogInit, Display, TEXT("Accessed Ini Setting %s %s %s"), *ConfigFilename, *SectionName.ToString(), *ValueName.ToString());
							}

						}
					}

				}
#endif
			}
            else
            {
				SCOPED_BOOT_TIMING("PlayFirstPreLoadScreen");

                // hide splash screen now before playing any movies
                FPlatformMisc::PlatformHandleSplashScreen(false);

                if (FPreLoadScreenManager::Get())
                {
                    //initialize and play our first Early PreLoad Screen if one is setup
                    FPreLoadScreenManager::Get()->Initialize(SlateRenderer.Get());
                    FPreLoadScreenManager::Get()->PlayFirstPreLoadScreen(EPreLoadScreenTypes::EarlyStartupScreen);
                }
            }
		}
		else if ( IsRunningCommandlet() )
		{
			// Create the engine font services now that the Slate renderer is ready
			FEngineFontServices::Create();
		}
#endif
		if (bShouldReapplyCVarsFromIniAfterLoadScreen)
		{
			SCOPED_BOOT_TIMING("ReapplyCVarsFromIniAfterLoadScreen");

			if (FCoreDelegates::OnMountAllPakFiles.IsBound() )
			{
#if 1
				FString InstalledGameContentDir = FPaths::Combine(*FPaths::ProjectPersistentDownloadDir(), TEXT("InstalledContent"), FApp::GetProjectName(), TEXT("Content"), TEXT("Paks"));
				FPlatformMisc::AddAdditionalRootDirectory(FPaths::Combine(*FPaths::ProjectPersistentDownloadDir(), TEXT("InstalledContent")));

				TArray<FString> PakFolders;
				PakFolders.Add(InstalledGameContentDir);
				FCoreDelegates::OnMountAllPakFiles.Execute(PakFolders);
#else
				TArray<FString> PakFolders;
				PakFolders.Add(FPaths::Combine(*FPaths::ProjectPersistentDownloadDir(), TEXT("InstalledContent"), FApp::GetProjectName(), TEXT("Content"), TEXT("Paks")));
				FCoreDelegates::OnMountAllPakFiles.Execute(PakFolders);
#endif
			}

			extern CORE_API void ReapplyRecordedCVarSettingsFromIni();
			extern CORE_API void DeleteRecordedCVarSettingsFromIni();

			ReapplyRecordedCVarSettingsFromIni();
			DeleteRecordedCVarSettingsFromIni();

		}

		if (FPlatformProperties::RequiresCookedData())
		{
			SCOPED_BOOT_TIMING("FShaderCodeLibrary::OpenLibrary");

			// Open the game library which contains the material shaders.
			FShaderCodeLibrary::OpenLibrary(FApp::GetProjectName(), FPaths::ProjectContentDir());
			if (FPaths::HasProjectPersistentDownloadDir())
			{
				FShaderCodeLibrary::OpenLibrary(FApp::GetProjectName(), FPaths::Combine(*FPaths::ProjectPersistentDownloadDir(), TEXT("InstalledContent"), FApp::GetProjectName(), TEXT("Content")));
			}

			// Now our shader code main library is opened, kick off the precompile.
			FShaderPipelineCache::OpenPipelineFileCache(GMaxRHIShaderPlatform);
		}
		
		{
			SCOPED_BOOT_TIMING("InitGameTextLocalization");
			InitGameTextLocalization();
		}

		DECLARE_SCOPE_CYCLE_COUNTER(TEXT("Initial UObject load"), STAT_InitialUObjectLoad, STATGROUP_LoadTime);

		// In order to be able to use short script package names get all script
		// package names from ini files and register them with FPackageName system.
		FPackageName::RegisterShortPackageNamesForUObjectModules();

		SlowTask.EnterProgressFrame(5);

#if USE_EVENT_DRIVEN_ASYNC_LOAD_AT_BOOT_TIME
		{
			SCOPED_BOOT_TIMING("LoadModule AssetRegistry");
			// If we don't do this now and the async loading thread is active, then we will attempt to load this module from a thread
			FModuleManager::Get().LoadModule("AssetRegistry");
		}
#endif

		// Make sure all UObject classes are registered and default properties have been initialized
		{
			SCOPED_BOOT_TIMING("ProcessNewlyLoadedUObjects");
			ProcessNewlyLoadedUObjects();
		}
#if WITH_EDITOR
		if(FPIEPreviewDeviceModule::IsRequestingPreviewDevice())
		{
			auto PIEPreviewDeviceModule = FModuleManager::LoadModulePtr<IPIEPreviewDeviceModule>("PIEPreviewDeviceProfileSelector");
			if (PIEPreviewDeviceModule)
			{
				PIEPreviewDeviceModule->ApplyPreviewDeviceState();
			}
		}
#endif
#if USE_LOCALIZED_PACKAGE_CACHE
		{
			SCOPED_BOOT_TIMING("FPackageLocalizationManager::Get().PerformLazyInitialization()");
			// CoreUObject is definitely available now, so make sure the package localization cache is available
			// This may have already been initialized from the CDO creation from ProcessNewlyLoadedUObjects
			FPackageLocalizationManager::Get().PerformLazyInitialization();
		}
#endif	// USE_LOCALIZED_PACKAGE_CACHE

		{
			SCOPED_BOOT_TIMING("InitDefaultMaterials etc");
			// Default materials may have been loaded due to dependencies when loading
			// classes and class default objects. If not, do so now.
			UMaterialInterface::InitDefaultMaterials();
			UMaterialInterface::AssertDefaultMaterialsExist();
			UMaterialInterface::AssertDefaultMaterialsPostLoaded();
		}
	}

	{
		SCOPED_BOOT_TIMING("IStreamingManager::Get()");
		// Initialize the texture streaming system (needs to happen after RHIInit and ProcessNewlyLoadedUObjects).
		IStreamingManager::Get();
	}

	SlowTask.EnterProgressFrame(5);

	// Tell the module manager is may now process newly-loaded UObjects when new C++ modules are loaded
	FModuleManager::Get().StartProcessingNewlyLoadedObjects();

	// Setup GC optimizations
	if (bDisableDisregardForGC)
	{
		SCOPED_BOOT_TIMING("DisableDisregardForGC");
		GUObjectArray.DisableDisregardForGC();
	}

	SlowTask.EnterProgressFrame(10);

	{
		SCOPED_BOOT_TIMING("LoadStartupCoreModules");
		if (!LoadStartupCoreModules())
		{
			// At least one startup module failed to load, return 1 to indicate an error
			return 1;
		}
	}


	SlowTask.EnterProgressFrame(10);

	{
		SCOPED_BOOT_TIMING("IProjectManager::Get().LoadModulesForProject(ELoadingPhase::PreLoadingScreen)");
		// Load up all modules that need to hook into the loading screen
		if (!IProjectManager::Get().LoadModulesForProject(ELoadingPhase::PreLoadingScreen) || !IPluginManager::Get().LoadModulesForEnabledPlugins(ELoadingPhase::PreLoadingScreen))
		{
			return 1;
		}
	}

#if !UE_SERVER
    //See if we have an engine loading PreLoadScreen registered, if not try to play an engine loading movie as a backup.
    if (!IsRunningDedicatedServer() && !IsRunningCommandlet() && !GetMoviePlayer()->IsMovieCurrentlyPlaying())
    {
		SCOPED_BOOT_TIMING("FPreLoadScreenManager::Get()->Initialize etc");
		if (FSlateRenderer* Renderer = FSlateApplication::Get().GetRenderer())
        {
            if (FPreLoadScreenManager::Get())
            {
                if (FPreLoadScreenManager::Get()->HasRegisteredPreLoadScreenType(EPreLoadScreenTypes::EngineLoadingScreen))
                {
                    FPreLoadScreenManager::Get()->Initialize(*Renderer);
                }
                else
                {
                    //If we don't have a PreLoadScreen to show, try and initialize old flow with the movie player.
                    GetMoviePlayer()->Initialize(*Renderer, FPreLoadScreenManager::Get()->GetRenderWindow());
                }
            }
            else
            {
                GetMoviePlayer()->Initialize(*Renderer, nullptr);
            }
        }
    }
#endif

	{
		SCOPED_BOOT_TIMING("FPlatformApplicationMisc::PostInit");
		// do any post appInit processing, before the render thread is started.
		FPlatformApplicationMisc::PostInit();
	}
	SlowTask.EnterProgressFrame(5);

#if !PLATFORM_SUPPORTS_EARLY_MOVIE_PLAYBACK
	{
		SCOPED_BOOT_TIMING("PostInitRHI etc");
		PostInitRHI();

		if (GUseThreadedRendering)
		{
			if (GRHISupportsRHIThread)
			{
				const bool DefaultUseRHIThread = true;
				GUseRHIThread_InternalUseOnly = DefaultUseRHIThread;
				if (FParse::Param(FCommandLine::Get(), TEXT("rhithread")))
				{
					GUseRHIThread_InternalUseOnly = true;
				}
				else if (FParse::Param(FCommandLine::Get(), TEXT("norhithread")))
				{
					GUseRHIThread_InternalUseOnly = false;
				}
			}
			StartRenderingThread();
		}
	}
#endif // !PLATFORM_SUPPORTS_EARLY_MOVIE_PLAYBACK

	// Playing a movie can only happen after the rendering thread is started.
#if !UE_SERVER// && !UE_EDITOR
	if (!IsRunningDedicatedServer() && !IsRunningCommandlet() && !GetMoviePlayer()->IsMovieCurrentlyPlaying())
	{
		SCOPED_BOOT_TIMING("PlayFirstPreLoadScreen etc");
		if (FPreLoadScreenManager::Get() && FPreLoadScreenManager::Get()->HasRegisteredPreLoadScreenType(EPreLoadScreenTypes::EngineLoadingScreen))
        {
            FPreLoadScreenManager::Get()->PlayFirstPreLoadScreen(EPreLoadScreenTypes::EngineLoadingScreen);
			FPreLoadScreenManager::Get()->SetEngineLoadingComplete(false);
        }
        else
        {
            // Play any non-early startup loading movies.
            GetMoviePlayer()->PlayMovie();
        }
	}
#endif
	{
		SCOPED_BOOT_TIMING("PlatformHandleSplashScreen etc");
#if !UE_SERVER
		if (!IsRunningDedicatedServer())
		{
			// show or hide splash screen based on movie
			FPlatformMisc::PlatformHandleSplashScreen(!GetMoviePlayer()->IsMovieCurrentlyPlaying());
		}
		else
#endif
		{
			// show splash screen
			FPlatformMisc::PlatformHandleSplashScreen(true);
		}
	}

	if(!GIsEditor)
	{
		FCoreUObjectDelegates::PreGarbageCollectConditionalBeginDestroy.AddStatic(StartRenderCommandFenceBundler);
		FCoreUObjectDelegates::PostGarbageCollectConditionalBeginDestroy.AddStatic(StopRenderCommandFenceBundler);
	}

#if WITH_EDITOR
	// We need to mount the shared resources for templates (if there are any) before we try and load and game classes
	FUnrealEdMisc::Get().MountTemplateSharedPaths();
#endif

	{
		SCOPED_BOOT_TIMING("LoadStartupModules");
		if (!LoadStartupModules())
		{
			// At least one startup module failed to load, return 1 to indicate an error
			return 1;
		}
	}
#endif // WITH_ENGINE

#if WITH_COREUOBJECT
	if (GUObjectArray.IsOpenForDisregardForGC())
	{
		SCOPED_BOOT_TIMING("CloseDisregardForGC");
		GUObjectArray.CloseDisregardForGC();
	}
	NotifyRegistrationComplete();
#endif // WITH_COREUOBJECT

#if WITH_ENGINE
	if (UOnlineEngineInterface::Get()->IsLoaded())
	{
		SetIsServerForOnlineSubsystemsDelegate(FQueryIsRunningServer::CreateStatic(&IsServerDelegateForOSS));
	}

	SlowTask.EnterProgressFrame(5);

	if (!bHasEditorToken)
	{
		UClass* CommandletClass = nullptr;

		if (!bIsRegularClient)
		{
			CommandletClass = FindObject<UClass>(ANY_PACKAGE,*Token,false);
			if (!CommandletClass)
			{
				if (GLogConsole && !GIsSilent)
				{
					GLogConsole->Show(true);
				}
				UE_LOG(LogInit, Error, TEXT("%s looked like a commandlet, but we could not find the class."), *Token);
				GIsRequestingExit = true;
				return 1;
			}

#if PLATFORM_WINDOWS || PLATFORM_MAC || PLATFORM_UNIX
			extern bool GIsConsoleExecutable;
			if (GIsConsoleExecutable)
			{
				if (GLogConsole != nullptr && GLogConsole->IsAttached())
				{
					GLog->RemoveOutputDevice(GLogConsole);
				}
				// Setup Ctrl-C handler for console application
				FPlatformMisc::SetGracefulTerminationHandler();
			}
			else
#endif
			{
				// Bring up console unless we're a silent build.
				if( GLogConsole && !GIsSilent )
				{
					GLogConsole->Show( true );
				}
			}

			// print output immediately
			setvbuf(stdout, nullptr, _IONBF, 0);

			UE_LOG(LogInit, Log,  TEXT("Executing %s"), *CommandletClass->GetFullName() );

			// Allow commandlets to individually override those settings.
			UCommandlet* Default = CastChecked<UCommandlet>(CommandletClass->GetDefaultObject());

			if ( GIsRequestingExit )
			{
				// commandlet set GIsRequestingExit during construction
				return 1;
			}

			GIsClient = Default->IsClient;
			GIsServer = Default->IsServer;
#if WITH_EDITOR
			GIsEditor = Default->IsEditor;
#else
			if (Default->IsEditor)
			{
				UE_LOG(LogInit, Error, TEXT("Cannot run editor commandlet %s with game executable."), *CommandletClass->GetFullName());
				GIsRequestingExit = true;
				return 1;
			}
#endif
			PRIVATE_GIsRunningCommandlet = true;
			// Reset aux log if we don't want to log to the console window.
			if( !Default->LogToConsole )
			{
				GLog->RemoveOutputDevice( GLogConsole );
			}

			// allow the commandlet the opportunity to create a custom engine
			CommandletClass->GetDefaultObject<UCommandlet>()->CreateCustomEngine(CommandletCommandLine);
			if ( GEngine == nullptr )
			{
#if WITH_EDITOR
				if ( GIsEditor )
				{
					FString EditorEngineClassName;
					GConfig->GetString(TEXT("/Script/Engine.Engine"), TEXT("EditorEngine"), EditorEngineClassName, GEngineIni);
					UClass* EditorEngineClass = StaticLoadClass( UEditorEngine::StaticClass(), nullptr, *EditorEngineClassName);
					if (EditorEngineClass == nullptr)
					{
						UE_LOG(LogInit, Fatal, TEXT("Failed to load Editor Engine class '%s'."), *EditorEngineClassName);
					}

					GEngine = GEditor = NewObject<UEditorEngine>(GetTransientPackage(), EditorEngineClass);

					GEngine->ParseCommandline();

					UE_LOG(LogInit, Log, TEXT("Initializing Editor Engine..."));
					GEditor->InitEditor(this);
					UE_LOG(LogInit, Log, TEXT("Initializing Editor Engine Completed"));
				}
				else
#endif
				{
					FString GameEngineClassName;
					GConfig->GetString(TEXT("/Script/Engine.Engine"), TEXT("GameEngine"), GameEngineClassName, GEngineIni);

					UClass* EngineClass = StaticLoadClass( UEngine::StaticClass(), nullptr, *GameEngineClassName);

					if (EngineClass == nullptr)
					{
						UE_LOG(LogInit, Fatal, TEXT("Failed to load Engine class '%s'."), *GameEngineClassName);
					}

					// must do this here so that the engine object that we create on the next line receives the correct property values
					GEngine = NewObject<UEngine>(GetTransientPackage(), EngineClass);
					check(GEngine);

					GEngine->ParseCommandline();

					UE_LOG(LogInit, Log, TEXT("Initializing Game Engine..."));
					GEngine->Init(this);
					UE_LOG(LogInit, Log, TEXT("Initializing Game Engine Completed"));
				}
			}

			// Call init callbacks
			FCoreDelegates::OnPostEngineInit.Broadcast();

			// Load all the post-engine init modules
			ensure(IProjectManager::Get().LoadModulesForProject(ELoadingPhase::PostEngineInit));
			ensure(IPluginManager::Get().LoadModulesForEnabledPlugins(ELoadingPhase::PostEngineInit));

			//run automation smoke tests now that the commandlet has had a chance to override the above flags and GEngine is available
			FAutomationTestFramework::Get().RunSmokeTests();

			UCommandlet* Commandlet = NewObject<UCommandlet>(GetTransientPackage(), CommandletClass);
			check(Commandlet);
			Commandlet->AddToRoot();

			// Execute the commandlet.
			double CommandletExecutionStartTime = FPlatformTime::Seconds();

			// Commandlets don't always handle -run= properly in the commandline so we'll provide them
			// with a custom version that doesn't have it.
			Commandlet->ParseParms( CommandletCommandLine );
#if	STATS
			// We have to close the scope, otherwise we will end with broken stats.
			CycleCount_AfterStats.StopAndResetStatId();
#endif // STATS
			FStats::TickCommandletStats();
			int32 ErrorLevel = Commandlet->Main( CommandletCommandLine );
			FStats::TickCommandletStats();

			GIsRequestingExit = true;

			// Log warning/ error summary.
			if( Commandlet->ShowErrorCount )
			{
				TArray<FString> AllErrors;
				TArray<FString> AllWarnings;
				GWarn->GetErrors(AllErrors);
				GWarn->GetWarnings(AllWarnings);

				if (AllErrors.Num() || AllWarnings.Num())
				{
					SET_WARN_COLOR(COLOR_WHITE);
					UE_LOG(LogInit, Display, TEXT(""));
					UE_LOG(LogInit, Display, TEXT("Warning/Error Summary (Unique only)"));
					UE_LOG(LogInit, Display, TEXT("-----------------------------------"));

					const int32 MaxMessagesToShow = (GIsBuildMachine || FParse::Param(FCommandLine::Get(), TEXT("DUMPALLWARNINGS"))) ?
						(AllErrors.Num() + AllWarnings.Num()) : 50;

					TSet<FString> ShownMessages;
					ShownMessages.Empty(MaxMessagesToShow);

					SET_WARN_COLOR(COLOR_RED);

					for (const FString& ErrorMessage : AllErrors)
					{
						bool bAlreadyShown = false;
						ShownMessages.Add(ErrorMessage, &bAlreadyShown);

						if (!bAlreadyShown)
						{
							if (ShownMessages.Num() > MaxMessagesToShow)
							{
								SET_WARN_COLOR(COLOR_WHITE);
								UE_CLOG(MaxMessagesToShow < AllErrors.Num(), LogInit, Display, TEXT("NOTE: Only first %d errors displayed."), MaxMessagesToShow);
								break;
							}

							UE_LOG(LogInit, Display, TEXT("%s"), *ErrorMessage);
						}
					}

					SET_WARN_COLOR(COLOR_YELLOW);
					ShownMessages.Empty(MaxMessagesToShow);

					for (const FString& WarningMessage : AllWarnings)
					{
						bool bAlreadyShown = false;
						ShownMessages.Add(WarningMessage, &bAlreadyShown);

						if (!bAlreadyShown)
						{
							if (ShownMessages.Num() > MaxMessagesToShow)
							{
								SET_WARN_COLOR(COLOR_WHITE);
								UE_CLOG(MaxMessagesToShow < AllWarnings.Num(), LogInit, Display, TEXT("NOTE: Only first %d warnings displayed."), MaxMessagesToShow);
								break;
							}

							UE_LOG(LogInit, Display, TEXT("%s"), *WarningMessage);
						}
					}
				}

				UE_LOG(LogInit, Display, TEXT(""));

				if( ErrorLevel != 0 )
				{
					SET_WARN_COLOR(COLOR_RED);
					UE_LOG(LogInit, Display, TEXT("Commandlet->Main return this error code: %d"), ErrorLevel );
					UE_LOG(LogInit, Display, TEXT("With %d error(s), %d warning(s)"), AllErrors.Num(), AllWarnings.Num() );
				}
				else if( ( AllErrors.Num() == 0 ) )
				{
					SET_WARN_COLOR(AllWarnings.Num() ? COLOR_YELLOW : COLOR_GREEN);
					UE_LOG(LogInit, Display, TEXT("Success - %d error(s), %d warning(s)"), AllErrors.Num(), AllWarnings.Num() );
				}
				else
				{
					SET_WARN_COLOR(COLOR_RED);
					UE_LOG(LogInit, Display, TEXT("Failure - %d error(s), %d warning(s)"), AllErrors.Num(), AllWarnings.Num() );
					ErrorLevel = 1;
				}
				CLEAR_WARN_COLOR();
			}
			else
			{
				UE_LOG(LogInit, Display, TEXT("Finished.") );
			}

			double CommandletExecutionTime = FPlatformTime::Seconds() - CommandletExecutionStartTime;
			UE_LOG(LogInit, Display, LINE_TERMINATOR TEXT( "Execution of commandlet took:  %.2f seconds"), CommandletExecutionTime );

			// We're ready to exit!
			return ErrorLevel;
		}
		else
		{
			// We're a regular client.
			check(bIsRegularClient);

			if (bTokenDoesNotHaveDash)
			{
				// here we give people a reasonable warning if they tried to use the short name of a commandlet
				UClass* TempCommandletClass = FindObject<UClass>(ANY_PACKAGE,*(Token+TEXT("Commandlet")),false);
				if (TempCommandletClass)
				{
					UE_LOG(LogInit, Fatal, TEXT("You probably meant to call a commandlet. Please use the full name %s."), *(Token+TEXT("Commandlet")));
				}
			}
		}
	}

	// exit if wanted.
	if( GIsRequestingExit )
	{
		if ( GEngine != nullptr )
		{
			GEngine->PreExit();
		}
		AppPreExit();
		// appExit is called outside guarded block.
		return 1;
	}

	FString MatineeName;

	if(FParse::Param(FCommandLine::Get(),TEXT("DUMPMOVIE")) || FParse::Value(FCommandLine::Get(), TEXT("-MATINEESSCAPTURE="), MatineeName))
	{
		// -1: remain on
		GIsDumpingMovie = -1;
	}

	// If dumping movie then we do NOT want on-screen messages
	GAreScreenMessagesEnabled = !GIsDumpingMovie && !GIsDemoMode;

#if !UE_BUILD_SHIPPING
	if (FParse::Param(FCommandLine::Get(),TEXT("NOSCREENMESSAGES")))
	{
		GAreScreenMessagesEnabled = false;
	}

	if (GEngine && FParse::Param(FCommandLine::Get(), TEXT("statunit")))
	{
		GEngine->Exec(nullptr, TEXT("stat unit"));
	}

	// Don't update INI files if benchmarking or -noini
	if( FApp::IsBenchmarking() || FParse::Param(FCommandLine::Get(),TEXT("NOINI")))
	{
		GConfig->Detach( GEngineIni );
		GConfig->Detach( GInputIni );
		GConfig->Detach( GGameIni );
		GConfig->Detach( GEditorIni );
	}
#endif // !UE_BUILD_SHIPPING

	delete [] CommandLineCopy;

	// initialize the pointer, as it is deleted before being assigned in the first frame
	PendingCleanupObjects = nullptr;

	// Initialize profile visualizers.
#if !(UE_BUILD_SHIPPING || UE_BUILD_TEST)
	FModuleManager::Get().LoadModule(TEXT("TaskGraph"));
	if (FPlatformProcess::SupportsMultithreading())
	{
		FModuleManager::Get().LoadModule(TEXT("ProfilerService"));
		FModuleManager::Get().GetModuleChecked<IProfilerServiceModule>("ProfilerService").CreateProfilerServiceManager();
	}
#endif

	// Init HighRes screenshot system, unless running on server
	if (!IsRunningDedicatedServer())
	{
		GetHighResScreenshotConfig().Init();
	}

#else // WITH_ENGINE
	InitEngineTextLocalization();
	InitGameTextLocalization();
#if USE_LOCALIZED_PACKAGE_CACHE
	{
		SCOPED_BOOT_TIMING("FPackageLocalizationManager::Get().InitializeFromDefaultCache");
		FPackageLocalizationManager::Get().InitializeFromDefaultCache();
	}
#endif	// USE_LOCALIZED_PACKAGE_CACHE
#if WITH_APPLICATION_CORE
	{
		SCOPED_BOOT_TIMING("FPlatformApplicationMisc::PostInit");
		FPlatformApplicationMisc::PostInit();
	}
#endif
#endif // WITH_ENGINE

	{
		SCOPED_BOOT_TIMING("RunSmokeTests");
		//run automation smoke tests now that everything is setup to run
		FAutomationTestFramework::Get().RunSmokeTests();
	}

	// Note we still have 20% remaining on the slow task: this will be used by the Editor/Engine initialization next
	return 0;
}


bool FEngineLoop::LoadCoreModules()
{
	// Always attempt to load CoreUObject. It requires additional pre-init which is called from its module's StartupModule method.
#if WITH_COREUOBJECT
	return FModuleManager::Get().LoadModule(TEXT("CoreUObject")) != nullptr;
#else
	return true;
#endif
}


void FEngineLoop::LoadPreInitModules()
{
	DECLARE_SCOPE_CYCLE_COUNTER(TEXT("Loading PreInit Modules"), STAT_PreInitModules, STATGROUP_LoadTime);

	// GGetMapNameDelegate is initialized here
#if WITH_ENGINE
	FModuleManager::Get().LoadModule(TEXT("Engine"));

	FModuleManager::Get().LoadModule(TEXT("Renderer"));

	FModuleManager::Get().LoadModule(TEXT("AnimGraphRuntime"));

	FPlatformApplicationMisc::LoadPreInitModules();

#if !UE_SERVER
	if (!IsRunningDedicatedServer() )
	{
		if (!GUsingNullRHI)
		{
			// This needs to be loaded before InitializeShaderTypes is called
			FModuleManager::Get().LoadModuleChecked<ISlateRHIRendererModule>("SlateRHIRenderer");
		}
	}
#endif

	FModuleManager::Get().LoadModule(TEXT("Landscape"));

	// Initialize ShaderCore before loading or compiling any shaders,
	// But after Renderer and any other modules which implement shader types.
	FModuleManager::Get().LoadModule(TEXT("ShaderCore"));

#if WITH_EDITORONLY_DATA
	// Load the texture compressor module before any textures load. They may
	// compress asynchronously and that can lead to a race condition.
	FModuleManager::Get().LoadModule(TEXT("TextureCompressor"));
#endif

#endif // WITH_ENGINE

#if (WITH_EDITOR && !(UE_BUILD_SHIPPING || UE_BUILD_TEST))
	// Load audio editor module before engine class CDOs are loaded
	FModuleManager::Get().LoadModule(TEXT("AudioEditor"));
	FModuleManager::Get().LoadModule(TEXT("AnimationModifiers"));
#endif
}


#if WITH_ENGINE

bool FEngineLoop::LoadStartupCoreModules()
{
	FScopedSlowTask SlowTask(100);

	DECLARE_SCOPE_CYCLE_COUNTER(TEXT("Loading Startup Modules"), STAT_StartupModules, STATGROUP_LoadTime);

	bool bSuccess = true;

	// Load all Runtime modules
	SlowTask.EnterProgressFrame(10);
	{
		FModuleManager::Get().LoadModule(TEXT("Core"));
		FModuleManager::Get().LoadModule(TEXT("Networking"));
	}

	SlowTask.EnterProgressFrame(10);
	FPlatformApplicationMisc::LoadStartupModules();

	// initialize messaging
	SlowTask.EnterProgressFrame(10);
	if (FPlatformProcess::SupportsMultithreading())
	{
		FModuleManager::LoadModuleChecked<IMessagingModule>("Messaging");
	}

	// Init Scene Reconstruction support
#if !UE_SERVER
	if (!IsRunningDedicatedServer())
	{
		FModuleManager::LoadModuleChecked<IMRMeshModule>("MRMesh");
	}
#endif

	SlowTask.EnterProgressFrame(10);
#if WITH_EDITOR
		FModuleManager::LoadModuleChecked<IEditorStyleModule>("EditorStyle");
#endif //WITH_EDITOR

	// Load UI modules
	SlowTask.EnterProgressFrame(10);
	if ( !IsRunningDedicatedServer() )
	{
		FModuleManager::Get().LoadModule("Slate");

#if !UE_BUILD_SHIPPING
		// Need to load up the SlateReflector module to initialize the WidgetSnapshotService
		FModuleManager::Get().LoadModule("SlateReflector");
#endif // !UE_BUILD_SHIPPING
	}

#if WITH_EDITOR
	// In dedicated server builds with the editor, we need to load UMG/UMGEditor for compiling blueprints.
	// UMG must be loaded for runtime and cooking.
	FModuleManager::Get().LoadModule("UMG");
#else
	if ( !IsRunningDedicatedServer() )
	{
		// UMG must be loaded for runtime and cooking.
		FModuleManager::Get().LoadModule("UMG");
	}
#endif //WITH_EDITOR

	// Load all Development modules
	SlowTask.EnterProgressFrame(20);
	if (!IsRunningDedicatedServer())
	{
#if WITH_UNREAL_DEVELOPER_TOOLS
		FModuleManager::Get().LoadModule("MessageLog");
		FModuleManager::Get().LoadModule("CollisionAnalyzer");
#endif	//WITH_UNREAL_DEVELOPER_TOOLS
	}

#if WITH_UNREAL_DEVELOPER_TOOLS
		FModuleManager::Get().LoadModule("FunctionalTesting");
#endif	//WITH_UNREAL_DEVELOPER_TOOLS

	SlowTask.EnterProgressFrame(30);
#if (WITH_EDITOR && !(UE_BUILD_SHIPPING || UE_BUILD_TEST))
	// HACK: load BT editor as early as possible for statically initialized assets (non cooked BT assets needs it)
	// cooking needs this module too
	FModuleManager::Get().LoadModule(TEXT("BehaviorTreeEditor"));

	// Ability tasks are based on GameplayTasks, so we need to make sure that module is loaded as well
	FModuleManager::Get().LoadModule(TEXT("GameplayTasksEditor"));

	IAudioEditorModule* AudioEditorModule = &FModuleManager::LoadModuleChecked<IAudioEditorModule>("AudioEditor");
	AudioEditorModule->RegisterAssetActions();

	// Load the StringTableEditor module to register its asset actions
	FModuleManager::Get().LoadModule("StringTableEditor");

	if( !IsRunningDedicatedServer() )
	{
		// VREditor needs to be loaded in non-server editor builds early, so engine content Blueprints can be loaded during DDC generation
		FModuleManager::Get().LoadModule(TEXT("VREditor"));
	}
	// -----------------------------------------------------

	// HACK: load EQS editor as early as possible for statically initialized assets (non cooked EQS assets needs it)
	// cooking needs this module too
	bool bEnvironmentQueryEditor = false;
	GConfig->GetBool(TEXT("EnvironmentQueryEd"), TEXT("EnableEnvironmentQueryEd"), bEnvironmentQueryEditor, GEngineIni);
	if (bEnvironmentQueryEditor
#if WITH_EDITOR
		|| GetDefault<UEditorExperimentalSettings>()->bEQSEditor
#endif // WITH_EDITOR
		)
	{
		FModuleManager::Get().LoadModule(TEXT("EnvironmentQueryEditor"));
	}

	// We need this for blueprint projects that have online functionality.
	//FModuleManager::Get().LoadModule(TEXT("OnlineBlueprintSupport"));

	if (IsRunningCommandlet())
	{
		FModuleManager::Get().LoadModule(TEXT("IntroTutorials"));
		FModuleManager::Get().LoadModule(TEXT("Blutility"));
	}

	//FModuleManager::Get().LoadModule(TEXT("VirtualTexturingEditor"));
#endif //(WITH_EDITOR && !(UE_BUILD_SHIPPING || UE_BUILD_TEST))

#if WITH_ENGINE
	// Load runtime client modules (which are also needed at cook-time)
	if( !IsRunningDedicatedServer() )
	{
		FModuleManager::Get().LoadModule(TEXT("Overlay"));
	}

	FModuleManager::Get().LoadModule(TEXT("MediaAssets"));
#endif

	FModuleManager::Get().LoadModule(TEXT("ClothingSystemRuntime"));
#if WITH_EDITOR
	FModuleManager::Get().LoadModule(TEXT("ClothingSystemEditor"));
#endif

	FModuleManager::Get().LoadModule(TEXT("PacketHandler"));


	return bSuccess;
}


bool FEngineLoop::LoadStartupModules()
{
	FScopedSlowTask SlowTask(3);

	SlowTask.EnterProgressFrame(1);
	// Load any modules that want to be loaded before default modules are loaded up.
	if (!IProjectManager::Get().LoadModulesForProject(ELoadingPhase::PreDefault) || !IPluginManager::Get().LoadModulesForEnabledPlugins(ELoadingPhase::PreDefault))
	{
		return false;
	}

	SlowTask.EnterProgressFrame(1);
	// Load modules that are configured to load in the default phase
	if (!IProjectManager::Get().LoadModulesForProject(ELoadingPhase::Default) || !IPluginManager::Get().LoadModulesForEnabledPlugins(ELoadingPhase::Default))
	{
		return false;
	}

	SlowTask.EnterProgressFrame(1);
	// Load any modules that want to be loaded after default modules are loaded up.
	if (!IProjectManager::Get().LoadModulesForProject(ELoadingPhase::PostDefault) || !IPluginManager::Get().LoadModulesForEnabledPlugins(ELoadingPhase::PostDefault))
	{
		return false;
	}

	return true;
}


void FEngineLoop::InitTime()
{
	// Init variables used for benchmarking and ticking.
	FApp::SetCurrentTime(FPlatformTime::Seconds());
	MaxFrameCounter				= 0;
	MaxTickTime					= 0;
	TotalTickTime				= 0;
	LastFrameCycles				= FPlatformTime::Cycles();

	float FloatMaxTickTime		= 0;
#if (!UE_BUILD_SHIPPING || ENABLE_PGO_PROFILE)
	FParse::Value(FCommandLine::Get(),TEXT("SECONDS="),FloatMaxTickTime);
	MaxTickTime					= FloatMaxTickTime;

	// look of a version of seconds that only is applied if FApp::IsBenchmarking() is set. This makes it easier on
	// say, iOS, where we have a toggle setting to enable benchmarking, but don't want to have to make user
	// also disable the seconds setting as well. -seconds= will exit the app after time even if benchmarking
	// is not enabled
	// NOTE: This will override -seconds= if it's specified
	if (FApp::IsBenchmarking())
	{
		if (FParse::Value(FCommandLine::Get(),TEXT("BENCHMARKSECONDS="),FloatMaxTickTime) && FloatMaxTickTime)
		{
			MaxTickTime			= FloatMaxTickTime;
		}
	}

	// Use -FPS=X to override fixed tick rate if e.g. -BENCHMARK is used.
	float FixedFPS = 0;
	FParse::Value(FCommandLine::Get(),TEXT("FPS="),FixedFPS);
	if( FixedFPS > 0 )
	{
		FApp::SetFixedDeltaTime(1 / FixedFPS);
	}

#endif // !UE_BUILD_SHIPPING

	// convert FloatMaxTickTime into number of frames (using 1 / FApp::GetFixedDeltaTime() to convert fps to seconds )
	MaxFrameCounter = FMath::TruncToInt(MaxTickTime / FApp::GetFixedDeltaTime());
}


//called via FCoreDelegates::StarvedGameLoop
void GameLoopIsStarved()
{
	FlushPendingDeleteRHIResources_GameThread();
	FStats::AdvanceFrame( true, FStats::FOnAdvanceRenderingThreadStats::CreateStatic( &AdvanceRenderingThreadStatsGT ) );
}


int32 FEngineLoop::Init()
{
	LLM_SCOPE(ELLMTag::EngineInitMemory);

	DECLARE_SCOPE_CYCLE_COUNTER( TEXT( "FEngineLoop::Init" ), STAT_FEngineLoop_Init, STATGROUP_LoadTime );

	FScopedSlowTask SlowTask(100);
	SlowTask.EnterProgressFrame(10);

	// Figure out which UEngine variant to use.
	UClass* EngineClass = nullptr;
	if( !GIsEditor )
	{
		SCOPED_BOOT_TIMING("Create GEngine");
		// We're the game.
		FString GameEngineClassName;
		GConfig->GetString(TEXT("/Script/Engine.Engine"), TEXT("GameEngine"), GameEngineClassName, GEngineIni);
		EngineClass = StaticLoadClass( UGameEngine::StaticClass(), nullptr, *GameEngineClassName);
		if (EngineClass == nullptr)
		{
			UE_LOG(LogInit, Fatal, TEXT("Failed to load UnrealEd Engine class '%s'."), *GameEngineClassName);
		}
		GEngine = NewObject<UEngine>(GetTransientPackage(), EngineClass);
	}
	else
	{
#if WITH_EDITOR
		// We're UnrealEd.
		FString UnrealEdEngineClassName;
		GConfig->GetString(TEXT("/Script/Engine.Engine"), TEXT("UnrealEdEngine"), UnrealEdEngineClassName, GEngineIni);
		EngineClass = StaticLoadClass(UUnrealEdEngine::StaticClass(), nullptr, *UnrealEdEngineClassName);
		if (EngineClass == nullptr)
		{
			UE_LOG(LogInit, Fatal, TEXT("Failed to load UnrealEd Engine class '%s'."), *UnrealEdEngineClassName);
		}
		GEngine = GEditor = GUnrealEd = NewObject<UUnrealEdEngine>(GetTransientPackage(), EngineClass);
#else
		check(0);
#endif
	}

	check( GEngine );

	GetMoviePlayer()->PassLoadingScreenWindowBackToGame();
    
    if (FPreLoadScreenManager::Get())
    {
        FPreLoadScreenManager::Get()->PassPreLoadScreenWindowBackToGame();
    }

	{
		SCOPED_BOOT_TIMING("GEngine->ParseCommandline()");
		GEngine->ParseCommandline();
	}

	{
		SCOPED_BOOT_TIMING("InitTime");
		InitTime();
	}

	SlowTask.EnterProgressFrame(60);

	{
		SCOPED_BOOT_TIMING("GEngine->Init");
		GEngine->Init(this);
	}

	// Call init callbacks
	PRAGMA_DISABLE_DEPRECATION_WARNINGS
	UEngine::OnPostEngineInit.Broadcast();
	PRAGMA_ENABLE_DEPRECATION_WARNINGS
	FCoreDelegates::OnPostEngineInit.Broadcast();

	SlowTask.EnterProgressFrame(30);

	// initialize engine instance discovery
	if (FPlatformProcess::SupportsMultithreading())
	{
		SCOPED_BOOT_TIMING("SessionService etc");
		if (!IsRunningCommandlet())
		{
			SessionService = FModuleManager::LoadModuleChecked<ISessionServicesModule>("SessionServices").GetSessionService();
			
			if (SessionService.IsValid())
			{
			SessionService->Start();
		}
		}

		EngineService = new FEngineService();
	}

	{
		SCOPED_BOOT_TIMING("IProjectManager::Get().LoadModulesForProject(ELoadingPhase::PostEngineInit)");
		// Load all the post-engine init modules
		if (!IProjectManager::Get().LoadModulesForProject(ELoadingPhase::PostEngineInit) || !IPluginManager::Get().LoadModulesForEnabledPlugins(ELoadingPhase::PostEngineInit))
		{
			GIsRequestingExit = true;
			return 1;
		}
	}

	{
		SCOPED_BOOT_TIMING("GEngine->Start()");
		GEngine->Start();
	}

    if (FPreLoadScreenManager::Get() && FPreLoadScreenManager::Get()->HasActivePreLoadScreenType(EPreLoadScreenTypes::EngineLoadingScreen))
    {
		SCOPED_BOOT_TIMING("WaitForEngineLoadingScreenToFinish");
		FPreLoadScreenManager::Get()->SetEngineLoadingComplete(true);
        FPreLoadScreenManager::Get()->WaitForEngineLoadingScreenToFinish();
    }
    else
    {
		SCOPED_BOOT_TIMING("WaitForMovieToFinish");
		GetMoviePlayer()->WaitForMovieToFinish();
    }

#if !UE_SERVER
	// initialize media framework
	IMediaModule* MediaModule = FModuleManager::LoadModulePtr<IMediaModule>("Media");

	if (MediaModule != nullptr)
	{
		MediaModule->SetTimeSource(MakeShareable(new FAppMediaTimeSource));
	}
#endif

	// initialize automation worker
#if WITH_AUTOMATION_WORKER
	FModuleManager::Get().LoadModule("AutomationWorker");
#endif

	// Automation tests can be invoked locally in non-editor builds configuration (e.g. performance profiling in Test configuration)
#if WITH_ENGINE && !UE_BUILD_SHIPPING
	FModuleManager::Get().LoadModule("AutomationController");
	FModuleManager::GetModuleChecked<IAutomationControllerModule>("AutomationController").Init();
#endif

#if WITH_EDITOR
	if (GIsEditor)
	{
		FModuleManager::Get().LoadModule(TEXT("ProfilerClient"));
	}

	FModuleManager::Get().LoadModule(TEXT("SequenceRecorder"));
	FModuleManager::Get().LoadModule(TEXT("SequenceRecorderSections"));
#endif

	GIsRunning = true;

	if (!GIsEditor)
	{
		// hide a couple frames worth of rendering
		FViewport::SetGameRenderingEnabled(true, 3);
	}

	FCoreDelegates::StarvedGameLoop.BindStatic(&GameLoopIsStarved);

	// Ready to measure thread heartbeat
	FThreadHeartBeat::Get().Start();

#if defined(WITH_CODE_GUARD_HANDLER) && WITH_CODE_GUARD_HANDLER
    void CheckImageIntegrity();
    CheckImageIntegrity();
#endif
	{
		SCOPED_BOOT_TIMING("FCoreDelegates::OnFEngineLoopInitComplete.Broadcast()");
		FCoreDelegates::OnFEngineLoopInitComplete.Broadcast();
	}
	return 0;
}


void FEngineLoop::Exit()
{
	STAT_ADD_CUSTOMMESSAGE_NAME( STAT_NamedMarker, TEXT( "EngineLoop.Exit" ) );

	GIsRunning	= 0;
	GLogConsole	= nullptr;

	// shutdown visual logger and flush all data
#if ENABLE_VISUAL_LOG
	FVisualLogger::Get().Shutdown();
#endif


	// Make sure we're not in the middle of loading something.
	FlushAsyncLoading();

	// Block till all outstanding resource streaming requests are fulfilled.
	if (!IStreamingManager::HasShutdown())
	{
		UTexture2D::CancelPendingTextureStreaming();
		IStreamingManager::Get().BlockTillAllRequestsFinished();
	}

#if WITH_ENGINE
	// shut down messaging
	delete EngineService;
	EngineService = nullptr;

	if (SessionService.IsValid())
	{
		SessionService->Stop();
		SessionService.Reset();
	}

	if (GDistanceFieldAsyncQueue)
	{
		GDistanceFieldAsyncQueue->Shutdown();
		delete GDistanceFieldAsyncQueue;
	}
#endif // WITH_ENGINE

	if ( GEngine != nullptr )
	{
		GEngine->ShutdownAudioDeviceManager();
	}

	if ( GEngine != nullptr )
	{
		GEngine->PreExit();
	}

	// close all windows
	FSlateApplication::Shutdown();

#if !UE_SERVER
	if ( FEngineFontServices::IsInitialized() )
	{
		FEngineFontServices::Destroy();
	}
#endif

#if WITH_EDITOR
	// These module must be shut down first because other modules may try to access them during shutdown.
	// Accessing these modules at shutdown causes instability since the object system will have been shut down and these modules uses uobjects internally.
	FModuleManager::Get().UnloadModule("AssetTools", true);

#endif // WITH_EDITOR
	FModuleManager::Get().UnloadModule("AssetRegistry", true);

#if !PLATFORM_ANDROID || PLATFORM_LUMIN 	// AppPreExit doesn't work on Android
	AppPreExit();

	TermGamePhys();
	ParticleVertexFactoryPool_FreePool();
#else
	// AppPreExit() stops malloc profiler, do it here instead
	MALLOC_PROFILER( GMalloc->Exec(nullptr, TEXT("MPROF STOP"), *GLog);	);
#endif // !ANDROID

#if WITH_PROFILEGPU
	ClearLongGPUTaskQueries();
#endif

	// Stop the rendering thread.
	StopRenderingThread();

	// Disable the PSO cache
	FShaderPipelineCache::Shutdown();

	// Close shader code map, if any
	FShaderCodeLibrary::Shutdown();

	// Tear down the RHI.
	RHIExitAndStopRHIThread();

#if !PLATFORM_ANDROID || PLATFORM_LUMIN // UnloadModules doesn't work on Android
#if WITH_ENGINE
	// Save the hot reload state
	IHotReloadInterface* HotReload = IHotReloadInterface::GetPtr();
	if(HotReload != nullptr)
	{
		HotReload->SaveConfig();
	}
#endif

	// Unload all modules.  Note that this doesn't actually unload the module DLLs (that happens at
	// process exit by the OS), but it does call ShutdownModule() on all loaded modules in the reverse
	// order they were loaded in, so that systems can unregister and perform general clean up.
	FModuleManager::Get().UnloadModulesAtShutdown();
#endif // !ANDROID

	DestroyMoviePlayer();

	// Move earlier?
#if STATS
	FThreadStats::StopThread();
#endif

	FTaskGraphInterface::Shutdown();
	IStreamingManager::Shutdown();

	FPlatformMisc::ShutdownTaggedStorage();
}


void FEngineLoop::ProcessLocalPlayerSlateOperations() const
{
	FSlateApplication& SlateApp = FSlateApplication::Get();

	// For all the game worlds drill down to the player controller for each game viewport and process it's slate operation
	for ( const FWorldContext& Context : GEngine->GetWorldContexts() )
	{
		UWorld* CurWorld = Context.World();
		if ( CurWorld && CurWorld->IsGameWorld() )
		{
			UGameViewportClient* GameViewportClient = CurWorld->GetGameViewport();
			TSharedPtr< SViewport > ViewportWidget = GameViewportClient ? GameViewportClient->GetGameViewportWidget() : nullptr;

			if ( ViewportWidget.IsValid() )
			{
				FWidgetPath PathToWidget;
				SlateApp.GeneratePathToWidgetUnchecked(ViewportWidget.ToSharedRef(), PathToWidget);

				if (PathToWidget.IsValid())
				{
					for (FConstPlayerControllerIterator Iterator = CurWorld->GetPlayerControllerIterator(); Iterator; ++Iterator)
					{
						APlayerController* PlayerController = Iterator->Get();
						if (PlayerController)
						{
							ULocalPlayer* LocalPlayer = Cast< ULocalPlayer >(PlayerController->Player);
							if (LocalPlayer)
							{
								FReply& TheReply = LocalPlayer->GetSlateOperations();
								SlateApp.ProcessExternalReply(PathToWidget, TheReply, LocalPlayer->GetControllerId());

								TheReply = FReply::Unhandled();
							}
						}
					}
				}
			}
		}
	}
}


bool FEngineLoop::ShouldUseIdleMode() const
{
	static const auto CVarIdleWhenNotForeground = IConsoleManager::Get().FindTConsoleVariableDataInt(TEXT("t.IdleWhenNotForeground"));
	bool bIdleMode = false;

	// Yield cpu usage if desired
	if (FApp::IsGame()
		&& FPlatformProperties::SupportsWindowedMode()
		&& CVarIdleWhenNotForeground->GetValueOnGameThread()
		&& !FPlatformApplicationMisc::IsThisApplicationForeground())
	{
		bIdleMode = true;

		for (const FWorldContext& Context : GEngine->GetWorldContexts())
		{
			if (!Context.World()->AreAlwaysLoadedLevelsLoaded())
			{
				bIdleMode = false;
				break;
			}
		}
	}

	return bIdleMode;
}

#if !UE_BUILD_SHIPPING && !UE_BUILD_TEST && MALLOC_GT_HOOKS

#include "Containers/StackTracker.h"
static TAutoConsoleVariable<int32> CVarLogGameThreadMallocChurn(
	TEXT("LogGameThreadMallocChurn.Enable"),
	0,
	TEXT("If > 0, then collect sample game thread malloc, realloc and free, periodically print a report of the worst offenders."));

static TAutoConsoleVariable<int32> CVarLogGameThreadMallocChurn_PrintFrequency(
	TEXT("LogGameThreadMallocChurn.PrintFrequency"),
	300,
	TEXT("Number of frames between churn reports."));

static TAutoConsoleVariable<int32> CVarLogGameThreadMallocChurn_Threshhold(
	TEXT("LogGameThreadMallocChurn.Threshhold"),
	10,
	TEXT("Minimum average number of allocs per frame to include in the report."));

static TAutoConsoleVariable<int32> CVarLogGameThreadMallocChurn_SampleFrequency(
	TEXT("LogGameThreadMallocChurn.SampleFrequency"),
	100,
	TEXT("Number of allocs to skip between samples. This is used to prevent churn sampling from slowing the game down too much."));

static TAutoConsoleVariable<int32> CVarLogGameThreadMallocChurn_StackIgnore(
	TEXT("LogGameThreadMallocChurn.StackIgnore"),
	2,
	TEXT("Number of items to discard from the top of a stack frame."));

static TAutoConsoleVariable<int32> CVarLogGameThreadMallocChurn_RemoveAliases(
	TEXT("LogGameThreadMallocChurn.RemoveAliases"),
	1,
	TEXT("If > 0 then remove aliases from the counting process. This essentialy merges addresses that have the same human readable string. It is slower."));

static TAutoConsoleVariable<int32> CVarLogGameThreadMallocChurn_StackLen(
	TEXT("LogGameThreadMallocChurn.StackLen"),
	3,
	TEXT("Maximum number of stack frame items to keep. This improves aggregation because calls that originate from multiple places but end up in the same place will be accounted together."));


extern CORE_API TFunction<void(int32)>* GGameThreadMallocHook;

struct FScopedSampleMallocChurn
{
	static FStackTracker GGameThreadMallocChurnTracker;
	static uint64 DumpFrame;

	bool bEnabled;
	int32 CountDown;
	TFunction<void(int32)> Hook;

	FScopedSampleMallocChurn()
		: bEnabled(CVarLogGameThreadMallocChurn.GetValueOnGameThread() > 0)
		, CountDown(CVarLogGameThreadMallocChurn_SampleFrequency.GetValueOnGameThread())
		, Hook(
		[this](int32 Index)
	{
		if (--CountDown <= 0)
		{
			CountDown = CVarLogGameThreadMallocChurn_SampleFrequency.GetValueOnGameThread();
			CollectSample();
		}
	}
	)
	{
		if (bEnabled)
		{
			check(IsInGameThread());
			check(!GGameThreadMallocHook);
			if (!DumpFrame)
			{
				DumpFrame = GFrameCounter + CVarLogGameThreadMallocChurn_PrintFrequency.GetValueOnGameThread();
				GGameThreadMallocChurnTracker.ResetTracking();
			}
			GGameThreadMallocChurnTracker.ToggleTracking(true, true);
			GGameThreadMallocHook = &Hook;
		}
		else
		{
			check(IsInGameThread());
			GGameThreadMallocChurnTracker.ToggleTracking(false, true);
			if (DumpFrame)
			{
				DumpFrame = 0;
				GGameThreadMallocChurnTracker.ResetTracking();
			}
		}
	}
	~FScopedSampleMallocChurn()
	{
		if (bEnabled)
		{
			check(IsInGameThread());
			check(GGameThreadMallocHook == &Hook);
			GGameThreadMallocHook = nullptr;
			GGameThreadMallocChurnTracker.ToggleTracking(false, true);
			check(DumpFrame);
			if (GFrameCounter > DumpFrame)
			{
				PrintResultsAndReset();
			}
		}
	}

	void CollectSample()
	{
		check(IsInGameThread());
		GGameThreadMallocChurnTracker.CaptureStackTrace(CVarLogGameThreadMallocChurn_StackIgnore.GetValueOnGameThread(), nullptr, CVarLogGameThreadMallocChurn_StackLen.GetValueOnGameThread(), CVarLogGameThreadMallocChurn_RemoveAliases.GetValueOnGameThread() > 0);
	}
	void PrintResultsAndReset()
	{
		DumpFrame = GFrameCounter + CVarLogGameThreadMallocChurn_PrintFrequency.GetValueOnGameThread();
		FOutputDeviceRedirector* Log = FOutputDeviceRedirector::Get();
		float SampleAndFrameCorrection = float(CVarLogGameThreadMallocChurn_SampleFrequency.GetValueOnGameThread()) / float(CVarLogGameThreadMallocChurn_PrintFrequency.GetValueOnGameThread());
		GGameThreadMallocChurnTracker.DumpStackTraces(CVarLogGameThreadMallocChurn_Threshhold.GetValueOnGameThread(), *Log, SampleAndFrameCorrection);
		GGameThreadMallocChurnTracker.ResetTracking();
	}
};
FStackTracker FScopedSampleMallocChurn::GGameThreadMallocChurnTracker;
uint64 FScopedSampleMallocChurn::DumpFrame = 0;

#endif


static inline void BeginFrameRenderThread(FRHICommandListImmediate& RHICmdList, uint64 CurrentFrameCounter)
{
	GRHICommandList.LatchBypass();
	GFrameNumberRenderThread++;

#if !UE_BUILD_SHIPPING 
	// If we are profiling, kick off a long GPU task to make the GPU always behind the CPU so that we
	// won't get GPU idle time measured in profiling results
#if WITH_PROFILEGPU 
	if (GTriggerGPUProfile && !GTriggerGPUHitchProfile)
	{
		IssueScalableLongGPUTask(RHICmdList);
	}
#endif
	FString FrameString = FString::Printf(TEXT("Frame %d"), CurrentFrameCounter);
#if ENABLE_NAMED_EVENTS
#if PLATFORM_LIMIT_PROFILER_UNIQUE_NAMED_EVENTS
	FPlatformMisc::BeginNamedEvent(FColor::Yellow, TEXT("Frame"));
#else
	FPlatformMisc::BeginNamedEvent(FColor::Yellow, *FrameString);
#endif
#endif // ENABLE_NAMED_EVENTS
	RHICmdList.PushEvent(*FrameString, FColor::Green);
#endif // !UE_BUILD_SHIPPING

	GPU_STATS_BEGINFRAME(RHICmdList);
	RHICmdList.BeginFrame();
	FCoreDelegates::OnBeginFrameRT.Broadcast();
}


static inline void EndFrameRenderThread(FRHICommandListImmediate& RHICmdList)
{
	FCoreDelegates::OnEndFrameRT.Broadcast();
	RHICmdList.EndFrame();

	GPU_STATS_ENDFRAME(RHICmdList);
#if !UE_BUILD_SHIPPING 
	RHICmdList.PopEvent();
#if ENABLE_NAMED_EVENTS
	FPlatformMisc::EndNamedEvent();
#endif
#endif // !UE_BUILD_SHIPPING 
}

void FEngineLoop::Tick()
{
#if !UE_BUILD_SHIPPING && !UE_BUILD_TEST && MALLOC_GT_HOOKS
	FScopedSampleMallocChurn ChurnTracker;
#endif
	// let the low level mem tracker pump once a frame to update states
	LLM(FLowLevelMemTracker::Get().UpdateStatsPerFrame());

	LLM_SCOPE(ELLMTag::EngineMisc);

	// Send a heartbeat for the diagnostics thread
	FThreadHeartBeat::Get().HeartBeat(true);
	FGameThreadHitchHeartBeat::Get().FrameStart();

	// Make sure something is ticking the rendering tickables in -onethread mode to avoid leaks/bugs.
	if (!GUseThreadedRendering && !GIsRenderingThreadSuspended.Load(EMemoryOrder::Relaxed))
	{
		TickRenderingTickables();
	}

	// Ensure we aren't starting a frame while loading or playing a loading movie
	ensure(GetMoviePlayer()->IsLoadingFinished() && !GetMoviePlayer()->IsMovieCurrentlyPlaying());

#if UE_EXTERNAL_PROFILING_ENABLED
	FExternalProfiler* ActiveProfiler = FActiveExternalProfilerBase::GetActiveProfiler();
	if (ActiveProfiler)
	{
		ActiveProfiler->FrameSync();
	}
#endif		// UE_EXTERNAL_PROFILING_ENABLED

	FPlatformMisc::BeginNamedEventFrame();

	uint64 CurrentFrameCounter = GFrameCounter;

#if PLATFORM_LIMIT_PROFILER_UNIQUE_NAMED_EVENTS
	SCOPED_NAMED_EVENT(FEngineLoopTick, FColor::Red);
#else
	SCOPED_NAMED_EVENT_F(TEXT("Frame %d"), FColor::Red, CurrentFrameCounter);
#endif

	// execute callbacks for cvar changes
	{
		QUICK_SCOPE_CYCLE_COUNTER(STAT_FEngineLoop_Tick_CallAllConsoleVariableSinks);
		IConsoleManager::Get().CallAllConsoleVariableSinks();
	}

	{
		SCOPE_CYCLE_COUNTER(STAT_FrameTime);

		#if WITH_PROFILEGPU && !UE_BUILD_SHIPPING
			// Issue the measurement of the execution time of a basic LongGPUTask unit on the very first frame
			// The results will be retrived on the first call of IssueScalableLongGPUTask
			if (GFrameCounter == 0 && IsFeatureLevelSupported(GMaxRHIShaderPlatform, ERHIFeatureLevel::SM4) && FApp::CanEverRender())
			{
				FlushRenderingCommands();

				ENQUEUE_UNIQUE_RENDER_COMMAND(
					MeasureLongGPUTaskExecutionTimeCmd,
					{
						MeasureLongGPUTaskExecutionTime(RHICmdList);
					});
			}
		#endif

		FCoreDelegates::OnBeginFrame.Broadcast();

		// flush debug output which has been buffered by other threads
		{
			QUICK_SCOPE_CYCLE_COUNTER(STAT_FEngineLoop_FlushThreadedLogs); 
			GLog->FlushThreadedLogs();
		}

		// exit if frame limit is reached in benchmark mode, or if time limit is reached
		if ((FApp::IsBenchmarking() && MaxFrameCounter && (GFrameCounter > MaxFrameCounter)) ||
			(MaxTickTime && (TotalTickTime > MaxTickTime)))
		{
			FPlatformMisc::RequestExit(0);
		}

		// set FApp::CurrentTime, FApp::DeltaTime and potentially wait to enforce max tick rate
		{
			QUICK_SCOPE_CYCLE_COUNTER(STAT_FEngineLoop_UpdateTimeAndHandleMaxTickRate);
			GEngine->UpdateTimeAndHandleMaxTickRate();
		}

		// beginning of RHI frame
		ENQUEUE_RENDER_COMMAND(BeginFrame)([CurrentFrameCounter](FRHICommandListImmediate& RHICmdList)
		{
			BeginFrameRenderThread(RHICmdList, CurrentFrameCounter);
		});

		#if !UE_SERVER && WITH_ENGINE
		if (!GIsEditor && GEngine->GameViewport && GEngine->GameViewport->GetWorld() && GEngine->GameViewport->GetWorld()->IsCameraMoveable())
		{
			// When not in editor, we emit dynamic resolution's begin frame right after RHI's.
			GEngine->EmitDynamicResolutionEvent(EDynamicResolutionStateEvent::BeginFrame);
		}
		#endif

		// tick performance monitoring
		{
			QUICK_SCOPE_CYCLE_COUNTER(STAT_FEngineLoop_TickFPSChart);
			GEngine->TickPerformanceMonitoring( FApp::GetDeltaTime() );

			extern COREUOBJECT_API void ResetAsyncLoadingStats();
			ResetAsyncLoadingStats();
		}

		// update memory allocator stats
		{
			QUICK_SCOPE_CYCLE_COUNTER(STAT_FEngineLoop_Malloc_UpdateStats);
			GMalloc->UpdateStats();
		}
	}

	FStats::AdvanceFrame( false, FStats::FOnAdvanceRenderingThreadStats::CreateStatic( &AdvanceRenderingThreadStatsGT ) );

	{
		SCOPE_CYCLE_COUNTER( STAT_FrameTime );

		// Calculates average FPS/MS (outside STATS on purpose)
		CalculateFPSTimings();

		// Note the start of a new frame
		MALLOC_PROFILER(GMalloc->Exec(nullptr, *FString::Printf(TEXT("SNAPSHOTMEMORYFRAME")),*GLog));

		// handle some per-frame tasks on the rendering thread
		ENQUEUE_UNIQUE_RENDER_COMMAND(
			ResetDeferredUpdates,
			{
				FDeferredUpdateResource::ResetNeedsUpdate();
				FlushPendingDeleteRHIResources_RenderThread();
			});

		{
			SCOPE_CYCLE_COUNTER(STAT_PumpMessages);
			FPlatformApplicationMisc::PumpMessages(true);
		}

		bool bIdleMode;
		{

			QUICK_SCOPE_CYCLE_COUNTER(STAT_FEngineLoop_Idle);

			// Idle mode prevents ticking and rendering completely
			bIdleMode = ShouldUseIdleMode();
			if (bIdleMode)
			{
				// Yield CPU time
				FPlatformProcess::Sleep(.1f);
			}
		}

		// @todo vreditor urgent: Temporary hack to allow world-to-meters to be set before
		// input is polled for motion controller devices each frame.
		extern ENGINE_API float GNewWorldToMetersScale;
		if( GNewWorldToMetersScale != 0.0f  )
		{
#if WITH_ENGINE
			UWorld* WorldToScale = GWorld;

#if WITH_EDITOR
			if( GIsEditor && GEditor->PlayWorld != nullptr && GEditor->bIsSimulatingInEditor )
			{
				WorldToScale = GEditor->PlayWorld;
			}
#endif //WITH_EDITOR

			if( WorldToScale != nullptr )
		{
				if( GNewWorldToMetersScale != WorldToScale->GetWorldSettings()->WorldToMeters )
			{
					WorldToScale->GetWorldSettings()->WorldToMeters = GNewWorldToMetersScale;
			}
		}

			GNewWorldToMetersScale = 0.0f;
		}
#endif //WITH_ENGINE

		// tick active platform files
		FPlatformFileManager::Get().TickActivePlatformFile();

		// process accumulated Slate input
		if (FSlateApplication::IsInitialized() && !bIdleMode)
		{
			CSV_SCOPED_TIMING_STAT_EXCLUSIVE(Input);
			SCOPE_TIME_GUARD(TEXT("SlateInput"));
			QUICK_SCOPE_CYCLE_COUNTER(STAT_FEngineLoop_Tick_SlateInput);
			LLM_SCOPE(ELLMTag::UI);

			FSlateApplication& SlateApp = FSlateApplication::Get();
            {
                QUICK_SCOPE_CYCLE_COUNTER(STAT_FEngineLoop_Tick_PollGameDeviceState);
                SlateApp.PollGameDeviceState();
            }
			// Gives widgets a chance to process any accumulated input
            {
                QUICK_SCOPE_CYCLE_COUNTER(STAT_FEngineLoop_Tick_FinishedInputThisFrame);
                SlateApp.FinishedInputThisFrame();
            }
		}

#if !UE_SERVER
		// tick media framework
		static const FName MediaModuleName(TEXT("Media"));
		IMediaModule* MediaModule = FModuleManager::LoadModulePtr<IMediaModule>(MediaModuleName);

		if (MediaModule != nullptr)
		{
			MediaModule->TickPreEngine();
		}
#endif

		// main game engine tick (world, game objects, etc.)
		GEngine->Tick(FApp::GetDeltaTime(), bIdleMode);

		// If a movie that is blocking the game thread has been playing,
		// wait for it to finish before we continue to tick or tick again
		// We do this right after GEngine->Tick() because that is where user code would initiate a load / movie.
		{
            if (FPreLoadScreenManager::Get())
            {
                if (FPreLoadScreenManager::Get()->HasRegisteredPreLoadScreenType(EPreLoadScreenTypes::EngineLoadingScreen))
                {
                    //Wait for any Engine Loading Screen to stop
                    if (FPreLoadScreenManager::Get()->HasActivePreLoadScreenType(EPreLoadScreenTypes::EngineLoadingScreen))
                    {
                        FPreLoadScreenManager::Get()->WaitForEngineLoadingScreenToFinish();
                    }

                    //Switch Game Window Back
                    UGameEngine* GameEngine = Cast<UGameEngine>(GEngine);
                    if (GameEngine)
                    {
                        GameEngine->SwitchGameWindowToUseGameViewport();
                    }
                }
                
                //Destroy / Clean Up PreLoadScreenManager as we are now done
                FPreLoadScreenManager::Destroy();
            }
			else
			{
				QUICK_SCOPE_CYCLE_COUNTER(STAT_FEngineLoop_WaitForMovieToFinish);
				GetMoviePlayer()->WaitForMovieToFinish(true);
			}
		}

		if (GShaderCompilingManager)
		{
			// Process any asynchronous shader compile results that are ready, limit execution time
			QUICK_SCOPE_CYCLE_COUNTER(STAT_FEngineLoop_Tick_GShaderCompilingManager);
			GShaderCompilingManager->ProcessAsyncResults(true, false);
		}

		if (GDistanceFieldAsyncQueue)
		{
			QUICK_SCOPE_CYCLE_COUNTER(STAT_FEngineLoop_Tick_GDistanceFieldAsyncQueue);
			GDistanceFieldAsyncQueue->ProcessAsyncTasks();
		}

#if !UE_SERVER
		// tick media framework
		if (MediaModule != nullptr)
		{
			MediaModule->TickPreSlate();
		}
#endif

#if WITH_ENGINE
		// process concurrent Slate tasks
		FGraphEventRef ConcurrentTask;
		const bool bDoConcurrentSlateTick = GEngine->ShouldDoAsyncEndOfFrameTasks();

		const UGameViewportClient* const GameViewport = GEngine->GameViewport;
		const UWorld* const GameViewportWorld = GameViewport ? GameViewport->GetWorld() : nullptr;
		UDemoNetDriver* const CurrentDemoNetDriver = GameViewportWorld ? GameViewportWorld->DemoNetDriver : nullptr;

		// Optionally validate that Slate has not modified any replicated properties for client replay recording.
		FDemoSavedPropertyState PreSlateObjectStates;
		const bool bValidateReplicatedProperties = CurrentDemoNetDriver && CVarDoAsyncEndOfFrameTasksValidateReplicatedProperties.GetValueOnGameThread() != 0;
		if (bValidateReplicatedProperties)
		{
			PreSlateObjectStates = CurrentDemoNetDriver->SavePropertyState();
		}

		if (bDoConcurrentSlateTick)
		{
			const float DeltaSeconds = FApp::GetDeltaTime();

			if (CurrentDemoNetDriver && CurrentDemoNetDriver->ShouldTickFlushAsyncEndOfFrame())
			{
				ConcurrentTask = TGraphTask<FExecuteConcurrentWithSlateTickTask>::CreateTask(nullptr, ENamedThreads::GameThread).ConstructAndDispatchWhenReady(
					[CurrentDemoNetDriver, DeltaSeconds]()
				{
					if (CVarDoAsyncEndOfFrameTasksRandomize.GetValueOnAnyThread(true) > 0)
					{
						FPlatformProcess::Sleep(FMath::RandRange(0.0f, .003f)); // this shakes up the threading to find race conditions
					}

					if (CurrentDemoNetDriver != nullptr)
					{
						CurrentDemoNetDriver->TickFlushAsyncEndOfFrame(DeltaSeconds);
					}
				});
			}
		}
#endif

		// tick Slate application
		if (FSlateApplication::IsInitialized() && !bIdleMode)
		{
			{
				QUICK_SCOPE_CYCLE_COUNTER(STAT_FEngineLoop_ProcessPlayerControllersSlateOperations);
				check(!IsRunningDedicatedServer());

				// Process slate operations accumulated in the world ticks.
				ProcessLocalPlayerSlateOperations();
			}

			FSlateApplication::Get().Tick();
		}

#if WITH_ENGINE
		if (bValidateReplicatedProperties)
		{
			const bool bReplicatedPropertiesDifferent = CurrentDemoNetDriver->ComparePropertyState(PreSlateObjectStates);
			if (bReplicatedPropertiesDifferent)
			{
				UE_LOG(LogInit, Log, TEXT("Replicated properties changed during Slate tick!"));
			}
		}

		if (ConcurrentTask.GetReference())
		{
			CSV_SCOPED_TIMING_STAT(Basic, ConcurrentWithSlateTickTasks_Wait);

			QUICK_SCOPE_CYCLE_COUNTER(STAT_ConcurrentWithSlateTickTasks_Wait);
			FTaskGraphInterface::Get().WaitUntilTaskCompletes(ConcurrentTask);
			ConcurrentTask = nullptr;
		}
		{
			ENQUEUE_UNIQUE_RENDER_COMMAND(WaitForOutstandingTasksOnly_for_DelaySceneRenderCompletion,
			{
				QUICK_SCOPE_CYCLE_COUNTER(STAT_DelaySceneRenderCompletion_TaskWait);
				FRHICommandListExecutor::GetImmediateCommandList().ImmediateFlush(EImmediateFlushType::WaitForOutstandingTasksOnly);
			});
		}
#endif

#if STATS
		// Clear any stat group notifications we have pending just in case they weren't claimed during FSlateApplication::Get().Tick
		extern CORE_API void ClearPendingStatGroups();
		ClearPendingStatGroups();
#endif

#if WITH_EDITOR && !UE_BUILD_SHIPPING
		// tick automation controller (Editor only)
		{
			QUICK_SCOPE_CYCLE_COUNTER(STAT_FEngineLoop_Tick_AutomationController);
			static FName AutomationController("AutomationController");
			if (FModuleManager::Get().IsModuleLoaded(AutomationController))
			{
				FModuleManager::GetModuleChecked<IAutomationControllerModule>(AutomationController).Tick();
			}
		}
#endif

#if WITH_ENGINE && WITH_AUTOMATION_WORKER
		// tick automation worker
		{
			QUICK_SCOPE_CYCLE_COUNTER(STAT_FEngineLoop_Tick_AutomationWorker);
			static const FName AutomationWorkerModuleName = TEXT("AutomationWorker");
			if (FModuleManager::Get().IsModuleLoaded(AutomationWorkerModuleName))
			{
				FModuleManager::GetModuleChecked<IAutomationWorkerModule>(AutomationWorkerModuleName).Tick();
			}
		}
#endif

		// tick render hardware interface
		{			
			SCOPE_CYCLE_COUNTER(STAT_RHITickTime);
			RHITick( FApp::GetDeltaTime() ); // Update RHI.
		}

		// Increment global frame counter. Once for each engine tick.
		GFrameCounter++;

		// Disregard first few ticks for total tick time as it includes loading and such.
		if (GFrameCounter > 6)
		{
			TotalTickTime += FApp::GetDeltaTime();
		}

		// Find the objects which need to be cleaned up the next frame.
		FPendingCleanupObjects* PreviousPendingCleanupObjects = PendingCleanupObjects;
		PendingCleanupObjects = GetPendingCleanupObjects();

		{
			SCOPE_CYCLE_COUNTER(STAT_FrameSyncTime);
			// this could be perhaps moved down to get greater parallelism
			// Sync game and render thread. Either total sync or allowing one frame lag.
			static FFrameEndSync FrameEndSync;
			static auto CVarAllowOneFrameThreadLag = IConsoleManager::Get().FindTConsoleVariableDataInt(TEXT("r.OneFrameThreadLag"));
			FrameEndSync.Sync( CVarAllowOneFrameThreadLag->GetValueOnGameThread() != 0 );
		}

		// tick core ticker, threads & deferred commands
		{
			SCOPE_CYCLE_COUNTER(STAT_DeferredTickTime);
			// Delete the objects which were enqueued for deferred cleanup before the previous frame.
			delete PreviousPendingCleanupObjects;

#if WITH_COREUOBJECT
			DeleteLoaders(); // destroy all linkers pending delete
#endif

			FTicker::GetCoreTicker().Tick(FApp::GetDeltaTime());
			FThreadManager::Get().Tick();
			GEngine->TickDeferredCommands();		
		}

#if !UE_SERVER
		// tick media framework
		if (MediaModule != nullptr)
		{
			QUICK_SCOPE_CYCLE_COUNTER(STAT_FEngineLoop_MediaTickPostRender);
			MediaModule->TickPostRender();
		}
#endif

		FCoreDelegates::OnEndFrame.Broadcast();

		#if !UE_SERVER && WITH_ENGINE
		{
			// We emit dynamic resolution's end frame right before RHI's. GEngine is going to ignore it if no BeginFrame was done.
			GEngine->EmitDynamicResolutionEvent(EDynamicResolutionStateEvent::EndFrame);
		}
		#endif

		// end of RHI frame
		ENQUEUE_UNIQUE_RENDER_COMMAND(EndFrame,
		{
			EndFrameRenderThread(RHICmdList);
		});

		// Set CPU utilization stats.
		const FCPUTime CPUTime = FPlatformTime::GetCPUTime();
		SET_FLOAT_STAT( STAT_CPUTimePct, CPUTime.CPUTimePct );
		SET_FLOAT_STAT( STAT_CPUTimePctRelative, CPUTime.CPUTimePctRelative );

		// Set the UObject count stat
#if UE_GC_TRACK_OBJ_AVAILABLE
		SET_DWORD_STAT(STAT_Hash_NumObjects, GUObjectArray.GetObjectArrayNumMinusAvailable());
#endif
	}
}


void FEngineLoop::ClearPendingCleanupObjects()
{
	delete PendingCleanupObjects;
	PendingCleanupObjects = nullptr;
}

#endif // WITH_ENGINE


static TAutoConsoleVariable<int32> CVarLogTimestamp(
	TEXT("log.Timestamp"),
	1,
	TEXT("Defines if time is included in each line in the log file and in what form. Layout: [time][frame mod 1000]\n")
	TEXT("  0 = Do not display log timestamps\n")
	TEXT("  1 = Log time stamps in UTC and frame time (default) e.g. [2015.11.25-21.28.50:803][376]\n")
	TEXT("  2 = Log timestamps in seconds elapsed since GStartTime e.g. [0130.29][420]")
	TEXT("  3 = Log timestamps in local time and frame time e.g. [2017.08.04-17.59.50:803][420]")
	TEXT("  4 = Log timestamps with the engine's timecode and frame time e.g. [17:59:50:18][420]"),
	ECVF_Default);


static TAutoConsoleVariable<int32> CVarLogCategory(
	TEXT("log.Category"),
	1,
	TEXT("Defines if the categoy is included in each line in the log file and in what form.\n")
	TEXT("  0 = Do not log category\n")
	TEXT("  2 = Log the category (default)"),
	ECVF_Default);


// Gets called any time cvars change (on the main thread)
static void CVarLogSinkFunction()
{
	{
		// for debugging
		ELogTimes::Type OldGPrintLogTimes = GPrintLogTimes;

		int32 LogTimestampValue = CVarLogTimestamp.GetValueOnGameThread();

		// Note GPrintLogTimes can be used on multiple threads but it should be no issue to change it on the fly
		switch(LogTimestampValue)
		{
			default:
			case 0: GPrintLogTimes = ELogTimes::None; break;
			case 1: GPrintLogTimes = ELogTimes::UTC; break;
			case 2: GPrintLogTimes = ELogTimes::SinceGStartTime; break;
			case 3: GPrintLogTimes = ELogTimes::Local; break;
			case 4: GPrintLogTimes = ELogTimes::Timecode; break;
		}
	}

	{
		int32 LogCategoryValue = CVarLogCategory.GetValueOnGameThread();

		// Note GPrintLogCategory can be used on multiple threads but it should be no issue to change it on the fly
		GPrintLogCategory = LogCategoryValue != 0;
	}
}


FAutoConsoleVariableSink CVarLogSink(FConsoleCommandDelegate::CreateStatic(&CVarLogSinkFunction));

static void CheckForPrintTimesOverride()
{
	// Determine whether to override the default setting for including timestamps in the log.
	FString LogTimes;
	if (GConfig->GetString( TEXT( "LogFiles" ), TEXT( "LogTimes" ), LogTimes, GEngineIni ))
	{
		if (LogTimes == TEXT( "None" ))
		{
			CVarLogTimestamp->Set((int)ELogTimes::None, ECVF_SetBySystemSettingsIni);
		}
		else if (LogTimes == TEXT( "UTC" ))
		{
			CVarLogTimestamp->Set((int)ELogTimes::UTC, ECVF_SetBySystemSettingsIni);
		}
		else if (LogTimes == TEXT( "SinceStart" ))
		{
			CVarLogTimestamp->Set((int)ELogTimes::SinceGStartTime, ECVF_SetBySystemSettingsIni);
		}
		else if (LogTimes == TEXT( "Local" ))
		{
			CVarLogTimestamp->Set((int)ELogTimes::Local, ECVF_SetBySystemSettingsIni);
		}
		else if (LogTimes == TEXT( "Timecode" ))
		{
			CVarLogTimestamp->Set((int)ELogTimes::Timecode, ECVF_SetBySystemSettingsIni);
		}
		// Assume this is a bool for backward compatibility
		else if (FCString::ToBool( *LogTimes ))
		{
			CVarLogTimestamp->Set((int)ELogTimes::UTC, ECVF_SetBySystemSettingsIni);
		}
	}

	if (FParse::Param( FCommandLine::Get(), TEXT( "LOGTIMES" ) ))
	{
		CVarLogTimestamp->Set((int)ELogTimes::UTC, ECVF_SetByCommandline);
	}
	else if (FParse::Param( FCommandLine::Get(), TEXT( "UTCLOGTIMES" ) ))
	{
		CVarLogTimestamp->Set((int)ELogTimes::UTC, ECVF_SetByCommandline);
	}
	else if (FParse::Param( FCommandLine::Get(), TEXT( "NOLOGTIMES" ) ))
	{
		CVarLogTimestamp->Set((int)ELogTimes::None, ECVF_SetByCommandline);
	}
	else if (FParse::Param( FCommandLine::Get(), TEXT( "LOGTIMESINCESTART" ) ))
	{
		CVarLogTimestamp->Set((int)ELogTimes::SinceGStartTime, ECVF_SetByCommandline);
	}
	else if (FParse::Param( FCommandLine::Get(), TEXT( "LOCALLOGTIMES" ) ))
	{
		CVarLogTimestamp->Set((int)ELogTimes::Local, ECVF_SetByCommandline);
	}
	else if (FParse::Param(FCommandLine::Get(), TEXT( "LOGTIMECODE" )))
	{
		CVarLogTimestamp->Set((int)ELogTimes::Timecode, ECVF_SetByCommandline);
	}
}


/* FEngineLoop static interface
 *****************************************************************************/

bool FEngineLoop::AppInit( )
{
	{
		SCOPED_BOOT_TIMING("BeginInitTextLocalization");
		BeginInitTextLocalization();
	}

	// Avoiding potential exploits by not exposing command line overrides in the shipping games.
#if !UE_BUILD_SHIPPING && WITH_EDITORONLY_DATA
	FString CmdLineFile;

	if (FParse::Value(FCommandLine::Get(), TEXT("-CmdLineFile="), CmdLineFile))
	{
		if (CmdLineFile.EndsWith(TEXT(".txt")))
		{
			FString FileCmds;

			if (FFileHelper::LoadFileToString(FileCmds, *CmdLineFile))
			{
				FileCmds = FString(TEXT(" ")) + FileCmds.TrimStartAndEnd();

				if (FileCmds.Len() > 1)
				{
					UE_LOG(LogInit, Log, TEXT("Appending commandline from file:%s"), *FileCmds);

					FCommandLine::Append(*FileCmds);
				}
			}
			else
			{
				UE_LOG(LogInit, Warning, TEXT("Failed to load commandline file '%s'."), *CmdLineFile);
			}
		}
		else
		{
			UE_LOG(LogInit, Warning, TEXT("Can only load commandline files ending with .txt, can't load: %s"), *CmdLineFile);
		}
	}


	// Retrieve additional command line arguments from environment variable.
	FString Env = FPlatformMisc::GetEnvironmentVariable(TEXT("UE-CmdLineArgs")).TrimStart();
	if (Env.Len())
	{
		// Append the command line environment after inserting a space as we can't set it in the
		// environment. Note that any code accessing GCmdLine before appInit obviously won't
		// respect the command line environment additions.
		FCommandLine::Append(TEXT(" -EnvAfterHere "));
		FCommandLine::Append(*Env);
	}
#endif

	// Error history.
	FCString::Strcpy(GErrorHist, TEXT("Fatal error!" LINE_TERMINATOR LINE_TERMINATOR));

	// Platform specific pre-init.
	{
		SCOPED_BOOT_TIMING("FPlatformMisc::PlatformPreInit");
		FPlatformMisc::PlatformPreInit();
	}
#if WITH_APPLICATION_CORE
	{
		SCOPED_BOOT_TIMING("FPlatformApplicationMisc::PreInit");
		FPlatformApplicationMisc::PreInit();
	}
#endif

	// Keep track of start time.
	GSystemStartTime = FDateTime::Now().ToString();

	// Switch into executable's directory.
	FPlatformProcess::SetCurrentWorkingDirectoryToBaseDir();

	{
		SCOPED_BOOT_TIMING("IFileManager::Get().ProcessCommandLineOptions()");
		// Now finish initializing the file manager after the command line is set up
		IFileManager::Get().ProcessCommandLineOptions();
	}

	FPageAllocator::LatchProtectedMode();

	if (FParse::Param(FCommandLine::Get(), TEXT("purgatorymallocproxy")))
	{
		FMemory::EnablePurgatoryTests();
	}

	if (FParse::Param(FCommandLine::Get(), TEXT("poisonmallocproxy")))
	{
		FMemory::EnablePoisonTests();
	}

#if !UE_BUILD_SHIPPING
	if (FParse::Param(FCommandLine::Get(), TEXT("BUILDMACHINE")))
	{
		GIsBuildMachine = true;
	}

	// If "-WaitForDebugger" was specified, halt startup and wait for a debugger to attach before continuing
	if( FParse::Param( FCommandLine::Get(), TEXT( "WaitForDebugger" ) ) )
	{
		while( !FPlatformMisc::IsDebuggerPresent() )
		{
			FPlatformProcess::Sleep( 0.1f );
		}
	}
#endif // !UE_BUILD_SHIPPING

#if PLATFORM_WINDOWS

	// make sure that the log directory exists
	IFileManager::Get().MakeDirectory( *FPaths::ProjectLogDir() );

	// update the mini dump filename now that we have enough info to point it to the log folder even in installed builds
	FCString::Strcpy(MiniDumpFilenameW, *IFileManager::Get().ConvertToAbsolutePathForExternalAppForWrite(*FString::Printf(TEXT("%sunreal-v%i-%s.dmp"), *FPaths::ProjectLogDir(), FEngineVersion::Current().GetChangelist(), *FDateTime::Now().ToString())));
#endif
	{
		SCOPED_BOOT_TIMING("FPlatformOutputDevices::SetupOutputDevices");
		// Init logging to disk
		FPlatformOutputDevices::SetupOutputDevices();
	}

#if WITH_EDITOR
	// Append any command line overrides when running as a preview device
	if (FPIEPreviewDeviceModule::IsRequestingPreviewDevice())
	{
		FPIEPreviewDeviceModule* PIEPreviewDeviceProfileSelectorModule = FModuleManager::LoadModulePtr<FPIEPreviewDeviceModule>("PIEPreviewDeviceProfileSelector");
		if (PIEPreviewDeviceProfileSelectorModule)
		{
			PIEPreviewDeviceProfileSelectorModule->ApplyCommandLineOverrides();
		}
	}
#endif

	{
		SCOPED_BOOT_TIMING("FConfigCacheIni::InitializeConfigSystem");
		LLM_SCOPE(ELLMTag::ConfigSystem);
		// init config system
		FConfigCacheIni::InitializeConfigSystem();
	}

<<<<<<< HEAD
	// Load "asap" plugin modules
	IPluginManager&  PluginManager = IPluginManager::Get();
	IProjectManager& ProjectManager = IProjectManager::Get();
	if (!ProjectManager.LoadModulesForProject(ELoadingPhase::EarliestPossible) || !PluginManager.LoadModulesForEnabledPlugins(ELoadingPhase::EarliestPossible))
	{
		return false;
	}


	// Now that configs have been initialized, setup stack walking options
	FPlatformStackWalk::Init();
=======
	{
		SCOPED_BOOT_TIMING("FPlatformStackWalk::Init");
		// Now that configs have been initialized, setup stack walking options
		FPlatformStackWalk::Init();
	}
>>>>>>> 2c6cc5c9

#if WITH_EDITOR
	FBlueprintSupport::InitializeCompilationManager();
#endif

	CheckForPrintTimesOverride();

	// Check whether the project or any of its plugins are missing or are out of date
#if UE_EDITOR && !IS_MONOLITHIC
	if(!GIsBuildMachine && FPaths::IsProjectFilePathSet() && PluginManager.AreRequiredPluginsAvailable())
	{
		bool bNeedCompile = false;
		GConfig->GetBool(TEXT("/Script/UnrealEd.EditorLoadingSavingSettings"), TEXT("bForceCompilationAtStartup"), bNeedCompile, GEditorPerProjectIni);
		if(FParse::Param(FCommandLine::Get(), TEXT("SKIPCOMPILE")) || FParse::Param(FCommandLine::Get(), TEXT("MULTIPROCESS")))
		{
			bNeedCompile = false;
		}
		if(!bNeedCompile)
		{
			// Check if any of the project or plugin modules are out of date, and the user wants to compile them.
			TArray<FString> IncompatibleFiles;
			ProjectManager.CheckModuleCompatibility(IncompatibleFiles);
			PluginManager.CheckModuleCompatibility(IncompatibleFiles);

			if (IncompatibleFiles.Num() > 0)
			{
				// Log the modules which need to be rebuilt
				for (int Idx = 0; Idx < IncompatibleFiles.Num(); Idx++)
				{
					UE_LOG(LogInit, Warning, TEXT("Incompatible or missing module: %s"), *IncompatibleFiles[Idx]);
				}

				// Build the error message for the dialog box
				FString ModulesList = TEXT("The following modules are missing or built with a different engine version:\n\n");

				int NumModulesToDisplay = (IncompatibleFiles.Num() <= 20)? IncompatibleFiles.Num() : 15;
				for (int Idx = 0; Idx < NumModulesToDisplay; Idx++)
				{
					ModulesList += FString::Printf(TEXT("  %s\n"), *IncompatibleFiles[Idx]);
				}
				if(IncompatibleFiles.Num() > NumModulesToDisplay)
				{
					ModulesList += FString::Printf(TEXT("  (+%d others, see log for details)\n"), IncompatibleFiles.Num() - NumModulesToDisplay);
				}

				ModulesList += TEXT("\nWould you like to rebuild them now?");

				// If we're running with -stdout, assume that we're a non interactive process and about to fail
				if (FApp::IsUnattended() || FParse::Param(FCommandLine::Get(), TEXT("stdout")))
				{
					return false;
				}

				// Ask whether to compile before continuing
				if (FPlatformMisc::MessageBoxExt(EAppMsgType::YesNo, *ModulesList, *FString::Printf(TEXT("Missing %s Modules"), FApp::GetProjectName())) == EAppReturnType::No)
				{
					return false;
				}

				bNeedCompile = true;
			}
		}

		if(bNeedCompile)
		{
			// Try to compile it
			FFeedbackContext *Context = (FFeedbackContext*)FDesktopPlatformModule::Get()->GetNativeFeedbackContext();
			Context->BeginSlowTask(FText::FromString(TEXT("Starting build...")), true, true);
			bool bCompileResult = FDesktopPlatformModule::Get()->CompileGameProject(FPaths::RootDir(), FPaths::GetProjectFilePath(), Context);
			Context->EndSlowTask();

			// Get a list of modules which are still incompatible
			TArray<FString> StillIncompatibleFiles;
			ProjectManager.CheckModuleCompatibility(StillIncompatibleFiles);
			PluginManager.CheckModuleCompatibility(StillIncompatibleFiles);

			if(!bCompileResult || StillIncompatibleFiles.Num() > 0)
			{
				for (int Idx = 0; Idx < StillIncompatibleFiles.Num(); Idx++)
				{
					UE_LOG(LogInit, Warning, TEXT("Still incompatible or missing module: %s"), *StillIncompatibleFiles[Idx]);
				}
				if (!FApp::IsUnattended())
				{
					FPlatformMisc::MessageBoxExt(EAppMsgType::Ok, *FString::Printf(TEXT("%s could not be compiled. Try rebuilding from source manually."), FApp::GetProjectName()), TEXT("Error"));
				}
				return false;
			}
		}
	}
#endif

	// Put the command line and config info into the suppression system (before plugins start loading)
	FLogSuppressionInterface::Get().ProcessConfigAndCommandLine();

	// NOTE: This is the earliest place to init the online subsystems (via plugins)
	// Code needs GConfigFile to be valid
	// Must be after FThreadStats::StartThread();
	// Must be before Render/RHI subsystem D3DCreate() for platform services that need D3D hooks like Steam

	{
		SCOPED_BOOT_TIMING("Load pre-init plugin modules");
		// Load "pre-init" plugin modules
		if (!ProjectManager.LoadModulesForProject(ELoadingPhase::PostConfigInit) || !PluginManager.LoadModulesForEnabledPlugins(ELoadingPhase::PostConfigInit))
		{
			return false;
		}
	}

	// Register the callback that allows the text localization manager to load data for plugins
	FCoreDelegates::GatherAdditionalLocResPathsCallback.AddLambda([&PluginManager](TArray<FString>& OutLocResPaths)
	{
		PluginManager.GetLocalizationPathsForEnabledPlugins(OutLocResPaths);
	});

	PreInitHMDDevice();

	// after the above has run we now have the REQUIRED set of engine .INIs  (all of the other .INIs)
	// that are gotten from .h files' config() are not requires and are dynamically loaded when the .u files are loaded

#if !UE_BUILD_SHIPPING
	// Prompt the user for remote debugging?
	bool bPromptForRemoteDebug = false;
	GConfig->GetBool(TEXT("Engine.ErrorHandling"), TEXT("bPromptForRemoteDebugging"), bPromptForRemoteDebug, GEngineIni);
	bool bPromptForRemoteDebugOnEnsure = false;
	GConfig->GetBool(TEXT("Engine.ErrorHandling"), TEXT("bPromptForRemoteDebugOnEnsure"), bPromptForRemoteDebugOnEnsure, GEngineIni);

	if (FParse::Param(FCommandLine::Get(), TEXT("PROMPTREMOTEDEBUG")))
	{
		bPromptForRemoteDebug = true;
	}

	if (FParse::Param(FCommandLine::Get(), TEXT("PROMPTREMOTEDEBUGENSURE")))
	{
		bPromptForRemoteDebug = true;
		bPromptForRemoteDebugOnEnsure = true;
	}

	FPlatformMisc::SetShouldPromptForRemoteDebugging(bPromptForRemoteDebug);
	FPlatformMisc::SetShouldPromptForRemoteDebugOnEnsure(bPromptForRemoteDebugOnEnsure);

	// Feedback context.
	if (FParse::Param(FCommandLine::Get(), TEXT("WARNINGSASERRORS")))
	{
		GWarn->TreatWarningsAsErrors = true;
	}

	if (FParse::Param(FCommandLine::Get(), TEXT("SILENT")))
	{
		GIsSilent = true;
	}

	if (FParse::Param(FCommandLine::Get(), TEXT("RUNNINGUNATTENDEDSCRIPT")))
	{
		GIsRunningUnattendedScript = true;
	}

#endif // !UE_BUILD_SHIPPING

	// Show log if wanted.
	if (GLogConsole && FParse::Param(FCommandLine::Get(), TEXT("LOG")))
	{
		GLogConsole->Show(true);
	}

	// Print all initial startup logging
	FApp::PrintStartupLogMessages();

	// if a logging build, clear out old log files
#if !NO_LOGGING
	FMaintenance::DeleteOldLogs();
#endif

#if !UE_BUILD_SHIPPING
	{
		SCOPED_BOOT_TIMING("FApp::InitializeSession");
		FApp::InitializeSession();
	}
#endif

	// Checks.
	check(sizeof(uint8) == 1);
	check(sizeof(int8) == 1);
	check(sizeof(uint16) == 2);
	check(sizeof(uint32) == 4);
	check(sizeof(uint64) == 8);
	check(sizeof(ANSICHAR) == 1);

#if PLATFORM_TCHAR_IS_4_BYTES
	check(sizeof(TCHAR) == 4);
#else
	check(sizeof(TCHAR) == 2);
#endif

	check(sizeof(int16) == 2);
	check(sizeof(int32) == 4);
	check(sizeof(int64) == 8);
	check(sizeof(bool) == 1);
	check(sizeof(float) == 4);
	check(sizeof(double) == 8);

	// Init list of common colors.
	GColorList.CreateColorMap();

	bool bForceSmokeTests = false;
	GConfig->GetBool(TEXT("AutomationTesting"), TEXT("bForceSmokeTests"), bForceSmokeTests, GEngineIni);
	bForceSmokeTests |= FParse::Param(FCommandLine::Get(), TEXT("bForceSmokeTests"));
	FAutomationTestFramework::Get().SetForceSmokeTests(bForceSmokeTests);

	// Init other systems.
	{
		SCOPED_BOOT_TIMING("FCoreDelegates::OnInit.Broadcast");
		FCoreDelegates::OnInit.Broadcast();
	}
	return true;
}


void FEngineLoop::AppPreExit( )
{
	UE_LOG(LogExit, Log, TEXT("Preparing to exit.") );

	FCoreDelegates::OnPreExit.Broadcast();

	MALLOC_PROFILER( GMalloc->Exec(nullptr, TEXT("MPROF STOP"), *GLog);	);

#if WITH_ENGINE
	if (FString(FCommandLine::Get()).Contains(TEXT("CreatePak")) && GetDerivedDataCache())
	{
		// if we are creating a Pak, we need to make sure everything is done and written before we exit
		UE_LOG(LogInit, Display, TEXT("Closing DDC Pak File."));
		GetDerivedDataCacheRef().WaitForQuiescence(true);
	}
#endif

#if WITH_EDITOR
	FRemoteConfig::Flush();
#endif

	FCoreDelegates::OnExit.Broadcast();

#if WITH_EDITOR
	if (GLargeThreadPool != nullptr)
	{
		GLargeThreadPool->Destroy();
	}
#endif // WITH_EDITOR

	// Clean up the thread pool
	if (GThreadPool != nullptr)
	{
		GThreadPool->Destroy();
	}

	if (GBackgroundPriorityThreadPool != nullptr)
	{
		GBackgroundPriorityThreadPool->Destroy();
	}

	if (GIOThreadPool != nullptr)
	{
		GIOThreadPool->Destroy();
	}

#if WITH_ENGINE
	if ( GShaderCompilingManager )
	{
		GShaderCompilingManager->Shutdown();

		delete GShaderCompilingManager;
		GShaderCompilingManager = nullptr;
	}
#endif
}


void FEngineLoop::AppExit( )
{
#if !WITH_ENGINE
	// when compiled WITH_ENGINE, this will happen in FEngineLoop::Exit()
	FTaskGraphInterface::Shutdown();
#endif // WITH_ENGINE

	UE_LOG(LogExit, Log, TEXT("Exiting."));

#if WITH_APPLICATION_CORE
	FPlatformApplicationMisc::TearDown();
#endif
	FPlatformMisc::PlatformTearDown();

	if (GConfig)
	{
		GConfig->Exit();
		delete GConfig;
		GConfig = nullptr;
	}

	if( GLog )
	{
		GLog->TearDown();
	}

	FInternationalization::TearDown();
}

void FEngineLoop::PostInitRHI()
{
#if WITH_ENGINE
	TArray<uint32> PixelFormatByteWidth;
	PixelFormatByteWidth.AddUninitialized(PF_MAX);
	for (int i = 0; i < PF_MAX; i++)
	{
		PixelFormatByteWidth[i] = GPixelFormats[i].BlockBytes;
	}
	RHIPostInit(PixelFormatByteWidth);
#endif
}

void FEngineLoop::PreInitHMDDevice()
{
#if WITH_ENGINE && !UE_SERVER
	if (!FParse::Param(FCommandLine::Get(), TEXT("nohmd")) && !FParse::Param(FCommandLine::Get(), TEXT("emulatestereo")))
	{
		// Get a list of modules that implement this feature
		FName Type = IHeadMountedDisplayModule::GetModularFeatureName();
		IModularFeatures& ModularFeatures = IModularFeatures::Get();
		TArray<IHeadMountedDisplayModule*> HMDModules = ModularFeatures.GetModularFeatureImplementations<IHeadMountedDisplayModule>(Type);

		// Check whether the user passed in an explicit HMD module on the command line
		FString ExplicitHMDName;
		bool bUseExplicitHMDName = FParse::Value(FCommandLine::Get(), TEXT("hmd="), ExplicitHMDName);

		// Iterate over modules, checking ExplicitHMDName and calling PreInit
		for (auto HMDModuleIt = HMDModules.CreateIterator(); HMDModuleIt; ++HMDModuleIt)
		{
			IHeadMountedDisplayModule* HMDModule = *HMDModuleIt;


			bool bUnregisterHMDModule = false;
			if (bUseExplicitHMDName)
			{
				TArray<FString> HMDAliases;
				HMDModule->GetModuleAliases(HMDAliases);
				HMDAliases.Add(HMDModule->GetModuleKeyName());

				bUnregisterHMDModule = true;
				for (const FString& HMDModuleName : HMDAliases)
				{
					if (ExplicitHMDName.Equals(HMDModuleName, ESearchCase::IgnoreCase))
					{
						bUnregisterHMDModule = false;
						break;
					}
				}
			}
			else
			{
				bUnregisterHMDModule = !HMDModule->PreInit();
			}

			if (bUnregisterHMDModule)
			{
				// Unregister modules which don't match ExplicitHMDName, or which fail PreInit
				ModularFeatures.UnregisterModularFeature(Type, HMDModule);
			}
		}
		// Note we do not disable or warn here if no HMD modules matched ExplicitHMDName, as not all HMD plugins have been loaded yet.
	}
#endif // #if WITH_ENGINE && !UE_SERVER
}

#undef LOCTEXT_NAMESPACE<|MERGE_RESOLUTION|>--- conflicted
+++ resolved
@@ -995,14 +995,12 @@
 
 int32 FEngineLoop::PreInit(const TCHAR* CmdLine)
 {
-<<<<<<< HEAD
+	SCOPED_BOOT_TIMING("FEngineLoop::PreInit");
+
 #if PLATFORM_WINDOWS
 	// Register a handler for Ctrl-C so we've effective signal handling from the outset.
 	FWindowsPlatformMisc::SetGracefulTerminationHandler();
 #endif // PLATFORM_WINDOWS
-=======
-	SCOPED_BOOT_TIMING("FEngineLoop::PreInit");
->>>>>>> 2c6cc5c9
 
 	FMemory::SetupTLSCachesOnCurrentThread();
 
@@ -4405,7 +4403,6 @@
 		FConfigCacheIni::InitializeConfigSystem();
 	}
 
-<<<<<<< HEAD
 	// Load "asap" plugin modules
 	IPluginManager&  PluginManager = IPluginManager::Get();
 	IProjectManager& ProjectManager = IProjectManager::Get();
@@ -4414,16 +4411,11 @@
 		return false;
 	}
 
-
-	// Now that configs have been initialized, setup stack walking options
-	FPlatformStackWalk::Init();
-=======
 	{
 		SCOPED_BOOT_TIMING("FPlatformStackWalk::Init");
 		// Now that configs have been initialized, setup stack walking options
 		FPlatformStackWalk::Init();
 	}
->>>>>>> 2c6cc5c9
 
 #if WITH_EDITOR
 	FBlueprintSupport::InitializeCompilationManager();
