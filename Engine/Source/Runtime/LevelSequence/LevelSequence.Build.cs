// Copyright 1998-2016 Epic Games, Inc. All Rights Reserved.

using UnrealBuildTool;

public class LevelSequence : ModuleRules
{
	public LevelSequence(TargetInfo Target)
	{
		PrivateIncludePaths.Add("Runtime/LevelSequence/Private");

		PublicDependencyModuleNames.AddRange(
            new string[] {
                "Core",
                "CoreUObject",
                "Engine",
				"MovieScene",
<<<<<<< HEAD
                "MovieSceneTracks",
=======
				"MovieSceneTracks",
				"UMG",
>>>>>>> aaefee4c
            }
        );
	}
}<|MERGE_RESOLUTION|>--- conflicted
+++ resolved
@@ -14,12 +14,8 @@
                 "CoreUObject",
                 "Engine",
 				"MovieScene",
-<<<<<<< HEAD
-                "MovieSceneTracks",
-=======
 				"MovieSceneTracks",
 				"UMG",
->>>>>>> aaefee4c
             }
         );
 	}
