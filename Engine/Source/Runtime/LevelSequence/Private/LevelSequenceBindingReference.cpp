// Copyright 1998-2017 Epic Games, Inc. All Rights Reserved.

#include "LevelSequenceBindingReference.h"
#include "LevelSequenceLegacyObjectReference.h"
#include "UObject/Package.h"
#include "UObject/ObjectMacros.h"
#include "MovieSceneFwd.h"
#include "PackageName.h"
#include "Engine/World.h"
#include "Engine/Engine.h"
#include "Paths.h"

FLevelSequenceBindingReference::FLevelSequenceBindingReference(UObject* InObject, UObject* InContext)
{
	check(InContext && InObject);

	if (!InContext->IsA<UWorld>() && InObject->IsIn(InContext))
	{
		ObjectPath = InObject->GetPathName(InContext);
	}
	else
	{
		UPackage* ObjectPackage = InObject->GetOutermost();
		if (!ensure(ObjectPackage))
		{
			return;
		}

		FString PackageName = ObjectPackage->GetName();
#if WITH_EDITORONLY_DATA
		// If this is being set from PIE we need to remove the pie prefix and point to the editor object
		if (ObjectPackage->PIEInstanceID != INDEX_NONE)
		{
			FString PIEPrefix = FString::Printf(PLAYWORLD_PACKAGE_PREFIX TEXT("_%d_"), ObjectPackage->PIEInstanceID);
			PackageName.ReplaceInline(*PIEPrefix, TEXT(""));
		}
#endif
		
		FString FullPath = PackageName + TEXT(".") + InObject->GetPathName(ObjectPackage);
		ExternalObjectPath = FSoftObjectPath(FullPath);
	}
}

UObject* FLevelSequenceBindingReference::Resolve(UObject* InContext) const
{
	if (ExternalObjectPath.IsNull())
	{
		return FindObject<UObject>(InContext, *ObjectPath, false);
	}
	else
	{
		FSoftObjectPath TempPath = ExternalObjectPath;

#if WITH_EDITORONLY_DATA
		int32 ContextPlayInEditorID = InContext ? InContext->GetOutermost()->PIEInstanceID : INDEX_NONE;

<<<<<<< HEAD
#if WITH_EDITORONLY_DATA
		int32 PIEInstanceID = InContext ? InContext->GetOutermost()->PIEInstanceID : INDEX_NONE;

		const FString ShortPackageOuterAndName = FPackageName::GetLongPackageAssetName(PackageName);
		if (ensureMsgf(!ShortPackageOuterAndName.StartsWith(PLAYWORLD_PACKAGE_PREFIX), TEXT("Detected PIE world prefix in level sequence binding - this should not happen")))
		{
			if (PIEInstanceID != INDEX_NONE)
			{
				FixupPIEPackageName = FPackageName::GetLongPackagePath(PackageName) / FString::Printf(PLAYWORLD_PACKAGE_PREFIX TEXT("_%d_"), PIEInstanceID) + ShortPackageOuterAndName;
			}
			else
			{
				const FString PlayOnConsolePackageName = FPackageName::FilenameToLongPackageName(FPaths::Combine(*FPaths::GameSavedDir(), *GEngine->PlayOnConsoleSaveDir));
				const FString ConsoleName = FString(TEXT("PC"));
				const FString Prefix = FString(PLAYWORLD_CONSOLE_BASE_PACKAGE_PREFIX) + ConsoleName;

				FixupPIEPackageName = PlayOnConsolePackageName + FPackageName::GetLongPackagePath(PackageName) / Prefix + ShortPackageOuterAndName;
			}
			SearchWithinPackage = *FixupPIEPackageName;
		}
#endif

		UPackage* Package = FindPackage(nullptr, SearchWithinPackage);
		if (!Package)
		{
			//Package wasn't found, fall back to default path
			Package = FindPackage(nullptr, *PackageName);
		}
		return Package ? FindObject<UObject>(Package, *ObjectPath, false) : nullptr;
=======
		if (ContextPlayInEditorID != INDEX_NONE)
		{
			// We have an override PIE id, so set the global before entering
			TGuardValue<int32> PIEGuard(GPlayInEditorID, ContextPlayInEditorID);
			TempPath.FixupForPIE();
		}
		else
		{
			TempPath.FixupForPIE();
		}
#endif

		return TempPath.ResolveObject();
>>>>>>> 9f6ccf49
	}
}

void FLevelSequenceBindingReference::PostSerialize(const FArchive& Ar)
{
	if (Ar.IsLoading() && !PackageName_DEPRECATED.IsEmpty())
	{
		// This was saved as two strings, combine into one soft object path so it handles PIE and redirectors properly
		FString FullPath = PackageName_DEPRECATED + TEXT(".") + ObjectPath;

		ExternalObjectPath.SetPath(FullPath);
		ObjectPath.Reset();
		PackageName_DEPRECATED.Reset();
	}
}

UObject* ResolveByPath(UObject* InContext, const FString& InObjectPath)
{
	if (!InObjectPath.IsEmpty())
	{
		if (UObject* FoundObject = FindObject<UObject>(InContext, *InObjectPath, false))
		{
			return FoundObject;
		}

		if (UObject* FoundObject = FindObject<UObject>(ANY_PACKAGE, *InObjectPath, false))
		{
			return FoundObject;
		}
	}

	return nullptr;
}

UObject* FLevelSequenceLegacyObjectReference::Resolve(UObject* InContext) const
{
	if (ObjectId.IsValid() && InContext != nullptr)
	{
		int32 PIEInstanceID = InContext->GetOutermost()->PIEInstanceID;
		FUniqueObjectGuid FixedUpId = PIEInstanceID == -1 ? ObjectId : ObjectId.FixupForPIE(PIEInstanceID);

		if (PIEInstanceID != -1 && FixedUpId == ObjectId)
		{
			UObject* FoundObject = ResolveByPath(InContext, ObjectPath);
			if (FoundObject)
			{
				return FoundObject;
			}

			UE_LOG(LogMovieScene, Warning, TEXT("Attempted to resolve object with a PIE instance that has not been fixed up yet. This is probably due to a streamed level not being available yet."));
			return nullptr;
		}
		FLazyObjectPtr LazyPtr;
		LazyPtr = FixedUpId;

		if (UObject* FoundObject = LazyPtr.Get())
		{
			return FoundObject;
		}
	}

	return ResolveByPath(InContext, ObjectPath);
}

bool FLevelSequenceObjectReferenceMap::Serialize(FArchive& Ar)
{
	int32 Num = Map.Num();
	Ar << Num;

	if (Ar.IsLoading())
	{
		while(Num-- > 0)
		{
			FGuid Key;
			Ar << Key;

			FLevelSequenceLegacyObjectReference Value;
			Ar << Value;

			Map.Add(Key, Value);
		}
	}
	else if (Ar.IsSaving() || Ar.IsCountingMemory() || Ar.IsObjectReferenceCollector())
	{
		for (auto& Pair : Map)
		{
			Ar << Pair.Key;
			Ar << Pair.Value;
		}
	}
	return true;
}

bool FLevelSequenceBindingReferences::HasBinding(const FGuid& ObjectId) const
{
	return BindingIdToReferences.Contains(ObjectId);
}

void FLevelSequenceBindingReferences::AddBinding(const FGuid& ObjectId, UObject* InObject, UObject* InContext)
{
	BindingIdToReferences.FindOrAdd(ObjectId).References.Emplace(InObject, InContext);
}

void FLevelSequenceBindingReferences::RemoveBinding(const FGuid& ObjectId)
{
	BindingIdToReferences.Remove(ObjectId);
}

void FLevelSequenceBindingReferences::ResolveBinding(const FGuid& ObjectId, UObject* InContext, TArray<UObject*, TInlineAllocator<1>>& OutObjects) const
{
	const FLevelSequenceBindingReferenceArray* ReferenceArray = BindingIdToReferences.Find(ObjectId);
	if (!ReferenceArray)
	{
		return;
	}

	for (const FLevelSequenceBindingReference& Reference : ReferenceArray->References)
	{
		UObject* ResolvedObject = Reference.Resolve(InContext);

		// if the resolved object does not have a valid world (e.g. world is being torn down), dont resolve
		if (ResolvedObject && ResolvedObject->GetWorld())
		{
			OutObjects.Add(ResolvedObject);
		}
	}
}


UObject* FLevelSequenceObjectReferenceMap::ResolveBinding(const FGuid& ObjectId, UObject* InContext) const
{
	const FLevelSequenceLegacyObjectReference* Reference = Map.Find(ObjectId);
	UObject* ResolvedObject = Reference ? Reference->Resolve(InContext) : nullptr;
	if (ResolvedObject != nullptr)
	{
		// if the resolved object does not have a valid world (e.g. world is being torn down), dont resolve
		return ResolvedObject->GetWorld() != nullptr ? ResolvedObject : nullptr;
	}
	return nullptr;
}<|MERGE_RESOLUTION|>--- conflicted
+++ resolved
@@ -7,8 +7,6 @@
 #include "MovieSceneFwd.h"
 #include "PackageName.h"
 #include "Engine/World.h"
-#include "Engine/Engine.h"
-#include "Paths.h"
 
 FLevelSequenceBindingReference::FLevelSequenceBindingReference(UObject* InObject, UObject* InContext)
 {
@@ -54,37 +52,6 @@
 #if WITH_EDITORONLY_DATA
 		int32 ContextPlayInEditorID = InContext ? InContext->GetOutermost()->PIEInstanceID : INDEX_NONE;
 
-<<<<<<< HEAD
-#if WITH_EDITORONLY_DATA
-		int32 PIEInstanceID = InContext ? InContext->GetOutermost()->PIEInstanceID : INDEX_NONE;
-
-		const FString ShortPackageOuterAndName = FPackageName::GetLongPackageAssetName(PackageName);
-		if (ensureMsgf(!ShortPackageOuterAndName.StartsWith(PLAYWORLD_PACKAGE_PREFIX), TEXT("Detected PIE world prefix in level sequence binding - this should not happen")))
-		{
-			if (PIEInstanceID != INDEX_NONE)
-			{
-				FixupPIEPackageName = FPackageName::GetLongPackagePath(PackageName) / FString::Printf(PLAYWORLD_PACKAGE_PREFIX TEXT("_%d_"), PIEInstanceID) + ShortPackageOuterAndName;
-			}
-			else
-			{
-				const FString PlayOnConsolePackageName = FPackageName::FilenameToLongPackageName(FPaths::Combine(*FPaths::GameSavedDir(), *GEngine->PlayOnConsoleSaveDir));
-				const FString ConsoleName = FString(TEXT("PC"));
-				const FString Prefix = FString(PLAYWORLD_CONSOLE_BASE_PACKAGE_PREFIX) + ConsoleName;
-
-				FixupPIEPackageName = PlayOnConsolePackageName + FPackageName::GetLongPackagePath(PackageName) / Prefix + ShortPackageOuterAndName;
-			}
-			SearchWithinPackage = *FixupPIEPackageName;
-		}
-#endif
-
-		UPackage* Package = FindPackage(nullptr, SearchWithinPackage);
-		if (!Package)
-		{
-			//Package wasn't found, fall back to default path
-			Package = FindPackage(nullptr, *PackageName);
-		}
-		return Package ? FindObject<UObject>(Package, *ObjectPath, false) : nullptr;
-=======
 		if (ContextPlayInEditorID != INDEX_NONE)
 		{
 			// We have an override PIE id, so set the global before entering
@@ -98,7 +65,6 @@
 #endif
 
 		return TempPath.ResolveObject();
->>>>>>> 9f6ccf49
 	}
 }
 
