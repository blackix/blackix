--- conflicted
+++ resolved
@@ -226,10 +226,6 @@
 				{
 					UE_LOG(LogMediaUtils, Warning, TEXT("Texture Sample Format '%d' is not supported by Media Recorder."), (int32)Sample->GetFormat());
 					bUnsupportedWarningShowed = true;
-<<<<<<< HEAD
-					continue;
-				}
-=======
 				}
 				continue;
 			}
@@ -238,7 +234,6 @@
 			if (TargetImageFormat == EImageFormat::EXR && Sample->IsOutputSrgb())
 			{
 				bIsGammaCorrectionPreProcessingEnabled = true;
->>>>>>> 15f50b57
 			}
 
 			TUniquePtr<FImageWriteTask> ImageTask = MakeUnique<FImageWriteTask>();
@@ -259,11 +254,7 @@
 				}
 
 				// Should we move the color buffer into a raw image data container.
-<<<<<<< HEAD
-				bool bUseFMediaImagePixelData = bSetAlpha || (Sample->GetStride() != Size.X * NumChannels);
-=======
 				bool bUseFMediaImagePixelData = bSetAlpha || (Sample->GetStride() != Size.X * NumChannels) || bIsGammaCorrectionPreProcessingEnabled;
->>>>>>> 15f50b57
 
 				if (bUseFMediaImagePixelData)
 				{
@@ -303,15 +294,12 @@
 				}
 			}
 
-<<<<<<< HEAD
-=======
 			if (bIsGammaCorrectionPreProcessingEnabled)
 			{
 				const float DefaultGammaValue = 2.2f;
 				ImageTask->PixelPreProcessors.Add(TAsyncGammaCorrect<FColor>(DefaultGammaValue));
 			}
 
->>>>>>> 15f50b57
 			ImageTask->Format = TargetImageFormat;
 			ImageTask->CompressionQuality = CompressionQuality;
 			ImageTask->bOverwriteFile = true;
