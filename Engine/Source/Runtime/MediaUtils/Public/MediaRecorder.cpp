// Copyright 1998-2019 Epic Games, Inc. All Rights Reserved.

#include "MediaRecorder.h"

#include "Async/Async.h"
#include "Containers/UnrealString.h"
#include "HAL/FileManager.h"
#include "IImageWrapper.h"
#include "IImageWrapperModule.h"
#include "ImagePixelData.h"
#include "ImageWriteQueue.h"
#include "IMediaClock.h"
#include "IMediaClockSink.h"
#include "IMediaModule.h"
#include "MediaUtilsPrivate.h"
#include "Modules/ModuleManager.h"
#include "Serialization/Archive.h"

#include "MediaPlayerFacade.h"


/* Local helpers
 *****************************************************************************/

/**
 * Media clock sink for media textures.
 */
class FMediaRecorderClockSink
	: public IMediaClockSink
{
public:

	FMediaRecorderClockSink(FMediaRecorder& InOwner)
		: Owner(InOwner)
	{ }

	virtual ~FMediaRecorderClockSink() { }

public:

	virtual void TickOutput(FTimespan DeltaTime, FTimespan Timecode) override
	{
		Owner.TickRecording();
	}

private:

	FMediaRecorder& Owner;
};


/**
 * ImagePixelData for TextureSample.
 * Can only be used when Stride == Dim.X*"Number of channels"
 */
struct FMediaImagePixelData : FImagePixelData
{
	FMediaImagePixelData(TSharedPtr<IMediaTextureSample, ESPMode::ThreadSafe>& InSample
		, const FIntPoint& InSize
		, EImagePixelType InPixelType
		, ERGBFormat InPixelLayout
		, uint8 InBitDepth
		, uint8 InNumChannels)
		: FImagePixelData(InSize, InPixelType, InPixelLayout, InBitDepth, InNumChannels)
		, Sample(InSample)
	{
	}

	TSharedPtr<IMediaTextureSample, ESPMode::ThreadSafe> Sample;

	virtual TUniquePtr<FImagePixelData> Move() override
	{
		return MakeUnique<FMediaImagePixelData>(MoveTemp(*this));
	}

	virtual TUniquePtr<FImagePixelData> Copy() const override
	{
		return MakeUnique<FMediaImagePixelData>(*this);
	}

	virtual void RetrieveData(const void*& OutDataPtr, int32& OutSizeBytes) const override
	{
		OutDataPtr = Sample->GetBuffer();
		OutSizeBytes = Sample->GetStride() * Sample->GetDim().Y;
	}
};


/* MediaRecorderHelpers namespace
*****************************************************************************/

namespace MediaRecorderHelpers
{
	template<class TColorType>
	TUniquePtr<TImagePixelData<TColorType>> CreatePixelData(TSharedPtr<IMediaTextureSample, ESPMode::ThreadSafe> InSample, const FIntPoint InSize, int32 InNumChannels)
	{
		const int32 NumberOfTexel = InSize.Y * InSize.X;
		TUniquePtr<TImagePixelData<TColorType>> PixelData = MakeUnique<TImagePixelData<TColorType>>(InSize);
		PixelData->Pixels.Reset(NumberOfTexel);

		const void* Buffer = InSample->GetBuffer();
		const uint32 Stride = InSample->GetStride();
		if (NumberOfTexel == Stride *InSize.Y / InNumChannels)
		{
			PixelData->Pixels.Append(reinterpret_cast<const TColorType*>(Buffer), NumberOfTexel);
		}
		else
		{
			for (int IndexY = 0; IndexY < InSize.Y; ++IndexY)
			{
				PixelData->Pixels.Append(reinterpret_cast<const TColorType*>(reinterpret_cast<const uint8*>(Buffer) + (Stride*IndexY)), InSize.X);
			}
		}

		return MoveTemp(PixelData);
	};
}

/* FMediaRecorder implementation
 *****************************************************************************/

FMediaRecorder::FMediaRecorder()
	: bRecording(false)
	, bUnsupportedWarningShowed(false)
	, FrameCount(0)
	, NumerationStyle(EMediaRecorderNumerationStyle::AppendSampleTime)
	, bSetAlpha(false)
	, CompressionQuality(0)
	, ImageWriteQueue(nullptr)
{ }


void FMediaRecorder::StartRecording(const FMediaRecorderData& InRecoderData)
{
	if (bRecording)
	{
		StopRecording();
	}

	IMediaModule* MediaModule = FModuleManager::LoadModulePtr<IMediaModule>("Media");

	if (MediaModule == nullptr)
	{
		return;
	}

	BaseFilename = InRecoderData.BaseFilename;
	NumerationStyle = InRecoderData.NumerationStyle;
	TargetImageFormat = InRecoderData.TargetImageFormat;
	bSetAlpha = InRecoderData.bResetAlpha;
	CompressionQuality = InRecoderData.CompressionQuality;

	SampleQueue = MakeShared<FMediaTextureSampleQueue, ESPMode::ThreadSafe>();
	InRecoderData.PlayerFacade->AddVideoSampleSink(SampleQueue.ToSharedRef());

	ClockSink = MakeShared<FMediaRecorderClockSink, ESPMode::ThreadSafe>(*this);
	MediaModule->GetClock().AddSink(ClockSink.ToSharedRef());

	ImageWriteQueue = &FModuleManager::LoadModuleChecked<IImageWriteQueueModule>("ImageWriteQueue").GetWriteQueue();

	bRecording = true;
}


void FMediaRecorder::StopRecording()
{
	if (bRecording && ImageWriteQueue)
	{
		CompletedFence = ImageWriteQueue->CreateFence();
	}
	bRecording = false;

	ImageWriteQueue = nullptr;
	ClockSink.Reset();
	SampleQueue.Reset();
}


bool FMediaRecorder::WaitPendingTasks(const FTimespan& InDuration)
{
	bool bResult = true;
	if (CompletedFence.IsValid())
	{
		bResult = CompletedFence.WaitFor(InDuration);
	}
	CompletedFence = TFuture<void>();
	return bResult;
}


void FMediaRecorder::TickRecording()
{
	if (!bRecording)
	{
		return; // not recording
	}

	check(SampleQueue.IsValid());

	if (ImageWriteQueue == nullptr)
	{
		while (SampleQueue->Pop());
		StopRecording();
	}
	else
	{
		TSharedPtr<IMediaTextureSample, ESPMode::ThreadSafe> Sample;

		while (SampleQueue->Dequeue(Sample) && Sample.IsValid())
		{
			const void* SampleBuffer = Sample->GetBuffer();

			if (SampleBuffer == nullptr)
			{
				continue; // only raw samples supported right now
			}

			if (Sample->GetDim().GetMin() == 0)
			{
				continue; // nothing to save
			}

			if (Sample->GetFormat() != EMediaTextureSampleFormat::CharBGRA && Sample->GetFormat() != EMediaTextureSampleFormat::FloatRGBA)
			{
				if (!bUnsupportedWarningShowed)
				{
<<<<<<< HEAD
					UE_LOG(LogMediaUtils, Warning, TEXT("Texture Sample Format '%s' is not supported by Media Recorder."), MediaTextureSampleFormat::EnumToString(Sample->GetFormat()));
=======
					UE_LOG(LogMediaUtils, Warning, TEXT("Media Source type cannot be recorded by Sequence Recorder. Texture Sample Format '%s' is not supported by Media Recorder."), MediaTextureSampleFormat::EnumToString(Sample->GetFormat()));
>>>>>>> 5edfa17c
					bUnsupportedWarningShowed = true;
				}
				continue;
			}

			bool bIsGammaCorrectionPreProcessingEnabled = false;
			if (TargetImageFormat == EImageFormat::EXR && Sample->IsOutputSrgb())
			{
				bIsGammaCorrectionPreProcessingEnabled = true;
			}

			TUniquePtr<FImageWriteTask> ImageTask = MakeUnique<FImageWriteTask>();

			// Set PixelData
			{
				const FIntPoint Size = Sample->GetDim();
				EImagePixelType PixelType = EImagePixelType::Color;
				ERGBFormat PixelLayout = ERGBFormat::BGRA;
				int32 BitDepth = 8;
				int32 NumChannels = 4;

				if (Sample->GetFormat() == EMediaTextureSampleFormat::FloatRGBA)
				{
					PixelType = EImagePixelType::Float16;
					PixelLayout = ERGBFormat::RGBA;
					BitDepth = 16;
				}

				// Should we move the color buffer into a raw image data container.
				bool bUseFMediaImagePixelData = bSetAlpha || (Sample->GetStride() != Size.X * NumChannels) || bIsGammaCorrectionPreProcessingEnabled;

				if (bUseFMediaImagePixelData)
				{
					const int32 NumberOfTexel = Size.Y * Size.X;
					if (Sample->GetFormat() == EMediaTextureSampleFormat::FloatRGBA)
					{
						ImageTask->PixelData = MediaRecorderHelpers::CreatePixelData<FFloat16Color>(Sample, Size, NumChannels);
					}
					else
					{
						check(Sample->GetFormat() == EMediaTextureSampleFormat::CharBGRA);
						ImageTask->PixelData = MediaRecorderHelpers::CreatePixelData<FColor>(Sample, Size, NumChannels);
					}
				}
				else
				{
					// Use the MediaSample to save memory
					ImageTask->PixelData = MakeUnique<FMediaImagePixelData>(Sample, Size, PixelType, PixelLayout, BitDepth, NumChannels);
				}

				if (bSetAlpha)
				{
					check(bUseFMediaImagePixelData);

					if (Sample->GetFormat() == EMediaTextureSampleFormat::FloatRGBA)
					{
						ImageTask->PixelPreProcessors.Add(TAsyncAlphaWrite<FFloat16Color>(1.f));
					}
					else if (Sample->GetFormat() == EMediaTextureSampleFormat::CharBGRA)
					{
						ImageTask->PixelPreProcessors.Add(TAsyncAlphaWrite<FColor>(255));
					}
					else
					{
						check(false);
					}
				}
			}

			if (bIsGammaCorrectionPreProcessingEnabled)
			{
				const float DefaultGammaValue = 2.2f;
				ImageTask->PixelPreProcessors.Add(TAsyncGammaCorrect<FColor>(DefaultGammaValue));
			}

			ImageTask->Format = TargetImageFormat;
			ImageTask->CompressionQuality = CompressionQuality;
			ImageTask->bOverwriteFile = true;
			if (NumerationStyle == EMediaRecorderNumerationStyle::AppendFrameNumber)
			{
				ImageTask->Filename = FString::Printf(TEXT("%s_%08d"), *BaseFilename, FrameCount);
			}
			else
			{
				ImageTask->Filename = FString::Printf(TEXT("%s_%.16lu"), *BaseFilename, Sample->GetTime().GetTicks());
			}

			ImageWriteQueue->Enqueue(MoveTemp(ImageTask), false);
			++FrameCount;
		}
	}
}<|MERGE_RESOLUTION|>--- conflicted
+++ resolved
@@ -224,11 +224,7 @@
 			{
 				if (!bUnsupportedWarningShowed)
 				{
-<<<<<<< HEAD
-					UE_LOG(LogMediaUtils, Warning, TEXT("Texture Sample Format '%s' is not supported by Media Recorder."), MediaTextureSampleFormat::EnumToString(Sample->GetFormat()));
-=======
 					UE_LOG(LogMediaUtils, Warning, TEXT("Media Source type cannot be recorded by Sequence Recorder. Texture Sample Format '%s' is not supported by Media Recorder."), MediaTextureSampleFormat::EnumToString(Sample->GetFormat()));
->>>>>>> 5edfa17c
 					bUnsupportedWarningShowed = true;
 				}
 				continue;
