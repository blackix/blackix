// Copyright 1998-2016 Epic Games, Inc. All Rights Reserved.

#include "VoicePrivatePCH.h"

#include "VoiceCaptureWindows.h"
#include "VoiceCodecOpus.h"
#include "Voice.h"
#include "Engine.h"
#include "Runtime/HeadMountedDisplay/Public/IHeadMountedDisplayModule.h"

static TAutoConsoleVariable<int32> CVarHmdDirectSoundVoiceCaptureDeviceIndex(
	TEXT("hmd.DirectSoundVoiceCaptureDeviceIndex"),
	-1,
	TEXT("Specifies the DirectSound device index to use when HMD is connected. (-1 == Unknown)\n"),
	ECVF_Default);

FVoiceCaptureDeviceWindows* FVoiceCaptureDeviceWindows::Singleton = NULL;

/** Helper for printing MS guids */
FString PrintMSGUID(LPGUID Guid)
{
	FString Result;
	if (Guid)
	{
		Result = FString::Printf(TEXT("{%08lX-%04hX-%04hX-%02hhX%02hhX-%02hhX%02hhX%02hhX%02hhX%02hhX%02hhX}"),
			Guid->Data1, Guid->Data2, Guid->Data3,
			Guid->Data4[0], Guid->Data4[1], Guid->Data4[2], Guid->Data4[3],
			Guid->Data4[4], Guid->Data4[5], Guid->Data4[6], Guid->Data4[7]);
	}

	return Result;
}

/** Callback to access all the voice capture devices on the platform */
BOOL CALLBACK CaptureDeviceCallback(
	LPGUID lpGuid,
	LPCSTR lpcstrDescription,
	LPCSTR lpcstrModule,
	LPVOID lpContext
	)
{
	// @todo identify the proper device
	FVoiceCaptureDeviceWindows* VCPtr = (FVoiceCaptureDeviceWindows*)(lpContext);
	UE_LOG(LogVoiceCapture, Display, TEXT("Device: %s Desc: %s GUID: %s Context:0x%08x"), lpcstrDescription, lpcstrModule, *PrintMSGUID(lpGuid), lpContext);

	// Allow HMD to override the voice capture device
<<<<<<< HEAD
	if(!VCPtr->HMDAudioInputDevice.IsEmpty() && !VCPtr->HMDAudioInputDevice.Compare((LPCWSTR) lpcstrModule))
=======
	if (VCPtr->VoiceCaptureDeviceCount == VCPtr->HmdVoiceCaptureDeviceIndex)
>>>>>>> e0a703de
	{
		UE_LOG(LogVoice, Display, TEXT("VoiceCapture device overridden by HMD to use '%s' %s"), lpcstrDescription, *PrintMSGUID(lpGuid));
		VCPtr->VoiceCaptureDeviceGuid = *lpGuid;
	}

<<<<<<< HEAD
=======
	VCPtr->VoiceCaptureDeviceCount++;

>>>>>>> e0a703de
	return true;
}

FVoiceCaptureDeviceWindows::FVoiceCaptureDeviceWindows() :
	bInitialized(false),
	DirectSound(NULL)
{
}

FVoiceCaptureDeviceWindows::~FVoiceCaptureDeviceWindows()
{
	Shutdown();
}

FVoiceCaptureDeviceWindows* FVoiceCaptureDeviceWindows::Create()
{
	if (Singleton == NULL)
	{
		Singleton = new FVoiceCaptureDeviceWindows();
		if (!Singleton->Init())
		{
			Singleton->Destroy();
		}
	}

	return Singleton;
}

void FVoiceCaptureDeviceWindows::Destroy()
{
	if (Singleton)
	{
		// calls Shutdown() above
		delete Singleton;
		Singleton = NULL;
	}
}

FVoiceCaptureDeviceWindows* FVoiceCaptureDeviceWindows::Get()
{
	return Singleton;
}

class FAudioDuckingWindows
{
private:
	
	FAudioDuckingWindows() {}
	FAudioDuckingWindows(const FAudioDuckingWindows& Copy) {}
	~FAudioDuckingWindows() {}
	void operator=(const FAudioDuckingWindows&) {}

public:

	static HRESULT EnableDuckingOptOut(IMMDevice* pEndpoint, bool bDuckingOptOutChecked)
	{
		HRESULT hr = S_OK;

		// Activate session manager.
		IAudioSessionManager2* pSessionManager2 = NULL;
		if (SUCCEEDED(hr))
		{
			hr = pEndpoint->Activate(__uuidof(IAudioSessionManager2),
				CLSCTX_INPROC_SERVER,
				NULL,
				reinterpret_cast<void **>(&pSessionManager2));
		}

		IAudioSessionControl* pSessionControl = NULL;
		if (SUCCEEDED(hr))
		{
			hr = pSessionManager2->GetAudioSessionControl(NULL, 0, &pSessionControl);

			pSessionManager2->Release();
			pSessionManager2 = NULL;
		}

		IAudioSessionControl2* pSessionControl2 = NULL;
		if (SUCCEEDED(hr))
		{
			hr = pSessionControl->QueryInterface(
				__uuidof(IAudioSessionControl2),
				(void**)&pSessionControl2);

			pSessionControl->Release();
			pSessionControl = NULL;
		}

		//  Sync the ducking state with the specified preference.
		if (SUCCEEDED(hr))
		{
			hr = pSessionControl2->SetDuckingPreference((::BOOL)bDuckingOptOutChecked);
			if (FAILED(hr))
			{
				UE_LOG(LogVoiceCapture, Display, TEXT("Failed to duck audio endpoint. Error: %0x08x"), hr);
			}

			pSessionControl2->Release();
			pSessionControl2 = NULL;
		}
		return hr;
	}

	static bool UpdateAudioDucking(bool bDuckingOptOutChecked)
	{
		HRESULT hr = S_OK;

		//  Start with the default endpoint.
		IMMDeviceEnumerator* pDeviceEnumerator = NULL;
		hr = CoCreateInstance(__uuidof(MMDeviceEnumerator),
			NULL,
			CLSCTX_INPROC_SERVER,
			IID_PPV_ARGS(&pDeviceEnumerator));

		if (SUCCEEDED(hr))
		{
			{
				IMMDevice* pEndpoint = NULL;
				hr = pDeviceEnumerator->GetDefaultAudioEndpoint(eRender, eConsole, &pEndpoint);
				if (SUCCEEDED(hr))
				{
					LPWSTR Desc;
					pEndpoint->GetId(&Desc);
					UE_LOG(LogVoiceCapture, Display, TEXT("%s ducking on audio device. Desc: %s"), bDuckingOptOutChecked ? TEXT("Disabling") : TEXT("Enabling"), Desc);
					CoTaskMemFree(Desc);

					FAudioDuckingWindows::EnableDuckingOptOut(pEndpoint, bDuckingOptOutChecked);
					pEndpoint->Release();
					pEndpoint = NULL;
				}
			}

			if (0) // reference for enumerating all endpoints in case its necessary
			{
				IMMDeviceCollection* pDeviceCollection = NULL;
				IMMDevice* pCollEndpoint = NULL;
				hr = pDeviceEnumerator->EnumAudioEndpoints(eRender, DEVICE_STATE_ACTIVE, &pDeviceCollection);
				if (SUCCEEDED(hr))
				{
					IPropertyStore *pProps = NULL;

					::UINT DeviceCount = 0;
					pDeviceCollection->GetCount(&DeviceCount);
					for (::UINT i = 0; i < DeviceCount; ++i)
					{
						hr = pDeviceCollection->Item(i, &pCollEndpoint);
						if (SUCCEEDED(hr) && pCollEndpoint)
						{
							LPWSTR Desc;
							pCollEndpoint->GetId(&Desc);

							hr = pCollEndpoint->OpenPropertyStore(STGM_READ, &pProps);
							if (SUCCEEDED(hr))
							{
								PROPVARIANT varName;
								// Initialize container for property value.
								PropVariantInit(&varName);

								// Get the endpoint's friendly-name property.
								hr = pProps->GetValue(
									PKEY_Device_FriendlyName, &varName);
								if (SUCCEEDED(hr))
								{
									// Print endpoint friendly name and endpoint ID.
									UE_LOG(LogVoiceCapture, Display, TEXT("%s ducking on audio device [%d]: \"%s\" (%s)"),
										bDuckingOptOutChecked ? TEXT("Disabling") : TEXT("Enabling"),
										i, varName.pwszVal, Desc);

									CoTaskMemFree(Desc);

									Desc = NULL;
									PropVariantClear(&varName);

									pProps->Release();
									pProps = NULL;
								}
							}

							FAudioDuckingWindows::EnableDuckingOptOut(pCollEndpoint, bDuckingOptOutChecked);

							pCollEndpoint->Release();
							pCollEndpoint = NULL;
						}
					}

					pDeviceCollection->Release();
					pDeviceCollection = NULL;
				}
			}

			pDeviceEnumerator->Release();
			pDeviceEnumerator = NULL;
		}

		if (FAILED(hr))
		{
			UE_LOG(LogVoiceCapture, Warning, TEXT("Failed to duck audio endpoint. Error: %0x08x"), hr);
		}

		return SUCCEEDED(hr);
	}
};

bool FVoiceCaptureDeviceWindows::Init()
{
	HRESULT hr = DirectSoundCreate8(NULL, &DirectSound, NULL);
	if (FAILED(hr))
	{
		UE_LOG(LogVoiceCapture, Warning, TEXT("Failed to init DirectSound %d"), hr);
		return false;
	}

<<<<<<< HEAD
	if(IHeadMountedDisplayModule::IsAvailable())
	{
		HMDAudioInputDevice = IHeadMountedDisplayModule::Get().GetAudioInputDevice();
	}
=======
	//TODO:  Removed for 4.11.1 binary compat.   Please remove this, and use the Oculus integration if you need voice support!
// 	if (IHeadMountedDisplayModule::IsAvailable())
// 	{
// 		FHeadMountedDisplayModuleExt* const HmdEx = FHeadMountedDisplayModuleExt::GetExtendedInterface(&IHeadMountedDisplayModule::Get());
// 		HMDAudioInputDevice = HmdEx ? HmdEx->GetAudioInputDevice() : FString();
// 	}
>>>>>>> e0a703de

	VoiceCaptureDeviceGuid = DSDEVID_DefaultVoiceCapture;

	hr = DirectSoundCaptureEnumerate((LPDSENUMCALLBACK)CaptureDeviceCallback, this);
	if (FAILED(hr))
	{
		UE_LOG(LogVoiceCapture, Warning, TEXT("Failed to enumerate capture devices %d"), hr);
		return false;
	}

	bool bDuckingOptOut = false;
	if (GConfig)
	{
		if (!GConfig->GetBool(TEXT("Voice"), TEXT("bDuckingOptOut"), bDuckingOptOut, GEngineIni))
		{
			bDuckingOptOut = false;
		}
	}
	FAudioDuckingWindows::UpdateAudioDucking(bDuckingOptOut);

	bInitialized = true;
	return true;
}

void FVoiceCaptureDeviceWindows::Shutdown()
{
	// Close any active captures
	for (int32 CaptureIdx = 0; CaptureIdx < ActiveVoiceCaptures.Num(); CaptureIdx++)
	{
		IVoiceCapture* VoiceCapture = ActiveVoiceCaptures[CaptureIdx];
		VoiceCapture->Shutdown();
	}

	ActiveVoiceCaptures.Empty();

	// Free up DirectSound
	if (DirectSound)
	{
		DirectSound->Release();
		DirectSound = NULL;
	}

	bInitialized = false;
}

FVoiceCaptureWindows* FVoiceCaptureDeviceWindows::CreateVoiceCaptureObject()
{
	FVoiceCaptureWindows* NewVoiceCapture = NULL;

	if (bInitialized)
	{
		NewVoiceCapture = new FVoiceCaptureWindows();
		if (NewVoiceCapture->Init(VOICE_SAMPLE_RATE, NUM_VOICE_CHANNELS))
		{
			ActiveVoiceCaptures.Add(NewVoiceCapture);
		}
		else
		{
			NewVoiceCapture = NULL;
		}
	}

	return NewVoiceCapture;
}

void FVoiceCaptureDeviceWindows::FreeVoiceCaptureObject(IVoiceCapture* VoiceCaptureObj)
{
	if (VoiceCaptureObj != NULL)
	{
		int32 RemoveIdx = ActiveVoiceCaptures.Find(VoiceCaptureObj);
		if (RemoveIdx != INDEX_NONE)
		{
			ActiveVoiceCaptures.RemoveAtSwap(RemoveIdx);
		}
		else
		{
			UE_LOG(LogVoiceCapture, Warning, TEXT("Trying to free unknown voice object"));
		}
	}
}

bool InitVoiceCapture()
{
	return FVoiceCaptureDeviceWindows::Create() != NULL;
}

void ShutdownVoiceCapture()
{
	FVoiceCaptureDeviceWindows::Destroy();
}

IVoiceCapture* CreateVoiceCaptureObject()
{
	FVoiceCaptureDeviceWindows* VoiceCaptureDev = FVoiceCaptureDeviceWindows::Get();
	return VoiceCaptureDev ? VoiceCaptureDev->CreateVoiceCaptureObject() : NULL;
}

IVoiceEncoder* CreateVoiceEncoderObject()
{
	FVoiceEncoderOpus* NewEncoder = new FVoiceEncoderOpus();
	if (!NewEncoder->Init(VOICE_SAMPLE_RATE, NUM_VOICE_CHANNELS))
	{
		delete NewEncoder;
		NewEncoder = NULL;
	}

	return NewEncoder; 
}

IVoiceDecoder* CreateVoiceDecoderObject()
{
	FVoiceDecoderOpus* NewDecoder = new FVoiceDecoderOpus();
	if (!NewDecoder->Init(VOICE_SAMPLE_RATE, NUM_VOICE_CHANNELS))
	{
		delete NewDecoder;
		NewDecoder = NULL;
	}

	return NewDecoder; 
}<|MERGE_RESOLUTION|>--- conflicted
+++ resolved
@@ -44,21 +44,14 @@
 	UE_LOG(LogVoiceCapture, Display, TEXT("Device: %s Desc: %s GUID: %s Context:0x%08x"), lpcstrDescription, lpcstrModule, *PrintMSGUID(lpGuid), lpContext);
 
 	// Allow HMD to override the voice capture device
-<<<<<<< HEAD
-	if(!VCPtr->HMDAudioInputDevice.IsEmpty() && !VCPtr->HMDAudioInputDevice.Compare((LPCWSTR) lpcstrModule))
-=======
 	if (VCPtr->VoiceCaptureDeviceCount == VCPtr->HmdVoiceCaptureDeviceIndex)
->>>>>>> e0a703de
 	{
 		UE_LOG(LogVoice, Display, TEXT("VoiceCapture device overridden by HMD to use '%s' %s"), lpcstrDescription, *PrintMSGUID(lpGuid));
 		VCPtr->VoiceCaptureDeviceGuid = *lpGuid;
 	}
 
-<<<<<<< HEAD
-=======
 	VCPtr->VoiceCaptureDeviceCount++;
 
->>>>>>> e0a703de
 	return true;
 }
 
@@ -271,19 +264,12 @@
 		return false;
 	}
 
-<<<<<<< HEAD
-	if(IHeadMountedDisplayModule::IsAvailable())
-	{
-		HMDAudioInputDevice = IHeadMountedDisplayModule::Get().GetAudioInputDevice();
-	}
-=======
 	//TODO:  Removed for 4.11.1 binary compat.   Please remove this, and use the Oculus integration if you need voice support!
 // 	if (IHeadMountedDisplayModule::IsAvailable())
 // 	{
 // 		FHeadMountedDisplayModuleExt* const HmdEx = FHeadMountedDisplayModuleExt::GetExtendedInterface(&IHeadMountedDisplayModule::Get());
 // 		HMDAudioInputDevice = HmdEx ? HmdEx->GetAudioInputDevice() : FString();
 // 	}
->>>>>>> e0a703de
 
 	VoiceCaptureDeviceGuid = DSDEVID_DefaultVoiceCapture;
 
