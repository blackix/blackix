<<<<<<< HEAD
// Copyright 1998-2018 Epic Games, Inc. All Rights Reserved.
=======
// Copyright 1998-2019 Epic Games, Inc. All Rights Reserved.
>>>>>>> 5edfa17c
#pragma once

#include "Containers/Array.h"
#include "Templates/Tuple.h"
#include "Core/BlockRange.h"
#include "Core/BlockStructure.h"

namespace BuildPatchServices
{
	template<typename ElementType>
	struct TBlockData
	{
	private:
		struct FBlockToCopy
		{
		public:
			uint64 SortOffset;
			FBlockRange CopyBlockRange;
			const ElementType* DataPtr;
		};

	public:

		int32 GetDataCount() const
		{
			return Data.Num();
		}

		uint32 GetAllocatedSize() const
		{
			return Data.GetAllocatedSize();
		}

		void CopyTo(TArray<ElementType>& OutData, const FBlockStructure& Structure) const
		{
			// Fully intersects!
			check(BlockStructureHelpers::CountSize(DataStructure.Intersect(Structure)) == BlockStructureHelpers::CountSize(Structure));

			// Add data for each piece of the provided structure.
			const FBlockStructure LocalSpaceStructure = BlockStructureHelpers::SerializeIntersection(DataStructure, Structure);
			const FBlockEntry* LocalSpaceBlock = LocalSpaceStructure.GetHead();
			while (LocalSpaceBlock != nullptr)
			{
				OutData.Append(Data.GetData() + LocalSpaceBlock->GetOffset(), LocalSpaceBlock->GetSize());
				LocalSpaceBlock = LocalSpaceBlock->GetNext();
			}
		}

		void AddData(const FBlockStructure& NewStructure, const TArray<ElementType>& NewData)
		{
			AddData(NewStructure, NewData.GetData(), NewData.Num());
		}

		void AddData(const FBlockStructure& NewStructure, const ElementType* NewData, const int32 NewDataCount)
		{
			// No intersections!
			check(BlockStructureHelpers::CountSize(DataStructure.Intersect(NewStructure)) == 0);
			// Correct input
			check(BlockStructureHelpers::CountSize(NewStructure) == NewDataCount);

			// Construct the new array.
			const uint64 NewStructureFirst = NewStructure.GetHead()->GetOffset();
			const uint64 ThisStructureLast = DataStructure.GetTail() == nullptr ? 0 : DataStructure.GetTail()->GetOffset();
			const bool bAppendOnly = NewStructureFirst >= ThisStructureLast;
			if (bAppendOnly)
			{
				Data.Append(NewData, NewDataCount);
			}
			else
			{
				TArray<ElementType> CombinedData;
				CombinedData.Reserve(NewDataCount + Data.Num());
				TArray<FBlockToCopy> BlocksToCopy;
				const FBlockEntry* Block = DataStructure.GetHead();
				uint64 FirstByte = 0;
				while (Block != nullptr)
				{
					BlocksToCopy.Add(FBlockToCopy{Block->GetOffset(), FBlockRange::FromFirstAndSize(FirstByte, Block->GetSize()), Data.GetData()});
					FirstByte += Block->GetSize();
					Block = Block->GetNext();
				}
				Block = NewStructure.GetHead();
				FirstByte = 0;
				while (Block != nullptr)
				{
					BlocksToCopy.Add(FBlockToCopy{Block->GetOffset(), FBlockRange::FromFirstAndSize(FirstByte, Block->GetSize()), NewData});
					FirstByte += Block->GetSize();
					Block = Block->GetNext();
				}
				Algo::SortBy(BlocksToCopy, [] (const FBlockToCopy& BlockToCopy) { return BlockToCopy.SortOffset; });
				for (const FBlockToCopy& BlockToCopy : BlocksToCopy)
				{
					CombinedData.Append(BlockToCopy.DataPtr + BlockToCopy.CopyBlockRange.GetFirst(), BlockToCopy.CopyBlockRange.GetSize());
				}
				Data = MoveTemp(CombinedData);
			}
			DataStructure.Add(NewStructure);
		}

		void RemoveData(const FBlockStructure& Structure)
		{
			const FBlockStructure LocalSpaceStructure = BlockStructureHelpers::SerializeIntersection(DataStructure, Structure);

			{
				const uint64 StructureSize = BlockStructureHelpers::CountSize(Structure);
				const uint64 DataStructureSize = BlockStructureHelpers::CountSize(DataStructure);
				const uint64 LocalSpaceStructureSize = BlockStructureHelpers::CountSize(LocalSpaceStructure);
				const uint64 IntersectSize = BlockStructureHelpers::CountSize(DataStructure.Intersect(Structure));
				check(IntersectSize == StructureSize);
				check(LocalSpaceStructureSize == StructureSize);
				check(DataStructureSize == Data.Num());
			}

			// Remove from data buffer each piece of the provided structure.
			const FBlockEntry* LocalSpaceBlock = LocalSpaceStructure.GetTail();
			while (LocalSpaceBlock != nullptr)
			{
				Data.RemoveAt(LocalSpaceBlock->GetOffset(), LocalSpaceBlock->GetSize(), false);
				LocalSpaceBlock = LocalSpaceBlock->GetPrevious();
			}
			DataStructure.Remove(Structure);
		}

	private:
		FBlockStructure DataStructure;
		TArray<ElementType> Data;
	};
}<|MERGE_RESOLUTION|>--- conflicted
+++ resolved
@@ -1,8 +1,4 @@
-<<<<<<< HEAD
-// Copyright 1998-2018 Epic Games, Inc. All Rights Reserved.
-=======
 // Copyright 1998-2019 Epic Games, Inc. All Rights Reserved.
->>>>>>> 5edfa17c
 #pragma once
 
 #include "Containers/Array.h"
