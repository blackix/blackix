--- conflicted
+++ resolved
@@ -81,6 +81,11 @@
 	ConnectionType += (ConnectedFlags & INTERNET_RAS_INSTALLED) ? TEXT("RAS Installed ") : TEXT("");
 	UE_LOG(LogHttp, Log, TEXT("Connected State: %s. Flags: (%s)"), 
 		bConnected ? TEXT("Good") : TEXT("Bad"), *ConnectionType);
+
+	// max simultaneous connections allowed by wininet
+	::DWORD MaxServerConnections = FHttpModule::Get().GetHttpMaxConnectionsPerServer();
+	InternetSetOption(NULL, INTERNET_OPTION_MAX_CONNS_PER_SERVER, (LPVOID)&MaxServerConnections, sizeof(::DWORD));
+	InternetSetOption(NULL, INTERNET_OPTION_MAX_CONNS_PER_1_0_SERVER, (LPVOID)&MaxServerConnections, sizeof(::DWORD));
 
 	if (InternetAttemptConnect(0) != ERROR_SUCCESS)
 	{
@@ -200,49 +205,49 @@
 	switch (dwInternetStatus)
 	{
 	case INTERNET_STATUS_PREFETCH:
-		UE_LOG(LogHttp, Verbose, TEXT("STATUS_PREFETCH: %p"), dwContext);
+		UE_LOG(LogHttp, VeryVerbose, TEXT("STATUS_PREFETCH: %p"), dwContext);
 		break;
 	case INTERNET_STATUS_USER_INPUT_REQUIRED:
-		UE_LOG(LogHttp, Verbose, TEXT("USER_INPUT_REQUIRED: %p"), dwContext);
+		UE_LOG(LogHttp, VeryVerbose, TEXT("USER_INPUT_REQUIRED: %p"), dwContext);
 		break;
 	case INTERNET_STATUS_DETECTING_PROXY:
-		UE_LOG(LogHttp, Verbose, TEXT("DETECTING_PROXY: %p"), dwContext);
+		UE_LOG(LogHttp, VeryVerbose, TEXT("DETECTING_PROXY: %p"), dwContext);
 		break;
 	case INTERNET_STATUS_CLOSING_CONNECTION:
-		UE_LOG(LogHttp, Verbose, TEXT("CLOSING_CONNECTION: %p"), dwContext);
+		UE_LOG(LogHttp, VeryVerbose, TEXT("CLOSING_CONNECTION: %p"), dwContext);
 		break;
 	case INTERNET_STATUS_CONNECTED_TO_SERVER:
-		UE_LOG(LogHttp, Verbose, TEXT("CONNECTED_TO_SERVER: %p"), dwContext);
+		UE_LOG(LogHttp, VeryVerbose, TEXT("CONNECTED_TO_SERVER: %p"), dwContext);
 		break;
 	case INTERNET_STATUS_CONNECTING_TO_SERVER:
-		UE_LOG(LogHttp, Verbose, TEXT("CONNECTING_TO_SERVER: %p"), dwContext);
+		UE_LOG(LogHttp, VeryVerbose, TEXT("CONNECTING_TO_SERVER: %p"), dwContext);
 		break;
 	case INTERNET_STATUS_CONNECTION_CLOSED:
-		UE_LOG(LogHttp, Verbose, TEXT("CONNECTION_CLOSED: %p"), dwContext);
+		UE_LOG(LogHttp, VeryVerbose, TEXT("CONNECTION_CLOSED: %p"), dwContext);
 		break;
 	case INTERNET_STATUS_HANDLE_CLOSING:
-		UE_LOG(LogHttp, Verbose, TEXT("HANDLE_CLOSING: %p"), dwContext);
+		UE_LOG(LogHttp, VeryVerbose, TEXT("HANDLE_CLOSING: %p"), dwContext);
 		break;
 	case INTERNET_STATUS_HANDLE_CREATED:
-		UE_LOG(LogHttp, Verbose, TEXT("HANDLE_CREATED: %p"), dwContext);
+		UE_LOG(LogHttp, VeryVerbose, TEXT("HANDLE_CREATED: %p"), dwContext);
 		break;
 	case INTERNET_STATUS_INTERMEDIATE_RESPONSE:
-		UE_LOG(LogHttp, Verbose, TEXT("INTERMEDIATE_RESPONSE: %p"), dwContext);
+		UE_LOG(LogHttp, VeryVerbose, TEXT("INTERMEDIATE_RESPONSE: %p"), dwContext);
 		break;
 	case INTERNET_STATUS_NAME_RESOLVED:
-		UE_LOG(LogHttp, Verbose, TEXT("NAME_RESOLVED: %p"), dwContext);
+		UE_LOG(LogHttp, VeryVerbose, TEXT("NAME_RESOLVED: %p"), dwContext);
 		break;
 	case INTERNET_STATUS_RECEIVING_RESPONSE:
-		UE_LOG(LogHttp, Verbose, TEXT("RECEIVING_RESPONSE: %p"), dwContext);
+		UE_LOG(LogHttp, VeryVerbose, TEXT("RECEIVING_RESPONSE: %p"), dwContext);
 		break;
 	case INTERNET_STATUS_RESPONSE_RECEIVED:
-		UE_LOG(LogHttp, Verbose, TEXT("RESPONSE_RECEIVED (%d bytes): %p"), *(uint32*)lpvStatusInformation, dwContext);		
+		UE_LOG(LogHttp, VeryVerbose, TEXT("RESPONSE_RECEIVED (%d bytes): %p"), *(uint32*)lpvStatusInformation, dwContext);		
 		break;
 	case INTERNET_STATUS_REDIRECT:
-		UE_LOG(LogHttp, Verbose, TEXT("STATUS_REDIRECT: %p"), dwContext);
+		UE_LOG(LogHttp, VeryVerbose, TEXT("STATUS_REDIRECT: %p"), dwContext);
 		break;
 	case INTERNET_STATUS_REQUEST_COMPLETE:
-		UE_LOG(LogHttp, Verbose, TEXT("REQUEST_COMPLETE: %p"), dwContext);
+		UE_LOG(LogHttp, VeryVerbose, TEXT("REQUEST_COMPLETE: %p"), dwContext);
 
 		if (lpvStatusInformation != NULL)
 		{
@@ -271,36 +276,36 @@
 
 		break;
 	case INTERNET_STATUS_REQUEST_SENT:
-		UE_LOG(LogHttp, Verbose, TEXT("REQUEST_SENT: %p"), dwContext);
+		UE_LOG(LogHttp, VeryVerbose, TEXT("REQUEST_SENT: %p"), dwContext);
 		break;
 	case INTERNET_STATUS_RESOLVING_NAME:
-		UE_LOG(LogHttp, Verbose, TEXT("RESOLVING_NAME: %p"), dwContext);
+		UE_LOG(LogHttp, VeryVerbose, TEXT("RESOLVING_NAME: %p"), dwContext);
 		break;
 	case INTERNET_STATUS_SENDING_REQUEST:
-		UE_LOG(LogHttp, Verbose, TEXT("SENDING_REQUEST: %p"), dwContext);
+		UE_LOG(LogHttp, VeryVerbose, TEXT("SENDING_REQUEST: %p"), dwContext);
 		break;
 	case INTERNET_STATUS_STATE_CHANGE:
-		UE_LOG(LogHttp, Verbose, TEXT("STATE_CHANGE: %p"), dwContext);
+		UE_LOG(LogHttp, VeryVerbose, TEXT("STATE_CHANGE: %p"), dwContext);
 		break;
 	case INTERNET_STATUS_COOKIE_SENT:
-		UE_LOG(LogHttp, Verbose, TEXT("COOKIE_SENT: %p"), dwContext);
+		UE_LOG(LogHttp, VeryVerbose, TEXT("COOKIE_SENT: %p"), dwContext);
 		break;
 	case INTERNET_STATUS_COOKIE_RECEIVED:
-		UE_LOG(LogHttp, Verbose, TEXT("COOKIE_RECEIVED: %p"), dwContext);
+		UE_LOG(LogHttp, VeryVerbose, TEXT("COOKIE_RECEIVED: %p"), dwContext);
 		break;
 	case INTERNET_STATUS_PRIVACY_IMPACTED:
-		UE_LOG(LogHttp, Verbose, TEXT("PRIVACY_IMPACTED: %p"), dwContext);
+		UE_LOG(LogHttp, VeryVerbose, TEXT("PRIVACY_IMPACTED: %p"), dwContext);
 		break;
 	case INTERNET_STATUS_P3P_HEADER:
-		UE_LOG(LogHttp, Verbose, TEXT("P3P_HEADER: %p"), dwContext);
+		UE_LOG(LogHttp, VeryVerbose, TEXT("P3P_HEADER: %p"), dwContext);
 		break;
 	case INTERNET_STATUS_P3P_POLICYREF:
-		UE_LOG(LogHttp, Verbose, TEXT("P3P_POLICYREF: %p"), dwContext);
+		UE_LOG(LogHttp, VeryVerbose, TEXT("P3P_POLICYREF: %p"), dwContext);
 		break;
 	case INTERNET_STATUS_COOKIE_HISTORY:
 		{
 			const InternetCookieHistory* CookieHistory = (const InternetCookieHistory*)lpvStatusInformation;
-			UE_LOG(LogHttp, Verbose, TEXT("COOKIE_HISTORY: %p. Accepted: %u. Leashed: %u. Downgraded: %u. Rejected: %u.")
+			UE_LOG(LogHttp, VeryVerbose, TEXT("COOKIE_HISTORY: %p. Accepted: %u. Leashed: %u. Downgraded: %u. Rejected: %u.")
 				, dwContext
 				, CookieHistory->fAccepted
 				, CookieHistory->fLeashed
@@ -309,7 +314,7 @@
 		}
 		break;
 	default:
-		UE_LOG(LogHttp, Verbose, TEXT("Unknown Status: %u. %p"), (uint32)dwInternetStatus, dwContext);
+		UE_LOG(LogHttp, VeryVerbose, TEXT("Unknown Status: %u. %p"), (uint32)dwInternetStatus, dwContext);
 		break;
 	}
 }
@@ -322,6 +327,7 @@
 ,	RequestHandle(NULL)
 ,	ElapsedTimeSinceLastServerResponse(0)
 ,	ProgressBytesSent(0)
+,	StartRequestTime(0)
 {
 
 }
@@ -447,6 +453,8 @@
 		Response = MakeShareable(new FHttpResponseWinInet(*this));
 		// Add to global list while being processed so that the ref counted request does not get deleted
 		FHttpModule::Get().GetHttpManager().AddRequest(SharedThis(this));
+		// keep track of time when request was started
+		StartRequestTime = FPlatformTime::Seconds();
 		// Try to start the connection and send the Http request
 		bStarted = StartRequest();
 	}
@@ -469,11 +477,8 @@
 	CleanupRequest();
 
 	UE_LOG(LogHttp, Log, TEXT("Start request. %p %s url=%s"), this, *GetVerb(), *GetURL());
-	for (TMap<FString, FString>::TConstIterator It(RequestHeaders); It; ++It)
-	{
-<<<<<<< HEAD
-		UE_LOG(LogHttp, Log, TEXT("%p Header %s : %s"), this, *It.Key(), *It.Value());
-=======
+	if (UE_LOG_ACTIVE(LogHttp, Verbose))
+	{
 		for (TMap<FString, FString>::TConstIterator It(RequestHeaders); It; ++It)
 		{
 			if (!It.Key().Contains(TEXT("Authorization")))
@@ -481,7 +486,6 @@
 				UE_LOG(LogHttp, Verbose, TEXT("%p Header %s : %s"), this, *It.Key(), *It.Value());
 			}
 		}
->>>>>>> 5338f086
 	}
 
 	if (FWinInetConnection::Get().IsConnectionValid())
@@ -599,11 +603,10 @@
 	// Remove from global list since processing is now complete
 	FHttpModule::Get().GetHttpManager().RemoveRequest(Request);
 
+	double ElapsedTime = FPlatformTime::Seconds() - StartRequestTime;
 	if (Response.IsValid() &&
 		Response->bResponseSucceeded)
 	{
-<<<<<<< HEAD
-=======
 		UE_LOG(LogHttp, Log, TEXT("Finished request %p. response=%d %s url=%s elapsed=%.3f DownloadSize=%d"), 
 			this, Response->GetResponseCode(), *GetVerb(), *GetURL(), ElapsedTime, Response->GetContentLength());
 
@@ -621,7 +624,6 @@
 			}
 		}
 
->>>>>>> 5338f086
 		// Mark last request attempt as completed successfully
 		CompletionStatus = EHttpRequestStatus::Succeeded;
 		// Call delegate with valid request/response objects
@@ -629,6 +631,9 @@
 	}
 	else
 	{
+		UE_LOG(LogHttp, Log, TEXT("Finished request %p. no response %s url=%s elapsed=%.3f"), 
+			this, *GetVerb(), *GetURL(), ElapsedTime);
+
 		// Mark last request attempt as completed but failed
 		CompletionStatus = EHttpRequestStatus::Failed;
 		// No response since connection failed
@@ -839,19 +844,28 @@
 	TotalBytesRead += AsyncBytesRead;
 	// We might be calling back into this from another asynchronous read, so continue where we left off.
 	// if there is no content length, we're probably receiving chunked data.
-	int32 CurContentLength = QueryContentLength();
+	ContentLength = QueryContentLength();
 	// Size of the buffer to read when calling InternetReadFile. Payload grows by this amount as necessary
-	const int32 MAX_READ_BUFFER_SIZE = 16*1024;
-	// For chunked responses, add data using a fixed size buffer at a time.
-	int32 BufferSize = TotalBytesRead + MAX_READ_BUFFER_SIZE;
+	const int32 MAX_READ_BUFFER_SIZE = 256 * 1024;
+	// Set buffer size based on content length or hard code if chunked response
+	int32 BufferSize = 0;
 	// For non-chunked responses, allocate one extra uint8 to check if we are sent extra content
-	if (ContentLength > 0 && 
-		TotalBytesRead == 0)
-	{
-		BufferSize = ContentLength + 1;
-	}
-	// Size read buffer
-	ResponsePayload.SetNum(BufferSize);
+	if (ContentLength > 0)
+	{
+		if (TotalBytesRead == 0)
+		{
+			BufferSize = ContentLength + 1;
+			// Size read buffer
+			ResponsePayload.SetNum(BufferSize);
+		}
+	}
+	else
+	{
+		// For chunked responses, add data using a fixed size buffer at a time.
+		BufferSize = TotalBytesRead + MAX_READ_BUFFER_SIZE;
+		// Size read buffer
+		ResponsePayload.SetNum(BufferSize);
+	}
 
 	bool bFailed = false;
 	int32 LoopCount = 0;
@@ -897,7 +911,7 @@
 			{
 				if (ContentLength > 0)
 				{
-					UE_LOG(LogHttp, VeryVerbose, TEXT("Response payload (%d bytes read so far) is larger than the content-length (%d). Resizing buffer to accommodate. %p"), 
+					UE_LOG(LogHttp, Log, TEXT("Response payload (%d bytes read so far) is larger than the content-length (%d). Resizing buffer to accommodate. %p"), 
 						TotalBytesRead, ContentLength, &Request);
 				}
 				ResponsePayload.AddZeroed(MAX_READ_BUFFER_SIZE);
