// Copyright 1998-2015 Epic Games, Inc. All Rights Reserved.

#pragma once

#include "Core.h"
#include "GenericApplication.h"
#include "MacWindow.h"
#include "MacTextInputMethodSystem.h"
#include "IInputInterface.h"

struct FDeferredMacEvent
{
	FDeferredMacEvent()
	:	Event(nullptr)
	,	Window(nullptr)
	,	Type(0)
	,	LocationInWindow(FVector2D::ZeroVector)
	,	ModifierFlags(0)
	,	Timestamp(0.0)
	,	WindowNumber(0)
	,	Context(nullptr)
	,	Delta(FVector2D::ZeroVector)
	,	ScrollingDelta(FVector2D::ZeroVector)
	,	ButtonNumber(0)
	,	ClickCount(0)
	,	Phase(NSEventPhaseNone)
	,	MomentumPhase(NSEventPhaseNone)
	,	IsDirectionInvertedFromDevice(false)
	,	Characters(nullptr)
	,	CharactersIgnoringModifiers(nullptr)
	,	IsRepeat(false)
	,	KeyCode(0)
	,	NotificationName(nullptr)
	,	DraggingPasteboard(nullptr)
	{
	}

	FDeferredMacEvent(const FDeferredMacEvent& Other)
	:	Event(Other.Event ? [Other.Event retain] : nullptr)
	,	Window(Other.Window)
	,	Type(Other.Type)
	,	LocationInWindow(Other.LocationInWindow)
	,	ModifierFlags(Other.ModifierFlags)
	,	Timestamp(Other.Timestamp)
	,	WindowNumber(Other.WindowNumber)
	,	Context(Other.Context ? [Other.Context retain] : nullptr)
	,	Delta(Other.Delta)
	,	ScrollingDelta(Other.ScrollingDelta)
	,	ButtonNumber(Other.ButtonNumber)
	,	ClickCount(Other.ClickCount)
	,	Phase(Other.Phase)
	,	MomentumPhase(Other.MomentumPhase)
	,	IsDirectionInvertedFromDevice(Other.IsDirectionInvertedFromDevice)
	,	Characters(Other.Characters ? [Other.Characters retain] : nullptr)
	,	CharactersIgnoringModifiers(Other.CharactersIgnoringModifiers ? [Other.CharactersIgnoringModifiers retain] : nullptr)
	,	IsRepeat(Other.IsRepeat)
	,	KeyCode(Other.KeyCode)
	,	NotificationName(Other.NotificationName ? [Other.NotificationName retain] : nullptr)
	,	DraggingPasteboard(Other.DraggingPasteboard ? [Other.DraggingPasteboard retain] : nullptr)
	{
	}

	~FDeferredMacEvent()
	{
		SCOPED_AUTORELEASE_POOL;
		if (Event)
		{
			[Event release];
		}
		if (Context)
		{
			[Context release];
		}
		if (Characters)
		{
			[Characters release];
		}
		if (CharactersIgnoringModifiers)
		{
			[CharactersIgnoringModifiers release];
		}
		if (NotificationName)
		{
			[NotificationName release];
		}
		if (DraggingPasteboard)
		{
			[DraggingPasteboard release];
		}
	}

	// Using NSEvent on the game thread is unsafe, so we copy of all its properties and use them when processing the event.
	// However, in some cases we need the original NSEvent (highlighting menus, resending unhandled key events), so we store it as well.
	NSEvent* Event;

	FCocoaWindow* Window;

	int32 Type;
	FVector2D LocationInWindow;
	uint32 ModifierFlags;
	NSTimeInterval Timestamp;
	int32 WindowNumber;
	NSGraphicsContext* Context;
	FVector2D Delta;
	FVector2D ScrollingDelta;
	int32 ButtonNumber;
	int32 ClickCount;
	NSEventPhase Phase;
	NSEventPhase MomentumPhase;
	bool IsDirectionInvertedFromDevice;
	NSString* Characters;
	NSString* CharactersIgnoringModifiers;
	bool IsRepeat;
	uint32 KeyCode;

	NSString* NotificationName;
	NSPasteboard* DraggingPasteboard;
};

/**
 * Mac-specific application implementation.
 */
class CORE_API FMacApplication : public GenericApplication
{
public:

	static FMacApplication* CreateMacApplication();

public:	

	~FMacApplication();

public:

	virtual void SetMessageHandler(const TSharedRef<class FGenericApplicationMessageHandler>& InMessageHandler) override;

	virtual void PollGameDeviceState(const float TimeDelta) override;

	virtual void PumpMessages(const float TimeDelta) override;

	virtual void ProcessDeferredEvents(const float TimeDelta) override;

	virtual TSharedRef<FGenericWindow> MakeWindow() override;

	virtual void InitializeWindow(const TSharedRef<FGenericWindow>& Window, const TSharedRef<FGenericWindowDefinition>& InDefinition, const TSharedPtr<FGenericWindow>& InParent, const bool bShowImmediately) override;

	virtual FModifierKeysState GetModifierKeys() const override;

	virtual bool IsCursorDirectlyOverSlateWindow() const override;

	virtual void SetHighPrecisionMouseMode(const bool Enable, const TSharedPtr<FGenericWindow>& InWindow) override;

	virtual bool IsUsingHighPrecisionMouseMode() const override { return bUsingHighPrecisionMouseInput; }

	virtual bool IsUsingTrackpad() const override { return bUsingTrackpad; }

	virtual FPlatformRect GetWorkArea(const FPlatformRect& CurrentWindow) const override;

	virtual EWindowTitleAlignment::Type GetWindowTitleAlignment() const override { return EWindowTitleAlignment::Center; }

	virtual EWindowTransparency GetWindowTransparencySupport() const override { return EWindowTransparency::PerWindow; }

	virtual ITextInputMethodSystem *GetTextInputMethodSystem() override { return TextInputMethodSystem.Get(); }

#if WITH_EDITOR
	virtual void SendAnalytics(IAnalyticsProvider* Provider) override;
#endif

public:

	void CloseWindow(TSharedRef<FMacWindow> Window);

	void DeferEvent(NSObject* Object);

<<<<<<< HEAD
	uint32 GetModifierKeysFlags() { return ModifierKeysFlags; }
=======
	bool IsProcessingDeferredEvents() const { return bIsProcessingDeferredEvents; }

	TSharedPtr<FMacWindow> FindWindowByNSWindow(FCocoaWindow* WindowHandle);
>>>>>>> cce8678d

	/** Queues a window for text layout invalidation when safe */
	void InvalidateTextLayout(FCocoaWindow* Window);

	void ResetModifierKeys() { ModifierKeysFlags = 0; }

	bool IsWorkspaceSessionActive() const { return bIsWorkspaceSessionActive; }

	void SystemModalMode(bool const bInSystemModalMode) { bSystemModalMode = bInSystemModalMode; }

	const TArray<TSharedRef<FMacWindow>>& GetAllWindows() const { return Windows; }


	void CloseQueuedWindows();

	/** Queues a window for text layout invalidation when safe */
	void InvalidateTextLayout( FCocoaWindow* Window );

	/** Invalidates all queued windows requiring text layout changes */
	void InvalidateTextLayouts();
private:

	static NSEvent* HandleNSEvent(NSEvent* Event);
	static void OnDisplayReconfiguration(CGDirectDisplayID Display, CGDisplayChangeSummaryFlags Flags, void* UserInfo);
#if WITH_EDITOR
	static int32 MTContactCallback(void* Device, void* Data, int32 NumFingers, double TimeStamp, int32 Frame);
#endif

	FMacApplication();

	void ProcessEvent(const FDeferredMacEvent& Event);
	void ResendEvent(NSEvent* Event);

	void ProcessMouseMovedEvent(const FDeferredMacEvent& Event, TSharedPtr<FMacWindow> EventWindow);
	void ProcessMouseDownEvent(const FDeferredMacEvent& Event, TSharedPtr<FMacWindow> EventWindow);
	void ProcessMouseUpEvent(const FDeferredMacEvent& Event, TSharedPtr<FMacWindow> EventWindow);
	void ProcessScrollWheelEvent(const FDeferredMacEvent& Event, TSharedPtr<FMacWindow> EventWindow);
	void ProcessGestureEvent(const FDeferredMacEvent& Event);
	void ProcessKeyDownEvent(const FDeferredMacEvent& Event, TSharedPtr<FMacWindow> EventWindow);
	void ProcessKeyUpEvent(const FDeferredMacEvent& Event);

	void OnWindowDidMove(TSharedRef<FMacWindow> Window);
	void OnWindowDidResize(TSharedRef<FMacWindow> Window);
	bool OnWindowDestroyed(TSharedRef<FMacWindow> Window);

	void OnApplicationDidBecomeActive();
	void OnApplicationWillResignActive();
	void OnWindowsReordered(bool bIsAppInBackground);

	void HandleModifierChange(NSUInteger NewModifierFlags, NSUInteger FlagsShift, NSUInteger UE4Shift, EMacModifierKeys TranslatedCode);

	FCocoaWindow* FindEventWindow(NSEvent* CocoaEvent) const;
	NSScreen* FindScreenByPoint(int32 X, int32 Y) const;
	bool IsWindowMovable(TSharedRef<FMacWindow> Window, bool* OutMovableByBackground) const;
	bool IsPrintableKey(uint32 Character) const;
	TCHAR ConvertChar(TCHAR Character) const;
	TCHAR TranslateCharCode(TCHAR CharCode, uint32 KeyCode) const;

	void CloseQueuedWindows();

	/** Invalidates all queued windows requiring text layout changes */
	void InvalidateTextLayouts();

#if WITH_EDITOR
	void RecordUsage(EGestureEvent::Type Gesture);
#else
	void RecordUsage(EGestureEvent::Type Gesture) { }
#endif

private:

	bool bUsingHighPrecisionMouseInput;

	bool bUsingTrackpad;

	EMouseButtons::Type LastPressedMouseButton;

	FCriticalSection EventsMutex;
	TArray<FDeferredMacEvent> DeferredEvents;

	FCriticalSection WindowsMutex;
	TArray<TSharedRef<FMacWindow>> Windows;

	bool bIsProcessingDeferredEvents;

	struct FSavedWindowOrderInfo
	{
		int32 WindowNumber;
		int32 Level;
		FSavedWindowOrderInfo(int32 InWindowNumber, int32 InLevel) : WindowNumber(InWindowNumber), Level(InLevel) {}
	};
	TArray<FSavedWindowOrderInfo> SavedWindowsOrder;

	TSharedRef<class HIDInputInterface> HIDInput;

	/** List of input devices implemented in external modules. */
	TArray<TSharedPtr<class IInputDevice>> ExternalInputDevices;
	bool bHasLoadedInputPlugins;

	FCocoaWindow* DraggedWindow;

	bool bSystemModalMode;

	/** The current set of modifier keys that are pressed. This is used to detect differences between left and right modifier keys on key up events*/
	uint32 ModifierKeysFlags;

	/** The current set of Cocoa modifier flags, used to detect when Mission Control has been invoked & returned so that we can synthesis the modifier events it steals */
	NSUInteger CurrentModifierFlags;

	TArray<FCocoaWindow*> WindowsToClose;

	TArray<FCocoaWindow*> WindowsRequiringTextInvalidation;

	TSharedPtr<FMacTextInputMethodSystem> TextInputMethodSystem;

	bool bIsWorkspaceSessionActive;

	/** Notification center observers */
	id AppActivationObserver;
	id AppDeactivationObserver;
	id WorkspaceActivationObserver;
	id WorkspaceDeactivationObserver;

	id EventMonitor;
	id MouseMovedEventMonitor;

#if WITH_EDITOR
	/** Holds the last gesture used to try and capture unique uses for gestures. */
	EGestureEvent::Type LastGestureUsed;

	/** Stores the number of times a gesture has been used for analytics */
	int32 GestureUsage[EGestureEvent::Count];
#endif

	friend class FMacWindow;
};

extern FMacApplication* MacApplication;<|MERGE_RESOLUTION|>--- conflicted
+++ resolved
@@ -172,13 +172,9 @@
 
 	void DeferEvent(NSObject* Object);
 
-<<<<<<< HEAD
-	uint32 GetModifierKeysFlags() { return ModifierKeysFlags; }
-=======
 	bool IsProcessingDeferredEvents() const { return bIsProcessingDeferredEvents; }
 
 	TSharedPtr<FMacWindow> FindWindowByNSWindow(FCocoaWindow* WindowHandle);
->>>>>>> cce8678d
 
 	/** Queues a window for text layout invalidation when safe */
 	void InvalidateTextLayout(FCocoaWindow* Window);
@@ -191,14 +187,6 @@
 
 	const TArray<TSharedRef<FMacWindow>>& GetAllWindows() const { return Windows; }
 
-
-	void CloseQueuedWindows();
-
-	/** Queues a window for text layout invalidation when safe */
-	void InvalidateTextLayout( FCocoaWindow* Window );
-
-	/** Invalidates all queued windows requiring text layout changes */
-	void InvalidateTextLayouts();
 private:
 
 	static NSEvent* HandleNSEvent(NSEvent* Event);
