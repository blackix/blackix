--- conflicted
+++ resolved
@@ -610,8 +610,6 @@
 	}
 
 	/**
-<<<<<<< HEAD
-=======
 	* Checks if platform wants to allow an audio thread on current device (note: does not imply it will, only if okay given other criteria met)
 	*
 	* @return true if allowed, false if shouldn't use a separate audio thread
@@ -623,7 +621,6 @@
 	}
 
 	/**
->>>>>>> aaefee4c
 	 * Checks if platform wants to allow the thread heartbeat hang detection
 	 *
 	 * @return true if allows, false if shouldn't allow thread heartbeat hang detection
