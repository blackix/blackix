--- conflicted
+++ resolved
@@ -199,12 +199,8 @@
 	virtual ~IStringTableEngineBridge() {}
 
 	virtual void RedirectAndLoadStringTableAssetImpl(FName& InOutTableId, const EStringTableLoadingPolicy InLoadingPolicy) = 0;
-<<<<<<< HEAD
-	virtual void CollectStringTableAssetReferencesImpl(const FName InTableId, FArchive& InAr) = 0;
+	virtual void CollectStringTableAssetReferencesImpl(const FName InTableId, FStructuredArchive::FSlot Slot) = 0;
 	virtual bool IsStringTableFromAssetImpl(const FName InTableId) = 0;
-=======
-	virtual void CollectStringTableAssetReferencesImpl(const FName InTableId, FStructuredArchive::FSlot Slot) = 0;
->>>>>>> 38c163af
 
 	/** Singleton instance, populated by the derived type */
 	static IStringTableEngineBridge* InstancePtr;
