// Copyright 1998-2016 Epic Games, Inc. All Rights Reserved.

#pragma once

#include "../../../Launch/Resources/Version.h"

<<<<<<< HEAD
// The changelist that we're compatible with
#define MODULE_COMPATIBLE_API_VERSION 3106830

// This number identifies a particular API revision, and is used to determine module compatibility. Hotfixes should retain the API version of the original release.
// This define is parsed by the build tools, and should be a number or BUILT_FROM_CHANGELIST.
#if BUILT_FROM_CHANGELIST > 0
	#if ENGINE_IS_LICENSEE_VERSION
		#define MODULE_API_VERSION BUILT_FROM_CHANGELIST
	#else
		#define MODULE_API_VERSION MODULE_COMPATIBLE_API_VERSION /* Or hotfix compatibility changelist */
	#endif
#else
	#define MODULE_API_VERSION 0
#endif

// Check that the API version has been set manually for a hotfix release
#if ENGINE_IS_LICENSEE_VERSION == 0 && ENGINE_PATCH_VERSION > 0 && BUILT_FROM_CHANGELIST > 0 && MODULE_API_VERSION == BUILT_FROM_CHANGELIST
	#error MODULE_API_VERSION must be manually defined for hotfix builds
#endif
=======
#define MODULE_API_VERSION ENGINE_COMPATIBLE_CL_VERSION
>>>>>>> 92a3597a
<|MERGE_RESOLUTION|>--- conflicted
+++ resolved
@@ -4,26 +4,4 @@
 
 #include "../../../Launch/Resources/Version.h"
 
-<<<<<<< HEAD
-// The changelist that we're compatible with
-#define MODULE_COMPATIBLE_API_VERSION 3106830
-
-// This number identifies a particular API revision, and is used to determine module compatibility. Hotfixes should retain the API version of the original release.
-// This define is parsed by the build tools, and should be a number or BUILT_FROM_CHANGELIST.
-#if BUILT_FROM_CHANGELIST > 0
-	#if ENGINE_IS_LICENSEE_VERSION
-		#define MODULE_API_VERSION BUILT_FROM_CHANGELIST
-	#else
-		#define MODULE_API_VERSION MODULE_COMPATIBLE_API_VERSION /* Or hotfix compatibility changelist */
-	#endif
-#else
-	#define MODULE_API_VERSION 0
-#endif
-
-// Check that the API version has been set manually for a hotfix release
-#if ENGINE_IS_LICENSEE_VERSION == 0 && ENGINE_PATCH_VERSION > 0 && BUILT_FROM_CHANGELIST > 0 && MODULE_API_VERSION == BUILT_FROM_CHANGELIST
-	#error MODULE_API_VERSION must be manually defined for hotfix builds
-#endif
-=======
 #define MODULE_API_VERSION ENGINE_COMPATIBLE_CL_VERSION
->>>>>>> 92a3597a
