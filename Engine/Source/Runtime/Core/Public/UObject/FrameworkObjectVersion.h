// Copyright 1998-2018 Epic Games, Inc. All Rights Reserved.
#pragma once

#include "CoreTypes.h"
#include "Misc/Guid.h"

// Custom serialization version for changes made in Dev-Framework stream
struct CORE_API FFrameworkObjectVersion
{
	enum Type
	{
		// Before any version changes were made
		BeforeCustomVersionWasAdded = 0,

		// BodySetup's default instance collision profile is used by default when creating a new instance.
		UseBodySetupCollisionProfile,

		// Regenerate subgraph arrays correctly in animation blueprints to remove duplicates and add
		// missing graphs that appear read only when edited
		AnimBlueprintSubgraphFix,

		// Static and skeletal mesh sockets now use the specified scale
		MeshSocketScaleUtilization,

		// Attachment rules are now explicit in how they affect location, rotation and scale
		ExplicitAttachmentRules,

		// Moved compressed anim data from uasset to the DDC
		MoveCompressedAnimDataToTheDDC,

		// Some graph pins created using legacy code seem to have lost the RF_Transactional flag,
		// which causes issues with undo. Restore the flag at this version
		FixNonTransactionalPins,

		// Create new struct for SmartName, and use that for CurveName
		SmartNameRefactor,
		
		// Add Reference Skeleton to Rig
		AddSourceReferenceSkeletonToRig, 

		// Refactor ConstraintInstance so that we have an easy way to swap behavior paramters
		ConstraintInstanceBehaviorParameters,

		// Pose Asset support mask per bone
		PoseAssetSupportPerBoneMask,

		// Physics Assets now use SkeletalBodySetup instead of BodySetup
		PhysAssetUseSkeletalBodySetup,

		// Remove SoundWave CompressionName
		RemoveSoundWaveCompressionName,

		// Switched render data for clothing over to unreal data, reskinned to the simulation mesh
		AddInternalClothingGraphicalSkinning,

		// Wheel force offset is now applied at the wheel instead of vehicle COM
		WheelOffsetIsFromWheel,

		// Move curve metadata to be saved in skeleton
		// Individual asset still saves some flag - i.e. disabled curve and editable or not, but 
		// major flag - i.e. material types - moves to skeleton and handle in one place
		MoveCurveTypesToSkeleton,
		
		// Cache destructible overlaps on save
		CacheDestructibleOverlaps,

		// Added serialization of materials applied to geometry cache objects
		GeometryCacheMissingMaterials,

		// Switch static & skeletal meshes to calculate LODs based on resolution-independent screen size
		LODsUseResolutionIndependentScreenSize,

		// Blend space post load verification
		BlendSpacePostLoadSnapToGrid,

		// Addition of rate scales to blend space samples
		SupportBlendSpaceRateScale,

		// LOD hysteresis also needs conversion from the LODsUseResolutionIndependentScreenSize version
		LODHysteresisUseResolutionIndependentScreenSize,

		// AudioComponent override subtitle priority default change
		ChangeAudioComponentOverrideSubtitlePriorityDefault,

		// Serialize hard references to sound files when possible
		HardSoundReferences,

		// Enforce const correctness in Animation Blueprint function graphs
		EnforceConstInAnimBlueprintFunctionGraphs,
		
		// Upgrade the InputKeySelector to use a text style
		InputKeySelectorTextStyle,

		// Represent a pins container type as an enum not 3 independent booleans
		EdGraphPinContainerType,

		// Switch asset pins to store as string instead of hard object reference
		ChangeAssetPinsToString,

		// Fix Local Variables so that the properties are correctly flagged as blueprint visible
		LocalVariablesBlueprintVisible,

		// Stopped serializing UField_Next so that UFunctions could be serialized in dependently of a UClass
		// in order to allow us to do all UFunction loading in a single pass (after classes and CDOs are created):
		RemoveUField_Next,
		
		// Fix User Defined structs so that all members are correct flagged blueprint visible 
		UserDefinedStructsBlueprintVisible,

		// FMaterialInput and FEdGraphPin store their name as FName instead of FString
		PinsStoreFName,

		// User defined structs store their default instance, which is used for initializing instances
		UserDefinedStructsStoreDefaultInstance,

		// Function terminator nodes serialize an FMemberReference rather than a name/class pair
		FunctionTerminatorNodesUseMemberReference,

<<<<<<< HEAD
=======
		// Custom event and non-native interface event implementations add 'const' to reference parameters
		EditableEventsUseConstRefParameters,

>>>>>>> a23640a2
		// -----<new versions can be added above this line>-------------------------------------------------
		VersionPlusOne,
		LatestVersion = VersionPlusOne - 1
	};

	// The GUID for this custom version number
	const static FGuid GUID;

private:
	FFrameworkObjectVersion() {}
};<|MERGE_RESOLUTION|>--- conflicted
+++ resolved
@@ -116,12 +116,9 @@
 		// Function terminator nodes serialize an FMemberReference rather than a name/class pair
 		FunctionTerminatorNodesUseMemberReference,
 
-<<<<<<< HEAD
-=======
 		// Custom event and non-native interface event implementations add 'const' to reference parameters
 		EditableEventsUseConstRefParameters,
 
->>>>>>> a23640a2
 		// -----<new versions can be added above this line>-------------------------------------------------
 		VersionPlusOne,
 		LatestVersion = VersionPlusOne - 1
