// Copyright 1998-2017 Epic Games, Inc. All Rights Reserved.
#pragma once

#include "CoreTypes.h"
#include "Misc/Guid.h"

// Custom serialization version for changes made in Dev-Core stream
struct CORE_API FReleaseObjectVersion
{
	enum Type
	{
		// Before any version changes were made
		BeforeCustomVersionWasAdded = 0,

		// Static Mesh extended bounds radius fix
		StaticMeshExtendedBoundsFix,

		//Physics asset bodies are either in the sync scene or the async scene, but not both
		NoSyncAsyncPhysAsset,

		// ULevel was using TTransArray incorrectly (serializing the entire array in addition to individual mutations).
		// converted to a TArray:
		LevelTransArrayConvertedToTArray,

		// Add Component node templates now use their own unique naming scheme to ensure more reliable archetype lookups.
		AddComponentNodeTemplateUniqueNames,

		// Fix a serialization issue with static mesh FMeshSectionInfoMap UProperty
		UPropertryForMeshSectionSerialize,

		// Existing HLOD settings screen size to screen area conversion
		ConvertHLODScreenSize,

		// Adding mesh section info data for existing billboard LOD models
		SpeedTreeBillboardSectionInfoFixup,

		// Change FMovieSceneEventParameters::StructType to be a string asset reference from a TWeakObjectPtr<UScriptStruct>
		EventSectionParameterStringAssetRef,

		// Remove serialized irradiance map data from skylight.
		SkyLightRemoveMobileIrradianceMap,

<<<<<<< HEAD
=======
		// rename bNoTwist to bAllowTwist
		RenameNoTwistToAllowTwistInTwoBoneIK,

>>>>>>> f30f9b45
		// -----<new versions can be added above this line>-------------------------------------------------
		VersionPlusOne,
		LatestVersion = VersionPlusOne - 1
	};

	// The GUID for this custom version number
	const static FGuid GUID;

private:
	FReleaseObjectVersion() {}
};<|MERGE_RESOLUTION|>--- conflicted
+++ resolved
@@ -40,12 +40,9 @@
 		// Remove serialized irradiance map data from skylight.
 		SkyLightRemoveMobileIrradianceMap,
 
-<<<<<<< HEAD
-=======
 		// rename bNoTwist to bAllowTwist
 		RenameNoTwistToAllowTwistInTwoBoneIK,
 
->>>>>>> f30f9b45
 		// -----<new versions can be added above this line>-------------------------------------------------
 		VersionPlusOne,
 		LatestVersion = VersionPlusOne - 1
