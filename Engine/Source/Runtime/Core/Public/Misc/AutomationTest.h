--- conflicted
+++ resolved
@@ -1308,24 +1308,6 @@
 		TestEqual(*What, A, B);
 	}
 
-<<<<<<< HEAD
-	void TestEqual(const FString& Description, const TCHAR* A, const TCHAR* B)
-	{
-		if (FCString::Strcmp(A,B) != 0)
-		{
-			AddError(FString::Printf(TEXT("%s: The two values are not equal.\n  Actual: '%s'\nExpected: '%s'"), *Description, A, B), 1);
-		}
-	}
-
-	void TestEqual(const FString& Description, const TCHAR* A, const FString& B)
-	{
-		if (FCString::Strcmp(A, *B) != 0)
-		{
-			AddError(FString::Printf(TEXT("%s: The two values are not equal.\n  Actual: '%s'\nExpected: '%s'"), *Description, A, *B), 1);
-		}
-	}
-=======
->>>>>>> 5edfa17c
 
 	/**
 	 * Logs an error if the specified Boolean value is not false.
