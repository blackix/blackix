// Copyright 1998-2015 Epic Games, Inc. All Rights Reserved.

#pragma once

#include "TokenizedMessage.h"

/**
 * This file contains known map errors that can be referenced by name.
 * Documentation for these errors is assumed to lie in UDN at: Engine\Documentation\Source\Shared\Editor\MapErrors
 */
struct CORE_API FMapErrors
{
    /**  Lighting */

	/** {LightActor} has same light GUID as {LightActor} (Duplicate and replace the orig with the new one): Duplicate and replace the original with the new one. */
    static FName MatchingLightGUID;
 
    /**  Actor */
    
	/** {Actor} : Large actor casts a shadow and will cause an extreme performance hit unless bUseBooleanEnvironmentShadowing is set to true: A large actor has been set to cast shadows - this will cause extreme performance issues and should have bUseBooleanEnvironmentShadowing set to true. */
    static FName ActorLargeShadowCaster;

	 /** {Volume} causes damage, but has no damagetype defined.: This warning is caused when there is a volume that is set to cause damage but doesn't have a damage type defined.  A damage type is important because it tells the game code how to handle a actor's reaction to taking damage.  This can be solved by going to the actor's Property Window->Physics Volume and setting the 'DamageType' property. */
    static FName NoDamageType;
   
	/** {Actor} : Brush has non-coplanar polygons: This warning is caused when there is a brush in the level that has non-coplanar polygons.  This is usually caused by using brush editing tools in geometry mode in extreme ways and can cause missing polygons in the level.  This warning can be resolved by deleting the brush and recreating it. */
    static FName NonCoPlanarPolys;
    
	/** {Actor} in same location as {Another Actor}: This warning is caused when there is a actor that is in the same exact location as another actor.  This warning is usually the result of a accidental duplication or paste operation.  It can be fixed by deleting one of the actors, or disregarded if the placement was intentional. */
    static FName SameLocation;
    
	/** {Actor} has invalid DrawScale/ DrawScale3D: This warning is caused when either DrawScale, DrawScale3D X, DrawScale3D Y, or DrawScale 3D Z is equal to zero.  Meaning that the actor will not be shown because it is being scaled to zero on one of its axis.  To solve this problem, change any DrawScale's that are zero to be non-zero by selecting the actor and changing its drawscale at the bottom of the main UnrealEd window. */
    static FName InvalidDrawscale;
    
	/** {Actor} is obsolete and must be removed!: This warning is caused when there is an instance of a actor in a level that has been marked deprecated.  This is usually because a actor was marked deprecated after the level was created, but the map was never updated.  This can be fixed by simply deleting the actor. */
    static FName ActorIsObselete;
    
	/** {Actor} bStatic true, but has Physics set to something other than PHYS_None!: This warning is caused when an actor has its bStatic flag set to true but its Physics is set to PHYS_None.  Since bStatic means that the actor will not be moving, having Physics set to PHYS_None is contradictory.  Actors set with the bStatic flag are also not ticked(updated).  This error can be solved by going to the actor's properties and changing its Physics to PHYS_None. */
    static FName StaticPhysNone;
    
	/** {Actor} : Volume actor has NULL collision component - please delete: The specified volume actor has a NULL collision component and should probably be deleted. */
    static FName VolumeActorCollisionComponentNULL;
    
	/** {Actor} : Volume actor has a collision component with 0 radius - please delete: The specified volume actor has a zero radius for its collision component and should probably be deleted. */
    static FName VolumeActorZeroRadius;
    
	/** {Actor} (LOD {Index}) has hand-painted vertex colors that no longer match the original StaticMesh {StaticMesh}: It looks like the original mesh was changed since this instance's vertex colors were painted down - this may need a refresh. */
    static FName VertexColorsNotMatchOriginalMesh;
    
	/** Actor casts dynamic shadows and has a BoundsScale greater than 1! This will have a large performance hit: Serious performance warning... either reduce BoundsScale to be <= 1 or remove dynamic shadows... */
    static FName ShadowCasterUsingBoundsScale;
    
	static FName MultipleSkyLights;

	/** {ActorName} has WorldTrace blocked. It will be considered to be world geometry */
	static FName InvalidTrace;

    /**  BSP Brush */

	/** {Brush Actor} : Brush has zero polygons - please delete!: This warning indicates that you have a brush in the level that doesn't have any polygons associated with it.  The brush should be deleted as it isn't doing anything useful. */
    static FName BrushZeroPolygons;
    
	/** Run 'Clean BSP Materials' to clear {count} references: This warning indicates that there are material references on brush faces that aren't contributing to the BSP, and that applying the Tools->'Clean BSP Materials' operation can clean up these references. */
    static FName CleanBSPMaterials;
    
	/** {Actor} : Brush has NULL BrushComponent property - please delete!: This warning is caused when there is a Brush with a "None" ConstraintInstance component.  It is usually found in older maps where duplication was used to create a Brush and can be fixed by deleting the Brush causing the warning and creating a new one. */
    static FName BrushComponentNull;
    
	/** {Brush} : Brush is planar: Planar brush used - please note that this may not work well with collision. */
    static FName PlanarBrush;

	/** Camera */

	/** Camera has AspectRatio=0 - please set this to something non-zero */
	static FName CameraAspectRatioIsZero;

    /**  Class */

	/** { }::{ } is obsolete and must be removed (Class is abstract): NEEDS DESCRIPTION */
    static FName AbstractClass;
    
	/** { }::{ } is obsolete and must be removed (Class is deprecated): NEEDS DESCRIPTION */
    static FName DeprecatedClass;
    

	/** Foliage */

	/** Foliage instances for a missing static mesh have been removed.: **TODO** */
	static FName FoliageMissingStaticMesh;

	/** Foliage in this map is missing {MissingCount} cluster component(s) for static mesh {MeshName}. Opening the Foliage tool will fix this problem.: **TODO** */
	static FName FoliageMissingClusterComponent;

    /**  Landscape */

	/** {LandscapeComponent} : Fixed up deleted layer weightmap: **TODO** */
    static FName FixedUpDeletedLayerWeightmap;
    
	/** {LandscapeComponent} : Fixed up incorrect layer weightmap texture index: **TODO** */
    static FName FixedUpIncorrectLayerWeightmap;
    
	/** Fixed up shared weightmap texture for layer {Layer} in component {Component} (shares with {Name}): **TODO** */
    static FName FixedUpSharedLayerWeightmap;

	/** Landscape ({ProxyName}) has overlapping render components at location ({X, Y}): **TODO** */
	static FName LandscapeComponentPostLoad_Warning;


    /**  Level */

	/** Duplicate level info: Two WorldInfos somehow exist... */
    static FName DuplicateLevelInfo;
    
	/** Map should have KillZ set.: This warning is caused when the map's KillZ in the WorldInfo properties is set to the default value. All maps should specify a KillZ appropriate for the level so that players cannot simply fall forever until they reach the playable world bounds. */
    static FName NoKillZ;
  

    /**  Lighting */

	/** {Actor} : Light actor has NULL LightComponent property - please delete!: This warning is caused when there is a Light actor with a "None" LightComponent.  It is usually found in older maps where duplication was used to create the actor and can be fixed by deleting the actor causing the warning and creating a new one. */
    static FName LightComponentNull;
    
	/** Maps need lighting rebuilt: This warning is caused when lighting has been invalidated by moving or modifying a light actor.  This can cause problems because the rendered lighting in the level is not accurately representing the current state of lights in the level.  This error can be solved by going to the Build menu and rebuilding lighting for a map. */
    static FName RebuildLighting;
   
	/** Component is a static type but has invalid lightmap settings!  Indirect lighting will be black.  Common causes are lightmap resolution of 0, LightmapCoordinateIndex out of bounds. */
	static FName StaticComponentHasInvalidLightmapSettings;

	/** Navigation */

	/** Paths need to be rebuilt: **TODO** */
	static FName RebuildPaths;

    /**  Particle System */

	/** {Actor} : Emitter actor has NULL ParticleSystemComponent property - please delete!: This warning is caused when there is a Emitter actor with a "None" ParticleSystemComponent.  It is usually found in older maps where duplication was used to create the actor and can be fixed by deleting the actor causing the warning and creating a new one. */
    static FName ParticleSystemComponentNull;
    
	/** PSysComp has an empty parameter actor reference at index {Index} ({Actor}): Param.Actor should not be NULL. */
    static FName PSysCompErrorEmptyActorRef;
    
	/** PSysComp has an empty parameter material reference at index {Index} ({Actor}): Param.Material should not be NULL. */
    static FName PSysCompErrorEmptyMaterialRef;
    

    /**  Skeletal Mesh */

	/** {Actor} : SkeletalMeshActor has no PhysicsAsset assigned.: In order for a SkeletalMesh to have an accurate bounding box, it needs to have a PhysicsAsset assigned in its SkeletalMeshComponent. An incorrect or inaccurate bounding box can lead to the mesh vanishing when its origin is not in view, or to poor shadow resolution because the bounding box is too big. */
    static FName SkelMeshActorNoPhysAsset;
    
	/** {Actor} : Skeletal mesh actor has NULL SkeletalMeshComponent property: The specified SkeletalMeshActor has a NULL SkeletalMeshComponent. */
    static FName SkeletalMeshComponent;
    
	/** {Actor} : Skeletal mesh actor has NULL SkeletalMesh property: The specified SkeletalMeshActor has a NULL SkeletalMesh. */
    static FName SkeletalMeshNull;

    /**  Sound */

	/** {Actor} : Ambient sound actor has NULL AudioComponent property - please delete!: This warning is caused when there is a Ambient sound actor with a "None" AudioComponent.  It is usually found in older maps where duplication was used to create a actor and can be fixed by deleting the actor causing the warning and creating a new one. */
    static FName AudioComponentNull;

	/** Ambient sound actor's AudioComponent has a NULL SoundCue property!: This warning is caused when there is a AmbientSound actor with a NULL SoundCue property.  This is a problem because the actor won't actually be playing any sounds.  This can be fixed by first choosing a sound cue in the generic browser and then going to the actor's Property Window->Audio Category->Audio Component and setting the 'SoundCue' property. */
    static FName SoundCueNull;

    /**  Static Mesh */

	/** {Static Mesh Actor} : Static mesh actor has NULL StaticMesh property: This warning is caused when there is a static mesh actor in a level with a NULL StaticMesh property.  This can be a problem because the actor exists and is using memory, but doesn't have a static mesh to actually draw.  This warning is usually the result of creating a StaticMesh actor without first selecting a StaticMesh in the generic browser.  This warning can be fixed by first selecting a static mesh in the generic browser and then going to the StaticMesh actor's Property Window->StaticMeshActor Category->StaticMeshComponent->StaticMeshComponent Category to set the 'StaticMesh' Property. */
    static FName StaticMeshNull;
    
	/** {Actor} : Static mesh actor has NULL StaticMeshComponent property - please delete!: This warning is caused when there is a static mesh actor with a "None" StaticMeshComponent component.  It is usually found in older maps where duplication was used to create the actor and can be fixed by deleting the actor causing the warning and creating a new one. */
    static FName StaticMeshComponent;
    
	/** {StaticMesh} has simple collision but is being scaled non-uniformly - collision creation will fail: Simple collision cannot be used with non-uniform scale. Please either fix the scale or the collision type. */
    static FName SimpleCollisionButNonUniformScale;

	/** More overriden materials {Count} on static mesh component than are referenced {Count} in source mesh {StaticMesh}: **TODO** */
    static FName MoreMaterialsThanReferenced;

	 /** {Count} element(s) with zero triangles in static mesh {StaticMesh}: **TODO** */
    static FName ElementsWithZeroTriangles;
  
    /**  Volume */

	/** LevelStreamingVolume is not in the persistent level - please delete: This warning is caused when there is a level streaming volume that does not exist in the persistent level.  This can be problematic because the volume will not be considered when checking to see if a streaming level should be loaded or unloaded.  You can fix this problem by deleting the level streaming volume and recreating it. */
    static FName LevelStreamingVolume;
    
	/** No levels are associated with streaming volume.: This warning is caused when there are no levels associated with a LevelStreamingVolume, making it non-functional. This problem can be fixed by associating one or more streaming levels with the offending LevelStreamingVolume. */
    static FName NoLevelsAssociated;
    

    /**  Uncategorized */

	/** Filename {Filename} is too long - this may interfere with cooking for consoles.  Unreal filenames should be no longer than {Length} characters.: Please rename the file to be within the length specified. */
    static FName FilenameIsTooLongForCooking;
    
	/** {ObjectName} : Externally referenced */
	static FName UsingExternalObject;

    /**  Actors */

	/** {Actor} : Repaired painted vertex colors: Painted vertex colors were repaired on this actor. */
    static FName RepairedPaintedVertexColors;

	/** Hierarchical LOD **/

	/** {LODActor} : Static mesh is missing for the built LODActor.  Did you remove the asset? */
	static FName LODActorMissingStaticMesh;

	/** {LODActor} : Actor is missing. The actor might have been removed. We recommend you to build LOD again. */
	static FName LODActorMissingActor;

	/** {LODActor} : NoActor is assigned. We recommend to delete this actor. */
	static FName LODActorNoActorFound;
<<<<<<< HEAD
=======

	/** Hierarchical LOD System is disabled, unable to build LOD actors */
	static FName HLODSystemNotEnabled;
>>>>>>> a8a797ea
};

/**
 * Map error specific message token.
 */
class FMapErrorToken : public FDocumentationToken
{
public:
	/** Factory method, tokens can only be constructed as shared refs */
	CORE_API static TSharedRef<FMapErrorToken> Create( const FName& InErrorName )
	{
		return MakeShareable(new FMapErrorToken(InErrorName));
	}

private:
	/** Private constructor */
	FMapErrorToken( const FName& InErrorName );
};<|MERGE_RESOLUTION|>--- conflicted
+++ resolved
@@ -211,12 +211,9 @@
 
 	/** {LODActor} : NoActor is assigned. We recommend to delete this actor. */
 	static FName LODActorNoActorFound;
-<<<<<<< HEAD
-=======
 
 	/** Hierarchical LOD System is disabled, unable to build LOD actors */
 	static FName HLODSystemNotEnabled;
->>>>>>> a8a797ea
 };
 
 /**
