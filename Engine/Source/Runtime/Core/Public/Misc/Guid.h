// Copyright 1998-2018 Epic Games, Inc. All Rights Reserved.

#pragma once

#include "CoreTypes.h"
#include "Misc/AssertionMacros.h"
#include "Misc/Crc.h"
#include "Containers/UnrealString.h"
#include "Serialization/StructuredArchiveFromArchive.h"

class FArchive;
class FOutputDevice;
class UObject;


/**
 * Enumerates known GUID formats.
 */
enum class EGuidFormats
{
	/**
	 * 32 digits.
	 *
	 * For example: "00000000000000000000000000000000"
	 */
	Digits,

	/**
	 * 32 digits separated by hyphens.
	 *
	 * For example: 00000000-0000-0000-0000-000000000000
	 */
	DigitsWithHyphens,

	/**
	 * 32 digits separated by hyphens and enclosed in braces.
	 *
	 * For example: {00000000-0000-0000-0000-000000000000}
	 */
	DigitsWithHyphensInBraces,

	/**
	 * 32 digits separated by hyphens and enclosed in parentheses.
	 *
	 * For example: (00000000-0000-0000-0000-000000000000)
	 */
	DigitsWithHyphensInParentheses,

	/**
	 * Comma-separated hexadecimal values enclosed in braces.
	 *
	 * For example: {0x00000000,0x0000,0x0000,{0x00,0x00,0x00,0x00,0x00,0x00,0x00,0x00}}
	 */
	HexValuesInBraces,

	/**
	 * This format is currently used by the FUniqueObjectGuid class.
	 *
	 * For example: 00000000-00000000-00000000-00000000
	*/
	UniqueObjectGuid,
};


/**
 * Implements a globally unique identifier.
 */
struct FGuid
{
public:

	/** Default constructor. */
	FGuid()
		: A(0)
		, B(0)
		, C(0)
		, D(0)
	{ }

	/**
	 * Creates and initializes a new GUID from the specified components.
	 *
	 * @param InA The first component.
	 * @param InB The second component.
	 * @param InC The third component.
	 * @param InD The fourth component.
	 */
	FGuid(uint32 InA, uint32 InB, uint32 InC, uint32 InD)
		: A(InA), B(InB), C(InC), D(InD)
	{ }

public:

	/**
	 * Compares two GUIDs for equality.
	 *
	 * @param X The first GUID to compare.
	 * @param Y The second GUID to compare.
	 * @return true if the GUIDs are equal, false otherwise.
	 */
	friend bool operator==(const FGuid& X, const FGuid& Y)
	{
		return ((X.A ^ Y.A) | (X.B ^ Y.B) | (X.C ^ Y.C) | (X.D ^ Y.D)) == 0;
	}

	/**
	 * Compares two GUIDs for inequality.
	 *
	 * @param X The first GUID to compare.
	 * @param Y The second GUID to compare.
	 * @return true if the GUIDs are not equal, false otherwise.
	 */
	friend bool operator!=(const FGuid& X, const FGuid& Y)
	{
		return ((X.A ^ Y.A) | (X.B ^ Y.B) | (X.C ^ Y.C) | (X.D ^ Y.D)) != 0;
	}

	/**
	 * Compares two GUIDs.
	 *
	 * @param X The first GUID to compare.
	 * @param Y The second GUID to compare.
	 * @return true if the first GUID is less than the second one.
	 */
	friend bool operator<(const FGuid& X, const FGuid& Y)
	{
		return	((X.A < Y.A) ? true : ((X.A > Y.A) ? false :
				((X.B < Y.B) ? true : ((X.B > Y.B) ? false :
				((X.C < Y.C) ? true : ((X.C > Y.C) ? false :
				((X.D < Y.D) ? true : ((X.D > Y.D) ? false : false)))))))); //-V583
	}

	/**
	 * Provides access to the GUIDs components.
	 *
	 * @param Index The index of the component to return (0...3).
	 * @return The component.
	 */
	uint32& operator[](int32 Index)
	{
		checkSlow(Index >= 0);
		checkSlow(Index < 4);

		switch(Index)
		{
		case 0: return A;
		case 1: return B;
		case 2: return C;
		case 3: return D;
		}

		return A;
	}

	/**
	 * Provides read-only access to the GUIDs components.
	 *
	 * @param Index The index of the component to return (0...3).
	 * @return The component.
	 */
	const uint32& operator[](int32 Index) const
	{
		checkSlow(Index >= 0);
		checkSlow(Index < 4);

		switch(Index)
		{
		case 0: return A;
		case 1: return B;
		case 2: return C;
		case 3: return D;
		}

		return A;
	}

	/**
	 * Serializes a GUID from or into an archive.
	 *
	 * @param Ar The archive to serialize from or into.
	 * @param G The GUID to serialize.
	 */
	CORE_API friend FArchive& operator<<(FArchive& Ar, FGuid& G);

	/**
	 * Serializes a GUID from or into a structured archive slot.
	 *
	 * @param Slot The structured archive slot to serialize from or into
	 * @param G The GUID to serialize.
	 */
	CORE_API friend void operator<<(FStructuredArchive::FSlot Slot, FGuid& G);

	bool Serialize(FArchive& Ar)
	{
		Ar << *this;
		return true;
	}

<<<<<<< HEAD
	bool Serialize(FStructuredArchive::FSlot Slot)
	{
		Slot << *this;
		return true;
=======
	/**
	* Guid default string conversion.
	*/
	friend FString LexToString(const FGuid& Value)
	{
		return Value.ToString();
	}

	friend void LexFromString(FGuid& Result, const TCHAR* String)
	{
		FGuid::Parse(String, Result);
>>>>>>> bca116ca
	}

public:

	/**
	 * Exports the GUIDs value to a string.
	 *
	 * @param ValueStr Will hold the string value.
	 * @param DefaultValue The default value.
	 * @param Parent Not used.
	 * @param PortFlags Not used.
	 * @param ExportRootScope Not used.
	 * @return true on success, false otherwise.
	 * @see ImportTextItem
	 */
	CORE_API bool ExportTextItem(FString& ValueStr, FGuid const& DefaultValue, UObject* Parent, int32 PortFlags, class UObject* ExportRootScope) const;

	/**
	 * Imports the GUIDs value from a text buffer.
	 *
	 * @param Buffer The text buffer to import from.
	 * @param PortFlags Not used.
	 * @param Parent Not used.
	 * @param ErrorText The output device for error logging.
	 * @return true on success, false otherwise.
	 * @see ExportTextItem
	 */
	CORE_API bool ImportTextItem(const TCHAR*& Buffer, int32 PortFlags, UObject* Parent, FOutputDevice* ErrorText);

	/**
	 * Invalidates the GUID.
	 *
	 * @see IsValid
	 */
	void Invalidate()
	{
		A = B = C = D = 0;
	}

	/**
	 * Checks whether this GUID is valid or not.
	 *
	 * A GUID that has all its components set to zero is considered invalid.
	 *
	 * @return true if valid, false otherwise.
	 * @see Invalidate
	 */
	bool IsValid() const
	{
		return ((A | B | C | D) != 0);
	}

	/**
	 * Converts this GUID to its string representation.
	 *
	 * @return The string representation.
	 */
	FString ToString() const
	{
		return ToString(EGuidFormats::Digits);
	}

	/**
	 * Converts this GUID to its string representation using the specified format.
	 *
	 * @param Format The string format to use.
	 * @return The string representation.
	 */
	CORE_API FString ToString(EGuidFormats Format) const;

public:

	/**
	 * Calculates the hash for a GUID.
	 *
	 * @param Guid The GUID to calculate the hash for.
	 * @return The hash.
	 */
	friend uint32 GetTypeHash(const FGuid& Guid)
	{
		return FCrc::MemCrc_DEPRECATED(&Guid, sizeof(FGuid));
	}

public:

	/**
	 * Returns a new GUID.
	 *
	 * @return A new GUID.
	 */
	static CORE_API FGuid NewGuid();

	/**
	 * Converts a string to a GUID.
	 *
	 * @param GuidString The string to convert.
	 * @param OutGuid Will contain the parsed GUID.
	 * @return true if the string was converted successfully, false otherwise.
	 * @see ParseExact, ToString
	 */
	static CORE_API bool Parse(const FString& GuidString, FGuid& OutGuid);

	/**
	 * Converts a string with the specified format to a GUID.
	 *
	 * @param GuidString The string to convert.
	 * @param Format The string format to parse.
	 * @param OutGuid Will contain the parsed GUID.
	 * @return true if the string was converted successfully, false otherwise.
	 * @see Parse, ToString
	 */
	static CORE_API bool ParseExact(const FString& GuidString, EGuidFormats Format, FGuid& OutGuid);

//private:
public:

	/** Holds the first component. */
	uint32 A;

	/** Holds the second component. */
	uint32 B;

	/** Holds the third component. */
	uint32 C;

	/** Holds the fourth component. */
	uint32 D;
};


template <> struct TIsPODType<FGuid> { enum { Value = true }; };<|MERGE_RESOLUTION|>--- conflicted
+++ resolved
@@ -196,12 +196,6 @@
 		return true;
 	}
 
-<<<<<<< HEAD
-	bool Serialize(FStructuredArchive::FSlot Slot)
-	{
-		Slot << *this;
-		return true;
-=======
 	/**
 	* Guid default string conversion.
 	*/
@@ -213,7 +207,12 @@
 	friend void LexFromString(FGuid& Result, const TCHAR* String)
 	{
 		FGuid::Parse(String, Result);
->>>>>>> bca116ca
+	}
+
+	bool Serialize(FStructuredArchive::FSlot Slot)
+	{
+		Slot << *this;
+		return true;
 	}
 
 public:
