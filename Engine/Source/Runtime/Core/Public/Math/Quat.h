--- conflicted
+++ resolved
@@ -311,12 +311,9 @@
 	 */
 	CORE_API FQuat Exp() const;
 
-<<<<<<< HEAD
-=======
 	/**
 	 * @return inverse of this quaternion
 	 */
->>>>>>> cce8678d
 	FORCEINLINE FQuat Inverse() const;
 
 	/**
@@ -335,11 +332,7 @@
 	FORCEINLINE FVector GetAxisZ() const;
 
 	/** @return rotator representation of this quaternion */
-<<<<<<< HEAD
-	FRotator Rotator() const;
-=======
 	CORE_API FRotator Rotator() const;
->>>>>>> cce8678d
 
 	/** @return Vector of the axis of the quaternion */
 	FORCEINLINE FVector GetRotationAxis() const;
