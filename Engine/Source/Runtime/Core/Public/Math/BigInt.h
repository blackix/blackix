--- conflicted
+++ resolved
@@ -91,11 +91,7 @@
 	/**
 	 * Constructor. Initializes this big int with a 64 bit integer value.
 	 *
-<<<<<<< HEAD
-	 * @parma Other The value to set.
-=======
 	 * @param Other The value to set.
->>>>>>> cce8678d
 	 */
 	TBigInt(int64 Other)
 	{
