--- conflicted
+++ resolved
@@ -165,11 +165,7 @@
 		FPlatformMisc::MemoryBarrier();
 	}
 
-<<<<<<< HEAD
-	void SetComplete()
-=======
 	void SetComplete() TSAN_SAFE
->>>>>>> 9f6ccf49
 	{
 		SetDataComplete();
 		SetAllComplete();
