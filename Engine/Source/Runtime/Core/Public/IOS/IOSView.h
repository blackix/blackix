// Copyright 1998-2016 Epic Games, Inc. All Rights Reserved.

#pragma once

#import <UIKit/UIKit.h>
#import <OpenGLES/EAGL.h>

#if HAS_METAL
#import <Metal/Metal.h>
#import <QuartzCore/CAMetalLayer.h>
#endif


@interface FIOSView : UIView  <UIKeyInput, UITextInput>
{
@public
	// are we initialized?
	bool bIsInitialized;

//@private
	// keeps track of the number of active touches
	// used to bring up the three finger touch debug console after 3 active touches are registered
	int NumActiveTouches;

	// track the touches by pointer (which will stay the same for a given finger down) - note we don't deref the pointers in this array
	UITouch* AllTouches[10];


	//// GL MEMBERS
	// the GL context
	EAGLContext* Context;

	// the internal MSAA FBO used to resolve the color buffer at present-time
	GLuint ResolveFrameBuffer;


	//// METAL MEMBERS
#if HAS_METAL
	// global metal device
	id<MTLDevice> MetalDevice;
#endif

	// are we using the Metal API?
	bool bIsUsingMetal;
	
	//// KEYBOARD MEMBERS
	
	// whether or not to use the new style virtual keyboard that sends events to the engine instead of using an alert
	bool bIsUsingIntegratedKeyboard;
	bool bSendEscapeOnClose;

	// caches for the TextInput
	NSString* CachedMarkedText;
}

<<<<<<< HEAD
=======

>>>>>>> aaefee4c
//// SHARED FUNCTIONALITY
@property (nonatomic) GLuint SwapCount;

-(bool)CreateFramebuffer:(bool)bIsForOnDevice;
-(void)DestroyFramebuffer;
-(void)UpdateRenderWidth:(uint32)Width andHeight:(uint32)Height;

//// GL FUNCTIONALITY
@property (nonatomic) GLuint OnScreenColorRenderBuffer;
@property (nonatomic) GLuint OnScreenColorRenderBufferMSAA;

- (void)MakeCurrent;
- (void)UnmakeCurrent;
- (void)SwapBuffers;

//// METAL FUNCTIONALITY
#if HAS_METAL
// Return a drawable object (ie a back buffer texture) for the RHI to render to
- (id<CAMetalDrawable>)MakeDrawable;
#endif


//// KEYBOARD FUNCTIONALITY
-(void)InitKeyboard;
-(void)ActivateKeyboard:(bool)bInSendEscapeOnClose;
@end


/**
 * A view controller subclass that handles loading our IOS view as well as autorotation
 */
#if PLATFORM_TVOS
#import <GameController/GameController.h>
// if TVOS doesn't use the GCEventViewController, it will background the app when the user presses Menu/Pause
@interface IOSViewController : GCEventViewController
#else
@interface IOSViewController : UIViewController
#endif
{

}
@end<|MERGE_RESOLUTION|>--- conflicted
+++ resolved
@@ -53,10 +53,7 @@
 	NSString* CachedMarkedText;
 }
 
-<<<<<<< HEAD
-=======
 
->>>>>>> aaefee4c
 //// SHARED FUNCTIONALITY
 @property (nonatomic) GLuint SwapCount;
 
