--- conflicted
+++ resolved
@@ -149,19 +149,12 @@
 		if (RequestedContentScaleFactor == 0.0f)
 		{
 #ifdef __IPHONE_8_0
-<<<<<<< HEAD
-			self.contentScaleFactor = self.window.screen.nativeScale;
-			UE_LOG(LogIOS, Log, TEXT("Setting contentScaleFactor to nativeScale which is = %f"), self.contentScaleFactor);
-#else
-			UE_LOG(LogIOS, Log, TEXT("Leaving contentScaleFactor alone, with scale = %f"), NativeScale);
-=======
             if ([self.window.screen respondsToSelector:@selector(nativeScale)])
             {
                 self.contentScaleFactor = self.window.screen.nativeScale;
                 UE_LOG(LogIOS, Log, TEXT("Setting contentScaleFactor to nativeScale which is = %f"), self.contentScaleFactor);
             }
             else
->>>>>>> 972e0610
 #endif
             {
                 UE_LOG(LogIOS, Log, TEXT("Leaving contentScaleFactor alone, with scale = %f"), NativeScale);
