--- conflicted
+++ resolved
@@ -364,11 +364,7 @@
 		NewHeight = FMath::Max( NewHeight, FMath::Min( OldHeight, MinRetainedHeight ) );
 	}
 
-<<<<<<< HEAD
-	// NOTE: SetWindowPos will trigger a WM_SIZE and our SWindow's cached size will be updated
-=======
 		
->>>>>>> cce8678d
 	// We use SWP_NOSENDCHANGING when in fullscreen mode to prevent Windows limiting our window size to the current resolution, as that 
 	// prevents us being able to change to a higher resolution while in fullscreen mode
 	::SetWindowPos( HWnd, nullptr, WindowX, WindowY, NewWidth, NewHeight, SWP_NOZORDER | SWP_NOACTIVATE | ((WindowMode == EWindowMode::Fullscreen) ? SWP_NOSENDCHANGING : 0) );
