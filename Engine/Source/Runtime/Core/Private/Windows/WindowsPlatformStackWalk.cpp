--- conflicted
+++ resolved
@@ -770,7 +770,6 @@
 			Info.PdbSig = Img.PdbSig;
 			FMemory::Memcpy(&Info.PdbSig70, &Img.PdbSig70, sizeof(GUID));
 			Info.TimeDateStamp = Img.TimeDateStamp;
-<<<<<<< HEAD
 		}
 		else
 		{
@@ -779,26 +778,12 @@
 			FCString::Strcpy(Info.ImageName, ImageName);
 			Info.ImageSize = ModuleInfo.SizeOfImage;
 			FCString::Strcpy(Info.LoadedImageName, ImageName);
-			FCString::Strcpy(Info.ModuleName, ModuleName);
-
-			UE_LOG(LogWindows, Verbose, TEXT("SymGetModuleInfoW64 failed, rich module information unavailable. Error Code: %u"), GetLastError());
-		}
-=======
-		}
-		else
-		{
-			// Unable to get image help information, so fallback to the module info that is available
-			Info.BaseOfImage = (uint64)ModuleInfo.lpBaseOfDll;
-			FCString::Strcpy(Info.ImageName, ImageName);
-			Info.ImageSize = ModuleInfo.SizeOfImage;
-			FCString::Strcpy(Info.LoadedImageName, ImageName);
 
 			FString BaseModuleName = FPaths::GetBaseFilename(ModuleName);
 			FCString::Strncpy(Info.ModuleName, *BaseModuleName, 32);
 
 			UE_LOG(LogWindows, Verbose, TEXT("SymGetModuleInfoW64 failed, rich module information unavailable. Error Code: %u"), GetLastError());
 		}
->>>>>>> cf6d231e
 
 		ModuleSignatures[SignatureIndex] = Info;
 		++SignatureIndex;
