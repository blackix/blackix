// Copyright 1998-2014 Epic Games, Inc. All Rights Reserved.

// Core includes.
#include "CorePrivate.h"
#include "Runtime/Launch/Resources/Version.h" 
#include "EngineVersion.h"

DEFINE_LOG_CATEGORY_STATIC(LogPaths, Log, All);


/*-----------------------------------------------------------------------------
	Path helpers for retrieving game dir, engine dir, etc.
-----------------------------------------------------------------------------*/

bool FPaths::ShouldSaveToUserDir()
{
	static bool bShouldSaveToUserDir = FApp::IsInstalled() || FParse::Param(FCommandLine::Get(), TEXT("SaveToUserDir"));
	return bShouldSaveToUserDir;
}

FString FPaths::EngineDir()
{
	return FString(FPlatformMisc::EngineDir());
}

FString FPaths::EngineUserDir()
{
	if (ShouldSaveToUserDir() || FApp::IsEngineInstalled())
	{
		return FPaths::Combine(FPlatformProcess::UserSettingsDir(), TEXT(EPIC_PRODUCT_IDENTIFIER), *GEngineVersion.ToString(EVersionComponent::Minor)) + TEXT("/");
	}
	else
	{
		return FPaths::EngineDir();
	}
}

FString FPaths::EngineContentDir()
{
	return FPaths::EngineDir() + TEXT("Content/");
}

FString FPaths::EngineConfigDir()
{
	return FPaths::EngineDir() + TEXT("Config/");
}

FString FPaths::EngineIntermediateDir()
{
	return FPaths::EngineDir() + TEXT("Intermediate/");
}

FString FPaths::EngineSavedDir()
{
	return EngineUserDir() + TEXT("Saved/");
}

FString FPaths::EnginePluginsDir()
{
	return FPaths::EngineDir() + TEXT("Plugins/");
}

FString FPaths::RootDir()
{
	return FString(FPlatformMisc::RootDir());
}

FString FPaths::GameDir()
{
	return FString(FPlatformMisc::GameDir());
}

FString FPaths::GameUserDir()
{
	if (ShouldSaveToUserDir())
	{
		return FPaths::Combine(FPlatformProcess::UserSettingsDir(), GGameName) + TEXT("/");
	}
	else
	{
		return FPaths::GameDir();
	}
}

FString FPaths::GameContentDir()
{
	return FPaths::GameDir() + TEXT("Content/");
}

FString FPaths::GameConfigDir()
{
	return FPaths::GameDir() + TEXT("Config/");
}

FString FPaths::GameSavedDir()
{
	return GameUserDir() + TEXT("Saved/");
}

FString FPaths::GameIntermediateDir()
{
	return FPaths::GameDir() + TEXT("Intermediate/");
}

FString FPaths::GamePluginsDir()
{
	return FPaths::GameDir() + TEXT("Plugins/");
}

FString FPaths::SourceConfigDir()
{
	return FPaths::GameDir() + TEXT("Config/");
}

FString FPaths::GeneratedConfigDir()
{
#if PLATFORM_MAC
	return FPlatformProcess::UserPreferencesDir();
#else
	return FPaths::GameSavedDir() + TEXT("Config/");
#endif
}

FString FPaths::SandboxesDir()
{
	return FPaths::GameDir() + TEXT("Saved/Sandboxes");
}

FString FPaths::ProfilingDir()
{
	return FPaths::GameSavedDir() + TEXT("Profiling/");
}

FString FPaths::ScreenShotDir()
{
	return FPaths::GameSavedDir() + TEXT("Screenshots/") + FPlatformProperties::PlatformName() + TEXT("/");
}

FString FPaths::BugItDir()
{
	return FPaths::GameSavedDir() + TEXT("BugIt/") + FPlatformProperties::PlatformName() + TEXT("/");
}

FString FPaths::VideoCaptureDir()
{
	return FPaths::GameSavedDir() + TEXT("VideoCaptures/");
}

FString FPaths::GameLogDir()
{
#if PLATFORM_MAC
	return FPlatformProcess::UserLogsDir();
#else
	return FPaths::GameSavedDir() + TEXT("Logs/");
#endif
}

FString FPaths::AutomationDir()
{
	return FPaths::GameSavedDir() + TEXT("Automation/");
}

FString FPaths::AutomationTransientDir()
{
	return FPaths::AutomationDir() + TEXT("Transient/");
}

FString FPaths::CloudDir()
{
	return FPaths::GameSavedDir() + TEXT("Cloud/");
}

FString FPaths::GameDevelopersDir()
{
	return FPaths::GameContentDir() + TEXT("Developers/");
}

FString FPaths::GameUserDeveloperDir()
{
	static FString UserFolder;

	if ( UserFolder.Len() == 0 )
	{
		// The user folder is the user name without any invalid characters
		const FString InvalidChars = INVALID_LONGPACKAGE_CHARACTERS;
		const FString& UserName = FPlatformProcess::UserName();
		
		UserFolder = UserName;
		
		for (int32 CharIdx = 0; CharIdx < InvalidChars.Len(); ++CharIdx)
		{
			const FString Char = InvalidChars.Mid(CharIdx, 1);
			UserFolder = UserFolder.Replace(*Char, TEXT("_"));
		}
	}

	return FPaths::GameDevelopersDir() + UserFolder + TEXT("/");
}

FString FPaths::DiffDir()
{
	return FPaths::GameSavedDir() + TEXT("Diff/");
}

const TArray<FString>& FPaths::GetEngineLocalizationPaths()
{
	static TArray<FString> Results;
	static bool HasInitialized = false;

	if(!HasInitialized)
	{
		if(GConfig && GConfig->IsReadyForUse())
		{
			GConfig->GetArray( TEXT("Internationalization"), TEXT("LocalizationPaths"), Results, GEngineIni );
			if(!Results.Num())
			{
				UE_LOG(LogInit, Warning, TEXT("We appear to have no engine localization data?"));
			}
			HasInitialized = true;
		}
		else
		{
			Results.AddUnique(TEXT("../../../Engine/Content/Localization/Engine")); // Hardcoded convention.
		}
	}

	return Results;
}

const TArray<FString>& FPaths::GetEditorLocalizationPaths()
{
	static TArray<FString> Results;
	static bool HasInitialized = false;

	if(!HasInitialized)
	{
		if(GConfig && GConfig->IsReadyForUse())
		{
			GConfig->GetArray( TEXT("Internationalization"), TEXT("LocalizationPaths"), Results, GEditorIni );
			if(!Results.Num())
			{
				UE_LOG(LogInit, Warning, TEXT("We appear to have no editor localization data? Editor can't run."));
			}
			HasInitialized = true;
		}
		else
		{
			Results.AddUnique(TEXT("../../../Engine/Content/Localization/Editor")); // Hardcoded convention.
		}
	}

	return Results;
}

const TArray<FString>& FPaths::GetPropertyNameLocalizationPaths()
{
	static TArray<FString> Results;
	static bool HasInitialized = false;

	if(!HasInitialized)
	{
		if(GConfig && GConfig->IsReadyForUse())
		{
			GConfig->GetArray( TEXT("Internationalization"), TEXT("PropertyNameLocalizationPaths"), Results, GEditorIni );
			if(!Results.Num())
			{
				UE_LOG(LogInit, Warning, TEXT("We appear to have no property name localization data? Editor can't run."));
			}
			HasInitialized = true;
		}
		else
		{
<<<<<<< HEAD
			Results.AddUnique(TEXT("../../../Engine/Content/Localization/Editor/PropertyNames")); // Hardcoded convention.
=======
			Results.AddUnique(TEXT("../../../Engine/Content/Localization/PropertyNames")); // Hardcoded convention.
>>>>>>> ed5a1010
		}
	}

	return Results;
}

<<<<<<< HEAD
const TArray<FString>& FPaths::GetToolTipLocalizationPaths()
=======
const TArray<FString>& FPaths::GetToolTipLocalizationPaths() 
>>>>>>> ed5a1010
{
	static TArray<FString> Results;
	static bool HasInitialized = false;

	if(!HasInitialized)
	{
		if(GConfig && GConfig->IsReadyForUse())
		{
			GConfig->GetArray( TEXT("Internationalization"), TEXT("ToolTipLocalizationPaths"), Results, GEditorIni );
			if(!Results.Num())
			{
				UE_LOG(LogInit, Warning, TEXT("We appear to have no tool tip localization data? Editor can't run."));
			}
			HasInitialized = true;
		}
		else
		{
<<<<<<< HEAD
			Results.AddUnique(TEXT("../../../Engine/Content/Localization/Editor/ToolTips")); // Hardcoded convention.
=======
			Results.AddUnique(TEXT("../../../Engine/Content/Localization/ToolTips")); // Hardcoded convention.
>>>>>>> ed5a1010
		}
	}

	return Results;
}

const TArray<FString>& FPaths::GetGameLocalizationPaths()
{
	static TArray<FString> Results;
	static bool HasInitialized = false;

	if(!HasInitialized)
	{
		if(GConfig && GConfig->IsReadyForUse())
		{
			GConfig->GetArray( TEXT("Internationalization"), TEXT("LocalizationPaths"), Results, GGameIni );
			if(!Results.Num()) // Failed to find localization path.
			{
				UE_LOG(LogPaths, Warning, TEXT("We appear to have no game localization data? Game can't run."));
			}
			HasInitialized = true;
		}
	}


	return Results;
}

FString FPaths::GameAgnosticSavedDir()
{
	return EngineSavedDir();
}

FString FPaths::GameSourceDir()
{
	return FPaths::GameDir() + TEXT("Source/");
}

FString FPaths::StarterContentDir()
{
	return FPaths::RootDir() + TEXT("Samples/StarterContent/");
}

bool FPaths::IsProjectFilePathSet()
{
	FScopeLock Lock(GameProjectFilePathLock());
	return !GameProjectFilePath.IsEmpty();
}

const FString& FPaths::GetProjectFilePath()
{
	FScopeLock Lock(GameProjectFilePathLock());
	return GameProjectFilePath;
}

void FPaths::SetProjectFilePath( const FString& NewGameProjectFilePath )
{
	FScopeLock Lock(GameProjectFilePathLock());
	GameProjectFilePath = NewGameProjectFilePath;
	FPaths::NormalizeFilename(GameProjectFilePath);
}

FString FPaths::GetExtension( const FString& InPath, bool bIncludeDot )
{
	const FString Filename = GetCleanFilename(InPath);
	int32 DotPos = Filename.Find(TEXT("."), ESearchCase::CaseSensitive, ESearchDir::FromEnd);
	if (DotPos != INDEX_NONE)
	{
		return Filename.Mid(DotPos + (bIncludeDot ? 0 : 1));
	}

	return TEXT("");
}

FString FPaths::GetCleanFilename(const FString& InPath)
{
	int32 Pos = InPath.Find(TEXT("/"), ESearchCase::CaseSensitive, ESearchDir::FromEnd);
	// in case we are using backslashes on a platform that doesn't use backslashes
	Pos = FMath::Max(Pos, InPath.Find(TEXT("\\"), ESearchCase::CaseSensitive, ESearchDir::FromEnd));

	if ( Pos != INDEX_NONE)
	{
		// if it was a trailing one, cut it (account for trailing whitespace?) and try removing path again
		if (Pos == InPath.Len() - 1)
		{
			return GetCleanFilename(InPath.Left(Pos));
		}

		return InPath.Mid(Pos + 1);
	}

	return InPath;
}

FString FPaths::GetBaseFilename( const FString& InPath, bool bRemovePath )
{
	FString Wk = bRemovePath ? GetCleanFilename(InPath) : InPath;

	// remove the extension
	int32 Pos = Wk.Find(TEXT("."), ESearchCase::CaseSensitive, ESearchDir::FromEnd);
	if ( Pos != INDEX_NONE )
	{
		return Wk.Left(Pos);
	}

	return Wk;
}

FString FPaths::GetPath(const FString& InPath)
{
	int32 Pos = InPath.Find(TEXT("/"), ESearchCase::CaseSensitive, ESearchDir::FromEnd);
	// in case we are using backslashes on a platform that doesn't use backslashes
	Pos = FMath::Max(Pos, InPath.Find(TEXT("\\"), ESearchCase::CaseSensitive, ESearchDir::FromEnd));
	if ( Pos != INDEX_NONE )
	{
		return InPath.Left(Pos);
	}

	return TEXT("");
}

bool FPaths::FileExists(const FString& InPath)
{
	return IFileManager::Get().GetTimeStamp(*InPath) > FDateTime::MinValue();
}

bool FPaths::IsDrive(const FString& InPath)
{
	FString ConvertedPathString = InPath;

	ConvertedPathString = ConvertedPathString.Replace(TEXT("/"), TEXT("\\"));
	const TCHAR* ConvertedPath= *ConvertedPathString;

	// Does Path refer to a drive letter or BNC path?
	if( FCString::Stricmp(ConvertedPath,TEXT(""))==0 )
	{
		return true;
	}
	else if( FChar::ToUpper(ConvertedPath[0])!=FChar::ToLower(ConvertedPath[0]) && ConvertedPath[1]==':' && ConvertedPath[2]==0 )
	{
		return true;
	}
	else if( FCString::Stricmp(ConvertedPath,TEXT("\\"))==0 )
	{
		return true;
	}
	else if( FCString::Stricmp(ConvertedPath,TEXT("\\\\"))==0 )
	{
		return true;
	}
	else if( ConvertedPath[0]=='\\' && ConvertedPath[1]=='\\' && !FCString::Strchr(ConvertedPath+2,'\\') )
	{
		return true;
	}
	else
	{
		// Need to handle cases such as X:\A\B\..\..\C\..
		// This assumes there is no actual filename in the path (ie, not c:\DIR\File.ext)!
		FString TempPath(ConvertedPath);
		// Make sure there is a '\' at the end of the path
		if (TempPath.Find(TEXT("\\"), ESearchCase::CaseSensitive, ESearchDir::FromEnd) != (TempPath.Len() - 1))
		{
			TempPath += TEXT("\\");
		}

		FString CheckPath = TEXT("");
		int32 ColonSlashIndex = TempPath.Find(TEXT(":\\"));
		if (ColonSlashIndex != INDEX_NONE)
		{
			// Remove the 'X:\' from the start
			CheckPath = TempPath.Right(TempPath.Len() - ColonSlashIndex - 2);
		}
		else
		{
			// See if the first two characters are '\\' to handle \\Server\Foo\Bar cases
			if (TempPath.StartsWith(TEXT("\\\\")) == true)
			{
				CheckPath = TempPath.Right(TempPath.Len() - 2);
				// Find the next slash
				int32 SlashIndex = CheckPath.Find(TEXT("\\"));
				if (SlashIndex != INDEX_NONE)
				{
					CheckPath = CheckPath.Right(CheckPath.Len() - SlashIndex  - 1);
				}
				else
				{
					CheckPath = TEXT("");
				}
			}
		}

		if (CheckPath.Len() > 0)
		{
			// Replace any remaining '\\' instances with '\'
			CheckPath.Replace(TEXT("\\\\"), TEXT("\\"));

			int32 CheckCount = 0;
			int32 SlashIndex = CheckPath.Find(TEXT("\\"));
			while (SlashIndex != INDEX_NONE)
			{
				FString FolderName = CheckPath.Left(SlashIndex);
				if (FolderName == TEXT(".."))
				{
					// It's a relative path, so subtract one from the count
					CheckCount--;
				}
				else
				{
					// It's a real folder, so add one to the count
					CheckCount++;
				}
				CheckPath = CheckPath.Right(CheckPath.Len() - SlashIndex  - 1);
				SlashIndex = CheckPath.Find(TEXT("\\"));
			}

			if (CheckCount <= 0)
			{
				// If there were the same number or greater relative to real folders, it's the root dir
				return true;
			}
		}
	}

	// It's not a drive...
	return false;
}

bool FPaths::IsRelative(const FString& InPath)
{
	return
		InPath.StartsWith( TEXT("./") ) ||
		InPath.StartsWith( TEXT(".\\") ) || 
		InPath.StartsWith( TEXT("../") ) ||
		InPath.StartsWith( TEXT("..\\") ) || 
		InPath.IsEmpty() ||
		!(InPath.Contains("/")
		|| InPath.Contains("\\"));
}

void FPaths::NormalizeFilename(FString& InPath)
{
	InPath.ReplaceInline(TEXT("\\"), TEXT("/"));

	FPlatformMisc::NormalizePath(InPath);
}

void FPaths::NormalizeDirectoryName(FString& InPath)
{
	InPath.ReplaceInline(TEXT("\\"), TEXT("/"));
	if (InPath.EndsWith(TEXT("/")) && !InPath.EndsWith(TEXT("//")) && !InPath.EndsWith(TEXT(":/")))
	{
		// overwrite trailing slash with terminator
		InPath.GetCharArray()[InPath.Len() - 1] = 0;
		// shrink down
		InPath.TrimToNullTerminator();
	}

	FPlatformMisc::NormalizePath(InPath);
}

bool FPaths::CollapseRelativeDirectories(FString& InPath)
{
	const TCHAR ParentDir[] = TEXT("/..");
	const int32 ParentDirLength = ARRAY_COUNT( ParentDir ) - 1; // To avoid hardcoded values

	for (;;)
	{
		// An empty path is finished
		if (InPath.IsEmpty())
			break;

		// Consider empty paths or paths which start with .. or /.. as invalid
		if (InPath.StartsWith(TEXT("..")) || InPath.StartsWith(ParentDir))
			return false;

		// If there are no "/.."s left then we're done
		const int32 Index = InPath.Find(ParentDir);
		if (Index == -1)
			break;

		int32 PreviousSeparatorIndex = Index;
		for (;;)
		{
			// Find the previous slash
			PreviousSeparatorIndex = FMath::Max(0, InPath.Find( TEXT("/"), ESearchCase::CaseSensitive, ESearchDir::FromEnd, PreviousSeparatorIndex - 1));

			// Stop if we've hit the start of the string
			if (PreviousSeparatorIndex == 0)
				break;

			// Stop if we've found a directory that isn't "/./"
			if ((Index - PreviousSeparatorIndex) > 1 && (InPath[PreviousSeparatorIndex + 1] != TEXT('.') || InPath[PreviousSeparatorIndex + 2] != TEXT('/')))
				break;
		}

		// If we're attempting to remove the drive letter, that's illegal
		int32 Colon = InPath.Find(TEXT(":"), ESearchCase::CaseSensitive, ESearchDir::FromStart, PreviousSeparatorIndex);
		if (Colon >= 0 && Colon < Index)
			return false;

		InPath.RemoveAt(PreviousSeparatorIndex, Index - PreviousSeparatorIndex + ParentDirLength, false);
	}

	InPath.ReplaceInline(TEXT("./"), TEXT(""));

	InPath.TrimToNullTerminator();

	return true;
}

void FPaths::RemoveDuplicateSlashes(FString& InPath)
{
	while (InPath.Contains(TEXT("//")))
	{
		InPath = InPath.Replace(TEXT("//"), TEXT("/"));
	}
}

void FPaths::MakeStandardFilename(FString& InPath)
{
	// if this is an empty path, use the relative base dir
	if (InPath.Len() == 0)
	{
#if !PLATFORM_HTML5
		InPath = FPlatformProcess::BaseDir();
		FPaths::MakeStandardFilename(InPath);
#else
		// @todo: revisit this as needed
//		InPath = TEXT("/");
#endif
		return;
	}

	FString WithSlashes = InPath.Replace(TEXT("\\"), TEXT("/"));

	FString RootDirectory = FPaths::ConvertRelativePathToFull(FPaths::RootDir());

	// look for paths that cannot be made relative, and are therefore left alone
	// UNC (windows) network path
	bool bCannotBeStandardized = InPath.StartsWith(TEXT("\\\\"));
	// windows drive letter path that doesn't start with base dir
	bCannotBeStandardized |= (InPath[1] == ':' && !WithSlashes.StartsWith(RootDirectory));
	// Unix style absolute path that doesn't start with base dir
	bCannotBeStandardized |= (WithSlashes.GetCharArray()[0] == '/' && !WithSlashes.StartsWith(RootDirectory));

	// if it can't be standardized, just return itself
	if (bCannotBeStandardized)
	{
		return;
	}

	// make an absolute path
	
	FString Standardized = FPaths::ConvertRelativePathToFull(InPath);

	// fix separators and remove any trailing slashes
	FPaths::NormalizeDirectoryName(Standardized);
	
	// remove inner ..'s
	FPaths::CollapseRelativeDirectories(Standardized);

	// remove duplicate slashes
	FPaths::RemoveDuplicateSlashes(Standardized);

	// make it relative to Engine\Binaries\Platform
	InPath = Standardized.Replace(*RootDirectory, *FPaths::GetRelativePathToRoot());
}

void FPaths::MakePlatformFilename( FString& InPath )
{
	InPath.ReplaceInline( TEXT( "\\" ), FPlatformMisc::GetDefaultPathSeparator() );
	InPath.ReplaceInline( TEXT( "/" ), FPlatformMisc::GetDefaultPathSeparator() );
}

bool FPaths::MakePathRelativeTo( FString& InPath, const TCHAR* InRelativeTo )
{
	FString Target = FPaths::ConvertRelativePathToFull(InPath);
	FString Source = FPaths::ConvertRelativePathToFull(InRelativeTo);
	
	Source = FPaths::GetPath(Source);
	Source.ReplaceInline(TEXT("\\"), TEXT("/"));
	Target.ReplaceInline(TEXT("\\"), TEXT("/"));

	TArray<FString> TargetArray;
	Target.ParseIntoArray(&TargetArray, TEXT("/"), true);
	TArray<FString> SourceArray;
	Source.ParseIntoArray(&SourceArray, TEXT("/"), true);

	if (TargetArray.Num() && SourceArray.Num())
	{
		// Check for being on different drives
		if ((TargetArray[0][1] == TEXT(':')) && (SourceArray[0][1] == TEXT(':')))
		{
			if (FChar::ToUpper(TargetArray[0][0]) != FChar::ToUpper(SourceArray[0][0]))
			{
				// The Target and Source are on different drives... No relative path available.
				return false;
			}
		}
	}

	while (TargetArray.Num() && SourceArray.Num() && TargetArray[0] == SourceArray[0])
	{
		TargetArray.RemoveAt(0);
		SourceArray.RemoveAt(0);
	}
	FString Result;
	for (int32 Index = 0; Index < SourceArray.Num(); Index++)
	{
		Result += TEXT("../");
	}
	for (int32 Index = 0; Index < TargetArray.Num(); Index++)
	{
		Result += TargetArray[Index];
		if (Index + 1 < TargetArray.Num())
		{
			Result += TEXT("/");
		}
	}
	
	InPath = Result;
	return true;
}

FString FPaths::ConvertRelativePathToFull(const FString& InPath)
{
	return FPaths::ConvertRelativePathToFull(FString(FPlatformProcess::BaseDir()), InPath);
}

FString FPaths::ConvertRelativePathToFull(const FString& BasePath, const FString& InPath)
{
	FString FullyPathed;
	if ( FPaths::IsRelative(InPath) )
	{
		FullyPathed = BasePath;
	}
	
	FullyPathed /= InPath;

	FPaths::NormalizeFilename(FullyPathed);
	FPaths::CollapseRelativeDirectories(FullyPathed);
	return FullyPathed;
}

FString FPaths::ConvertToSandboxPath( const FString& InPath, const TCHAR* InSandboxName )
{
	FString SandboxDirectory = FPaths::SandboxesDir() / InSandboxName;
	FPaths::NormalizeFilename(SandboxDirectory);
	
	FString RootDirectory = FPaths::RootDir();
	FPaths::CollapseRelativeDirectories(RootDirectory);
	FPaths::NormalizeFilename(RootDirectory);

	FString SandboxPath = FPaths::ConvertRelativePathToFull(InPath);
	if (!SandboxPath.StartsWith(RootDirectory))
	{
		UE_LOG(LogInit, Fatal, TEXT("%s does not start with %s so this is not a valid sandbox path."), *SandboxPath, *RootDirectory);
	}
	check(SandboxPath.StartsWith(RootDirectory));
	SandboxPath.ReplaceInline(*RootDirectory, *SandboxDirectory);

	return SandboxPath;
}

FString FPaths::ConvertFromSandboxPath( const FString& InPath, const TCHAR* InSandboxName )
{
	FString SandboxDirectory =  FPaths::SandboxesDir() / InSandboxName;
	FPaths::NormalizeFilename(SandboxDirectory);
	FString RootDirectory = FPaths::RootDir();
	
	FString SandboxPath(InPath);
	check(SandboxPath.StartsWith(SandboxDirectory));
	SandboxPath.ReplaceInline(*SandboxDirectory, *RootDirectory);
	return SandboxPath;
}

FString FPaths::CreateTempFilename( const TCHAR* Path, const TCHAR* Prefix, const TCHAR* Extension )
{
	FString UniqueFilename;
	do
	{
		UniqueFilename = FPaths::Combine(Path, *FString::Printf(TEXT("%s%s%s"), Prefix, *FGuid::NewGuid().ToString(), Extension));
	}
	while (IFileManager::Get().FileSize(*UniqueFilename) >= 0);
	
	return UniqueFilename;
}

bool FPaths::ValidatePath( const FString& InPath, FText* OutReason )
{
	// Windows has the most restricted file system, and since we're cross platform, we have to respect the limitations of the lowest common denominator
	// # isn't legal. Used for revision specifiers in P4/SVN, and also not allowed on Windows anyway
	// @ isn't legal. Used for revision/label specifiers in P4/SVN
	// ^ isn't legal. While the file-system won't complain about this character, Visual Studio will				
	static const FString RestrictedChars = "/?:&\\*\"<>|%#@^";
	static const FString RestrictedNames[] = {	"CON", "PRN", "AUX", "CLOCK$", "NUL", 
												"COM1", "COM2", "COM3", "COM4", "COM5", "COM6", "COM7", "COM8", "COM9", 
												"LPT1", "LPT2", "LPT3", "LPT4", "LPT5", "LPT6", "LPT7", "LPT8", "LPT9" };

	FString Standardized = InPath;
	NormalizeFilename(Standardized);
	CollapseRelativeDirectories(Standardized);
	RemoveDuplicateSlashes(Standardized);

	// The loop below requires that the path not end with a /
	if(Standardized.EndsWith(TEXT("/")))
	{
		Standardized = Standardized.LeftChop(1);
	}

	// Walk each part of the path looking for name errors
	for(int32 StartPos = 0, EndPos = Standardized.Find(TEXT("/")); ; 
		StartPos = EndPos + 1, EndPos = Standardized.Find(TEXT("/"), ESearchCase::IgnoreCase, ESearchDir::FromStart, StartPos)
		)
	{
		const bool bIsLastPart = EndPos == INDEX_NONE;
		const FString PathPart = Standardized.Mid(StartPos, (bIsLastPart) ? MAX_int32 : EndPos - StartPos);

		// If this is the first part of the path, it's possible for it to be a drive name and is allowed to contain a colon
		if(StartPos == 0 && IsDrive(PathPart))
		{
			if(bIsLastPart)
			{
				break;
			}
			continue;
		}

		// Check for invalid characters
		TCHAR CharString[] = { '\0', '\0' };
		FString MatchedInvalidChars;
		for(const TCHAR* InvalidCharacters = *RestrictedChars; *InvalidCharacters; ++InvalidCharacters)
		{
			CharString[0] = *InvalidCharacters;
			if(PathPart.Contains(CharString))
			{
				MatchedInvalidChars += *InvalidCharacters;
			}
		}
		if(MatchedInvalidChars.Len())
		{
			if(OutReason)
			{
				FFormatNamedArguments Args;
				Args.Add(TEXT("IllegalPathCharacters"), FText::FromString(MatchedInvalidChars));
				*OutReason = FText::Format(NSLOCTEXT("Core", "PathContainsInvalidCharacters", "Path may not contain the following characters: {IllegalPathCharacters}"), Args);
			}
			return false;
		}

		// Check for reserved names
		for(const FString& RestrictedName : RestrictedNames)
		{
			if(PathPart.Equals(RestrictedName, ESearchCase::IgnoreCase))
			{
				if(OutReason)
				{
					FFormatNamedArguments Args;
					Args.Add(TEXT("RestrictedName"), FText::FromString(RestrictedName));
					*OutReason = FText::Format(NSLOCTEXT("Core", "PathContainsRestrictedName", "Path may not contain a restricted name: {RestrictedName}"), Args);
				}
				return false;
			}
		}

		if(bIsLastPart)
		{
			break;
		}
	}

	return true;
}

void FPaths::Split( const FString& InPath, FString& PathPart, FString& FilenamePart, FString& ExtensionPart )
{
	PathPart = GetPath(InPath);
	FilenamePart = GetBaseFilename(InPath);
	ExtensionPart = GetExtension(InPath);
}

const FString& FPaths::GetRelativePathToRoot()
{
	struct FRelativePathInitializer
	{
		FString RelativePathToRoot;

		FRelativePathInitializer()
		{
			FString RootDirectory = FPaths::RootDir();
			FString BaseDirectory = FPlatformProcess::BaseDir();

			// this is how to go from the base dir back to the root
			RelativePathToRoot = RootDirectory;
			FPaths::MakePathRelativeTo(RelativePathToRoot, *BaseDirectory);

			// Ensure that the path ends w/ '/'
			if ((RelativePathToRoot.Len() > 0) && (RelativePathToRoot.EndsWith(TEXT("/")) == false) && (RelativePathToRoot.EndsWith(TEXT("\\")) == false))
			{
				RelativePathToRoot += TEXT("/");
			}
		}
	};

	static FRelativePathInitializer StaticInstance;
	return StaticInstance.RelativePathToRoot;
}

void FPaths::CombineInternal(FString& OutPath, const TCHAR** Pathes, int32 NumPathes)
{
	check(Pathes != NULL && NumPathes > 0);

	int32 OutStringSize = 0;

	for (int32 i=0; i < NumPathes; ++i)
	{
		OutStringSize += FCString::Strlen(Pathes[i]) + 1;
	}

	OutPath.Empty(OutStringSize);
	OutPath += Pathes[0];
	
	for (int32 i=1; i < NumPathes; ++i)
	{
		OutPath /= Pathes[i];
	}
}
<|MERGE_RESOLUTION|>--- conflicted
+++ resolved
@@ -270,22 +270,14 @@
 		}
 		else
 		{
-<<<<<<< HEAD
-			Results.AddUnique(TEXT("../../../Engine/Content/Localization/Editor/PropertyNames")); // Hardcoded convention.
-=======
 			Results.AddUnique(TEXT("../../../Engine/Content/Localization/PropertyNames")); // Hardcoded convention.
->>>>>>> ed5a1010
 		}
 	}
 
 	return Results;
 }
 
-<<<<<<< HEAD
-const TArray<FString>& FPaths::GetToolTipLocalizationPaths()
-=======
 const TArray<FString>& FPaths::GetToolTipLocalizationPaths() 
->>>>>>> ed5a1010
 {
 	static TArray<FString> Results;
 	static bool HasInitialized = false;
@@ -303,11 +295,7 @@
 		}
 		else
 		{
-<<<<<<< HEAD
-			Results.AddUnique(TEXT("../../../Engine/Content/Localization/Editor/ToolTips")); // Hardcoded convention.
-=======
 			Results.AddUnique(TEXT("../../../Engine/Content/Localization/ToolTips")); // Hardcoded convention.
->>>>>>> ed5a1010
 		}
 	}
 
