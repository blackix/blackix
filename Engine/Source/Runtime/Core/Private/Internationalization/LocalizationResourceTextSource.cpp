--- conflicted
+++ resolved
@@ -147,11 +147,7 @@
 				// We skip loading the native text if we're transitioning to the native culture as there's no extra work that needs to be done
 				if (!InPrioritizedCultures.Contains(LocMetaResource.NativeCulture))
 				{
-<<<<<<< HEAD
-					InOutNativeResource.LoadFromFile(LocalizationPath / LocMetaResource.NativeLocRes, BaseResourcePriority);
-=======
 					LoadLocalizationResourcesForCulture(InOutNativeResource, LocalizationPath, LocMetaResource.NativeCulture, FPaths::GetCleanFilename(LocMetaResource.NativeLocRes), BaseResourcePriority);
->>>>>>> 1ca592a2
 				}
 			}
 		}
@@ -171,11 +167,7 @@
 				}
 
 				const FString LocResFilename = FPaths::GetBaseFilename(LocalizationPath) + TEXT(".locres");
-<<<<<<< HEAD
-				InOutLocalizedResource.LoadFromFile(LocalizationPath / NativeGameCulture / LocResFilename, BaseResourcePriority);
-=======
 				LoadLocalizationResourcesForCulture(InOutLocalizedResource, LocalizationPath, NativeGameCulture, LocResFilename, BaseResourcePriority);
->>>>>>> 1ca592a2
 			}
 		}
 	}
@@ -194,11 +186,7 @@
 				}
 
 				const FString LocResFilename = FPaths::GetBaseFilename(LocalizationPath) + TEXT(".locres");
-<<<<<<< HEAD
-				InOutLocalizedResource.LoadFromFile(LocalizationPath / PrioritizedCultureName / LocResFilename, BaseResourcePriority + CultureIndex);
-=======
 				LoadLocalizationResourcesForCulture(InOutLocalizedResource, LocalizationPath, PrioritizedCultureName, LocResFilename, BaseResourcePriority + CultureIndex);
->>>>>>> 1ca592a2
 			}
 		}
 	}
