--- conflicted
+++ resolved
@@ -91,414 +91,4 @@
 	return A.ToString() < B.ToString();
 }
 
-<<<<<<< HEAD
-namespace
-{
-	namespace EEscapeState
-	{
-		enum Type
-		{
-			None,
-			BeginEscaping,
-			Escaping,
-			EndEscaping
-		};
-	}
-
-	namespace EBlockState
-	{
-		enum Type
-		{
-			None,
-			InBlock
-		};
-	}
-}
-
-DECLARE_DELEGATE_RetVal_OneParam( const FFormatArgumentValue*, FGetArgumentValue, const FString );
-
-class FLegacyTextHelper
-{
-public:
-	static void EnumerateParameters(const FText& Pattern, TArray<FString>& ParameterNames)
-	{
-		const FString& PatternString = Pattern.ToString();
-
-		EEscapeState::Type EscapeState = EEscapeState::None;
-		EBlockState::Type BlockState = EBlockState::None;
-
-		FString ParameterName;
-
-		for(int32 i = 0; i < PatternString.Len(); ++i)
-		{
-			switch( EscapeState )
-			{
-			case EEscapeState::None:
-				{
-					switch( PatternString[i] )
-					{
-					case '`':	{ EscapeState = EEscapeState::BeginEscaping; } break;
-					}
-				}
-				break;
-			case EEscapeState::BeginEscaping:
-				{
-					switch( PatternString[i] )
-					{
-						// Only begin EEscapeState::Escaping if there's a syntax character.
-					case '{':
-					case '}':
-						{
-							EscapeState = EEscapeState::Escaping;
-						}
-						break;
-						// Cancel beginning EEscapeState::Escaping if the escape is itself escaped.
-					case '`':
-						{
-							EscapeState = EEscapeState::None;
-						}
-						break;
-						// Cancel beginning EEscapeState::Escaping if not a syntax character.
-					default:
-						{
-							EscapeState = EEscapeState::None;
-						}
-						break;
-					}
-				}
-				break;
-			case EEscapeState::Escaping:
-				{
-					switch( PatternString[i] )
-					{
-					case '`':	{ EscapeState = EEscapeState::EndEscaping; } break;
-					}
-				}
-				break;
-			case EEscapeState::EndEscaping:
-				{
-					switch( PatternString[i] )
-					{
-					case '`':	{ EscapeState = EEscapeState::Escaping; } break; // Cancel ending EEscapeState::Escaping if the escape is itself escaped, copy over escaped character.
-					default:	{ EscapeState = EEscapeState::None; } break;
-					}
-				}
-				break;
-			}
-
-			if(EscapeState == EEscapeState::None)
-			{
-				switch( BlockState )
-				{
-				case EBlockState::None:
-					{
-						switch( PatternString[i] )
-						{
-						case '{':
-							{
-								BlockState = EBlockState::InBlock;
-							}
-							break;
-						default:
-							{
-							}
-							break;
-						}
-					}
-					break;
-				case EBlockState::InBlock:
-					{
-						switch( PatternString[i] )
-						{
-						case '}':
-							{
-								/** The following does a case-sensitive "TArray::AddUnique" by first checking to see if
-								the parameter is in the ParameterNames list (using a case-sensitive comparison) followed
-								by adding it to the ParameterNames */
-
-								bool bIsCaseSensitiveUnique = true;
-								for(auto It = ParameterNames.CreateConstIterator(); It; ++It)
-								{
-									if(It->Equals(ParameterName))
-									{
-										bIsCaseSensitiveUnique = false;
-									}
-								}
-								if(bIsCaseSensitiveUnique)
-								{
-									ParameterNames.Add( ParameterName );
-								}
-								ParameterName.Empty();
-								BlockState = EBlockState::None;
-							}
-							break;
-						default:
-							{
-								ParameterName += PatternString[i];
-							}
-							break;
-						}
-					}
-					break;
-				}
-			}
-		}
-	}
-
-	static FText Format(const FText& Pattern, FGetArgumentValue GetArgumentValue)
-	{
-		checkf(FInternationalization::Get().IsInitialized() == true, TEXT("FInternationalization is not initialized. An FText formatting method was likely used in static object initialization - this is not supported."));
-		//SCOPE_CYCLE_COUNTER( STAT_TextFormat );
-
-		const FString& PatternString = Pattern.ToString();
-
-		FString ResultString;
-
-		EEscapeState::Type EscapeState = EEscapeState::None;
-		EBlockState::Type BlockState = EBlockState::None;
-
-		FString ArgumentName;
-
-		for(int32 i = 0; i < PatternString.Len(); ++i)
-		{
-			switch( EscapeState )
-			{
-			case EEscapeState::None:
-				{
-					switch( PatternString[i] )
-					{
-					case '`':	{ EscapeState = EEscapeState::BeginEscaping; } break;
-					}
-				}
-				break;
-			case EEscapeState::BeginEscaping:
-				{
-					switch( PatternString[i] )
-					{
-						// Only begin EEscapeState::Escaping if there's a syntax character.
-					case '{':
-					case '}':
-						{
-							EscapeState = EEscapeState::Escaping;
-							ResultString += PatternString[i]; // Characters are escaped, copy over.
-						}
-						break;
-						// Cancel beginning EEscapeState::Escaping if the escape is itself escaped.
-					case '`':
-						{
-							EscapeState = EEscapeState::None;
-						}
-						break;
-						// Cancel beginning EEscapeState::Escaping if not a syntax character.
-					default:
-						{
-							EscapeState = EEscapeState::None;
-							ResultString += '`'; // Insert previously ignored escape marker.
-						}
-						break;
-					}
-				}
-				break;
-			case EEscapeState::Escaping:
-				{
-					switch( PatternString[i] )
-					{
-					case '`':	{ EscapeState = EEscapeState::EndEscaping; } break;
-					default:	{ ResultString += PatternString[i]; } break; // Characters are escaped, copy over.
-					}
-				}
-				break;
-			case EEscapeState::EndEscaping:
-				{
-					switch( PatternString[i] )
-					{
-					case '`':	{ EscapeState = EEscapeState::Escaping; ResultString += PatternString[i]; } break; // Cancel ending EEscapeState::Escaping if the escape is itself escaped, copy over escaped character.
-					default:	{ EscapeState = EEscapeState::None; } break;
-					}
-				}
-				break;
-			}
-
-			if(EscapeState == EEscapeState::None)
-			{
-				switch( BlockState )
-				{
-				case EBlockState::None:
-					{
-						switch( PatternString[i] )
-						{
-						case '{':
-							{
-								BlockState = EBlockState::InBlock;
-							}
-							break;
-						default:
-							{
-								ResultString += PatternString[i]; // Copy over characters.
-							}
-							break;
-						}
-					}
-					break;
-				case EBlockState::InBlock:
-					{
-						switch( PatternString[i] )
-						{
-						case '}':
-							{
-							
-								const FFormatArgumentValue* const PossibleArgumentValue = GetArgumentValue.Execute(ArgumentName);
-								if( PossibleArgumentValue )
-								{
-									FString ArgumentValueAsString;
-									const FFormatArgumentValue& ArgumentValue = *PossibleArgumentValue;
-									switch(ArgumentValue.Type)
-									{
-									case EFormatArgumentType::Text:
-										{
-											ArgumentValueAsString = ArgumentValue.TextValue->ToString();
-										}
-										break;
-									case EFormatArgumentType::Int:
-										{
-											ArgumentValueAsString = FText::AsNumber(ArgumentValue.IntValue).ToString();
-										}
-										break;
-									case EFormatArgumentType::UInt:
-										{
-											ArgumentValueAsString = FText::AsNumber(ArgumentValue.UIntValue).ToString();
-										}
-										break;
-									case EFormatArgumentType::Float:
-										{
-											ArgumentValueAsString = FText::AsNumber(ArgumentValue.FloatValue).ToString();
-										}
-										break;
-									case EFormatArgumentType::Double:
-										{
-											ArgumentValueAsString = FText::AsNumber(ArgumentValue.DoubleValue).ToString();
-										}
-										break;
-									}
-									ResultString += ArgumentValueAsString;
-								}
-								else
-								{
-									ResultString += FString("{") + ArgumentName + FString("}");
-								}
-								ArgumentName.Empty();
-								BlockState = EBlockState::None;
-							}
-							break;
-						default:
-							{
-								ArgumentName += PatternString[i];
-							}
-							break;
-						}
-					}
-					break;
-				}
-			}
-		}
-
-		FText Result = FText(MoveTemp(ResultString));
-		if (!GIsEditor)
-		{
-			Result.Flags = Result.Flags | ETextFlag::Transient;
-		}
-		return Result;
-	}
-};
-
-void FText::GetFormatPatternParameters(const FText& Pattern, TArray<FString>& ParameterNames)
-{
-	FLegacyTextHelper::EnumerateParameters(Pattern, ParameterNames);
-}
-
-FText FText::Format(const FText& Pattern, const FFormatNamedArguments& Arguments)
-{
-	checkf(FInternationalization::Get().IsInitialized() == true, TEXT("FInternationalization is not initialized. An FText formatting method was likely used in static object initialization - this is not supported."));
-	//SCOPE_CYCLE_COUNTER( STAT_TextFormat );
-
-	struct FArgumentGetter
-	{
-		const FFormatNamedArguments& Arguments;
-		FArgumentGetter(const FFormatNamedArguments& InArguments) : Arguments(InArguments) {}
-		const FFormatArgumentValue* GetArgumentValue( const FString ArgumentName )
-		{
-			return Arguments.Find(ArgumentName);
-		}
-	};
-
-	FArgumentGetter ArgumentGetter(Arguments);
-	return FLegacyTextHelper::Format(Pattern, FGetArgumentValue::CreateRaw(&ArgumentGetter, &FArgumentGetter::GetArgumentValue));
-}
-
-FText FText::Format(const FText& Pattern, const FFormatOrderedArguments& Arguments)
-{
-	checkf(FInternationalization::Get().IsInitialized() == true, TEXT("FInternationalization is not initialized. An FText formatting method was likely used in static object initialization - this is not supported."));
-	//SCOPE_CYCLE_COUNTER( STAT_TextFormat );
-
-	struct FArgumentGetter
-	{
-		const FFormatOrderedArguments& Arguments;
-		FArgumentGetter(const FFormatOrderedArguments& InArguments) : Arguments(InArguments) {}
-		const FFormatArgumentValue* GetArgumentValue( const FString ArgumentName )
-		{
-			int32 ArgumentIndex = INDEX_NONE;
-			if( ArgumentName.IsNumeric() )
-			{
-				ArgumentIndex = FCString::Atoi(*ArgumentName);
-			}
-			return ArgumentIndex != INDEX_NONE && ArgumentIndex < Arguments.Num() ? &(Arguments[ArgumentIndex]) : NULL;
-		}
-	};
-
-	FArgumentGetter ArgumentGetter(Arguments);
-	return FLegacyTextHelper::Format(Pattern, FGetArgumentValue::CreateRaw(&ArgumentGetter, &FArgumentGetter::GetArgumentValue));
-}
-
-FText FText::Format(const FText& Pattern, const TArray< FFormatArgumentData > InArguments)
-{
-	checkf(FInternationalization::Get().IsInitialized() == true, TEXT("FInternationalization is not initialized. An FText formatting method was likely used in static object initialization - this is not supported."));
-	//SCOPE_CYCLE_COUNTER( STAT_TextFormat );
-
-	struct FArgumentGetter
-	{
-		const FFormatNamedArguments& Arguments;
-		FArgumentGetter(const FFormatNamedArguments& InArguments) : Arguments(InArguments) {}
-		const FFormatArgumentValue* GetArgumentValue( const FString ArgumentName )
-		{
-			return Arguments.Find(ArgumentName);
-		}
-	};
-
-	FFormatNamedArguments FormatNamedArguments;
-	for(auto It = InArguments.CreateConstIterator(); It; ++It)
-	{
-		FormatNamedArguments.Add(It->ArgumentName.ToString(), FFormatArgumentValue(It->ArgumentValue));
-	}
-
-	FArgumentGetter ArgumentGetter(FormatNamedArguments);
-	return FLegacyTextHelper::Format(Pattern, FGetArgumentValue::CreateRaw(&ArgumentGetter, &FArgumentGetter::GetArgumentValue));
-}
-
-FText FText::FormatInternal(const FText& Pattern, const FFormatNamedArguments& Arguments, bool bInRebuildText, bool bInRebuildAsSource)
-{
-	return Format(Pattern, Arguments);
-}
-
-FText FText::FormatInternal(const FText& Pattern, const FFormatOrderedArguments& Arguments, bool bInRebuildText, bool bInRebuildAsSource)
-{
-	return Format(Pattern, Arguments);
-}
-
-FText FText::FormatInternal(const FText& Pattern, const TArray< struct FFormatArgumentData > InArguments, bool bInRebuildText, bool bInRebuildAsSource)
-{
-	return Format(Pattern, InArguments);
-}
-
-=======
->>>>>>> cce8678d
 #endif