--- conflicted
+++ resolved
@@ -589,22 +589,13 @@
 
 	// In builds with stable keys enabled, we want to use the display string from the "clean" version of the text (if the sources match) as this is the only version that is translated
 	const FString* DisplayString = SourceString;
-<<<<<<< HEAD
-	FDisplayStringLookupTable::FDisplayStringEntry* DisplayLiveEntry = nullptr;
-=======
 	FDisplayStringEntry* DisplayLiveEntry = nullptr;
->>>>>>> 5edfa17c
 #if USE_STABLE_LOCALIZATION_KEYS
 	if (GIsEditor)
 	{
 		const FTextKey DisplayNamespace = TextNamespaceUtil::StripPackageNamespace(TextId.GetNamespace().GetChars());
 
-<<<<<<< HEAD
-		FDisplayStringLookupTable::FKeysTable* DisplayLiveKeyTable = nullptr;
-		DisplayStringLookupTable.Find(DisplayNamespace, DisplayLiveKeyTable, Key, DisplayLiveEntry);
-=======
 		DisplayLiveEntry = DisplayStringLookupTable.Find(FTextId(DisplayNamespace, TextId.GetKey()));
->>>>>>> 5edfa17c
 
 		if (DisplayLiveEntry)
 		{
@@ -659,25 +650,11 @@
 		check(DisplayString && &DisplayLiveEntry->DisplayString.Get() == DisplayString);
 
 		// Clone the entry for the active ID, and assign it a new display string instance (as all entries must have a unique display string instance).
-<<<<<<< HEAD
-		FDisplayStringLookupTable::FDisplayStringEntry NewEntry(*DisplayLiveEntry);
-		NewEntry.DisplayString = MakeShared<FString, ESPMode::ThreadSafe>(*DisplayString);
-
-		if (!LiveKeyTable)
-		{
-			LiveKeyTable = &(DisplayStringLookupTable.NamespacesTable.Add(Namespace, FDisplayStringLookupTable::FKeysTable()));
-		}
-
-		LiveKeyTable->Add(Key, NewEntry);
-
-		NamespaceKeyLookupTable.Add(NewEntry.DisplayString, FNamespaceKeyEntry(Namespace, Key));
-=======
 		FDisplayStringEntry NewEntry(*DisplayLiveEntry);
 		NewEntry.DisplayString = MakeShared<FString, ESPMode::ThreadSafe>(*DisplayString);
 
 		DisplayStringLookupTable.Emplace(TextId, NewEntry);
 		NamespaceKeyLookupTable.Emplace(NewEntry.DisplayString, TextId);
->>>>>>> 5edfa17c
 
 		return NewEntry.DisplayString;
 	}
@@ -832,19 +809,9 @@
 
 void FTextLocalizationManager::UpdateFromLocalizationResource(const FString& LocalizationResourceFilePath)
 {
-<<<<<<< HEAD
-	TSharedPtr<FTextLocalizationResource> TextLocalizationResource = MakeShared<FTextLocalizationResource>();
-	TextLocalizationResource->LoadFromFile(LocalizationResourceFilePath);
-#if !UE_BUILD_SHIPPING
-	TextLocalizationResource->DetectAndLogConflicts();
-#endif
-
-	UpdateFromLocalizations(TArrayView<const TSharedPtr<FTextLocalizationResource>>(&TextLocalizationResource, 1));
-=======
 	FTextLocalizationResource TextLocalizationResource;
 	TextLocalizationResource.LoadFromFile(LocalizationResourceFilePath, 0);
 	UpdateFromLocalizationResource(TextLocalizationResource);
->>>>>>> 5edfa17c
 }
 
 void FTextLocalizationManager::UpdateFromLocalizationResource(const FTextLocalizationResource& TextLocalizationResource)
@@ -937,27 +904,12 @@
 		{
 			FScopeLock ScopeLock(&SynchronizationObject);
 
-<<<<<<< HEAD
-			for (auto NamespaceIterator = DisplayStringLookupTable.NamespacesTable.CreateIterator(); NamespaceIterator; ++NamespaceIterator)
-			{
-				const FString& Namespace = NamespaceIterator.Key();
-				FDisplayStringLookupTable::FKeysTable& LiveKeyTable = NamespaceIterator.Value();
-				for (auto KeyIterator = LiveKeyTable.CreateIterator(); KeyIterator; ++KeyIterator)
-				{
-					const FString& Key = KeyIterator.Key();
-					FDisplayStringLookupTable::FDisplayStringEntry& LiveStringEntry = KeyIterator.Value();
-					LiveStringEntry.bIsLocalized = true;
-					LiveStringEntry.NativeStringBackup = *LiveStringEntry.DisplayString;
-					FInternationalization::Leetify(*LiveStringEntry.DisplayString);
-				}
-=======
 			for (auto& DisplayStringPair : DisplayStringLookupTable)
 			{
 				FDisplayStringEntry& LiveEntry = DisplayStringPair.Value;
 				LiveEntry.bIsLocalized = true;
 				LiveEntry.NativeStringBackup = *LiveEntry.DisplayString;
 				FInternationalization::Leetify(*LiveEntry.DisplayString);
->>>>>>> 5edfa17c
 			}
 		}
 	}
@@ -980,104 +932,6 @@
 	{
 		FScopeLock ScopeLock(&SynchronizationObject);
 
-<<<<<<< HEAD
-		// Note: This code doesn't handle "leet-ification" itself as it is resetting everything to a known "good" state ("leet-ification" happens later on the "good" native text)
-
-		// Update existing entries to use the new native text
-		for (auto& Namespace : DisplayStringLookupTable.NamespacesTable)
-		{
-			const FString& NamespaceName = Namespace.Key;
-			FDisplayStringLookupTable::FKeysTable& LiveKeyTable = Namespace.Value;
-
-			// In builds with stable keys enabled, we want to use the display string from the "clean" version of the text (if the sources match) as this is the only version that is translated
-			const FString* NamespaceNamePtr = &NamespaceName;
-#if USE_STABLE_LOCALIZATION_KEYS
-			FString DisplayNamespace;
-			if (GIsEditor)
-			{
-				DisplayNamespace = TextNamespaceUtil::StripPackageNamespace(NamespaceName);
-				NamespaceNamePtr = &DisplayNamespace;
-			}
-#endif // USE_STABLE_LOCALIZATION_KEYS
-
-			for (auto& Key : LiveKeyTable)
-			{
-				const FString& KeyName = Key.Key;
-				FDisplayStringLookupTable::FDisplayStringEntry& LiveStringEntry = Key.Value;
-
-				const FTextLocalizationResource::FEntry* SourceEntryForUpdate = nullptr;
-
-				// Attempt to use resources in prioritized order until we find an entry.
-				{
-					const FTextLocalizationResource::FKeysTable* const UpdateKeyTable = TextLocalizationResource.Namespaces.Find(*NamespaceNamePtr);
-					const FTextLocalizationResource::FEntryArray* const UpdateEntryArray = UpdateKeyTable ? UpdateKeyTable->Find(KeyName) : nullptr;
-					const FTextLocalizationResource::FEntry* Entry = UpdateEntryArray && UpdateEntryArray->Num() ? &((*UpdateEntryArray)[0]) : nullptr;
-					if (Entry)
-					{
-						SourceEntryForUpdate = Entry;
-					}
-				}
-
-				// Update the display string with the new native string
-				if (SourceEntryForUpdate && LiveStringEntry.SourceStringHash == SourceEntryForUpdate->SourceStringHash)
-				{
-					LiveStringEntry.bIsLocalized = true;
-					LiveStringEntry.LocResID = SourceEntryForUpdate->LocResID;
-					*LiveStringEntry.DisplayString = SourceEntryForUpdate->LocalizedString;
-				}
-				else
-				{
-					if (!LiveStringEntry.bIsLocalized && LiveStringEntry.DisplayString->Equals(GetAccessedStringBeforeLocLoadedErrorMsg(), ESearchCase::CaseSensitive))
-					{
-						*LiveStringEntry.DisplayString = FString();
-					}
-
-#if ENABLE_LOC_TESTING
-					// Restore the pre-leet state (if any)
-					if (!LiveStringEntry.NativeStringBackup.IsEmpty())
-					{
-						LiveStringEntry.bIsLocalized = false;
-						LiveStringEntry.LocResID = FTextLocalizationResourceId();
-						*LiveStringEntry.DisplayString = MoveTemp(LiveStringEntry.NativeStringBackup);
-					}
-#endif
-				}
-
-#if ENABLE_LOC_TESTING
-				LiveStringEntry.NativeStringBackup.Reset();
-#endif
-			}
-		}
-
-		// Add new entries
-		{
-			for (const auto& Namespace : TextLocalizationResource.Namespaces)
-			{
-				const FString& NamespaceName = Namespace.Key;
-				const FTextLocalizationResource::FKeysTable& NewKeyTable = Namespace.Value;
-				FDisplayStringLookupTable::FKeysTable& LiveKeyTable = DisplayStringLookupTable.NamespacesTable.FindOrAdd(NamespaceName);
-				for (const auto& Key : NewKeyTable)
-				{
-					const FString& KeyName = Key.Key;
-					const FTextLocalizationResource::FEntryArray& NewEntryArray = Key.Value;
-					const FTextLocalizationResource::FEntry& NewEntry = NewEntryArray[0];
-
-					FDisplayStringLookupTable::FDisplayStringEntry* const LiveStringEntry = LiveKeyTable.Find(KeyName);
-					// Note: Anything we find in the table has already been updated above.
-					if (!LiveStringEntry)
-					{
-						FDisplayStringLookupTable::FDisplayStringEntry NewLiveEntry(
-							true,																/*bIsLocalized*/
-							NewEntry.LocResID,													/*LocResID*/
-							NewEntry.SourceStringHash,											/*SourceStringHash*/
-							MakeShared<FString, ESPMode::ThreadSafe>(NewEntry.LocalizedString)	/*String*/
-						);
-						LiveKeyTable.Add(KeyName, NewLiveEntry);
-
-						NamespaceKeyLookupTable.Add(NewLiveEntry.DisplayString, FNamespaceKeyEntry(NamespaceName, KeyName));
-					}
-				}
-=======
 		DisplayStringLookupTable.Reserve(TextLocalizationResource.Entries.Num());
 		NamespaceKeyLookupTable.Reserve(TextLocalizationResource.Entries.Num());
 
@@ -1162,7 +1016,6 @@
 #if WITH_EDITORONLY_DATA
 				LiveEntry.LocResID = FTextKey();
 #endif	// WITH_EDITORONLY_DATA
->>>>>>> 5edfa17c
 			}
 #endif	// ENABLE_LOC_TESTING
 		}
@@ -1177,109 +1030,6 @@
 
 void FTextLocalizationManager::UpdateFromLocalizations(FTextLocalizationResource&& TextLocalizationResource, const bool bDirtyTextRevision)
 {
-<<<<<<< HEAD
-	// Lock while updating the tables
-	{
-		FScopeLock ScopeLock(&SynchronizationObject);
-
-		// Update existing localized entries/flag existing newly-unlocalized entries.
-		for (auto& Namespace : DisplayStringLookupTable.NamespacesTable)
-		{
-			const FString& NamespaceName = Namespace.Key;
-			FDisplayStringLookupTable::FKeysTable& LiveKeyTable = Namespace.Value;
-
-			// In builds with stable keys enabled, we want to use the display string from the "clean" version of the text (if the sources match) as this is the only version that is translated
-			const FString* NamespaceNamePtr = &NamespaceName;
-#if USE_STABLE_LOCALIZATION_KEYS
-			FString DisplayNamespace;
-			if (GIsEditor)
-			{
-				DisplayNamespace = TextNamespaceUtil::StripPackageNamespace(NamespaceName);
-				NamespaceNamePtr = &DisplayNamespace;
-			}
-#endif // USE_STABLE_LOCALIZATION_KEYS
-
-			for (auto& Key : LiveKeyTable)
-			{
-				const FString& KeyName = Key.Key;
-				FDisplayStringLookupTable::FDisplayStringEntry& LiveStringEntry = Key.Value;
-
-				const FTextLocalizationResource::FEntry* SourceEntryForUpdate = nullptr;
-
-				// Attempt to use resources in prioritized order until we find an entry.
-				for (const TSharedPtr<FTextLocalizationResource>& TextLocalizationResource : TextLocalizationResources)
-				{
-					check(TextLocalizationResource.IsValid());
-
-					const FTextLocalizationResource::FKeysTable* const UpdateKeyTable = TextLocalizationResource->Namespaces.Find(*NamespaceNamePtr);
-					const FTextLocalizationResource::FEntryArray* const UpdateEntryArray = UpdateKeyTable ? UpdateKeyTable->Find(KeyName) : nullptr;
-					const FTextLocalizationResource::FEntry* Entry = UpdateEntryArray && UpdateEntryArray->Num() ? &((*UpdateEntryArray)[0]) : nullptr;
-					if (Entry)
-					{
-						SourceEntryForUpdate = Entry;
-						break;
-					}
-				}
-
-				// If the source string hashes are are the same, we can replace the display string.
-				// Otherwise, it would suggest the source string has changed and the new localization may be based off of an old source string.
-				if (SourceEntryForUpdate && LiveStringEntry.SourceStringHash == SourceEntryForUpdate->SourceStringHash)
-				{
-					LiveStringEntry.bIsLocalized = true;
-					LiveStringEntry.LocResID = SourceEntryForUpdate->LocResID;
-					*(LiveStringEntry.DisplayString) = SourceEntryForUpdate->LocalizedString;
-				}
-				else
-				{
-					if (!LiveStringEntry.bIsLocalized && LiveStringEntry.DisplayString->Equals(GetAccessedStringBeforeLocLoadedErrorMsg(), ESearchCase::CaseSensitive))
-					{
-						*(LiveStringEntry.DisplayString) = FString();
-					}
-
-#if ENABLE_LOC_TESTING
-					static const bool bShouldLEETIFYUnlocalizedString = FParse::Param(FCommandLine::Get(), TEXT("LEETIFYUnlocalized"));
-					if (bShouldLEETIFYUnlocalizedString)
-					{
-						LiveStringEntry.bIsLocalized = false;
-						LiveStringEntry.LocResID = FTextLocalizationResourceId();
-						FInternationalization::Leetify(*LiveStringEntry.DisplayString);
-					}
-#endif
-				}
-			}
-		}
-
-		// Add new entries. 
-		for (const TSharedPtr<FTextLocalizationResource>& TextLocalizationResource : TextLocalizationResources)
-		{
-			check(TextLocalizationResource.IsValid());
-
-			for (const auto& Namespace : TextLocalizationResource->Namespaces)
-			{
-				const FString& NamespaceName = Namespace.Key;
-				const FTextLocalizationResource::FKeysTable& NewKeyTable = Namespace.Value;
-				FDisplayStringLookupTable::FKeysTable& LiveKeyTable = DisplayStringLookupTable.NamespacesTable.FindOrAdd(NamespaceName);
-				for (const auto& Key : NewKeyTable)
-				{
-					const FString& KeyName = Key.Key;
-					const FTextLocalizationResource::FEntryArray& NewEntryArray = Key.Value;
-					const FTextLocalizationResource::FEntry& NewEntry = NewEntryArray[0];
-
-					FDisplayStringLookupTable::FDisplayStringEntry* const LiveStringEntry = LiveKeyTable.Find(KeyName);
-					// Note: Anything we find in the table has already been updated above.
-					if (!LiveStringEntry)
-					{
-						FDisplayStringLookupTable::FDisplayStringEntry NewLiveEntry(
-							true,																/*bIsLocalized*/
-							NewEntry.LocResID,													/*LocResID*/
-							NewEntry.SourceStringHash,											/*SourceStringHash*/
-							MakeShared<FString, ESPMode::ThreadSafe>(NewEntry.LocalizedString)	/*String*/
-						);
-						LiveKeyTable.Add(KeyName, NewLiveEntry);
-
-						NamespaceKeyLookupTable.Add(NewLiveEntry.DisplayString, FNamespaceKeyEntry(NamespaceName, KeyName));
-					}
-=======
 	static const bool bShouldLEETIFYUnlocalizedString = FParse::Param(FCommandLine::Get(), TEXT("LEETIFYUnlocalized"));
 
 	// Lock while updating the tables
@@ -1373,7 +1123,6 @@
 #endif	// WITH_EDITORONLY_DATA
 					}
 #endif	// ENABLE_LOC_TESTING
->>>>>>> 5edfa17c
 				}
 			}
 		}
@@ -1406,10 +1155,7 @@
 	// Lock while updating the data
 	{
 		FScopeLock ScopeLock(&SynchronizationObject);
-<<<<<<< HEAD
-=======
-
->>>>>>> 5edfa17c
+
 		while (++TextRevisionCounter == 0) {} // Zero is special, don't allow an overflow to stay at zero
 		LocalTextRevisions.Empty();
 	}
