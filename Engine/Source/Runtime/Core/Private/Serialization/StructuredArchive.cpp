--- conflicted
+++ resolved
@@ -66,11 +66,7 @@
 #if DO_GUARD_SLOW
 	, bRequiresStructuralMetadata(true)
 #else
-<<<<<<< HEAD
-	, bRequiresStructuralMetadata(InFormatter.RequiresStructuralMetadata())
-=======
 	, bRequiresStructuralMetadata(InFormatter.HasDocumentTree())
->>>>>>> cf6d231e
 #endif
 	, NextElementId(RootElementId + 1)
 	, CurrentSlotElementId(INDEX_NONE)
@@ -614,8 +610,6 @@
 	}
 #endif
 #endif
-<<<<<<< HEAD
-=======
 
 	return FSlot(Ar, Depth, Ar.CurrentSlotElementId);
 }
@@ -653,7 +647,6 @@
 	}
 #endif
 #endif
->>>>>>> cf6d231e
 
 	return FSlot(Ar, Depth, Ar.CurrentSlotElementId);
 }
