--- conflicted
+++ resolved
@@ -96,21 +96,13 @@
 	ANativeWindow_release(InWindow);
 }
 
-<<<<<<< HEAD
-extern bool AndroidThunkCpp_HasMetaDataKey(const FString& Key);
-=======
 extern bool AndroidThunkCpp_IsGearVRApplication();
->>>>>>> 2a0f069e
 
 FPlatformRect FAndroidWindow::GetScreenRect()
 {
 	// CSF is a multiplier to 1280x720
 	static IConsoleVariable* CVar = IConsoleManager::Get().FindConsoleVariable(TEXT("r.MobileContentScaleFactor"));
-<<<<<<< HEAD
-	const bool bIsGearVRApp = AndroidThunkCpp_HasMetaDataKey(TEXT("com.samsung.android.vr.application.mode"));
-=======
 	const bool bIsGearVRApp = AndroidThunkCpp_IsGearVRApplication();
->>>>>>> 2a0f069e
 	// If the app is for GearVR then always use 0 as ScaleFactor (to match window size).
 	float RequestedContentScaleFactor = (!bIsGearVRApp) ? CVar->GetFloat() : 0;
 
