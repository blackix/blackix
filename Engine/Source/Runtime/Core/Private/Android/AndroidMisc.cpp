// Copyright 1998-2016 Epic Games, Inc. All Rights Reserved.

#include "CorePrivatePCH.h"
#include "AndroidInputInterface.h"
#include "AndroidApplication.h"
#include <android/log.h>
#include <cpu-features.h>
#include "ModuleManager.h"
#include <android/keycodes.h>
#include <string.h>

#include "AndroidPlatformCrashContext.h"
#include "PlatformMallocCrash.h"
#include "AndroidJavaMessageBox.h"
#include "GenericPlatformChunkInstall.h"

#include <android_native_app_glue.h>

#include <android_native_app_glue.h>

DECLARE_LOG_CATEGORY_EXTERN(LogEngine, Log, All);

void* FAndroidMisc::NativeWindow = NULL;

// run time compatibility information
FString FAndroidMisc::AndroidVersion; // version of android we are running eg "4.0.4"
FString FAndroidMisc::DeviceMake; // make of the device we are running on eg. "samsung"
FString FAndroidMisc::DeviceModel; // model of the device we are running on eg "SAMSUNG-SGH-I437"
FString FAndroidMisc::OSLanguage; // language code the device is set to eg "deu"

// Build/API level we are running.
int32 FAndroidMisc::AndroidBuildVersion = 0;

// Whether or not the system handles the volume buttons (event will still be generated either way)
bool FAndroidMisc::VolumeButtonsHandledBySystem = true;

GenericApplication* FAndroidMisc::CreateApplication()
{
	return FAndroidApplication::CreateAndroidApplication();
}

extern void AndroidThunkCpp_ForceQuit();

void FAndroidMisc::RequestExit( bool Force )
{
	AndroidThunkCpp_ForceQuit();
}

extern void AndroidThunkCpp_Minimize();

void FAndroidMisc::RequestMinimize()
{
	AndroidThunkCpp_Minimize();
}


void FAndroidMisc::LowLevelOutputDebugString(const TCHAR *Message)
{
	LocalPrint(Message);
}

void FAndroidMisc::LocalPrint(const TCHAR *Message)
{
	// Builds for distribution should not have logging in them:
	// http://developer.android.com/tools/publishing/preparing.html#publishing-configure
#if !UE_BUILD_SHIPPING
	const int MAX_LOG_LENGTH = 4096;
	// not static since may be called by different threads
	ANSICHAR MessageBuffer[MAX_LOG_LENGTH];

	const TCHAR* SourcePtr = Message;
	while (*SourcePtr)
	{
		ANSICHAR* WritePtr = MessageBuffer;
		int32 RemainingSpace = MAX_LOG_LENGTH;
		while (*SourcePtr && --RemainingSpace > 0)
		{
			if (*SourcePtr == TEXT('\r'))
			{
				// If next character is newline, skip it
				if (*(++SourcePtr) == TEXT('\n'))
					++SourcePtr;
				break;
			}
			else if (*SourcePtr == TEXT('\n'))
			{
				++SourcePtr;
				break;
			}
			else {
				*WritePtr++ = static_cast<ANSICHAR>(*SourcePtr++);
			}
		}
		*WritePtr = '\0';
		__android_log_write(ANDROID_LOG_DEBUG, "UE4", MessageBuffer);
	}
	//	__android_log_print(ANDROID_LOG_DEBUG, "UE4", "%s", TCHAR_TO_ANSI(Message));
#endif
}

void FAndroidMisc::LoadPreInitModules()
{
	FModuleManager::Get().LoadModule(TEXT("OpenGLDrv"));
	FModuleManager::Get().LoadModule(TEXT("AndroidAudio"));
}

void FAndroidMisc::PlatformPreInit()
{
	FGenericPlatformMisc::PlatformPreInit();
	FAndroidAppEntry::PlatformInit();
}

static volatile bool HeadPhonesArePluggedIn = false;

static FAndroidMisc::FBatteryState CurrentBatteryState;

static FCriticalSection ReceiversLock;
static struct  
{
	int		Volume;
	double	TimeOfChange;
} CurrentVolume;

extern "C"
{

	JNIEXPORT void Java_com_epicgames_ue4_HeadsetReceiver_stateChanged(JNIEnv * jni, jclass clazz, jint state)
	{
		FPlatformMisc::LowLevelOutputDebugStringf(TEXT("nativeHeadsetEvent(%i)"), state);
		HeadPhonesArePluggedIn = (state == 1);
	}

	JNIEXPORT void Java_com_epicgames_ue4_VolumeReceiver_volumeChanged(JNIEnv * jni, jclass clazz, jint volume)
	{
		FPlatformMisc::LowLevelOutputDebugStringf(TEXT("nativeVolumeEvent(%i)"), volume);
		ReceiversLock.Lock();
		CurrentVolume.Volume = volume;
		CurrentVolume.TimeOfChange = FApp::GetCurrentTime();
		ReceiversLock.Unlock();
	}

	JNIEXPORT void Java_com_epicgames_ue4_BatteryReceiver_dispatchEvent(JNIEnv * jni, jclass clazz, jint status, jint level, jint temperature)
	{
		FPlatformMisc::LowLevelOutputDebugStringf(TEXT("nativeBatteryEvent(stat = %i, lvl = %i, t = %3.2f)"), status, level, float(temperature)/10.f);

		ReceiversLock.Lock();
		FAndroidMisc::FBatteryState state;
		state.State = (FAndroidMisc::EBatteryState)status;
		state.Level = level;
		state.Temperature = float(temperature)/10.f;
		CurrentBatteryState = state;
		ReceiversLock.Unlock();
	}
}

void FAndroidMisc::PlatformInit()
{
	// Increase the maximum number of simultaneously open files
	// Display Timer resolution.
	// Get swap file info
	// Display memory info

	// Register natives to receive Volume, Battery, Headphones events
	JNIEnv* JEnv = FAndroidApplication::GetJavaEnv();
	if (nullptr != JEnv)
	{
		struct
		{
			const char*		ClazzName;
			JNINativeMethod	Jnim;
			jclass			Clazz;
		} gMethods[] =
		{
			{ "com/epicgames/ue4/VolumeReceiver",  { "volumeChanged", "(I)V",  (void *)Java_com_epicgames_ue4_VolumeReceiver_volumeChanged } },
			{ "com/epicgames/ue4/BatteryReceiver", { "dispatchEvent", "(III)V",(void *)Java_com_epicgames_ue4_BatteryReceiver_dispatchEvent } },
			{ "com/epicgames/ue4/HeadsetReceiver", { "stateChanged",  "(I)V",  (void *)Java_com_epicgames_ue4_HeadsetReceiver_stateChanged } },
		};
		const int count = sizeof(gMethods) / sizeof(gMethods[0]);

		for (int i = 0; i < count; i++)
		{
			gMethods[i].Clazz = FAndroidApplication::FindJavaClass(gMethods[i].ClazzName);
			if (gMethods[i].Clazz == nullptr)
			{
				UE_LOG(LogEngine, Warning, TEXT("Can't find class for %s"), gMethods[i].ClazzName);
				continue;
			}
			if (JNI_OK != JEnv->RegisterNatives(gMethods[i].Clazz, &gMethods[i].Jnim, 1))
			{
				UE_LOG(LogEngine, Warning, TEXT("RegisterNatives failed for %s on %s"), gMethods[i].ClazzName, gMethods[i].Jnim.name);
			}
			extern struct android_app* GNativeAndroidApp;
			jmethodID methodId = JEnv->GetStaticMethodID(gMethods[i].Clazz, "startReceiver", "(Landroid/app/Activity;)V");
			if (methodId != 0)
			{
				JEnv->CallStaticVoidMethod(gMethods[i].Clazz, methodId, GNativeAndroidApp->activity->clazz);
			}
			else
			{
				UE_LOG(LogEngine, Warning, TEXT("Can't find method startReceiver of class %s"), gMethods[i].ClazzName);
			}
		}
	}
}

extern void AndroidThunkCpp_DismissSplashScreen();

void FAndroidMisc::PlatformPostInit(bool ShowSplashScreen)
{
	if (!ShowSplashScreen)
	{
		AndroidThunkCpp_DismissSplashScreen();
	}
}

void FAndroidMisc::GetEnvironmentVariable(const TCHAR* VariableName, TCHAR* Result, int32 ResultLength)
{
	*Result = 0;
	// @todo Android : get environment variable.
}

void FAndroidMisc::SetHardwareWindow(void* InWindow)
{
	NativeWindow = InWindow; //using raw native window handle for now. Could be changed to use AndroidWindow later if needed
}


void* FAndroidMisc::GetHardwareWindow()
{
	return NativeWindow;
}

const TCHAR* FAndroidMisc::GetSystemErrorMessage(TCHAR* OutBuffer, int32 BufferCount, int32 Error)
{
	check(OutBuffer && BufferCount);
	*OutBuffer = TEXT('\0');
	if (Error == 0)
	{
		Error = errno;
	}
	char ErrorBuffer[1024];
	strerror_r(Error, ErrorBuffer, 1024);
	FCString::Strcpy(OutBuffer, BufferCount, UTF8_TO_TCHAR((const ANSICHAR*)ErrorBuffer));
	return OutBuffer;
}

void FAndroidMisc::ClipboardCopy(const TCHAR* Str)
{
	//@todo Android
}

void FAndroidMisc::ClipboardPaste(class FString& Result)
{
	Result = TEXT("");
	//@todo Android
}

EAppReturnType::Type FAndroidMisc::MessageBoxExt( EAppMsgType::Type MsgType, const TCHAR* Text, const TCHAR* Caption )
{
	FJavaAndroidMessageBox MessageBox;
	MessageBox.SetText(Text);
	MessageBox.SetCaption(Caption);
	EAppReturnType::Type * ResultValues = nullptr;
	static EAppReturnType::Type ResultsOk[] = {
		EAppReturnType::Ok };
	static EAppReturnType::Type ResultsYesNo[] = {
		EAppReturnType::Yes, EAppReturnType::No };
	static EAppReturnType::Type ResultsOkCancel[] = {
		EAppReturnType::Ok, EAppReturnType::Cancel };
	static EAppReturnType::Type ResultsYesNoCancel[] = {
		EAppReturnType::Yes, EAppReturnType::No, EAppReturnType::Cancel };
	static EAppReturnType::Type ResultsCancelRetryContinue[] = {
		EAppReturnType::Cancel, EAppReturnType::Retry, EAppReturnType::Continue };
	static EAppReturnType::Type ResultsYesNoYesAllNoAll[] = {
		EAppReturnType::Yes, EAppReturnType::No, EAppReturnType::YesAll,
		EAppReturnType::NoAll };
	static EAppReturnType::Type ResultsYesNoYesAllNoAllCancel[] = {
		EAppReturnType::Yes, EAppReturnType::No, EAppReturnType::YesAll,
		EAppReturnType::NoAll, EAppReturnType::Cancel };

	// TODO: Should we localize button text?

	switch (MsgType)
	{
	case EAppMsgType::Ok:
		MessageBox.AddButton(TEXT("Ok"));
		ResultValues = ResultsOk;
		break;
	case EAppMsgType::YesNo:
		MessageBox.AddButton(TEXT("Yes"));
		MessageBox.AddButton(TEXT("No"));
		ResultValues = ResultsYesNo;
		break;
	case EAppMsgType::OkCancel:
		MessageBox.AddButton(TEXT("Ok"));
		MessageBox.AddButton(TEXT("Cancel"));
		ResultValues = ResultsOkCancel;
		break;
	case EAppMsgType::YesNoCancel:
		MessageBox.AddButton(TEXT("Yes"));
		MessageBox.AddButton(TEXT("No"));
		MessageBox.AddButton(TEXT("Cancel"));
		ResultValues = ResultsYesNoCancel;
		break;
	case EAppMsgType::CancelRetryContinue:
		MessageBox.AddButton(TEXT("Cancel"));
		MessageBox.AddButton(TEXT("Retry"));
		MessageBox.AddButton(TEXT("Continue"));
		ResultValues = ResultsCancelRetryContinue;
		break;
	case EAppMsgType::YesNoYesAllNoAll:
		MessageBox.AddButton(TEXT("Yes"));
		MessageBox.AddButton(TEXT("No"));
		MessageBox.AddButton(TEXT("Yes To All"));
		MessageBox.AddButton(TEXT("No To All"));
		ResultValues = ResultsYesNoYesAllNoAll;
		break;
	case EAppMsgType::YesNoYesAllNoAllCancel:
		MessageBox.AddButton(TEXT("Yes"));
		MessageBox.AddButton(TEXT("No"));
		MessageBox.AddButton(TEXT("Yes To All"));
		MessageBox.AddButton(TEXT("No To All"));
		MessageBox.AddButton(TEXT("Cancel"));
		ResultValues = ResultsYesNoYesAllNoAllCancel;
		break;
	default:
		check(0);
	}
	int32 Choice = MessageBox.Show();
	if (Choice >= 0 && nullptr != ResultValues)
	{
		return ResultValues[Choice];
	}
	// Failed to show dialog, or failed to get a response,
	// return default cancel response instead.
	return FGenericPlatformMisc::MessageBoxExt(MsgType, Text, Caption);
}

extern void AndroidThunkCpp_KeepScreenOn(bool Enable);

bool FAndroidMisc::ControlScreensaver(EScreenSaverAction Action)
{
	switch (Action)
	{
		case EScreenSaverAction::Disable:
			// Prevent display sleep.
			AndroidThunkCpp_KeepScreenOn(true);
			break;

		case EScreenSaverAction::Enable:
			// Stop preventing display sleep now that we are done.
			AndroidThunkCpp_KeepScreenOn(false);
			break;
	}
	return true;
}

bool FAndroidMisc::AllowRenderThread()
{
	// there is a crash with the nvidia tegra dual core processors namely the optimus 2x and xoom 
	// when running multithreaded it can't handle multiple threads using opengl (bug)
	// tested with lg optimus 2x and motorola xoom 
	// come back and revisit this later 
	// https://code.google.com/p/android/issues/detail?id=32636
	if (FAndroidMisc::GetGPUFamily() == FString(TEXT("NVIDIA Tegra")) && FPlatformMisc::NumberOfCores() <= 2 && FAndroidMisc::GetGLVersion().StartsWith(TEXT("OpenGL ES 2.")))
	{
		return false;
	}

	// Vivante GC1000 with 2.x driver has issues with render thread
	if (FAndroidMisc::GetGPUFamily().StartsWith(TEXT("Vivante GC1000")) && FAndroidMisc::GetGLVersion().StartsWith(TEXT("OpenGL ES 2.")))
	{
		return false;
	}

	// there is an issue with presenting the buffer on kindle fire (1st gen) with multiple threads using opengl
	if (FAndroidMisc::GetDeviceModel() == FString(TEXT("Kindle Fire")))
	{
		return false;
	}

	// there is an issue with swapbuffer ordering on startup on samsung s3 mini with multiple threads using opengl
	if (FAndroidMisc::GetDeviceModel() == FString(TEXT("GT-I8190L")))
	{
		return false;
	}

	return true;
}

int32 FAndroidMisc::NumberOfCores()
{
	int32 NumberOfCores = android_getCpuCount();
	return NumberOfCores;
}

extern FString GFilePathBase;
extern FString GFontPathBase;

class FTestUtime
{
public:
	FTestUtime()
		: Supported(false)
	{
		static FString TestFilePath = GFilePathBase + FString(TEXT("/UE4UtimeTest.txt"));
		static const char * TestFilePathChar = StringCast<ANSICHAR>(*TestFilePath).Get();
		FILE * FileHandle = fopen(TestFilePathChar, "w");
		if(FileHandle)
		{
			fclose(FileHandle);

			// get file times
			struct stat FileInfo;
			if (stat(TestFilePathChar, &FileInfo) == -1)
			{
				FPlatformMisc::LowLevelOutputDebugStringf(TEXT("Unable to get file stamp for file ('%s')"), TestFilePathChar);
			}
			else
			{
				struct utimbuf Times;
			    Times.actime = 0;
			    Times.modtime = 0;
				int Result = utime(TestFilePathChar, &Times);
				Supported = -1 != Result;
				unlink(TestFilePathChar);

				FPlatformMisc::LowLevelOutputDebugStringf(TEXT("UTime failed for local caching supported test, with error code %d\n"), Result);
			}
			
		}
		else
		{
			FPlatformMisc::LowLevelOutputDebugStringf(TEXT("Failed to create file for Local cache file test\n"), Supported);
		}
		FPlatformMisc::LowLevelOutputDebugStringf(TEXT("Is Local Caching Supported? %d\n"), Supported);
	}

	bool Supported;
};

bool SupportsUTime()
{
	static FTestUtime Test;
	return Test.Supported;
}


bool FAndroidMisc::SupportsLocalCaching()
{
	return true;

	/*if ( SupportsUTime() )
	{
		return true;
	}*/


}

/**
 * Good enough default crash reporter.
 */
void DefaultCrashHandler(const FAndroidCrashContext& Context)
{
	static int32 bHasEntered = 0;
	if (FPlatformAtomics::InterlockedCompareExchange(&bHasEntered, 1, 0) == 0)
	{
		const SIZE_T StackTraceSize = 65535;
		ANSICHAR StackTrace[StackTraceSize];
		StackTrace[0] = 0;

		// Walk the stack and dump it to the allocated memory.
		FPlatformStackWalk::StackWalkAndDump(StackTrace, StackTraceSize, 0, Context.Context);
		UE_LOG(LogEngine, Error, TEXT("\n%s\n"), ANSI_TO_TCHAR(StackTrace));

		if (GLog)
		{
			GLog->SetCurrentThreadAsMasterThread();
			GLog->Flush();
		}
		
		if (GWarn)
		{
			GWarn->Flush();
		}
	}
}

/** Global pointer to crash handler */
void (* GCrashHandlerPointer)(const FGenericCrashContext& Context) = NULL;

const int32 TargetSignals[] = 
{
	SIGQUIT, // SIGQUIT is a user-initiated "crash".
	SIGILL,
	SIGFPE,
	SIGBUS,
	SIGSEGV,
	SIGSYS
};

const int32 NumTargetSignals = ARRAY_COUNT(TargetSignals);

struct sigaction PrevActions[NumTargetSignals];

static void RestorePreviousSignalHandlers()
{
	for (int32 i = 0; i < NumTargetSignals; ++i)
	{
		sigaction(TargetSignals[i],	&PrevActions[i], NULL);
	}
}

/** True system-specific crash handler that gets called first */
void PlatformCrashHandler(int32 Signal, siginfo* Info, void* Context)
{
	// Switch to malloc crash.
	//FGenericPlatformMallocCrash::Get().SetAsGMalloc(); @todo uncomment after verification

	//fprintf(stderr, "Signal %d caught.\n", Signal);
	FPlatformMisc::LowLevelOutputDebugStringf(TEXT("Signal %d caught!"), Signal);
<<<<<<< HEAD
=======

	// Restore system handlers so Android could catch this signal after we are done with crashreport
	RestorePreviousSignalHandlers();
>>>>>>> 73f66985

	// Restore system handlers so Android could catch this signal after we are done with crashreport
	RestorePreviousSignalHandlers();
	
	FAndroidCrashContext CrashContext;
	CrashContext.InitFromSignal(Signal, Info, Context);

	if (GCrashHandlerPointer)
	{
		GCrashHandlerPointer(CrashContext);
	}
	else
	{
		// call default one
		DefaultCrashHandler(CrashContext);
	}
}

void FAndroidMisc::SetCrashHandler(void (* CrashHandler)(const FGenericCrashContext& Context))
{
	GCrashHandlerPointer = CrashHandler;

	FMemory::Memzero(&PrevActions, sizeof(PrevActions));

	struct sigaction Action;
	FMemory::Memzero(&Action, sizeof(struct sigaction));
	Action.sa_sigaction = PlatformCrashHandler;
	sigemptyset(&Action.sa_mask);
	Action.sa_flags = SA_SIGINFO | SA_RESTART | SA_ONSTACK;

	for (int32 i = 0; i < NumTargetSignals; ++i)
	{
		sigaction(TargetSignals[i],	&Action, &PrevActions[i]);
	}
}

bool FAndroidMisc::GetUseVirtualJoysticks()
{
	return !FParse::Param(FCommandLine::Get(),TEXT("joystick"));
}

TArray<uint8> FAndroidMisc::GetSystemFontBytes()
{
	TArray<uint8> FontBytes;
	static FString FullFontPath = GFontPathBase + FString(TEXT("DroidSans.ttf"));
	FFileHelper::LoadFileToArray(FontBytes, *FullFontPath);
	return FontBytes;
}

class IPlatformChunkInstall* FAndroidMisc::GetPlatformChunkInstall()
{
	static IPlatformChunkInstall* ChunkInstall = nullptr;
	IPlatformChunkInstallModule* PlatformChunkInstallModule = FModuleManager::LoadModulePtr<IPlatformChunkInstallModule>("HTTPChunkInstaller");
	if (!ChunkInstall)
	{
		if (PlatformChunkInstallModule != NULL)
		{
			// Attempt to grab the platform installer
			ChunkInstall = PlatformChunkInstallModule->GetPlatformChunkInstall();
		}
		else
		{
			// Placeholder instance
			ChunkInstall = new FGenericPlatformChunkInstall();
		}
	}

	return ChunkInstall;
}

void FAndroidMisc::SetVersionInfo( FString InAndroidVersion, FString InDeviceMake, FString InDeviceModel, FString InOSLanguage )
{
	AndroidVersion = InAndroidVersion;
	DeviceMake = InDeviceMake;
	DeviceModel = InDeviceModel;
	OSLanguage = InOSLanguage;

	UE_LOG(LogEngine, Display, TEXT("Android Version Make Model Language: %s %s %s %s"), *AndroidVersion, *DeviceMake, *DeviceModel, *OSLanguage);
}

const FString FAndroidMisc::GetAndroidVersion()
{
	return AndroidVersion;
}

const FString FAndroidMisc::GetDeviceMake()
{
	return DeviceMake;
}

const FString FAndroidMisc::GetDeviceModel()
{
	return DeviceModel;
}

const FString FAndroidMisc::GetOSLanguage()
{
	return OSLanguage;
}

FString FAndroidMisc::GetDefaultLocale()
{
	return OSLanguage;
}

uint32 FAndroidMisc::GetCharKeyMap(uint32* KeyCodes, FString* KeyNames, uint32 MaxMappings)
{
#define ADDKEYMAP(KeyCode, KeyName)		if (NumMappings<MaxMappings) { KeyCodes[NumMappings]=KeyCode; if(KeyNames) { KeyNames[NumMappings]=KeyName; } ++NumMappings; };

	uint32 NumMappings = 0;

	if ( KeyCodes && (MaxMappings > 0) )
	{
		ADDKEYMAP( AKEYCODE_0, TEXT("Zero") );
		ADDKEYMAP( AKEYCODE_1, TEXT("One") );
		ADDKEYMAP( AKEYCODE_2, TEXT("Two") );
		ADDKEYMAP( AKEYCODE_3, TEXT("Three") );
		ADDKEYMAP( AKEYCODE_4, TEXT("Four") );
		ADDKEYMAP( AKEYCODE_5, TEXT("Five") );
		ADDKEYMAP( AKEYCODE_6, TEXT("Six") );
		ADDKEYMAP( AKEYCODE_7, TEXT("Seven") );
		ADDKEYMAP( AKEYCODE_8, TEXT("Eight") );
		ADDKEYMAP( AKEYCODE_9, TEXT("Nine") );

		ADDKEYMAP( AKEYCODE_A, TEXT("A") );
		ADDKEYMAP( AKEYCODE_B, TEXT("B") );
		ADDKEYMAP( AKEYCODE_C, TEXT("C") );
		ADDKEYMAP( AKEYCODE_D, TEXT("D") );
		ADDKEYMAP( AKEYCODE_E, TEXT("E") );
		ADDKEYMAP( AKEYCODE_F, TEXT("F") );
		ADDKEYMAP( AKEYCODE_G, TEXT("G") );
		ADDKEYMAP( AKEYCODE_H, TEXT("H") );
		ADDKEYMAP( AKEYCODE_I, TEXT("I") );
		ADDKEYMAP( AKEYCODE_J, TEXT("J") );
		ADDKEYMAP( AKEYCODE_K, TEXT("K") );
		ADDKEYMAP( AKEYCODE_L, TEXT("L") );
		ADDKEYMAP( AKEYCODE_M, TEXT("M") );
		ADDKEYMAP( AKEYCODE_N, TEXT("N") );
		ADDKEYMAP( AKEYCODE_O, TEXT("O") );
		ADDKEYMAP( AKEYCODE_P, TEXT("P") );
		ADDKEYMAP( AKEYCODE_Q, TEXT("Q") );
		ADDKEYMAP( AKEYCODE_R, TEXT("R") );
		ADDKEYMAP( AKEYCODE_S, TEXT("S") );
		ADDKEYMAP( AKEYCODE_T, TEXT("T") );
		ADDKEYMAP( AKEYCODE_U, TEXT("U") );
		ADDKEYMAP( AKEYCODE_V, TEXT("V") );
		ADDKEYMAP( AKEYCODE_W, TEXT("W") );
		ADDKEYMAP( AKEYCODE_X, TEXT("X") );
		ADDKEYMAP( AKEYCODE_Y, TEXT("Y") );
		ADDKEYMAP( AKEYCODE_Z, TEXT("Z") );

		ADDKEYMAP( AKEYCODE_SEMICOLON, TEXT("Semicolon") );
		ADDKEYMAP( AKEYCODE_EQUALS, TEXT("Equals") );
		ADDKEYMAP( AKEYCODE_COMMA, TEXT("Comma") );
		//ADDKEYMAP( '-', TEXT("Underscore") );
		ADDKEYMAP( AKEYCODE_PERIOD, TEXT("Period") );
		ADDKEYMAP( AKEYCODE_SLASH, TEXT("Slash") );
		ADDKEYMAP( AKEYCODE_GRAVE, TEXT("Tilde") );
		ADDKEYMAP( AKEYCODE_LEFT_BRACKET, TEXT("LeftBracket") );
		ADDKEYMAP( AKEYCODE_BACKSLASH, TEXT("Backslash") );
		ADDKEYMAP( AKEYCODE_RIGHT_BRACKET, TEXT("RightBracket") );
		ADDKEYMAP( AKEYCODE_APOSTROPHE, TEXT("Quote") );
		ADDKEYMAP( AKEYCODE_SPACE, TEXT("SpaceBar") );

		//ADDKEYMAP( VK_LBUTTON, TEXT("LeftMouseButton") );
		//ADDKEYMAP( VK_RBUTTON, TEXT("RightMouseButton") );
		//ADDKEYMAP( VK_MBUTTON, TEXT("MiddleMouseButton") );

		//ADDKEYMAP( AKEYCODE_BUTTON_THUMBL, TEXT("ThumbMouseButton") );
		//ADDKEYMAP( AKEYCODE_BUTTON_THUMBR, TEXT("ThumbMouseButton2") );

		ADDKEYMAP( AKEYCODE_DEL, TEXT("BackSpace") );
		ADDKEYMAP( AKEYCODE_TAB, TEXT("Tab") );
		ADDKEYMAP( AKEYCODE_ENTER, TEXT("Enter") );
		ADDKEYMAP( AKEYCODE_BREAK, TEXT("Pause") );

		//ADDKEYMAP( VK_CAPITAL, TEXT("CapsLock") );
		ADDKEYMAP( AKEYCODE_BACK, TEXT("Escape") );
		ADDKEYMAP( AKEYCODE_SPACE, TEXT("SpaceBar") );
		ADDKEYMAP( AKEYCODE_PAGE_UP, TEXT("PageUp") );
		ADDKEYMAP( AKEYCODE_PAGE_DOWN, TEXT("PageDown") );
		//ADDKEYMAP( VK_END, TEXT("End") );
		//ADDKEYMAP( VK_HOME, TEXT("Home") );

		//ADDKEYMAP( AKEYCODE_DPAD_LEFT, TEXT("Left") );
		//ADDKEYMAP( AKEYCODE_DPAD_UP, TEXT("Up") );
		//ADDKEYMAP( AKEYCODE_DPAD_RIGHT, TEXT("Right") );
		//ADDKEYMAP( AKEYCODE_DPAD_DOWN, TEXT("Down") );

		//ADDKEYMAP( VK_INSERT, TEXT("Insert") );
		ADDKEYMAP( AKEYCODE_FORWARD_DEL, TEXT("Delete") );

		ADDKEYMAP( AKEYCODE_STAR, TEXT("Multiply") );
		ADDKEYMAP( AKEYCODE_PLUS, TEXT("Add") );
		ADDKEYMAP( AKEYCODE_MINUS, TEXT("Subtract") );
		ADDKEYMAP( AKEYCODE_COMMA, TEXT("Decimal") );
		//ADDKEYMAP( AKEYCODE_SLASH, TEXT("Divide") );

		ADDKEYMAP( AKEYCODE_F1, TEXT("F1") );
		ADDKEYMAP( AKEYCODE_F2, TEXT("F2") );
		ADDKEYMAP( AKEYCODE_F3, TEXT("F3") );
		ADDKEYMAP( AKEYCODE_F4, TEXT("F4") );
		ADDKEYMAP( AKEYCODE_F5, TEXT("F5") );
		ADDKEYMAP( AKEYCODE_F6, TEXT("F6") );
		ADDKEYMAP( AKEYCODE_F7, TEXT("F7") );
		ADDKEYMAP( AKEYCODE_F8, TEXT("F8") );
		ADDKEYMAP( AKEYCODE_F9, TEXT("F9") );
		ADDKEYMAP( AKEYCODE_F10, TEXT("F10") );
		ADDKEYMAP( AKEYCODE_F11, TEXT("F11") );
		ADDKEYMAP( AKEYCODE_F12, TEXT("F12") );

		//ADDKEYMAP( AKEYCODE_NUM, TEXT("NumLock") );

		//ADDKEYMAP( VK_SCROLL, TEXT("ScrollLock") );

		ADDKEYMAP( AKEYCODE_SHIFT_LEFT, TEXT("LeftShift") );
		ADDKEYMAP( AKEYCODE_SHIFT_RIGHT, TEXT("RightShift") );
		ADDKEYMAP( AKEYCODE_CTRL_LEFT, TEXT("LeftControl") );
		ADDKEYMAP( AKEYCODE_CTRL_RIGHT, TEXT("RightControl") );
		ADDKEYMAP( AKEYCODE_ALT_LEFT, TEXT("LeftAlt") );
		ADDKEYMAP( AKEYCODE_ALT_RIGHT, TEXT("RightAlt") );
		ADDKEYMAP( AKEYCODE_META_LEFT, TEXT("LeftCommand") );
		ADDKEYMAP( AKEYCODE_META_RIGHT, TEXT("RightCommand") );
	}

	check(NumMappings < MaxMappings);
	return NumMappings;
#undef ADDKEYMAP

}

uint32 FAndroidMisc::GetKeyMap( uint32* KeyCodes, FString* KeyNames, uint32 MaxMappings )
{
#define ADDKEYMAP(KeyCode, KeyName)		if (NumMappings<MaxMappings) { KeyCodes[NumMappings]=KeyCode; if(KeyNames) { KeyNames[NumMappings]=KeyName; } ++NumMappings; };

	uint32 NumMappings = 0;

	if ( KeyCodes && (MaxMappings > 0) )
	{
		ADDKEYMAP( AKEYCODE_0, TEXT("Zero") );
		ADDKEYMAP( AKEYCODE_1, TEXT("One") );
		ADDKEYMAP( AKEYCODE_2, TEXT("Two") );
		ADDKEYMAP( AKEYCODE_3, TEXT("Three") );
		ADDKEYMAP( AKEYCODE_4, TEXT("Four") );
		ADDKEYMAP( AKEYCODE_5, TEXT("Five") );
		ADDKEYMAP( AKEYCODE_6, TEXT("Six") );
		ADDKEYMAP( AKEYCODE_7, TEXT("Seven") );
		ADDKEYMAP( AKEYCODE_8, TEXT("Eight") );
		ADDKEYMAP( AKEYCODE_9, TEXT("Nine") );

		ADDKEYMAP( AKEYCODE_A, TEXT("A") );
		ADDKEYMAP( AKEYCODE_B, TEXT("B") );
		ADDKEYMAP( AKEYCODE_C, TEXT("C") );
		ADDKEYMAP( AKEYCODE_D, TEXT("D") );
		ADDKEYMAP( AKEYCODE_E, TEXT("E") );
		ADDKEYMAP( AKEYCODE_F, TEXT("F") );
		ADDKEYMAP( AKEYCODE_G, TEXT("G") );
		ADDKEYMAP( AKEYCODE_H, TEXT("H") );
		ADDKEYMAP( AKEYCODE_I, TEXT("I") );
		ADDKEYMAP( AKEYCODE_J, TEXT("J") );
		ADDKEYMAP( AKEYCODE_K, TEXT("K") );
		ADDKEYMAP( AKEYCODE_L, TEXT("L") );
		ADDKEYMAP( AKEYCODE_M, TEXT("M") );
		ADDKEYMAP( AKEYCODE_N, TEXT("N") );
		ADDKEYMAP( AKEYCODE_O, TEXT("O") );
		ADDKEYMAP( AKEYCODE_P, TEXT("P") );
		ADDKEYMAP( AKEYCODE_Q, TEXT("Q") );
		ADDKEYMAP( AKEYCODE_R, TEXT("R") );
		ADDKEYMAP( AKEYCODE_S, TEXT("S") );
		ADDKEYMAP( AKEYCODE_T, TEXT("T") );
		ADDKEYMAP( AKEYCODE_U, TEXT("U") );
		ADDKEYMAP( AKEYCODE_V, TEXT("V") );
		ADDKEYMAP( AKEYCODE_W, TEXT("W") );
		ADDKEYMAP( AKEYCODE_X, TEXT("X") );
		ADDKEYMAP( AKEYCODE_Y, TEXT("Y") );
		ADDKEYMAP( AKEYCODE_Z, TEXT("Z") );

		ADDKEYMAP( AKEYCODE_SEMICOLON, TEXT("Semicolon") );
		ADDKEYMAP( AKEYCODE_EQUALS, TEXT("Equals") );
		ADDKEYMAP( AKEYCODE_COMMA, TEXT("Comma") );
		//ADDKEYMAP( '-', TEXT("Underscore") );
		ADDKEYMAP( AKEYCODE_PERIOD, TEXT("Period") );
		ADDKEYMAP( AKEYCODE_SLASH, TEXT("Slash") );
		ADDKEYMAP( AKEYCODE_GRAVE, TEXT("Tilde") );
		ADDKEYMAP( AKEYCODE_LEFT_BRACKET, TEXT("LeftBracket") );
		ADDKEYMAP( AKEYCODE_BACKSLASH, TEXT("Backslash") );
		ADDKEYMAP( AKEYCODE_RIGHT_BRACKET, TEXT("RightBracket") );
		ADDKEYMAP( AKEYCODE_APOSTROPHE, TEXT("Quote") );
		ADDKEYMAP( AKEYCODE_SPACE, TEXT("SpaceBar") );

		//ADDKEYMAP( VK_LBUTTON, TEXT("LeftMouseButton") );
		//ADDKEYMAP( VK_RBUTTON, TEXT("RightMouseButton") );
		//ADDKEYMAP( VK_MBUTTON, TEXT("MiddleMouseButton") );

		ADDKEYMAP( AKEYCODE_BUTTON_THUMBL, TEXT("ThumbMouseButton") );
		ADDKEYMAP( AKEYCODE_BUTTON_THUMBR, TEXT("ThumbMouseButton2") );

		ADDKEYMAP( AKEYCODE_DEL, TEXT("BackSpace") );
		ADDKEYMAP( AKEYCODE_TAB, TEXT("Tab") );
		ADDKEYMAP( AKEYCODE_ENTER, TEXT("Enter") );
		//ADDKEYMAP( VK_PAUSE, TEXT("Pause") );

		//ADDKEYMAP( VK_CAPITAL, TEXT("CapsLock") );
		ADDKEYMAP( AKEYCODE_BACK, TEXT("Escape") );
		ADDKEYMAP( AKEYCODE_SPACE, TEXT("SpaceBar") );
		ADDKEYMAP( AKEYCODE_PAGE_UP, TEXT("PageUp") );
		ADDKEYMAP( AKEYCODE_PAGE_DOWN, TEXT("PageDown") );
		//ADDKEYMAP( VK_END, TEXT("End") );
		//ADDKEYMAP( VK_HOME, TEXT("Home") );

		ADDKEYMAP( AKEYCODE_DPAD_LEFT, TEXT("Left") );
		ADDKEYMAP( AKEYCODE_DPAD_UP, TEXT("Up") );
		ADDKEYMAP( AKEYCODE_DPAD_RIGHT, TEXT("Right") );
		ADDKEYMAP( AKEYCODE_DPAD_DOWN, TEXT("Down") );

		//ADDKEYMAP( VK_INSERT, TEXT("Insert") );
		//ADDKEYMAP( AKEYCODE_DEL, TEXT("Delete") );

		ADDKEYMAP( AKEYCODE_STAR, TEXT("Multiply") );
		ADDKEYMAP( AKEYCODE_PLUS, TEXT("Add") );
		ADDKEYMAP( AKEYCODE_MINUS, TEXT("Subtract") );
		ADDKEYMAP( AKEYCODE_COMMA, TEXT("Decimal") );
		//ADDKEYMAP( AKEYCODE_SLASH, TEXT("Divide") );

		//ADDKEYMAP( VK_F1, TEXT("F1") );
		//ADDKEYMAP( VK_F2, TEXT("F2") );
		//ADDKEYMAP( VK_F3, TEXT("F3") );
		//ADDKEYMAP( VK_F4, TEXT("F4") );
		//ADDKEYMAP( VK_F5, TEXT("F5") );
		//ADDKEYMAP( VK_F6, TEXT("F6") );
		//ADDKEYMAP( VK_F7, TEXT("F7") );
		//ADDKEYMAP( VK_F8, TEXT("F8") );
		//ADDKEYMAP( VK_F9, TEXT("F9") );
		//ADDKEYMAP( VK_F10, TEXT("F10") );
		//ADDKEYMAP( VK_F11, TEXT("F11") );
		//ADDKEYMAP( VK_F12, TEXT("F12") );

		ADDKEYMAP( AKEYCODE_NUM, TEXT("NumLock") );

		//ADDKEYMAP( VK_SCROLL, TEXT("ScrollLock") );

		ADDKEYMAP( AKEYCODE_SHIFT_LEFT, TEXT("LeftShift") );
		ADDKEYMAP( AKEYCODE_SHIFT_LEFT, TEXT("RightShift") );
		//ADDKEYMAP( VK_LCONTROL, TEXT("LeftControl") );
		//ADDKEYMAP( VK_RCONTROL, TEXT("RightControl") );
		ADDKEYMAP( AKEYCODE_ALT_LEFT, TEXT("LeftAlt") );
		ADDKEYMAP( AKEYCODE_ALT_RIGHT, TEXT("RightAlt") );
		//ADDKEYMAP( VK_LWIN, TEXT("LeftCommand") );
		//ADDKEYMAP( VK_RWIN, TEXT("RightCommand") );

		ADDKEYMAP(AKEYCODE_BACK, TEXT("Android_Back"));
		ADDKEYMAP(AKEYCODE_VOLUME_UP, TEXT("Android_Volume_Up"));
		ADDKEYMAP(AKEYCODE_VOLUME_DOWN, TEXT("Android_Volume_Down"));
		ADDKEYMAP(AKEYCODE_MENU, TEXT("Android_Menu"));

	}

	check(NumMappings < MaxMappings);
	return NumMappings;
#undef ADDKEYMAP
}

bool FAndroidMisc::GetVolumeButtonsHandledBySystem()
{
	return VolumeButtonsHandledBySystem;
}

void FAndroidMisc::SetVolumeButtonsHandledBySystem(bool enabled)
{
	VolumeButtonsHandledBySystem = enabled;
}

void FAndroidMisc::ResetGamepadAssignments()
{
	FAndroidInputInterface::ResetGamepadAssignments();
}

void FAndroidMisc::ResetGamepadAssignmentToController(int32 ControllerId)
{
	FAndroidInputInterface::ResetGamepadAssignmentToController(ControllerId);
}

bool FAndroidMisc::IsControllerAssignedToGamepad(int32 ControllerId)
{
	return FAndroidInputInterface::IsControllerAssignedToGamepad(ControllerId);
}

int32 FAndroidMisc::GetAndroidBuildVersion()
{
	if (AndroidBuildVersion > 0)
	{
		return AndroidBuildVersion;
	}
	if (AndroidBuildVersion <= 0)
	{
		JNIEnv* JEnv = FAndroidApplication::GetJavaEnv();
		if (nullptr != JEnv)
		{
			jclass Class = FAndroidApplication::FindJavaClass("com/epicgames/ue4/GameActivity");
			if (nullptr != Class)
			{
				jfieldID Field = JEnv->GetStaticFieldID(Class, "ANDROID_BUILD_VERSION", "I");
				if (nullptr != Field)
				{
					AndroidBuildVersion = JEnv->GetStaticIntField(Class, Field);
				}
				JEnv->DeleteLocalRef(Class);
			}
		}
	}
	return AndroidBuildVersion;
}

#if !UE_BUILD_SHIPPING
bool FAndroidMisc::IsDebuggerPresent()
{
	bool Result = false;
#if 0
	JNIEnv* JEnv = FAndroidApplication::GetJavaEnv();
	if (nullptr != JEnv)
	{
		jclass Class = FAndroidApplication::FindJavaClass("android/os/Debug");
		if (nullptr != Class)
		{
			// This segfaults for some reason. So this is all disabled for now.
			jmethodID Method = JEnv->GetStaticMethodID(Class, "isDebuggerConnected", "()Z");
			if (nullptr != Method)
			{
				Result = JEnv->CallStaticBooleanMethod(Class, Method);
			}
		}
	}
#endif
	return Result;
}
#endif

int FAndroidMisc::GetVolumeState(double* OutTimeOfChangeInSec)
{
	int v;
	ReceiversLock.Lock();
	v = CurrentVolume.Volume;
	if (OutTimeOfChangeInSec)
	{
		*OutTimeOfChangeInSec = CurrentVolume.TimeOfChange;
	}
	ReceiversLock.Unlock();
	return v;
}

FAndroidMisc::FBatteryState FAndroidMisc::GetBatteryState()
{
	FBatteryState CurState;
	ReceiversLock.Lock();
	CurState = CurrentBatteryState;
	ReceiversLock.Unlock();
	return CurState;
}

bool FAndroidMisc::AreHeadPhonesPluggedIn()
{
	return HeadPhonesArePluggedIn;
}
<|MERGE_RESOLUTION|>--- conflicted
+++ resolved
@@ -13,8 +13,6 @@
 #include "PlatformMallocCrash.h"
 #include "AndroidJavaMessageBox.h"
 #include "GenericPlatformChunkInstall.h"
-
-#include <android_native_app_glue.h>
 
 #include <android_native_app_glue.h>
 
@@ -520,16 +518,10 @@
 
 	//fprintf(stderr, "Signal %d caught.\n", Signal);
 	FPlatformMisc::LowLevelOutputDebugStringf(TEXT("Signal %d caught!"), Signal);
-<<<<<<< HEAD
-=======
 
 	// Restore system handlers so Android could catch this signal after we are done with crashreport
 	RestorePreviousSignalHandlers();
->>>>>>> 73f66985
-
-	// Restore system handlers so Android could catch this signal after we are done with crashreport
-	RestorePreviousSignalHandlers();
-	
+
 	FAndroidCrashContext CrashContext;
 	CrashContext.InitFromSignal(Signal, Info, Context);
 
