--- conflicted
+++ resolved
@@ -48,9 +48,6 @@
 	int32 SocketTypeFlag = (bIsUDP) ? SOCK_DGRAM : SOCK_STREAM;
 
 	Socket = socket(GetProtocolFamilyValue(ProtocolType), SocketTypeFlag | PlatformSpecificTypeFlags, ((bIsUDP) ? IPPROTO_UDP : IPPROTO_TCP));
-<<<<<<< HEAD
-	NewSocket = (Socket != INVALID_SOCKET) ? InternalBSDSocketFactory(Socket, ((bIsUDP) ? SOCKTYPE_Datagram : SOCKTYPE_Streaming), SocketDescription) : nullptr;
-=======
 
 #if PLATFORM_ANDROID
 	// To avoid out of range in FD_SET
@@ -63,7 +60,6 @@
 	{
 		NewSocket = (Socket != INVALID_SOCKET) ? InternalBSDSocketFactory(Socket, ((bIsUDP) ? SOCKTYPE_Datagram : SOCKTYPE_Streaming), SocketDescription) : nullptr;
 	}
->>>>>>> 8e4a36c9
 
 	if (!NewSocket)
 	{
