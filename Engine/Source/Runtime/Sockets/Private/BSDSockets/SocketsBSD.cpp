--- conflicted
+++ resolved
@@ -467,16 +467,11 @@
 bool FSocketBSD::SetMulticastLoopback(bool bLoopback)
 {
 #if PLATFORM_HAS_BSD_IPV6_SOCKETS
-<<<<<<< HEAD
-	uint32 ShouldLoopback = bLoopback ? 1 : 0;
-	return (setsockopt(Socket, IPPROTO_IPV6, IP_MULTICAST_LOOP, (char*)&ShouldLoopback, sizeof(ShouldLoopback)) == 0);
-=======
 	if (SocketProtocol == ESocketProtocolFamily::IPv6)
 	{
 		uint32 ShouldLoopback = bLoopback ? 1 : 0;
 		return (setsockopt(Socket, IPPROTO_IPV6, IP_MULTICAST_LOOP, (char*)&ShouldLoopback, sizeof(ShouldLoopback)) == 0);
 	}
->>>>>>> 5edfa17c
 #endif
 
 	return (setsockopt(Socket, IPPROTO_IP, IP_MULTICAST_LOOP, (char*)&bLoopback, sizeof(bLoopback)) == 0);
@@ -486,16 +481,11 @@
 bool FSocketBSD::SetMulticastTtl(uint8 TimeToLive)
 {
 #if PLATFORM_HAS_BSD_IPV6_SOCKETS
-<<<<<<< HEAD
-	uint32 RealTimeToLive = TimeToLive;
-	return (setsockopt(Socket, IPPROTO_IPV6, IP_MULTICAST_TTL, (char*)&RealTimeToLive, sizeof(RealTimeToLive)) == 0);
-=======
 	if (SocketProtocol == ESocketProtocolFamily::IPv6)
 	{
 		uint32 RealTimeToLive = TimeToLive;
 		return (setsockopt(Socket, IPPROTO_IPV6, IPV6_MULTICAST_HOPS, (char*)&RealTimeToLive, sizeof(RealTimeToLive)) == 0);
 	}
->>>>>>> 5edfa17c
 #endif
 
 	return (setsockopt(Socket, IPPROTO_IP, IP_MULTICAST_TTL, (char*)&TimeToLive, sizeof(TimeToLive)) == 0);
