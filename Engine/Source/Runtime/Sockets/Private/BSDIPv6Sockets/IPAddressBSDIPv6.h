// Copyright 1998-2018 Epic Games, Inc. All Rights Reserved.

#pragma once

#include "CoreMinimal.h"
#include "BSDSockets/SocketSubsystemBSDPrivate.h"
#include "SocketSubsystemBSDIPv6.h"
#include "IPAddress.h"

#if PLATFORM_HAS_BSD_IPV6_SOCKETS

/**
* Represents an internet ip address, using the relatively standard sockaddr_in6 structure. All data is in network byte order
*/
class FInternetAddrBSDIPv6 : public FInternetAddr
{
private:
	/** The internet ip address structure */
	sockaddr_in6 Addr;

	/** Horrible hack to catch hard coded multicasting on IPv4 **/
	static const uint32 IPv4MulitcastAddr = ((230 << 24) | (0 << 16) | (0 << 8) | (1 << 0));

public:
	/**
	 * Constructor. Sets address to default state
	 */
	FInternetAddrBSDIPv6();

	/**
<<<<<<< HEAD
	* Sets the ip address from a host byte order uint32, convert the IPv4 address supplied to an IPv6 address
	*
	* @param InAddr the new address to use (must convert to network byte order)
	*/
	virtual void SetIp(uint32 InAddr) override
	{
		if (InAddr == 0)
		{
			FMemory::Memzero(&Addr.sin6_addr, sizeof(Addr.sin6_addr));
		}
		else if (InAddr == IPv4MulitcastAddr)
		{
			// hack: if it's the hardcoded IPv4 multicasting address then translate into an IPv6 multicast address
			bool isValid;
			SetIp(TEXT("ff02::2"), isValid);
			check(isValid);
		}
		else
		{
			in_addr InternetAddr;
			InternetAddr.s_addr = htonl(InAddr);
=======
	 * Sets the ip address from a raw network byte order array.
	 *
	 * @param RawAddr the new address to use (must be converted to network byte order)
	 */
	virtual void SetRawIp(const TArray<uint8>& RawAddr) override;
>>>>>>> deb91151

	/**
	 * Gets the ip address in a raw array stored in network byte order.
	 *
	 * @return The raw address stored in an array
	 */
	virtual TArray<uint8> GetRawIp() const override;

	/**
	 * Sets the ip address from a host byte order uint32, convert the IPv4 address supplied to an IPv6 address
	 *
	 * @param InAddr the new address to use (must convert to network byte order)
	 */
	virtual void SetIp(uint32 InAddr) override;

	/**
	 * Sets the ip address from a string IPv6 or IPv4 address.
	 * Ports may be included using the form Address:Port, or excluded and set manually.
	 *
	 * IPv6 - [1111:2222:3333:4444:5555:6666:7777:8888]:PORT || [1111:2222:3333::]:PORT || [::ffff:IPv4]:PORT
	 * IPv4 - aaa.bbb.ccc.ddd:PORT || 127.0.0.1:1234:PORT
	 *
	 * @param InAddr the string containing the new ip address to use
	 * @param bIsValid will be set to true if InAddr was a valid IPv6 or IPv4 address, false if not.
	 */
<<<<<<< HEAD
	virtual void SetIp(const TCHAR* InAddr, bool& bIsValid) override
	{
		bIsValid = false;

		FString AddressString(InAddr);

		const bool bHasOpenBracket = AddressString.Contains("[");
		const int32 CloseBracketIndex = AddressString.Find("]");
		const bool bHasCloseBracket = CloseBracketIndex != -1;

		// IPv6 may or may not include open and close brackets.
		// However, only IPv6 address can have them.
		bool bIsIPv6 = bHasOpenBracket && bHasCloseBracket;

		// Valid IPv4 should not contain an open or close bracket
		const bool bIsLikelyIPv4 = !bHasOpenBracket && !bHasCloseBracket;

		if (bIsLikelyIPv4 || bIsIPv6)
		{
			const int32 LastColonIndex = AddressString.Find(":", ESearchCase::IgnoreCase, ESearchDir::FromEnd);

			// Double check to ensure this isn't actually an IPv6 address without brackets.
			if (bIsLikelyIPv4)
			{
				// IPv4 addresses can contain at most 1 colon.
				const int32 FirstColonIndex = AddressString.Find(":");
				bIsIPv6 = (FirstColonIndex != LastColonIndex);
			}

			// IPv4 address will only have a port when a colon is present.
			// IPv6 address will only have a port when surrounded by brackets.
			const bool bHasPort = (INDEX_NONE != LastColonIndex) && (!bIsIPv6 || (bHasCloseBracket && LastColonIndex > CloseBracketIndex));
			FString Port;
			if (bHasPort)
			{
				Port = AddressString.RightChop(LastColonIndex + 1);
				AddressString = AddressString.Left(LastColonIndex);
			}

			if (bIsIPv6)
			{
				AddressString.RemoveFromStart("[");
				AddressString.RemoveFromEnd("]");

				// Check for valid IPv6 address
				const auto InAddrAnsi = StringCast<ANSICHAR>(*AddressString);
#if PLATFORM_IOS
				ISocketSubsystem* SocketSubsystem = ISocketSubsystem::Get(PLATFORM_SOCKETSUBSYSTEM);
				if (SocketSubsystem && SocketSubsystem->GetHostByName(InAddrAnsi.Get(), *this) == SE_NO_ERROR)
				{
					bIsValid = true;
				}
				else
#endif
				if (inet_pton(AF_INET6, InAddrAnsi.Get(), &Addr.sin6_addr))
				{
					bIsValid = true;
				}
			}
			else
			{
				const auto InAddrAnsi = StringCast<ANSICHAR>(*AddressString);
				in_addr IPv4Addr;
#if PLATFORM_IOS
				ISocketSubsystem* SocketSubsystem = ISocketSubsystem::Get(PLATFORM_SOCKETSUBSYSTEM);
				if (SocketSubsystem && SocketSubsystem->GetHostByName(InAddrAnsi.Get(), *this) == SE_NO_ERROR)
				{
					bIsValid = true;
				}
				else
#endif
				if (inet_pton(AF_INET, InAddrAnsi.Get(), &IPv4Addr))
				{
					bIsValid = true;
					SetIp(IPv4Addr);
				}
			}

			if (bHasPort)
			{
				SetPort(FCString::Atoi(*Port));
			}
		}
	}

	/**
	* Sets the ip address using a network byte order ipv4 address
	*
	* @param IPv4Addr the new ip address to use
	*/
	void SetIp(const in_addr& IPv4Addr)
	{
		FMemory::Memzero(&Addr.sin6_addr, sizeof(Addr.sin6_addr));

		// map IPv4 to IPv6 address (only works on hybrid network stacks)
		Addr.sin6_addr.s6_addr[10] = 0xff;
		Addr.sin6_addr.s6_addr[11] = 0xff;

		uint8	IPv4b1 = (static_cast<uint32>(IPv4Addr.s_addr) & 0xFF),
			IPv4b2 = ((static_cast<uint32>(IPv4Addr.s_addr) >> 8) & 0xFF),
			IPv4b3 = ((static_cast<uint32>(IPv4Addr.s_addr) >> 16) & 0xFF),
			IPv4b4 = ((static_cast<uint32>(IPv4Addr.s_addr) >> 24) & 0xFF);

		Addr.sin6_addr.s6_addr[12] = IPv4b1;
		Addr.sin6_addr.s6_addr[13] = IPv4b2;
		Addr.sin6_addr.s6_addr[14] = IPv4b3;
		Addr.sin6_addr.s6_addr[15] = IPv4b4;

		UE_LOG(LogSockets, Verbose, TEXT("Using IPv4 address: %d.%d.%d.%d  on an ipv6 socket"),
			IPv4b1,
			IPv4b2,
			IPv4b3,
			IPv4b4
			);
	}

	/**
	* Sets the ip address using a network byte order ipv6 address
	*
	* @param IpAddr the new ip address to use
	*/
	void SetIp(const in6_addr& IpAddr)
	{
		Addr.sin6_addr = IpAddr;
	}
	
#if PLATFORM_IOS
	void SetIp(const sockaddr_in6& IpAddr)
	{
		Addr = IpAddr;
	}
#endif
=======
	virtual void SetIp(const TCHAR* InAddr, bool& bIsValid) override;

	/**
	 * Sets the ip address using a network byte order ipv4 address
	 *
	 * @param IPv4Addr the new ip address to use
	 */
	void SetIp(const in_addr& IPv4Addr);
>>>>>>> deb91151

	/**
	 * Sets the ip address using a network byte order ipv6 address
	 *
	 * @param IpAddr the new ip address to use
	 */
	void SetIp(const in6_addr& IpAddr);
	
#if PLATFORM_IOS
	void SetIp(const sockaddr_in6& IpAddr)
	{
		Addr = IpAddr;
	}
#endif

	/**
	 * Sets the ip address using a generic sockaddr_storage
	 *
	 * @param IpAddr the new ip address to use
	 */
	void SetIp(const sockaddr_storage& IpAddr);

	/**
	 * Copies the network byte order ip address to a host byte order dword, doesn't exist with IPv6
	 *
	 * @param OutAddr the out param receiving the ip address
	 */
	virtual void GetIp(uint32& OutAddr) const override;

	/**
	 * Copies the network byte order ip address
	 *
	 * @param OutAddr the out param receiving the ip address
	 */
	void GetIp(in6_addr& OutAddr) const;

	/**
	 * Sets the port number from a host byte order int
	 *
	 * @param InPort the new port to use (must convert to network byte order)
	 */
	virtual void SetPort(int32 InPort) override;

	/** Returns the port number from this address in host byte order */
	virtual int32 GetPort() const override;

	/** Sets the address to be any address */
	virtual void SetAnyAddress() override;

	/** Sets the address to broadcast */
	virtual void SetBroadcastAddress() override;

	/** Sets the address to the loopback address */
	virtual void SetLoopbackAddress() override;

	/**
	 * Converts this internet ip address to string form. String will be enclosed in square braces.
	 *
	 * @param bAppendPort whether to append the port information or not
	 */
	virtual FString ToString(bool bAppendPort) const override;

	/**
	 * Compares two internet ip addresses for equality
	 *
	 * @param Other the address to compare against
	 */
	virtual bool operator==(const FInternetAddr& Other) const override;

	virtual uint32 GetTypeHash() override;

	/**
	 * Is this a well formed internet address, the only criteria being non-zero
	 *
	 * @return true if a valid IP, false otherwise
	 */
	virtual bool IsValid() const override;

	operator sockaddr*(void)
	{
		return (sockaddr*)&Addr;
	}

	operator const sockaddr*(void) const
	{
		return (const sockaddr*)&Addr;
	}
<<<<<<< HEAD
	
#if PLATFORM_IOS
	virtual void Copy(const FInternetAddr& Other) override
	{
		Addr = static_cast<const FInternetAddrBSDIPv6&>(Other).Addr;
	}
#endif
=======

	virtual TSharedRef<FInternetAddr> Clone() const override;
>>>>>>> deb91151
};


class DEPRECATED(4.21, "This class is no longer needed as the base class can handle the proper construction now.") FResolveInfoCachedBSDIPv6 : public FResolveInfoCached
{
	FResolveInfoCachedBSDIPv6();

public:
	FResolveInfoCachedBSDIPv6(const FInternetAddr& InAddr);
};

#endif<|MERGE_RESOLUTION|>--- conflicted
+++ resolved
@@ -28,35 +28,11 @@
 	FInternetAddrBSDIPv6();
 
 	/**
-<<<<<<< HEAD
-	* Sets the ip address from a host byte order uint32, convert the IPv4 address supplied to an IPv6 address
-	*
-	* @param InAddr the new address to use (must convert to network byte order)
-	*/
-	virtual void SetIp(uint32 InAddr) override
-	{
-		if (InAddr == 0)
-		{
-			FMemory::Memzero(&Addr.sin6_addr, sizeof(Addr.sin6_addr));
-		}
-		else if (InAddr == IPv4MulitcastAddr)
-		{
-			// hack: if it's the hardcoded IPv4 multicasting address then translate into an IPv6 multicast address
-			bool isValid;
-			SetIp(TEXT("ff02::2"), isValid);
-			check(isValid);
-		}
-		else
-		{
-			in_addr InternetAddr;
-			InternetAddr.s_addr = htonl(InAddr);
-=======
 	 * Sets the ip address from a raw network byte order array.
 	 *
 	 * @param RawAddr the new address to use (must be converted to network byte order)
 	 */
 	virtual void SetRawIp(const TArray<uint8>& RawAddr) override;
->>>>>>> deb91151
 
 	/**
 	 * Gets the ip address in a raw array stored in network byte order.
@@ -82,140 +58,6 @@
 	 * @param InAddr the string containing the new ip address to use
 	 * @param bIsValid will be set to true if InAddr was a valid IPv6 or IPv4 address, false if not.
 	 */
-<<<<<<< HEAD
-	virtual void SetIp(const TCHAR* InAddr, bool& bIsValid) override
-	{
-		bIsValid = false;
-
-		FString AddressString(InAddr);
-
-		const bool bHasOpenBracket = AddressString.Contains("[");
-		const int32 CloseBracketIndex = AddressString.Find("]");
-		const bool bHasCloseBracket = CloseBracketIndex != -1;
-
-		// IPv6 may or may not include open and close brackets.
-		// However, only IPv6 address can have them.
-		bool bIsIPv6 = bHasOpenBracket && bHasCloseBracket;
-
-		// Valid IPv4 should not contain an open or close bracket
-		const bool bIsLikelyIPv4 = !bHasOpenBracket && !bHasCloseBracket;
-
-		if (bIsLikelyIPv4 || bIsIPv6)
-		{
-			const int32 LastColonIndex = AddressString.Find(":", ESearchCase::IgnoreCase, ESearchDir::FromEnd);
-
-			// Double check to ensure this isn't actually an IPv6 address without brackets.
-			if (bIsLikelyIPv4)
-			{
-				// IPv4 addresses can contain at most 1 colon.
-				const int32 FirstColonIndex = AddressString.Find(":");
-				bIsIPv6 = (FirstColonIndex != LastColonIndex);
-			}
-
-			// IPv4 address will only have a port when a colon is present.
-			// IPv6 address will only have a port when surrounded by brackets.
-			const bool bHasPort = (INDEX_NONE != LastColonIndex) && (!bIsIPv6 || (bHasCloseBracket && LastColonIndex > CloseBracketIndex));
-			FString Port;
-			if (bHasPort)
-			{
-				Port = AddressString.RightChop(LastColonIndex + 1);
-				AddressString = AddressString.Left(LastColonIndex);
-			}
-
-			if (bIsIPv6)
-			{
-				AddressString.RemoveFromStart("[");
-				AddressString.RemoveFromEnd("]");
-
-				// Check for valid IPv6 address
-				const auto InAddrAnsi = StringCast<ANSICHAR>(*AddressString);
-#if PLATFORM_IOS
-				ISocketSubsystem* SocketSubsystem = ISocketSubsystem::Get(PLATFORM_SOCKETSUBSYSTEM);
-				if (SocketSubsystem && SocketSubsystem->GetHostByName(InAddrAnsi.Get(), *this) == SE_NO_ERROR)
-				{
-					bIsValid = true;
-				}
-				else
-#endif
-				if (inet_pton(AF_INET6, InAddrAnsi.Get(), &Addr.sin6_addr))
-				{
-					bIsValid = true;
-				}
-			}
-			else
-			{
-				const auto InAddrAnsi = StringCast<ANSICHAR>(*AddressString);
-				in_addr IPv4Addr;
-#if PLATFORM_IOS
-				ISocketSubsystem* SocketSubsystem = ISocketSubsystem::Get(PLATFORM_SOCKETSUBSYSTEM);
-				if (SocketSubsystem && SocketSubsystem->GetHostByName(InAddrAnsi.Get(), *this) == SE_NO_ERROR)
-				{
-					bIsValid = true;
-				}
-				else
-#endif
-				if (inet_pton(AF_INET, InAddrAnsi.Get(), &IPv4Addr))
-				{
-					bIsValid = true;
-					SetIp(IPv4Addr);
-				}
-			}
-
-			if (bHasPort)
-			{
-				SetPort(FCString::Atoi(*Port));
-			}
-		}
-	}
-
-	/**
-	* Sets the ip address using a network byte order ipv4 address
-	*
-	* @param IPv4Addr the new ip address to use
-	*/
-	void SetIp(const in_addr& IPv4Addr)
-	{
-		FMemory::Memzero(&Addr.sin6_addr, sizeof(Addr.sin6_addr));
-
-		// map IPv4 to IPv6 address (only works on hybrid network stacks)
-		Addr.sin6_addr.s6_addr[10] = 0xff;
-		Addr.sin6_addr.s6_addr[11] = 0xff;
-
-		uint8	IPv4b1 = (static_cast<uint32>(IPv4Addr.s_addr) & 0xFF),
-			IPv4b2 = ((static_cast<uint32>(IPv4Addr.s_addr) >> 8) & 0xFF),
-			IPv4b3 = ((static_cast<uint32>(IPv4Addr.s_addr) >> 16) & 0xFF),
-			IPv4b4 = ((static_cast<uint32>(IPv4Addr.s_addr) >> 24) & 0xFF);
-
-		Addr.sin6_addr.s6_addr[12] = IPv4b1;
-		Addr.sin6_addr.s6_addr[13] = IPv4b2;
-		Addr.sin6_addr.s6_addr[14] = IPv4b3;
-		Addr.sin6_addr.s6_addr[15] = IPv4b4;
-
-		UE_LOG(LogSockets, Verbose, TEXT("Using IPv4 address: %d.%d.%d.%d  on an ipv6 socket"),
-			IPv4b1,
-			IPv4b2,
-			IPv4b3,
-			IPv4b4
-			);
-	}
-
-	/**
-	* Sets the ip address using a network byte order ipv6 address
-	*
-	* @param IpAddr the new ip address to use
-	*/
-	void SetIp(const in6_addr& IpAddr)
-	{
-		Addr.sin6_addr = IpAddr;
-	}
-	
-#if PLATFORM_IOS
-	void SetIp(const sockaddr_in6& IpAddr)
-	{
-		Addr = IpAddr;
-	}
-#endif
-=======
 	virtual void SetIp(const TCHAR* InAddr, bool& bIsValid) override;
 
 	/**
@@ -224,7 +66,6 @@
 	 * @param IPv4Addr the new ip address to use
 	 */
 	void SetIp(const in_addr& IPv4Addr);
->>>>>>> deb91151
 
 	/**
 	 * Sets the ip address using a network byte order ipv6 address
@@ -312,18 +153,8 @@
 	{
 		return (const sockaddr*)&Addr;
 	}
-<<<<<<< HEAD
-	
-#if PLATFORM_IOS
-	virtual void Copy(const FInternetAddr& Other) override
-	{
-		Addr = static_cast<const FInternetAddrBSDIPv6&>(Other).Addr;
-	}
-#endif
-=======
 
 	virtual TSharedRef<FInternetAddr> Clone() const override;
->>>>>>> deb91151
 };
 
 
