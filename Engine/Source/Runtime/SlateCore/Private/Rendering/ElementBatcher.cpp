--- conflicted
+++ resolved
@@ -896,85 +896,6 @@
 		if (GlyphToRender.bIsVisible)
 		{
 			const FShapedGlyphFontAtlasData GlyphAtlasData = FontCache.GetShapedGlyphFontAtlasData(GlyphToRender);
-<<<<<<< HEAD
-
-			if (FontAtlasTexture == nullptr || GlyphAtlasData.TextureIndex != FontTextureIndex)
-			{
-				// Font has a new texture for this glyph. Refresh the batch we use and the index we are currently using
-				FontTextureIndex = GlyphAtlasData.TextureIndex;
-
-				FontAtlasTexture = FontCache.GetSlateTextureResource(FontTextureIndex);
-				FontShaderResource = ResourceManager.GetFontShaderResource(FontTextureIndex, FontAtlasTexture, FontMaterial);
-
-				ElementBatch = &FindBatchForElement(Layer, FShaderParams(), FontShaderResource, ESlateDrawPrimitive::TriangleList, ESlateShader::Font, InDrawEffects, ESlateBatchDrawFlag::None, DrawElement.GetScissorRect());
-
-				BatchVertices = &BatchData->GetBatchVertexList(*ElementBatch);
-				BatchIndices = &BatchData->GetBatchIndexList(*ElementBatch);
-
-				VertexOffset = BatchVertices->Num();
-				IndexOffset = BatchIndices->Num();
-				
-				InvTextureSizeX = 1.0f/FontAtlasTexture->GetWidth();
-				InvTextureSizeY = 1.0f/FontAtlasTexture->GetHeight();
-			}
-
-			const float X = LineX + GlyphAtlasData.HorizontalOffset + GlyphToRender.XOffset;
-			// Note PosX,PosY is the upper left corner of the bounding box representing the string.  This computes the Y position of the baseline where text will sit
-
-			const float Y = LineY - GlyphAtlasData.VerticalOffset + GlyphToRender.YOffset + MaxHeight + TextBaseline;
-			const float U = GlyphAtlasData.StartU * InvTextureSizeX;
-			const float V = GlyphAtlasData.StartV * InvTextureSizeY;
-			const float SizeX = GlyphAtlasData.USize;
-			const float SizeY = GlyphAtlasData.VSize;
-			const float SizeU = GlyphAtlasData.USize * InvTextureSizeX;
-			const float SizeV = GlyphAtlasData.VSize * InvTextureSizeY;
-
-			const FSlateRect CharRect(X, Y, X + SizeX, Y + SizeY);
-			if (FSlateRect::DoRectanglesIntersect(LocalClipRect, CharRect))
-			{
-				TArray<FSlateVertex>& BatchVerticesRef = *BatchVertices;
-				TArray<SlateIndex>& BatchIndicesRef = *BatchIndices;
-
-				const FVector2D UpperLeft = CharRect.GetTopLeft();
-				const FVector2D UpperRight = CharRect.GetTopRight();
-				const FVector2D LowerLeft = CharRect.GetBottomLeft();
-				const FVector2D LowerRight = CharRect.GetBottomRight();
-
-				// Add four vertices for this quad
-				BatchVerticesRef.AddUninitialized(4);
-				// Add six indices for this quad
-				BatchIndicesRef.AddUninitialized(6);
-
-				// The start index of these vertices in the index buffer
-				uint32 IndexStart = VertexOffset;
-
-				float Ut = 0.0f, Vt = 0.0f, UtMax = 0.0f, VtMax = 0.0f;
-				if (bIsFontMaterial)
-				{
-					float DistAlpha = (float)GlyphIndex/NumGlyphs;
-					float DistAlphaNext = (float)(GlyphIndex+1)/NumGlyphs;
-
-					// This creates a set of UV's that goes from 0-1, from left to right of the string in U and 0-1 baseline to baseline top to bottom in V
-					Ut = FMath::Lerp(0.0f, 1.0f, DistAlpha);
-					Vt = FMath::Lerp(0.0f, 1.0f, UpperLeft.Y/MaxHeight);
-
-					UtMax = FMath::Lerp(0.0f, 1.0f, DistAlphaNext);
-					VtMax = FMath::Lerp(0.0f, 1.0f, LowerLeft.Y/MaxHeight);
-				}
-
-				// Add four vertices to the list of verts to be added to the vertex buffer
-				BatchVerticesRef[VertexOffset++] = FSlateVertex(RenderTransform, UpperLeft,								FVector4(U,V,				Ut,Vt),			FVector2D(0.0f,0.0f), Tint, RenderClipRect);
-				BatchVerticesRef[VertexOffset++] = FSlateVertex(RenderTransform, FVector2D(LowerRight.X,UpperLeft.Y),	FVector4(U+SizeU, V,		UtMax,Vt),		FVector2D(1.0f,0.0f), Tint, RenderClipRect);
-				BatchVerticesRef[VertexOffset++] = FSlateVertex(RenderTransform, FVector2D(UpperLeft.X,LowerRight.Y),	FVector4(U, V+SizeV,		Ut,VtMax),		FVector2D(0.0f,1.0f), Tint, RenderClipRect);
-				BatchVerticesRef[VertexOffset++] = FSlateVertex(RenderTransform, LowerRight,							FVector4(U+SizeU, V+SizeV,	UtMax,VtMax),	FVector2D(1.0f,1.0f), Tint, RenderClipRect);
-
-				BatchIndicesRef[IndexOffset++] = IndexStart + 0;
-				BatchIndicesRef[IndexOffset++] = IndexStart + 1;
-				BatchIndicesRef[IndexOffset++] = IndexStart + 2;
-				BatchIndicesRef[IndexOffset++] = IndexStart + 1;
-				BatchIndicesRef[IndexOffset++] = IndexStart + 3;
-				BatchIndicesRef[IndexOffset++] = IndexStart + 2;
-=======
 
 			if (GlyphAtlasData.Valid)
 			{
@@ -1058,7 +979,6 @@
 					BatchIndicesRef[IndexOffset++] = IndexStart + 3;
 					BatchIndicesRef[IndexOffset++] = IndexStart + 2;
 				}
->>>>>>> e58dcb1b
 			}
 		}
 
