--- conflicted
+++ resolved
@@ -1082,13 +1082,9 @@
 	TSharedPtr<const SWidget> WidgetToPaint = WidgetToPaintPtr.Pin();
 	if ( WidgetToPaint.IsValid() )
 	{
-<<<<<<< HEAD
-		//SCOPED_NAMED_EVENT_TEXT(*FReflectionMetaData::GetWidgetDebugInfo(WidgetToPaint), FColor::Red);
-=======
 #if SLATE_VERBOSE_NAMED_EVENTS
 		SCOPED_NAMED_EVENT_FSTRING(FReflectionMetaData::GetWidgetDebugInfo(WidgetToPaint.Get()), FColor::Orange);
 #endif
->>>>>>> a23640a2
 
 		// Have to run a slate pre-pass for all volatile elements, some widgets cache information like 
 		// the STextBlock.  This may be all kinds of terrible an idea to do during paint.
