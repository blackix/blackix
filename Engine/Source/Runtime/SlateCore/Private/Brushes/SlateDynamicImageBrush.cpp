--- conflicted
+++ resolved
@@ -42,13 +42,8 @@
 {
 	if( bIsInitalized )
 	{
-<<<<<<< HEAD
-		// Brush resource is no longer referenced by this object
-		if (ResourceObject && bRemoveResourceFromRootSet)
-=======
 		bIsInitalized = false;
 		if (FSlateApplicationBase::IsInitialized())
->>>>>>> a8a797ea
 		{
 			// Brush resource is no longer referenced by this object
 			if (ResourceObject && bRemoveResourceFromRootSet)
