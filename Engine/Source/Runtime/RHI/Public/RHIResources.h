--- conflicted
+++ resolved
@@ -1749,16 +1749,7 @@
 			BoundShaderState.PixelShaderRHI != rhs.BoundShaderState.PixelShaderRHI ||
 			BoundShaderState.GeometryShaderRHI != rhs.BoundShaderState.GeometryShaderRHI ||
 			BoundShaderState.DomainShaderRHI != rhs.BoundShaderState.DomainShaderRHI ||
-<<<<<<< HEAD
-			BoundShaderState.HullShaderRHI != rhs.BoundShaderState.HullShaderRHI ||
-			VertexShaderHash != rhs.VertexShaderHash ||
-			PixelShaderHash != rhs.PixelShaderHash ||
-			GeometryShaderHash != rhs.GeometryShaderHash ||
-			HullShaderHash != rhs.HullShaderHash ||
-			DomainShaderHash != rhs.DomainShaderHash ||
-=======
 			BoundShaderState.HullShaderRHI != rhs.BoundShaderState.HullShaderRHI ||			
->>>>>>> 70e5db4e
 			BlendState != rhs.BlendState || 
 			RasterizerState != rhs.RasterizerState || 
 			DepthStencilState != rhs.DepthStencilState ||
@@ -1976,26 +1967,11 @@
 		return RenderTargetsEnabled;
 	}
 
-<<<<<<< HEAD
-	// TODO: [PSO API] - As we migrate reuse existing API objects, but eventually we can move to the direct initializers. 
-	// When we do that work, move this to RHI.h as its more appropriate there, but here for now since dependent typdefs are here.
-	FBoundShaderStateInput			BoundShaderState;
-=======
->>>>>>> 70e5db4e
 	FSHAHash						VertexShaderHash;
 	FSHAHash						PixelShaderHash;
 	FSHAHash						GeometryShaderHash;
 	FSHAHash						HullShaderHash;
 	FSHAHash						DomainShaderHash;
-<<<<<<< HEAD
-	FBlendStateRHIParamRef			BlendState;
-	FRasterizerStateRHIParamRef		RasterizerState;
-	FDepthStencilStateRHIParamRef	DepthStencilState;
-	FImmutableSamplerState			ImmutableSamplerState;
-	bool							bDepthBounds = false;
-	EPrimitiveType					PrimitiveType;
-=======
->>>>>>> 70e5db4e
 	uint32							RenderTargetsEnabled;
 	TRenderTargetFormats			RenderTargetFormats;
 	TRenderTargetFlags				RenderTargetFlags;
