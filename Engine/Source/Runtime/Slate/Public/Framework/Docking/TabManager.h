// Copyright 1998-2015 Epic Games, Inc. All Rights Reserved.

#pragma once

class SDockingArea;
class SDockTab;
class SDockingTabStack;
struct FTabMatcher;
class FTabManager;

DECLARE_MULTICAST_DELEGATE_TwoParams(
	FOnActiveTabChanged,
	/** Previously active tab */
	TSharedPtr<SDockTab>,
	/** Newly active tab */
	TSharedPtr<SDockTab> );
	

struct FTabId
{
	FTabId( )
		: InstanceId(INDEX_NONE)
	{ }

	FTabId( const FName& InTabType, const int32 InInstanceId )
		: TabType(InTabType)
		, InstanceId(InInstanceId)
	{ }

	FTabId( const FName& InTabType )
		: TabType(InTabType)
		, InstanceId(INDEX_NONE)
	{ }

	/** Document tabs allow multiple instances of the same tab type. The placement rules for these tabs are left up for the specific use-cases. These tabs are not persisted. */
	bool IsTabPersistable() const
	{
		return InstanceId == INDEX_NONE;
	}

	bool operator==( const FTabId& Other ) const
	{
		return TabType == Other.TabType && (InstanceId == INDEX_NONE || Other.InstanceId == INDEX_NONE || InstanceId == Other.InstanceId) ;
	}

	FString ToString() const
	{
		return (InstanceId == INDEX_NONE)
			? TabType.ToString()
			: FString::Printf( TEXT("%s : %d"), *(TabType.ToString()), InstanceId );
	}

	FText ToText() const
	{
		FFormatNamedArguments Args;
		Args.Add( TEXT("TabType"), FText::FromName( TabType ) );
		Args.Add( TEXT("InstanceIdNumber"), FText::AsNumber( InstanceId ) );

		return (InstanceId == INDEX_NONE)
			? FText::FromName( TabType )
			: FText::Format( NSLOCTEXT("TabManager", "TabIdFormat", "{TabType} : {InstanceIdNumber}"), Args );
	}

	FName TabType;
	int32 InstanceId;
};


class FSpawnTabArgs
{
	public:
	FSpawnTabArgs( const TSharedPtr<SWindow>& InOwnerWindow, const FTabId& InTabBeingSpawenedId )
	: TabIdBeingSpawned(InTabBeingSpawenedId)
	, OwnerWindow(InOwnerWindow)
	{
	}

	const TSharedPtr<SWindow>& GetOwnerWindow() const
	{
		return OwnerWindow;
	}

	const FTabId& GetTabId() const 
	{
		return TabIdBeingSpawned;
	}

	private:
	FTabId TabIdBeingSpawned;
	TSharedPtr<SWindow> OwnerWindow;
};


/**
 * Invoked when a tab needs to be spawned.
 */
DECLARE_DELEGATE_RetVal_OneParam( TSharedRef<SDockTab>, FOnSpawnTab, const FSpawnTabArgs& );

/**
 * Allows users to provide custom logic when searching for a tab to reuse.
 * The TabId that is being searched for is provided as a courtesy, but does not have to be respected.
 */
DECLARE_DELEGATE_RetVal_OneParam( TSharedPtr<SDockTab>, FOnFindTabToReuse, const FTabId& )

/** An enum to describe how TabSpawnerEntries will be handled by menus. */
namespace ETabSpawnerMenuType
{
	enum Type
	{
		Enabled,		// Display this spawner in menus
		Disabled,		// Display this spawner in menus, but make it disabled
		Hidden,			// Do not display this spawner in menus, it will be invoked manually
	};
}

struct FTabSpawnerEntry : public FWorkspaceItem
{
	FTabSpawnerEntry( const FName& InTabType, const FOnSpawnTab& InSpawnTabMethod )
		: FWorkspaceItem( FText(), FSlateIcon(), false )
		, TabType( InTabType )
		, OnSpawnTab( InSpawnTabMethod )
		, OnFindTabToReuse()
		, MenuType(ETabSpawnerMenuType::Enabled)
		, bAutoGenerateMenuEntry(true)
		, SpawnedTabPtr()
	{
	}

	FTabSpawnerEntry& SetIcon( const FSlateIcon& InIcon)
	{
		Icon = InIcon;
		return *this;
	}

	FTabSpawnerEntry& SetDisplayName( const FText& InLegibleName )
	{
		DisplayName = InLegibleName;
		return *this;
	}

	FTabSpawnerEntry& SetTooltipText( const FText& InTooltipText )
	{
		TooltipText = InTooltipText;
		return *this;
	}

	FTabSpawnerEntry& SetGroup( const TSharedRef<FWorkspaceItem>& InGroup )
	{
		InGroup->AddItem(SharedThis(this));
		return *this;
	}

	FTabSpawnerEntry& SetReuseTabMethod( const FOnFindTabToReuse& InReuseTabMethod )
	{
		OnFindTabToReuse = InReuseTabMethod;
		return *this;
	}

	FTabSpawnerEntry& SetMenuType( const TAttribute<ETabSpawnerMenuType::Type>& InMenuType )
	{
		MenuType = InMenuType;
		return *this;
	}

	FTabSpawnerEntry& SetAutoGenerateMenuEntry( bool bInAutoGenerateMenuEntry )
	{
		bAutoGenerateMenuEntry = bInAutoGenerateMenuEntry;
		return *this;
	}

	virtual TSharedPtr<FTabSpawnerEntry> AsSpawnerEntry() override
	{
		return SharedThis(this);
	}

private:
	FName TabType;
	FOnSpawnTab OnSpawnTab;
	/** When this method is not provided, we assume that the tab should only allow 0 or 1 instances */
	FOnFindTabToReuse OnFindTabToReuse;
	/** Whether this menu item should be enabled, disabled, or hidden */
	TAttribute<ETabSpawnerMenuType::Type> MenuType;
	/** Whether to automatically generate a menu entry for this tab spawner */
	bool bAutoGenerateMenuEntry;

	TWeakPtr<SDockTab> SpawnedTabPtr;

	FORCENOINLINE bool IsSoleTabInstanceSpawned() const
	{
		// Items that allow multiple instances need a custom way to find and reuse tabs.
		return SpawnedTabPtr.IsValid();
	}

	friend class FTabManager;
};


namespace ETabState
{
	enum Type
	{
		OpenedTab = 0x1 << 0,
		ClosedTab = 0x1 << 1
	};
}


class SLATE_API FTabManager : public TSharedFromThis<FTabManager>
{
	friend class FGlobalTabmanager;
	public:

		class FStack;
		class FSplitter;
		class FArea;
		class FLayout;

		DECLARE_DELEGATE_OneParam( FOnPersistLayout, const TSharedRef<FLayout>& );

		class SLATE_API FLayoutNode : public TSharedFromThis<FLayoutNode>
		{
			friend class FTabManager;

		public:
			
			virtual TSharedPtr<FStack> AsStack();

			virtual TSharedPtr<FSplitter> AsSplitter();

			virtual TSharedPtr<FArea> AsArea();

			float GetSizeCoefficient() const { return SizeCoefficient; }

		protected:
			FLayoutNode()
			: SizeCoefficient(1.0f)
			{
			}

			float SizeCoefficient;
		};

		struct FTab
		{
			FTab( const FTabId& InTabId, ETabState::Type InTabState )
			: TabId(InTabId)
			, TabState(InTabState)
			{
			}

			bool operator==( const FTab& Other ) const
			{
				return this->TabId == Other.TabId && this->TabState == Other.TabState;
			}

			FTabId TabId;
			ETabState::Type TabState;
		};

		class SLATE_API FStack : public FLayoutNode
		{
				friend class FTabManager;
				friend class FLayout;
				friend class SDockingTabStack;

			public:				

				TSharedRef<FStack> AddTab( const FName& TabType, ETabState::Type TabState )
				{
					Tabs.Add( FTab( FTabId(TabType), TabState ) );
					return SharedThis(this);
				}

				TSharedRef<FStack> AddTab( const FTabId& TabId, ETabState::Type TabState )
				{
					Tabs.Add( FTab(TabId, TabState) );
					return SharedThis(this);
				}

				TSharedRef<FStack> SetSizeCoefficient( const float InSizeCoefficient )
				{
					SizeCoefficient = InSizeCoefficient;
					return SharedThis(this);
				}

				TSharedRef<FStack> SetHideTabWell( const bool InHideTabWell )
				{
					bHideTabWell = InHideTabWell;
					return SharedThis(this);
				}

				TSharedRef<FStack> SetForegroundTab( const FTabId& TabId )
				{
					ForegroundTabId = TabId;
					return SharedThis(this);
				}

				virtual TSharedPtr<FStack> AsStack() override
				{
					return SharedThis(this);
				}

				virtual ~FStack()
				{
				}

			protected:

				FStack()
				: Tabs()
				, bHideTabWell(false)
				, ForegroundTabId(NAME_None)
				{
				}

				TArray<FTab> Tabs;
				bool bHideTabWell;
				FTabId ForegroundTabId;
		};


		class SLATE_API FSplitter : public FLayoutNode
		{
				friend class FTabManager;
		
			public:

				TSharedRef<FSplitter> Split( TSharedRef<FLayoutNode> InNode )
				{
					ChildNodes.Add(InNode);
					return SharedThis(this);
				}

				TSharedRef<FSplitter> SetSizeCoefficient( const float InSizeCoefficient )
				{
					SizeCoefficient = InSizeCoefficient;
					return SharedThis(this);
				}

				TSharedRef<FSplitter> SetOrientation( const EOrientation InOrientation )
				{
					Orientation = InOrientation;
					return SharedThis(this);
				}

				virtual TSharedPtr<FSplitter> AsSplitter() override
				{
					return SharedThis(this);
				}

				EOrientation GetOrientation() const { return Orientation; }

				virtual ~FSplitter()
				{
				}

			protected:
				FSplitter()
				: Orientation(Orient_Horizontal)
				{
				}

				EOrientation Orientation;
				TArray< TSharedRef<FLayoutNode> > ChildNodes;
		};


		class SLATE_API FArea : public FSplitter
		{
				friend class FTabManager;
		
			public:			
				enum EWindowPlacement
				{
					Placement_NoWindow,
					Placement_Automatic,
					Placement_Specified
				};

				TSharedRef<FArea> Split( TSharedRef<FLayoutNode> InNode )
				{
					ChildNodes.Add(InNode);
					return SharedThis(this);
				}
				
				TSharedRef<FArea> SetOrientation( const EOrientation InOrientation )
				{
					Orientation = InOrientation;
					return SharedThis(this);
				}

				TSharedRef<FArea> SetWindow( FVector2D InPosition, bool IsMaximized )
				{
					WindowPlacement = Placement_Specified;
					WindowPosition = InPosition;
					bIsMaximized = IsMaximized;
					return SharedThis(this);
				}

				virtual TSharedPtr<FArea> AsArea() override
				{
					return SharedThis(this);
				}

				virtual ~FArea()
				{
				}

			protected:
				FArea( const float InWidth, const float InHeight )
				: WindowPlacement(Placement_Automatic)
				, WindowPosition(FVector2D(0,0))
				, WindowSize(InWidth, InHeight)
				, bIsMaximized( false )
				{
				}

				EWindowPlacement WindowPlacement;
				FVector2D WindowPosition;
				FVector2D WindowSize;
				bool bIsMaximized;
		};


		class SLATE_API FLayout : public TSharedFromThis<FLayout>
		{
				friend class FTabManager;
				
			public:

				TSharedRef<FLayout> AddArea( const TSharedRef<FArea>& InArea )
				{
					Areas.Add( InArea );
					return SharedThis(this);
				}

				const TWeakPtr<FArea>& GetPrimaryArea() const
				{
					return PrimaryArea;
				}
				
			public:
				static TSharedPtr<FTabManager::FLayout> NewFromString( const FString& LayoutAsText );
				FName GetLayoutName() const;
				FString ToString() const;

			protected:				
				static TSharedRef<class FJsonObject> PersistToString_Helper(const TSharedRef<FLayoutNode>& NodeToPersist);
				static TSharedRef<FLayoutNode> NewFromString_Helper( TSharedPtr<FJsonObject> JsonObject );

				FLayout(const FName& InLayoutName)
					: LayoutName(InLayoutName)
				{}

				TWeakPtr< FArea > PrimaryArea;
				TArray< TSharedRef<FArea> > Areas;
				/** The layout will be saved into a config file with this name. E.g. LevelEditorLayout or MaterialEditorLayout */
				FName LayoutName;
		};	


		friend class FPrivateApi;
		class FPrivateApi
		{
			public:
				FPrivateApi( FTabManager& InTabManager )
				: TabManager( InTabManager )
				{
				}

				TSharedPtr<SWindow> GetParentWindow() const;
				void OnDockAreaCreated( const TSharedRef<SDockingArea>& NewlyCreatedDockArea );
				/** Notify the tab manager that a tab has been relocated. If the tab now lives in a new window, the NewOwnerWindow should be a valid pointer. */
				void OnTabRelocated( const TSharedRef<SDockTab>& RelocatedTab, const TSharedPtr<SWindow>& NewOwnerWindow );
				void OnTabOpening( const TSharedRef<SDockTab>& TabBeingOpened );
				void OnTabClosing( const TSharedRef<SDockTab>& TabBeingClosed );
				void OnDockAreaClosing( const TSharedRef<SDockingArea>& DockAreaThatIsClosing );
				void OnTabManagerClosing();
				bool CanTabLeaveTabWell(const TSharedRef<const SDockTab>& TabToTest) const;
				const TArray< TWeakPtr<SDockingArea> >& GetLiveDockAreas() const;
				/**
				 * Notify the tab manager that the NewForegroundTab was brought to front and the BackgroundedTab was send to the background as a result.
				 */
				void OnTabForegrounded( const TSharedPtr<SDockTab>& NewForegroundTab, const TSharedPtr<SDockTab>& BackgroundedTab );

				void ShowWindows();
				void HideWindows();

			private:
				FTabManager& TabManager;
				
		};

		FTabManager::FPrivateApi& GetPrivateApi();

	public:
		static TSharedRef<FLayout> NewLayout( const FName LayoutName )
		{
			return MakeShareable( new FLayout(LayoutName) );
		}
		
		static TSharedRef<FArea> NewPrimaryArea()
		{
			TSharedRef<FArea>Area = MakeShareable( new FArea(0,0) );
			Area->WindowPlacement = FArea::Placement_NoWindow;
			return Area;
		}

		static TSharedRef<FArea> NewArea( const float Width, const float Height )
		{
			return MakeShareable( new FArea( Width, Height ) );
		}

		static TSharedRef<FArea> NewArea( const FVector2D& WindowSize )
		{
			return MakeShareable( new FArea( WindowSize.X, WindowSize.Y ) );
		}
		
		static TSharedRef<FStack> NewStack() 
		{
			return MakeShareable( new FStack() );
		}
		
		static TSharedRef<FSplitter> NewSplitter()
		{
			return MakeShareable( new FSplitter() );
		}

		void SetOnPersistLayout( const FOnPersistLayout& InHandler );

		/** Close all live areas and wipe all the persisted areas. */
		void CloseAllAreas();

		/** Gather the persistent layout */
		TSharedRef<FTabManager::FLayout> PersistLayout() const;

		/** Gather the persistent layout and execute the custom delegate for saving it to persistent storage (e.g. into config files) */
		void SavePersistentLayout();

		/**
		 * Register a new tab spawner with the tab manager.  The spawner will be called when anyone calls
		 * InvokeTab().
		 * @param TabId The TabId to register the spawner for.
		 * @param OnSpawnTab The callback that will be used to spawn the tab.
		 * @return The registration entry for the spawner.
		 */
		FTabSpawnerEntry& RegisterTabSpawner( const FName TabId, const FOnSpawnTab& OnSpawnTab );
		
		/**
		 * Unregisters the tab spawner matching the provided TabId.
		 * @param TabId The TabId to remove the spawner for.
		 * @return true if a spawner was found for this TabId, otherwise false.
		 */
		bool UnregisterTabSpawner( const FName TabId );

		/**
		 * Unregisters all tab spawners.
		 */
		void UnregisterAllTabSpawners();

		TSharedPtr<SWidget> RestoreFrom( const TSharedRef<FLayout>& Layout, const TSharedPtr<SWindow>& ParentWindow, const bool bEmbedTitleAreaContent = false );

		void PopulateLocalTabSpawnerMenu( FMenuBuilder& PopulateMe );

		void PopulateTabSpawnerMenu( FMenuBuilder& PopulateMe, TSharedRef<FWorkspaceItem> MenuStructure );

		void PopulateTabSpawnerMenu( FMenuBuilder &PopulateMe, const FName& TabType );

		void DrawAttention( const TSharedRef<SDockTab>& TabToHighlight );

		struct ESearchPreference
		{
			enum Type
			{
				PreferLiveTab,
				RequireClosedTab
			};
		};
		
		/** Insert a new UnmanagedTab document tab next to an existing tab (closed or open) that has the PlaceholdId. */
		void InsertNewDocumentTab( FName PlaceholderId, ESearchPreference::Type SearchPreference, const TSharedRef<SDockTab>& UnmanagedTab );

		/**
		 * Much like InsertNewDocumentTab, but the UnmanagedTab is not seen by the user as newly-created.
		 * e.g. Opening an restores multiple previously opened documents; these are not seen as new tabs.
		 */
		void RestoreDocumentTab( FName PlaceholderId, ESearchPreference::Type SearchPreference, const TSharedRef<SDockTab>& UnmanagedTab );

		/**
		 * Opens tab if it is closed at the last known location.  If it already exists, it will draw attention to the tab.
		 * 
		 * @param TabId The tab identifier.
		 * @return The existing or newly spawned tab instance.
		 */
		TSharedRef<SDockTab> InvokeTab( const FTabId& TabId );

		virtual ~FTabManager()
		{
		}

		/**
		 * Set the multi-box to use for generating a native, global menu bar.
		 * @param NewMenuMutliBox The multi-box to generate the global menu bar from.
		 */
		void SetMenuMultiBox(const TSharedPtr< FMultiBox >& NewMenuMutliBox);

		/**
		 * Update the native, global menu bar if it is being used.
		 * @param bForce Used to force an update even if the parent window doesn't contain the widget with keyboard focus.
		 */
		void UpdateMainMenu(bool const bForce);

		/** Provide a tab that will be the main tab and cannot be closed. */
		void SetMainTab(const TSharedRef<const SDockTab>& InTab);

		/** @return if the provided tab can be closed. */
		bool IsTabCloseable(const TSharedRef<const SDockTab>& InTab) const;

		/** @return The local workspace menu root */
		const TSharedRef<FWorkspaceItem> GetLocalWorkspaceMenuRoot() const;

		/** Adds a category to the local workspace menu by name */
		TSharedRef<FWorkspaceItem> AddLocalWorkspaceMenuCategory( const FText& CategoryTitle );

		/** Adds an existing workspace item to the local workspace menu */
		void AddLocalWorkspaceMenuItem( const TSharedRef<FWorkspaceItem>& CategoryItem );

		/** Clears all categories in the local workspace menu */
		void ClearLocalWorkspaceMenuCategories();

		/** @return true if the tab has a factory registered for it that allows it to be spawned. */
		bool CanSpawnTab( FName TabId );

<<<<<<< HEAD
=======
		/** Returns the owner tab (if it exists) */
		TSharedPtr<SDockTab> GetOwnerTab() { return OwnerTabPtr.Pin(); }

>>>>>>> cce8678d
	protected:
		void InvokeTabForMenu( FName TabId );

	protected:
		
		void InsertDocumentTab( FName PlaceholderId, ESearchPreference::Type SearchPreference, const TSharedRef<SDockTab>& UnmanagedTab, bool bPlaySpawnAnim );
			
		void PopulateTabSpawnerMenu_Helper( FMenuBuilder& PopulateMe, struct FPopulateTabSpawnerMenu_Args Args );

		void MakeSpawnerMenuEntry( FMenuBuilder &PopulateMe, const TSharedPtr<FTabSpawnerEntry> &SpawnerNode );

		TSharedRef<SDockTab> InvokeTab_Internal( const FTabId& TabId );
		TSharedPtr<SDockingTabStack> FindPotentiallyClosedTab( const FTabId& ClosedTabId );

		typedef TMap< FName, TSharedRef<FTabSpawnerEntry> > FTabSpawner;
		
		static TSharedRef<FTabManager> New( const TSharedPtr<SDockTab>& InOwnerTab, const TSharedRef<FTabSpawner>& InNomadTabSpawner )
		{
			return MakeShareable( new FTabManager(InOwnerTab, InNomadTabSpawner) );
		}

		FTabManager( const TSharedPtr<SDockTab>& InOwnerTab, const TSharedRef<FTabManager::FTabSpawner> & InNomadTabSpawner );

		TSharedRef<SDockingArea> RestoreArea( const TSharedRef<FArea>& AreaToRestore, const TSharedPtr<SWindow>& InParentWindow, const bool bEmbedTitleAreaContent = false );

		TSharedRef<class SDockingNode> RestoreArea_Helper( const TSharedRef<FLayoutNode>& LayoutNode, const TSharedPtr<SWindow>& ParentWindow, const bool bEmbedTitleAreaContent );

		void RestoreSplitterContent( const TSharedRef<FSplitter>& SplitterNode, const TSharedRef<class SDockingSplitter>& SplitterWidget, const TSharedPtr<SWindow>& ParentWindow );
		
		bool IsValidTabForSpawning( const FTab& SomeTab ) const;
		TSharedRef<SDockTab> SpawnTab( const FTabId& TabId, const TSharedPtr<SWindow>& ParentWindow );

		TSharedPtr<SDockTab> FindExistingLiveTab( const FTabId& TabId ) const;
		TSharedPtr<class SDockingTabStack> FindTabInLiveAreas( const FTabMatcher& TabMatcher ) const;
		static TSharedPtr<class SDockingTabStack> FindTabInLiveArea( const FTabMatcher& TabMatcher, const TSharedRef<SDockingArea>& InArea );

		template<typename MatchFunctorType> static bool HasAnyMatchingTabs( const TSharedRef<FTabManager::FLayoutNode>& SomeNode, const MatchFunctorType& Matcher );
		bool HasOpenTabs( const TSharedRef<FTabManager::FLayoutNode>& SomeNode ) const;
		bool HasValidTabs( const TSharedRef<FTabManager::FLayoutNode>& SomeNode ) const;

		/**
		 * Notify the tab manager that the NewForegroundTab was brought to front and the BackgroundedTab was send to the background as a result.
		 */
		virtual void OnTabForegrounded( const TSharedPtr<SDockTab>& NewForegroundTab, const TSharedPtr<SDockTab>& BackgroundedTab );
		virtual void OnTabRelocated( const TSharedRef<SDockTab>& RelocatedTab, const TSharedPtr<SWindow>& NewOwnerWindow );
		virtual void OnTabOpening( const TSharedRef<SDockTab>& TabBeingOpened );
		virtual void OnTabClosing( const TSharedRef<SDockTab>& TabBeingClosed );
		/** Invoked when a tab manager is closing down. */
		virtual void OnTabManagerClosing();
		/** Check these all tabs to see if it is OK to close them. Ignore the TabsToIgnore */
		virtual bool CanCloseManager( const TSet< TSharedRef<SDockTab> >& TabsToIgnore = TSet< TSharedRef<SDockTab> >() );

		static void GetAllStacks( const TSharedRef<SDockingArea>& InDockArea, TArray< TSharedRef<SDockingTabStack> >& OutTabStacks );

		/** @return the stack that is under NodeToSearchUnder and contains TabIdToFind; Invalid pointer if not found. */
		static TSharedPtr<FTabManager::FStack> FindTabUnderNode( const FTabMatcher& Matcher, const TSharedRef<FTabManager::FLayoutNode>& NodeToSearchUnder );
		int32 FindTabInCollapsedAreas( const FTabMatcher& Matcher );
		void RemoveTabFromCollapsedAreas( const FTabMatcher& Matcher );

		/** Called when tab(s) have been added or windows created */
		virtual void UpdateStats();
		
	private:
		/** Checks all dock areas and adds up the number of open tabs and unique parent windows in the manager */
		void GetRecordableStats( int32& OutTabCount, TArray<TSharedPtr<SWindow>>& OutUniqueParentWindows ) const;

	protected:
		FTabSpawner TabSpawner;
		TSharedRef<FTabSpawner> NomadTabSpawner;
		TSharedPtr<FTabSpawnerEntry> FindTabSpawnerFor(FName TabId);

		TArray< TWeakPtr<SDockingArea> > DockAreas;
		TArray< TSharedRef<FTabManager::FArea> > CollapsedDockAreas;

		/** The root for the local editor's tab spawner workspace menu */
		TSharedPtr<FWorkspaceItem> LocalWorkspaceMenuRoot;

		/** A Major tab that contains this TabManager's widgets. */
		TWeakPtr<SDockTab> OwnerTabPtr;

		/** The current menu multi-box for the tab, used to construct platform native main menus */
		TSharedPtr< FMultiBox > MenuMultiBox;

		/** Protected private API that must only be accessed by the docking framework internals */
		TSharedRef<FPrivateApi> PrivateApi;

		/** The name of the layout being used */
		FName ActiveLayoutName;

		/** Invoked when the tab manager is about to close */
		FOnPersistLayout OnPersistLayout_Handler;

		/**
		 * Instance ID for document tabs. Allows us to distinguish between different document tabs at runtime.
		 * This ID is never meant to be persisted, simply used to disambiguate between different documents, since most of thenm
		 * will have the same Tab Type (which is usually document).
		 */
		int32 LastDocumentUID;

		/** The fallback size for a window */
		const static FVector2D FallbackWindowSize;

		/**
		 * Defensive: True when we are saving the visual state.
		 * Inevitably someone will ask us to save layout while saving layout.
		 * We will ignore that request them.
		 */
		bool bIsSavingVisualState;

		/** The main tab, this tab cannot be closed. */
		TWeakPtr<const SDockTab> MainNonCloseableTab;
};






class SLATE_API FGlobalTabmanager : public FTabManager
{
public:	

	static const TSharedRef<FGlobalTabmanager>& Get();

	/** Subscribe to notifications about the active tab changing */
	FDelegateHandle OnActiveTabChanged_Subscribe( const FOnActiveTabChanged::FDelegate& InDelegate );

	/** Unsubscribe to notifications about the active tab changing */
	DELEGATE_DEPRECATED("This overload of OnActiveTabChanged_Unsubscribe is deprecated, instead pass the result of OnActiveTabChanged_Subscribe.")
	void OnActiveTabChanged_Unsubscribe( const FOnActiveTabChanged::FDelegate& InDelegate );

	/** Unsubscribe to notifications about the active tab changing */
	void OnActiveTabChanged_Unsubscribe( FDelegateHandle Handle );

	/** Subscribe to notifications about a foreground tab changing */
	FDelegateHandle OnTabForegrounded_Subscribe(const FOnActiveTabChanged::FDelegate& InDelegate);

	/** Unsubscribe to notifications about a foreground tab changing */
	void OnTabForegrounded_Unsubscribe(FDelegateHandle Handle);

	/** @return the currently active tab; NULL pointer if there is no active tab */
	TSharedPtr<SDockTab> GetActiveTab() const;

	/** Can the manager activate this Tab as the new active tab? */
	bool CanSetAsActiveTab(const TSharedPtr<SDockTab>& Tab);

	/** Activate the NewActiveTab. If NewActiveTab is NULL, the active tab is cleared. */
	void SetActiveTab( const TSharedPtr<SDockTab>& NewActiveTab );

	FTabSpawnerEntry& RegisterNomadTabSpawner( const FName TabId, const FOnSpawnTab& OnSpawnTab );
	
	void UnregisterNomadTabSpawner( const FName TabId );

	void SetApplicationTitle( const FText& AppTitle );

	const FText& GetApplicationTitle() const;

	static TSharedRef<FGlobalTabmanager> New()
	{
		return MakeShareable( new FGlobalTabmanager() );
	}

	virtual bool CanCloseManager( const TSet< TSharedRef<SDockTab> >& TabsToIgnore = TSet< TSharedRef<SDockTab> >()) override;

	/** Gets the major tab for the manager */
	TSharedPtr<SDockTab> GetMajorTabForTabManager(const TSharedRef<FTabManager>& ChildManager);

	/** Draw the user's attention to a child tab manager */
	void DrawAttentionToTabManager( const TSharedRef<FTabManager>& ChildManager );

	TSharedRef<FTabManager> NewTabManager( const TSharedRef<SDockTab>& InOwnerTab );
	
	/**
	 * Update the native, global menu bar if it is being used for a specific tab managed by the global tab manager.
	 * @param ForTab The tab to update the main menu.
	 * @param bForce Used to force an update even if the parent window doesn't contain the widget with keyboard focus.
	 */
	void UpdateMainMenu(const TSharedRef<SDockTab>& ForTab, bool const bForce);

	/** Persist and serialize the layout of every TabManager and the custom visual state of every Tab. */
	void SaveAllVisualState();

	/** Provide a window under which all other windows in this application should nest. */
	void SetRootWindow( const TSharedRef<SWindow> InRootWindow );

	/** The window under which all other windows in our app nest; might be null */
	TSharedPtr<SWindow> GetRootWindow() const;

	/** Adds a legacy tab type to the tab type redirection map so tabs loaded with this type will be automatically converted to the new type */
	void AddLegacyTabType(FName InLegacyTabType, FName InNewTabType);

	/** Returns true if the specified tab type is registered as a legacy tab */
	bool IsLegacyTabType(FName InTabType) const;

	/** If the specified TabType is deprecated, returns the new replacement tab type. Otherwise, returns InTabType */
	FName GetTabTypeForPotentiallyLegacyTab(FName InTabType) const;

	/** Returns the highest number of tabs that were open simultaneously during this session */
	int32 GetMaximumTabCount() const { return AllTabsMaxCount; }

	/** Returns the highest number of parent windows that were open simultaneously during this session */
	int32 GetMaximumWindowCount() const { return AllAreasWindowMaxCount; }

protected:
	virtual void OnTabForegrounded( const TSharedPtr<SDockTab>& NewForegroundTab, const TSharedPtr<SDockTab>& BackgroundedTab ) override;
	virtual void OnTabRelocated( const TSharedRef<SDockTab>& RelocatedTab, const TSharedPtr<SWindow>& NewOwnerWindow ) override;
	virtual void OnTabClosing( const TSharedRef<SDockTab>& TabBeingClosed ) override;
	virtual void UpdateStats() override;

public:
	virtual void OnTabManagerClosing() override;


private:
	
	/** Pairs of Major Tab and the TabManager that manages tabs within it. */
	struct FSubTabManager
	{
		FSubTabManager( const TSharedRef<SDockTab>& InMajorTab, const TSharedRef<FTabManager>& InTabManager )
		: MajorTab( InMajorTab )
		, TabManager( InTabManager )
		{
		}

		TWeakPtr<SDockTab> MajorTab;
		TWeakPtr<FTabManager> TabManager;
	};

	struct FindByTab
	{
		FindByTab(const TSharedRef<SDockTab>& InTabToFind)
			: TabToFind(InTabToFind)
		{
		}

		bool operator()(const FGlobalTabmanager::FSubTabManager& TabManagerPair) const
		{
			return TabManagerPair.TabManager.IsValid() && TabManagerPair.MajorTab.IsValid() && TabManagerPair.MajorTab.Pin() == TabToFind;
		}

		const TSharedRef<SDockTab>& TabToFind;
	};

	struct FindByManager
	{
		FindByManager(const TSharedRef<FTabManager>& InManagerToFind)
			: ManagerToFind(InManagerToFind)
		{
		}

		bool operator()(const FGlobalTabmanager::FSubTabManager& TabManagerPair) const
		{
			return TabManagerPair.TabManager.IsValid() && TabManagerPair.MajorTab.IsValid() && TabManagerPair.TabManager.Pin() == ManagerToFind;
		}

		const TSharedRef<FTabManager>& ManagerToFind;
	};

	FGlobalTabmanager()
	: FTabManager( TSharedPtr<SDockTab>(), MakeShareable( new FTabSpawner() ) )
	, AllTabsMaxCount(0)
	, AllAreasWindowMaxCount(0)
	{
	}

	TArray< FSubTabManager > SubTabManagers;

	/** The currently active tab; NULL if there is no active tab. */
	TWeakPtr<SDockTab> ActiveTabPtr;

	FOnActiveTabChanged OnActiveTabChanged;

	FOnActiveTabChanged TabForegrounded;

	FText AppTitle;

	/** A window under which all of the windows in this application will nest. */
	TWeakPtr<SWindow> RootWindowPtr;

	/** A map that correlates deprecated tab types to new tab types */
	TMap<FName, FName> LegacyTabTypeRedirectionMap;

	/** Keeps track of the running-maximum number of tabs in all dock areas and sub-managers during this session */
	int32 AllTabsMaxCount;

	/** Keeps track of the running-maximum number of unique parent windows in all dock areas and sub-managers during this session */
	int32 AllAreasWindowMaxCount;

};<|MERGE_RESOLUTION|>--- conflicted
+++ resolved
@@ -631,12 +631,9 @@
 		/** @return true if the tab has a factory registered for it that allows it to be spawned. */
 		bool CanSpawnTab( FName TabId );
 
-<<<<<<< HEAD
-=======
 		/** Returns the owner tab (if it exists) */
 		TSharedPtr<SDockTab> GetOwnerTab() { return OwnerTabPtr.Pin(); }
 
->>>>>>> cce8678d
 	protected:
 		void InvokeTabForMenu( FName TabId );
 
