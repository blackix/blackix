// Copyright 1998-2014 Epic Games, Inc. All Rights Reserved.

#pragma once

#include "ISlateStyle.h"

/**
 * A slate style chunk that contains a collection of named properties that guide the appearance of Slate.
 * At the moment, basically FEditorStyle.
 */
class SLATE_API FSlateStyleSet : public ISlateStyle
{
public:
	/**
	 * Construct a style chunk.
	 * @param InStyleSetName The name used to identity this style set
	 */
	FSlateStyleSet(const FName& InStyleSetName)
		: StyleSetName( InStyleSetName )
		, DefaultBrush( new FSlateImageBrush( FPaths::EngineContentDir() / TEXT("Slate/Checkerboard.png"), FVector2D(16,16), FLinearColor::White, ESlateBrushTileType::Both ) )
	{
		// Add a mapping so that this resource will be discovered by GetStyleResources.
		Set( TEXT( "Default" ), GetDefaultBrush() );
	}

	/** Destructor. */
<<<<<<< HEAD
	virtual ~FSlateStyleSet()
	{
		// Delete all allocated brush resources.
		for( TMap< FName, FSlateBrush* >::TIterator It( BrushResources ) ; It ; ++ It )
		{
			delete It.Value();
		}
	}

	virtual const FName& GetStyleSetName() const OVERRIDE
	{
		return StyleSetName;
	}

	virtual void GetResources( TArray< const FSlateBrush* >& OutResources ) const OVERRIDE
	{
		// Collection for this style's brush resources.
		TArray< const FSlateBrush* > SlateBrushResources;
		for( TMap< FName, FSlateBrush* >::TConstIterator It( BrushResources ) ; It ; ++ It )
		{
			SlateBrushResources.Add( It.Value() );
		}

		//Gather resources from our definitions
		for( TMap< FName, TSharedRef< struct FSlateWidgetStyle > >::TConstIterator It( WidgetStyleValues ) ; It ; ++ It )
		{
			It.Value()->GetResources( SlateBrushResources );
		}

		// Append this style's resources to OutResources.
		OutResources.Append( SlateBrushResources );
	}

	virtual void SetContentRoot( const FString& InContentRootDir )
	{
		ContentRootDir = InContentRootDir;
	}

	virtual FString RootToContentDir( const ANSICHAR* RelativePath, const TCHAR* Extension )
	{
		return ( ContentRootDir / RelativePath ) + Extension;
	}

	virtual FString RootToContentDir( const WIDECHAR* RelativePath, const TCHAR* Extension )
	{
		return ( ContentRootDir / RelativePath ) + Extension;
	}

	virtual FString RootToContentDir( const FString& RelativePath, const TCHAR* Extension )
	{
		return ( ContentRootDir / RelativePath ) + Extension;
	}

	virtual FString RootToContentDir( const ANSICHAR* RelativePath )
	{
		return ( ContentRootDir / RelativePath );
	}

	virtual FString RootToContentDir( const WIDECHAR* RelativePath )
	{
		return ( ContentRootDir / RelativePath );
	}

	virtual FString RootToContentDir( const FString& RelativePath )
	{
		return ( ContentRootDir / RelativePath );
	}

	virtual void SetCoreContentRoot(const FString& InCoreContentRootDir)
	{
		CoreContentRootDir = InCoreContentRootDir;
	}

	virtual FString RootToCoreContentDir(const ANSICHAR* RelativePath, const TCHAR* Extension)
	{
		return (CoreContentRootDir / RelativePath) + Extension;
	}

	virtual FString RootToCoreContentDir(const WIDECHAR* RelativePath, const TCHAR* Extension)
	{
		return (CoreContentRootDir / RelativePath) + Extension;
	}

	virtual FString RootToCoreContentDir(const FString& RelativePath, const TCHAR* Extension)
	{
		return (CoreContentRootDir / RelativePath) + Extension;
	}

	virtual FString RootToCoreContentDir(const ANSICHAR* RelativePath)
	{
		return (CoreContentRootDir / RelativePath);
	}

	virtual FString RootToCoreContentDir(const WIDECHAR* RelativePath)
	{
		return (CoreContentRootDir / RelativePath);
	}

	virtual FString RootToCoreContentDir(const FString& RelativePath)
	{
		return (CoreContentRootDir / RelativePath);
	}
	virtual float GetFloat( const FName PropertyName, const ANSICHAR* Specifier = NULL ) const OVERRIDE
	{
		const float* Result = FloatValues.Find( Join( PropertyName, Specifier ) );

		return Result ? *Result : FStyleDefaults::GetFloat();
	}

	virtual FVector2D GetVector( const FName PropertyName, const ANSICHAR* Specifier = NULL ) const OVERRIDE
	{
		const FVector2D* const Result = Vector2DValues.Find( Join( PropertyName, Specifier ) );

		return Result ? *Result : FStyleDefaults::GetVector2D();
	}

	virtual const FLinearColor& GetColor( const FName PropertyName, const ANSICHAR* Specifier = NULL ) const OVERRIDE
	{
		const FLinearColor* Result = ColorValues.Find( Join( PropertyName, Specifier ) );

		return Result ? *Result : FStyleDefaults::GetColor();
	}

	virtual const FSlateColor GetSlateColor( const FName PropertyName, const ANSICHAR* Specifier = NULL ) const OVERRIDE
	{
		static FSlateColor UseForegroundStatic = FSlateColor::UseForeground();

		const FName LookupName( Join( PropertyName, Specifier ) );
		const FSlateColor* Result = SlateColorValues.Find( LookupName );

		if ( Result == NULL )
		{
			const FLinearColor* LinearColorLookup = ColorValues.Find( LookupName );
			if ( LinearColorLookup == NULL )
			{
				return UseForegroundStatic;
			}

			return *LinearColorLookup;
		}

		return *Result;
	}

	virtual const FMargin& GetMargin( const FName PropertyName, const ANSICHAR* Specifier = NULL ) const OVERRIDE
	{
		const FMargin* const Result = MarginValues.Find( Join( PropertyName, Specifier ) );

		return Result ? *Result : FStyleDefaults::GetMargin();
	}

	virtual const FSlateBrush* GetBrush( const FName PropertyName, const ANSICHAR* Specifier = NULL ) const OVERRIDE
	{
		const FName StyleName = Join( PropertyName, Specifier );
		const FSlateBrush* Result = BrushResources.FindRef( StyleName );

		if ( Result == NULL )
		{
			TWeakPtr< FSlateDynamicImageBrush > WeakImageBrush = DynamicBrushes.FindRef( StyleName );
			TSharedPtr< FSlateDynamicImageBrush > ImageBrush = WeakImageBrush.Pin();

			if ( ImageBrush.IsValid() )
			{
				Result = ImageBrush.Get();
			}
		}

		return Result ? Result : GetDefaultBrush();
	}

	const TSharedPtr< FSlateDynamicImageBrush > GetDynamicImageBrush( const FName BrushTemplate, const FName TextureName, const ANSICHAR* Specifier = NULL )
	{
		return GetDynamicImageBrush( BrushTemplate, Specifier, NULL, TextureName );
	}

	const TSharedPtr< FSlateDynamicImageBrush > GetDynamicImageBrush( const FName BrushTemplate, const ANSICHAR* Specifier, UTexture2D* TextureResource, const FName TextureName )
	{
		return GetDynamicImageBrush( Join( BrushTemplate, Specifier ), TextureResource, TextureName );
	}

	const TSharedPtr< FSlateDynamicImageBrush > GetDynamicImageBrush( const FName BrushTemplate, UTexture2D* TextureResource, const FName TextureName )
	{
		//create a resource name
		FName ResourceName;
		ResourceName = TextureName == NAME_None ? BrushTemplate : FName( *( BrushTemplate.ToString() + TextureName.ToString() ) );

		//see if we already have that brush
		TWeakPtr< FSlateDynamicImageBrush > WeakImageBrush = DynamicBrushes.FindRef( ResourceName );

		//if we don't have the image brush, then make it
		TSharedPtr< FSlateDynamicImageBrush > ReturnBrush = WeakImageBrush.Pin();

		if ( !ReturnBrush.IsValid() )
		{
			const FSlateBrush* Result = BrushResources.FindRef( Join( BrushTemplate, NULL ) );

			if( Result == NULL )
			{
				Result = GetDefaultBrush();
			}

			//create the new brush
			ReturnBrush = MakeShareable( new FSlateDynamicImageBrush( TextureResource,Result->ImageSize, ResourceName ) );

			//add it to the dynamic brush list
			DynamicBrushes.Add( ResourceName, ReturnBrush );
		}

		return ReturnBrush;
	}

	virtual FSlateBrush* GetDefaultBrush() const OVERRIDE
	{
		return DefaultBrush;
	}

	virtual const FSlateBrush* GetOptionalBrush( const FName PropertyName, const ANSICHAR* Specifier = NULL ) const OVERRIDE
	{
		const FName StyleName = Join( PropertyName, Specifier );
		const FSlateBrush* Result = BrushResources.FindRef( StyleName );

		if ( Result == NULL )
		{
			TWeakPtr< FSlateDynamicImageBrush > WeakImageBrush = DynamicBrushes.FindRef( StyleName );
			TSharedPtr< FSlateDynamicImageBrush > ImageBrush = WeakImageBrush.Pin();

			if ( ImageBrush.IsValid() )
			{
				Result = ImageBrush.Get();
			}
		}

		return Result ? Result : FStyleDefaults::GetNoBrush();
	}

	virtual const FSlateSound& GetSound( const FName PropertyName, const ANSICHAR* Specifier = NULL ) const OVERRIDE
	{
		const FSlateSound* Result = Sounds.Find( Join( PropertyName, Specifier ) );

		return Result ? *Result : FStyleDefaults::GetSound();
	}

	virtual FSlateFontInfo GetFontStyle( const FName PropertyName, const ANSICHAR* Specifier = NULL ) const OVERRIDE
	{
		const FSlateFontInfo* Result = FontInfoResources.Find( Join( PropertyName, Specifier ) );

		return Result ? *Result : FStyleDefaults::GetFontInfo();
	}

=======
	virtual ~FSlateStyleSet();

	virtual const FName& GetStyleSetName() const OVERRIDE;
	virtual void GetResources(TArray< const FSlateBrush* >& OutResources) const OVERRIDE;
	virtual void SetContentRoot(const FString& InContentRootDir);
	virtual FString RootToContentDir(const ANSICHAR* RelativePath, const TCHAR* Extension);
	virtual FString RootToContentDir(const WIDECHAR* RelativePath, const TCHAR* Extension);
	virtual FString RootToContentDir(const FString& RelativePath, const TCHAR* Extension);
	virtual FString RootToContentDir(const ANSICHAR* RelativePath);
	virtual FString RootToContentDir(const WIDECHAR* RelativePath);
	virtual FString RootToContentDir(const FString& RelativePath);

	virtual void SetCoreContentRoot(const FString& InCoreContentRootDir);

	virtual FString RootToCoreContentDir(const ANSICHAR* RelativePath, const TCHAR* Extension);
	virtual FString RootToCoreContentDir(const WIDECHAR* RelativePath, const TCHAR* Extension);
	virtual FString RootToCoreContentDir(const FString& RelativePath, const TCHAR* Extension);
	virtual FString RootToCoreContentDir(const ANSICHAR* RelativePath);
	virtual FString RootToCoreContentDir(const WIDECHAR* RelativePath);
	virtual FString RootToCoreContentDir(const FString& RelativePath);

	virtual float GetFloat(const FName PropertyName, const ANSICHAR* Specifier = NULL) const OVERRIDE;
	virtual FVector2D GetVector(const FName PropertyName, const ANSICHAR* Specifier = NULL) const OVERRIDE;
	virtual const FLinearColor& GetColor(const FName PropertyName, const ANSICHAR* Specifier = NULL) const OVERRIDE;
	virtual const FSlateColor GetSlateColor(const FName PropertyName, const ANSICHAR* Specifier = NULL) const OVERRIDE;
	virtual const FMargin& GetMargin(const FName PropertyName, const ANSICHAR* Specifier = NULL) const OVERRIDE;

	virtual const FSlateBrush* GetBrush(const FName PropertyName, const ANSICHAR* Specifier = NULL) const OVERRIDE;
	virtual const FSlateBrush* GetOptionalBrush(const FName PropertyName, const ANSICHAR* Specifier = NULL, const FSlateBrush* const DefaultBrush = FStyleDefaults::GetNoBrush()) const OVERRIDE;

	virtual const TSharedPtr< FSlateDynamicImageBrush > GetDynamicImageBrush(const FName BrushTemplate, const FName TextureName, const ANSICHAR* Specifier = NULL) OVERRIDE;
	virtual const TSharedPtr< FSlateDynamicImageBrush > GetDynamicImageBrush(const FName BrushTemplate, const ANSICHAR* Specifier, UTexture2D* TextureResource, const FName TextureName) OVERRIDE;
	virtual const TSharedPtr< FSlateDynamicImageBrush > GetDynamicImageBrush(const FName BrushTemplate, UTexture2D* TextureResource, const FName TextureName) OVERRIDE;

	virtual FSlateBrush* GetDefaultBrush() const OVERRIDE;

	virtual const FSlateSound& GetSound(const FName PropertyName, const ANSICHAR* Specifier = NULL) const OVERRIDE;
	virtual FSlateFontInfo GetFontStyle(const FName PropertyName, const ANSICHAR* Specifier = NULL) const OVERRIDE;
>>>>>>> 5338f086

public:

	template< typename DefinitionType >            
	FORCENOINLINE void Set( const FName PropertyName, const DefinitionType& InStyleDefintion )
	{
		const TSharedRef< struct FSlateWidgetStyle >* DefinitionPtr = WidgetStyleValues.Find( PropertyName );

		if ( DefinitionPtr == NULL )
		{
			WidgetStyleValues.Add( PropertyName, MakeShareable( new DefinitionType( InStyleDefintion ) ) );
		}
		else
		{
			WidgetStyleValues.Add( PropertyName, MakeShareable( new DefinitionType( InStyleDefintion ) ) );
		}
	}

	/**
	 * Set float properties
	 * @param PropertyName - Name of the property to set.
	 * @param InFloat - The value to set.
	 */
	FORCENOINLINE void Set( const FName PropertyName, const float InFloat )
	{
		FloatValues.Add( PropertyName, InFloat );
	}

	/**
	 * Add a FVector2D property to this style's collection.
	 * @param PropertyName - Name of the property to set.
	 * @param InVector - The value to set.
	 */
	FORCENOINLINE void Set( const FName PropertyName, const FVector2D InVector )
	{
		Vector2DValues.Add( PropertyName, InVector );
	}

	/**
	 * Set FLinearColor property.
	 * @param PropertyName - Name of the property to set.
	 * @param InColor - The value to set.
	 */
	FORCENOINLINE void Set( const FName PropertyName, const FLinearColor& InColor )
	{
		ColorValues.Add( PropertyName, InColor );
	}

	FORCENOINLINE void Set( const FName PropertyName, const FColor& InColor )
	{
		ColorValues.Add( PropertyName, InColor );
	}

	/**
	 * Add a FSlateLinearColor property to this style's collection.
	 * @param PropertyName - Name of the property to add.
	 * @param InColor - The value to add.
	 */
	FORCENOINLINE void Set( const FName PropertyName, const FSlateColor& InColor )
	{
		SlateColorValues.Add( PropertyName, InColor );
	}

	/**
	 * Add a FMargin property to this style's collection.
	 * @param PropertyName - Name of the property to add.
	 * @param InMargin - The value to add.
	 */
	FORCENOINLINE void Set( const FName PropertyName, const FMargin& InMargin )
	{
		MarginValues.Add( PropertyName, InMargin );
	}

	/**
	 * Add a FSlateBrush property to this style's collection
	 * @param PropertyName - Name of the property to set.
	 * @param InBrush - The brush to set.
	 */
	FORCENOINLINE void Set( const FName PropertyName, FSlateBrush* InBrush )
	{
		BrushResources.Add( PropertyName, InBrush );
	}

	FORCENOINLINE void Set( const FName PropertyName, FSlateNoResource* InBrush )
	{
		BrushResources.Add( PropertyName, InBrush );
	}

	FORCENOINLINE void Set( const FName PropertyName, FSlateBoxBrush* InBrush )
	{
		BrushResources.Add( PropertyName, InBrush );
	}

	FORCENOINLINE void Set( const FName PropertyName, FSlateBorderBrush* InBrush )
	{
		BrushResources.Add( PropertyName, InBrush );
	}

	FORCENOINLINE void Set( const FName PropertyName, FSlateImageBrush* InBrush )
	{
		BrushResources.Add( PropertyName, InBrush );
	}

	FORCENOINLINE void Set( const FName PropertyName, FSlateDynamicImageBrush* InBrush )
	{
		BrushResources.Add( PropertyName, InBrush );
	}

	FORCENOINLINE void Set( const FName PropertyName, FSlateColorBrush* InBrush )
	{
		BrushResources.Add( PropertyName, InBrush );
	}

	/**
	 * Set FSlateSound properties
	 *
	 * @param PropertyName  Name of the property to set
	 * @param InSound		Sound to set
	 */
	FORCENOINLINE void Set( FName PropertyName, const FSlateSound& InSound )
	{
		Sounds.Add( PropertyName, InSound );
	}
		
	/**
	 * Set FSlateFontInfo properties
	 *
	 * @param PropertyName  Name of the property to set
	 * @param InFontStyle   The value to set
	 */
	FORCENOINLINE void Set( FName PropertyName, const FSlateFontInfo& InFontInfo )
	{
		FontInfoResources.Add( PropertyName, InFontInfo );
	}


protected:

	virtual const FSlateWidgetStyle* GetWidgetStyleInternal( const FName DesiredTypeName, const FName StyleName ) const OVERRIDE
	{
		const TSharedRef< struct FSlateWidgetStyle >* StylePtr = WidgetStyleValues.Find( StyleName );

		if ( StylePtr == NULL )
		{
			Log( ISlateStyle::Warning, FText::Format( NSLOCTEXT("SlateStyleSet", "UnknownWidgetStyle", "Unable to find Slate Widget Style '{0}'. Using {1} defaults instead."), FText::FromName( StyleName ), FText::FromName( DesiredTypeName ) ) );
			return NULL;
		}

		const TSharedRef< struct FSlateWidgetStyle > Style = *StylePtr;

		if ( Style->GetTypeName() != DesiredTypeName )
		{
			Log( ISlateStyle::Error, FText::Format( NSLOCTEXT("SlateStyleSet", "WrongWidgetStyleType", "The Slate Widget Style '{0}' is not of the desired type. Desired: '{1}', Actual: '{2}'"), FText::FromName( StyleName ), FText::FromName( DesiredTypeName ), FText::FromName( Style->GetTypeName() ) ) );
			return NULL;
		}

		return &Style.Get();
	}

	virtual void Log( ISlateStyle::EStyleMessageSeverity Severity, const FText& Message ) const OVERRIDE
	{
		if ( Severity == ISlateStyle::Error )
		{
			UE_LOG( LogSlateStyle, Error, TEXT("%s"), *Message.ToString() );
		}
		else if ( Severity == ISlateStyle::PerformanceWarning )
		{
			UE_LOG( LogSlateStyle, Warning, TEXT("%s"), *Message.ToString() );
		}
		else if ( Severity == ISlateStyle::Warning )
		{
			UE_LOG( LogSlateStyle, Warning, TEXT("%s"), *Message.ToString() );
		}
		else if ( Severity == ISlateStyle::Info )
		{
			UE_LOG( LogSlateStyle, Log, TEXT("%s"), *Message.ToString() );
		}
		else
		{
			UE_LOG( LogSlateStyle, Fatal, TEXT("%s"), *Message.ToString() );
		}
	}

	virtual void LogUnusedBrushResources()
	{
		TArray<FString> Filenames;
		IFileManager::Get().FindFilesRecursive( Filenames, *ContentRootDir, *FString("*.png"), true, false, false );

		for ( FString& FilePath : Filenames )
		{
			bool IsUsed = false;
			for ( auto& Entry : BrushResources )
			{
				if ( IsBrushFromFile( FilePath, Entry.Value ) )
				{
					IsUsed = true;
					break;
				}
			}

			if ( !IsUsed )
			{
				for ( auto& Entry : WidgetStyleValues )
				{
					TArray< const FSlateBrush* > WidgetBrushes;
					Entry.Value->GetResources( WidgetBrushes );

					for ( const FSlateBrush* Brush : WidgetBrushes )
					{
						if ( IsBrushFromFile( FilePath, Brush ) )
						{
							IsUsed = true;
							break;
						}
					}

					if ( IsUsed )
					{
						break;
					}
				}
			}

			if ( !IsUsed )
			{
				Log( ISlateStyle::Warning, FText::FromString( FilePath ) );
			}
		}
	}

protected:

	bool IsBrushFromFile( const FString& FilePath, const FSlateBrush* Brush )
	{
		FString Path = Brush->GetResourceName().ToString();
		FPaths::MakeStandardFilename( Path );
		if ( Path.Compare( FilePath, ESearchCase::IgnoreCase ) == 0 )
		{
			return true;
		}

		return false;
	}

	/** The name used to identity this style set */
	FName StyleSetName;

	/** This dir is Engine/Editor/Slate folder **/
	FString ContentRootDir;

	/** This dir is Engine/Slate folder to share the items **/
	FString CoreContentRootDir;

	TMap< FName, TSharedRef< struct FSlateWidgetStyle > > WidgetStyleValues;

	/** float property storage. */
	TMap< FName, float > FloatValues;

	/** FVector2D property storage. */
	TMap< FName, FVector2D > Vector2DValues;

	/** Color property storage. */
	TMap< FName, FLinearColor > ColorValues;
	
	/** FSlateColor property storage. */
	TMap< FName, FSlateColor > SlateColorValues;

	/** FMargin property storage. */
	TMap< FName, FMargin > MarginValues;

	/* FSlateBrush property storage */
	FSlateBrush* DefaultBrush;
	TMap< FName, FSlateBrush* > BrushResources;

	/** SlateSound property storage */
	TMap< FName, FSlateSound > Sounds;
	
	/** FSlateFontInfo property storage. */
	TMap< FName, FSlateFontInfo > FontInfoResources;

	/** A list of dynamic brushes */
	TMap< FName, TWeakPtr< FSlateDynamicImageBrush > > DynamicBrushes;
};

<|MERGE_RESOLUTION|>--- conflicted
+++ resolved
@@ -15,266 +15,9 @@
 	 * Construct a style chunk.
 	 * @param InStyleSetName The name used to identity this style set
 	 */
-	FSlateStyleSet(const FName& InStyleSetName)
-		: StyleSetName( InStyleSetName )
-		, DefaultBrush( new FSlateImageBrush( FPaths::EngineContentDir() / TEXT("Slate/Checkerboard.png"), FVector2D(16,16), FLinearColor::White, ESlateBrushTileType::Both ) )
-	{
-		// Add a mapping so that this resource will be discovered by GetStyleResources.
-		Set( TEXT( "Default" ), GetDefaultBrush() );
-	}
-
+	FSlateStyleSet(const FName& InStyleSetName);
+	
 	/** Destructor. */
-<<<<<<< HEAD
-	virtual ~FSlateStyleSet()
-	{
-		// Delete all allocated brush resources.
-		for( TMap< FName, FSlateBrush* >::TIterator It( BrushResources ) ; It ; ++ It )
-		{
-			delete It.Value();
-		}
-	}
-
-	virtual const FName& GetStyleSetName() const OVERRIDE
-	{
-		return StyleSetName;
-	}
-
-	virtual void GetResources( TArray< const FSlateBrush* >& OutResources ) const OVERRIDE
-	{
-		// Collection for this style's brush resources.
-		TArray< const FSlateBrush* > SlateBrushResources;
-		for( TMap< FName, FSlateBrush* >::TConstIterator It( BrushResources ) ; It ; ++ It )
-		{
-			SlateBrushResources.Add( It.Value() );
-		}
-
-		//Gather resources from our definitions
-		for( TMap< FName, TSharedRef< struct FSlateWidgetStyle > >::TConstIterator It( WidgetStyleValues ) ; It ; ++ It )
-		{
-			It.Value()->GetResources( SlateBrushResources );
-		}
-
-		// Append this style's resources to OutResources.
-		OutResources.Append( SlateBrushResources );
-	}
-
-	virtual void SetContentRoot( const FString& InContentRootDir )
-	{
-		ContentRootDir = InContentRootDir;
-	}
-
-	virtual FString RootToContentDir( const ANSICHAR* RelativePath, const TCHAR* Extension )
-	{
-		return ( ContentRootDir / RelativePath ) + Extension;
-	}
-
-	virtual FString RootToContentDir( const WIDECHAR* RelativePath, const TCHAR* Extension )
-	{
-		return ( ContentRootDir / RelativePath ) + Extension;
-	}
-
-	virtual FString RootToContentDir( const FString& RelativePath, const TCHAR* Extension )
-	{
-		return ( ContentRootDir / RelativePath ) + Extension;
-	}
-
-	virtual FString RootToContentDir( const ANSICHAR* RelativePath )
-	{
-		return ( ContentRootDir / RelativePath );
-	}
-
-	virtual FString RootToContentDir( const WIDECHAR* RelativePath )
-	{
-		return ( ContentRootDir / RelativePath );
-	}
-
-	virtual FString RootToContentDir( const FString& RelativePath )
-	{
-		return ( ContentRootDir / RelativePath );
-	}
-
-	virtual void SetCoreContentRoot(const FString& InCoreContentRootDir)
-	{
-		CoreContentRootDir = InCoreContentRootDir;
-	}
-
-	virtual FString RootToCoreContentDir(const ANSICHAR* RelativePath, const TCHAR* Extension)
-	{
-		return (CoreContentRootDir / RelativePath) + Extension;
-	}
-
-	virtual FString RootToCoreContentDir(const WIDECHAR* RelativePath, const TCHAR* Extension)
-	{
-		return (CoreContentRootDir / RelativePath) + Extension;
-	}
-
-	virtual FString RootToCoreContentDir(const FString& RelativePath, const TCHAR* Extension)
-	{
-		return (CoreContentRootDir / RelativePath) + Extension;
-	}
-
-	virtual FString RootToCoreContentDir(const ANSICHAR* RelativePath)
-	{
-		return (CoreContentRootDir / RelativePath);
-	}
-
-	virtual FString RootToCoreContentDir(const WIDECHAR* RelativePath)
-	{
-		return (CoreContentRootDir / RelativePath);
-	}
-
-	virtual FString RootToCoreContentDir(const FString& RelativePath)
-	{
-		return (CoreContentRootDir / RelativePath);
-	}
-	virtual float GetFloat( const FName PropertyName, const ANSICHAR* Specifier = NULL ) const OVERRIDE
-	{
-		const float* Result = FloatValues.Find( Join( PropertyName, Specifier ) );
-
-		return Result ? *Result : FStyleDefaults::GetFloat();
-	}
-
-	virtual FVector2D GetVector( const FName PropertyName, const ANSICHAR* Specifier = NULL ) const OVERRIDE
-	{
-		const FVector2D* const Result = Vector2DValues.Find( Join( PropertyName, Specifier ) );
-
-		return Result ? *Result : FStyleDefaults::GetVector2D();
-	}
-
-	virtual const FLinearColor& GetColor( const FName PropertyName, const ANSICHAR* Specifier = NULL ) const OVERRIDE
-	{
-		const FLinearColor* Result = ColorValues.Find( Join( PropertyName, Specifier ) );
-
-		return Result ? *Result : FStyleDefaults::GetColor();
-	}
-
-	virtual const FSlateColor GetSlateColor( const FName PropertyName, const ANSICHAR* Specifier = NULL ) const OVERRIDE
-	{
-		static FSlateColor UseForegroundStatic = FSlateColor::UseForeground();
-
-		const FName LookupName( Join( PropertyName, Specifier ) );
-		const FSlateColor* Result = SlateColorValues.Find( LookupName );
-
-		if ( Result == NULL )
-		{
-			const FLinearColor* LinearColorLookup = ColorValues.Find( LookupName );
-			if ( LinearColorLookup == NULL )
-			{
-				return UseForegroundStatic;
-			}
-
-			return *LinearColorLookup;
-		}
-
-		return *Result;
-	}
-
-	virtual const FMargin& GetMargin( const FName PropertyName, const ANSICHAR* Specifier = NULL ) const OVERRIDE
-	{
-		const FMargin* const Result = MarginValues.Find( Join( PropertyName, Specifier ) );
-
-		return Result ? *Result : FStyleDefaults::GetMargin();
-	}
-
-	virtual const FSlateBrush* GetBrush( const FName PropertyName, const ANSICHAR* Specifier = NULL ) const OVERRIDE
-	{
-		const FName StyleName = Join( PropertyName, Specifier );
-		const FSlateBrush* Result = BrushResources.FindRef( StyleName );
-
-		if ( Result == NULL )
-		{
-			TWeakPtr< FSlateDynamicImageBrush > WeakImageBrush = DynamicBrushes.FindRef( StyleName );
-			TSharedPtr< FSlateDynamicImageBrush > ImageBrush = WeakImageBrush.Pin();
-
-			if ( ImageBrush.IsValid() )
-			{
-				Result = ImageBrush.Get();
-			}
-		}
-
-		return Result ? Result : GetDefaultBrush();
-	}
-
-	const TSharedPtr< FSlateDynamicImageBrush > GetDynamicImageBrush( const FName BrushTemplate, const FName TextureName, const ANSICHAR* Specifier = NULL )
-	{
-		return GetDynamicImageBrush( BrushTemplate, Specifier, NULL, TextureName );
-	}
-
-	const TSharedPtr< FSlateDynamicImageBrush > GetDynamicImageBrush( const FName BrushTemplate, const ANSICHAR* Specifier, UTexture2D* TextureResource, const FName TextureName )
-	{
-		return GetDynamicImageBrush( Join( BrushTemplate, Specifier ), TextureResource, TextureName );
-	}
-
-	const TSharedPtr< FSlateDynamicImageBrush > GetDynamicImageBrush( const FName BrushTemplate, UTexture2D* TextureResource, const FName TextureName )
-	{
-		//create a resource name
-		FName ResourceName;
-		ResourceName = TextureName == NAME_None ? BrushTemplate : FName( *( BrushTemplate.ToString() + TextureName.ToString() ) );
-
-		//see if we already have that brush
-		TWeakPtr< FSlateDynamicImageBrush > WeakImageBrush = DynamicBrushes.FindRef( ResourceName );
-
-		//if we don't have the image brush, then make it
-		TSharedPtr< FSlateDynamicImageBrush > ReturnBrush = WeakImageBrush.Pin();
-
-		if ( !ReturnBrush.IsValid() )
-		{
-			const FSlateBrush* Result = BrushResources.FindRef( Join( BrushTemplate, NULL ) );
-
-			if( Result == NULL )
-			{
-				Result = GetDefaultBrush();
-			}
-
-			//create the new brush
-			ReturnBrush = MakeShareable( new FSlateDynamicImageBrush( TextureResource,Result->ImageSize, ResourceName ) );
-
-			//add it to the dynamic brush list
-			DynamicBrushes.Add( ResourceName, ReturnBrush );
-		}
-
-		return ReturnBrush;
-	}
-
-	virtual FSlateBrush* GetDefaultBrush() const OVERRIDE
-	{
-		return DefaultBrush;
-	}
-
-	virtual const FSlateBrush* GetOptionalBrush( const FName PropertyName, const ANSICHAR* Specifier = NULL ) const OVERRIDE
-	{
-		const FName StyleName = Join( PropertyName, Specifier );
-		const FSlateBrush* Result = BrushResources.FindRef( StyleName );
-
-		if ( Result == NULL )
-		{
-			TWeakPtr< FSlateDynamicImageBrush > WeakImageBrush = DynamicBrushes.FindRef( StyleName );
-			TSharedPtr< FSlateDynamicImageBrush > ImageBrush = WeakImageBrush.Pin();
-
-			if ( ImageBrush.IsValid() )
-			{
-				Result = ImageBrush.Get();
-			}
-		}
-
-		return Result ? Result : FStyleDefaults::GetNoBrush();
-	}
-
-	virtual const FSlateSound& GetSound( const FName PropertyName, const ANSICHAR* Specifier = NULL ) const OVERRIDE
-	{
-		const FSlateSound* Result = Sounds.Find( Join( PropertyName, Specifier ) );
-
-		return Result ? *Result : FStyleDefaults::GetSound();
-	}
-
-	virtual FSlateFontInfo GetFontStyle( const FName PropertyName, const ANSICHAR* Specifier = NULL ) const OVERRIDE
-	{
-		const FSlateFontInfo* Result = FontInfoResources.Find( Join( PropertyName, Specifier ) );
-
-		return Result ? *Result : FStyleDefaults::GetFontInfo();
-	}
-
-=======
 	virtual ~FSlateStyleSet();
 
 	virtual const FName& GetStyleSetName() const OVERRIDE;
@@ -313,7 +56,6 @@
 
 	virtual const FSlateSound& GetSound(const FName PropertyName, const ANSICHAR* Specifier = NULL) const OVERRIDE;
 	virtual FSlateFontInfo GetFontStyle(const FName PropertyName, const ANSICHAR* Specifier = NULL) const OVERRIDE;
->>>>>>> 5338f086
 
 public:
 
@@ -449,114 +191,17 @@
 		FontInfoResources.Add( PropertyName, InFontInfo );
 	}
 
-
 protected:
 
-	virtual const FSlateWidgetStyle* GetWidgetStyleInternal( const FName DesiredTypeName, const FName StyleName ) const OVERRIDE
-	{
-		const TSharedRef< struct FSlateWidgetStyle >* StylePtr = WidgetStyleValues.Find( StyleName );
-
-		if ( StylePtr == NULL )
-		{
-			Log( ISlateStyle::Warning, FText::Format( NSLOCTEXT("SlateStyleSet", "UnknownWidgetStyle", "Unable to find Slate Widget Style '{0}'. Using {1} defaults instead."), FText::FromName( StyleName ), FText::FromName( DesiredTypeName ) ) );
-			return NULL;
-		}
-
-		const TSharedRef< struct FSlateWidgetStyle > Style = *StylePtr;
-
-		if ( Style->GetTypeName() != DesiredTypeName )
-		{
-			Log( ISlateStyle::Error, FText::Format( NSLOCTEXT("SlateStyleSet", "WrongWidgetStyleType", "The Slate Widget Style '{0}' is not of the desired type. Desired: '{1}', Actual: '{2}'"), FText::FromName( StyleName ), FText::FromName( DesiredTypeName ), FText::FromName( Style->GetTypeName() ) ) );
-			return NULL;
-		}
-
-		return &Style.Get();
-	}
-
-	virtual void Log( ISlateStyle::EStyleMessageSeverity Severity, const FText& Message ) const OVERRIDE
-	{
-		if ( Severity == ISlateStyle::Error )
-		{
-			UE_LOG( LogSlateStyle, Error, TEXT("%s"), *Message.ToString() );
-		}
-		else if ( Severity == ISlateStyle::PerformanceWarning )
-		{
-			UE_LOG( LogSlateStyle, Warning, TEXT("%s"), *Message.ToString() );
-		}
-		else if ( Severity == ISlateStyle::Warning )
-		{
-			UE_LOG( LogSlateStyle, Warning, TEXT("%s"), *Message.ToString() );
-		}
-		else if ( Severity == ISlateStyle::Info )
-		{
-			UE_LOG( LogSlateStyle, Log, TEXT("%s"), *Message.ToString() );
-		}
-		else
-		{
-			UE_LOG( LogSlateStyle, Fatal, TEXT("%s"), *Message.ToString() );
-		}
-	}
-
-	virtual void LogUnusedBrushResources()
-	{
-		TArray<FString> Filenames;
-		IFileManager::Get().FindFilesRecursive( Filenames, *ContentRootDir, *FString("*.png"), true, false, false );
-
-		for ( FString& FilePath : Filenames )
-		{
-			bool IsUsed = false;
-			for ( auto& Entry : BrushResources )
-			{
-				if ( IsBrushFromFile( FilePath, Entry.Value ) )
-				{
-					IsUsed = true;
-					break;
-				}
-			}
-
-			if ( !IsUsed )
-			{
-				for ( auto& Entry : WidgetStyleValues )
-				{
-					TArray< const FSlateBrush* > WidgetBrushes;
-					Entry.Value->GetResources( WidgetBrushes );
-
-					for ( const FSlateBrush* Brush : WidgetBrushes )
-					{
-						if ( IsBrushFromFile( FilePath, Brush ) )
-						{
-							IsUsed = true;
-							break;
-						}
-					}
-
-					if ( IsUsed )
-					{
-						break;
-					}
-				}
-			}
-
-			if ( !IsUsed )
-			{
-				Log( ISlateStyle::Warning, FText::FromString( FilePath ) );
-			}
-		}
-	}
+	virtual const FSlateWidgetStyle* GetWidgetStyleInternal(const FName DesiredTypeName, const FName StyleName) const OVERRIDE;
+
+	virtual void Log(ISlateStyle::EStyleMessageSeverity Severity, const FText& Message) const OVERRIDE;
+
+	virtual void LogUnusedBrushResources();
 
 protected:
 
-	bool IsBrushFromFile( const FString& FilePath, const FSlateBrush* Brush )
-	{
-		FString Path = Brush->GetResourceName().ToString();
-		FPaths::MakeStandardFilename( Path );
-		if ( Path.Compare( FilePath, ESearchCase::IgnoreCase ) == 0 )
-		{
-			return true;
-		}
-
-		return false;
-	}
+	bool IsBrushFromFile(const FString& FilePath, const FSlateBrush* Brush);
 
 	/** The name used to identity this style set */
 	FName StyleSetName;
@@ -596,5 +241,7 @@
 
 	/** A list of dynamic brushes */
 	TMap< FName, TWeakPtr< FSlateDynamicImageBrush > > DynamicBrushes;
-};
-
+
+	/** A set of resources that were requested, but not found. */
+	mutable TSet< FName > MissingResources;
+};