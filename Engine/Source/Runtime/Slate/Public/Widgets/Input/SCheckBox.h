// Copyright 1998-2015 Epic Games, Inc. All Rights Reserved.

#pragma once

#include "SBorder.h"
#include "SlateDelegates.h"
#include "SCheckBox.generated.h"

/** Current state of the check box */
UENUM(BlueprintType)
<<<<<<< HEAD
=======
enum class ECheckBoxState : uint8
{
	/** Unchecked */
	Unchecked,
	/** Checked */
	Checked,
	/** Neither checked nor unchecked */
	Undetermined
};

/** DEPRECATED 4.6 - Do not use */
//@Todo slate: Remove this as soon as the 4.6 deprecated API is Removed.
>>>>>>> 2e95d669
namespace ESlateCheckBoxState
{
	DEPRECATED(4.6, "ESlateCheckBoxState::Type is deprecated and was renamed to ECheckBoxState. Please use that type instead.")
	typedef ::ECheckBoxState Type;

	const ECheckBoxState Unchecked = ECheckBoxState::Unchecked;
	const ECheckBoxState Checked = ECheckBoxState::Checked;
	const ECheckBoxState Undetermined = ECheckBoxState::Undetermined;
}


/** Delegate that is executed when the check box state changes */
DECLARE_DELEGATE_OneParam( FOnCheckStateChanged, ECheckBoxState );


/**
 * Check box Slate control
 */
class SLATE_API SCheckBox : public SCompoundWidget
{
public:

	SLATE_BEGIN_ARGS( SCheckBox )
		: _Content()
		, _Style( &FCoreStyle::Get().GetWidgetStyle< FCheckBoxStyle >("Checkbox") )
		, _Type()
		, _OnCheckStateChanged()
		, _IsChecked( ECheckBoxState::Unchecked )
		, _HAlign( HAlign_Fill )
		, _Padding()
		, _ClickMethod( EButtonClickMethod::DownAndUp )
		, _ForegroundColor()
		, _BorderBackgroundColor ()
		, _IsFocusable( true )
		, _UncheckedImage( nullptr )
		, _UncheckedHoveredImage( nullptr )
		, _UncheckedPressedImage( nullptr )
		, _CheckedImage( nullptr )
		, _CheckedHoveredImage( nullptr )
		, _CheckedPressedImage( nullptr )
		, _UndeterminedImage( nullptr )
		, _UndeterminedHoveredImage( nullptr )
		, _UndeterminedPressedImage( nullptr )
		{}

		/** Content to be placed next to the check box, or for a toggle button, the content to be placed inside the button */
		SLATE_DEFAULT_SLOT( FArguments, Content )

		/** The style structure for this checkbox' visual style */
		SLATE_STYLE_ARGUMENT( FCheckBoxStyle, Style )

		/** Type of check box (set by the Style arg but the Style can be overridden with this) */
		SLATE_ARGUMENT( TOptional<ESlateCheckBoxType::Type>, Type )

		/** Called when the checked state has changed */
		SLATE_EVENT( FOnCheckStateChanged, OnCheckStateChanged )

		/** Whether the check box is currently in a checked state */
		SLATE_ATTRIBUTE( ECheckBoxState, IsChecked )

		// TODO Remove this function when IsChecked(bool InIsChecked) is removed.  It has to be here to prevent ambiguous conversions.
		/** Whether the check box is currently in a checked state */
		FArguments& IsChecked(ECheckBoxState InIsChecked)
		{
			_IsChecked = InIsChecked;
			return Me();
		}

		/** Whether the check box is currently in a checked state */
		DEPRECATED(4.3, "Please use IsChecked(TAttribute<ECheckBoxState>)")
		FArguments& IsChecked(bool InIsChecked)
		{
			_IsChecked = InIsChecked ? ECheckBoxState::Checked : ECheckBoxState::Unchecked;
			return Me();
		}

		/** How the content of the toggle button should align within the given space*/
		SLATE_ARGUMENT( EHorizontalAlignment, HAlign )

		/** Spacing between the check box image and its content (set by the Style arg but the Style can be overridden with this) */
		SLATE_ATTRIBUTE( FMargin, Padding )

		/** Sets the rules to use for determining whether the button was clicked.  This is an advanced setting and generally should be left as the default. */
		SLATE_ATTRIBUTE( EButtonClickMethod::Type, ClickMethod )

		/** Foreground color for the checkbox's content and parts (set by the Style arg but the Style can be overridden with this) */
		SLATE_ATTRIBUTE( FSlateColor, ForegroundColor )

		/** The color of the background border (set by the Style arg but the Style can be overridden with this) */
		SLATE_ATTRIBUTE( FSlateColor, BorderBackgroundColor )

		SLATE_ARGUMENT( bool, IsFocusable )
		
		SLATE_EVENT( FOnGetContent, OnGetMenuContent )

		/** The sound to play when the check box is checked */
		SLATE_ARGUMENT( TOptional<FSlateSound>, CheckedSoundOverride )

		/** The sound to play when the check box is unchecked */
		SLATE_ARGUMENT( TOptional<FSlateSound>, UncheckedSoundOverride )

		/** The sound to play when the check box is hovered */
		SLATE_ARGUMENT( TOptional<FSlateSound>, HoveredSoundOverride )

		/** The unchecked image for the checkbox - overrides the style's */
		SLATE_ARGUMENT(const FSlateBrush*, UncheckedImage)

		/** The unchecked hovered image for the checkbox - overrides the style's */
		SLATE_ARGUMENT(const FSlateBrush*, UncheckedHoveredImage)

		/** The unchecked pressed image for the checkbox - overrides the style's */
		SLATE_ARGUMENT(const FSlateBrush*, UncheckedPressedImage)

		/** The checked image for the checkbox - overrides the style's */
		SLATE_ARGUMENT(const FSlateBrush*, CheckedImage)

		/** The checked hovered image for the checkbox - overrides the style's */
		SLATE_ARGUMENT(const FSlateBrush*, CheckedHoveredImage)

		/** The checked pressed image for the checkbox - overrides the style's */
		SLATE_ARGUMENT(const FSlateBrush*, CheckedPressedImage)

		/** The undetermined image for the checkbox - overrides the style's */
		SLATE_ARGUMENT(const FSlateBrush*, UndeterminedImage)

		/** The undetermined hovered image for the checkbox - overrides the style's */
		SLATE_ARGUMENT(const FSlateBrush*, UndeterminedHoveredImage)

		/** The undetermined pressed image for the checkbox - overrides the style's */
		SLATE_ARGUMENT(const FSlateBrush*, UndeterminedPressedImage)

	SLATE_END_ARGS()


	/**
	 * Construct this widget
	 *
	 * @param	InArgs	The declaration data for this widget
	 */
	void Construct( const FArguments& InArgs );

	// SWidget interface
	virtual bool SupportsKeyboardFocus() const override;
	virtual FReply OnKeyUp( const FGeometry& MyGeometry, const FKeyEvent& InKeyEvent ) override;
	virtual FReply OnMouseButtonDown( const FGeometry& MyGeometry, const FPointerEvent& MouseEvent ) override;
	virtual FReply OnMouseButtonDoubleClick( const FGeometry& InMyGeometry, const FPointerEvent& InMouseEvent ) override;
	virtual FReply OnMouseButtonUp( const FGeometry& MyGeometry, const FPointerEvent& MouseEvent ) override;
	virtual void OnMouseEnter( const FGeometry& MyGeometry, const FPointerEvent& MouseEvent ) override;
	virtual void OnMouseLeave( const FPointerEvent& MouseEvent ) override;
	// End of SWidget interface

	/**
	 * Returns true if the checkbox is currently checked
	 *
	 * @return	True if checked, otherwise false
	 */
	bool IsChecked() const
	{
		return ( IsCheckboxChecked.Get() == ECheckBoxState::Checked );
	}

	/** @return The current checked state of the checkbox. */
	ECheckBoxState GetCheckedState() const;

	/**
	 * Returns true if this button is currently pressed
	 *
	 * @return	True if pressed, otherwise false
	 */
	bool IsPressed() const
	{
		return bIsPressed;
	}

	/**
	 * Toggles the checked state for this check box, fire events as needed
	 */
	void ToggleCheckedState();

	/** See the IsChecked attribute */
	void SetIsChecked(TAttribute<ECheckBoxState> InIsChecked);
	
	/** See the Content slot */
	void SetContent(const TSharedRef< SWidget >& InContent);
	
	/** See the Style attribute */
	void SetStyle(const FCheckBoxStyle* InStyle);
	
	/** See the UncheckedImage attribute */
	void SetUncheckedImage(const FSlateBrush* Brush);
	/** See the UncheckedHoveredImage attribute */
	void SetUncheckedHoveredImage(const FSlateBrush* Brush);
	/** See the UncheckedPressedImage attribute */
	void SetUncheckedPressedImage(const FSlateBrush* Brush);
	
	/** See the CheckedImage attribute */
	void SetCheckedImage(const FSlateBrush* Brush);
	/** See the CheckedHoveredImage attribute */
	void SetCheckedHoveredImage(const FSlateBrush* Brush);
	/** See the CheckedPressedImage attribute */
	void SetCheckedPressedImage(const FSlateBrush* Brush);
	
	/** See the UndeterminedImage attribute */
	void SetUndeterminedImage(const FSlateBrush* Brush);
	/** See the UndeterminedHoveredImage attribute */
	void SetUndeterminedHoveredImage(const FSlateBrush* Brush);
	/** See the UndeterminedPressedImage attribute */
	void SetUndeterminedPressedImage(const FSlateBrush* Brush);

protected:

	/**
	 * Gets the check image to display for the current state of the check box
	 * @return	The name of the image to display
	 */
	const FSlateBrush* OnGetCheckImage() const;
	
	const FSlateBrush* GetUncheckedImage() const;
	const FSlateBrush* GetUncheckedHoveredImage() const;
	const FSlateBrush* GetUncheckedPressedImage() const;
	
	const FSlateBrush* GetCheckedImage() const;
	const FSlateBrush* GetCheckedHoveredImage() const;
	const FSlateBrush* GetCheckedPressedImage() const;
	
	const FSlateBrush* GetUndeterminedImage() const;
	const FSlateBrush* GetUndeterminedHoveredImage() const;
	const FSlateBrush* GetUndeterminedPressedImage() const;
	
protected:
	
	const FCheckBoxStyle* Style;

	/** True if this check box is currently in a pressed state */
	bool bIsPressed;

	/** Are we checked */
	TAttribute<ECheckBoxState> IsCheckboxChecked;

	/** Delegate called when the check box changes state */
	FOnCheckStateChanged OnCheckStateChanged;

	/** Image to use when the checkbox is unchecked */
	const FSlateBrush* UncheckedImage;
	/** Image to use when the checkbox is unchecked and hovered*/
	const FSlateBrush* UncheckedHoveredImage;
	/** Image to use when the checkbox is unchecked and pressed*/
	const FSlateBrush* UncheckedPressedImage;
	/** Image to use when the checkbox is checked*/
	const FSlateBrush* CheckedImage;
	/** Image to use when the checkbox is checked and hovered*/
	const FSlateBrush* CheckedHoveredImage;
	/** Image to use when the checkbox is checked and pressed*/
	const FSlateBrush* CheckedPressedImage;
	/** Image to use when the checkbox is in an ambiguous state*/
	const FSlateBrush* UndeterminedImage;
	/** Image to use when the checkbox is in an ambiguous state and hovered*/
	const FSlateBrush* UndeterminedHoveredImage;
	/** Image to use when the checkbox is in an ambiguous state and pressed*/
	const FSlateBrush* UndeterminedPressedImage;

	/** Sets whether a click should be triggered on mouse down, mouse up, or that both a mouse down and up are required. */
	EButtonClickMethod::Type ClickMethod;

	/** When true, this checkbox will be keyboard focusable. Defaults to true. */
	bool bIsFocusable;

	/** Delegate to execute to get the menu content of this button */
	FOnGetContent OnGetMenuContent;

	/** Play the checked sound */
	void PlayCheckedSound() const;

	/** Play the unchecked sound */
	void PlayUncheckedSound() const;

	/** Play the hovered sound */
	void PlayHoverSound() const;

	/** The Sound to play when the check box is hovered  */
	FSlateSound HoveredSound;

	/** The Sound to play when the check box is checked */
	FSlateSound CheckedSound;

	/** The Sound to play when the check box is unchecked */
	FSlateSound UncheckedSound;

protected:
	/** When in toggle button mode, this will hold the pointer to the toggle button's border */
	TSharedPtr<SBorder> ContentContainer;
};<|MERGE_RESOLUTION|>--- conflicted
+++ resolved
@@ -8,8 +8,6 @@
 
 /** Current state of the check box */
 UENUM(BlueprintType)
-<<<<<<< HEAD
-=======
 enum class ECheckBoxState : uint8
 {
 	/** Unchecked */
@@ -22,7 +20,6 @@
 
 /** DEPRECATED 4.6 - Do not use */
 //@Todo slate: Remove this as soon as the 4.6 deprecated API is Removed.
->>>>>>> 2e95d669
 namespace ESlateCheckBoxState
 {
 	DEPRECATED(4.6, "ESlateCheckBoxState::Type is deprecated and was renamed to ECheckBoxState. Please use that type instead.")
