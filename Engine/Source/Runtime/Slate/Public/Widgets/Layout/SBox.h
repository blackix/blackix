// Copyright 1998-2014 Epic Games, Inc. All Rights Reserved.

#pragma once


/**
 * SBox is the simplest layout element.
 */
class SLATE_API SBox : public SPanel
{
	public:
		class FBoxSlot : public TSupportsOneChildMixin<FBoxSlot>, public TSupportsContentAlignmentMixin<FBoxSlot>, public TSupportsContentPaddingMixin<FBoxSlot>
		{
			public:
				FBoxSlot()
				: TSupportsOneChildMixin<FBoxSlot>()
				, TSupportsContentAlignmentMixin<FBoxSlot>(HAlign_Fill, VAlign_Fill)
				{
				}
		};

		SLATE_BEGIN_ARGS(SBox)
			: _HAlign( HAlign_Fill )
			, _VAlign( VAlign_Fill )
			, _Padding( 0.0f )
			, _Content()
			, _WidthOverride(FOptionalSize())
			, _HeightOverride(FOptionalSize())
			, _MinDesiredWidth(FOptionalSize())
			, _MinDesiredHeight(FOptionalSize())
			, _MaxDesiredWidth(FOptionalSize())
			, _MaxDesiredHeight(FOptionalSize())
			{
				_Visibility = EVisibility::SelfHitTestInvisible;
			}

			/** Horizontal alignment of content in the area allotted to the SBox by its parent */
			SLATE_ARGUMENT( EHorizontalAlignment, HAlign )

			/** Vertical alignment of content in the area allotted to the SBox by its parent */
			SLATE_ARGUMENT( EVerticalAlignment, VAlign )

			/** Padding between the SBox and the content that it presents. Padding affects desired size. */
			SLATE_ATTRIBUTE( FMargin, Padding )

			/** The widget content presented by the SBox */
			SLATE_DEFAULT_SLOT( FArguments, Content )

			/** When specified, ignore the content's desired size and report the WidthOverride as the Box's desired width. */
			SLATE_ATTRIBUTE( FOptionalSize, WidthOverride )

			/** When specified, ignore the content's desired size and report the HeightOverride as the Box's desired height. */
			SLATE_ATTRIBUTE( FOptionalSize, HeightOverride)

			/** When specified, will report the MinDesiredWidth if larger than the content's desired width. */
			SLATE_ATTRIBUTE(FOptionalSize, MinDesiredWidth)

			/** When specified, will report the MinDesiredHeight if larger than the content's desired height. */
			SLATE_ATTRIBUTE(FOptionalSize, MinDesiredHeight)

			/** When specified, will report the MaxDesiredWidth if smaller than the content's desired width. */
			SLATE_ATTRIBUTE(FOptionalSize, MaxDesiredWidth)

			/** When specified, will report the MaxDesiredHeight if smaller than the content's desired height. */
			SLATE_ATTRIBUTE(FOptionalSize, MaxDesiredHeight)

		SLATE_END_ARGS()

		SBox();

		void Construct( const FArguments& InArgs );


		virtual FVector2D ComputeDesiredSize() const override;
		virtual void OnArrangeChildren( const FGeometry& AllottedGeometry, FArrangedChildren& ArrangedChildren ) const override;
		virtual FChildren* GetChildren() override;
		virtual int32 OnPaint( const FPaintArgs& Args, const FGeometry& AllottedGeometry, const FSlateRect& MyClippingRect, FSlateWindowElementList& OutDrawElements, int32 LayerId, const FWidgetStyle& InWidgetStyle, bool bParentEnabled ) const override;

		/**
		 * See the Content slot.
		 */
		void SetContent(const TSharedRef< SWidget >& InContent);
<<<<<<< HEAD
=======

		/** See HAlign argument */
		void SetHAlign(EHorizontalAlignment HAlign);

		/** See VAlign argument */
		void SetVAlign(EVerticalAlignment VAlign);

		/** See Padding attribute */
		void SetPadding(const TAttribute<FMargin>& InPadding);

		/** See WidthOverride attribute */
		void SetWidthOverride(TAttribute<FOptionalSize> InWidthOverride);

		/** See HeightOverride attribute */
		void SetHeightOverride(TAttribute<FOptionalSize> InHeightOverride);

		/** See MinDesiredWidth attribute */
		void SetMinDesiredWidth(TAttribute<FOptionalSize> InMinDesiredWidth);

		/** See MinDesiredHeight attribute */
		void SetMinDesiredHeight(TAttribute<FOptionalSize> InMinDesiredHeight);

		/** See MaxDesiredWidth attribute */
		void SetMaxDesiredWidth(TAttribute<FOptionalSize> InMaxDesiredWidth);

		/** See MaxDesiredHeight attribute */
		void SetMaxDesiredHeight(TAttribute<FOptionalSize> InMaxDesiredHeight);

>>>>>>> 1d429763
private:

		FBoxSlot ChildSlot;

		/** When specified, ignore the content's desired size and report the.WidthOverride as the Box's desired width. */
		TAttribute<FOptionalSize> WidthOverride;

		/** When specified, ignore the content's desired size and report the.HeightOverride as the Box's desired height. */
		TAttribute<FOptionalSize> HeightOverride;
		
		/** When specified, will report the MinDesiredWidth if larger than the content's desired width. */
		TAttribute<FOptionalSize> MinDesiredWidth;

		/** When specified, will report the MinDesiredHeight if larger than the content's desired height. */
		TAttribute<FOptionalSize> MinDesiredHeight;

		/** When specified, will report the MaxDesiredWidth if smaller than the content's desired width. */
		TAttribute<FOptionalSize> MaxDesiredWidth;

		/** When specified, will report the MaxDesiredHeight if smaller than the content's desired height. */
		TAttribute<FOptionalSize> MaxDesiredHeight;
};

<|MERGE_RESOLUTION|>--- conflicted
+++ resolved
@@ -80,8 +80,6 @@
 		 * See the Content slot.
 		 */
 		void SetContent(const TSharedRef< SWidget >& InContent);
-<<<<<<< HEAD
-=======
 
 		/** See HAlign argument */
 		void SetHAlign(EHorizontalAlignment HAlign);
@@ -110,7 +108,6 @@
 		/** See MaxDesiredHeight attribute */
 		void SetMaxDesiredHeight(TAttribute<FOptionalSize> InMaxDesiredHeight);
 
->>>>>>> 1d429763
 private:
 
 		FBoxSlot ChildSlot;
