// Copyright 1998-2019 Epic Games, Inc. All Rights Reserved.
 
#include "Widgets/Layout/SScrollBar.h"
#include "Widgets/Layout/SScrollBarTrack.h"
#include "Widgets/SBoxPanel.h"
#include "Widgets/Layout/SSpacer.h"
#include "Widgets/Images/SImage.h"
#include "Widgets/Layout/SBox.h"
#include "Framework/Application/SlateApplication.h"

void SScrollBar::Construct(const FArguments& InArgs)
{
	OnUserScrolled = InArgs._OnUserScrolled;
	Orientation = InArgs._Orientation;
	DragFocusCause = InArgs._DragFocusCause;
	UserVisibility = InArgs._Visibility;

	check(InArgs._Style);
	SetStyle(InArgs._Style);

	EHorizontalAlignment HorizontalAlignment = Orientation == Orient_Vertical ? HAlign_Center : HAlign_Fill;
	EVerticalAlignment VerticalAlignment = Orientation == Orient_Vertical ? VAlign_Fill : VAlign_Center;

	bHideWhenNotInUse = InArgs._HideWhenNotInUse;
	bIsScrolling = false;
	LastInteractionTime = 0;

	SBorder::Construct( SBorder::FArguments()
		.BorderImage(FCoreStyle::Get().GetBrush("NoBorder"))
		[
			SNew(SVerticalBox)

			+ SVerticalBox::Slot()
			.FillHeight( 1 )
			[
				SNew(SBorder)
				.BorderImage(BackgroundBrush)
				.HAlign(HorizontalAlignment)
				.VAlign(VerticalAlignment)
				.Padding(0)
				[
					SAssignNew(Track, SScrollBarTrack)
					.Orientation(InArgs._Orientation)
					.TopSlot()
					[
						SNew(SBox)
						.HAlign(HorizontalAlignment)
						.VAlign(VerticalAlignment)
						[
							SNew(SImage)
							.ColorAndOpacity(this, &SScrollBar::GetTrackOpacity)
							.Image(TopBrush)
						]
					]
					.ThumbSlot()
					[
						SAssignNew(DragThumb, SBorder)
						.BorderImage( this, &SScrollBar::GetDragThumbImage )
						.ColorAndOpacity(this, &SScrollBar::GetThumbOpacity)
						.HAlign(HAlign_Center)
						.VAlign(VAlign_Center)
						[
							SAssignNew(ThicknessSpacer, SSpacer)
							.Size(InArgs._Thickness)
						]
					]
					.BottomSlot()
					[
						SNew(SBox)
						.HAlign(HorizontalAlignment)
						.VAlign(VerticalAlignment)
						[
							SNew(SImage)
							.ColorAndOpacity(this, &SScrollBar::GetTrackOpacity)
							.Image(BottomBrush)
						]
					]
				]
			]
		]
	);

	this->EnabledState = TAttribute<bool>( Track.ToSharedRef(), &SScrollBarTrack::IsNeeded );
	SetScrollBarAlwaysVisible(InArgs._AlwaysShowScrollbar);
	bAlwaysShowScrollbarTrack = InArgs._AlwaysShowScrollbarTrack;
}

void SScrollBar::SetOnUserScrolled( const FOnUserScrolled& InHandler )
{
	OnUserScrolled = InHandler;
}

void SScrollBar::SetState( float InOffsetFraction, float InThumbSizeFraction )
{
	if ( Track->DistanceFromTop() != InOffsetFraction || Track->GetThumbSizeFraction() != InThumbSizeFraction )
	{
		// Note that the maximum offset depends on how many items fit per screen
		// It is 1.0f-InThumbSizeFraction.
		Track->SetSizes(InOffsetFraction, InThumbSizeFraction);

		LastInteractionTime = FSlateApplication::Get().GetCurrentTime();
	}
}

FReply SScrollBar::OnMouseButtonDown( const FGeometry& MyGeometry, const FPointerEvent& MouseEvent )
{
	if ( MouseEvent.GetEffectingButton() == EKeys::LeftMouseButton )
	{
		FGeometry ThumbGeometry = FindChildGeometry(MyGeometry, DragThumb.ToSharedRef());

		if( DragThumb->IsHovered() )
		{
			// Clicking on the scrollbar drag thumb
			if( Orientation == Orient_Horizontal )
			{
				DragGrabOffset = ThumbGeometry.AbsoluteToLocal( MouseEvent.GetScreenSpacePosition() ).X;
			}
			else
			{
				DragGrabOffset = ThumbGeometry.AbsoluteToLocal( MouseEvent.GetScreenSpacePosition() ).Y;
			}

			bDraggingThumb = true;
		}
		else if( OnUserScrolled.IsBound() )
		{
			// Clicking in the non drag thumb area of the scrollbar
			DragGrabOffset = Orientation == Orient_Horizontal ? (ThumbGeometry.GetLocalSize().X * 0.5f) : (ThumbGeometry.GetLocalSize().Y * 0.5f);
			bDraggingThumb = true;

			ExecuteOnUserScrolled( MyGeometry, MouseEvent );
		}
	}

	if( bDraggingThumb )
	{
		return FReply::Handled().CaptureMouse(AsShared()).SetUserFocus(AsShared(), DragFocusCause);
	}
	else
	{
		return FReply::Unhandled();
	}
}

FReply SScrollBar::OnMouseButtonUp( const FGeometry& MyGeometry, const FPointerEvent& MouseEvent )
{
	if ( MouseEvent.GetEffectingButton() == EKeys::LeftMouseButton )
	{
		bDraggingThumb = false;
		return FReply::Handled().ReleaseMouseCapture();
	}
	else
	{
		return FReply::Unhandled();
	}
}

FReply SScrollBar::OnMouseMove( const FGeometry& MyGeometry, const FPointerEvent& MouseEvent )
{
	if ( this->HasMouseCapture() )
	{
		if (!MouseEvent.GetCursorDelta().IsZero())
		{
			if (OnUserScrolled.IsBound())
			{
				ExecuteOnUserScrolled(MyGeometry, MouseEvent);
			}
			return FReply::Handled();
		}
	}
	
	return FReply::Unhandled();
}

void SScrollBar::OnMouseEnter(const FGeometry& MyGeometry, const FPointerEvent& MouseEvent)
{
	SBorder::OnMouseEnter(MyGeometry, MouseEvent);
	LastInteractionTime = FSlateApplication::Get().GetCurrentTime();
}

void SScrollBar::OnMouseLeave(const FPointerEvent& MouseEvent)
{
	SBorder::OnMouseLeave(MouseEvent);
	LastInteractionTime = FSlateApplication::Get().GetCurrentTime();
}

void SScrollBar::ExecuteOnUserScrolled( const FGeometry& MyGeometry, const FPointerEvent& MouseEvent )
{
	const int32 AxisId = (Orientation == Orient_Horizontal) ? 0 : 1;
	const FGeometry TrackGeometry = FindChildGeometry( MyGeometry, Track.ToSharedRef() );
	const float UnclampedOffsetInTrack = TrackGeometry.AbsoluteToLocal( MouseEvent.GetScreenSpacePosition() )[ AxisId ] - DragGrabOffset;
	const float TrackSizeBiasedByMinThumbSize = TrackGeometry.GetLocalSize()[ AxisId ] - Track->GetMinThumbSize();
	const float ThumbOffsetInTrack = FMath::Clamp( UnclampedOffsetInTrack, 0.0f, TrackSizeBiasedByMinThumbSize );
	const float ThumbOffset = ThumbOffsetInTrack / TrackSizeBiasedByMinThumbSize;
	OnUserScrolled.ExecuteIfBound( ThumbOffset );
}

bool SScrollBar::IsNeeded() const
{
	return Track->IsNeeded();
}

float SScrollBar::DistanceFromTop() const
{
	return Track->DistanceFromTop();
}

float SScrollBar::DistanceFromBottom() const
{
	return Track->DistanceFromBottom();
}

SScrollBar::SScrollBar()
	: bDraggingThumb(false)
	, DragGrabOffset( 0.0f )
{
}

FSlateColor SScrollBar::GetTrackOpacity() const
{
<<<<<<< HEAD
	if (AlwaysShowScrollbar() && (Track->GetThumbSizeFraction() == 0.0f))
	{
		return FLinearColor(1, 1, 1, 0.5f);
	}
	else if (bDraggingThumb || IsHovered())
=======
	if (bDraggingThumb || IsHovered())
>>>>>>> 5edfa17c
	{
		return FLinearColor(1,1,1,1);
	}
	else if ((bAlwaysShowScrollbarTrack  && Track->GetThumbSizeFraction() > KINDA_SMALL_NUMBER) || AlwaysShowScrollbar())
	{
		return FLinearColor(1, 1, 1, 0.5f);
	}
	else
	{
		return FLinearColor(1,1,1,0);
	}
}

FLinearColor SScrollBar::GetThumbOpacity() const
{
	if (Track->GetThumbSizeFraction() <= 0.0f)
	{
		return FLinearColor(1, 1, 1, 0);
	}
	else if ( bDraggingThumb || IsHovered() )
	{
		return FLinearColor(1,1,1,1);
	}
	else
	{
		if ( bHideWhenNotInUse && !bAlwaysShowScrollbar )
		{
			const double LastInteractionDelta = bIsScrolling ? 0 : ( FSlateApplication::Get().GetCurrentTime() - LastInteractionTime );

			float ThumbOpacity = FMath::Lerp(1.0f, 0.0f, FMath::Clamp((float)( ( LastInteractionDelta - 0.2 ) / 0.2 ), 0.0f, 1.0f));
			return FLinearColor(1, 1, 1, ThumbOpacity);
		}
		else 
		{
			return FLinearColor(1, 1, 1, 0.75f);
		}
	}
}

void SScrollBar::BeginScrolling()
{
	bIsScrolling = true;
}

void SScrollBar::EndScrolling()
{
	bIsScrolling = false;
	LastInteractionTime = FSlateApplication::Get().GetCurrentTime();
}

const FSlateBrush* SScrollBar::GetDragThumbImage() const
{
	if ( bDraggingThumb )
	{
		return DraggedThumbImage;
	}
	else if (DragThumb->IsHovered())
	{
		return HoveredThumbImage;
	}
	else
	{
		return NormalThumbImage;
	}
}

EVisibility SScrollBar::ShouldBeVisible() const
{
	if ( this->HasMouseCapture() )
	{
		return EVisibility::Visible;
	}
	else if( Track->IsNeeded() )
	{
		return UserVisibility.Get();
	}
	else
	{
		return EVisibility::Collapsed;
	}
}

bool SScrollBar::IsScrolling() const
{
	return bDraggingThumb;
}

EOrientation SScrollBar::GetOrientation() const
{
	return Orientation;
}

void SScrollBar::SetStyle(const FScrollBarStyle* InStyle)
{
	const FScrollBarStyle* Style = InStyle;

	if (Style == nullptr)
	{
		FArguments Defaults;
		Style = Defaults._Style;
	}

	check(Style);

	NormalThumbImage = &Style->NormalThumbImage;
	HoveredThumbImage = &Style->HoveredThumbImage;
	DraggedThumbImage = &Style->DraggedThumbImage;

	if (Orientation == Orient_Vertical)
	{
		BackgroundBrush = &Style->VerticalBackgroundImage;
		TopBrush = &Style->VerticalTopSlotImage;
		BottomBrush = &Style->VerticalBottomSlotImage;
	}
	else
	{
		BackgroundBrush = &Style->HorizontalBackgroundImage;
		TopBrush = &Style->HorizontalTopSlotImage;
		BottomBrush = &Style->HorizontalBottomSlotImage;
	}
}

void SScrollBar::SetDragFocusCause(EFocusCause InDragFocusCause)
{
	DragFocusCause = InDragFocusCause;
}

void SScrollBar::SetThickness(TAttribute<FVector2D> InThickness)
{
	ThicknessSpacer->SetSize(InThickness);
}

void SScrollBar::SetScrollBarAlwaysVisible(bool InAlwaysVisible)
{
	bAlwaysShowScrollbar = InAlwaysVisible;

	if ( InAlwaysVisible )
	{
		Visibility = EVisibility::Visible;
	}
	else
	{
		Visibility = TAttribute<EVisibility>(SharedThis(this), &SScrollBar::ShouldBeVisible);
	}
	Track->SetIsAlwaysVisible(InAlwaysVisible);
}

void SScrollBar::SetScrollBarTrackAlwaysVisible(bool InAlwaysVisible)
{
	bAlwaysShowScrollbarTrack = InAlwaysVisible;
}

bool SScrollBar::AlwaysShowScrollbar() const
{
	return bAlwaysShowScrollbar;
}<|MERGE_RESOLUTION|>--- conflicted
+++ resolved
@@ -218,15 +218,7 @@
 
 FSlateColor SScrollBar::GetTrackOpacity() const
 {
-<<<<<<< HEAD
-	if (AlwaysShowScrollbar() && (Track->GetThumbSizeFraction() == 0.0f))
-	{
-		return FLinearColor(1, 1, 1, 0.5f);
-	}
-	else if (bDraggingThumb || IsHovered())
-=======
 	if (bDraggingThumb || IsHovered())
->>>>>>> 5edfa17c
 	{
 		return FLinearColor(1,1,1,1);
 	}
