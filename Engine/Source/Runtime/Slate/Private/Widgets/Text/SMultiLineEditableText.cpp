--- conflicted
+++ resolved
@@ -10,230 +10,6 @@
 #include "ReflectionMetadata.h"
 #include "IMenu.h"
 
-<<<<<<< HEAD
-void SMultiLineEditableText::FCursorInfo::SetCursorLocationAndCalculateAlignment(const FTextLayout& InTextLayout, const FTextLocation& InCursorPosition)
-{
-	FTextLocation NewCursorPosition = InCursorPosition;
-	ECursorAlignment NewAlignment = ECursorAlignment::Left;
-
-	{
-		const int32 CursorLineIndex = InCursorPosition.GetLineIndex();
-		const int32 CursorOffset = InCursorPosition.GetOffset();
-
-		// A CursorOffset of zero could mark the end of an empty line, but we don't need to adjust the cursor for an empty line
-		if (CursorOffset > 0)
-		{
-			const TArray<FTextLayout::FLineModel>& Lines = InTextLayout.GetLineModels();
-			const FTextLayout::FLineModel& Line = Lines[CursorLineIndex];
-			if (Line.Text->Len() == CursorOffset)
-			{
-				// We need to move the cursor back one from where it currently is; this keeps the interaction point the same 
-				// (since the cursor is aligned to the right), but visually draws the cursor in the correct place
-				NewCursorPosition = FTextLocation(NewCursorPosition, -1);
-				NewAlignment = ECursorAlignment::Right;
-			}
-		}
-	}
-
-	SetCursorLocationAndAlignment(InTextLayout, NewCursorPosition, NewAlignment);
-}
-
-void SMultiLineEditableText::FCursorInfo::SetCursorLocationAndAlignment(const FTextLayout& InTextLayout, const FTextLocation& InCursorPosition, const ECursorAlignment InCursorAlignment)
-{
-	CursorPosition = InCursorPosition;
-	CursorAlignment = InCursorAlignment;
-	CursorTextDirection = TextBiDi::ETextDirection::LeftToRight;
-
-	// Get the text direction for the block under the cursor
-	{
-		const TArray<FTextLayout::FLineView>& LineViews = InTextLayout.GetLineViews();
-		const int32 LineViewIndex = InTextLayout.GetLineViewIndexForTextLocation(LineViews, InCursorPosition, InCursorAlignment == ECursorAlignment::Right);
-		if (LineViews.IsValidIndex(LineViewIndex))
-		{
-			const FTextLayout::FLineView& LineView = LineViews[LineViewIndex];
-			const int32 CursorOffset = InCursorPosition.GetOffset();
-
-			for (const auto& Block : LineView.Blocks)
-			{
-				const FTextRange BlockTextRange = Block->GetTextRange();
-				if (BlockTextRange.Contains(CursorOffset))
-				{
-					CursorTextDirection = Block->GetTextContext().TextDirection;
-					break;
-				}
-			}
-		}
-	}
-
-	LastCursorInteractionTime = FSlateApplication::Get().GetCurrentTime();
-}
-
-SMultiLineEditableText::FCursorInfo SMultiLineEditableText::FCursorInfo::CreateUndo() const
-{
-	FCursorInfo UndoData;
-	UndoData.CursorPosition = CursorPosition;
-	UndoData.CursorAlignment = CursorAlignment;
-	UndoData.CursorTextDirection = CursorTextDirection;
-	return UndoData;
-}
-
-void SMultiLineEditableText::FCursorInfo::RestoreFromUndo(const FCursorInfo& UndoData)
-{
-	CursorPosition = UndoData.CursorPosition;
-	CursorAlignment = UndoData.CursorAlignment;
-	CursorTextDirection = UndoData.CursorTextDirection;
-	LastCursorInteractionTime = FSlateApplication::Get().GetCurrentTime();
-}
-
-SMultiLineEditableText::FCursorLineHighlighter::FCursorLineHighlighter(const FCursorInfo* InCursorInfo)
-	: CursorInfo(InCursorInfo)
-{
-	check(CursorInfo);
-}
-
-int32 SMultiLineEditableText::FCursorLineHighlighter::OnPaint(const FPaintArgs& Args, const FTextLayout::FLineView& Line, const float OffsetX, const float Width, const FTextBlockStyle& DefaultStyle, const FGeometry& AllottedGeometry, const FSlateRect& MyClippingRect, FSlateWindowElementList& OutDrawElements, int32 LayerId, const FWidgetStyle& InWidgetStyle, bool bParentEnabled) const
-{
-	const FVector2D Location(Line.Offset.X + OffsetX, Line.Offset.Y);
-	const FVector2D Size(Width, Line.TextSize.Y);
-
-	FLinearColor CursorColorAndOpacity = InWidgetStyle.GetForegroundColor();
-
-	const float FontMaxCharHeight = FTextEditHelper::GetFontHeight(DefaultStyle.Font);
-	const float CursorWidth = FTextEditHelper::CalculateCaretWidth(FontMaxCharHeight);
-	const double CurrentTime = FSlateApplication::Get().GetCurrentTime();
-
-	// The block size and offset values are pre-scaled, so we need to account for that when converting the block offsets into paint geometry
-	const float InverseScale = Inverse(AllottedGeometry.Scale);
-
-	// The cursor is always visible (i.e. not blinking) when we're interacting with it; otherwise it might get lost.
-	const bool bForceCursorVisible = (CurrentTime - CursorInfo->GetLastCursorInteractionTime()) < EditableTextDefs::CaretBlinkPauseTime;
-	float CursorOpacity = (bForceCursorVisible)
-		? 1.0f
-		: FMath::RoundToFloat( FMath::MakePulsatingValue( CurrentTime, EditableTextDefs::BlinksPerSecond ));
-
-	CursorOpacity *= CursorOpacity;	// Squared falloff, because it looks more interesting
-	CursorColorAndOpacity.A = CursorOpacity;
-
-	// @todo: Slate Styles - make this brush part of the widget style
-	const FSlateBrush* CursorBrush = FCoreStyle::Get().GetBrush("EditableText.SelectionBackground");
-
-	ECursorAlignment VisualCursorAlignment = CursorInfo->GetCursorAlignment();
-	if (CursorInfo->GetCursorTextDirection() == TextBiDi::ETextDirection::RightToLeft)
-	{
-		// We need to flip the visual alignment for right-to-left text, as the start of the glyph is one the right hand side of the highlight
-		VisualCursorAlignment = VisualCursorAlignment == ECursorAlignment::Left ? ECursorAlignment::Right : ECursorAlignment::Left;
-	}
-	const FVector2D OptionalWidth = VisualCursorAlignment == ECursorAlignment::Right ? FVector2D(Size.X, 0) : FVector2D::ZeroVector;
-
-	FSlateDrawElement::MakeBox(
-		OutDrawElements,
-		LayerId,
-		AllottedGeometry.ToPaintGeometry(TransformVector(InverseScale, FVector2D(CursorWidth * AllottedGeometry.Scale, Size.Y)), FSlateLayoutTransform(TransformPoint(InverseScale, Location + OptionalWidth))),
-		CursorBrush,
-		MyClippingRect,
-		bParentEnabled ? ESlateDrawEffect::None : ESlateDrawEffect::DisabledEffect,
-		CursorColorAndOpacity*InWidgetStyle.GetColorAndOpacityTint()
-		);
-
-	return LayerId;
-}
-
-TSharedRef< SMultiLineEditableText::FCursorLineHighlighter > SMultiLineEditableText::FCursorLineHighlighter::Create(const FCursorInfo* InCursorInfo)
-{
-	return MakeShareable( new SMultiLineEditableText::FCursorLineHighlighter(InCursorInfo) );
-}
-
-SMultiLineEditableText::FTextCompositionHighlighter::FTextCompositionHighlighter()
-{
-}
-
-int32 SMultiLineEditableText::FTextCompositionHighlighter::OnPaint( const FPaintArgs& Args, const FTextLayout::FLineView& Line, const float OffsetX, const float Width, const FTextBlockStyle& DefaultStyle, const FGeometry& AllottedGeometry, const FSlateRect& MyClippingRect, FSlateWindowElementList& OutDrawElements, int32 LayerId, const FWidgetStyle& InWidgetStyle, bool bParentEnabled ) const
-{
-	const FVector2D Location(Line.Offset.X + OffsetX, Line.Offset.Y);
-	const FVector2D Size(Width, Line.TextSize.Y);
-
-	// The block size and offset values are pre-scaled, so we need to account for that when converting the block offsets into paint geometry
-	const float InverseScale = Inverse(AllottedGeometry.Scale);
-
-	if (Size.X)
-	{
-		const FLinearColor LineColorAndOpacity = InWidgetStyle.GetForegroundColor();
-
-		// @todo: Slate Styles - make this brush part of the widget style
-		const FSlateBrush* CompositionBrush = FCoreStyle::Get().GetBrush("EditableText.CompositionBackground");
-
-		// Draw composition background
-		FSlateDrawElement::MakeBox(
-			OutDrawElements,
-			++LayerId,
-			AllottedGeometry.ToPaintGeometry(TransformVector(InverseScale, Size), FSlateLayoutTransform(TransformPoint(InverseScale, Location))),
-			CompositionBrush,
-			MyClippingRect,
-			bParentEnabled ? ESlateDrawEffect::None : ESlateDrawEffect::DisabledEffect,
-			LineColorAndOpacity * InWidgetStyle.GetColorAndOpacityTint()
-		);
-	}
-
-	return LayerId;
-}
-
-TSharedRef< SMultiLineEditableText::FTextCompositionHighlighter > SMultiLineEditableText::FTextCompositionHighlighter::Create()
-{
-	return MakeShareable( new SMultiLineEditableText::FTextCompositionHighlighter() );
-}
-
-SMultiLineEditableText::FTextSelectionRunRenderer::FTextSelectionRunRenderer()
-{
-}
-
-int32 SMultiLineEditableText::FTextSelectionRunRenderer::OnPaint( const FPaintArgs& Args, const FTextLayout::FLineView& Line, const TSharedRef< ISlateRun >& Run, const TSharedRef< ILayoutBlock >& Block, const FTextBlockStyle& DefaultStyle, const FGeometry& AllottedGeometry, const FSlateRect& MyClippingRect, FSlateWindowElementList& OutDrawElements, int32 LayerId, const FWidgetStyle& InWidgetStyle, bool bParentEnabled ) const 
-{
-	FVector2D Location( Block->GetLocationOffset() );
-	Location.Y = Line.Offset.Y;
-
-	// If we've not been set to an explicit color, calculate a suitable one from the linked color
-	const FLinearColor SelectionBackgroundColorAndOpacity = DefaultStyle.SelectedBackgroundColor.IsColorSpecified() 
-		? DefaultStyle.SelectedBackgroundColor.GetSpecifiedColor() * InWidgetStyle.GetColorAndOpacityTint()
-		: ((FLinearColor::White - DefaultStyle.SelectedBackgroundColor.GetColor(InWidgetStyle))*0.5f + FLinearColor(-0.2f, -0.05f, 0.15f)) * InWidgetStyle.GetColorAndOpacityTint();
-
-	// The block size and offset values are pre-scaled, so we need to account for that when converting the block offsets into paint geometry
-	const float InverseScale = Inverse(AllottedGeometry.Scale);
-
-	// We still want to show a small selection outline on empty lines to make it clear that the line itself is selected despite being empty
-	const float MinHighlightWidth = (Line.Range.IsEmpty()) ? 4.0f * AllottedGeometry.Scale : 0.0f;
-	const float HighlightWidth = FMath::Max(Block->GetSize().X, MinHighlightWidth);
-	if (HighlightWidth > 0.0f)
-	{
-		// Draw the actual highlight rectangle
-		FSlateDrawElement::MakeBox(
-			OutDrawElements,
-			++LayerId,
-			AllottedGeometry.ToPaintGeometry(TransformVector(InverseScale, FVector2D(HighlightWidth, Line.Size.Y)), FSlateLayoutTransform(TransformPoint(InverseScale, Location))),
-			&DefaultStyle.HighlightShape,
-			MyClippingRect,
-			bParentEnabled && bHasKeyboardFocus ? ESlateDrawEffect::None : ESlateDrawEffect::DisabledEffect,
-			SelectionBackgroundColorAndOpacity
-		);
-	}
-
-	/*
-	FLinearColor InvertedForeground = FLinearColor::White - InWidgetStyle.GetForegroundColor();
-	InvertedForeground.A = InWidgetStyle.GetForegroundColor().A;
-
-	FWidgetStyle WidgetStyle( InWidgetStyle );
-	WidgetStyle.SetForegroundColor( InvertedForeground );
-	*/
-
-	return Run->OnPaint( Args, Line, Block, DefaultStyle, AllottedGeometry, MyClippingRect, OutDrawElements, LayerId, InWidgetStyle, bParentEnabled );
-}
-
-TSharedRef< SMultiLineEditableText::FTextSelectionRunRenderer > SMultiLineEditableText::FTextSelectionRunRenderer::Create()
-{
-	return MakeShareable( new SMultiLineEditableText::FTextSelectionRunRenderer() );
-}
-
-=======
->>>>>>> e58dcb1b
 SMultiLineEditableText::SMultiLineEditableText()
 	: bSelectAllTextWhenFocused(false)
 	, bIsReadOnly(false)
@@ -403,59 +179,19 @@
 
 void SMultiLineEditableText::OnVScrollBarMoved(const float InScrollOffsetFraction)
 {
-<<<<<<< HEAD
-	const FText EditedText = GetEditableText();
-
-	Marshaller->ClearDirty();
-
-	const bool HasTextChanged = !EditedText.ToString().Equals(TextToSet.ToString(), ESearchCase::CaseSensitive);
-	if (HasTextChanged || bForce)
-	{
-		const FString& TextToSetString = TextToSet.ToString();
-
-		ClearSelection();
-		TextLayout->ClearLines();
-
-		Marshaller->SetText(TextToSetString, *TextLayout);
-
-		const TArray< FTextLayout::FLineModel >& Lines = TextLayout->GetLineModels();
-		if(Lines.Num() == 0)
-		{
-			TSharedRef< FString > LineText = MakeShareable(new FString());
-
-			// Create an empty run
-			TArray< TSharedRef< IRun > > Runs;
-			Runs.Add(FSlateTextRun::Create(FRunInfo(), LineText, TextStyle));
-
-			TextLayout->AddLine(FTextLayout::FNewLineData(MoveTemp(LineText), MoveTemp(Runs)));
-		}
-
-		{
-			const FTextLocation OldCursorPos = CursorInfo.GetCursorInteractionLocation();
-=======
 	EditableTextLayout->SetVerticalScrollFraction(InScrollOffsetFraction);
 	OnVScrollBarUserScrolled.ExecuteIfBound(InScrollOffsetFraction);
 }
->>>>>>> e58dcb1b
 
 bool SMultiLineEditableText::IsTextReadOnly() const
 {
 	return bIsReadOnly.Get(false);
 }
 
-<<<<<<< HEAD
-				CursorInfo.SetCursorLocationAndCalculateAlignment(*TextLayout, NewCursorPosition);
-				OnCursorMoved.ExecuteIfBound(CursorInfo.GetCursorInteractionLocation());
-				UpdatePreferredCursorScreenOffsetInLine();
-				UpdateCursorHighlight();
-			}
-		}
-=======
 bool SMultiLineEditableText::IsTextPassword() const
 {
 	return false;
 }
->>>>>>> e58dcb1b
 
 bool SMultiLineEditableText::IsMultiLineTextEdit() const
 {
@@ -601,1667 +337,8 @@
 
 void SMultiLineEditableText::OnFocusLost( const FFocusEvent& InFocusEvent )
 {
-<<<<<<< HEAD
-	// We're no longer changing text
-	check(bIsChangingText);
-	bIsChangingText = false;
-
-	const FText EditedText = GetEditableText();
-
-	// Has the text changed?
-	const bool HasTextChanged = !EditedText.ToString().Equals(StateBeforeChangingText.Text.ToString(), ESearchCase::CaseSensitive);
-	if (HasTextChanged)
-	{
-		// Save text state
-		SaveText(EditedText);
-
-		// Text was actually changed, so push the undo state we previously saved off
-		PushUndoState(StateBeforeChangingText);
-
-		// We're done with this state data now.  Clear out any old data.
-		StateBeforeChangingText = FUndoState();
-
-		TextLayout->UpdateIfNeeded();
-
-		// Let outsiders know that the text content has been changed
-		OnTextChanged.ExecuteIfBound(EditedText);
-		
-		OnCursorMoved.ExecuteIfBound(CursorInfo.GetCursorInteractionLocation());
-
-		// Update the desired cursor position, since typing will have moved it
-		UpdatePreferredCursorScreenOffsetInLine();
-
-		// If the marshaller we're using requires live text updates (eg, because it injects formatting into the source text)
-		// then we need to force a SetEditableText here so that it can update the new editable text with any extra formatting
-		if (Marshaller->RequiresLiveUpdate())
-		{
-			ForceRefreshTextLayout(EditedText);
-		}
-	}
-}
-
-void SMultiLineEditableText::SaveText(const FText& TextToSave)
-{
-	// Don't set text if the text attribute has a 'getter' binding on it, otherwise we'd blow away
-	// that binding.  If there is a getter binding, then we'll assume it will provide us with
-	// updated text after we've fired our 'text changed' callbacks
-	if (!BoundText.IsBound())
-	{
-		BoundText.Set(TextToSave);
-	}
-}
-
-bool SMultiLineEditableText::GetIsReadOnly() const
-{
-	return IsReadOnly.Get();
-}
-
-void SMultiLineEditableText::BackspaceChar()
-{
-	if( AnyTextSelected() )
-	{
-		// Delete selected text
-		DeleteSelectedText();
-	}
-	else
-	{
-		const FTextLocation CursorInteractionPosition = CursorInfo.GetCursorInteractionLocation();
-		FTextLocation FinalCursorLocation = CursorInteractionPosition;
-
-		const TArray< FTextLayout::FLineModel >& Lines = TextLayout->GetLineModels();
-
-		//If we are at the very beginning of the line...
-		if (CursorInteractionPosition.GetOffset() == 0)
-		{
-			//And if the current line isn't the very first line then...
-			if (CursorInteractionPosition.GetLineIndex() > 0)
-			{
-				const int32 PreviousLineIndex = CursorInteractionPosition.GetLineIndex() - 1;
-				const int32 CachePreviousLinesCurrentLength = Lines[PreviousLineIndex].Text->Len();
-				if (TextLayout->JoinLineWithNextLine(PreviousLineIndex))
-				{
-					//Update the cursor so it appears at the end of the previous line,
-					//as we're going to delete the imaginary \n separating them
-					FinalCursorLocation = FTextLocation(PreviousLineIndex, CachePreviousLinesCurrentLength);
-				}
-			}
-			//else do nothing as the FinalCursorLocation is already correct
-		}
-		else
-		{
-			// Delete character to the left of the caret
-			if (TextLayout->RemoveAt(FTextLocation(CursorInteractionPosition, -1)))
-			{
-				// Adjust caret position one to the left
-				FinalCursorLocation = FTextLocation(CursorInteractionPosition, -1);
-			}
-		}
-
-		CursorInfo.SetCursorLocationAndCalculateAlignment(*TextLayout, FinalCursorLocation);
-
-		ClearSelection();
-		UpdateCursorHighlight();
-	}
-}
-
-/**
- * This gets executed by the context menu and should only attempt to delete any selected text
- */
-void SMultiLineEditableText::ExecuteDeleteAction()
-{
-	if (!IsReadOnly.Get() && AnyTextSelected())
-	{
-		StartChangingText();
-
-		// Delete selected text
-		DeleteSelectedText();
-
-		FinishChangingText();
-	}
-}
-
-bool SMultiLineEditableText::CanExecuteDelete() const
-{
-	bool bCanExecute = true;
-
-	// Can't execute if this is a read-only control
-	if (IsReadOnly.Get())
-	{
-		bCanExecute = false;
-	}
-
-	// Can't execute unless there is some text selected
-	if (!AnyTextSelected())
-	{
-		bCanExecute = false;
-	}
-
-	return bCanExecute;
-}
-
-void SMultiLineEditableText::DeleteChar()
-{
-	if( !IsReadOnly.Get() )
-	{
-		if( AnyTextSelected() )
-		{
-			// Delete selected text
-			DeleteSelectedText();
-		}
-		else
-		{
-			const FTextLocation CursorInteractionPosition = CursorInfo.GetCursorInteractionLocation();
-			FTextLocation FinalCursorLocation = CursorInteractionPosition;
-
-			const TArray< FTextLayout::FLineModel >& Lines = TextLayout->GetLineModels();
-			const FTextLayout::FLineModel& Line = Lines[CursorInteractionPosition.GetLineIndex()];
-
-			//If we are at the very beginning of the line...
-			if (Line.Text->Len() == 0)
-			{
-				//And if the current line isn't the very last line then...
-				if (Lines.IsValidIndex(CursorInteractionPosition.GetLineIndex() + 1))
-				{
-					TextLayout->RemoveLine(CursorInteractionPosition.GetLineIndex());
-				}
-				//else do nothing as the FinalCursorLocation is already correct
-			}
-			else if (CursorInteractionPosition.GetOffset() >= Line.Text->Len())
-			{
-				//And if the current line isn't the very last line then...
-				if (Lines.IsValidIndex(CursorInteractionPosition.GetLineIndex() + 1))
-				{
-					if (TextLayout->JoinLineWithNextLine(CursorInteractionPosition.GetLineIndex()))
-					{
-						//else do nothing as the FinalCursorLocation is already correct
-					}
-				}
-				//else do nothing as the FinalCursorLocation is already correct
-			}
-			else
-			{
-				// Delete character to the right of the caret
-				TextLayout->RemoveAt(CursorInteractionPosition);
-				//do nothing to the cursor as the FinalCursorLocation is already correct
-			}
-
-			CursorInfo.SetCursorLocationAndCalculateAlignment(*TextLayout, FinalCursorLocation);
-
-			ClearSelection();
-			UpdateCursorHighlight();
-		}
-	}
-}
-
-bool SMultiLineEditableText::CanTypeCharacter(const TCHAR CharInQuestion) const
-{
-	return true;
-}
-
-void SMultiLineEditableText::TypeChar( const int32 Character )
-{
-	if( AnyTextSelected() )
-	{
-		// Delete selected text
-		DeleteSelectedText();
-	}
-
-	// Certain characters are not allowed
-	bool bIsCharAllowed = true;
-	{
-		if( Character == TEXT('\t') )
-		{
-			bIsCharAllowed = true;
-		}
-		else if( Character <= 0x1F )
-		{
-			bIsCharAllowed = false;
-		}
-	}
-
-	if( bIsCharAllowed )
-	{
-		const FTextLocation CursorInteractionPosition = CursorInfo.GetCursorInteractionLocation();
-		const TArray< FTextLayout::FLineModel >& Lines = TextLayout->GetLineModels();
-		const FTextLayout::FLineModel& Line = Lines[ CursorInteractionPosition.GetLineIndex() ];
-
-		// Insert character at caret position
-		TextLayout->InsertAt( CursorInteractionPosition, Character );
-
-		// Advance caret position
-		ClearSelection();
-		const FTextLocation FinalCursorLocation = FTextLocation( CursorInteractionPosition.GetLineIndex(), FMath::Min( CursorInteractionPosition.GetOffset() + 1, Line.Text->Len() ) );
-
-		CursorInfo.SetCursorLocationAndCalculateAlignment(*TextLayout, FinalCursorLocation);
-		UpdateCursorHighlight();
-	}
-}
-
-void SMultiLineEditableText::DeleteSelectedText()
-{
-	if( AnyTextSelected() )
-	{
-		const FTextLocation CursorInteractionPosition = CursorInfo.GetCursorInteractionLocation();
-		FTextLocation SelectionLocation = SelectionStart.Get(CursorInteractionPosition);
-		FTextSelection Selection(SelectionLocation, CursorInteractionPosition);
-
-		int32 SelectionBeginningLineIndex = Selection.GetBeginning().GetLineIndex();
-		int32 SelectionBeginningLineOffset = Selection.GetBeginning().GetOffset();
-
-		int32 SelectionEndLineIndex = Selection.GetEnd().GetLineIndex();
-		int32 SelectionEndLineOffset = Selection.GetEnd().GetOffset();
-
-		if (SelectionBeginningLineIndex == SelectionEndLineIndex)
-		{
-			TextLayout->RemoveAt(FTextLocation(SelectionBeginningLineIndex, SelectionBeginningLineOffset), SelectionEndLineOffset - SelectionBeginningLineOffset);
-			//Do nothing to the cursor as it is already in the correct location
-		}
-		else
-		{
-			const TArray< FTextLayout::FLineModel >& Lines = TextLayout->GetLineModels();
-			const FTextLayout::FLineModel& EndLine = Lines[SelectionEndLineIndex];
-
-			if (EndLine.Text->Len() == SelectionEndLineOffset)
-			{ 
-				TextLayout->RemoveLine(SelectionEndLineIndex);
-			}
-			else
-			{
-				TextLayout->RemoveAt(FTextLocation(SelectionEndLineIndex, 0), SelectionEndLineOffset);
-			}
-
-			for (int32 LineIndex = SelectionEndLineIndex - 1; LineIndex > SelectionBeginningLineIndex; LineIndex--)
-			{
-				TextLayout->RemoveLine(LineIndex);
-			}
-
-			const FTextLayout::FLineModel& BeginLine = Lines[SelectionBeginningLineIndex];
-			TextLayout->RemoveAt(FTextLocation(SelectionBeginningLineIndex, SelectionBeginningLineOffset), BeginLine.Text->Len() - SelectionBeginningLineOffset);
-
-			TextLayout->JoinLineWithNextLine(SelectionBeginningLineIndex);
-
-			if (Lines.Num() == 0)
-			{
-				const TSharedRef< FString > EmptyText = MakeShareable(new FString());
-				TArray< TSharedRef< IRun > > Runs;
-				Runs.Add(FSlateTextRun::Create(FRunInfo(), EmptyText, TextStyle));
-
-				TextLayout->AddLine(FTextLayout::FNewLineData(MoveTemp(EmptyText), MoveTemp(Runs)));
-			}
-		}
-
-		// Clear selection
-		ClearSelection();
-		const FTextLocation FinalCursorLocation = FTextLocation(SelectionBeginningLineIndex, SelectionBeginningLineOffset);
-		CursorInfo.SetCursorLocationAndCalculateAlignment(*TextLayout, FinalCursorLocation);
-		UpdateCursorHighlight();
-	}
-}
-
-FReply SMultiLineEditableText::MoveCursor( FMoveCursor Args )
-{
-	// We can't use the keyboard to move the cursor while composing, as the IME has control over it
-	if(TextInputMethodContext->IsComposing && Args.GetMoveMethod() != ECursorMoveMethod::ScreenPosition)
-	{
-		return FReply::Handled();
-	}
-
-	bool bAllowMoveCursor = true;
-	FTextLocation NewCursorPosition;
-	FTextLocation CursorPosition = CursorInfo.GetCursorInteractionLocation();
-
-	// If we have selected text, the cursor needs to:
-	// a) Jump to the start of the selection if moving the cursor Left or Up
-	// b) Jump to the end of the selection if moving the cursor Right or Down
-	// This is done regardless of whether the selection was made left-to-right, or right-to-left
-	// This also needs to be done *before* moving to word boundaries, or moving vertically, as the 
-	// start point needs to be the start or end of the selection depending on the above rules
-	if ( Args.GetAction() == ECursorAction::MoveCursor && Args.GetMoveMethod() != ECursorMoveMethod::ScreenPosition && AnyTextSelected( ) )
-	{
-		if (Args.IsHorizontalMovement())
-		{
-			// If we're moving the cursor horizontally, we just snap to the start or end of the selection rather than 
-			// move the cursor by the normal movement rules
-			bAllowMoveCursor = false;
-		}
-
-		// Work out which edge of the selection we need to start at
-		bool bSnapToSelectionStart =
-			Args.GetMoveMethod() == ECursorMoveMethod::Cardinal &&
-			(Args.GetMoveDirection().X < 0.0f || Args.GetMoveDirection().Y < 0.0f);
-
-
-		// Adjust the current cursor position - also set the new cursor position so that the bAllowMoveCursor == false case is handled
-		const FTextSelection Selection(SelectionStart.GetValue(), CursorPosition);
-		CursorPosition = bSnapToSelectionStart ? Selection.GetBeginning() : Selection.GetEnd();
-		NewCursorPosition = CursorPosition;
-
-		// If we're snapping to a word boundary, but the selection was already at a word boundary, don't let the cursor move any more
-		if (Args.GetGranularity() == ECursorMoveGranularity::Word && IsAtWordStart(NewCursorPosition))
-		{
-			bAllowMoveCursor = false;
-		}
-	}
-
-	TOptional<ECursorAlignment> NewCursorAlignment;
-	bool bUpdatePreferredCursorScreenOffsetInLine = false;
-	if (bAllowMoveCursor)
-	{
-		if ( Args.GetMoveMethod() == ECursorMoveMethod::Cardinal )
-		{
-			if ( Args.GetGranularity() == ECursorMoveGranularity::Character )
-			{
-				if ( Args.IsHorizontalMovement() )
-				{
-					NewCursorPosition = TranslatedLocation( CursorPosition, Args.GetMoveDirection().X );
-					bUpdatePreferredCursorScreenOffsetInLine = true;
-				}
-				else
-				{
-					TranslateLocationVertical( CursorPosition, Args.GetMoveDirection().Y, Args.GetGeometryScale(), NewCursorPosition, NewCursorAlignment );
-				}
-			}
-			else
-			{
-				checkSlow( Args.IsHorizontalMovement() );
-				checkSlow( Args.GetGranularity() == ECursorMoveGranularity::Word );
-				checkSlow( Args.GetMoveDirection().X != 0 );
-				NewCursorPosition = ScanForWordBoundary( CursorPosition, Args.GetMoveDirection().X );
-				bUpdatePreferredCursorScreenOffsetInLine = true;
-			}
-		}
-		else if ( Args.GetMoveMethod() == ECursorMoveMethod::ScreenPosition )
-		{
-			ETextHitPoint HitPoint = ETextHitPoint::WithinText;
-			NewCursorPosition = TextLayout->GetTextLocationAt( Args.GetLocalPosition() * Args.GetGeometryScale(), &HitPoint );
-			bUpdatePreferredCursorScreenOffsetInLine = true;
-
-			// Moving with the mouse behaves a bit differently to moving with the keyboard, as clicking at the end of a wrapped line needs to place the cursor there
-			// rather than at the start of the next line (which is tricky since they have the same index according to GetTextLocationAt!).
-			// We use the HitPoint to work this out and then adjust the cursor position accordingly
-			if ( HitPoint == ETextHitPoint::RightGutter )
-			{
-				NewCursorPosition = FTextLocation( NewCursorPosition, -1 );
-				NewCursorAlignment = ECursorAlignment::Right;
-			}
-		}
-		else
-		{
-			checkfSlow(false, TEXT("Unknown ECursorMoveMethod value"));
-		}
-	}
-
-	if (Args.GetAction() == ECursorAction::SelectText)
-	{
-		// We are selecting text. Just remember where the selection started.
-		// The cursor is implicitly the other endpoint.
-		if (!SelectionStart.IsSet())
-		{
-			this->SelectionStart = CursorPosition;
-		}
-	}
-	else
-	{
-		// No longer selection text; clear the selection!
-		this->ClearSelection();
-	}
-
-	if (NewCursorAlignment.IsSet())
-	{
-		CursorInfo.SetCursorLocationAndAlignment(*TextLayout, NewCursorPosition, NewCursorAlignment.GetValue());
-	}
-	else
-	{
-		CursorInfo.SetCursorLocationAndCalculateAlignment(*TextLayout, NewCursorPosition);
-	}
-
-	OnCursorMoved.ExecuteIfBound(CursorInfo.GetCursorInteractionLocation());
-
-	if (bUpdatePreferredCursorScreenOffsetInLine)
-	{
-		UpdatePreferredCursorScreenOffsetInLine();
-	}
-
-	UpdateCursorHighlight();
-
-	// If we've moved the cursor while composing, we need to end the current composition session
-	// Note: You should only be able to do this via the mouse due to the check at the top of this function
-	if(TextInputMethodContext->IsComposing)
-	{
-		ITextInputMethodSystem* const TextInputMethodSystem = FSlateApplication::Get().GetTextInputMethodSystem();
-		if(TextInputMethodSystem)
-		{
-			TextInputMethodSystem->DeactivateContext(TextInputMethodContext.ToSharedRef());
-			TextInputMethodSystem->ActivateContext(TextInputMethodContext.ToSharedRef());
-		}
-	}
-
-	return FReply::Handled();
-}
-
-void SMultiLineEditableText::UpdateCursorHighlight()
-{
-	PositionToScrollIntoView = FScrollInfo(CursorInfo.GetCursorInteractionLocation(), CursorInfo.GetCursorAlignment());
-	EnsureActiveTick();
-
-	RemoveCursorHighlight();
-
-	static const int32 CompositionRangeZOrder = 1; // draw above the text
-	static const int32 CursorZOrder = 2; // draw above the text and the composition
-
-	const FTextLocation CursorInteractionPosition = CursorInfo.GetCursorInteractionLocation();
-	const FTextLocation SelectionLocation = SelectionStart.Get( CursorInteractionPosition );
-
-	const bool bHasKeyboardFocus = HasKeyboardFocus();
-	const bool bIsComposing = TextInputMethodContext->IsComposing;
-	const bool bHasSelection = SelectionLocation != CursorInteractionPosition;
-
-	if ( bIsComposing )
-	{
-		FTextLayout::FTextOffsetLocations OffsetLocations;
-		TextLayout->GetTextOffsetLocations(OffsetLocations);
-
-		const FTextLocation CompositionBeginLocation = OffsetLocations.OffsetToTextLocation(TextInputMethodContext->CompositionBeginIndex);
-		const FTextLocation CompositionEndLocation = OffsetLocations.OffsetToTextLocation(TextInputMethodContext->CompositionBeginIndex + TextInputMethodContext->CompositionLength);
-
-		// Composition should never span more than one (hard) line
-		if ( CompositionBeginLocation.GetLineIndex() == CompositionEndLocation.GetLineIndex() )
-		{
-			const FTextRange Range(CompositionBeginLocation.GetOffset(), CompositionEndLocation.GetOffset());
-
-			// We only draw the composition highlight if the cursor is within the composition range
-			const bool bCursorInRange = (CompositionBeginLocation.GetLineIndex() == CursorInteractionPosition.GetLineIndex() && Range.InclusiveContains(CursorInteractionPosition.GetOffset()));
-			if (!Range.IsEmpty() && bCursorInRange)
-			{
-				TextLayout->AddLineHighlight(FTextLineHighlight(CompositionBeginLocation.GetLineIndex(), Range, CompositionRangeZOrder, TextCompositionHighlighter.ToSharedRef()));
-			}
-		}
-	}
-	else if ( bHasSelection )
-	{
-		const FTextSelection Selection( SelectionLocation, CursorInteractionPosition );
-
-		const int32 SelectionBeginningLineIndex = Selection.GetBeginning().GetLineIndex();
-		const int32 SelectionBeginningLineOffset = Selection.GetBeginning().GetOffset();
-		
-		const int32 SelectionEndLineIndex = Selection.GetEnd().GetLineIndex();
-		const int32 SelectionEndLineOffset = Selection.GetEnd().GetOffset();
-
-		TextSelectionRunRenderer->SetHasKeyboardFocus(bHasKeyboardFocus);
-
-		if ( SelectionBeginningLineIndex == SelectionEndLineIndex )
-		{
-			const FTextRange Range(SelectionBeginningLineOffset, SelectionEndLineOffset);
-			TextLayout->AddRunRenderer(FTextRunRenderer(SelectionBeginningLineIndex, Range, TextSelectionRunRenderer.ToSharedRef()));
-		}
-		else
-		{
-			const TArray< FTextLayout::FLineModel >& Lines = TextLayout->GetLineModels();
-
-			for (int32 LineIndex = SelectionBeginningLineIndex; LineIndex <= SelectionEndLineIndex; LineIndex++)
-			{
-				if ( LineIndex == SelectionBeginningLineIndex )
-				{
-					const FTextRange Range(SelectionBeginningLineOffset, Lines[LineIndex].Text->Len());
-					TextLayout->AddRunRenderer(FTextRunRenderer(LineIndex, Range, TextSelectionRunRenderer.ToSharedRef()));
-				}
-				else if ( LineIndex == SelectionEndLineIndex )
-				{
-					const FTextRange Range(0, SelectionEndLineOffset);
-					TextLayout->AddRunRenderer(FTextRunRenderer(LineIndex, Range, TextSelectionRunRenderer.ToSharedRef()));
-				}
-				else
-				{
-					const FTextRange Range(0, Lines[LineIndex].Text->Len());
-					TextLayout->AddRunRenderer(FTextRunRenderer(LineIndex, Range, TextSelectionRunRenderer.ToSharedRef()));
-				}
-			}
-		}
-	}
-	
-	if ( bHasKeyboardFocus )
-	{
-		// The cursor mode uses the literal position rather than the interaction position
-		const FTextLocation CursorPosition = CursorInfo.GetCursorLocation();
-
-		const TArray< FTextLayout::FLineModel >& Lines = TextLayout->GetLineModels();
-		const int32 LineTextLength = Lines[CursorPosition.GetLineIndex()].Text->Len();
-
-		if (LineTextLength == 0)
-		{
-			TextLayout->AddLineHighlight(FTextLineHighlight(CursorPosition.GetLineIndex(), FTextRange(0, 0), CursorZOrder, CursorLineHighlighter.ToSharedRef()));
-		}
-		else if (CursorPosition.GetOffset() == LineTextLength)
-		{
-			TextLayout->AddLineHighlight(FTextLineHighlight(CursorPosition.GetLineIndex(), FTextRange(LineTextLength - 1, LineTextLength), CursorZOrder, CursorLineHighlighter.ToSharedRef()));
-		}
-		else
-		{
-			TextLayout->AddLineHighlight(FTextLineHighlight(CursorPosition.GetLineIndex(), FTextRange(CursorPosition.GetOffset(), CursorPosition.GetOffset() + 1), CursorZOrder, CursorLineHighlighter.ToSharedRef()));
-		}
-	}
-}
-
-void SMultiLineEditableText::RemoveCursorHighlight()
-{
-	TextLayout->ClearRunRenderers();
-	TextLayout->ClearLineHighlights();
-}
-
-void SMultiLineEditableText::UpdatePreferredCursorScreenOffsetInLine()
-{
-	PreferredCursorScreenOffsetInLine = TextLayout->GetLocationAt(CursorInfo.GetCursorInteractionLocation(), CursorInfo.GetCursorAlignment() == ECursorAlignment::Right).X;
-}
-
-void SMultiLineEditableText::JumpTo(ETextLocation JumpLocation, ECursorAction Action)
-{
-	// Utility function to count the number of fully visible lines (vertically)
-	// We consider this to be the number of lines on the current page
-	auto CountVisibleLines = [](const TArray<FTextLayout::FLineView>& LineViews, const float VisibleHeight) -> int32
-	{
-		int32 LinesInView = 0;
-		for (const auto& LineView : LineViews)
-		{
-			// The line view is scrolled such that lines above the top of the text area have negative offsets
-			if (LineView.Offset.Y >= 0.0f)
-			{
-				const float EndOffsetY = LineView.Offset.Y + LineView.Size.Y;
-				if (EndOffsetY <= VisibleHeight)
-				{
-					// Line is completely in view
-					++LinesInView;
-				}
-				else
-				{
-					// Line extends beyond the bottom of the text area - we've finished finding visible lines
-					break;
-				}
-			}
-		}
-		return LinesInView;
-	};
-
-	switch (JumpLocation)
-	{
-		case ETextLocation::BeginningOfLine:
-		{
-			const FTextLocation CursorInteractionPosition = CursorInfo.GetCursorInteractionLocation();
-			const TArray< FTextLayout::FLineView >& LineViews = TextLayout->GetLineViews();
-			const int32 CurrentLineViewIndex = TextLayout->GetLineViewIndexForTextLocation(LineViews, CursorInteractionPosition, CursorInfo.GetCursorAlignment() == ECursorAlignment::Right );
-
-			if (LineViews.IsValidIndex(CurrentLineViewIndex))
-			{
-				const FTextLayout::FLineView& CurrentLineView = LineViews[CurrentLineViewIndex];
-				
-				const FTextLocation OldCursorPosition = CursorInteractionPosition;
-				const FTextLocation NewCursorPosition = FTextLocation(OldCursorPosition.GetLineIndex(), CurrentLineView.Range.BeginIndex);
-
-				if (Action == ECursorAction::SelectText)
-				{
-					if (!SelectionStart.IsSet())
-					{
-						this->SelectionStart = OldCursorPosition;
-					}
-				}
-				else
-				{
-					ClearSelection();
-				}
-
-				CursorInfo.SetCursorLocationAndCalculateAlignment(*TextLayout, NewCursorPosition);
-				OnCursorMoved.ExecuteIfBound(CursorInfo.GetCursorInteractionLocation());
-				UpdatePreferredCursorScreenOffsetInLine();
-				UpdateCursorHighlight();
-			}
-		}
-		break;
-
-		case ETextLocation::BeginningOfDocument:
-		{
-			const FTextLocation OldCursorPosition = CursorInfo.GetCursorInteractionLocation();
-			const FTextLocation NewCursorPosition = FTextLocation(0,0);
-
-			if (Action == ECursorAction::SelectText)
-			{
-				if (!SelectionStart.IsSet())
-				{
-					this->SelectionStart = OldCursorPosition;
-				}
-			}
-			else
-			{
-				ClearSelection();
-			}
-
-			CursorInfo.SetCursorLocationAndCalculateAlignment(*TextLayout, NewCursorPosition);
-			OnCursorMoved.ExecuteIfBound(CursorInfo.GetCursorInteractionLocation());
-			UpdatePreferredCursorScreenOffsetInLine();
-			UpdateCursorHighlight();
-		}
-		break;
-
-		case ETextLocation::EndOfLine:
-		{
-			const FTextLocation CursorInteractionPosition = CursorInfo.GetCursorInteractionLocation();
-			const TArray< FTextLayout::FLineView >& LineViews = TextLayout->GetLineViews();
-			const int32 CurrentLineViewIndex = TextLayout->GetLineViewIndexForTextLocation(LineViews, CursorInteractionPosition, CursorInfo.GetCursorAlignment() == ECursorAlignment::Right);
-
-			if (LineViews.IsValidIndex(CurrentLineViewIndex))
-			{
-				const FTextLayout::FLineView& CurrentLineView = LineViews[CurrentLineViewIndex];
-
-				const FTextLocation OldCursorPosition = CursorInteractionPosition;
-				const FTextLocation NewCursorPosition = FTextLocation(OldCursorPosition.GetLineIndex(), FMath::Max(0, CurrentLineView.Range.EndIndex - 1));
-
-				if (Action == ECursorAction::SelectText)
-				{
-					if (!SelectionStart.IsSet())
-					{
-						this->SelectionStart = OldCursorPosition;
-					}
-				}
-				else
-				{
-					ClearSelection();
-				}
-
-				CursorInfo.SetCursorLocationAndAlignment(*TextLayout, NewCursorPosition, ECursorAlignment::Right);
-				OnCursorMoved.ExecuteIfBound(CursorInfo.GetCursorInteractionLocation());
-				UpdatePreferredCursorScreenOffsetInLine();
-				UpdateCursorHighlight();
-			}
-		}
-		break;
-
-		case ETextLocation::EndOfDocument:
-		{
-			if (!TextLayout->IsEmpty())
-			{
-				const FTextLocation OldCursorPosition = CursorInfo.GetCursorInteractionLocation();
-				const TArray< FTextLayout::FLineModel >& Lines = TextLayout->GetLineModels();
-
-				const int32 LastLineIndex = Lines.Num() - 1;
-				const FTextLocation NewCursorPosition = FTextLocation(LastLineIndex, Lines[LastLineIndex].Text->Len());
-
-				if (Action == ECursorAction::SelectText)
-				{
-					if (!SelectionStart.IsSet())
-					{
-						this->SelectionStart = OldCursorPosition;
-					}
-				}
-				else
-				{
-					ClearSelection();
-				}
-
-				CursorInfo.SetCursorLocationAndCalculateAlignment(*TextLayout, NewCursorPosition);
-				OnCursorMoved.ExecuteIfBound(CursorInfo.GetCursorInteractionLocation());
-				UpdatePreferredCursorScreenOffsetInLine();
-				UpdateCursorHighlight();
-			}
-		}
-		break;
-
-		case ETextLocation::PreviousPage:
-		{
-			const FTextLocation CursorInteractionPosition = CursorInfo.GetCursorInteractionLocation();
-			const TArray< FTextLayout::FLineView >& LineViews = TextLayout->GetLineViews();
-			const int32 CurrentLineViewIndex = TextLayout->GetLineViewIndexForTextLocation(LineViews, CursorInteractionPosition, CursorInfo.GetCursorAlignment() == ECursorAlignment::Right );
-
-			if (LineViews.IsValidIndex(CurrentLineViewIndex))
-			{
-				const FTextLayout::FLineView& CurrentLineView = LineViews[CurrentLineViewIndex];
-				
-				const FTextLocation OldCursorPosition = CursorInteractionPosition;
-
-				FTextLocation NewCursorPosition;
-				TOptional<ECursorAlignment> NewCursorAlignment;
-				const int32 NumLinesToMove = FMath::Max(1, CountVisibleLines(LineViews, CachedSize.Y));
-				TranslateLocationVertical(OldCursorPosition, -NumLinesToMove, TextLayout->GetScale(), NewCursorPosition, NewCursorAlignment);
-
-				if (Action == ECursorAction::SelectText)
-				{
-					if (!SelectionStart.IsSet())
-					{
-						this->SelectionStart = OldCursorPosition;
-					}
-				}
-				else
-				{
-					ClearSelection();
-				}
-
-				if (NewCursorAlignment.IsSet())
-				{
-					CursorInfo.SetCursorLocationAndAlignment(*TextLayout, NewCursorPosition, NewCursorAlignment.GetValue());
-				}
-				else
-				{
-					CursorInfo.SetCursorLocationAndCalculateAlignment(*TextLayout, NewCursorPosition);
-				}
-				OnCursorMoved.ExecuteIfBound(CursorInfo.GetCursorInteractionLocation());
-				UpdatePreferredCursorScreenOffsetInLine();
-				UpdateCursorHighlight();
-
-				// We need to scroll by the delta vertical offset value of the old line and the new line
-				// This will (try to) keep the cursor in the same relative location after the page jump
-				const int32 NewLineViewIndex = TextLayout->GetLineViewIndexForTextLocation(LineViews, CursorInfo.GetCursorInteractionLocation(), CursorInfo.GetCursorAlignment() == ECursorAlignment::Right );
-				if (LineViews.IsValidIndex(NewLineViewIndex))
-				{
-					const FTextLayout::FLineView& NewLineView = LineViews[NewLineViewIndex];
-					const float DeltaScrollY = (NewLineView.Offset.Y - CurrentLineView.Offset.Y) / TextLayout->GetScale();
-					ScrollOffset.Y = FMath::Max(0.0f, ScrollOffset.Y + DeltaScrollY);
-
-					// Disable the normal cursor scrolling that UpdateCursorHighlight triggers
-					PositionToScrollIntoView.Reset();
-				}
-			}
-		}
-		break;
-
-		case ETextLocation::NextPage:
-		{
-			const FTextLocation CursorInteractionPosition = CursorInfo.GetCursorInteractionLocation();
-			const TArray< FTextLayout::FLineView >& LineViews = TextLayout->GetLineViews();
-			const int32 CurrentLineViewIndex = TextLayout->GetLineViewIndexForTextLocation(LineViews, CursorInteractionPosition, CursorInfo.GetCursorAlignment() == ECursorAlignment::Right );
-
-			if (LineViews.IsValidIndex(CurrentLineViewIndex))
-			{
-				const FTextLayout::FLineView& CurrentLineView = LineViews[CurrentLineViewIndex];
-				
-				const FTextLocation OldCursorPosition = CursorInteractionPosition;
-
-				FTextLocation NewCursorPosition;
-				TOptional<ECursorAlignment> NewCursorAlignment;
-				const int32 NumLinesToMove = FMath::Max(1, CountVisibleLines(LineViews, CachedSize.Y));
-				TranslateLocationVertical(OldCursorPosition, NumLinesToMove, TextLayout->GetScale(), NewCursorPosition, NewCursorAlignment);
-
-				if (Action == ECursorAction::SelectText)
-				{
-					if (!SelectionStart.IsSet())
-					{
-						this->SelectionStart = OldCursorPosition;
-					}
-				}
-				else
-				{
-					ClearSelection();
-				}
-
-				if (NewCursorAlignment.IsSet())
-				{
-					CursorInfo.SetCursorLocationAndAlignment(*TextLayout, NewCursorPosition, NewCursorAlignment.GetValue());
-				}
-				else
-				{
-					CursorInfo.SetCursorLocationAndCalculateAlignment(*TextLayout, NewCursorPosition);
-				}
-				OnCursorMoved.ExecuteIfBound(CursorInfo.GetCursorInteractionLocation());
-				UpdatePreferredCursorScreenOffsetInLine();
-				UpdateCursorHighlight();
-
-				// We need to scroll by the delta vertical offset value of the old line and the new line
-				// This will (try to) keep the cursor in the same relative location after the page jump
-				const int32 NewLineViewIndex = TextLayout->GetLineViewIndexForTextLocation(LineViews, CursorInfo.GetCursorInteractionLocation(), CursorInfo.GetCursorAlignment() == ECursorAlignment::Right );
-				if (LineViews.IsValidIndex(NewLineViewIndex))
-				{
-					const FTextLayout::FLineView& NewLineView = LineViews[NewLineViewIndex];
-					const float DeltaScrollY = (NewLineView.Offset.Y - CurrentLineView.Offset.Y) / TextLayout->GetScale();
-					ScrollOffset.Y = FMath::Min(TextLayout->GetSize().Y - CachedSize.Y, ScrollOffset.Y + DeltaScrollY);
-
-					// Disable the normal cursor scrolling that UpdateCursorHighlight triggers
-					PositionToScrollIntoView.Reset();
-				}
-			}
-		}
-		break;
-	}
-}
-
-void SMultiLineEditableText::ClearSelection()
-{
-	SelectionStart = TOptional<FTextLocation>();
-}
-
-FText SMultiLineEditableText::GetSelectedText() const
-{
-	FText Text;
-
-	if (AnyTextSelected())
-	{
-		const FTextLocation CursorInteractionPosition = CursorInfo.GetCursorInteractionLocation();
-		FTextLocation SelectionLocation = SelectionStart.Get(CursorInteractionPosition);
-		FTextSelection Selection(SelectionLocation, CursorInteractionPosition);
-
-		FString SelectedText;
-		TextLayout->GetSelectionAsText(SelectedText, Selection);
-
-		Text = FText::FromString(SelectedText);
-	}
-
-	return Text;
-}
-
-void SMultiLineEditableText::InsertTextAtCursor(const FText& InText)
-{
-	InsertTextAtCursor(InText.ToString());
-}
-
-void SMultiLineEditableText::InsertTextAtCursor(const FString& InString)
-{
-	StartChangingText();
-
-	DeleteSelectedText();
-	InsertTextAtCursorImpl(InString);
-
-	FinishChangingText();
-}
-
-void SMultiLineEditableText::InsertRunAtCursor(TSharedRef<IRun> InRun)
-{
-	StartChangingText();
-
-	DeleteSelectedText();
-
-	const FTextLocation CursorInteractionPosition = CursorInfo.GetCursorInteractionLocation();
-	TextLayout->InsertAt(CursorInteractionPosition, InRun, true); // true to preserve the run after the insertion point, even if it's empty - this preserves the text formatting correctly
-
-	// Move the cursor along since we've inserted some new text
-	FString InRunText;
-	InRun->AppendTextTo(InRunText);
-
-	const TArray<FTextLayout::FLineModel>& Lines = TextLayout->GetLineModels();
-	const FTextLayout::FLineModel& Line = Lines[CursorInteractionPosition.GetLineIndex()];
-	const FTextLocation FinalCursorLocation = FTextLocation(CursorInteractionPosition.GetLineIndex(), FMath::Min(CursorInteractionPosition.GetOffset() + InRunText.Len(), Line.Text->Len()));
-
-	CursorInfo.SetCursorLocationAndCalculateAlignment(*TextLayout, FinalCursorLocation);
-	UpdateCursorHighlight();
-
-	FinishChangingText();
-}
-
-void SMultiLineEditableText::GoTo(const FTextLocation& NewLocation)
-{
-	const TArray< FTextLayout::FLineModel >& Lines = TextLayout->GetLineModels();
-	if (Lines.IsValidIndex(NewLocation.GetLineIndex()))
-	{
-		const FTextLayout::FLineModel& Line = Lines[NewLocation.GetLineIndex()];
-		if (NewLocation.GetOffset() <= Line.Text->Len())
-		{
-			ClearSelection();
-
-			CursorInfo.SetCursorLocationAndCalculateAlignment(*TextLayout, NewLocation);
-			OnCursorMoved.ExecuteIfBound(CursorInfo.GetCursorInteractionLocation());
-			UpdatePreferredCursorScreenOffsetInLine();
-			UpdateCursorHighlight();
-		}
-	}
-}
-
-void SMultiLineEditableText::GoTo(ETextLocation GoToLocation)
-{
-	JumpTo(GoToLocation, ECursorAction::MoveCursor);
-}
-
-void SMultiLineEditableText::ScrollTo(const FTextLocation& NewLocation)
-{
-	const TArray< FTextLayout::FLineModel >& Lines = TextLayout->GetLineModels();
-	if (Lines.IsValidIndex(NewLocation.GetLineIndex()))
-	{
-		const FTextLayout::FLineModel& Line = Lines[NewLocation.GetLineIndex()];
-		if (NewLocation.GetOffset() <= Line.Text->Len())
-		{
-			PositionToScrollIntoView = FScrollInfo(NewLocation, ECursorAlignment::Left);
-			EnsureActiveTick();
-		}
-	}
-}
-
-void SMultiLineEditableText::ApplyToSelection(const FRunInfo& InRunInfo, const FTextBlockStyle& InStyle)
-{
-	StartChangingText();
-
-	const FTextLocation CursorInteractionPosition = CursorInfo.GetCursorInteractionLocation();
-	const FTextLocation SelectionLocation = SelectionStart.Get(CursorInteractionPosition);
-	const FTextSelection Selection(SelectionLocation, CursorInteractionPosition);
-
-	const int32 SelectionBeginningLineIndex = Selection.GetBeginning().GetLineIndex();
-	const int32 SelectionBeginningLineOffset = Selection.GetBeginning().GetOffset();
-
-	const int32 SelectionEndLineIndex = Selection.GetEnd().GetLineIndex();
-	const int32 SelectionEndLineOffset = Selection.GetEnd().GetOffset();
-
-	if (SelectionBeginningLineIndex == SelectionEndLineIndex)
-	{
-		TSharedRef<FString> SelectedText = MakeShareable(new FString);
-		TextLayout->GetSelectionAsText(*SelectedText, Selection);
-		
-		TextLayout->RemoveAt(Selection.GetBeginning(), SelectionEndLineOffset - SelectionBeginningLineOffset);
-			
-		TSharedRef<IRun> StyledRun = FSlateTextRun::Create(InRunInfo, SelectedText, InStyle);
-		TextLayout->InsertAt(Selection.GetBeginning(), StyledRun);
-	}
-	else
-	{
-		const TArray< FTextLayout::FLineModel >& Lines = TextLayout->GetLineModels();
-
-		{
-			const FTextLayout::FLineModel& Line = Lines[SelectionBeginningLineIndex];
-
-			const FTextLocation LineStartLocation(SelectionBeginningLineIndex, SelectionBeginningLineOffset);
-			const FTextLocation LineEndLocation(SelectionBeginningLineIndex, Line.Text->Len());
-
-			TSharedRef<FString> SelectedText = MakeShareable(new FString);
-			TextLayout->GetSelectionAsText(*SelectedText, FTextSelection(LineStartLocation, LineEndLocation));
-
-			TextLayout->RemoveAt(LineStartLocation, LineEndLocation.GetOffset() - LineStartLocation.GetOffset());
-			
-			TSharedRef<IRun> StyledRun = FSlateTextRun::Create(InRunInfo, SelectedText, InStyle);
-			TextLayout->InsertAt(LineStartLocation, StyledRun);
-		}
-			
-		for (int32 LineIndex = SelectionBeginningLineIndex + 1; LineIndex < SelectionEndLineIndex; ++LineIndex)
-		{
-			const FTextLayout::FLineModel& Line = Lines[LineIndex];
-				
-			const FTextLocation LineStartLocation(LineIndex, 0);
-			const FTextLocation LineEndLocation(LineIndex, Line.Text->Len());
-
-			TSharedRef<FString> SelectedText = MakeShareable(new FString);
-			TextLayout->GetSelectionAsText(*SelectedText, FTextSelection(LineStartLocation, LineEndLocation));
-
-			TextLayout->RemoveAt(LineStartLocation, LineEndLocation.GetOffset() - LineStartLocation.GetOffset());
-			
-			TSharedRef<IRun> StyledRun = FSlateTextRun::Create(InRunInfo, SelectedText, InStyle);
-			TextLayout->InsertAt(LineStartLocation, StyledRun);
-		}
-
-		{
-			const FTextLayout::FLineModel& Line = Lines[SelectionEndLineIndex];
-
-			const FTextLocation LineStartLocation(SelectionEndLineIndex, 0);
-			const FTextLocation LineEndLocation(SelectionEndLineIndex, SelectionEndLineOffset);
-
-			TSharedRef<FString> SelectedText = MakeShareable(new FString);
-			TextLayout->GetSelectionAsText(*SelectedText, FTextSelection(LineStartLocation, LineEndLocation));
-
-			TextLayout->RemoveAt(LineStartLocation, LineEndLocation.GetOffset() - LineStartLocation.GetOffset());
-			
-			TSharedRef<IRun> StyledRun = FSlateTextRun::Create(InRunInfo, SelectedText, InStyle);
-			TextLayout->InsertAt(LineStartLocation, StyledRun);
-		}
-	}
-
-	SelectionStart = SelectionLocation;
-	CursorInfo.SetCursorLocationAndCalculateAlignment(*TextLayout, CursorInteractionPosition);
-
-	UpdatePreferredCursorScreenOffsetInLine();
-	UpdateCursorHighlight();
-
-	FinishChangingText();
-}
-
-TSharedPtr<const IRun> SMultiLineEditableText::GetRunUnderCursor() const
-{
-	const TArray<FTextLayout::FLineModel>& Lines = TextLayout->GetLineModels();
-	
-	const FTextLocation CursorInteractionLocation = CursorInfo.GetCursorInteractionLocation();
-	if (Lines.IsValidIndex(CursorInteractionLocation.GetLineIndex()))
-	{
-		const FTextLayout::FLineModel& LineModel = Lines[CursorInteractionLocation.GetLineIndex()];
-		for (int32 RunIndex = 0; RunIndex < LineModel.Runs.Num(); ++RunIndex)
-		{
-			const FTextLayout::FRunModel& RunModel = LineModel.Runs[RunIndex];
-			const FTextRange RunRange = RunModel.GetTextRange();
-
-			const bool bIsLastRun = RunIndex == LineModel.Runs.Num() - 1;
-			if (RunRange.Contains(CursorInteractionLocation.GetOffset()) || bIsLastRun)
-			{
-				return RunModel.GetRun();
-			}
-		}
-	}
-
-	return nullptr;
-}
-
-const TArray<TSharedRef<const IRun>> SMultiLineEditableText::GetSelectedRuns() const
-{
-	TArray<TSharedRef<const IRun>> Runs;
-
-	if(AnyTextSelected())
-	{
-		const TArray<FTextLayout::FLineModel>& Lines = TextLayout->GetLineModels();
-		const FTextLocation CursorInteractionLocation = CursorInfo.GetCursorInteractionLocation();
-		if (Lines.IsValidIndex(SelectionStart.GetValue().GetLineIndex()) && Lines.IsValidIndex(CursorInteractionLocation.GetLineIndex()))
-		{
-			const FTextSelection Selection(SelectionStart.GetValue(), CursorInteractionLocation);
-			const int32 StartLine = Selection.GetBeginning().GetLineIndex();
-			const int32 EndLine = Selection.GetEnd().GetLineIndex();
-
-			// iterate over lines
-			for(int32 LineIndex = StartLine; LineIndex <= EndLine; LineIndex++)
-			{
-				const bool bIsFirstLine = LineIndex == StartLine;
-				const bool bIsLastLine = LineIndex == EndLine;
-
-				const FTextLayout::FLineModel& LineModel = Lines[LineIndex];
-				for (int32 RunIndex = 0; RunIndex < LineModel.Runs.Num(); ++RunIndex)
-				{
-					const FTextLayout::FRunModel& RunModel = LineModel.Runs[RunIndex];
-
-					// check what we should be intersecting with
-					if(!bIsFirstLine && !bIsLastLine)
-					{
-						// whole line is inside the range, so just add the run
-						Runs.Add(RunModel.GetRun());
-					}
-					else 
-					{
-						const FTextRange RunRange = RunModel.GetTextRange();
-						if(bIsFirstLine && !bIsLastLine)
-						{
-							// on first line of multi-line selection
-							const FTextRange IntersectedRange = RunRange.Intersect(FTextRange(Selection.GetBeginning().GetOffset(), LineModel.Text->Len()));
-							if (!IntersectedRange.IsEmpty())
-							{
-								Runs.Add(RunModel.GetRun());
-							}
-						}
-						else if(!bIsFirstLine && bIsLastLine)
-						{
-							// on last line of multi-line selection
-							const FTextRange IntersectedRange = RunRange.Intersect(FTextRange(0, Selection.GetEnd().GetOffset()));
-							if (!IntersectedRange.IsEmpty())
-							{
-								Runs.Add(RunModel.GetRun());
-							}
-						}
-						else
-						{
-							// single line selection
-							const FTextRange IntersectedRange = RunRange.Intersect(FTextRange(Selection.GetBeginning().GetOffset(), Selection.GetEnd().GetOffset()));
-							if (!IntersectedRange.IsEmpty())
-							{
-								Runs.Add(RunModel.GetRun());
-							}
-						}
-					}
-				}
-			}
-		}
-	}
-
-	return Runs;
-}
-
-TSharedPtr<const SScrollBar> SMultiLineEditableText::GetHScrollBar() const
-{
-	return HScrollBar;
-}
-
-TSharedPtr<const SScrollBar> SMultiLineEditableText::GetVScrollBar() const
-{
-	return VScrollBar;
-}
-
-void SMultiLineEditableText::Refresh()
-{
-	bool bHasSetText = false;
-
-	const FText& TextToSet = BoundText.Get(FText::GetEmpty());
-	if (!BoundTextLastTick.IdenticalTo(TextToSet))
-	{
-		// The pointer used by the bound text has changed, however the text may still be the same - check that now
-		if (!BoundTextLastTick.IsDisplayStringEqualTo(TextToSet))
-		{
-			// The source text has changed, so update the internal editable text
-			bHasSetText = true;
-			SetEditableText(TextToSet);
-		}
-
-		// Update this even if the text is lexically identical, as it will update the pointer compared by IdenticalTo for the next Tick
-		BoundTextLastTick = FTextSnapshot(TextToSet);
-	}
-
-	if (!bHasSetText && Marshaller->IsDirty())
-	{
-		ForceRefreshTextLayout(TextToSet);
-	}
-}
-
-void SMultiLineEditableText::RestoreOriginalText()
-{
-	if(HasTextChangedFromOriginal())
-	{
-		SetText(OriginalText.Text);
-		TextLayout->UpdateIfNeeded();
-
-		// Let outsiders know that the text content has been changed
-		OnTextCommitted.ExecuteIfBound(OriginalText.Text, ETextCommit::OnCleared);
-	}
-}
-
-bool SMultiLineEditableText::HasTextChangedFromOriginal() const
-{
-	bool bHasChanged = false;
-	if(!IsReadOnly.Get())
-	{
-		const FText EditedText = GetEditableText();
-		bHasChanged = !EditedText.EqualTo(OriginalText.Text);
-	}
-	return bHasChanged;
-}
-
-bool SMultiLineEditableText::CanExecuteSelectAll() const
-{
-	bool bCanExecute = true;
-
-	// Can't select all if string is empty
-	if (TextLayout->IsEmpty())
-	{
-		bCanExecute = false;
-	}
-
-	const TArray< FTextLayout::FLineModel >& Lines = TextLayout->GetLineModels();
-	const int32 NumberOfLines = Lines.Num();
-
-	// Can't select all if entire string is already selected
-	const FTextLocation CursorInteractionPosition = CursorInfo.GetCursorInteractionLocation();
-	if (SelectionStart.IsSet() &&
-		SelectionStart.GetValue() == FTextLocation(0, 0) &&
-		CursorInteractionPosition == FTextLocation(NumberOfLines - 1, Lines[NumberOfLines - 1].Text->Len()))
-	{
-		bCanExecute = false;
-	}
-
-	return bCanExecute;
-}
-
-void SMultiLineEditableText::SelectAllText()
-{
-	if (TextLayout->IsEmpty())
-	{
-		return;
-	}
-
-	const TArray< FTextLayout::FLineModel >& Lines = TextLayout->GetLineModels();
-	const int32 NumberOfLines = Lines.Num();
-
-	SelectionStart = FTextLocation(0,0);
-	const FTextLocation NewCursorPosition = FTextLocation( NumberOfLines - 1, Lines[ NumberOfLines - 1 ].Text->Len() );
-	CursorInfo.SetCursorLocationAndCalculateAlignment(*TextLayout, NewCursorPosition);
-	UpdateCursorHighlight();
-}
-
-bool SMultiLineEditableText::SelectAllTextWhenFocused()
-{
-	return bSelectAllTextWhenFocused.Get();
-}
-
-void SMultiLineEditableText::SelectWordAt( const FGeometry& MyGeometry, const FVector2D& ScreenSpacePosition )
-{
-	const FVector2D LocalPosition = MyGeometry.AbsoluteToLocal( ScreenSpacePosition );
-
-	FTextLocation InitialLocation = TextLayout->GetTextLocationAt(LocalPosition * MyGeometry.Scale);
-	FTextSelection WordSelection = TextLayout->GetWordAt(InitialLocation);
-
-	FTextLocation WordStart = WordSelection.GetBeginning();
-	FTextLocation WordEnd = WordSelection.GetEnd();
-
-	if (WordStart.IsValid() && WordEnd.IsValid())
-	{
-		// Deselect any text that was selected
-		ClearSelection();
-
-		if (WordStart != WordEnd)
-		{
-			SelectionStart = WordStart;
-		}
-
-		const FTextLocation NewCursorPosition = WordEnd;
-		CursorInfo.SetCursorLocationAndCalculateAlignment(*TextLayout, NewCursorPosition);
-		UpdateCursorHighlight();
-	}
-}
-
-void SMultiLineEditableText::BeginDragSelection() 
-{
-	bIsDragSelecting = true;
-}
-
-bool SMultiLineEditableText::IsDragSelecting() const
-{
-	return bIsDragSelecting;
-}
-
-void SMultiLineEditableText::EndDragSelection() 
-{
-	bIsDragSelecting = false;
-}
-
-bool SMultiLineEditableText::AnyTextSelected() const
-{
-	const FTextLocation CursorInteractionPosition = CursorInfo.GetCursorInteractionLocation();
-	const FTextLocation SelectionPosition = SelectionStart.Get( CursorInteractionPosition );
-	return SelectionPosition != CursorInteractionPosition;
-}
-
-bool SMultiLineEditableText::IsTextSelectedAt( const FGeometry& MyGeometry, const FVector2D& ScreenSpacePosition ) const
-{
-	const FTextLocation CursorInteractionPosition = CursorInfo.GetCursorInteractionLocation();
-	const FTextLocation SelectionPosition = SelectionStart.Get(CursorInteractionPosition);
-
-	if (SelectionPosition == CursorInteractionPosition)
-	{
-		return false;
-	}
-
-	const FVector2D LocalPosition = MyGeometry.AbsoluteToLocal(ScreenSpacePosition);
-	const FTextLocation ClickedPosition = TextLayout->GetTextLocationAt(LocalPosition * MyGeometry.Scale);
-
-	FTextLocation SelectionLocation = SelectionStart.Get(CursorInteractionPosition);
-	FTextSelection Selection(SelectionLocation, CursorInteractionPosition);
-
-	int32 SelectionBeginningLineIndex = Selection.GetBeginning().GetLineIndex();
-	int32 SelectionBeginningLineOffset = Selection.GetBeginning().GetOffset();
-
-	int32 SelectionEndLineIndex = Selection.GetEnd().GetLineIndex();
-	int32 SelectionEndLineOffset = Selection.GetEnd().GetOffset();
-
-	if (SelectionBeginningLineIndex == SelectionEndLineIndex)
-	{
-		return ClickedPosition.GetLineIndex() == SelectionBeginningLineIndex
-			&& SelectionBeginningLineOffset <= ClickedPosition.GetOffset()
-			&& SelectionEndLineOffset >= ClickedPosition.GetOffset();
-	}
-
-	if (SelectionBeginningLineIndex == ClickedPosition.GetLineIndex())
-	{
-		return SelectionBeginningLineOffset <= ClickedPosition.GetOffset();
-	}
-
-	if (SelectionEndLineIndex == ClickedPosition.GetLineIndex())
-	{
-		return SelectionEndLineOffset >= ClickedPosition.GetOffset();
-	}
-	
-	return SelectionBeginningLineIndex < ClickedPosition.GetLineIndex()
-		&& SelectionEndLineIndex > ClickedPosition.GetLineIndex();
-}
-
-void SMultiLineEditableText::SetWasFocusedByLastMouseDown( bool Value )
-{
-	bWasFocusedByLastMouseDown = Value;
-}
-
-bool SMultiLineEditableText::WasFocusedByLastMouseDown() const
-{
-	return bWasFocusedByLastMouseDown;
-}
-
-bool SMultiLineEditableText::HasDragSelectedSinceFocused() const
-{
-	return bHasDragSelectedSinceFocused;
-}
-
-void SMultiLineEditableText::SetHasDragSelectedSinceFocused( bool Value )
-{
-	bHasDragSelectedSinceFocused = Value;
-}
-
-FReply SMultiLineEditableText::OnEscape()
-{
-	FReply MyReply = FReply::Unhandled();
-
-	if(AnyTextSelected())
-	{
-		// Clear selection
-		ClearSelection();
-		UpdateCursorHighlight();
-		MyReply = FReply::Handled();
-	}
-
-	if(!GetIsReadOnly())
-	{
-		// Restore the text if the revert flag is set
-		if(bRevertTextOnEscape.Get() && HasTextChangedFromOriginal())
-		{
-			RestoreOriginalText();
-			MyReply = FReply::Handled();
-		}
-	}
-	return MyReply;
-}
-
-void SMultiLineEditableText::OnEnter()
-{
-	if ( FSlateApplication::Get().GetModifierKeys().AreModifersDown(ModiferKeyForNewLine) )
-	{
-		InsertNewLineAtCursorImpl();
-	}
-	else
-	{
-		//Always clear the local undo chain on commit.
-		ClearUndoStates();
-
-		const FText EditedText = GetEditableText();
-
-		// When enter is pressed text is committed.  Let anyone interested know about it.
-		OnTextCommitted.ExecuteIfBound(EditedText, ETextCommit::OnEnter);
-
-		// Reload underlying value now it is committed  (commit may alter the value) 
-		// so it can be re-displayed in the edit box if it retains focus
-		LoadText();
-		// Release input focus
-		if(bClearKeyboardFocusOnCommit.Get())
-		{
-			FSlateApplication::Get().ClearKeyboardFocus(EFocusCause::Cleared);
-		}
-	}
-}
-
-bool SMultiLineEditableText::CanExecuteCut() const
-{
-	bool bCanExecute = true;
-
-	// Can't execute if this is a read-only control
-	if (IsReadOnly.Get())
-	{
-		bCanExecute = false;
-	}
-
-	// Can't execute if there is no text selected
-	if (!AnyTextSelected())
-	{
-		bCanExecute = false;
-	}
-
-	return bCanExecute;
-}
-
-void SMultiLineEditableText::CutSelectedTextToClipboard()
-{
-	if (AnyTextSelected())
-	{
-		StartChangingText();
-
-		const FTextLocation CursorInteractionPosition = CursorInfo.GetCursorInteractionLocation();
-		FTextLocation SelectionLocation = SelectionStart.Get(CursorInteractionPosition);
-		FTextSelection Selection(SelectionLocation, CursorInteractionPosition);
-
-		// Grab the selected substring
-		FString SelectedText;
-		TextLayout->GetSelectionAsText(SelectedText, Selection);
-
-		// Copy text to clipboard
-		FPlatformMisc::ClipboardCopy(*SelectedText);
-
-		DeleteSelectedText();
-
-		UpdateCursorHighlight();
-
-		FinishChangingText();
-	}
-}
-
-bool SMultiLineEditableText::CanExecuteCopy() const
-{
-	bool bCanExecute = true;
-
-	// Can't execute if there is no text selected
-	if (!AnyTextSelected())
-	{
-		bCanExecute = false;
-	}
-
-	return bCanExecute;
-}
-
-void SMultiLineEditableText::CopySelectedTextToClipboard()
-{
-	if (AnyTextSelected())
-	{
-		const FTextLocation CursorInteractionPosition = CursorInfo.GetCursorInteractionLocation();
-		FTextLocation SelectionLocation = SelectionStart.Get(CursorInteractionPosition);
-		FTextSelection Selection(SelectionLocation, CursorInteractionPosition);
-
-		// Grab the selected substring
-		FString SelectedText;
-		TextLayout->GetSelectionAsText(SelectedText, Selection);
-
-		// Copy text to clipboard
-		FPlatformMisc::ClipboardCopy(*SelectedText);
-	}
-}
-
-bool SMultiLineEditableText::CanExecutePaste() const
-{
-	bool bCanExecute = true;
-
-	// Can't execute if this is a read-only control
-	if (IsReadOnly.Get())
-	{
-		bCanExecute = false;
-	}
-
-	// Can't paste unless the clipboard has a string in it
-	if (!DoesClipboardHaveAnyText())
-	{
-		bCanExecute = false;
-	}
-
-	return bCanExecute;
-}
-
-bool SMultiLineEditableText::DoesClipboardHaveAnyText() const
-{
-	FString ClipboardContent;
-	FPlatformMisc::ClipboardPaste(ClipboardContent);
-	return ClipboardContent.Len() > 0;
-}
-
-void SMultiLineEditableText::PasteTextFromClipboard()
-{
-	if (!IsReadOnly.Get())
-	{
-		StartChangingText(); 
-
-		DeleteSelectedText();
-
-		// Paste from the clipboard
-		FString PastedText;
-		FPlatformMisc::ClipboardPaste(PastedText);
-
-		InsertTextAtCursorImpl(PastedText);
-
-		FinishChangingText();
-	}
-}
-
-void SMultiLineEditableText::InsertTextAtCursorImpl(const FString& InString)
-{
-	if (InString.Len())
-	{
-		for (const TCHAR* Character = InString.GetCharArray().GetData(); *Character; ++Character)
-		{
-			if (*Character == '\n')
-			{
-				InsertNewLineAtCursorImpl();
-			}
-			else
-			{
-				TypeChar(*Character);
-			}
-		}
-	}
-}
-
-void SMultiLineEditableText::InsertNewLineAtCursorImpl()
-{
-	if ( AnyTextSelected() )
-	{
-		// Delete selected text
-		DeleteSelectedText();
-	}
-
-	const FTextLocation CursorInteractionPosition = CursorInfo.GetCursorInteractionLocation();
-	if ( TextLayout->SplitLineAt(CursorInteractionPosition) )
-	{
-		// Adjust the cursor position to be at the beginning of the new line
-		const FTextLocation NewCursorPosition = FTextLocation(CursorInteractionPosition.GetLineIndex() + 1, 0);
-		CursorInfo.SetCursorLocationAndCalculateAlignment(*TextLayout, NewCursorPosition);
-	}
-
-	ClearSelection();
-	UpdateCursorHighlight();
-}
-
-bool SMultiLineEditableText::CanExecuteUndo() const
-{
-	if(IsReadOnly.Get() || TextInputMethodContext->IsComposing)
-	{
-		return false;
-	}
-
-	return true;
-}
-
-void SMultiLineEditableText::Undo()
-{
-	if (!IsReadOnly.Get() && UndoStates.Num() > 0 && !TextInputMethodContext->IsComposing)
-	{
-		// Restore from undo state
-		int32 UndoStateIndex;
-		if (CurrentUndoLevel == INDEX_NONE)
-		{
-			// We haven't undone anything since the last time a new undo state was added
-			UndoStateIndex = UndoStates.Num() - 1;
-
-			// Store an undo state for the current state (before undo was pressed)
-			FUndoState NewUndoState;
-			MakeUndoState(NewUndoState);
-			PushUndoState(NewUndoState);
-		}
-		else
-		{
-			// Move down to the next undo level
-			UndoStateIndex = CurrentUndoLevel - 1;
-		}
-
-		// Is there anything else to undo?
-		if (UndoStateIndex >= 0)
-		{
-			{
-				// NOTE: It's important the no code called here creates or destroys undo states!
-				const FUndoState& UndoState = UndoStates[UndoStateIndex];
-
-				SaveText(UndoState.Text);
-
-				if (SetEditableText(UndoState.Text))
-				{
-					// Let outsiders know that the text content has been changed
-					OnTextChanged.ExecuteIfBound(UndoState.Text);
-				}
-
-				CursorInfo = UndoState.CursorInfo.CreateUndo();
-				SelectionStart = UndoState.SelectionStart;
-
-				OnCursorMoved.ExecuteIfBound(CursorInfo.GetCursorInteractionLocation());
-
-				UpdateCursorHighlight();
-			}
-
-			CurrentUndoLevel = UndoStateIndex;
-		}
-	}
-}
-
-void SMultiLineEditableText::Redo()
-{
-	// Is there anything to redo?  If we've haven't tried to undo since the last time new
-	// undo state was added, then CurrentUndoLevel will be INDEX_NONE
-	if (!IsReadOnly.Get() && CurrentUndoLevel != INDEX_NONE && !(TextInputMethodContext->IsComposing))
-	{
-		const int32 NextUndoLevel = CurrentUndoLevel + 1;
-		if (UndoStates.Num() > NextUndoLevel)
-		{
-			// Restore from undo state
-			{
-				// NOTE: It's important the no code called here creates or destroys undo states!
-				const FUndoState& UndoState = UndoStates[NextUndoLevel];
-
-				SaveText(UndoState.Text);
-
-				if (SetEditableText(UndoState.Text))
-				{
-					// Let outsiders know that the text content has been changed
-					OnTextChanged.ExecuteIfBound(UndoState.Text);
-				}
-
-				CursorInfo.RestoreFromUndo(UndoState.CursorInfo);
-				SelectionStart = UndoState.SelectionStart;
-
-				OnCursorMoved.ExecuteIfBound(CursorInfo.GetCursorInteractionLocation());
-
-				UpdateCursorHighlight();
-			}
-
-			CurrentUndoLevel = NextUndoLevel;
-
-			if (UndoStates.Num() <= CurrentUndoLevel + 1)
-			{
-				// We've redone all available undo states
-				CurrentUndoLevel = INDEX_NONE;
-
-				// Pop last undo state that we created on initial undo
-				UndoStates.RemoveAt(UndoStates.Num() - 1);
-			}
-		}
-	}
-}
-
-void SMultiLineEditableText::PushUndoState(const SMultiLineEditableText::FUndoState& InUndoState)
-{
-	// If we've already undone some state, then we'll remove any undo state beyond the level that
-	// we've already undone up to.
-	if (CurrentUndoLevel != INDEX_NONE)
-	{
-		UndoStates.RemoveAt(CurrentUndoLevel, UndoStates.Num() - CurrentUndoLevel);
-
-		// Reset undo level as we haven't undone anything since this latest undo
-		CurrentUndoLevel = INDEX_NONE;
-	}
-
-	// Cache new undo state
-	UndoStates.Add(InUndoState);
-
-	// If we've reached the maximum number of undo levels, then trim our array
-	if (UndoStates.Num() > EditableTextDefs::MaxUndoLevels)
-	{
-		UndoStates.RemoveAt(0);
-	}
-}
-
-void SMultiLineEditableText::ClearUndoStates()
-{
-	CurrentUndoLevel = INDEX_NONE;
-	UndoStates.Empty();
-}
-
-void SMultiLineEditableText::MakeUndoState(SMultiLineEditableText::FUndoState& OutUndoState)
-{
-	//@todo save and restoring the whole document is not ideal [3/31/2014 justin.sargent]
-	const FText EditedText = GetEditableText();
-
-	OutUndoState.Text = EditedText;
-	OutUndoState.CursorInfo = CursorInfo;
-	OutUndoState.SelectionStart = SelectionStart;
-=======
 	bIsSoftwareCursor = false;
 	EditableTextLayout->HandleFocusLost(InFocusEvent);
->>>>>>> e58dcb1b
 }
 
 bool SMultiLineEditableText::AnyTextSelected() const
@@ -2542,381 +619,4 @@
 	return AmountScrolledWhileRightMouseDown >= FSlateApplication::Get().GetDragTriggerDistance() && VScrollBar.IsValid() && VScrollBar->IsNeeded();
 }
 
-<<<<<<< HEAD
-/** Remember where the cursor was when we started selecting. */
-void SMultiLineEditableText::BeginSelecting( const FTextLocation& Endpoint )
-{
-	SelectionStart = Endpoint;
-}
-
-FTextLocation SMultiLineEditableText::TranslatedLocation( const FTextLocation& Location, int8 Direction ) const
-{
-	const int32 OffsetInLine = Location.GetOffset() + Direction;
-	const TArray< FTextLayout::FLineModel >& Lines = TextLayout->GetLineModels();
-	const int32 NumberOfLines = Lines.Num();
-	const int32 LineTextLength = Lines[ Location.GetLineIndex() ].Text->Len();
-		
-	if ( Location.GetLineIndex() < NumberOfLines - 1 && OffsetInLine > LineTextLength )
-	{
-		// We're going over the end of the line and we aren't on the last line
-		return FTextLocation( Location.GetLineIndex() + 1, 0 );
-	}
-	else if ( OffsetInLine < 0 && Location.GetLineIndex() > 0 )
-	{
-		// We're stepping before the beginning of the line, and we're not on the first line.
-		const int32 NewLineIndex = Location.GetLineIndex() - 1;
-		return FTextLocation( NewLineIndex, Lines[ NewLineIndex ].Text->Len() );	
-	}
-	else
-	{
-		if ( LineTextLength == 0 )
-		{
-			return FTextLocation( Location.GetLineIndex(), 0 );
-		}
-
-		return FTextLocation( Location.GetLineIndex(), FMath::Clamp( OffsetInLine, 0, LineTextLength ) );
-	}
-}
-
-void SMultiLineEditableText::TranslateLocationVertical( const FTextLocation& Location, int32 NumLinesToMove, float GeometryScale, FTextLocation& OutCursorPosition, TOptional<ECursorAlignment>& OutCursorAlignment ) const
-{
-	const TArray< FTextLayout::FLineView >& LineViews = TextLayout->GetLineViews();
-	const int32 NumberOfLineViews = LineViews.Num();
-
-	const int32 CurrentLineViewIndex = TextLayout->GetLineViewIndexForTextLocation(LineViews, Location, CursorInfo.GetCursorAlignment() == ECursorAlignment::Right);
-	ensure(CurrentLineViewIndex != INDEX_NONE);
-	const FTextLayout::FLineView& CurrentLineView = LineViews[ CurrentLineViewIndex ];
-
-	const int32 NewLineViewIndex = FMath::Clamp( CurrentLineViewIndex + NumLinesToMove, 0, NumberOfLineViews - 1 );
-	const FTextLayout::FLineView& NewLineView = LineViews[ NewLineViewIndex ];
-	
-	// Our horizontal position is the clamped version of whatever the user explicitly set with horizontal movement.
-	ETextHitPoint HitPoint = ETextHitPoint::WithinText;
-	OutCursorPosition = TextLayout->GetTextLocationAt( NewLineView, FVector2D( PreferredCursorScreenOffsetInLine, NewLineView.Offset.Y ) * GeometryScale, &HitPoint );
-
-	// PreferredCursorScreenOffsetInLine can cause the cursor to move to the right hand gutter, and it needs to be placed there
-	// rather than at the start of the next line (which is tricky since they have the same index according to GetTextLocationAt!).
-	// We use the HitPoint to work this out and then adjust the cursor position accordingly
-	if(HitPoint == ETextHitPoint::RightGutter)
-	{
-		OutCursorPosition = FTextLocation(OutCursorPosition, -1);
-		OutCursorAlignment = ECursorAlignment::Right;
-	}
-}
-
-FTextLocation SMultiLineEditableText::ScanForWordBoundary( const FTextLocation& CurrentLocation, int8 Direction ) const
-{
-	FTextLocation Location = TranslatedLocation(CurrentLocation, Direction);
-
-	while ( !IsAtBeginningOfDocument(Location) && !IsAtBeginningOfLine(Location) && !IsAtEndOfDocument(Location) && !IsAtEndOfLine(Location) && !IsAtWordStart(Location) )
-	{
-		Location = TranslatedLocation(Location, Direction);
-	}	
-
-	return Location;
-}
-
-TCHAR SMultiLineEditableText::GetCharacterAt( const FTextLocation& Location ) const
-{
-	const TArray< FTextLayout::FLineModel >& Lines = TextLayout->GetLineModels();
-
-	const bool bIsLineEmpty = Lines[ Location.GetLineIndex() ].Text->IsEmpty();
-	return (bIsLineEmpty)
-		? '\n'
-		: (*Lines[ Location.GetLineIndex() ].Text )[Location.GetOffset()];
-}
-
-bool SMultiLineEditableText::IsAtBeginningOfDocument( const FTextLocation& Location ) const
-{
-	return Location.GetLineIndex() == 0 && Location.GetOffset() == 0;
-}
-	
-bool SMultiLineEditableText::IsAtEndOfDocument( const FTextLocation& Location ) const
-{
-	const TArray< FTextLayout::FLineModel >& Lines = TextLayout->GetLineModels();
-	const int32 NumberOfLines = Lines.Num();
-
-	return NumberOfLines == 0 || ( NumberOfLines - 1 == Location.GetLineIndex() && Lines[ Location.GetLineIndex() ].Text->Len() == Location.GetOffset() );
-}
-
-bool SMultiLineEditableText::IsAtBeginningOfLine( const FTextLocation& Location ) const
-{
-	return Location.GetOffset() == 0;
-}
-
-bool SMultiLineEditableText::IsAtEndOfLine( const FTextLocation& Location ) const
-{
-	const TArray< FTextLayout::FLineModel >& Lines = TextLayout->GetLineModels();
-	return Lines[ Location.GetLineIndex() ].Text->Len() == Location.GetOffset();
-}
-
-bool SMultiLineEditableText::IsAtWordStart( const FTextLocation& Location ) const
-{
-	const FTextSelection WordUnderCursor = TextLayout->GetWordAt(Location);
-	const FTextLocation WordStart = WordUnderCursor.GetBeginning();
-
-	return WordStart.IsValid() && WordStart == Location;
-}
-
-bool SMultiLineEditableText::FTextInputMethodContext::IsReadOnly()
-{
-	bool Return = true;
-	const TSharedPtr<SMultiLineEditableText> OwningWidgetPtr = OwningWidget.Pin();
-	if(OwningWidgetPtr.IsValid())
-	{
-		Return = OwningWidgetPtr->GetIsReadOnly();
-	}
-	return Return;
-}
-
-uint32 SMultiLineEditableText::FTextInputMethodContext::GetTextLength()
-{
-	uint32 TextLength = 0;
-	const TSharedPtr<SMultiLineEditableText> OwningWidgetPtr = OwningWidget.Pin();
-	if(OwningWidgetPtr.IsValid())
-	{
-		FTextLayout::FTextOffsetLocations OffsetLocations;
-		OwningWidgetPtr->TextLayout->GetTextOffsetLocations(OffsetLocations);
-
-		TextLength = OffsetLocations.GetTextLength();
-	}
-	return TextLength;
-}
-
-void SMultiLineEditableText::FTextInputMethodContext::GetSelectionRange(uint32& BeginIndex, uint32& Length, ECaretPosition& OutCaretPosition)
-{
-	const TSharedPtr<SMultiLineEditableText> OwningWidgetPtr = OwningWidget.Pin();
-	if(OwningWidgetPtr.IsValid())
-	{
-		const FTextLocation CursorInteractionPosition = OwningWidgetPtr->CursorInfo.GetCursorInteractionLocation();
-		const FTextLocation SelectionLocation = OwningWidgetPtr->SelectionStart.Get(CursorInteractionPosition);
-
-		FTextLayout::FTextOffsetLocations OffsetLocations;
-		OwningWidgetPtr->TextLayout->GetTextOffsetLocations(OffsetLocations);
-
-		const bool bHasSelection = SelectionLocation != CursorInteractionPosition;
-		if(bHasSelection)
-		{
-			// We need to translate the selection into "editable text" space
-			const FTextSelection Selection(SelectionLocation, CursorInteractionPosition);
-
-			const FTextLocation& BeginningOfSelectionInDocumentSpace = Selection.GetBeginning();
-			const int32 BeginningOfSelectionInEditableTextSpace = OffsetLocations.TextLocationToOffset(BeginningOfSelectionInDocumentSpace);
-
-			const FTextLocation& EndOfSelectionInDocumentSpace = Selection.GetEnd();
-			const int32 EndOfSelectionInEditableTextSpace = OffsetLocations.TextLocationToOffset(EndOfSelectionInDocumentSpace);
-
-			BeginIndex = BeginningOfSelectionInEditableTextSpace;
-			Length = EndOfSelectionInEditableTextSpace - BeginningOfSelectionInEditableTextSpace;
-
-			const bool bCursorIsBeforeSelection = CursorInteractionPosition < SelectionLocation;
-			OutCaretPosition = (bCursorIsBeforeSelection) ? ITextInputMethodContext::ECaretPosition::Beginning : ITextInputMethodContext::ECaretPosition::Ending;
-		}
-		else
-		{
-			// We need to translate the cursor position into "editable text" space
-			const int32 CursorInteractionPositionInEditableTextSpace = OffsetLocations.TextLocationToOffset(CursorInteractionPosition);
-
-			BeginIndex = CursorInteractionPositionInEditableTextSpace;
-			Length = 0;
-
-			OutCaretPosition = ITextInputMethodContext::ECaretPosition::Beginning;
-		}
-	}
-}
-
-void SMultiLineEditableText::FTextInputMethodContext::SetSelectionRange(const uint32 BeginIndex, const uint32 Length, const ECaretPosition InCaretPosition)
-{
-	const TSharedPtr<SMultiLineEditableText> OwningWidgetPtr = OwningWidget.Pin();
-	if(OwningWidgetPtr.IsValid())
-	{
-		const uint32 MinIndex = BeginIndex;
-		const uint32 MaxIndex = MinIndex + Length;
-
-		FTextLayout::FTextOffsetLocations OffsetLocations;
-		OwningWidgetPtr->TextLayout->GetTextOffsetLocations(OffsetLocations);
-
-		// We need to translate the indices into document space
-		const FTextLocation MinTextLocation = OffsetLocations.OffsetToTextLocation(MinIndex);
-		const FTextLocation MaxTextLocation = OffsetLocations.OffsetToTextLocation(MaxIndex);
-
-		OwningWidgetPtr->ClearSelection();
-
-		switch(InCaretPosition)
-		{
-		case ITextInputMethodContext::ECaretPosition::Beginning:
-			{
-				OwningWidgetPtr->CursorInfo.SetCursorLocationAndCalculateAlignment(*OwningWidgetPtr->TextLayout, MinTextLocation);
-				OwningWidgetPtr->SelectionStart = MaxTextLocation;
-			}
-			break;
-
-		case ITextInputMethodContext::ECaretPosition::Ending:
-			{
-				OwningWidgetPtr->SelectionStart = MinTextLocation;
-				OwningWidgetPtr->CursorInfo.SetCursorLocationAndCalculateAlignment(*OwningWidgetPtr->TextLayout, MaxTextLocation);
-			}
-			break;
-		}
-
-		OwningWidgetPtr->OnCursorMoved.ExecuteIfBound(OwningWidgetPtr->CursorInfo.GetCursorInteractionLocation());
-		OwningWidgetPtr->UpdateCursorHighlight();
-	}
-}
-
-void SMultiLineEditableText::FTextInputMethodContext::GetTextInRange(const uint32 BeginIndex, const uint32 Length, FString& OutString)
-{
-	const TSharedPtr<SMultiLineEditableText> OwningWidgetPtr = OwningWidget.Pin();
-	if(OwningWidgetPtr.IsValid())
-	{
-		const FText EditedText = OwningWidgetPtr->GetEditableText();
-		OutString = EditedText.ToString().Mid(BeginIndex, Length);
-	}
-}
-
-void SMultiLineEditableText::FTextInputMethodContext::SetTextInRange(const uint32 BeginIndex, const uint32 Length, const FString& InString)
-{
-	const TSharedPtr<SMultiLineEditableText> OwningWidgetPtr = OwningWidget.Pin();
-	if(OwningWidgetPtr.IsValid())
-	{
-		// We don't use Start/FinishEditing text here because the whole IME operation handles that.
-		// Also, we don't want to support undo for individual characters added during an IME context
-		const FText OldEditedText = OwningWidgetPtr->GetEditableText();
-
-		// We do this as a select, delete, and insert as it's the simplest way to keep the text layout correct
-		SetSelectionRange(BeginIndex, Length, ITextInputMethodContext::ECaretPosition::Beginning);
-		OwningWidgetPtr->DeleteSelectedText();
-		OwningWidgetPtr->InsertTextAtCursorImpl(InString);
-
-		// Has the text changed?
-		const FText EditedText = OwningWidgetPtr->GetEditableText();
-		const bool HasTextChanged = !EditedText.ToString().Equals(OldEditedText.ToString(), ESearchCase::CaseSensitive);
-		if(HasTextChanged)
-		{
-			OwningWidgetPtr->SaveText(EditedText);
-			OwningWidgetPtr->TextLayout->UpdateIfNeeded();
-			OwningWidgetPtr->OnTextChanged.ExecuteIfBound(EditedText);
-		}
-	}
-}
-
-int32 SMultiLineEditableText::FTextInputMethodContext::GetCharacterIndexFromPoint(const FVector2D& Point)
-{
-	int32 CharacterIndex = INDEX_NONE;
-	const TSharedPtr<SMultiLineEditableText> OwningWidgetPtr = OwningWidget.Pin();
-	if(OwningWidgetPtr.IsValid())
-	{
-		const FTextLocation CharacterPosition = OwningWidgetPtr->TextLayout->GetTextLocationAt(Point * OwningWidgetPtr->TextLayout->GetScale());
-
-		FTextLayout::FTextOffsetLocations OffsetLocations;
-		OwningWidgetPtr->TextLayout->GetTextOffsetLocations(OffsetLocations);
-
-		CharacterIndex = OffsetLocations.TextLocationToOffset(CharacterPosition);
-	}
-	return CharacterIndex;
-}
-
-bool SMultiLineEditableText::FTextInputMethodContext::GetTextBounds(const uint32 BeginIndex, const uint32 Length, FVector2D& Position, FVector2D& Size)
-{
-	bool IsClipped = false;
-	const TSharedPtr<SMultiLineEditableText> OwningWidgetPtr = OwningWidget.Pin();
-	if(OwningWidgetPtr.IsValid())
-	{
-		FTextLayout::FTextOffsetLocations OffsetLocations;
-		OwningWidgetPtr->TextLayout->GetTextOffsetLocations(OffsetLocations);
-
-		const FTextLocation BeginLocation = OffsetLocations.OffsetToTextLocation(BeginIndex);
-		const FTextLocation EndLocation = OffsetLocations.OffsetToTextLocation(BeginIndex + Length);
-
-		const FVector2D BeginPosition = OwningWidgetPtr->TextLayout->GetLocationAt(BeginLocation, false);
-		const FVector2D EndPosition = OwningWidgetPtr->TextLayout->GetLocationAt(EndLocation, false);
-
-		if(BeginPosition.Y == EndPosition.Y)
-		{
-			// The text range is contained within a single line
-			Position = BeginPosition;
-			Size = EndPosition - BeginPosition;
-		}
-		else
-		{
-			// If the two positions aren't on the same line, then we assume the worst case scenario, and make the size as wide as the text area itself
-			Position = FVector2D(0.0f, BeginPosition.Y);
-			Size = FVector2D(OwningWidgetPtr->TextLayout->GetDrawSize().X, EndPosition.Y - BeginPosition.Y);
-		}
-
-		// Translate the position (which is in local space) into screen (absolute) space
-		// Note: The local positions are pre-scaled, so we don't scale them again here
-		Position += CachedGeometry.AbsolutePosition;
-	}
-	return IsClipped;
-}
-
-void SMultiLineEditableText::FTextInputMethodContext::GetScreenBounds(FVector2D& Position, FVector2D& Size)
-{
-	const TSharedPtr<SMultiLineEditableText> OwningWidgetPtr = OwningWidget.Pin();
-	if(OwningWidgetPtr.IsValid())
-	{
-		Position = CachedGeometry.AbsolutePosition;
-		Size = CachedGeometry.GetDrawSize();
-	}
-}
-
-TSharedPtr<FGenericWindow> SMultiLineEditableText::FTextInputMethodContext::GetWindow()
-{
-	TSharedPtr<FGenericWindow> Window;
-	const TSharedPtr<SMultiLineEditableText> OwningWidgetPtr = OwningWidget.Pin();
-	if(OwningWidgetPtr.IsValid())
-	{
-		const TSharedPtr<SWindow> SlateWindow = FSlateApplication::Get().FindWidgetWindow( OwningWidgetPtr.ToSharedRef() );
-		Window = SlateWindow.IsValid() ? SlateWindow->GetNativeWindow() : nullptr;
-	}
-	return Window;
-}
-
-void SMultiLineEditableText::FTextInputMethodContext::BeginComposition()
-{
-	if(!IsComposing)
-	{
-		IsComposing = true;
-
-		const TSharedPtr<SMultiLineEditableText> OwningWidgetPtr = OwningWidget.Pin();
-		if(OwningWidgetPtr.IsValid())
-		{
-			OwningWidgetPtr->StartChangingText();
-			OwningWidgetPtr->UpdateCursorHighlight();
-		}
-	}
-}
-
-void SMultiLineEditableText::FTextInputMethodContext::UpdateCompositionRange(const int32 InBeginIndex, const uint32 InLength)
-{
-	check(IsComposing);
-
-	CompositionBeginIndex = InBeginIndex;
-	CompositionLength = InLength;
-
-	const TSharedPtr<SMultiLineEditableText> OwningWidgetPtr = OwningWidget.Pin();
-	if(OwningWidgetPtr.IsValid())
-	{
-		OwningWidgetPtr->UpdateCursorHighlight();
-	}
-}
-
-void SMultiLineEditableText::FTextInputMethodContext::EndComposition()
-{
-	if(IsComposing)
-	{
-		const TSharedPtr<SMultiLineEditableText> OwningWidgetPtr = OwningWidget.Pin();
-		if(OwningWidgetPtr.IsValid())
-		{
-			OwningWidgetPtr->FinishChangingText();
-			OwningWidgetPtr->UpdateCursorHighlight();
-		}
-
-		IsComposing = false;
-	}
-}
-
-=======
->>>>>>> e58dcb1b
 #endif //WITH_FANCY_TEXT