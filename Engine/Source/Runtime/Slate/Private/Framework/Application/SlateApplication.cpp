--- conflicted
+++ resolved
@@ -1369,17 +1369,10 @@
 				if (CursorWidget.IsValid())
 				{
 					const float WindowRootScale = GetApplicationScale() * CursorWindow->GetNativeWindow()->GetDPIScaleFactor();
-<<<<<<< HEAD
 
 					CursorWidget->SetVisibility(EVisibility::HitTestInvisible);
 					CursorWidget->SlatePrepass(WindowRootScale);
 
-=======
-
-					CursorWidget->SetVisibility(EVisibility::HitTestInvisible);
-					CursorWidget->SlatePrepass(WindowRootScale);
-
->>>>>>> 15f50b57
 					FVector2D CursorInScreen = GetCursorPos();
 					FVector2D CursorPosInWindowSpace = WindowToDraw->GetWindowGeometryInScreen().AbsoluteToLocal(CursorInScreen) * WindowRootScale;
 					CursorPosInWindowSpace += (CursorWidget->GetDesiredSize() * -0.5) * WindowRootScale;
