--- conflicted
+++ resolved
@@ -29,19 +29,12 @@
 	TArray<FTextLayout::FNewLineData> LinesToAdd;
 	LinesToAdd.Reserve(LineRanges.Num());
 
-<<<<<<< HEAD
-	for(const FTextRange& LineRange : LineRanges)
-=======
 	const bool bUsePasswordRun = bIsPassword.Get(false);
 	for (const FTextRange& LineRange : LineRanges)
->>>>>>> e58dcb1b
 	{
 		TSharedRef<FString> LineText = MakeShareable(new FString(SourceString.Mid(LineRange.BeginIndex, LineRange.Len())));
 
 		TArray<TSharedRef<IRun>> Runs;
-<<<<<<< HEAD
-		Runs.Add(FSlateTextRun::Create(FRunInfo(), LineText, DefaultTextStyle));
-=======
 		if (bUsePasswordRun)
 		{
 			Runs.Add(FSlatePasswordRun::Create(FRunInfo(), LineText, DefaultTextStyle));
@@ -50,7 +43,6 @@
 		{
 			Runs.Add(FSlateTextRun::Create(FRunInfo(), LineText, DefaultTextStyle));
 		}
->>>>>>> e58dcb1b
 
 		LinesToAdd.Emplace(MoveTemp(LineText), MoveTemp(Runs));
 	}
