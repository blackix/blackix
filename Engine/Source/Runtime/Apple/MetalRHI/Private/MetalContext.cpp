// Copyright 1998-2016 Epic Games, Inc. All Rights Reserved.

#include "MetalRHIPrivate.h"
#if PLATFORM_IOS
#include "IOSAppDelegate.h"
#endif

#include "MetalContext.h"
#include "MetalProfiler.h"
#include "MetalCommandBuffer.h"

#if METAL_STATISTICS
#include "MetalStatistics.h"
#include "ModuleManager.h"
#endif

static int32 GMetalCommandBufferCommitThreshold = 100;
static FAutoConsoleVariableRef CVarMetalCommandBufferCommitThreshold(
	TEXT("rhi.Metal.CommandBufferCommitThreshold"),
	GMetalCommandBufferCommitThreshold,
	TEXT("When enabled (> 0) if the command buffer has more than this number of draw/dispatch command encoded then it will be committed at the next encoder boundary to keep the GPU busy. (Default: 100, set to <= 0 to disable)"));

#if PLATFORM_MAC
static int32 GMetalCommandQueueSize = 5120; // This number is large due to texture streaming - currently each texture is its own command-buffer.
// The whole MetalRHI needs to be changed to use MTLHeaps/MTLFences & reworked so that operations with the same synchronisation requirements are collapsed into a single blit command-encoder/buffer.
#else
static int32 GMetalCommandQueueSize = 64;
#endif
static FAutoConsoleVariableRef CVarMetalCommandQueueSize(
	TEXT("rhi.Metal.CommandQueueSize"),
	GMetalCommandQueueSize,
	TEXT("The maximum number of command-buffers that can be allocated from each command-queue. (Default: 5120 Mac, 64 iOS/tvOS)"));

#if !UE_BUILD_SHIPPING
static int32 GMetalRuntimeDebugLevel = 0;
static FAutoConsoleVariableRef CVarMetalRuntimeDebugLevel(
	TEXT("rhi.Metal.RuntimeDebugLevel"),
	GMetalRuntimeDebugLevel,
	TEXT("The level of debug validation performed by MetalRHI in addition to the underlying Metal API & validation layer.\n")
	TEXT("Each subsequent level adds more tests and reporting in addition to the previous level.\n")
	TEXT("*IGNORED IN SHIPPING BUILDS*. (Default: 0, off)\n")
	TEXT("\t0: Off,\n")
	TEXT("\t1: Enable validation checks for encoder resets,\n")
	TEXT("\t2: Record the debug-groups issued into a command-buffer and report them on failure,\n")
	TEXT("\t3: Record the draw, blit & dispatch commands issued into a command-buffer and report them on failure,\n")
	TEXT("\t4: Allow rhi.Metal.CommandBufferCommitThreshold to break command-encoders (except when MSAA is enabled),\n")
	TEXT("\t5: Wait for each command-buffer to complete immediately after submission."));
#endif

const uint32 RingBufferSize = 8 * 1024 * 1024;

/** Zero-filled uniform buffer used for debugging cases where no buffer was bound. */
class FMetalNullUniformBuffer : public FRenderResource
{
public:
	FUniformBufferRHIRef UniformBuffer;
	virtual void InitRHI() override
	{
		FRHIUniformBufferLayout Layout(FRHIUniformBufferLayout::Zero);
		Layout.ConstantBufferSize = 65536;
		
		TArray<uint8> Data;
		Data.AddZeroed(Layout.ConstantBufferSize);
		
		UniformBuffer = RHICreateUniformBuffer(Data.GetData(), Layout, UniformBuffer_MultiFrame);
	}
	virtual void ReleaseRHI() override
	{
		UniformBuffer.SafeRelease();
	}
	id<MTLBuffer> GetNativeBuffer()
	{
		check(IsValidRef(UniformBuffer));
		FMetalUniformBuffer* UB = (FMetalUniformBuffer*)UniformBuffer.GetReference();
		return UB->Buffer;
	}
};
static TGlobalResource<FMetalNullUniformBuffer> GMetalNullUniformBuffer;

#if SHOULD_TRACK_OBJECTS
TMap<id, int32> ClassCounts;

FCriticalSection* GetClassCountsMutex()
{
	static FCriticalSection Mutex;
	return &Mutex;
}

void TrackMetalObject(NSObject* Obj)
{
	check(Obj);
	
	if (GIsRHIInitialized)
	{
		FScopeLock Lock(GetClassCountsMutex());
		ClassCounts.FindOrAdd([Obj class])++;
	}
}

void UntrackMetalObject(NSObject* Obj)
{
	check(Obj);
	
	if (GIsRHIInitialized)
	{
		FScopeLock Lock(GetClassCountsMutex());
		ClassCounts.FindOrAdd([Obj class])--;
	}
}

#endif

static void* LocalCreateAutoreleasePool()
{
	return [[NSAutoreleasePool alloc] init];
}

static void LocalReleaseAutoreleasePool(void *Pool)
{
	if (Pool)
	{
		[(NSAutoreleasePool*)Pool release];
	}
}

#if PLATFORM_MAC
#if __MAC_OS_X_VERSION_MAX_ALLOWED < 101100
MTL_EXTERN NSArray* MTLCopyAllDevices(void);
#else
MTL_EXTERN NSArray <id<MTLDevice>>* MTLCopyAllDevices(void);
#endif

static id<MTLDevice> GetMTLDevice(uint32& DeviceIndex)
{
	SCOPED_AUTORELEASE_POOL;
	
	DeviceIndex = 0;
	
#if METAL_STATISTICS
	IMetalStatisticsModule* StatsModule = FModuleManager::Get().LoadModulePtr<IMetalStatisticsModule>(TEXT("MetalStatistics"));
#endif
	
	NSArray* DeviceList = MTLCopyAllDevices();
	[DeviceList autorelease];
	
	const int32 NumDevices = [DeviceList count];
	
	TArray<FMacPlatformMisc::FGPUDescriptor> const& GPUs = FPlatformMisc::GetGPUDescriptors();
	check(GPUs.Num() > 0);
	
	int32 ExplicitRendererId = FPlatformMisc::GetExplicitRendererIndex();
	if(ExplicitRendererId < 0 && GPUs.Num() > 1 && FMacPlatformMisc::MacOSXVersionCompare(10, 11, 5) == 0)
	{
		int32 OverrideRendererId = -1;
		bool bForceExplicitRendererId = false;
		for(uint32 i = 0; i < GPUs.Num(); i++)
		{
			FMacPlatformMisc::FGPUDescriptor const& GPU = GPUs[i];
			if((GPU.GPUVendorId == 0x10DE))
			{
				OverrideRendererId = i;
				bForceExplicitRendererId = (GPU.GPUMetalBundle && ![GPU.GPUMetalBundle isEqualToString:@"GeForceMTLDriverWeb"]);
			}
			else if(!GPU.GPUHeadless && GPU.GPUVendorId != 0x8086)
			{
				OverrideRendererId = i;
			}
		}
		if (bForceExplicitRendererId)
		{
			ExplicitRendererId = OverrideRendererId;
		}
	}
	
	id<MTLDevice> SelectedDevice = nil;
	if (ExplicitRendererId >= 0 && ExplicitRendererId < GPUs.Num())
	{
		FMacPlatformMisc::FGPUDescriptor const& GPU = GPUs[ExplicitRendererId];
		TArray<FString> NameComponents;
		FString(GPU.GPUName).Trim().ParseIntoArray(NameComponents, TEXT(" "));	
		for (id<MTLDevice> Device in DeviceList)
		{
			if(([Device.name rangeOfString:@"Nvidia" options:NSCaseInsensitiveSearch].location != NSNotFound && GPU.GPUVendorId == 0x10DE)
			   || ([Device.name rangeOfString:@"AMD" options:NSCaseInsensitiveSearch].location != NSNotFound && GPU.GPUVendorId == 0x1002)
			   || ([Device.name rangeOfString:@"Intel" options:NSCaseInsensitiveSearch].location != NSNotFound && GPU.GPUVendorId == 0x8086))
			{
				bool bMatchesName = (NameComponents.Num() > 0);
				for (FString& Component : NameComponents)
				{
					bMatchesName &= FString(Device.name).Contains(Component);
				}
				if((Device.headless == GPU.GPUHeadless || GPU.GPUVendorId != 0x1002) && bMatchesName)
                {
					DeviceIndex = ExplicitRendererId;
					SelectedDevice = Device;
					break;
				}
			}
		}
		if(!SelectedDevice)
		{
			UE_LOG(LogMetal, Warning,  TEXT("Couldn't find Metal device to match GPU descriptor (%s) from IORegistry - using default device."), *FString(GPU.GPUName));
		}
	}
	if (SelectedDevice == nil)
	{
		TArray<FString> NameComponents;
		SelectedDevice = MTLCreateSystemDefaultDevice();
		bool bFoundDefault = false;
		for (uint32 i = 0; i < GPUs.Num(); i++)
		{
			FMacPlatformMisc::FGPUDescriptor const& GPU = GPUs[i];
			if(([SelectedDevice.name rangeOfString:@"Nvidia" options:NSCaseInsensitiveSearch].location != NSNotFound && GPU.GPUVendorId == 0x10DE)
			   || ([SelectedDevice.name rangeOfString:@"AMD" options:NSCaseInsensitiveSearch].location != NSNotFound && GPU.GPUVendorId == 0x1002)
			   || ([SelectedDevice.name rangeOfString:@"Intel" options:NSCaseInsensitiveSearch].location != NSNotFound && GPU.GPUVendorId == 0x8086))
			{
				NameComponents.Empty();
				bool bMatchesName = FString(GPU.GPUName).Trim().ParseIntoArray(NameComponents, TEXT(" ")) > 0;
				for (FString& Component : NameComponents)
				{
					bMatchesName &= FString(SelectedDevice.name).Contains(Component);
				}
				if((SelectedDevice.headless == GPU.GPUHeadless || GPU.GPUVendorId != 0x1002) && bMatchesName)
                {
					DeviceIndex = i;
					bFoundDefault = true;
					break;
				}
			}
		}
		if(!bFoundDefault)
		{
			UE_LOG(LogMetal, Warning,  TEXT("Couldn't find Metal device %s in GPU descriptors from IORegistry - capability reporting may be wrong."), *FString(SelectedDevice.name));
		}
	}
	check(SelectedDevice);
	return SelectedDevice;
}

static MTLPrimitiveTopologyClass TranslatePrimitiveTopology(uint32 PrimitiveType)
{
	switch (PrimitiveType)
	{
		case PT_TriangleList:
		case PT_TriangleStrip:
			return MTLPrimitiveTopologyClassTriangle;
		case PT_LineList:
			return MTLPrimitiveTopologyClassLine;
		case PT_PointList:
			return MTLPrimitiveTopologyClassPoint;
		default:
			UE_LOG(LogMetal, Fatal, TEXT("Unsupported primitive topology %d"), (int32)PrimitiveType);
			return MTLPrimitiveTopologyClassTriangle;
	}
}
#endif

FMetalDeviceContext* FMetalDeviceContext::CreateDeviceContext()
{
	uint32 DeviceIndex = 0;
#if PLATFORM_IOS
	id<MTLDevice> Device = [IOSAppDelegate GetDelegate].IOSView->MetalDevice;
#else // @todo zebra
	id<MTLDevice> Device = GetMTLDevice(DeviceIndex);
#endif
	FMetalCommandQueue* Queue = new FMetalCommandQueue(Device, GMetalCommandQueueSize);
	check(Queue);
	
	return new FMetalDeviceContext(Device, DeviceIndex, Queue);
}

FMetalDeviceContext::FMetalDeviceContext(id<MTLDevice> MetalDevice, uint32 InDeviceIndex, FMetalCommandQueue* Queue)
: FMetalContext(*Queue, true)
, Device(MetalDevice)
, DeviceIndex(InDeviceIndex)
, FreeBuffers([NSMutableSet new])
, SceneFrameCounter(0)
, FrameCounter(0)
, ActiveContexts(1)
{
#if !UE_BUILD_SHIPPING
	CommandQueue.SetRuntimeDebuggingLevel(GMetalRuntimeDebugLevel);
#endif
	
	// Hook into the ios framepacer, if it's enabled for this platform.
	FrameReadyEvent = NULL;
#if PLATFORM_IOS
	if( FIOSPlatformRHIFramePacer::IsEnabled() )
	{
		FrameReadyEvent = FPlatformProcess::GetSynchEventFromPool();
		FIOSPlatformRHIFramePacer::InitWithEvent( FrameReadyEvent );
	}
#endif
	
	InitFrame(true);
}

FMetalDeviceContext::~FMetalDeviceContext()
{
	if (CurrentCommandBuffer)
	{
		SubmitCommandsHint(EMetalSubmitFlagsWaitOnCommandBuffer);
	}
	delete &(GetCommandQueue());
}



void FMetalDeviceContext::BeginFrame()
{
	FPlatformTLS::SetTlsValue(CurrentContextTLSSlot, this);
}

void FMetalDeviceContext::ClearFreeList()
{
	uint32 Index = 0;
	while(Index < DelayedFreeLists.Num())
	{
		FMetalDelayedFreeList* Pair = DelayedFreeLists[Index];
		if(dispatch_semaphore_wait(Pair->Signal, DISPATCH_TIME_NOW) == 0)
		{
			dispatch_release(Pair->Signal);
			for( id Entry : Pair->FreeList )
			{
				CommandEncoder.UnbindObject(Entry);
				[Entry release];
			}
			{
				FScopeLock Lock(&PoolMutex);
				for ( id<MTLBuffer> Buffer in Pair->FreeBuffers )
				{
					DEC_MEMORY_STAT_BY(STAT_MetalUsedPooledBufferMem, Buffer.length);
					INC_DWORD_STAT(STAT_MetalBufferFreed);
					INC_DWORD_STAT_BY(STAT_MetalBufferMemFreed, Buffer.length);
					INC_MEMORY_STAT_BY(STAT_MetalFreePooledBufferMem, Buffer.length);
					
					BufferPool.ReleasePooledResource(Buffer);
				}
				[Pair->FreeBuffers release];
			}
			delete Pair;
			DelayedFreeLists.RemoveAt(Index, 1, false);
		}
		else
		{
			Index++;
		}
	}
}

void FMetalDeviceContext::EndFrame()
{
	ClearFreeList();
	
	if(FrameCounter != GFrameNumberRenderThread)
	{
		FrameCounter = GFrameNumberRenderThread;
		
		FScopeLock Lock(&PoolMutex);
		BufferPool.DrainPool(false);
	}
	CommandQueue.InsertDebugCaptureBoundary();
}

void FMetalDeviceContext::BeginScene()
{
	FPlatformTLS::SetTlsValue(CurrentContextTLSSlot, this);
	
	// Increment the frame counter. INDEX_NONE is a special value meaning "uninitialized", so if
	// we hit it just wrap around to zero.
	SceneFrameCounter++;
	if (SceneFrameCounter == INDEX_NONE)
	{
		SceneFrameCounter++;
	}
}

void FMetalDeviceContext::EndScene()
{
}

void FMetalDeviceContext::BeginDrawingViewport(FMetalViewport* Viewport)
{
	FPlatformTLS::SetTlsValue(CurrentContextTLSSlot, this);
}

void FMetalDeviceContext::EndDrawingViewport(FMetalViewport* Viewport, bool bPresent)
{
	// commit the render context to the commandBuffer
	if (CommandEncoder.IsRenderCommandEncoderActive() || CommandEncoder.IsComputeCommandEncoderActive() || CommandEncoder.IsBlitCommandEncoderActive())
	{
		CommandEncoder.EndEncoding();
	}
	
	// kick the whole buffer
	FMetalDelayedFreeList* NewList = new FMetalDelayedFreeList;
	NewList->Signal = dispatch_semaphore_create(0);
	if(GUseRHIThread)
	{
		FreeListMutex.Lock();
	}
	NewList->FreeList = FreeList;
	
	PoolMutex.Lock();
	NewList->FreeBuffers = FreeBuffers;
	FreeBuffers = [NSMutableSet new];
	PoolMutex.Unlock();
	
#if STATS
	for (id Obj : FreeList)
	{
		check(Obj);
		
		if([[Obj class] conformsToProtocol:@protocol(MTLBuffer)])
		{
			DEC_DWORD_STAT(STAT_MetalBufferCount);
		}
		else if([[Obj class] conformsToProtocol:@protocol(MTLTexture)])
		{
			DEC_DWORD_STAT(STAT_MetalTextureCount);
		}
		else if([[Obj class] conformsToProtocol:@protocol(MTLSamplerState)])
		{
			DEC_DWORD_STAT(STAT_MetalSamplerStateCount);
		}
		else if([[Obj class] conformsToProtocol:@protocol(MTLDepthStencilState)])
		{
			DEC_DWORD_STAT(STAT_MetalDepthStencilStateCount);
		}
		else if([[Obj class] conformsToProtocol:@protocol(MTLRenderPipelineState)])
		{
			DEC_DWORD_STAT(STAT_MetalRenderPipelineStateCount);
		}
		else if([Obj isKindOfClass:[MTLRenderPipelineColorAttachmentDescriptor class]])
		{
			DEC_DWORD_STAT(STAT_MetalRenderPipelineColorAttachmentDescriptor);
		}
		else if([Obj isKindOfClass:[MTLRenderPassDescriptor class]])
		{
			DEC_DWORD_STAT(STAT_MetalRenderPassDescriptorCount);
		}
		else if([Obj isKindOfClass:[MTLRenderPassColorAttachmentDescriptor class]])
		{
			DEC_DWORD_STAT(STAT_MetalRenderPassColorAttachmentDescriptorCount);
		}
		else if([Obj isKindOfClass:[MTLRenderPassDepthAttachmentDescriptor class]])
		{
			DEC_DWORD_STAT(STAT_MetalRenderPassDepthAttachmentDescriptorCount);
		}
		else if([Obj isKindOfClass:[MTLRenderPassStencilAttachmentDescriptor class]])
		{
			DEC_DWORD_STAT(STAT_MetalRenderPassStencilAttachmentDescriptorCount);
		}
		else if([Obj isKindOfClass:[MTLVertexDescriptor class]])
		{
			DEC_DWORD_STAT(STAT_MetalVertexDescriptorCount);
		}
		
#if SHOULD_TRACK_OBJECTS
		UntrackMetalObject(Obj);
#endif
	}
#endif
	FreeList.Empty(FreeList.Num());
	if(GUseRHIThread)
	{
		FreeListMutex.Unlock();
	}
	
	dispatch_semaphore_t Signal = NewList->Signal;
	dispatch_retain(Signal);
	[CurrentCommandBuffer addCompletedHandler : ^ (id <MTLCommandBuffer> Buffer)
	 {
		dispatch_semaphore_signal(CommandBufferSemaphore);
		dispatch_semaphore_signal(Signal);
		dispatch_release(Signal);
	}];
    DelayedFreeLists.Add(NewList);
	
	// enqueue a present if desired
	if (bPresent)
	{
		id<CAMetalDrawable> Drawable = (id<CAMetalDrawable>)Viewport->GetDrawable();
		if (Drawable.texture)
		{
#if PLATFORM_MAC
			id<MTLBlitCommandEncoder> Blitter = GetBlitContext();
			
			id<MTLTexture> Src = Viewport->GetBackBuffer()->Surface.Texture;
			id<MTLTexture> Dst = Drawable.texture;
			
			[Blitter copyFromTexture:Src sourceSlice:0 sourceLevel:0 sourceOrigin:MTLOriginMake(0, 0, 0) sourceSize:MTLSizeMake(Src.width, Src.height, 1) toTexture:Dst destinationSlice:0 destinationLevel:0 destinationOrigin:MTLOriginMake(0, 0, 0)];
			
			METAL_DEBUG_COMMAND_BUFFER_BLIT_LOG(this, @"Present(BackBuffer %p, Drawable %p)", Viewport->GetBackBuffer(), Drawable);
			
			CommandEncoder.EndEncoding();
#endif
			[CurrentCommandBuffer addScheduledHandler:^(id<MTLCommandBuffer>) {
				[Drawable present];
			}];
		}
	}
	
	// We may be limiting our framerate to the display link
	if( FrameReadyEvent != nullptr )
	{
		FrameReadyEvent->Wait();
	}
	
	// Latched update of whether to use runtime debugging features
	uint32 SubmitFlags = EMetalSubmitFlagsNone;
#if !UE_BUILD_SHIPPING
	if (GMetalRuntimeDebugLevel != CommandQueue.GetRuntimeDebuggingLevel())
	{
		CommandQueue.SetRuntimeDebuggingLevel(GMetalRuntimeDebugLevel);
		
		// After change the debug features level wait on commit
		SubmitFlags |= EMetalSubmitFlagsWaitOnCommandBuffer;
	}
#endif
	SubmitCommandsHint(SubmitFlags);
	
#if SHOULD_TRACK_OBJECTS
	// print out outstanding objects
	if ((GFrameCounter % 500) == 10)
	{
		for (auto It = ClassCounts.CreateIterator(); It; ++It)
		{
			UE_LOG(LogMetal, Display, TEXT("%s has %d outstanding allocations"), *FString([It.Key() description]), It.Value());
		}
	}
#endif
	
	// drain the pool
	DrainAutoreleasePool();
	
	InitFrame(true);
	
	extern void InitFrame_UniformBufferPoolCleanup();
	InitFrame_UniformBufferPoolCleanup();
	
	Viewport->ReleaseDrawable();
}

void FMetalDeviceContext::ReleaseObject(id Object)
{
	if (GIsRHIInitialized) // @todo zebra: there seems to be some race condition at exit when the framerate is very low
	{
		check(Object);
		if(GUseRHIThread)
		{
			FreeListMutex.Lock();
		}
		if(!FreeList.Contains(Object))
        {
            FreeList.Add(Object);
        }
        else
        {
            [Object release];
        }
		if(GUseRHIThread)
		{
			FreeListMutex.Unlock();
		}
	}
}

FMetalPooledBuffer FMetalDeviceContext::CreatePooledBuffer(FMetalPooledBufferArgs const& Args)
{
	FMetalPooledBuffer Buffer;
	if(GIsRHIInitialized)
	{
		FScopeLock Lock(&PoolMutex);
		Buffer = BufferPool.CreatePooledResource(Args);
		//[Buffer.Buffer setPurgeableState:MTLPurgeableStateNonVolatile];
	}
	else
	{
		FMetalBufferPoolPolicyData Policy;
		uint32 BufferSize = Policy.GetPoolBucketSize(Policy.GetPoolBucketIndex(Args));
		Buffer.Buffer = [Device newBufferWithLength:BufferSize options: BUFFER_CACHE_MODE
#if METAL_API_1_1
						 | (Args.Storage << MTLResourceStorageModeShift)
#endif
						 ];
		TRACK_OBJECT(STAT_MetalBufferCount, Buffer.Buffer);
		INC_DWORD_STAT(STAT_MetalPooledBufferCount);
		INC_MEMORY_STAT_BY(STAT_MetalPooledBufferMem, BufferSize);
		INC_MEMORY_STAT_BY(STAT_MetalFreePooledBufferMem, BufferSize);
	}
	INC_MEMORY_STAT_BY(STAT_MetalUsedPooledBufferMem, Buffer.Buffer.length);
	INC_DWORD_STAT(STAT_MetalBufferAlloctations);
	INC_DWORD_STAT_BY(STAT_MetalBufferMemAlloc, Buffer.Buffer.length);
	DEC_MEMORY_STAT_BY(STAT_MetalFreePooledBufferMem, Buffer.Buffer.length);
	
	return Buffer;
}

void FMetalDeviceContext::ReleasePooledBuffer(FMetalPooledBuffer Buf)
{
	if(GIsRHIInitialized)
	{
		if (!GUseRHIThread)
		{
			CommandEncoder.UnbindObject(Buf.Buffer);
		}
		
		FScopeLock Lock(&FreeListMutex);
		[FreeBuffers addObject:Buf.Buffer];
		//[Buf.Buffer setPurgeableState:MTLPurgeableStateVolatile];
	}
}


FMetalRHICommandContext* FMetalDeviceContext::AcquireContext()
{
	FMetalRHICommandContext* Context = ParallelContexts.Pop();
	if (!Context)
	{
		FMetalContext* MetalContext = new FMetalContext(GetCommandQueue(), false);
		check(MetalContext);
		
		FMetalRHICommandContext* CmdContext = static_cast<FMetalRHICommandContext*>(RHIGetDefaultContext());
		check(CmdContext);
		
		Context = new FMetalRHICommandContext(CmdContext->GetProfiler(), MetalContext);
	}
	check(Context);
	++ActiveContexts;
	return Context;
}

void FMetalDeviceContext::ReleaseContext(FMetalRHICommandContext* Context)
{
	//delete Context;
	ParallelContexts.Push(Context);
	--ActiveContexts;
}

uint32 FMetalDeviceContext::GetNumActiveContexts(void) const
{
	return ActiveContexts;
}

uint32 FMetalDeviceContext::GetDeviceIndex(void) const
{
	return DeviceIndex;
}

uint32 FMetalContext::AutoReleasePoolTLSSlot = FPlatformTLS::AllocTlsSlot();
uint32 FMetalContext::CurrentContextTLSSlot = FPlatformTLS::AllocTlsSlot();

FMetalContext::FMetalContext(FMetalCommandQueue& Queue, bool const bIsImmediate)
: Device(Queue.GetDevice())
, CommandQueue(Queue)
, CommandList(Queue, bIsImmediate)
, CommandEncoder(CommandList)
, StateCache(CommandEncoder)
, CurrentCommandBuffer(nil)
, RingBuffer(new FRingBuffer(Device, RingBufferSize, BufferOffsetAlignment))
, QueryBuffer(new FMetalQueryBufferPool(this))
, OutstandingOpCount(0)
, bValidationEnabled(false)
{
	// create a semaphore for multi-buffering the command buffer
	CommandBufferSemaphore = dispatch_semaphore_create(FParse::Param(FCommandLine::Get(),TEXT("gpulockstep")) ? 1 : 3);
	
	FMemory::Memzero(BufferSideTable);
	
	bValidationEnabled = false;
	
#if METAL_STATISTICS
	IMetalStatisticsModule* StatsModule = FModuleManager::Get().LoadModulePtr<IMetalStatisticsModule>(TEXT("MetalStatistics"));
	if (StatsModule)
	{
		bValidationEnabled = StatsModule->IsValidationEnabled();
	}
#endif
}

FMetalContext::~FMetalContext()
{
	if (CurrentCommandBuffer)
	{
		SubmitCommandsHint(EMetalSubmitFlagsWaitOnCommandBuffer);
	}
}

FMetalContext* FMetalContext::GetCurrentContext()
{
	FMetalContext* Current = (FMetalContext*)FPlatformTLS::GetTlsValue(CurrentContextTLSSlot);
	check(Current);
	return Current;
}

id<MTLDevice> FMetalContext::GetDevice()
{
	return Device;
}

FMetalCommandQueue& FMetalContext::GetCommandQueue()
{
	return CommandQueue;
}

FMetalCommandList& FMetalContext::GetCommandList()
{
	return CommandList;
}

FMetalCommandEncoder& FMetalContext::GetCommandEncoder()
{
	return CommandEncoder;
}

id<MTLRenderCommandEncoder> FMetalContext::GetRenderContext()
{
	if(!CommandEncoder.IsRenderCommandEncoderActive())
	{
		UE_LOG(LogMetal, Fatal, TEXT("Attempted to use GetRenderContext before calling SetRenderTarget to create the encoder"));
		ConditionalSwitchToGraphics();
		CommandEncoder.RestoreRenderCommandEncoding();
	}
	return CommandEncoder.GetRenderCommandEncoder();
}

id<MTLBlitCommandEncoder> FMetalContext::GetBlitContext()
{
	ConditionalSwitchToBlit();
	return CommandEncoder.GetBlitCommandEncoder();
}

id<MTLCommandBuffer> FMetalContext::GetCurrentCommandBuffer()
{
	return CurrentCommandBuffer;
}

void FMetalContext::CreateAutoreleasePool()
{
	// Create an autorelease pool. Not on the game thread, though. It's not needed there, as the game thread provides its own pools.
	// Also, it'd cause problems as we sometimes call EndDrawingViewport on the game thread. That would drain the pool for Metal
	// context while some other pool is active, which is illegal.
	if (FPlatformTLS::GetTlsValue(AutoReleasePoolTLSSlot) == NULL && FPlatformTLS::GetCurrentThreadId() != GGameThreadId)
	{
		FPlatformTLS::SetTlsValue(AutoReleasePoolTLSSlot, LocalCreateAutoreleasePool());
	}
}

void FMetalContext::DrainAutoreleasePool()
{
	LocalReleaseAutoreleasePool(FPlatformTLS::GetTlsValue(AutoReleasePoolTLSSlot));
	FPlatformTLS::SetTlsValue(AutoReleasePoolTLSSlot, NULL);
}

void FMetalContext::MakeCurrent(FMetalContext* Context)
{
	FPlatformTLS::SetTlsValue(CurrentContextTLSSlot, Context);
}

void FMetalContext::InitFrame(bool const bImmediateContext)
{
	FPlatformTLS::SetTlsValue(CurrentContextTLSSlot, this);
	
	// Reset cached state in the encoder
	StateCache.Reset();
	
	// start an auto release pool (EndFrame will drain and remake)
	CreateAutoreleasePool();
	
	// create the command buffer for this frame
	CreateCurrentCommandBuffer(bImmediateContext);
	
	// make sure first SetRenderTarget goes through
	StateCache.SetHasValidRenderTarget(false);
	
	// Zero the side table
	FMemory::Memzero(BufferSideTable);
}

void FMetalContext::FinishFrame()
{
	// Issue any outstanding commands.
	if (CurrentCommandBuffer)
	{
		SubmitCommandsHint(EMetalSubmitFlagsNone);
	}
	
	// make sure first SetRenderTarget goes through
	StateCache.SetHasValidRenderTarget(false);
	
	// Drain the auto-release pool for this context
	DrainAutoreleasePool();
	
	FPlatformTLS::SetTlsValue(CurrentContextTLSSlot, nullptr);
}

void FMetalContext::CreateCurrentCommandBuffer(bool bWait)
{
	if (bWait)
	{
		dispatch_semaphore_wait(CommandBufferSemaphore, DISPATCH_TIME_FOREVER);
	}
	
	CurrentCommandBuffer = CreateCommandBuffer(false);
	[CurrentCommandBuffer retain];
	
	CommandEncoder.StartCommandBuffer(CurrentCommandBuffer);
}

void FMetalContext::SubmitCommandsHint(uint32 const bFlags)
{
	bool const bCreateNew = (bFlags & EMetalSubmitFlagsCreateCommandBuffer);
	bool const bWait = (bFlags & EMetalSubmitFlagsWaitOnCommandBuffer);
	uint32 RingBufferOffset = RingBuffer->GetOffset();
	id<MTLBuffer> CurrentRingBuffer = RingBuffer->Buffer;
	TWeakPtr<FRingBuffer, ESPMode::ThreadSafe>* WeakRingBufferRef = new TWeakPtr<FRingBuffer, ESPMode::ThreadSafe>(RingBuffer.ToSharedRef());
	[CurrentCommandBuffer addCompletedHandler : ^ (id <MTLCommandBuffer> Buffer)
	{
		TSharedPtr<FRingBuffer, ESPMode::ThreadSafe> CmdBufferRingBuffer = WeakRingBufferRef->Pin();
		if(CmdBufferRingBuffer.IsValid() && CmdBufferRingBuffer->Buffer == CurrentRingBuffer)
		{
			CmdBufferRingBuffer->SetLastRead(RingBufferOffset);
		}
		delete WeakRingBufferRef;
	}];
	
	// commit the render context to the commandBuffer
	if (CommandEncoder.IsRenderCommandEncoderActive() || CommandEncoder.IsComputeCommandEncoderActive() || CommandEncoder.IsBlitCommandEncoderActive())
	{
		CommandEncoder.EndEncoding();
	}
	
	// kick the whole buffer
	// Commit to hand the commandbuffer off to the gpu
	CommandEncoder.CommitCommandBuffer(bWait);
	
	//once a commandbuffer is commited it can't be added to again.
	[CurrentCommandBuffer release];
	
	// create a new command buffer.
	if (bCreateNew)
	{
		CreateCurrentCommandBuffer(false);
	}
	else
	{
		CurrentCommandBuffer = nil;
	}
	
	OutstandingOpCount = 0;
}

void FMetalContext::SubmitCommandBufferAndWait()
{
	// kick the whole buffer
	// Commit to hand the commandbuffer off to the gpu
	// Wait for completion as requested.
	SubmitCommandsHint((EMetalSubmitFlagsCreateCommandBuffer | EMetalSubmitFlagsWaitOnCommandBuffer));
}

void FMetalContext::ResetRenderCommandEncoder()
{
	SubmitCommandsHint();
	
	SetRenderTargetsInfo(StateCache.GetRenderTargetsInfo(), false);
	
	if (CommandEncoder.IsRenderCommandEncoderActive())
	{
		CommandEncoder.RestoreRenderCommandEncodingState();
	}
	else
	{
		CommandEncoder.RestoreRenderCommandEncoding();
	}
}

bool FMetalContext::PrepareToDraw(uint32 PrimitiveType)
{
	SCOPE_CYCLE_COUNTER(STAT_MetalPrepareDrawTime);
	TRefCountPtr<FMetalBoundShaderState> CurrentBoundShaderState = StateCache.GetBoundShaderState();
	
	// Enforce calls to SetRenderTarget prior to issuing draw calls.
#if PLATFORM_MAC
	check(StateCache.GetHasValidRenderTarget());
#else
	if (!StateCache.GetHasValidRenderTarget())
	{
		return false;
	}
#endif
	
	bool bUpdatedStrides = false;
<<<<<<< HEAD
=======
	uint32 StrideHash = 0;
>>>>>>> 92a3597a
	MTLVertexDescriptor* Layout = CurrentBoundShaderState->VertexDeclaration->Layout.VertexDesc;
	if(Layout && Layout.layouts)
	{
		SCOPE_CYCLE_COUNTER(STAT_MetalPrepareVertexDescTime);
		
		for (uint32 ElementIndex = 0; ElementIndex < CurrentBoundShaderState->VertexDeclaration->Elements.Num(); ElementIndex++)
		{
			const FVertexElement& Element = CurrentBoundShaderState->VertexDeclaration->Elements[ElementIndex];
			
			uint32 StreamStride = StateCache.GetVertexStride(Element.StreamIndex);
			StrideHash ^= (StreamStride << 1);

			if (StreamStride > 0 && Element.Stride != StreamStride)
			{
				if (!bUpdatedStrides)
				{
					bUpdatedStrides = true;
<<<<<<< HEAD
					Layout = [[Layout copy] autorelease];
=======
					Layout = [Layout copy];
					TRACK_OBJECT(STAT_MetalVertexDescriptorCount, Layout);
>>>>>>> 92a3597a
				}
				auto BufferLayout = [Layout.layouts objectAtIndexedSubscript:UNREAL_TO_METAL_BUFFER_INDEX(Element.StreamIndex)];
				check(BufferLayout);
				BufferLayout.stride = StreamStride;
			}
		}
	}
	
<<<<<<< HEAD
	FMetalHashedVertexDescriptor VertexDesc = !bUpdatedStrides ? CurrentBoundShaderState->VertexDeclaration->Layout : FMetalHashedVertexDescriptor(Layout);
=======
	FMetalHashedVertexDescriptor VertexDesc;
	{
		SCOPE_CYCLE_COUNTER(STAT_MetalPrepareVertexDescTime);
		VertexDesc = !bUpdatedStrides ? CurrentBoundShaderState->VertexDeclaration->Layout : FMetalHashedVertexDescriptor(Layout, (CurrentBoundShaderState->VertexDeclaration->BaseHash ^ StrideHash));
	}
>>>>>>> 92a3597a
	
	// Validate the vertex layout in debug mode, or when the validation layer is enabled for development builds.
	// Other builds will just crash & burn if it is incorrect.
#if UE_BUILD_DEBUG || UE_BUILD_DEVELOPMENT
	if(CommandQueue.GetRuntimeDebuggingLevel() >= EMetalDebugLevelValidation)
	{
		if(Layout && Layout.layouts)
		{
			for (uint32 i = 0; i < MaxVertexElementCount; i++)
			{
				auto Attribute = [Layout.attributes objectAtIndexedSubscript:i];
				if(Attribute)
				{
					auto BufferLayout = [Layout.layouts objectAtIndexedSubscript:Attribute.bufferIndex];
					uint32 BufferLayoutStride = BufferLayout ? BufferLayout.stride : 0;
					
					uint32 BufferIndex = METAL_TO_UNREAL_BUFFER_INDEX(Attribute.bufferIndex);
					
					uint64 MetalSize = StateCache.GetVertexBufferSize(BufferIndex);
					
					if(!(BufferLayoutStride == StateCache.GetVertexStride(BufferIndex) || (MetalSize > 0 && StateCache.GetVertexStride(BufferIndex) == 0 && StateCache.GetVertexBufferSize(BufferIndex) && MetalSize == BufferLayoutStride)))
					{
						FString Report = FString::Printf(TEXT("Vertex Layout Mismatch: Index: %d, Len: %lld, Decl. Stride: %d, Stream Stride: %d"), Attribute.bufferIndex, MetalSize, BufferLayoutStride, StateCache.GetVertexStride(BufferIndex));
						UE_LOG(LogMetal, Warning, TEXT("%s"), *Report);
						
						if (GEmitDrawEvents)
						{
							CommandEncoder.PushDebugGroup(Report.GetNSString());
							CommandEncoder.PopDebugGroup();
						}
					}
				}
			}
		}
	}
#endif
	
#if PLATFORM_MAC
	StateCache.SetPrimitiveTopology(TranslatePrimitiveTopology(PrimitiveType));
#endif
	
	// @todo Handle the editor not setting a depth-stencil target for the material editor's tiles which render to depth even when they shouldn't.
	bool bRestoreState = false;
	if (IsValidRef(CurrentBoundShaderState->PixelShader) && (CurrentBoundShaderState->PixelShader->Bindings.InOutMask & 0x8000) && !StateCache.HasValidDepthStencilSurface() && StateCache.GetRenderPipelineDesc().PipelineDescriptor.depthAttachmentPixelFormat == MTLPixelFormatInvalid && !FShaderCache::IsPredrawCall())
	{
#if UE_BUILD_DEBUG
		UE_LOG(LogMetal, Warning, TEXT("Binding a temporary depth-stencil surface as the bound shader pipeline that writes to depth/stencil but no depth/stencil surface was bound!"));
#endif
		check(StateCache.GetRenderTargetArraySize() <= 1);
		CGSize FBSize = StateCache.GetFrameBufferSize();
		
		FRHISetRenderTargetsInfo Info = StateCache.GetRenderTargetsInfo();
		
		// Cache the fallback depth-stencil surface to reduce memory bloat - only need to recreate if size changes.
		if (!IsValidRef(FallbackDepthStencilSurface) || FallbackDepthStencilSurface->GetSizeX() != FBSize.width || FallbackDepthStencilSurface->GetSizeY() != FBSize.height)
		{
			FRHIResourceCreateInfo TexInfo;
			FallbackDepthStencilSurface = RHICreateTexture2D(FBSize.width, FBSize.height, PF_DepthStencil, 1, 1, TexCreate_DepthStencilTargetable, TexInfo);
		}
		check(IsValidRef(FallbackDepthStencilSurface));
		Info.DepthStencilRenderTarget.Texture = FallbackDepthStencilSurface;
		
		StateCache.SetRenderTargetsInfo(Info, StateCache.GetVisibilityResultsBuffer(), false);
		
		bRestoreState = true;
		
		// Enforce calls to SetRenderTarget prior to issuing draw calls.
		check(StateCache.GetHasValidRenderTarget());
		check(CommandEncoder.IsRenderPassDescriptorValid());
	}
	
	// make sure the BSS has a valid pipeline state object
#if !UE_BUILD_SHIPPING
	MTLRenderPipelineReflection* Reflection = nil;
	if (CommandQueue.GetRuntimeDebuggingLevel() >= EMetalDebugLevelValidation)
	{
		CurrentBoundShaderState->PrepareToDraw(this, VertexDesc, StateCache.GetRenderPipelineDesc(), &Reflection);
		check(Reflection);
	}
	else
#endif
	{
		CurrentBoundShaderState->PrepareToDraw(this, VertexDesc, StateCache.GetRenderPipelineDesc());
	}	
	
	if(!FShaderCache::IsPredrawCall())
	{
#if !UE_BUILD_SHIPPING
		// Force a command-encoder when GMetalRuntimeDebugLevel is enabled to help track down intermittent command-buffer failures.
		if (GMetalCommandBufferCommitThreshold > 0 && OutstandingOpCount >= GMetalCommandBufferCommitThreshold && CommandQueue.GetRuntimeDebuggingLevel() >= EMetalDebugLevelConditionalSubmit)
		{
			FRHISetRenderTargetsInfo CurrentRenderTargets = StateCache.GetRenderTargetsInfo();
			bool bCanChangeRT = true;
			
			if (CommandEncoder.IsRenderCommandEncoderActive())
			{
				const bool bIsMSAAActive = StateCache.GetHasValidRenderTarget() && StateCache.GetRenderPipelineDesc().SampleCount != 1;
				bCanChangeRT = !bIsMSAAActive;
				
				for (int32 RenderTargetIndex = 0; bCanChangeRT && RenderTargetIndex < CurrentRenderTargets.NumColorRenderTargets; RenderTargetIndex++)
				{
					FRHIRenderTargetView& RenderTargetView = CurrentRenderTargets.ColorRenderTarget[RenderTargetIndex];
					
					if (RenderTargetView.StoreAction != ERenderTargetStoreAction::EMultisampleResolve)
					{
						RenderTargetView.LoadAction = ERenderTargetLoadAction::ELoad;
						RenderTargetView.StoreAction = ERenderTargetStoreAction::EStore;
					}
					else
					{
						bCanChangeRT = false;
					}
				}
				
				if (bCanChangeRT && CurrentRenderTargets.DepthStencilRenderTarget.Texture)
				{
					if (CurrentRenderTargets.DepthStencilRenderTarget.DepthStoreAction != ERenderTargetStoreAction::EMultisampleResolve && CurrentRenderTargets.DepthStencilRenderTarget.GetStencilStoreAction() != ERenderTargetStoreAction::EMultisampleResolve)
					{
						CurrentRenderTargets.DepthStencilRenderTarget = FRHIDepthRenderTargetView(CurrentRenderTargets.DepthStencilRenderTarget.Texture, ERenderTargetLoadAction::ELoad, ERenderTargetStoreAction::EStore);
					}
					else
					{
						bCanChangeRT = false;
					}
				}
			}
			
			if (bCanChangeRT)
			{
				// Force submit if there's enough outstanding commands to prevent the GPU going idle.
				SubmitCommandsHint();
				
                StateCache.ConditionalSwitchToRender();
				
				if (IsFeatureLevelSupported( GMaxRHIShaderPlatform, ERHIFeatureLevel::SM4 ))
				{
					StateCache.SetRenderTargetsInfo(CurrentRenderTargets, StateCache.GetVisibilityResultsBuffer(), false);
				}
				else
				{
					StateCache.SetRenderTargetsInfo(CurrentRenderTargets, NULL, false);
				}
				
				if(!CommandEncoder.IsRenderCommandEncoderActive())
				{
					CommandEncoder.RestoreRenderCommandEncoding();
				}
				else
				{
					CommandEncoder.RestoreRenderCommandEncodingState();
				}
			}
		}
#endif
		
		CommitGraphicsResourceTables();
		CommitNonComputeShaderConstants();
		
		if(CommandEncoder.IsBlitCommandEncoderActive() || CommandEncoder.IsComputeCommandEncoderActive())
		{
			CommandEncoder.EndEncoding();
		}
		
		if(!CommandEncoder.IsRenderCommandEncoderActive())
		{
			if (!CommandEncoder.IsRenderPassDescriptorValid())
			{
				UE_LOG(LogMetal, Warning, TEXT("Re-binding the render-target because no RenderPassDescriptor was bound!"));
				FRHISetRenderTargetsInfo Info = StateCache.GetRenderTargetsInfo();
				StateCache.SetHasValidRenderTarget(false);
				StateCache.SetRenderTargetsInfo(Info, StateCache.GetVisibilityResultsBuffer(), false);
			}
			
			CommandEncoder.RestoreRenderCommandEncoding();
		}
		else if (bRestoreState)
		{
			CommandEncoder.RestoreRenderCommandEncodingState();
		}
		
		check(CommandEncoder.IsRenderCommandEncoderActive());
		if (CurrentBoundShaderState->VertexShader->SideTableBinding >= 0)
		{
			uint32 Offset = AllocateFromRingBuffer((sizeof(BufferSideTable) / SF_NumFrequencies));
			id<MTLBuffer> Buffer = GetRingBuffer();
			
			FMemory::Memcpy(((uint8*)[Buffer contents]) + Offset, BufferSideTable[SF_Vertex], (sizeof(BufferSideTable) / SF_NumFrequencies));
			
			CommandEncoder.SetShaderBuffer(SF_Vertex, Buffer, Offset, CurrentBoundShaderState->VertexShader->SideTableBinding);
		}
		
		if (IsValidRef(CurrentBoundShaderState->PixelShader) && CurrentBoundShaderState->PixelShader->SideTableBinding >= 0)
		{
			uint32 Offset = AllocateFromRingBuffer((sizeof(BufferSideTable) / SF_NumFrequencies));
			id<MTLBuffer> Buffer = GetRingBuffer();
			
			FMemory::Memcpy(((uint8*)[Buffer contents]) + Offset, BufferSideTable[SF_Pixel], (sizeof(BufferSideTable) / SF_NumFrequencies));
			
			CommandEncoder.SetShaderBuffer(SF_Pixel, Buffer, Offset, CurrentBoundShaderState->PixelShader->SideTableBinding);
		}
		
#if !UE_BUILD_SHIPPING
		if (CommandQueue.GetRuntimeDebuggingLevel() >= EMetalDebugLevelValidation)
		{
			auto& VBBindings = CurrentBoundShaderState->VertexShader->Bindings;
			for (uint32 i = 0; i < VBBindings.NumUniformBuffers; i++)
			{
				bool const bBoundZeroUniform = CommandEncoder.SetShaderBufferConditional(SF_Vertex, GMetalNullUniformBuffer.GetNativeBuffer(), 0, i);
				if (bBoundZeroUniform)
				{
					bool bWarn = false;
					for(MTLArgument* Arg in Reflection.vertexArguments)
					{
						if (Arg.type == MTLArgumentTypeBuffer && Arg.index == i)
						{
							UE_LOG(LogMetal, Error, TEXT("No uniform bound to index %d when required by vertex shader:\n%s"), i, *FString(CurrentBoundShaderState->VertexShader->GlslCodeNSString));
							break;
						}
					}
				}
			}
			
			if (IsValidRef(CurrentBoundShaderState->PixelShader))
			{
				auto& PBBindings = CurrentBoundShaderState->PixelShader->Bindings;
				for (uint32 i = 0; i < PBBindings.NumUniformBuffers; i++)
				{
					bool const bBoundZeroUniform = CommandEncoder.SetShaderBufferConditional(SF_Pixel, GMetalNullUniformBuffer.GetNativeBuffer(), 0, i);
					if (bBoundZeroUniform)
					{
						bool bWarn = false;
						for(MTLArgument* Arg in Reflection.fragmentArguments)
						{
							if (Arg.type == MTLArgumentTypeBuffer && Arg.index == i)
							{
								UE_LOG(LogMetal, Error, TEXT("No uniform bound to index %d when required by pixel shader:\n%s"), i, *FString(CurrentBoundShaderState->PixelShader->GlslCodeNSString));
								break;
							}
						}
					}
				}
			}
			
			if (!CommandEncoder.ValidateArgumentBindings(SF_Vertex, Reflection))
			{
				UE_LOG(LogMetal, Error, TEXT("Metal Validation failures for vertex shader:\n%s"), *FString(CurrentBoundShaderState->VertexShader->GlslCodeNSString));
			}
			if (IsValidRef(CurrentBoundShaderState->PixelShader))
			{
				if (!CommandEncoder.ValidateArgumentBindings(SF_Pixel, Reflection))
				{
					UE_LOG(LogMetal, Error, TEXT("Metal Validation failures for pixel shader:\n%s"), *FString(CurrentBoundShaderState->PixelShader->GlslCodeNSString));
				}
			}
		}
#endif
		
		OutstandingOpCount++;
	}
	
	return true;
}

void FMetalContext::SetRenderTargetsInfo(const FRHISetRenderTargetsInfo& RenderTargetsInfo, bool const bReset)
{
	// Force submit if there's enough outstanding commands to prevent the GPU going idle.
	ConditionalSwitchToGraphics(StateCache.NeedsToSetRenderTarget(RenderTargetsInfo), !(PLATFORM_MAC));
	
#if UE_BUILD_DEBUG || UE_BUILD_DEVELOPMENT
	if (!CommandList.IsImmediate())
	{
		bool bClearInParallelBuffer = false;
		
		for (uint32 RenderTargetIndex = 0; RenderTargetIndex < MaxMetalRenderTargets; RenderTargetIndex++)
		{
			if (RenderTargetIndex < RenderTargetsInfo.NumColorRenderTargets && RenderTargetsInfo.ColorRenderTarget[RenderTargetIndex].Texture != nullptr)
			{
				const FRHIRenderTargetView& RenderTargetView = RenderTargetsInfo.ColorRenderTarget[RenderTargetIndex];
				if(RenderTargetView.LoadAction == ERenderTargetLoadAction::EClear)
				{
					bClearInParallelBuffer = true;
				}
			}
		}
		
		if (bClearInParallelBuffer)
		{
			UE_LOG(LogMetal, Warning, TEXT("One or more render targets bound for clear during parallel encoding: this will not behave as expected because each command-buffer will clear the target of the previous contents."));
		}
		
		if (RenderTargetsInfo.DepthStencilRenderTarget.Texture != nullptr)
		{
			if(RenderTargetsInfo.DepthStencilRenderTarget.DepthLoadAction == ERenderTargetLoadAction::EClear)
			{
				UE_LOG(LogMetal, Warning, TEXT("Depth-target bound for clear during parallel encoding: this will not behave as expected because each command-buffer will clear the target of the previous contents."));
			}
			if(RenderTargetsInfo.DepthStencilRenderTarget.StencilLoadAction == ERenderTargetLoadAction::EClear)
			{
				UE_LOG(LogMetal, Warning, TEXT("Stencil-target bound for clear during parallel encoding: this will not behave as expected because each command-buffer will clear the target of the previous contents."));
			}
		}
	}
#endif
	
	if (IsFeatureLevelSupported( GMaxRHIShaderPlatform, ERHIFeatureLevel::SM4 ))
	{
		StateCache.SetRenderTargetsInfo(RenderTargetsInfo, QueryBuffer->GetCurrentQueryBuffer()->Buffer, bReset);
	}
	else
	{
		StateCache.SetRenderTargetsInfo(RenderTargetsInfo, NULL, bReset);
	}
}

uint32 FMetalContext::AllocateFromRingBuffer(uint32 Size, uint32 Alignment)
{
	return RingBuffer->Allocate(Size, Alignment);
}


void FMetalContext::SetResource(uint32 ShaderStage, uint32 BindIndex, FRHITexture* RESTRICT TextureRHI, float CurrentTime)
{
	FMetalSurface* Surface = GetMetalSurfaceFromRHITexture(TextureRHI);
	
	if (Surface != nullptr)
	{
		TextureRHI->SetLastRenderTime(CurrentTime);
		
		switch (ShaderStage)
		{
			case CrossCompiler::SHADER_STAGE_PIXEL:
				CommandEncoder.SetShaderTexture(SF_Pixel, Surface->Texture, BindIndex);
				FShaderCache::SetTexture(SF_Pixel, BindIndex, TextureRHI);
				break;
				
			case CrossCompiler::SHADER_STAGE_VERTEX:
				CommandEncoder.SetShaderTexture(SF_Vertex, Surface->Texture, BindIndex);
				FShaderCache::SetTexture(SF_Vertex, BindIndex, TextureRHI);
				break;
				
			case CrossCompiler::SHADER_STAGE_COMPUTE:
				CommandEncoder.SetShaderTexture(SF_Compute, Surface->Texture, BindIndex);
				FShaderCache::SetTexture(SF_Compute, BindIndex, TextureRHI);
				break;
				
			default:
				check(0);
				break;
		}
	}
	else
	{
		switch (ShaderStage)
		{
			case CrossCompiler::SHADER_STAGE_PIXEL:
				CommandEncoder.SetShaderTexture(SF_Pixel, nil, BindIndex);
				FShaderCache::SetTexture(SF_Pixel, BindIndex, nullptr);
				break;
				
			case CrossCompiler::SHADER_STAGE_VERTEX:
				CommandEncoder.SetShaderTexture(SF_Vertex, nil, BindIndex);
				FShaderCache::SetTexture(SF_Vertex, BindIndex, nullptr);
				break;
				
			case CrossCompiler::SHADER_STAGE_COMPUTE:
				CommandEncoder.SetShaderTexture(SF_Compute, nil, BindIndex);
				FShaderCache::SetTexture(SF_Compute, BindIndex, nullptr);
				break;
				
			default:
				check(0);
				break;
		}
	}
}

void FMetalContext::SetShaderResourceView(EShaderFrequency ShaderStage, uint32 BindIndex, FMetalShaderResourceView* RESTRICT SRV)
{
	if (SRV)
	{
		FRHITexture* Texture = SRV->SourceTexture.GetReference();
		FMetalVertexBuffer* VB = SRV->SourceVertexBuffer.GetReference();
		FMetalIndexBuffer* IB = SRV->SourceIndexBuffer.GetReference();
		if (Texture)
		{
			FMetalSurface* Surface = SRV->TextureView;
			if (Surface != nullptr)
			{
				Surface->UpdateSRV(SRV->SourceTexture);
				GetCommandEncoder().SetShaderTexture(ShaderStage, Surface->Texture, BindIndex);
			}
			else
			{
				GetCommandEncoder().SetShaderTexture(ShaderStage, nil, BindIndex);
			}
		}
		else if (VB)
		{
			BufferSideTable[ShaderStage][BindIndex] = VB->GetSize();
			if (!VB->Data)
			{
		        GetCommandEncoder().SetShaderBuffer(ShaderStage, VB->Buffer, 0, BindIndex);
			}
			else
			{
		        GetCommandEncoder().SetShaderBytes(ShaderStage, VB->Data, 0, BindIndex);
			}
		}
		else if (IB)
		{
			BufferSideTable[ShaderStage][BindIndex] = IB->GetSize();
			GetCommandEncoder().SetShaderBuffer(ShaderStage, IB->Buffer, 0, BindIndex);
		}
	}
	else
	{
		GetCommandEncoder().SetShaderTexture(ShaderStage, nil, BindIndex);
	}
	FShaderCache::SetSRV(ShaderStage, BindIndex, SRV);
}

void FMetalContext::SetShaderUnorderedAccessView(EShaderFrequency ShaderStage, uint32 BindIndex, FMetalUnorderedAccessView* RESTRICT UAV)
{
	if (UAV)
	{
		// figure out which one of the resources we need to set
		FMetalStructuredBuffer* StructuredBuffer = UAV->SourceStructuredBuffer.GetReference();
		FMetalVertexBuffer* VertexBuffer = UAV->SourceVertexBuffer.GetReference();
		FRHITexture* Texture = UAV->SourceTexture.GetReference();
		if (StructuredBuffer)
		{
			BufferSideTable[ShaderStage][BindIndex] = StructuredBuffer->GetSize();
			GetCommandEncoder().SetShaderBuffer(ShaderStage, StructuredBuffer->Buffer, 0, BindIndex);
		}
		else if (VertexBuffer)
		{
			BufferSideTable[ShaderStage][BindIndex] = VertexBuffer->GetSize();
			check(!VertexBuffer->Data && VertexBuffer->Buffer);
	        GetCommandEncoder().SetShaderBuffer(ShaderStage, VertexBuffer->Buffer, 0, BindIndex);
		}
		else if (Texture)
		{
			FMetalSurface* Surface = GetMetalSurfaceFromRHITexture(Texture);
			if (Surface != nullptr)
			{
				Surface->bWritten = true;
				GetCommandEncoder().SetShaderTexture(ShaderStage, Surface->Texture, BindIndex);
			}
			else
			{
				GetCommandEncoder().SetShaderTexture(ShaderStage, nil, BindIndex);
			}
		}
	}
}

void FMetalContext::SetResource(uint32 ShaderStage, uint32 BindIndex, FMetalShaderResourceView* RESTRICT SRV, float CurrentTime)
{
	switch (ShaderStage)
	{
		case CrossCompiler::SHADER_STAGE_PIXEL:
			SetShaderResourceView(SF_Pixel, BindIndex, SRV);
			break;
			
		case CrossCompiler::SHADER_STAGE_VERTEX:
			SetShaderResourceView(SF_Vertex, BindIndex, SRV);
			break;
			
		case CrossCompiler::SHADER_STAGE_COMPUTE:
			SetShaderResourceView(SF_Compute, BindIndex, SRV);
			break;
			
		default:
			check(0);
			break;
	}
}

void FMetalContext::SetResource(uint32 ShaderStage, uint32 BindIndex, FMetalSamplerState* RESTRICT SamplerState, float CurrentTime)
{
	check(SamplerState->State != nil);
	switch (ShaderStage)
	{
		case CrossCompiler::SHADER_STAGE_PIXEL:
			CommandEncoder.SetShaderSamplerState(SF_Pixel, SamplerState->State, BindIndex);
			FShaderCache::SetSamplerState(SF_Pixel, BindIndex, SamplerState);
			break;
			
		case CrossCompiler::SHADER_STAGE_VERTEX:
			CommandEncoder.SetShaderSamplerState(SF_Vertex, SamplerState->State, BindIndex);
			FShaderCache::SetSamplerState(SF_Vertex, BindIndex, SamplerState);
			break;
			
		case CrossCompiler::SHADER_STAGE_COMPUTE:
			CommandEncoder.SetShaderSamplerState(SF_Compute, SamplerState->State, BindIndex);
			FShaderCache::SetSamplerState(SF_Compute, BindIndex, SamplerState);
			break;
			
		default:
			check(0);
			break;
	}
}

void FMetalContext::SetResource(uint32 ShaderStage, uint32 BindIndex, FMetalUnorderedAccessView* RESTRICT UAV, float CurrentTime)
{
	switch (ShaderStage)
	{
		case CrossCompiler::SHADER_STAGE_PIXEL:
			SetShaderUnorderedAccessView(SF_Pixel, BindIndex, UAV);
			break;
			
		case CrossCompiler::SHADER_STAGE_VERTEX:
			SetShaderUnorderedAccessView(SF_Vertex, BindIndex, UAV);
			break;
			
		case CrossCompiler::SHADER_STAGE_COMPUTE:
			SetShaderUnorderedAccessView(SF_Compute, BindIndex, UAV);
			break;
			
		default:
			check(0);
			break;
	}
}


template <typename MetalResourceType>
inline int32 FMetalContext::SetShaderResourcesFromBuffer(uint32 ShaderStage, FMetalUniformBuffer* RESTRICT Buffer, const uint32* RESTRICT ResourceMap, int32 BufferIndex)
{
	const TRefCountPtr<FRHIResource>* RESTRICT Resources = Buffer->ResourceTable.GetData();
	float CurrentTime = FApp::GetCurrentTime();
	int32 NumSetCalls = 0;
	uint32 BufferOffset = ResourceMap[BufferIndex];
	if (BufferOffset > 0)
	{
		const uint32* RESTRICT ResourceInfos = &ResourceMap[BufferOffset];
		uint32 ResourceInfo = *ResourceInfos++;
		do
		{
			checkSlow(FRHIResourceTableEntry::GetUniformBufferIndex(ResourceInfo) == BufferIndex);
			const uint16 ResourceIndex = FRHIResourceTableEntry::GetResourceIndex(ResourceInfo);
			const uint8 BindIndex = FRHIResourceTableEntry::GetBindIndex(ResourceInfo);
			
			MetalResourceType* ResourcePtr = (MetalResourceType*)Resources[ResourceIndex].GetReference();
			
			// todo: could coalesce adjacent bound resources.
			SetResource(ShaderStage, BindIndex, ResourcePtr, CurrentTime);
			
			NumSetCalls++;
			ResourceInfo = *ResourceInfos++;
		} while (FRHIResourceTableEntry::GetUniformBufferIndex(ResourceInfo) == BufferIndex);
	}
	return NumSetCalls;
}

template <class ShaderType>
void FMetalContext::SetResourcesFromTables(ShaderType Shader, uint32 ShaderStage)
{
	checkSlow(Shader);
	
	EShaderFrequency Frequency;
	switch(Shader->Function.functionType)
	{
		case MTLFunctionTypeVertex:
		{
			Frequency = SF_Vertex;
			break;
		}
		case MTLFunctionTypeFragment:
		{
			Frequency = SF_Pixel;
			break;
		}
		case MTLFunctionTypeKernel:
		{
			Frequency = SF_Compute;
			break;
		}
		default:
		{
			check(false);
			break;
		}
	}
	
	// Mask the dirty bits by those buffers from which the shader has bound resources.
	uint32 DirtyBits = Shader->Bindings.ShaderResourceTable.ResourceTableBits & StateCache.GetDirtyUniformBuffers(Frequency);
	while (DirtyBits)
	{
		// Scan for the lowest set bit, compute its index, clear it in the set of dirty bits.
		const uint32 LowestBitMask = (DirtyBits)& (-(int32)DirtyBits);
		const int32 BufferIndex = FMath::FloorLog2(LowestBitMask); // todo: This has a branch on zero, we know it could never be zero...
		DirtyBits ^= LowestBitMask;
		FMetalUniformBuffer* Buffer = (FMetalUniformBuffer*)StateCache.GetBoundUniformBuffers(Frequency)[BufferIndex].GetReference();
		check(Buffer);
		check(BufferIndex < Shader->Bindings.ShaderResourceTable.ResourceTableLayoutHashes.Num());
		check(Buffer->GetLayout().GetHash() == Shader->Bindings.ShaderResourceTable.ResourceTableLayoutHashes[BufferIndex]);
		
		// todo: could make this two pass: gather then set
		SetShaderResourcesFromBuffer<FRHITexture>(ShaderStage, Buffer, Shader->Bindings.ShaderResourceTable.TextureMap.GetData(), BufferIndex);
		SetShaderResourcesFromBuffer<FMetalShaderResourceView>(ShaderStage, Buffer, Shader->Bindings.ShaderResourceTable.ShaderResourceViewMap.GetData(), BufferIndex);
		SetShaderResourcesFromBuffer<FMetalSamplerState>(ShaderStage, Buffer, Shader->Bindings.ShaderResourceTable.SamplerMap.GetData(), BufferIndex);
		SetShaderResourcesFromBuffer<FMetalUnorderedAccessView>(ShaderStage, Buffer, Shader->Bindings.ShaderResourceTable.UnorderedAccessViewMap.GetData(), BufferIndex);
	}
	StateCache.SetDirtyUniformBuffers(Frequency, 0);
}

void FMetalContext::CommitGraphicsResourceTables()
{
	uint32 Start = FPlatformTime::Cycles();
	
	TRefCountPtr<FMetalBoundShaderState> CurrentBoundShaderState = StateCache.GetBoundShaderState();
	check(CurrentBoundShaderState);
	
	SetResourcesFromTables(CurrentBoundShaderState->VertexShader, CrossCompiler::SHADER_STAGE_VERTEX);
	if (IsValidRef(CurrentBoundShaderState->PixelShader))
	{
		SetResourcesFromTables(CurrentBoundShaderState->PixelShader, CrossCompiler::SHADER_STAGE_PIXEL);
	}
	
	//	CommitResourceTableCycles += (FPlatformTime::Cycles() - Start);
}

void FMetalContext::CommitNonComputeShaderConstants()
{
	TRefCountPtr<FMetalBoundShaderState> CurrentBoundShaderState = StateCache.GetBoundShaderState();
	StateCache.GetShaderParameters(CrossCompiler::SHADER_STAGE_VERTEX).CommitPackedUniformBuffers(CurrentBoundShaderState, nullptr, CrossCompiler::SHADER_STAGE_VERTEX, StateCache.GetBoundUniformBuffers(SF_Vertex), CurrentBoundShaderState->VertexShader->UniformBuffersCopyInfo);
	StateCache.GetShaderParameters(CrossCompiler::SHADER_STAGE_VERTEX).CommitPackedGlobals(this, CrossCompiler::SHADER_STAGE_VERTEX, CurrentBoundShaderState->VertexShader->Bindings);
	
	if (IsValidRef(CurrentBoundShaderState->PixelShader))
	{
		StateCache.GetShaderParameters(CrossCompiler::SHADER_STAGE_PIXEL).CommitPackedUniformBuffers(CurrentBoundShaderState, nullptr, CrossCompiler::SHADER_STAGE_PIXEL, StateCache.GetBoundUniformBuffers(SF_Pixel), CurrentBoundShaderState->PixelShader->UniformBuffersCopyInfo);
		StateCache.GetShaderParameters(CrossCompiler::SHADER_STAGE_PIXEL).CommitPackedGlobals(this, CrossCompiler::SHADER_STAGE_PIXEL, CurrentBoundShaderState->PixelShader->Bindings);
	}
}

void FMetalContext::ConditionalSwitchToGraphics(bool bRTChangePending, bool bRTChangeForce)
{
	ConditionalSubmit(bRTChangePending, bRTChangeForce);
	
	StateCache.ConditionalSwitchToRender();
}

void FMetalContext::ConditionalSwitchToBlit()
{
	ConditionalSubmit();
	
	StateCache.ConditionalSwitchToBlit();
}

void FMetalContext::ConditionalSwitchToCompute()
{
	ConditionalSubmit();
	
	if (!CommandEncoder.IsComputeCommandEncoderActive())
	{
		StateCache.ConditionalSwitchToCompute();
		CommandEncoder.RestoreComputeCommandEncodingState();
	}
}

void FMetalContext::ConditionalSubmit(bool bRTChangePending, bool bRTChangeForce)
{
	if ((GMetalCommandBufferCommitThreshold > 0 && OutstandingOpCount >= GMetalCommandBufferCommitThreshold) || (bRTChangePending && bRTChangeForce))
	{
		bool const bEncoderActive = CommandEncoder.IsRenderCommandEncoderActive() || CommandEncoder.IsComputeCommandEncoderActive() || CommandEncoder.IsBlitCommandEncoderActive();
		
		// Normally we break only at natural encoder boundaries but in debug modes we can break at anytime.
		bool bCanConditionallySubmit = !bEncoderActive;
#if !UE_BUILD_SHIPPING
		bCanConditionallySubmit |= (CommandQueue.GetRuntimeDebuggingLevel() >= EMetalDebugLevelConditionalSubmit);
#endif

		// AJB: This triggers a 'unset' of the RT. Causing a Load/Store at potentially awkward times.
		// check that the load/store behaviour of the current RT setup will allows resumption without affecting RT content.
		// i.e. - dont want to clear 1/2 way through a pass either.
		if (bRTChangePending == false && CommandEncoder.IsRenderCommandEncoderActive())
		{
			const FRHISetRenderTargetsInfo& CurrentRenderTargets = StateCache.GetRenderTargetsInfo();
			const bool bIsMSAAActive = StateCache.GetHasValidRenderTarget() && StateCache.GetRenderPipelineDesc().SampleCount != 1;
			bCanConditionallySubmit = !bIsMSAAActive;
			for (int32 RenderTargetIndex = 0; RenderTargetIndex < CurrentRenderTargets.NumColorRenderTargets && bCanConditionallySubmit; RenderTargetIndex++)
			{
				const FRHIRenderTargetView& RenderTargetView = CurrentRenderTargets.ColorRenderTarget[RenderTargetIndex];
				bCanConditionallySubmit = (bCanConditionallySubmit
					&& RenderTargetView.LoadAction == ERenderTargetLoadAction::ELoad
					&& RenderTargetView.StoreAction == ERenderTargetStoreAction::EStore);
			}
			bCanConditionallySubmit = (bCanConditionallySubmit
				&& (!CurrentRenderTargets.DepthStencilRenderTarget.Texture
				|| (CurrentRenderTargets.DepthStencilRenderTarget.DepthLoadAction == ERenderTargetLoadAction::ELoad
					&& CurrentRenderTargets.DepthStencilRenderTarget.DepthStoreAction == ERenderTargetStoreAction::EStore
					&& CurrentRenderTargets.DepthStencilRenderTarget.StencilLoadAction == ERenderTargetLoadAction::ELoad
					&& CurrentRenderTargets.DepthStencilRenderTarget.GetStencilStoreAction() == ERenderTargetStoreAction::EStore)));
		}

		// Only permit conditional submit if one of the conditions is met.
		if(bRTChangePending || bCanConditionallySubmit)
		{
			SubmitCommandsHint();
		}
	}
}

void FMetalContext::Dispatch(uint32 ThreadGroupCountX, uint32 ThreadGroupCountY, uint32 ThreadGroupCountZ)
{
	ConditionalSwitchToCompute();
	check(CommandEncoder.IsComputeCommandEncoderActive());
	
	TRefCountPtr<FMetalComputeShader> CurrentComputeShader = StateCache.GetComputeShader();
	check(CurrentComputeShader);
	
	auto* ComputeShader = (FMetalComputeShader*)CurrentComputeShader;
	
	SetResourcesFromTables(ComputeShader, CrossCompiler::SHADER_STAGE_COMPUTE);
	
	TRefCountPtr<FMetalBoundShaderState> CurrentBoundShaderState = StateCache.GetBoundShaderState();
	
	StateCache.GetShaderParameters(CrossCompiler::SHADER_STAGE_COMPUTE).CommitPackedUniformBuffers(CurrentBoundShaderState, ComputeShader, CrossCompiler::SHADER_STAGE_COMPUTE, StateCache.GetBoundUniformBuffers(SF_Compute), ComputeShader->UniformBuffersCopyInfo);
	StateCache.GetShaderParameters(CrossCompiler::SHADER_STAGE_COMPUTE).CommitPackedGlobals(this, CrossCompiler::SHADER_STAGE_COMPUTE, ComputeShader->Bindings);
	
	if (ComputeShader->SideTableBinding >= 0)
	{
		uint32 Offset = AllocateFromRingBuffer((sizeof(BufferSideTable) / SF_NumFrequencies));
		id<MTLBuffer> Buffer = GetRingBuffer();
		
		FMemory::Memcpy(((uint8*)[Buffer contents]) + Offset, BufferSideTable[SF_Compute], (sizeof(BufferSideTable) / SF_NumFrequencies));
		
		CommandEncoder.SetShaderBuffer(SF_Compute, Buffer, Offset, ComputeShader->SideTableBinding);
	}
	
	MTLSize ThreadgroupCounts = MTLSizeMake(ComputeShader->NumThreadsX, ComputeShader->NumThreadsY, ComputeShader->NumThreadsZ);
	check(ComputeShader->NumThreadsX > 0 && ComputeShader->NumThreadsY > 0 && ComputeShader->NumThreadsZ > 0);
	MTLSize Threadgroups = MTLSizeMake(ThreadGroupCountX, ThreadGroupCountY, ThreadGroupCountZ);
	//@todo-rco: setThreadgroupMemoryLength?
	[CommandEncoder.GetComputeCommandEncoder() dispatchThreadgroups:Threadgroups threadsPerThreadgroup:ThreadgroupCounts];
	
	OutstandingOpCount++;
}

#if METAL_API_1_1
void FMetalContext::DispatchIndirect(FMetalVertexBuffer* ArgumentBuffer, uint32 ArgumentOffset)
{
	ConditionalSwitchToCompute();
	check(CommandEncoder.IsComputeCommandEncoderActive());
	
	TRefCountPtr<FMetalComputeShader> CurrentComputeShader = StateCache.GetComputeShader();
	check(CurrentComputeShader);
	
	auto* ComputeShader = (FMetalComputeShader*)CurrentComputeShader;
	
	SetResourcesFromTables(ComputeShader, CrossCompiler::SHADER_STAGE_COMPUTE);
	
	TRefCountPtr<FMetalBoundShaderState> CurrentBoundShaderState = StateCache.GetBoundShaderState();
	
	StateCache.GetShaderParameters(CrossCompiler::SHADER_STAGE_COMPUTE).CommitPackedUniformBuffers(CurrentBoundShaderState, ComputeShader, CrossCompiler::SHADER_STAGE_COMPUTE, StateCache.GetBoundUniformBuffers(SF_Compute), ComputeShader->UniformBuffersCopyInfo);
	StateCache.GetShaderParameters(CrossCompiler::SHADER_STAGE_COMPUTE).CommitPackedGlobals(this, CrossCompiler::SHADER_STAGE_COMPUTE, ComputeShader->Bindings);
	
	MTLSize ThreadgroupCounts = MTLSizeMake(ComputeShader->NumThreadsX, ComputeShader->NumThreadsY, ComputeShader->NumThreadsZ);
	check(ComputeShader->NumThreadsX > 0 && ComputeShader->NumThreadsY > 0 && ComputeShader->NumThreadsZ > 0);
	
	[CommandEncoder.GetComputeCommandEncoder() dispatchThreadgroupsWithIndirectBuffer:ArgumentBuffer->Buffer indirectBufferOffset:ArgumentOffset threadsPerThreadgroup:ThreadgroupCounts];
	
	OutstandingOpCount++;
}
#endif

void FMetalContext::StartTiming(class FMetalEventNode* EventNode)
{
	if (CommandEncoder.IsRenderCommandEncoderActive() || CommandEncoder.IsComputeCommandEncoderActive() || CommandEncoder.IsBlitCommandEncoderActive())
	{
		CommandEncoder.EndEncoding();
	}
	
	if(EventNode && CurrentCommandBuffer)
	{
		EventNode->Start(CurrentCommandBuffer);
	}
	
	// kick the whole buffer
	// Commit to hand the commandbuffer off to the gpu
	CommandEncoder.CommitCommandBuffer(false);
	
	//once a commandbuffer is commited it can't be added to again.
	[CurrentCommandBuffer release];
	
	CreateCurrentCommandBuffer(false);
}

void FMetalContext::EndTiming(class FMetalEventNode* EventNode)
{
	if (CommandEncoder.IsRenderCommandEncoderActive() || CommandEncoder.IsComputeCommandEncoderActive() || CommandEncoder.IsBlitCommandEncoderActive())
	{
		CommandEncoder.EndEncoding();
	}
	
	bool const bWait = EventNode->Wait();
	EventNode->Stop(CurrentCommandBuffer);
	
	// kick the whole buffer
	// Commit to hand the commandbuffer off to the gpu
	CommandEncoder.CommitCommandBuffer(bWait);
	
	//once a commandbuffer is commited it can't be added to again.
	[CurrentCommandBuffer release];
	
	CreateCurrentCommandBuffer(false);
}

#if METAL_SUPPORTS_PARALLEL_RHI_EXECUTE

class FMetalCommandContextContainer : public IRHICommandContextContainer
{
	FMetalRHICommandContext* CmdContext;
	
public:
	
	/** Custom new/delete with recycling */
	void* operator new(size_t Size);
	void operator delete(void *RawMemory);
	
	FMetalCommandContextContainer()
	: CmdContext(GetMetalDeviceContext().AcquireContext())
	{
		check(CmdContext);
	}
	
	virtual ~FMetalCommandContextContainer() override
	{
	}
	
	virtual IRHICommandContext* GetContext() override
	{
		CmdContext->GetInternalContext().InitFrame(false);
		return CmdContext;
	}
	virtual void FinishContext() override
	{
		check(CmdContext);
		CmdContext->GetInternalContext().FinishFrame();
	}
	virtual void SubmitAndFreeContextContainer(int32 Index, int32 Num) override
	{
		if (CmdContext)
		{
			check(CmdContext->GetInternalContext().GetCurrentCommandBuffer() == nil);
			CmdContext->GetInternalContext().GetCommandList().Submit(Index, Num);
			
			GetMetalDeviceContext().ReleaseContext(CmdContext);
			CmdContext = nullptr;
			check(!CmdContext);
		}
		delete this;
	}
};

static TLockFreeFixedSizeAllocator<sizeof(FMetalCommandContextContainer), PLATFORM_CACHE_LINE_SIZE, FThreadSafeCounter> FMetalCommandContextContainerAllocator;

void* FMetalCommandContextContainer::operator new(size_t Size)
{
	return FMemory::Malloc(Size);
}

/**
 * Custom delete
 */
void FMetalCommandContextContainer::operator delete(void *RawMemory)
{
	FMemory::Free(RawMemory);
}

IRHICommandContextContainer* FMetalDynamicRHI::RHIGetCommandContextContainer()
{
	return new FMetalCommandContextContainer();
}

#else

IRHICommandContextContainer* FMetalDynamicRHI::RHIGetCommandContextContainer()
{
	return nullptr;
}

#endif<|MERGE_RESOLUTION|>--- conflicted
+++ resolved
@@ -891,10 +891,7 @@
 #endif
 	
 	bool bUpdatedStrides = false;
-<<<<<<< HEAD
-=======
 	uint32 StrideHash = 0;
->>>>>>> 92a3597a
 	MTLVertexDescriptor* Layout = CurrentBoundShaderState->VertexDeclaration->Layout.VertexDesc;
 	if(Layout && Layout.layouts)
 	{
@@ -912,12 +909,8 @@
 				if (!bUpdatedStrides)
 				{
 					bUpdatedStrides = true;
-<<<<<<< HEAD
-					Layout = [[Layout copy] autorelease];
-=======
 					Layout = [Layout copy];
 					TRACK_OBJECT(STAT_MetalVertexDescriptorCount, Layout);
->>>>>>> 92a3597a
 				}
 				auto BufferLayout = [Layout.layouts objectAtIndexedSubscript:UNREAL_TO_METAL_BUFFER_INDEX(Element.StreamIndex)];
 				check(BufferLayout);
@@ -926,15 +919,11 @@
 		}
 	}
 	
-<<<<<<< HEAD
-	FMetalHashedVertexDescriptor VertexDesc = !bUpdatedStrides ? CurrentBoundShaderState->VertexDeclaration->Layout : FMetalHashedVertexDescriptor(Layout);
-=======
 	FMetalHashedVertexDescriptor VertexDesc;
 	{
 		SCOPE_CYCLE_COUNTER(STAT_MetalPrepareVertexDescTime);
 		VertexDesc = !bUpdatedStrides ? CurrentBoundShaderState->VertexDeclaration->Layout : FMetalHashedVertexDescriptor(Layout, (CurrentBoundShaderState->VertexDeclaration->BaseHash ^ StrideHash));
 	}
->>>>>>> 92a3597a
 	
 	// Validate the vertex layout in debug mode, or when the validation layer is enabled for development builds.
 	// Other builds will just crash & burn if it is incorrect.
