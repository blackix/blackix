--- conflicted
+++ resolved
@@ -131,13 +131,10 @@
 	
 	DeviceIndex = 0;
 	
-<<<<<<< HEAD
-=======
 #if METAL_STATISTICS
 	IMetalStatisticsModule* StatsModule = FModuleManager::Get().LoadModulePtr<IMetalStatisticsModule>(TEXT("MetalStatistics"));
 #endif
 	
->>>>>>> aaefee4c
 	NSArray* DeviceList = MTLCopyAllDevices();
 	[DeviceList autorelease];
 	
@@ -337,22 +334,6 @@
 	while(Index < DelayedFreeLists.Num())
 	{
 		FMetalDelayedFreeList* Pair = DelayedFreeLists[Index];
-<<<<<<< HEAD
-		Pair->FrameCount--;
-		if (Pair->FrameCount == 0)
-		{
-			if(dispatch_semaphore_wait(Pair->Signal, DISPATCH_TIME_NOW) == 0)
-			{
-				dispatch_release(Pair->Signal);
-				for( id Entry : Pair->FreeList )
-				{
-					CommandEncoder.UnbindObject(Entry);
-					[Entry release];
-				}
-				delete Pair;
-				DelayedFreeLists.RemoveAt(Index, 1, false);
-			}
-=======
 		if(dispatch_semaphore_wait(Pair->Signal, DISPATCH_TIME_NOW) == 0)
 		{
 			dispatch_release(Pair->Signal);
@@ -376,7 +357,6 @@
 			}
 			delete Pair;
 			DelayedFreeLists.RemoveAt(Index, 1, false);
->>>>>>> aaefee4c
 		}
 		else
 		{
@@ -431,10 +411,6 @@
 	
 	// kick the whole buffer
 	FMetalDelayedFreeList* NewList = new FMetalDelayedFreeList;
-<<<<<<< HEAD
-    NewList->FrameCount = 3;
-=======
->>>>>>> aaefee4c
 	NewList->Signal = dispatch_semaphore_create(0);
 	if(GUseRHIThread)
 	{
@@ -532,11 +508,8 @@
 			
 			[Blitter copyFromTexture:Src sourceSlice:0 sourceLevel:0 sourceOrigin:MTLOriginMake(0, 0, 0) sourceSize:MTLSizeMake(Src.width, Src.height, 1) toTexture:Dst destinationSlice:0 destinationLevel:0 destinationOrigin:MTLOriginMake(0, 0, 0)];
 			
-<<<<<<< HEAD
-=======
 			METAL_DEBUG_COMMAND_BUFFER_BLIT_LOG(this, @"Present(BackBuffer %p, Drawable %p)", Viewport->GetBackBuffer(), Drawable);
 			
->>>>>>> aaefee4c
 			CommandEncoder.EndEncoding();
 #endif
 			[CurrentCommandBuffer addScheduledHandler:^(id<MTLCommandBuffer>) {
@@ -710,9 +683,6 @@
 	// create a semaphore for multi-buffering the command buffer
 	CommandBufferSemaphore = dispatch_semaphore_create(FParse::Param(FCommandLine::Get(),TEXT("gpulockstep")) ? 1 : 3);
 	
-<<<<<<< HEAD
-	bValidationEnabled = false;
-=======
 	FMemory::Memzero(BufferSideTable);
 	
 	bValidationEnabled = false;
@@ -724,7 +694,6 @@
 		bValidationEnabled = StatsModule->IsValidationEnabled();
 	}
 #endif
->>>>>>> aaefee4c
 }
 
 FMetalContext::~FMetalContext()
@@ -926,9 +895,6 @@
 	TRefCountPtr<FMetalBoundShaderState> CurrentBoundShaderState = StateCache.GetBoundShaderState();
 	
 	// Enforce calls to SetRenderTarget prior to issuing draw calls.
-<<<<<<< HEAD
-	check(StateCache.GetHasValidRenderTarget());
-=======
 #if PLATFORM_MAC
 	check(StateCache.GetHasValidRenderTarget());
 #else
@@ -962,7 +928,6 @@
 	}
 	
 	FMetalHashedVertexDescriptor VertexDesc = !bUpdatedStrides ? CurrentBoundShaderState->VertexDeclaration->Layout : FMetalHashedVertexDescriptor(Layout);
->>>>>>> aaefee4c
 	
 	// Validate the vertex layout in debug mode, or when the validation layer is enabled for development builds.
 	// Other builds will just crash & burn if it is incorrect.
@@ -1619,33 +1584,6 @@
 {
 	if ((GMetalCommandBufferCommitThreshold > 0 && OutstandingOpCount >= GMetalCommandBufferCommitThreshold) || (bRTChangePending && bRTChangeForce))
 	{
-<<<<<<< HEAD
-		// AJB: This triggers a 'unset' of the RT. Causing a Load/Store at potentially awkward times.
-		// check that the load/store behaviour of the current RT setup will allows resumption without affecting RT content.
-		// i.e. - dont want to clear 1/2 way through a pass either.
-		bool bCanChangeRT = false;
-		if( bRTChangePending == false)
-		{
-			const FRHISetRenderTargetsInfo& CurrentRenderTargets = StateCache.GetRenderTargetsInfo();
-			const bool bIsMSAAActive = StateCache.GetHasValidRenderTarget() && StateCache.GetRenderPipelineDesc().SampleCount != 1;
-			bCanChangeRT = !bIsMSAAActive;
-			for (int32 RenderTargetIndex = 0; RenderTargetIndex < CurrentRenderTargets.NumColorRenderTargets && bCanChangeRT; RenderTargetIndex++)
-			{
-				const FRHIRenderTargetView& RenderTargetView = CurrentRenderTargets.ColorRenderTarget[RenderTargetIndex];
-				bCanChangeRT = bCanChangeRT
-				&& RenderTargetView.LoadAction == ERenderTargetLoadAction::ELoad
-				&& RenderTargetView.StoreAction == ERenderTargetStoreAction::EStore;
-			}
-			bCanChangeRT = bCanChangeRT
-			&& (!CurrentRenderTargets.DepthStencilRenderTarget.Texture
-				|| (CurrentRenderTargets.DepthStencilRenderTarget.DepthLoadAction == ERenderTargetLoadAction::ELoad
-					&& CurrentRenderTargets.DepthStencilRenderTarget.DepthStoreAction == ERenderTargetStoreAction::EStore
-					&& CurrentRenderTargets.DepthStencilRenderTarget.StencilLoadAction == ERenderTargetLoadAction::ELoad
-					&& CurrentRenderTargets.DepthStencilRenderTarget.GetStencilStoreAction() == ERenderTargetStoreAction::EStore));
-		}
-
-		if(bRTChangePending || bCanChangeRT)
-=======
 		bool const bEncoderActive = CommandEncoder.IsRenderCommandEncoderActive() || CommandEncoder.IsComputeCommandEncoderActive() || CommandEncoder.IsBlitCommandEncoderActive();
 		
 		// Normally we break only at natural encoder boundaries but in debug modes we can break at anytime.
@@ -1679,7 +1617,6 @@
 
 		// Only permit conditional submit if one of the conditions is met.
 		if(bRTChangePending || bCanConditionallySubmit)
->>>>>>> aaefee4c
 		{
 			SubmitCommandsHint();
 		}
