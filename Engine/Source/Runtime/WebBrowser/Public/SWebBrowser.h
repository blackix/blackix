// Copyright 1998-2016 Epic Games, Inc. All Rights Reserved.

#pragma once

#include "SlateBasics.h"
#include "IWebBrowserDialog.h"
#include "SWebBrowserView.h"


class WEBBROWSER_API SWebBrowser
	: public SCompoundWidget
{
public:
	DECLARE_DELEGATE_RetVal_TwoParams(bool, FOnBeforeBrowse, const FString&, bool)
	DECLARE_DELEGATE_RetVal_ThreeParams(bool, FOnLoadUrl, const FString& /*Method*/, const FString& /*Url*/, FString& /* Response */)
	DECLARE_DELEGATE_RetVal_OneParam(EWebBrowserDialogEventResponse, FOnShowDialog, const TWeakPtr<IWebBrowserDialog>&);

	SLATE_BEGIN_ARGS(SWebBrowser)
		: _InitialURL(TEXT("https://www.google.com"))
		, _ShowControls(true)
		, _ShowAddressBar(false)
		, _ShowErrorMessage(true)
		, _SupportsTransparency(false)
		, _SupportsThumbMouseButtonNavigation(false)
		, _ShowInitialThrobber(true)
		, _BackgroundColor(255,255,255,255)
		, _PopupMenuMethod(TOptional<EPopupMethod>())
		, _ViewportSize(FVector2D::ZeroVector)
	{ }

		/** A reference to the parent window. */
		SLATE_ARGUMENT(TSharedPtr<SWindow>, ParentWindow)

		/** URL that the browser will initially navigate to. The URL should include the protocol, eg http:// */
		SLATE_ARGUMENT(FString, InitialURL)

		/** Optional string to load contents as a web page. */
		SLATE_ARGUMENT(TOptional<FString>, ContentsToLoad)

		/** Whether to show standard controls like Back, Forward, Reload etc. */
		SLATE_ARGUMENT(bool, ShowControls)

		/** Whether to show an address bar. */
		SLATE_ARGUMENT(bool, ShowAddressBar)

		/** Whether to show an error message in case of loading errors. */
		SLATE_ARGUMENT(bool, ShowErrorMessage)

		/** Should this browser window support transparency. */
		SLATE_ARGUMENT(bool, SupportsTransparency)

		/** Whether to allow forward and back navigation via the mouse thumb buttons. */
		SLATE_ARGUMENT(bool, SupportsThumbMouseButtonNavigation)

		/** Whether to show a throbber overlay during browser initialization. */
		SLATE_ARGUMENT(bool, ShowInitialThrobber)

		/** Opaque background color used before a document is loaded and when no document color is specified. */
		SLATE_ARGUMENT(FColor, BackgroundColor)

		/** Override the popup menu method used for popup menus. If not set, parent widgets will be queried instead. */
		SLATE_ARGUMENT(TOptional<EPopupMethod>, PopupMenuMethod)

		/** Desired size of the web browser viewport. */
		SLATE_ATTRIBUTE(FVector2D, ViewportSize);

		/** Called when document loading completed. */
		SLATE_EVENT(FSimpleDelegate, OnLoadCompleted)

		/** Called when document loading failed. */
		SLATE_EVENT(FSimpleDelegate, OnLoadError)

		/** Called when document loading started. */
		SLATE_EVENT(FSimpleDelegate, OnLoadStarted)

		/** Called when document title changed. */
		SLATE_EVENT(FOnTextChanged, OnTitleChanged)

		/** Called when the Url changes. */
		SLATE_EVENT(FOnTextChanged, OnUrlChanged)
	
		/** Called before a popup window happens */
		SLATE_EVENT(FOnBeforePopupDelegate, OnBeforePopup)

		/** Called when the browser requests the creation of a new window */
		SLATE_EVENT(FOnCreateWindowDelegate, OnCreateWindow)

		/** Called when a browser window close event is detected */
		SLATE_EVENT(FOnCloseWindowDelegate, OnCloseWindow)

		/** Called before browser navigation. */
		SLATE_EVENT(FOnBeforeBrowse, OnBeforeNavigation)
	
		/** Called to allow bypassing page content on load. */
		SLATE_EVENT(FOnLoadUrl, OnLoadUrl)

		/** Called when the browser needs to show a dialog to the user. */
		SLATE_EVENT(FOnShowDialog, OnShowDialog)

		/** Called to dismiss any dialogs shown via OnShowDialog. */
		SLATE_EVENT(FSimpleDelegate, OnDismissAllDialogs)

	SLATE_END_ARGS()


	/** Default constructor. */
	SWebBrowser();

	~SWebBrowser();

	virtual bool SupportsKeyboardFocus() const override {return true;}

	/**
	 * Construct the widget.
	 *
	 * @param InArgs  Declaration from which to construct the widget.
	 */
	void Construct(const FArguments& InArgs, const TSharedPtr<IWebBrowserWindow>& InWebBrowserWindow = nullptr);

	/**
	 * Load the specified URL.
	 * 
	 * @param NewURL New URL to load.
	 */
	void LoadURL(FString NewURL);

	/**
	* Load a string as data to create a web page.
	*
	* @param Contents String to load.
	* @param DummyURL Dummy URL for the page.
	*/
	void LoadString(FString Contents, FString DummyURL);

	/** Reload the current page. */
	void Reload();

	/** Stop loading the page. */
	void StopLoad();

	/** Get the current title of the web page. */
	FText GetTitleText() const;

	/**
	 * Gets the currently loaded URL.
	 *
	 * @return The URL, or empty string if no document is loaded.
	 */
	FString GetUrl() const;

	/**
	 * Gets the URL that appears in the address bar, this may not be the URL that is currently loaded in the frame.
	 *
	 * @return The address bar URL.
	 */
	FText GetAddressBarUrlText() const;

	/** Whether the document finished loading. */
	bool IsLoaded() const;

	/** Whether the document is currently being loaded. */
	bool IsLoading() const; 

	/** Execute javascript on the current window */
	void ExecuteJavascript(const FString& ScriptText);

	/** 
	 * Expose a UObject instance to the browser runtime.
	 * Properties and Functions will be accessible from JavaScript side.
	 * As all communication with the rendering procesis asynchronous, return values (both for properties and function results) are wrapped into JS Future objects.
	 *
	 * @param Name The name of the object. The object will show up as window.ue4.{Name} on the javascript side. If there is an existing object of the same name, this object will replace it. If bIsPermanent is false and there is an existing permanent binding, the permanent binding will be restored when the temporary one is removed.
	 * @param Object The object instance.
	 * @param bIsPermanent If true, the object will be visible to all pages loaded through this browser widget, otherwise, it will be deleted when navigating away from the current page. Non-permanent bindings should be registered from inside an OnLoadStarted event handler in order to be available before JS code starts loading.
	 */
	void BindUObject(const FString& Name, UObject* Object, bool bIsPermanent = true);

	/**
	 * Remove an existing script binding registered by BindUObject.
	 *
	 * @param Name The name of the object to remove.
	 * @param Object The object will only be removed if it is the same object as the one passed in.
	 * @param bIsPermanent Must match the bIsPermanent argument passed to BindUObject.
	 */
	void UnbindUObject(const FString& Name, UObject* Object, bool bIsPermanent = true);

	void BindAdapter(const TSharedRef<IWebBrowserAdapter>& Adapter);

	void UnbindAdapter(const TSharedRef<IWebBrowserAdapter>& Adapter);

private:

	/** Returns true if the browser can navigate backwards. */
	bool CanGoBack() const;

	/** Navigate backwards. */
	void GoBack();

	/** Returns true if the browser can navigate forwards. */
	bool CanGoForward() const;

	/** Navigate forwards. */
	void GoForward();

private:

	/** Navigate backwards. */
	FReply OnBackClicked();

	/** Navigate forwards. */
	FReply OnForwardClicked();

	/** Get text for reload button depending on status */
	FText GetReloadButtonText() const;

	/** Reload or stop loading */
	FReply OnReloadClicked();

	/** Invoked whenever text is committed in the address bar. */
	void OnUrlTextCommitted( const FText& NewText, ETextCommit::Type CommitType );

	/** Get whether the page viewport should be visible */
	EVisibility GetViewportVisibility() const;

	/** Get whether loading throbber should be visible */
	EVisibility GetLoadingThrobberVisibility() const;

<<<<<<< HEAD
	/** Callback for document loading state changes. */
	void HandleBrowserWindowDocumentStateChanged(EWebBrowserDocumentState NewState);

	/** Callback to tell slate we want to update the contents of the web view based on changes inside the view. */
	void HandleBrowserWindowNeedsRedraw();

	/** Callback for document title changes. */
	void HandleTitleChanged(FString NewTitle);

	/** Callback for loaded url changes. */
	void HandleUrlChanged(FString NewUrl);
	
	/**
	 * A delegate that is executed prior to browser navigation.
	 *
	 * @return true if the navigation was handled an no further action should be taken by the browser, false if the browser should handle.
	 */
	bool HandleBeforeNavigation(const FString& Url, bool bIsRedirect);
	
	bool HandleLoadUrl(const FString& Method, const FString& Url, FString& OutResponse);

	/**
	 * A delegate that is executed when the browser requests window creation.
	 *
	 * @return true if if the window request was handled, false if the browser requesting the new window should be closed.
	 */
	bool HandleCreateWindow(const TWeakPtr<IWebBrowserWindow>& NewBrowserWindow, const TWeakPtr<IWebBrowserPopupFeatures>& PopupFeatures);

	/**
	 * A delegate that is executed when closing the browser window.
	 *
	 * @return true if if the window close was handled, false otherwise.
	 */
	bool HandleCloseWindow(const TWeakPtr<IWebBrowserWindow>& BrowserWindow);

	/** Callback for popup window permission */
	bool HandleBeforePopup(FString URL, FString Target);

	/** Callback for showing a popup menu */
	void HandleShowPopup(const FIntRect& PopupSize);

	/** Callback for hiding the popup menu */
	void HandleDismissPopup();

private:

	/** Interface for dealing with a web browser window. */
	TSharedPtr<IWebBrowserWindow> BrowserWindow;

	TSharedPtr<SWidget> BrowserWidget;

	/** Viewport interface for rendering popup menus. */
	TSharedPtr<FWebBrowserViewport>	MenuViewport;

	/**
	 * An interface pointer to a menu object presenting a popup.
	 * Pointer is null when a popup is not visible.
	 */
	TWeakPtr<IMenu> PopupMenuPtr;

	/** The url that appears in the address bar which can differ from the url of the loaded page */
	FText AddressBarUrl;
=======
private:

	/** The actual web browser view */
	TSharedPtr<SWebBrowserView> BrowserView;
>>>>>>> 73f66985

	/** Editable text widget used for an address bar */
	TSharedPtr< SEditableTextBox > InputText;

	/** A delegate that is invoked when document loading completed. */
	FSimpleDelegate OnLoadCompleted;

	/** A delegate that is invoked when document loading failed. */
	FSimpleDelegate OnLoadError;

	/** A delegate that is invoked when document loading started. */
	FSimpleDelegate OnLoadStarted;

	/** A delegate that is invoked when document title changed. */
	FOnTextChanged OnTitleChanged;

	/** A delegate that is invoked when document address changed. */
	FOnTextChanged OnUrlChanged;
	
	/** A delegate that is invoked when the browser attempts to pop up a new window */
	FOnBeforePopupDelegate OnBeforePopup;

	/** A delegate that is invoked when the browser requests a UI window for another browser it spawned */
	FOnCreateWindowDelegate OnCreateWindow;

	/** A delegate that is invoked when a window close event is detected */
	FOnCloseWindowDelegate OnCloseWindow;

	/** A delegate that is invoked prior to browser navigation */
	FOnBeforeBrowse OnBeforeNavigation;
	
	/** A delegate that is invoked when loading a resource, allowing the application to provide contents directly */
	FOnLoadUrl OnLoadUrl;

	/** A delegate that is invoked when when the browser needs to present a dialog to the user */
	FOnShowDialog OnShowDialog;

	/** A delegate that is invoked when when the browser needs to dismiss all dialogs */
	FSimpleDelegate OnDismissAllDialogs;

	/** The initial throbber setting */
	bool bShowInitialThrobber;
};<|MERGE_RESOLUTION|>--- conflicted
+++ resolved
@@ -225,75 +225,10 @@
 	/** Get whether loading throbber should be visible */
 	EVisibility GetLoadingThrobberVisibility() const;
 
-<<<<<<< HEAD
-	/** Callback for document loading state changes. */
-	void HandleBrowserWindowDocumentStateChanged(EWebBrowserDocumentState NewState);
-
-	/** Callback to tell slate we want to update the contents of the web view based on changes inside the view. */
-	void HandleBrowserWindowNeedsRedraw();
-
-	/** Callback for document title changes. */
-	void HandleTitleChanged(FString NewTitle);
-
-	/** Callback for loaded url changes. */
-	void HandleUrlChanged(FString NewUrl);
-	
-	/**
-	 * A delegate that is executed prior to browser navigation.
-	 *
-	 * @return true if the navigation was handled an no further action should be taken by the browser, false if the browser should handle.
-	 */
-	bool HandleBeforeNavigation(const FString& Url, bool bIsRedirect);
-	
-	bool HandleLoadUrl(const FString& Method, const FString& Url, FString& OutResponse);
-
-	/**
-	 * A delegate that is executed when the browser requests window creation.
-	 *
-	 * @return true if if the window request was handled, false if the browser requesting the new window should be closed.
-	 */
-	bool HandleCreateWindow(const TWeakPtr<IWebBrowserWindow>& NewBrowserWindow, const TWeakPtr<IWebBrowserPopupFeatures>& PopupFeatures);
-
-	/**
-	 * A delegate that is executed when closing the browser window.
-	 *
-	 * @return true if if the window close was handled, false otherwise.
-	 */
-	bool HandleCloseWindow(const TWeakPtr<IWebBrowserWindow>& BrowserWindow);
-
-	/** Callback for popup window permission */
-	bool HandleBeforePopup(FString URL, FString Target);
-
-	/** Callback for showing a popup menu */
-	void HandleShowPopup(const FIntRect& PopupSize);
-
-	/** Callback for hiding the popup menu */
-	void HandleDismissPopup();
-
-private:
-
-	/** Interface for dealing with a web browser window. */
-	TSharedPtr<IWebBrowserWindow> BrowserWindow;
-
-	TSharedPtr<SWidget> BrowserWidget;
-
-	/** Viewport interface for rendering popup menus. */
-	TSharedPtr<FWebBrowserViewport>	MenuViewport;
-
-	/**
-	 * An interface pointer to a menu object presenting a popup.
-	 * Pointer is null when a popup is not visible.
-	 */
-	TWeakPtr<IMenu> PopupMenuPtr;
-
-	/** The url that appears in the address bar which can differ from the url of the loaded page */
-	FText AddressBarUrl;
-=======
 private:
 
 	/** The actual web browser view */
 	TSharedPtr<SWebBrowserView> BrowserView;
->>>>>>> 73f66985
 
 	/** Editable text widget used for an address bar */
 	TSharedPtr< SEditableTextBox > InputText;
