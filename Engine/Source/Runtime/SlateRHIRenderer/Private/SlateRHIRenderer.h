// Copyright 1998-2019 Epic Games, Inc. All Rights Reserved.

#pragma once

#include "CoreMinimal.h"
#include "Textures/SlateShaderResource.h"
#include "Rendering/DrawElements.h"
#include "RHI.h"
#include "RenderResource.h"
#include "SlateRHIResourceManager.h"
#include "UnrealClient.h"
#include "Rendering/SlateRenderer.h"
#include "Rendering/SlateDrawBuffer.h"
#include "Slate/SlateTextures.h"
#include "RendererInterface.h"

class FSlateElementBatcher;
class FSlateRHIRenderingPolicy;
class ISlateStyle;
class SWindow;
struct Rect;

template<typename TCmd> struct FRHICommand;

typedef TArray<FRenderThreadUpdateContext, TInlineAllocator<2>> FDeferredUpdateContextList;

// Number of draw buffers that can be active at any given time
const uint32 NumDrawBuffers = 3;

// Enable to visualize overdraw in Slate
#define WITH_SLATE_VISUALIZERS !(UE_BUILD_SHIPPING || UE_BUILD_TEST)

#if WITH_SLATE_VISUALIZERS
extern TAutoConsoleVariable<int32> CVarShowSlateOverdraw;
extern TAutoConsoleVariable<int32> CVarShowSlateBatching;
#endif

class FSlateBackBuffer : public FRenderTarget
{
public:
	FSlateBackBuffer(FTexture2DRHIRef InRenderTargetTexture, FIntPoint InSizeXY)
		: SizeXY(InSizeXY)
	{
		RenderTargetTextureRHI = InRenderTargetTexture;
	}
	virtual FIntPoint GetSizeXY() const override { return SizeXY; }
private:
	FIntPoint SizeXY;
};


<<<<<<< HEAD
	/** An RHI Representation of a viewport with cached width and height for detecting resizes */
	struct FViewportInfo : public FRenderResource
	{
		/** The projection matrix used in the viewport */
		FMatrix ProjectionMatrix;	
		/** The viewport rendering handle */
		FViewportRHIRef ViewportRHI;
		/** The depth buffer texture if any */
		FTexture2DRHIRef DepthStencil;

		// Buffers used in HDR compositing
		/** sRGB UI render target */
		TRefCountPtr<IPooledRenderTarget> UITargetRT;
		TRefCountPtr<IPooledRenderTarget> UITargetRTMask;

		/** Color-space LUT for HDR UI composition. */
		FTexture3DRHIRef ColorSpaceLUTRT;
		FTexture3DRHIRef ColorSpaceLUTSRV;
		int32 ColorSpaceLUTOutputDevice;
		int32 ColorSpaceLUTOutputGamut;
=======
/** An RHI Representation of a viewport with cached width and height for detecting resizes */
struct FViewportInfo : public FRenderResource
{
	/** The projection matrix used in the viewport */
	FMatrix ProjectionMatrix;	
	/** The viewport rendering handle */
	FViewportRHIRef ViewportRHI;
	/** The depth buffer texture if any */
	FTexture2DRHIRef DepthStencil;

	// Buffers used in HDR compositing
	/** sRGB UI render target */
	TRefCountPtr<IPooledRenderTarget> UITargetRT;
	TRefCountPtr<IPooledRenderTarget> UITargetRTMask;

	/** Color-space LUT for HDR UI composition. */
	FTexture3DRHIRef ColorSpaceLUTRT;
	FTexture3DRHIRef ColorSpaceLUTSRV;
	int32 ColorSpaceLUTOutputDevice;
	int32 ColorSpaceLUTOutputGamut;
>>>>>>> 1ca592a2
		
	//FTexture2DRHIRef RenderTargetTexture;
	/** The OS Window handle (for recreating the viewport) */
	void* OSWindow;
	/** The actual width of the viewport */
	uint32 Width;
	/** The actual height of the viewport */
	uint32 Height;
	/** The desired width of the viewport */
	uint32 DesiredWidth;
	/** The desired height of the viewport */
	uint32 DesiredHeight;
	/** Whether or not the viewport requires a stencil test */
	bool bRequiresStencilTest;
	/** Whether or not the viewport is in fullscreen */
	bool bFullscreen;
	/** The desired pixel format for this viewport */
	EPixelFormat PixelFormat;
	/** The desired SDR pixel format for this viewport */
	EPixelFormat SDRPixelFormat;
	/** Color gamut for output to HDR display */
	int32 HDRColorGamut;
	/** Device format for output to HDR display */
	int32 HDROutputDevice;

	IViewportRenderTargetProvider* RTProvider;
	
	/** FRenderResource interface */
	virtual void InitRHI() override;
	virtual void ReleaseRHI() override;

	FViewportInfo()
		:	ColorSpaceLUTOutputDevice(0),
			ColorSpaceLUTOutputGamut(0),
			OSWindow(NULL), 
			Width(0),
			Height(0),
			DesiredWidth(0),
			DesiredHeight(0),
			bRequiresStencilTest(false),
			bFullscreen(false),
			PixelFormat(EPixelFormat::PF_Unknown),
			SDRPixelFormat(EPixelFormat::PF_Unknown),
			RTProvider(nullptr)
	{
	}

<<<<<<< HEAD
		~FViewportInfo()
		{
			DepthStencil.SafeRelease();
			ColorSpaceLUTRT.SafeRelease();
			ColorSpaceLUTSRV.SafeRelease();
		}
=======
	~FViewportInfo()
	{
		DepthStencil.SafeRelease();
		ColorSpaceLUTRT.SafeRelease();
		ColorSpaceLUTSRV.SafeRelease();
	}
>>>>>>> 1ca592a2

	void ConditionallyUpdateDepthBuffer(bool bInRequiresStencilTest, uint32 Width, uint32 Height);
	void RecreateDepthBuffer_RenderThread();

	FTexture2DRHIRef GetRenderTargetTexture() const
	{
		if (RTProvider)
		{
			FSlateShaderResource* RenderTargetTexture = RTProvider->GetViewportRenderTargetTexture();
			if( RenderTargetTexture )
			{
				FSlateRenderTargetRHI* RHITarget = (FSlateRenderTargetRHI*)RenderTargetTexture;
				return RHITarget->GetTypedResource();
			}
		}
		return nullptr;
	}	
};

/** A Slate rendering implementation for Unreal engine */
class FSlateRHIRenderer : public FSlateRenderer
{
public:
	FSlateRHIRenderer( TSharedRef<FSlateFontServices> InSlateFontServices, TSharedRef<FSlateRHIResourceManager> InResourceManager );
	~FSlateRHIRenderer();

	/**
	 * Creates a projection matrix for use when rendering an SWindow
	 *
	 * @param Width 	The width of the window
	 * @param Height	The height of the window
	 * @return The created projection matrix
	 */
	static FMatrix CreateProjectionMatrix( uint32 Width, uint32 Height );

	/** FSlateRenderer interface */
	virtual bool Initialize() override;
	virtual void Destroy() override;
	virtual FSlateDrawBuffer& GetDrawBuffer() override;
	virtual void OnWindowDestroyed( const TSharedRef<SWindow>& InWindow ) override;
	virtual void RequestResize( const TSharedPtr<SWindow>& Window, uint32 NewWidth, uint32 NewHeight ) override;
	virtual void CreateViewport( const TSharedRef<SWindow> Window ) override;
	virtual void UpdateFullscreenState( const TSharedRef<SWindow> Window, uint32 OverrideResX, uint32 OverrideResY ) override;
	virtual void SetSystemResolution(uint32 Width, uint32 Height) override;
	virtual void RestoreSystemResolution(const TSharedRef<SWindow> InWindow) override;
	virtual void DrawWindows( FSlateDrawBuffer& InWindowDrawBuffer ) override;
	virtual void FlushCommands() const override;
	virtual void Sync() const override;
	virtual void ReleaseDynamicResource( const FSlateBrush& InBrush ) override;
	virtual void RemoveDynamicBrushResource( TSharedPtr<FSlateDynamicImageBrush> BrushToRemove ) override;
	virtual FIntPoint GenerateDynamicImageResource(const FName InTextureName) override;
	virtual bool GenerateDynamicImageResource( FName ResourceName, uint32 Width, uint32 Height, const TArray< uint8 >& Bytes ) override;
	virtual bool GenerateDynamicImageResource( FName ResourceName, FSlateTextureDataRef TextureData ) override;
	virtual FSlateResourceHandle GetResourceHandle( const FSlateBrush& Brush ) override;
	virtual bool CanRenderResource(UObject& InResourceObject) const override;
	virtual void* GetViewportResource( const SWindow& Window ) override;
	virtual void SetColorVisionDeficiencyType(EColorVisionDeficiency Type, int32 Severity, bool bCorrectDeficiency, bool bShowCorrectionWithDeficiency) override;
	virtual FSlateUpdatableTexture* CreateUpdatableTexture(uint32 Width, uint32 Height) override;
	virtual void ReleaseUpdatableTexture(FSlateUpdatableTexture* Texture) override;
	virtual ISlateAtlasProvider* GetTextureAtlasProvider() override;
	virtual FCriticalSection* GetResourceCriticalSection() override;
	virtual void ReleaseAccessedResources(bool bImmediatelyFlush) override;
	virtual TSharedRef<FSlateRenderDataHandle, ESPMode::ThreadSafe> CacheElementRenderData(const ILayoutCache* Cacher, FSlateWindowElementList& ElementList) override;
	virtual void ReleaseCachingResourcesFor(const ILayoutCache* Cacher) override;
	virtual int32 RegisterCurrentScene(FSceneInterface* Scene) override;
	virtual int32 GetCurrentSceneIndex() const override;
	virtual void ClearScenes() override;
	virtual void BeginFrame() const override;
	virtual void EndFrame() const override;
	virtual void AddWidgetRendererUpdate(const struct FRenderThreadUpdateContext& Context, bool bDeferredRenderTargetUpdate) override;

	/** Draws windows from a FSlateDrawBuffer on the render thread */
	void DrawWindow_RenderThread(FRHICommandListImmediate& RHICmdList, FViewportInfo& ViewportInfo, FSlateWindowElementList& WindowElementList, const struct FSlateDrawWindowCommandParams& DrawParams);

	/**
	 * Reloads texture resources from disk                   
	 */
	virtual void ReloadTextureResources() override;

	virtual void LoadStyleResources( const ISlateStyle& Style ) override;

	/** Returns whether shaders that Slate depends on have been compiled. */
	virtual bool AreShadersInitialized() const override;

	/** 
	 * Removes references to FViewportRHI's.  
	 * This has to be done explicitly instead of using the FRenderResource mechanism because FViewportRHI's are managed by the game thread.
	 * This is needed before destroying the RHI device. 
	 */
	virtual void InvalidateAllViewports() override;

	virtual void PrepareToTakeScreenshot(const FIntRect& Rect, TArray<FColor>* OutColorData) override;

	virtual void SetWindowRenderTarget(const SWindow& Window, class IViewportRenderTargetProvider* Provider) override;


private:
	/** Loads all known textures from Slate styles */
	void LoadUsedTextures();

	/**
	 * Resizes the viewport for a window if needed
	 * 
	 * @param ViewportInfo	The viewport to resize
	 * @param Width			The width that we should size to
	 * @param Height		The height that we shoudl size to
	 * @param bFullscreen	If we should be in fullscreen
	 */
	void ConditionalResizeViewport( FViewportInfo* ViewportInfo, uint32 Width, uint32 Height, bool bFullscreen );
	
	/** 
	 * Creates necessary resources to render a window and sends draw commands to the rendering thread
	 *
	 * @param WindowDrawBuffer	The buffer containing elements to draw 
	 */
	void DrawWindows_Private( FSlateDrawBuffer& InWindowDrawBuffer );

	/**
	 * Delete the updateable textures we've marked for delete that have already had their GPU resources released, but may
	 * have already been used on the game thread at the time they were released.
	 */
	void CleanUpdatableTextures();

private:
	/** A mapping of SWindows to their RHI implementation */
	TMap< const SWindow*, FViewportInfo*> WindowToViewportInfo;

	/** View matrix used by all windows */
	FMatrix ViewMatrix;

	/** Keep a pointer around for when we have deferred drawing happening */
	FSlateDrawBuffer* EnqueuedWindowDrawBuffer;

	/** Double buffered draw buffers so that the rendering thread can be rendering windows while the game thread is setting up for next frame */
	FSlateDrawBuffer DrawBuffers[NumDrawBuffers];

	/** The draw buffer which is currently free for use by the game thread */
	uint8 FreeBufferIndex;

	/** Element batcher which renders draw elements */
	TSharedPtr<FSlateElementBatcher> ElementBatcher;

	/** Texture manager for accessing textures on the game thread */
	TSharedPtr<FSlateRHIResourceManager> ResourceManager;

	/** Drawing policy */
	TSharedPtr<FSlateRHIRenderingPolicy> RenderingPolicy;

	TArray< TSharedPtr<FSlateDynamicImageBrush> > DynamicBrushesToRemove[NumDrawBuffers];

	FDeferredUpdateContextList DeferredUpdateContexts;

	bool bTakingAScreenShot;
	FIntRect ScreenshotRect;
	TArray<FColor>* OutScreenshotData;

	/** These are state management variables for Scenes on the game thread. A similar copy exists on the RHI Rendering Policy for the rendering thread.*/
	TArray<FSceneInterface*, TInlineAllocator<4>> ActiveScenes;
	int32 CurrentSceneIndex;
	
	/** Version that increments when it is okay to clean up older cached resources */
	uint32 ResourceVersion;
};

struct FSlateEndDrawingWindowsCommand final : public FRHICommand < FSlateEndDrawingWindowsCommand >
{
	FSlateRHIRenderingPolicy& Policy;
	FSlateDrawBuffer* DrawBuffer;

	FSlateEndDrawingWindowsCommand(FSlateRHIRenderingPolicy& InPolicy, FSlateDrawBuffer* InDrawBuffer);

	void Execute(FRHICommandListBase& CmdList);

	static void EndDrawingWindows(FRHICommandListImmediate& RHICmdList, FSlateDrawBuffer* DrawBuffer, FSlateRHIRenderingPolicy& Policy);
};<|MERGE_RESOLUTION|>--- conflicted
+++ resolved
@@ -49,28 +49,6 @@
 };
 
 
-<<<<<<< HEAD
-	/** An RHI Representation of a viewport with cached width and height for detecting resizes */
-	struct FViewportInfo : public FRenderResource
-	{
-		/** The projection matrix used in the viewport */
-		FMatrix ProjectionMatrix;	
-		/** The viewport rendering handle */
-		FViewportRHIRef ViewportRHI;
-		/** The depth buffer texture if any */
-		FTexture2DRHIRef DepthStencil;
-
-		// Buffers used in HDR compositing
-		/** sRGB UI render target */
-		TRefCountPtr<IPooledRenderTarget> UITargetRT;
-		TRefCountPtr<IPooledRenderTarget> UITargetRTMask;
-
-		/** Color-space LUT for HDR UI composition. */
-		FTexture3DRHIRef ColorSpaceLUTRT;
-		FTexture3DRHIRef ColorSpaceLUTSRV;
-		int32 ColorSpaceLUTOutputDevice;
-		int32 ColorSpaceLUTOutputGamut;
-=======
 /** An RHI Representation of a viewport with cached width and height for detecting resizes */
 struct FViewportInfo : public FRenderResource
 {
@@ -91,7 +69,6 @@
 	FTexture3DRHIRef ColorSpaceLUTSRV;
 	int32 ColorSpaceLUTOutputDevice;
 	int32 ColorSpaceLUTOutputGamut;
->>>>>>> 1ca592a2
 		
 	//FTexture2DRHIRef RenderTargetTexture;
 	/** The OS Window handle (for recreating the viewport) */
@@ -139,21 +116,12 @@
 	{
 	}
 
-<<<<<<< HEAD
-		~FViewportInfo()
-		{
-			DepthStencil.SafeRelease();
-			ColorSpaceLUTRT.SafeRelease();
-			ColorSpaceLUTSRV.SafeRelease();
-		}
-=======
 	~FViewportInfo()
 	{
 		DepthStencil.SafeRelease();
 		ColorSpaceLUTRT.SafeRelease();
 		ColorSpaceLUTSRV.SafeRelease();
 	}
->>>>>>> 1ca592a2
 
 	void ConditionallyUpdateDepthBuffer(bool bInRequiresStencilTest, uint32 Width, uint32 Height);
 	void RecreateDepthBuffer_RenderThread();
