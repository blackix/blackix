// Copyright 1998-2016 Epic Games, Inc. All Rights Reserved.

#include "SlateRHIRendererPrivatePCH.h"
#include "ImageWrapper.h"
#include "SlateNativeTextureResource.h"
#include "SlateUTextureResource.h"
#include "SlateMaterialResource.h"
#include "ImageUtils.h"

DECLARE_DWORD_ACCUMULATOR_STAT(TEXT("Num Texture Atlases"), STAT_SlateNumTextureAtlases, STATGROUP_SlateMemory);
DECLARE_DWORD_ACCUMULATOR_STAT(TEXT("Num Non-Atlased Textures"), STAT_SlateNumNonAtlasedTextures, STATGROUP_SlateMemory);
DECLARE_DWORD_ACCUMULATOR_STAT(TEXT("Num Dynamic Textures"), STAT_SlateNumDynamicTextures, STATGROUP_SlateMemory);
DECLARE_CYCLE_STAT(TEXT("GetResource Time"), STAT_SlateGetResourceTime, STATGROUP_SlateVerbose);

FDynamicResourceMap::FDynamicResourceMap()
	: TextureMemorySincePurge(0)
	, LastExpiredMaterialNumMarker(0)
{

}

TSharedPtr<FSlateDynamicTextureResource> FDynamicResourceMap::GetDynamicTextureResource( FName ResourceName ) const
{
	return NativeTextureMap.FindRef( ResourceName );
}

TSharedPtr<FSlateUTextureResource> FDynamicResourceMap::GetUTextureResource( UTexture* TextureObject ) const
{
	if(TextureObject)
	{
		return TextureMap.FindRef(TextureObject);
	}

	return nullptr;
}

TSharedPtr<FSlateMaterialResource> FDynamicResourceMap::GetMaterialResource( const UMaterialInterface* Material ) const
{
	return MaterialMap.FindRef( Material );
}


void FDynamicResourceMap::AddDynamicTextureResource( FName ResourceName, TSharedRef<FSlateDynamicTextureResource> InResource )
{
	NativeTextureMap.Add( ResourceName, InResource );
}

void FDynamicResourceMap::AddUTextureResource( UTexture* TextureObject, TSharedRef<FSlateUTextureResource> InResource)
{
	if ( TextureObject )
	{
		check(TextureObject == InResource->TextureObject);
		TextureMap.Add(TextureObject, InResource);

		TextureMemorySincePurge += TextureObject->GetResourceSize(EResourceSizeMode::Inclusive);
	}
}

void FDynamicResourceMap::AddMaterialResource( const UMaterialInterface* Material, TSharedRef<FSlateMaterialResource> InMaterialResource )
{
	check( Material == InMaterialResource->GetMaterialObject() );
	MaterialMap.Add(Material, InMaterialResource);
}

void FDynamicResourceMap::RemoveDynamicTextureResource(FName ResourceName)
{
	NativeTextureMap.Remove(ResourceName);
}

void FDynamicResourceMap::RemoveUTextureResource( UTexture* TextureObject )
{
	if(TextureObject)
	{
		TextureMap.Remove(TextureObject);
		TextureMemorySincePurge -= TextureObject->GetResourceSize(EResourceSizeMode::Inclusive);
	}
}

void FDynamicResourceMap::RemoveMaterialResource( const UMaterialInterface* Material )
{
	MaterialMap.Remove(Material);
}

void FDynamicResourceMap::Empty()
{
	EmptyUTextureResources();
	EmptyMaterialResources();
	EmptyDynamicTextureResources();
}

void FDynamicResourceMap::EmptyDynamicTextureResources()
{
	NativeTextureMap.Empty();
}

void FDynamicResourceMap::EmptyUTextureResources()
{
	TextureMap.Empty();
	TextureMemorySincePurge = 0;
}

void FDynamicResourceMap::EmptyMaterialResources()
{
	MaterialMap.Empty();
}

void FDynamicResourceMap::ReleaseResources()
{
	for (TMap<FName, TSharedPtr<FSlateDynamicTextureResource> >::TIterator It(NativeTextureMap); It; ++It)
	{
		BeginReleaseResource(It.Value()->RHIRefTexture);
	}
	
	for ( TextureResourceMap::TIterator It(TextureMap); It; ++It )
	{
		It.Value()->UpdateRenderResource(nullptr);
	}
}

void FDynamicResourceMap::RemoveExpiredTextureResources(TArray< TSharedPtr<FSlateUTextureResource> >& RemovedTextures)
{
	// We attempt to purge every 10Mb of accumulated textures.
	static const uint64 PurgeAfterAddingNewBytes = 1024 * 1024 * 10; // 10Mb

	if ( TextureMemorySincePurge >= PurgeAfterAddingNewBytes )
	{
		for ( TextureResourceMap::TIterator It(TextureMap); It; ++It )
		{
			TWeakObjectPtr<UTexture>& Key = It.Key();
			if ( !Key.IsValid() )
			{
				RemovedTextures.Push(It.Value());

				It.RemoveCurrent();
			}
		}

		TextureMemorySincePurge = 0;
	}
}

void FDynamicResourceMap::RemoveExpiredMaterialResources(TArray< TSharedPtr<FSlateMaterialResource> >& RemovedMaterials)
{
	static const int32 CheckingIncrement = 20;

	if ( MaterialMap.Num() > ( LastExpiredMaterialNumMarker + CheckingIncrement ) )
	{
		for ( MaterialResourceMap::TIterator It(MaterialMap); It; ++It )
		{
			TWeakObjectPtr<UMaterialInterface>& Key = It.Key();
			if ( !Key.IsValid() )
			{
				RemovedMaterials.Push(It.Value());

				It.RemoveCurrent();
			}
		}

		LastExpiredMaterialNumMarker = MaterialMap.Num();
	}
}

FSlateRHIResourceManager::FSlateRHIResourceManager()
	: CurrentAccessedUObject(nullptr)
	, BadResourceTexture(nullptr)
{
	FCoreDelegates::OnPreExit.AddRaw( this, &FSlateRHIResourceManager::OnAppExit );

	MaxAltasedTextureSize = FIntPoint(256,256);
	if( GIsEditor )
	{
		AtlasSize = 2048;
	}
	else
	{
		AtlasSize = 1024;
		if( GConfig )
		{
			int32 RequestedSize = 1024;
			GConfig->GetInt( TEXT("SlateRenderer"), TEXT("TextureAtlasSize"), RequestedSize, GEngineIni );
			AtlasSize = FMath::Clamp<uint32>( RequestedSize, 0, 2048 );

			int32 MaxAtlasedTextureWidth = 256;
			int32 MaxAtlasedTextureHeight = 256;
			GConfig->GetInt( TEXT("SlateRenderer"), TEXT("MaxAtlasedTextureWidth"), MaxAtlasedTextureWidth, GEngineIni );
			GConfig->GetInt( TEXT("SlateRenderer"), TEXT("MaxAtlasedTextureHeight"),MaxAtlasedTextureHeight, GEngineIni );

			// Max texture size cannot be larger than the max size of the atlas
			MaxAltasedTextureSize.X = FMath::Clamp<int32>( MaxAtlasedTextureWidth, 0, AtlasSize );
			MaxAltasedTextureSize.Y = FMath::Clamp<int32>( MaxAtlasedTextureHeight, 0, AtlasSize );
		}
	}
}

FSlateRHIResourceManager::~FSlateRHIResourceManager()
{
	FCoreDelegates::OnPreExit.RemoveAll( this );

	if ( GIsRHIInitialized )
	{
		FlushRenderingCommands();

		DeleteResources();
	}
}

int32 FSlateRHIResourceManager::GetNumAtlasPages() const
{
	return TextureAtlases.Num();
}

FIntPoint FSlateRHIResourceManager::GetAtlasPageSize() const
{
	return FIntPoint(1024, 1024);
}

FSlateShaderResource* FSlateRHIResourceManager::GetAtlasPageResource(const int32 InIndex) const
{
	return TextureAtlases[InIndex]->GetAtlasTexture();
}

bool FSlateRHIResourceManager::IsAtlasPageResourceAlphaOnly() const
{
	return false;
}

void FSlateRHIResourceManager::AddReferencedObjects(FReferenceCollector& Collector)
{
	for ( TSet<UObject*>* AccessedUObjects : AllAccessedUObject )
	{
		Collector.AddReferencedObjects(*AccessedUObjects);
	}
}

void FSlateRHIResourceManager::CreateTextures( const TArray< const FSlateBrush* >& Resources )
{
	TMap<FName,FNewTextureInfo> TextureInfoMap;

	const uint32 Stride = GPixelFormats[PF_R8G8B8A8].BlockBytes;
	for( int32 ResourceIndex = 0; ResourceIndex < Resources.Num(); ++ResourceIndex )
	{
		const FSlateBrush& Brush = *Resources[ResourceIndex];
		const FName TextureName = Brush.GetResourceName();
		if( TextureName != NAME_None && !Brush.HasUObject() && !Brush.IsDynamicallyLoaded() && !ResourceMap.Contains(TextureName) )
		{
			// Find the texture or add it if it doesnt exist (only load the texture once)
			FNewTextureInfo& Info = TextureInfoMap.FindOrAdd( TextureName );
	
			Info.bSrgb = (Brush.ImageType != ESlateBrushImageType::Linear);

			// Only atlas the texture if none of the brushes that use it tile it and the image is srgb
		
			Info.bShouldAtlas &= ( Brush.Tiling == ESlateBrushTileType::NoTile && Info.bSrgb && AtlasSize > 0 );

			// Texture has been loaded if the texture data is valid
			if( !Info.TextureData.IsValid() )
			{
				uint32 Width = 0;
				uint32 Height = 0;
				TArray<uint8> RawData;
				bool bSucceeded = LoadTexture( Brush, Width, Height, RawData );

				Info.TextureData = MakeShareable( new FSlateTextureData( Width, Height, Stride, RawData ) );

				const bool bTooLargeForAtlas = (Width >= (uint32)MaxAltasedTextureSize.X || Height >= (uint32)MaxAltasedTextureSize.Y || Width >= AtlasSize || Height >= AtlasSize );

				Info.bShouldAtlas &= !bTooLargeForAtlas;

				if( !bSucceeded || !ensureMsgf( Info.TextureData->GetRawBytes().Num() > 0, TEXT("Slate resource: (%s) contains no data"), *TextureName.ToString() ) )
				{
					TextureInfoMap.Remove( TextureName );
				}
			}
		}
	}

	// Sort textures by size.  The largest textures are atlased first which creates a more compact atlas
	TextureInfoMap.ValueSort( FCompareFNewTextureInfoByTextureSize() );

	for( TMap<FName,FNewTextureInfo>::TConstIterator It(TextureInfoMap); It; ++It )
	{
		const FNewTextureInfo& Info = It.Value();
		FName TextureName = It.Key();
		FString NameStr = TextureName.ToString();

		checkSlow( TextureName != NAME_None );

		FSlateShaderResourceProxy* NewTexture = GenerateTextureResource( Info );

		ResourceMap.Add( TextureName, NewTexture );
	}
}

bool FSlateRHIResourceManager::LoadTexture( const FSlateBrush& InBrush, uint32& Width, uint32& Height, TArray<uint8>& DecodedImage )
{
	FString ResourcePath = GetResourcePath( InBrush );

	return LoadTexture(InBrush.GetResourceName(), ResourcePath, Width, Height, DecodedImage);
}

/** 
 * Loads a UTexture2D from a package and stores it in the cache
 *
 * @param TextureName	The name of the texture to load
 */
bool FSlateRHIResourceManager::LoadTexture( const FName& TextureName, const FString& ResourcePath, uint32& Width, uint32& Height, TArray<uint8>& DecodedImage )
{
	checkSlow( IsThreadSafeForSlateRendering() );

	bool bSucceeded = true;
	uint32 BytesPerPixel = 4;

	TArray<uint8> RawFileData;
	if( FFileHelper::LoadFileToArray( RawFileData, *ResourcePath ) )
	{
		IImageWrapperModule& ImageWrapperModule = FModuleManager::LoadModuleChecked<IImageWrapperModule>( FName("ImageWrapper") );
		IImageWrapperPtr ImageWrapper = ImageWrapperModule.CreateImageWrapper( EImageFormat::PNG );
		if ( ImageWrapper.IsValid() && ImageWrapper->SetCompressed( RawFileData.GetData(), RawFileData.Num() ) )
		{
			Width = ImageWrapper->GetWidth();
			Height = ImageWrapper->GetHeight();
			
			const TArray<uint8>* RawData = NULL;
			if (ImageWrapper->GetRaw( ERGBFormat::BGRA, 8, RawData))
			{
				DecodedImage.AddUninitialized( Width*Height*BytesPerPixel );
				DecodedImage = *RawData;
			}
			else
			{
				UE_LOG(LogSlate, Log, TEXT("Invalid texture format for Slate resource only RGBA and RGB pngs are supported: %s"), *TextureName.ToString() );
				bSucceeded = false;
			}
		}
		else
		{
			UE_LOG(LogSlate, Log, TEXT("Only pngs are supported in Slate"));
			bSucceeded = false;
		}
	}
	else
	{
		UE_LOG(LogSlate, Log, TEXT("Could not find file for Slate resource: %s"), *TextureName.ToString() );
		bSucceeded = false;
	}

	return bSucceeded;
}

FSlateShaderResourceProxy* FSlateRHIResourceManager::GenerateTextureResource( const FNewTextureInfo& Info )
{
	FSlateShaderResourceProxy* NewProxy = NULL;
	const uint32 Width = Info.TextureData->GetWidth();
	const uint32 Height = Info.TextureData->GetHeight();

	if( Info.bShouldAtlas )
	{
		const FAtlasedTextureSlot* NewSlot = NULL;
		FSlateTextureAtlasRHI* Atlas = NULL;

		// See if any atlases can hold the texture
		for( int32 AtlasIndex = 0; AtlasIndex < TextureAtlases.Num() && !NewSlot; ++AtlasIndex )
		{
			Atlas = TextureAtlases[AtlasIndex];
			NewSlot = Atlas->AddTexture( Width, Height, Info.TextureData->GetRawBytes() );
		}

		if( !NewSlot )
		{
			INC_DWORD_STAT_BY(STAT_SlateNumTextureAtlases, 1);

			Atlas = new FSlateTextureAtlasRHI( AtlasSize, AtlasSize, ESlateTextureAtlasPaddingStyle::DilateBorder );
			TextureAtlases.Add( Atlas );
			NewSlot = TextureAtlases.Last()->AddTexture( Width, Height, Info.TextureData->GetRawBytes() );
		}
		
		check( Atlas && NewSlot );

		// Create a proxy to the atlased texture. The texture being used is the atlas itself with sub uvs to access the correct texture
		NewProxy = new FSlateShaderResourceProxy;
		NewProxy->Resource = Atlas->GetAtlasTexture();
		const uint32 Padding = NewSlot->Padding;
		NewProxy->StartUV = FVector2D((float)(NewSlot->X + Padding) / Atlas->GetWidth(), (float)(NewSlot->Y + Padding) / Atlas->GetHeight());
		NewProxy->SizeUV = FVector2D( (float)(NewSlot->Width-Padding*2) / Atlas->GetWidth(), (float)(NewSlot->Height-Padding*2) / Atlas->GetHeight() );
		NewProxy->ActualSize = FIntPoint( Width, Height );
	}
	else
	{
		NewProxy = new FSlateShaderResourceProxy;

		// Create a new standalone texture because we can't atlas this one
		FSlateTexture2DRHIRef* Texture = new FSlateTexture2DRHIRef( Width, Height, PF_B8G8R8A8, Info.TextureData, Info.bSrgb ? TexCreate_SRGB : TexCreate_None );
		// Add it to the list of non atlased textures that we must clean up later
		NonAtlasedTextures.Add( Texture );

		INC_DWORD_STAT_BY( STAT_SlateNumNonAtlasedTextures, 1 );

		BeginInitResource( Texture );

		// The texture proxy only contains a single texture
		NewProxy->Resource = Texture;
		NewProxy->StartUV = FVector2D(0.0f, 0.0f);
		NewProxy->SizeUV = FVector2D(1.0f, 1.0f);
		NewProxy->ActualSize = FIntPoint( Width, Height );
	}

	return NewProxy;
}

static void LoadUObjectForBrush( const FSlateBrush& InBrush )
{
	// Load the utexture
	FString Path = InBrush.GetResourceName().ToString();

	if (!Path.IsEmpty() && Path.StartsWith(FSlateBrush::UTextureIdentifier()))
	{
		FString NewPath = Path.RightChop(FSlateBrush::UTextureIdentifier().Len());
		UObject* TextureObject = LoadObject<UTexture2D>(NULL, *NewPath, NULL, LOAD_None, NULL);
		FSlateBrush* Brush = const_cast<FSlateBrush*>(&InBrush);

		// Set the texture object to a default texture to prevent constant loading of missing textures
		if( !TextureObject )
		{
			UE_LOG(LogSlate, Warning, TEXT("Error loading loading UTexture from path: %s not found"), *Path);
			TextureObject = GEngine->DefaultTexture;
		}
		else
		{
			// We do this here because this deprecated system of loading textures will not report references and we dont want the Slate RHI resource manager to manage references
			TextureObject->AddToRoot();
		}

		
		Brush->SetResourceObject(TextureObject);

		UE_LOG(LogSlate, Warning, TEXT("The texture:// method of loading UTextures for use in Slate is deprecated.  Please convert %s to a Brush Asset"), *Path);
	}
}

FSlateShaderResourceProxy* FSlateRHIResourceManager::GetShaderResource( const FSlateBrush& InBrush )
{
	SCOPE_CYCLE_COUNTER( STAT_SlateGetResourceTime );

	checkSlow( IsThreadSafeForSlateRendering() );

	FSlateShaderResourceProxy* Texture = NULL;
	if( !InBrush.IsDynamicallyLoaded() && !InBrush.HasUObject() )
	{
		Texture = ResourceMap.FindRef( InBrush.GetResourceName() );
	}
	else if (InBrush.GetResourceObject() && InBrush.GetResourceObject()->IsA<UMaterialInterface>())
	{
		FSlateMaterialResource* Resource = GetMaterialResource(InBrush.GetResourceObject(), InBrush.ImageSize, nullptr);
		Texture = Resource->SlateProxy;
	}
	else if( InBrush.IsDynamicallyLoaded() || ( InBrush.HasUObject() ) )
	{
		if( InBrush.HasUObject() && InBrush.GetResourceObject() == nullptr )
		{
			// Hack for loading via the deprecated path
			LoadUObjectForBrush( InBrush );
		}

		Texture = FindOrCreateDynamicTextureResource( InBrush );
	}

	return Texture;
}

FSlateShaderResource* FSlateRHIResourceManager::GetFontShaderResource( uint32 FontAtlasIndex, FSlateShaderResource* FontTextureAtlas, const class UObject* FontMaterial )
{
	if( FontMaterial == nullptr )
	{
		return FontTextureAtlas;
	}
	else
	{
		return GetMaterialResource( FontMaterial, FVector2D::ZeroVector, FontTextureAtlas );
	}
}

ISlateAtlasProvider* FSlateRHIResourceManager::GetTextureAtlasProvider()
{
	return this;
}

TSharedPtr<FSlateDynamicTextureResource> FSlateRHIResourceManager::MakeDynamicTextureResource( FName ResourceName, uint32 Width, uint32 Height, const TArray< uint8 >& Bytes )
{
	// Make storage for the image
	FSlateTextureDataRef TextureStorage = MakeShareable( new FSlateTextureData( Width, Height, GPixelFormats[PF_B8G8R8A8].BlockBytes, Bytes ) );

	TSharedPtr<FSlateDynamicTextureResource> TextureResource;
	// Get a resource from the free list if possible
	if(DynamicTextureFreeList.Num() > 0)
	{
		TextureResource = DynamicTextureFreeList.Pop(/*bAllowShrinking=*/ false);
	}
	else
	{
		// Free list is empty, we have to allocate a new resource
		TextureResource = MakeShareable(new FSlateDynamicTextureResource(nullptr));
	}

	TextureResource->Proxy->ActualSize = FIntPoint(TextureStorage->GetWidth(), TextureStorage->GetHeight());


	// Init render thread data
	ENQUEUE_UNIQUE_RENDER_COMMAND_TWOPARAMETER(InitNewSlateDynamicTextureResource,
		FSlateDynamicTextureResource*, TextureResource, TextureResource.Get(),
		FSlateTextureDataPtr, InNewTextureData, TextureStorage,
	{
		if(InNewTextureData.IsValid())
		{
			// Set the texture to use as the texture we just loaded
			TextureResource->RHIRefTexture->SetTextureData(InNewTextureData, PF_B8G8R8A8, TexCreate_SRGB);

		}

		// Initialize and link the rendering resource
		TextureResource->RHIRefTexture->InitResource();
	});

	// Map the new resource so we don't have to load again
	DynamicResourceMap.AddDynamicTextureResource( ResourceName, TextureResource.ToSharedRef() );
	INC_DWORD_STAT_BY(STAT_SlateNumDynamicTextures, 1);

	return TextureResource;
}

TSharedPtr<FSlateDynamicTextureResource> FSlateRHIResourceManager::GetDynamicTextureResourceByName( FName ResourceName )
{
	return DynamicResourceMap.GetDynamicTextureResource( ResourceName );
}

TSharedPtr<FSlateUTextureResource> FSlateRHIResourceManager::MakeDynamicUTextureResource(UTexture* InTextureObject)
{
	// Generated texture resource
	TSharedPtr<FSlateUTextureResource> TextureResource;

	// Data for a loaded disk image
	FNewTextureInfo Info;

	bool bUsingDeprecatedUTexturePath = false;

	bool bSucceeded = false;
	if( InTextureObject != NULL )
	{
		TextureResource = DynamicResourceMap.GetUTextureResource( InTextureObject );
		if( TextureResource.IsValid() )
		{
			// Bail out of the resource is already loaded
			return TextureResource;
		}

		bSucceeded = true;
	}
	
	if( bSucceeded )
	{
		// Get a resource from the free list if possible
		if (UTextureFreeList.Num() > 0)
		{
			TextureResource = UTextureFreeList.Pop(/*bAllowShrinking=*/ false);
			TextureResource->TextureObject = InTextureObject;
		}
		else
		{
			// Free list is empty, we have to allocate a new resource
			TextureResource = MakeShareable(new FSlateUTextureResource(InTextureObject));
		}

		TextureResource->Proxy->ActualSize = FIntPoint(InTextureObject->GetSurfaceWidth(), InTextureObject->GetSurfaceHeight());

		checkSlow(!GetAccessedUObjects().Contains(InTextureObject));
	}
	else
	{
		// Add the null texture so we don't continuously try to load it.
		TextureResource = FSlateUTextureResource::NullResource;
	}

	DynamicResourceMap.AddUTextureResource(InTextureObject, TextureResource.ToSharedRef());

	return TextureResource;
}


FSlateShaderResourceProxy* FSlateRHIResourceManager::FindOrCreateDynamicTextureResource(const FSlateBrush& InBrush)
{
	checkSlow( IsThreadSafeForSlateRendering() );

	const FName ResourceName = InBrush.GetResourceName();
	if ( ResourceName.IsValid() && ResourceName != NAME_None )
	{
		if ( UObject* ResourceObject = InBrush.GetResourceObject() )
		{
			if ( !ResourceObject->IsA<UTexture>() )
			{
#if !(UE_BUILD_SHIPPING || UE_BUILD_TEST)
				static TSet<UObject*> FailedTextures;
				if ( !FailedTextures.Contains(ResourceObject) )
				{
					FailedTextures.Add(ResourceObject);
					ensureMsgf(false, TEXT("Slate RHI Error - Invalid Texture2D '%s'."), *ResourceName.ToString());
				}
				ResourceObject = GetBadResourceTexture();
#else
				return nullptr;
#endif
			}

			UTexture* TextureObject = Cast<UTexture>(ResourceObject);

			TSharedPtr<FSlateUTextureResource> TextureResource = DynamicResourceMap.GetUTextureResource(TextureObject);

			if ( !TextureResource.IsValid() )
			{
				TextureResource = MakeDynamicUTextureResource(TextureObject);
				if ( TextureResource.IsValid() )
				{
					INC_DWORD_STAT_BY(STAT_SlateNumDynamicTextures, 1);
				}
			}

			if ( TextureResource.IsValid() && TextureResource->TextureObject && TextureResource->TextureObject->Resource )
			{
				TextureResource->UpdateRenderResource(TextureObject->Resource);
				GetAccessedUObjects().Add(TextureResource->TextureObject);
				return TextureResource->Proxy;
			}
		}
		else
		{
			TSharedPtr<FSlateDynamicTextureResource> TextureResource = DynamicResourceMap.GetDynamicTextureResource( ResourceName );

			if( !TextureResource.IsValid() )
			{
				uint32 Width; 
				uint32 Height;
				TArray<uint8> RawData;

				// Load the image from disk
				bool bSucceeded = LoadTexture(ResourceName, ResourceName.ToString(), Width, Height, RawData);
				if(bSucceeded)
				{
					TextureResource = MakeDynamicTextureResource(ResourceName, Width, Height, RawData);
				}
			}

			if(TextureResource.IsValid())
			{
				return TextureResource->Proxy;
			}
		}
	}

	// dynamic texture was not found or loaded
	return nullptr;
}

FSlateMaterialResource* FSlateRHIResourceManager::GetMaterialResource(const UObject* InMaterial, FVector2D ImageSize, FSlateShaderResource* TextureMask )
{
	checkSlow(IsThreadSafeForSlateRendering());

	const UMaterialInterface* Material = CastChecked<UMaterialInterface>(InMaterial);

	TSharedPtr<FSlateMaterialResource> MaterialResource = DynamicResourceMap.GetMaterialResource(Material);
	if (!MaterialResource.IsValid())
	{
		// Get a resource from the free list if possible
		if(MaterialResourceFreeList.Num() > 0)
		{
			MaterialResource = MaterialResourceFreeList.Pop();
		
			MaterialResource->UpdateMaterial( *Material, ImageSize, TextureMask );
		}
		else
		{
			MaterialResource = MakeShareable(new FSlateMaterialResource(*Material, ImageSize, TextureMask));
		}
		
		DynamicResourceMap.AddMaterialResource(Material, MaterialResource.ToSharedRef());
	}
	else if( MaterialResource->GetTextureMaskResource() != TextureMask )
	{
		MaterialResource->UpdateMaterial( *Material, ImageSize, TextureMask );
	}
	else
	{
		// Keep the resource up to date
		MaterialResource->UpdateRenderResource(Material->GetRenderProxy(false, false));
		MaterialResource->SlateProxy->ActualSize = ImageSize.IntPoint();
	}

	GetAccessedUObjects().Add(const_cast<UMaterialInterface*>( Material ));

	return MaterialResource.Get();
}

void FSlateRHIResourceManager::OnAppExit()
{
	ReleaseResources();

	FlushRenderingCommands();

	DeleteResources();
}

bool FSlateRHIResourceManager::ContainsTexture( const FName& ResourceName ) const
{
	return ResourceMap.Contains( ResourceName );
}

void FSlateRHIResourceManager::ReleaseDynamicResource( const FSlateBrush& InBrush )
{
	checkSlow( IsThreadSafeForSlateRendering() )

	// Note: Only dynamically loaded or utexture brushes can be dynamically released
	if( InBrush.HasUObject() || InBrush.IsDynamicallyLoaded() )
	{
		FName ResourceName = InBrush.GetResourceName();

		UObject* ResourceObject = InBrush.GetResourceObject();

		if( ResourceObject && DynamicResourceMap.GetNumObjectResources() > 0 )
		{
			TSharedPtr<FSlateUTextureResource> TextureResource = DynamicResourceMap.GetUTextureResource(Cast<UTexture>(ResourceObject));

			if(TextureResource.IsValid())
			{
				//remove it from the accessed textures
				GetAccessedUObjects().Remove(TextureResource->TextureObject);
				DynamicResourceMap.RemoveUTextureResource(TextureResource->TextureObject);

				UTextureFreeList.Add(TextureResource);

				DEC_DWORD_STAT_BY(STAT_SlateNumDynamicTextures, 1);
			}
			else
			{
				UMaterialInterface* Material = Cast<UMaterialInterface>(ResourceObject);

				TSharedPtr<FSlateMaterialResource> MaterialResource = DynamicResourceMap.GetMaterialResource(Material);
				
				DynamicResourceMap.RemoveMaterialResource(Material);

				if (MaterialResource.IsValid())
				{
					MaterialResourceFreeList.Add( MaterialResource );
				}
			}
		}
		else if( !ResourceObject )
		{
			TSharedPtr<FSlateDynamicTextureResource> TextureResource = DynamicResourceMap.GetDynamicTextureResource(ResourceName);

			if( TextureResource.IsValid() )
			{
				// Release the rendering resource, its no longer being used
				BeginReleaseResource(TextureResource->RHIRefTexture);

				//remove it from the texture map
				DynamicResourceMap.RemoveDynamicTextureResource(ResourceName);

				DynamicTextureFreeList.Add( TextureResource );

				DEC_DWORD_STAT_BY(STAT_SlateNumDynamicTextures, 1);
			}
		}
	}
}

void FSlateRHIResourceManager::LoadUsedTextures()
{
	TArray< const FSlateBrush* > Resources;
	FSlateStyleRegistry::GetAllResources( Resources );
	 
	CreateTextures( Resources );
}

void FSlateRHIResourceManager::LoadStyleResources( const ISlateStyle& Style )
{
	TArray< const FSlateBrush* > Resources;
	Style.GetResources( Resources );

	CreateTextures( Resources );
}

<<<<<<< HEAD
void FSlateRHIResourceManager::ReleaseAccessedResources()
=======
void FSlateRHIResourceManager::BeginReleasingAccessedResources(bool bImmediatelyFlush)
>>>>>>> 73f66985
{
	// IsInGameThread returns true when you're in the slate loading thread
	if ( IsInGameThread() && !IsInSlateThread() )
	{
		DynamicResourceMap.RemoveExpiredTextureResources(UTextureFreeList);
		DynamicResourceMap.RemoveExpiredMaterialResources(MaterialResourceFreeList);

		if ( CurrentAccessedUObject )
		{
			DirtyAccessedObjectSets.Enqueue(CurrentAccessedUObject);

			ENQUEUE_UNIQUE_RENDER_COMMAND_ONEPARAMETER(UpdateSlateUTextureResource,
				FSlateRHIResourceManager*, InManager, this,
				{
					TSet<UObject*>* Objects = nullptr;
					InManager->DirtyAccessedObjectSets.Dequeue(Objects);
					InManager->CleanAccessedObjectSets.Enqueue(Objects);
				});

			CurrentAccessedUObject = nullptr;
		}

		if ( bImmediatelyFlush )
		{
			// Release all accessed object sets, we only manipulate the set on the main
			// thread, so this is fine.
			for ( TSet<UObject*>* AccessedUObjects : AllAccessedUObject )
			{
				AccessedUObjects->Empty();
			}
		}
	}
}

TSet<UObject*>& FSlateRHIResourceManager::GetAccessedUObjects()
{
	// If the current CurrentAccessedUObject is nullptr, that means we need a fresh
	// one from the clean queue, or we need to create one.
	if ( CurrentAccessedUObject == nullptr )
	{
		if ( CleanAccessedObjectSets.Dequeue(CurrentAccessedUObject) )
		{
			CurrentAccessedUObject->Empty();
		}
		else
		{
			AllAccessedUObject.Add(new TSet<UObject*>());
			CurrentAccessedUObject = AllAccessedUObject.Last();
		}
	}

	return *CurrentAccessedUObject;
}

void FSlateRHIResourceManager::UpdateTextureAtlases()
{
	for( int32 AtlasIndex = 0; AtlasIndex < TextureAtlases.Num(); ++AtlasIndex )
	{
		TextureAtlases[AtlasIndex]->ConditionalUpdateTexture();
	}
}

FCachedRenderBuffers* FSlateRHIResourceManager::FindOrCreateCachedBuffersForHandle(const TSharedRef<FSlateRenderDataHandle, ESPMode::ThreadSafe>& RenderHandle)
{
	FCachedRenderBuffers* Buffers = CachedBuffers.FindRef(&RenderHandle.Get());
	if ( Buffers == nullptr )
	{
		// Rather than having a global pool, we associate the pools with a particular layout cacher.
		// If we don't do this, all buffers eventually become as larger as the largest buffer, and it
		// would be much better to keep the pools coherent with the sizes typically associated with
		// a particular caching panel.
		const ILayoutCache* LayoutCacher = RenderHandle->GetCacher();
		TArray< FCachedRenderBuffers* >& Pool = CachedBufferPool.FindOrAdd(LayoutCacher);

		// If the cached buffer pool is empty, time to create a new one!
		if ( Pool.Num() == 0 )
		{
			Buffers = new FCachedRenderBuffers();
			Buffers->VertexBuffer.Init(200);
			Buffers->IndexBuffer.Init(200);
		}
		else
		{
			// If we found one in the pool, lets use it!
			Buffers = Pool[0];
			Pool.RemoveAtSwap(0, 1, false);
		}

		CachedBuffers.Add(&RenderHandle.Get(), Buffers);
	}

	return Buffers;
}

void FSlateRHIResourceManager::ReleaseCachedRenderData(FSlateRenderDataHandle* InRenderHandle)
{
	// Should only be called by the rendering thread
	check(IsInRenderingThread());
	check(InRenderHandle);

	FCachedRenderBuffers* PooledBuffer = CachedBuffers.FindRef(InRenderHandle);
	if ( ensure(PooledBuffer != nullptr) )
	{
		const ILayoutCache* LayoutCacher = InRenderHandle->GetCacher();
		TArray< FCachedRenderBuffers* >* Pool = CachedBufferPool.Find(LayoutCacher);
		if ( Pool )
		{
			Pool->Add(PooledBuffer);
		}
		else
		{
			// The buffer pool may have already been released, so lets just delete this buffer.
			PooledBuffer->VertexBuffer.Destroy();
			PooledBuffer->IndexBuffer.Destroy();
			delete PooledBuffer;
		}

		CachedBuffers.Remove(InRenderHandle);
	}
}

void FSlateRHIResourceManager::ReleaseCachingResourcesFor(const ILayoutCache* Cacher)
{
	TArray< FCachedRenderBuffers* >* Pool = CachedBufferPool.Find(Cacher);
	if ( Pool )
	{
		for ( FCachedRenderBuffers* PooledBuffer : *Pool )
		{
			PooledBuffer->VertexBuffer.Destroy();
			PooledBuffer->IndexBuffer.Destroy();
			delete PooledBuffer;
		}

		CachedBufferPool.Remove(Cacher);
	}
}

void FSlateRHIResourceManager::ReleaseResources()
{
	checkSlow( IsThreadSafeForSlateRendering() );

	for( int32 AtlasIndex = 0; AtlasIndex < TextureAtlases.Num(); ++AtlasIndex )
	{
		TextureAtlases[AtlasIndex]->ReleaseAtlasTexture();
	}

	for( int32 ResourceIndex = 0; ResourceIndex < NonAtlasedTextures.Num(); ++ResourceIndex )
	{
		BeginReleaseResource( NonAtlasedTextures[ResourceIndex] );
	}

	DynamicResourceMap.ReleaseResources();

	for ( TCachedBufferMap::TIterator BufferIt(CachedBuffers); BufferIt; ++BufferIt )
	{
		FSlateRenderDataHandle* Handle = BufferIt.Key();
		FCachedRenderBuffers* Buffer = BufferIt.Value();

		Handle->Disconnect();

		Buffer->VertexBuffer.Destroy();
		Buffer->IndexBuffer.Destroy();
	}

	for ( TCachedBufferPoolMap::TIterator BufferIt(CachedBufferPool); BufferIt; ++BufferIt )
	{
		TArray< FCachedRenderBuffers* >& Pool = BufferIt.Value();
		for ( FCachedRenderBuffers* PooledBuffer : Pool )
		{
			PooledBuffer->VertexBuffer.Destroy();
			PooledBuffer->IndexBuffer.Destroy();
		}
	}

	// Note the base class has texture proxies only which do not need to be released
}

void FSlateRHIResourceManager::DeleteResources()
{
	for( int32 AtlasIndex = 0; AtlasIndex < TextureAtlases.Num(); ++AtlasIndex )
	{
		delete TextureAtlases[AtlasIndex];
	}

	for( int32 ResourceIndex = 0; ResourceIndex < NonAtlasedTextures.Num(); ++ResourceIndex )
	{
		delete NonAtlasedTextures[ResourceIndex];
	}

	SET_DWORD_STAT(STAT_SlateNumNonAtlasedTextures, 0);
	SET_DWORD_STAT(STAT_SlateNumTextureAtlases, 0);
	SET_DWORD_STAT(STAT_SlateNumDynamicTextures, 0);

	// Verify rendering commands were flushed by ensuring there's nothing left to be processed
	// in the dirty queue, they should all be in clean.
	check(DirtyAccessedObjectSets.IsEmpty());

	// Remove everything from the clean set.
	TSet<UObject*>* DummyObjects;
	while ( CleanAccessedObjectSets.Dequeue(DummyObjects) ) { }

	// Release all accessed object sets.
	for ( TSet<UObject*>* AccessedUObjects : AllAccessedUObject )
	{
		AccessedUObjects->Empty();
		delete AccessedUObjects;
	}

	AllAccessedUObject.Empty();

	DynamicResourceMap.Empty();
	TextureAtlases.Empty();
	NonAtlasedTextures.Empty();
	DynamicTextureFreeList.Empty();
	MaterialResourceFreeList.Empty();
	UTextureFreeList.Empty();

	// Clean up mapping to texture
	ClearTextureMap();

	for ( TCachedBufferMap::TIterator BufferIt(CachedBuffers); BufferIt; ++BufferIt )
	{
		FCachedRenderBuffers* Buffer = BufferIt.Value();
		delete Buffer;
	}

	CachedBuffers.Empty();

	for ( TCachedBufferPoolMap::TIterator BufferIt(CachedBufferPool); BufferIt; ++BufferIt )
	{
		TArray< FCachedRenderBuffers* >& Pool = BufferIt.Value();
		for ( FCachedRenderBuffers* PooledBuffer : Pool )
		{
			delete PooledBuffer;
		}
	}

	CachedBufferPool.Empty();
}

void FSlateRHIResourceManager::ReloadTextures()
{
	checkSlow( IsThreadSafeForSlateRendering() );

	// Release rendering resources
	ReleaseResources();

	// wait for all rendering resources to be released
	FlushRenderingCommands();

	// Delete allocated resources (cpu)
	DeleteResources();

	// Reload everythng
	LoadUsedTextures();
}

UTexture* FSlateRHIResourceManager::GetBadResourceTexture()
{
	if ( BadResourceTexture == nullptr )
	{
		BadResourceTexture = FImageUtils::CreateCheckerboardTexture(FColor(255, 0, 255), FColor(255, 255, 0));
		BadResourceTexture->AddToRoot();
	}

	return BadResourceTexture;
}<|MERGE_RESOLUTION|>--- conflicted
+++ resolved
@@ -786,11 +786,7 @@
 	CreateTextures( Resources );
 }
 
-<<<<<<< HEAD
-void FSlateRHIResourceManager::ReleaseAccessedResources()
-=======
 void FSlateRHIResourceManager::BeginReleasingAccessedResources(bool bImmediatelyFlush)
->>>>>>> 73f66985
 {
 	// IsInGameThread returns true when you're in the slate loading thread
 	if ( IsInGameThread() && !IsInSlateThread() )
