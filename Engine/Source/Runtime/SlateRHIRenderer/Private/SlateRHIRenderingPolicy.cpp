--- conflicted
+++ resolved
@@ -1207,12 +1207,8 @@
 						ViewTranslation2D,
 						bSwitchVerticalAxis,
 						InGraphicsPSOInit,
-<<<<<<< HEAD
-						Options.ViewProjectionMatrix,
-=======
 						StencilVertexBuffer,
 						Params.ViewProjectionMatrix,
->>>>>>> 5edfa17c
 						true);
 				};
 
