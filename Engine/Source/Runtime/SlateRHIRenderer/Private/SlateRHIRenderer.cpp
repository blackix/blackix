--- conflicted
+++ resolved
@@ -634,8 +634,11 @@
 		// Should only be called by the rendering thread
 		check(IsInRenderingThread());
 
-<<<<<<< HEAD
+		// Any window that draws should be reporting referenced UObjects for the duration of the frame.
+		check(WindowElementList.ShouldReportUObjectReferences());
+
 		FMaterialRenderProxy::UpdateDeferredCachedUniformExpressions();
+		GetRendererModule().InitializeSystemTextures(RHICmdList);
 
 		// Optional off-screen UI composition during HDR rendering
 		static const auto CVarCompositeMode = IConsoleManager::Get().FindTConsoleVariableDataInt(TEXT("r.HDR.UI.CompositeMode"));
@@ -658,37 +661,7 @@
 
 		ViewportInfo.ColorSpaceLUTOutputDevice = HDROutputDevice;
 		ViewportInfo.ColorSpaceLUTOutputGamut = HDROutputGamut;
-	
-=======
-		// Any window that draws should be reporting referenced UObjects for the duration of the frame.
-		check(WindowElementList.ShouldReportUObjectReferences());
-
-		FMaterialRenderProxy::UpdateDeferredCachedUniformExpressions();
-		GetRendererModule().InitializeSystemTextures(RHICmdList);
-
-		// Optional off-screen UI composition during HDR rendering
-		static const auto CVarCompositeMode = IConsoleManager::Get().FindTConsoleVariableDataInt(TEXT("r.HDR.UI.CompositeMode"));
-
-		const bool bSupportsUIComposition = GRHISupportsHDROutput && GSupportsVolumeTextureRendering && SupportsUICompositionRendering(GetFeatureLevelShaderPlatform(GMaxRHIFeatureLevel));
-		const bool bCompositeUI = bSupportsUIComposition
-			&& CVarCompositeMode && CVarCompositeMode->GetValueOnRenderThread() != 0
-			&& IsHDREnabled();
-
-		const int32 CompositionLUTSize = 32;
-
-		// Only need to update LUT on settings change
-		static const auto CVarHDROutputDevice = IConsoleManager::Get().FindTConsoleVariableDataInt(TEXT("r.HDR.Display.OutputDevice"));
-		static const auto CVarHDROutputGamut = IConsoleManager::Get().FindTConsoleVariableDataInt(TEXT("r.HDR.Display.ColorGamut"));
-
-		const int32 HDROutputDevice = CVarHDROutputDevice ? CVarHDROutputDevice->GetValueOnRenderThread() : 0;
-		const int32 HDROutputGamut = CVarHDROutputGamut ? CVarHDROutputGamut->GetValueOnRenderThread() : 0;
-
-		bool bLUTStale = ViewportInfo.ColorSpaceLUTOutputDevice != HDROutputDevice || ViewportInfo.ColorSpaceLUTOutputGamut != HDROutputGamut;
-
-		ViewportInfo.ColorSpaceLUTOutputDevice = HDROutputDevice;
-		ViewportInfo.ColorSpaceLUTOutputGamut = HDROutputGamut;
-
->>>>>>> a23640a2
+
 		bool bRenderedStereo = false;
 		if (CVarDrawToVRRenderTarget->GetInt() == 0 && GEngine && IsValidRef(ViewportInfo.GetRenderTargetTexture()) && GEngine->StereoRenderingDevice.IsValid())
 		{
@@ -699,11 +672,7 @@
 
 		{
 			SCOPED_GPU_STAT(RHICmdList, SlateUI);
-<<<<<<< HEAD
-			SCOPE_CYCLE_COUNTER( STAT_SlateRenderingRTTime );
-=======
 			SCOPE_CYCLE_COUNTER(STAT_SlateRenderingRTTime);
->>>>>>> a23640a2
 
 			FSlateBatchData& BatchData = WindowElementList.GetBatchData();
 			FElementBatchMap& RootBatchMap = WindowElementList.GetRootDrawLayer().GetElementBatchMap();
@@ -724,15 +693,14 @@
 			}
 
 			// should have been created by the game thread
-<<<<<<< HEAD
-			check( IsValidRef(ViewportInfo.ViewportRHI) );
+			check(IsValidRef(ViewportInfo.ViewportRHI));
 
 			FTexture2DRHIRef ViewportRT = bRenderedStereo ? nullptr : ViewportInfo.GetRenderTargetTexture();
 			FTexture2DRHIRef BackBuffer = (ViewportRT) ? ViewportRT : RHICmdList.GetViewportBackBuffer(ViewportInfo.ViewportRHI);
-		
+
 			const uint32 ViewportWidth = (ViewportRT) ? ViewportRT->GetSizeX() : ViewportInfo.Width;
 			const uint32 ViewportHeight = (ViewportRT) ? ViewportRT->GetSizeY() : ViewportInfo.Height;
-		
+
 			// Check to see that targets are up-to-date
 			if (bCompositeUI && (!ViewportInfo.UITargetRT || ViewportInfo.UITargetRT->GetSizeX() != ViewportWidth || ViewportInfo.UITargetRT->GetSizeY() != ViewportHeight))
 			{
@@ -761,80 +729,13 @@
 				FResolveParams ResolveParams;
 				bClear = true; // Force a clear of the UI buffer to black
 
-				// Grab HDR backbuffer
-				RHICmdList.CopyToResolveTarget(FinalBuffer, ViewportInfo.HDRSourceRT, false, ResolveParams);
+							   // Grab HDR backbuffer
+				RHICmdList.CopyToResolveTarget(FinalBuffer, ViewportInfo.HDRSourceRT, ResolveParams);
 
 				// UI backbuffer is temp target
 				BackBuffer = ViewportInfo.UITargetRT;
 			}
-=======
-			check(IsValidRef(ViewportInfo.ViewportRHI));
-
-			FTexture2DRHIRef ViewportRT = bRenderedStereo ? nullptr : ViewportInfo.GetRenderTargetTexture();
-			FTexture2DRHIRef BackBuffer = (ViewportRT) ? ViewportRT : RHICmdList.GetViewportBackBuffer(ViewportInfo.ViewportRHI);
-
-			const uint32 ViewportWidth = (ViewportRT) ? ViewportRT->GetSizeX() : ViewportInfo.Width;
-			const uint32 ViewportHeight = (ViewportRT) ? ViewportRT->GetSizeY() : ViewportInfo.Height;
-
-			// Check to see that targets are up-to-date
-			if (bCompositeUI && (!ViewportInfo.UITargetRT || ViewportInfo.UITargetRT->GetSizeX() != ViewportWidth || ViewportInfo.UITargetRT->GetSizeY() != ViewportHeight))
-			{
-				// Composition buffers
-				ViewportInfo.UITargetRT.SafeRelease();
-				ViewportInfo.HDRSourceRT.SafeRelease();
-				ViewportInfo.ColorSpaceLUTRT.SafeRelease();
-				ViewportInfo.UITargetSRV.SafeRelease();
-
-				FRHIResourceCreateInfo CreateInfo;
-				RHICreateTargetableShaderResource2D(ViewportWidth, ViewportHeight, PF_B8G8R8A8, 1, TexCreate_None, TexCreate_RenderTargetable, false, CreateInfo, ViewportInfo.UITargetRT, ViewportInfo.UITargetSRV);
-				RHICreateTargetableShaderResource2D(ViewportWidth, ViewportHeight, GRHIHDRDisplayOutputFormat, 1, TexCreate_None, TexCreate_RenderTargetable, false, CreateInfo, ViewportInfo.HDRSourceRT, ViewportInfo.HDRSourceSRV);
-
-				// LUT
-				ViewportInfo.ColorSpaceLUTRT.SafeRelease();
-				ViewportInfo.ColorSpaceLUTSRV.SafeRelease();
-
-				RHICreateTargetableShaderResource3D(CompositionLUTSize, CompositionLUTSize, CompositionLUTSize, PF_A2B10G10R10, 1, TexCreate_None, TexCreate_RenderTargetable, false, CreateInfo, ViewportInfo.ColorSpaceLUTRT, ViewportInfo.ColorSpaceLUTSRV);
-				bLUTStale = true;
-			}
-
-			FTexture2DRHIRef FinalBuffer = BackBuffer;
->>>>>>> a23640a2
-
-			if (bCompositeUI)
-			{
-				FResolveParams ResolveParams;
-				bClear = true; // Force a clear of the UI buffer to black
-
-							   // Grab HDR backbuffer
-				RHICmdList.CopyToResolveTarget(FinalBuffer, ViewportInfo.HDRSourceRT, ResolveParams);
-
-				// UI backbuffer is temp target
-				BackBuffer = ViewportInfo.UITargetRT;
-			}
-
-<<<<<<< HEAD
-		    RHICmdList.BeginDrawingViewport( ViewportInfo.ViewportRHI, FTextureRHIRef() );
-		    RHICmdList.SetViewport(0, 0, 0, ViewportWidth, ViewportHeight, 0.0f);
-		    RHICmdList.TransitionResource(EResourceTransitionAccess::EWritable, BackBuffer);
-    
-		    if( ViewportInfo.bRequiresStencilTest )
-		    {
-			    check(IsValidRef( ViewportInfo.DepthStencil ));
-    
-			    // Reset the backbuffer as our color render target and also set a depth stencil buffer
-			    FRHIRenderTargetView ColorView(BackBuffer, 0, -1, bClear ? ERenderTargetLoadAction::EClear : ERenderTargetLoadAction::ELoad, ERenderTargetStoreAction::EStore);
-				    FRHIDepthRenderTargetView DepthStencilView(ViewportInfo.DepthStencil, ERenderTargetLoadAction::ENoAction, ERenderTargetStoreAction::ENoAction, ERenderTargetLoadAction::ENoAction, ERenderTargetStoreAction::EStore);
-				    FRHISetRenderTargetsInfo Info(1, &ColorView, DepthStencilView);
-    
-			    // Clear the stencil buffer
-			    RHICmdList.SetRenderTargetsAndClear(Info);
-		    }
-		    else
-		    {
-			    SetRenderTarget(RHICmdList, BackBuffer, FTextureRHIRef(), bClear ? ESimpleRenderTargetMode::EClearColorAndDepth : ESimpleRenderTargetMode::EExistingColorAndDepth);
-		    }
-
-=======
+
 		if (SlateWireFrame)
 		{
 			bClear = true;
@@ -860,7 +761,6 @@
 		{
 			SetRenderTarget(RHICmdList, BackBuffer, FTextureRHIRef(), bClear ? ESimpleRenderTargetMode::EClearColorAndDepth : ESimpleRenderTargetMode::EExistingColorAndDepth);
 		}
->>>>>>> a23640a2
 
 #if WITH_SLATE_VISUALIZERS
 		if (CVarShowSlateBatching.GetValueOnRenderThread() != 0 || CVarShowSlateOverdraw.GetValueOnRenderThread() != 0)
@@ -879,11 +779,7 @@
 		}
 #endif
 
-<<<<<<< HEAD
-		if( BatchData.GetRenderBatches().Num() > 0 )
-=======
 			if (BatchData.GetRenderBatches().Num() > 0)
->>>>>>> a23640a2
 			{
 				SCOPE_CYCLE_COUNTER(STAT_SlateRTDrawBatches);
 
@@ -937,11 +833,7 @@
 					SetGraphicsPipelineState(RHICmdList, GraphicsPSOInit);
 
 					VertexShader->SetParameters(RHICmdList, VolumeBounds, FIntVector(VolumeBounds.MaxX - VolumeBounds.MinX));
-<<<<<<< HEAD
-					if(GeometryShader.IsValid())
-=======
 					if (GeometryShader.IsValid())
->>>>>>> a23640a2
 					{
 						GeometryShader->SetParameters(RHICmdList, VolumeBounds.MinZ);
 					}
@@ -950,21 +842,13 @@
 					RasterizeToVolumeTexture(RHICmdList, VolumeBounds);
 
 					FResolveParams ResolveParams;
-<<<<<<< HEAD
-					RHICmdList.CopyToResolveTarget(ViewportInfo.ColorSpaceLUTRT, ViewportInfo.ColorSpaceLUTSRV, false, ResolveParams);
-=======
 					RHICmdList.CopyToResolveTarget(ViewportInfo.ColorSpaceLUTRT, ViewportInfo.ColorSpaceLUTSRV, ResolveParams);
->>>>>>> a23640a2
 				}
 
 				// Composition pass
 				{
 					FResolveParams ResolveParams;
-<<<<<<< HEAD
-					RHICmdList.CopyToResolveTarget(ViewportInfo.UITargetRT, ViewportInfo.UITargetSRV, false, ResolveParams);
-=======
 					RHICmdList.CopyToResolveTarget(ViewportInfo.UITargetRT, ViewportInfo.UITargetSRV, ResolveParams);
->>>>>>> a23640a2
 
 					SetRenderTarget(RHICmdList, FinalBuffer, FTextureRHIRef());
 
@@ -1046,13 +930,8 @@
 	GSwapBufferTime = EndTime - StartTime;
 	SET_CYCLE_COUNTER(STAT_PresentTime, GSwapBufferTime);
 
-<<<<<<< HEAD
-	uint32 ThreadTime	= EndTime - LastTimestamp;
-	LastTimestamp		= EndTime;
-=======
 	uint32 ThreadTime = EndTime - LastTimestamp;
 	LastTimestamp = EndTime;
->>>>>>> a23640a2
 
 	uint32 RenderThreadIdle = 0;
 
