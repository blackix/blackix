--- conflicted
+++ resolved
@@ -100,10 +100,7 @@
 
 	// Ensure the last frame completed on the GPU
 	static bool RequiresWaitingForFrameCompletionEvent() { return true; }
-<<<<<<< HEAD
-=======
 
 	// Some platforms imitate fullscreen mode by using bigger window
 	static void UpdateWindowSize(void* WindowHandle, uint32& Width, uint32& Height) {}
->>>>>>> 15f50b57
 };