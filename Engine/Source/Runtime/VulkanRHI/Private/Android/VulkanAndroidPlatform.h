// Copyright 1998-2019 Epic Games, Inc. All Rights Reserved.

#pragma once

#include "RHI.h"

#define VK_USE_PLATFORM_ANDROID_KHR					1

#define VULKAN_HAS_PHYSICAL_DEVICE_PROPERTIES2		0
#define VULKAN_ENABLE_DUMP_LAYER					0
#define VULKAN_DYNAMICALLYLOADED					1
#define VULKAN_SHOULD_ENABLE_DRAW_MARKERS			(UE_BUILD_DEVELOPMENT || UE_BUILD_DEBUG)
#define VULKAN_USE_IMAGE_ACQUIRE_FENCES				0
#define VULKAN_USE_CREATE_ANDROID_SURFACE			1
#define VULKAN_SHOULD_USE_LLM						(UE_BUILD_DEBUG || UE_BUILD_DEVELOPMENT)
#define VULKAN_SHOULD_USE_COMMANDWRAPPERS			VULKAN_SHOULD_USE_LLM //LLM on Vulkan needs command wrappers to account for vkallocs
#define VULKAN_ENABLE_LRU_CACHE						1
#define VULKAN_SUPPORTS_GOOGLE_DISPLAY_TIMING		1
#define VULKAN_FREEPAGE_FOR_TYPE					1
#define VULKAN_PURGE_SHADER_MODULES					0


// Android's hashes currently work fine as the problematic cases are:
//	VK_IMAGE_LAYOUT_DEPTH_READ_ONLY_STENCIL_ATTACHMENT_OPTIMAL = 1000117000,
//	VK_IMAGE_LAYOUT_DEPTH_ATTACHMENT_STENCIL_READ_ONLY_OPTIMAL = 1000117001,
#define VULKAN_USE_REAL_RENDERPASS_COMPATIBILITY	0


// Android's hashes currently work fine as the problematic cases are:
//	VK_IMAGE_LAYOUT_DEPTH_READ_ONLY_STENCIL_ATTACHMENT_OPTIMAL = 1000117000,
//	VK_IMAGE_LAYOUT_DEPTH_ATTACHMENT_STENCIL_READ_ONLY_OPTIMAL = 1000117001,
#define VULKAN_USE_REAL_RENDERPASS_COMPATIBILITY	0


#define ENUM_VK_ENTRYPOINTS_PLATFORM_BASE(EnumMacro)

#define ENUM_VK_ENTRYPOINTS_PLATFORM_INSTANCE(EnumMacro) \
	EnumMacro(PFN_vkCreateAndroidSurfaceKHR, vkCreateAndroidSurfaceKHR) \

#define ENUM_VK_ENTRYPOINTS_OPTIONAL_PLATFORM_INSTANCE(EnumMacro) \
	EnumMacro(PFN_vkGetRefreshCycleDurationGOOGLE, vkGetRefreshCycleDurationGOOGLE) \
	EnumMacro(PFN_vkGetPastPresentationTimingGOOGLE, vkGetPastPresentationTimingGOOGLE)

#include "../VulkanLoader.h"

// and now, include the GenericPlatform class
#include "../VulkanGenericPlatform.h"



class FVulkanAndroidPlatform : public FVulkanGenericPlatform
{
public:
	static bool LoadVulkanLibrary();
	static bool LoadVulkanInstanceFunctions(VkInstance inInstance);
	static void FreeVulkanLibrary();

	static void GetInstanceExtensions(TArray<const ANSICHAR*>& OutExtensions);
	static void GetDeviceExtensions(TArray<const ANSICHAR*>& OutExtensions);

	static void CreateSurface(void* WindowHandle, VkInstance Instance, VkSurfaceKHR* OutSurface);

	static bool SupportsBCTextureFormats() { return false; }
	static bool SupportsASTCTextureFormats() { return true; }
	static bool SupportsQuerySurfaceProperties() { return false; }

	static void SetupFeatureLevels()
	{
		GShaderPlatformForFeatureLevel[ERHIFeatureLevel::ES2] = SP_VULKAN_ES3_1_ANDROID;
		GShaderPlatformForFeatureLevel[ERHIFeatureLevel::ES3_1] = SP_VULKAN_ES3_1_ANDROID;
		GShaderPlatformForFeatureLevel[ERHIFeatureLevel::SM4] = SP_NumPlatforms;
		GShaderPlatformForFeatureLevel[ERHIFeatureLevel::SM5] = SP_NumPlatforms;
	}

	static bool SupportsStandardSwapchain();
	static EPixelFormat GetPixelFormatForNonDefaultSwapchain();

	static bool SupportsDepthFetchDuringDepthTest() { return true; }
	static bool SupportsTimestampRenderQueries() { return false; }

	static bool RequiresMobileRenderer() { return true; }
	static void OverridePlatformHandlers(bool bInit);

	//#todo-rco: Detect Mali?
	static bool RequiresPresentLayoutFix() { return true; }

	static bool HasUnifiedMemory() { return true; }

	static bool RegisterGPUWork() { return false; }

	static bool UseRealUBsOptimization(bool bCodeHeaderUseRealUBs)
	{
		// Android is hard-coded to SF_VULKAN_ES31_ANDROID_NOUB shader format
		return false;
	}

	// Assume most devices can't use the extra cores for running parallel tasks
	static bool SupportParallelRenderingTasks() { return false; }

	//#todo-rco: Detect Mali? Doing a clear on ColorAtt layout on empty cmd buffer causes issues
	static bool RequiresSwapchainGeneralInitialLayout() { return true; }

	static bool RequiresWaitingForFrameCompletionEvent() { return false; }
<<<<<<< HEAD

=======
	
	static void BlockUntilWindowIsAwailable();
	
>>>>>>> 5edfa17c
protected:
	static void* VulkanLib;
	static bool bAttemptedLoad;
};

typedef FVulkanAndroidPlatform FVulkanPlatform;<|MERGE_RESOLUTION|>--- conflicted
+++ resolved
@@ -18,12 +18,6 @@
 #define VULKAN_SUPPORTS_GOOGLE_DISPLAY_TIMING		1
 #define VULKAN_FREEPAGE_FOR_TYPE					1
 #define VULKAN_PURGE_SHADER_MODULES					0
-
-
-// Android's hashes currently work fine as the problematic cases are:
-//	VK_IMAGE_LAYOUT_DEPTH_READ_ONLY_STENCIL_ATTACHMENT_OPTIMAL = 1000117000,
-//	VK_IMAGE_LAYOUT_DEPTH_ATTACHMENT_STENCIL_READ_ONLY_OPTIMAL = 1000117001,
-#define VULKAN_USE_REAL_RENDERPASS_COMPATIBILITY	0
 
 
 // Android's hashes currently work fine as the problematic cases are:
@@ -101,13 +95,9 @@
 	static bool RequiresSwapchainGeneralInitialLayout() { return true; }
 
 	static bool RequiresWaitingForFrameCompletionEvent() { return false; }
-<<<<<<< HEAD
-
-=======
 	
 	static void BlockUntilWindowIsAwailable();
 	
->>>>>>> 5edfa17c
 protected:
 	static void* VulkanLib;
 	static bool bAttemptedLoad;
