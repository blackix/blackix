// Copyright 1998-2018 Epic Games, Inc. All Rights Reserved.

#include "IOS/IOSAppDelegate.h"
#include "IOS/IOSCommandLineHelper.h"
#include "HAL/ExceptionHandling.h"
#include "Modules/Boilerplate/ModuleBoilerplate.h"
#include "Misc/CallbackDevice.h"
#include "IOS/IOSView.h"
#include "Async/TaskGraphInterfaces.h"
#include "GenericPlatform/GenericPlatformChunkInstall.h"
#include "IOS/IOSPlatformMisc.h"
#include "HAL/PlatformStackWalk.h"
#include "HAL/PlatformProcess.h"
#include "Misc/OutputDeviceError.h"
#include "Misc/CommandLine.h"
#include "IOS/IOSPlatformFramePacer.h"
#include "IOS/IOSAsyncTask.h"
#include "Misc/ConfigCacheIni.h"
#include "IOS/IOSPlatformCrashContext.h"
#include "Misc/OutputDeviceError.h"
#include "Misc/OutputDeviceRedirector.h"
#include "Misc/FeedbackContext.h"
#include "Algo/AllOf.h"
#if USE_MUTE_SWITCH_DETECTION
#include "SharkfoodMuteSwitchDetector.h"
#include "SharkfoodMuteSwitchDetector.m"
#endif

#include <AudioToolbox/AudioToolbox.h>
#include <AVFoundation/AVAudioSession.h>
#include "HAL/IConsoleManager.h"

// this is the size of the game thread stack, it must be a multiple of 4k
#if (UE_BUILD_SHIPPING || UE_BUILD_TEST)
#define GAME_THREAD_STACK_SIZE 2 * 1024 * 1024
#else
#define GAME_THREAD_STACK_SIZE 16 * 1024 * 1024
#endif

DEFINE_LOG_CATEGORY(LogIOSAudioSession);

int GAudio_ForceAmbientCategory = 1;
//static FAutoConsoleVariableRef CVar_ForceAmbientCategory(
//															  TEXT("audio.ForceAmbientCategory"),
//															  GAudio_ForceAmbientCategory,
//															  TEXT("Force the iOS AVAudioSessionCategoryAmbient category over AVAudioSessionCategorySoloAmbient")
//															  );

extern bool GShowSplashScreen;

FIOSCoreDelegates::FOnOpenURL FIOSCoreDelegates::OnOpenURL;
TArray<FIOSCoreDelegates::FFilterDelegateAndHandle> FIOSCoreDelegates::PushNotificationFilters;

/*
	From: https://developer.apple.com/library/ios/documentation/UIKit/Reference/UIApplicationDelegate_Protocol/#//apple_ref/occ/intfm/UIApplicationDelegate/applicationDidEnterBackground:
	"In practice, you should return from applicationDidEnterBackground: as quickly as possible. If the method does not return before time runs out your app is terminated and purged from memory."
*/
const double cMaxThreadWaitTime = 2.0;	// Setting this to be 2 seconds since this wait has to be done twice (once for sending the enter background event to the game thread, and another for waiting on the suspend msg
										// I could not find a reference for this but in the past I believe the timeout was 5 seconds

static void SignalHandler(int32 Signal, struct __siginfo* Info, void* Context)
{
	static int32 bHasEntered = 0;
	if (FPlatformAtomics::InterlockedCompareExchange(&bHasEntered, 1, 0) == 0)
	{
		const SIZE_T StackTraceSize = 65535;
		ANSICHAR* StackTrace = (ANSICHAR*)FMemory::Malloc(StackTraceSize);
		StackTrace[0] = 0;
		
		// Walk the stack and dump it to the allocated memory.
		FPlatformStackWalk::StackWalkAndDump(StackTrace, StackTraceSize, 0, (ucontext_t*)Context);
		UE_LOG(LogIOS, Error, TEXT("%s"), ANSI_TO_TCHAR(StackTrace));
		FMemory::Free(StackTrace);
		
		GError->HandleError();
		FPlatformMisc::RequestExit(true);
	}
}

void InstallSignalHandlers()
{
	struct sigaction Action;
	FMemory::Memzero(&Action, sizeof(struct sigaction));
	
	Action.sa_sigaction = SignalHandler;
	sigemptyset(&Action.sa_mask);
	Action.sa_flags = SA_SIGINFO | SA_RESTART | SA_ONSTACK;
	
	sigaction(SIGQUIT, &Action, NULL);
	sigaction(SIGILL, &Action, NULL);
	sigaction(SIGEMT, &Action, NULL);
	sigaction(SIGFPE, &Action, NULL);
	sigaction(SIGBUS, &Action, NULL);
	sigaction(SIGSEGV, &Action, NULL);
	sigaction(SIGSYS, &Action, NULL);
}

void EngineCrashHandler(const FGenericCrashContext& GenericContext)
{
    const FIOSCrashContext& Context = static_cast<const FIOSCrashContext&>(GenericContext);
    
    Context.ReportCrash();
    if (GLog)
    {
        GLog->SetCurrentThreadAsMasterThread();
        GLog->Flush();
    }
    if (GWarn)
    {
        GWarn->Flush();
    }
    if (GError)
    {
        GError->Flush();
        GError->HandleError();
    }
    return Context.GenerateCrashInfo();
}

FDelegateHandle FIOSCoreDelegates::AddPushNotificationFilter(const FPushNotificationFilter& FilterDel)
{
	FDelegateHandle NewHandle(FDelegateHandle::EGenerateNewHandleType::GenerateNewHandle);
	PushNotificationFilters.Push({FilterDel, NewHandle});
	return NewHandle;
}

void FIOSCoreDelegates::RemovePushNotificationFilter(FDelegateHandle Handle)
{
	PushNotificationFilters.RemoveAll([Handle](const FFilterDelegateAndHandle& Entry) {
		return Entry.Handle == Handle;
	});
}

bool FIOSCoreDelegates::PassesPushNotificationFilters(NSDictionary* Payload)
{
	return Algo::AllOf(PushNotificationFilters, [Payload](const FFilterDelegateAndHandle& Entry) {
		return Entry.Filter.Execute(Payload);
	});
}

@implementation IOSAppDelegate

#if !UE_BUILD_SHIPPING && !PLATFORM_TVOS
#if __IPHONE_OS_VERSION_MIN_REQUIRED < __IPHONE_9_0
	@synthesize ConsoleAlert;
#endif
#ifdef __IPHONE_8_0
    @synthesize ConsoleAlertController;
#endif
	@synthesize ConsoleHistoryValues;
	@synthesize ConsoleHistoryValuesIndex;
#endif

@synthesize AlertResponse;
@synthesize bDeviceInPortraitMode;
@synthesize bEngineInit;
@synthesize OSVersion;

@synthesize Window;
@synthesize IOSView;
@synthesize IOSController;
@synthesize SlateController;
@synthesize timer;
@synthesize IdleTimerEnableTimer;
@synthesize IdleTimerEnablePeriod;

@synthesize savedOpenUrlParameters;

-(void)dealloc
{
#if !UE_BUILD_SHIPPING && !PLATFORM_TVOS
#if __IPHONE_OS_VERSION_MIN_REQUIRED < __IPHONE_9_0
	[ConsoleAlert release];
#endif
#ifdef __IPHONE_8_0
	[ConsoleAlertController release];
#endif
	[ConsoleHistoryValues release];
#endif
	[Window release];
	[IOSView release];
	[IOSController release];
	[SlateController release];
	[timer release];
	[super dealloc];
}

-(void) ParseCommandLineOverrides
{
	//// Check for device type override
	//FString IOSDeviceName;
	//if ( Parse( appCmdLine(), TEXT("-IOSDevice="), IOSDeviceName) )
	//{
	//	for ( int32 DeviceTypeIndex = 0; DeviceTypeIndex < IOS_Unknown; ++DeviceTypeIndex )
	//	{
	//		if ( IOSDeviceName == IPhoneGetDeviceTypeString( (EIOSDevice) DeviceTypeIndex) )
	//		{
	//			GOverrideIOSDevice = (EIOSDevice) DeviceTypeIndex;
	//		}
	//	}
	//}

	//// Check for iOS version override
	//FLOAT IOSVersion = 0.0f;
	//if ( Parse( appCmdLine(), TEXT("-IOSVersion="), IOSVersion) )
	//{
	//	GOverrideIOSVersion = IOSVersion;
	//}

	// check to see if we are using the network file system, if so, disable the idle timer
	FString HostIP;
//	if (FParse::Value(FCommandLine::Get(), TEXT("-FileHostIP="), HostIP))
	{
		[UIApplication sharedApplication].idleTimerDisabled = YES;
	}
}

-(void)MainAppThread:(NSDictionary*)launchOptions
{
    self.bHasStarted = true;
	GIsGuarded = false;
	GStartTime = FPlatformTime::Seconds();

	// make sure this thread has an auto release pool setup 
	NSAutoreleasePool* AutoreleasePool = [[NSAutoreleasePool alloc] init];

	while(!self.bCommandLineReady)
	{
		usleep(100);
	}



	// Look for overrides specified on the command-line
	[self ParseCommandLineOverrides];

	FAppEntry::Init();
	
	[self InitIdleTimerSettings];

	bEngineInit = true;
    
    // put a render thread job to turn off the splash screen after the first render flip
    if (GShowSplashScreen)
    {
        FGraphEventRef SplashTask = FFunctionGraphTask::CreateAndDispatchWhenReady([]()
        {
            GShowSplashScreen = false;
        }, TStatId(), NULL, ENamedThreads::ActualRenderingThread);
    }

	for (NSDictionary* openUrlParameter in self.savedOpenUrlParameters)
	{
		UIApplication* application = [openUrlParameter valueForKey : @"application"];
		NSURL* url = [openUrlParameter valueForKey : @"url"];
		NSString * sourceApplication = [openUrlParameter valueForKey : @"sourceApplication"];
		id annotation = [openUrlParameter valueForKey : @"annotation"];
		FIOSCoreDelegates::OnOpenURL.Broadcast(application, url, sourceApplication, annotation);
	}
	self.savedOpenUrlParameters = nil; // clear after saved openurl delegate running

	while( !GIsRequestingExit )
	{
        if (self.bIsSuspended)
        {
            FAppEntry::SuspendTick();
            
            self.bHasSuspended = true;
        }
        else
        {
			bool bOtherAudioPlayingNow = [self IsBackgroundAudioPlaying];
			if (bOtherAudioPlayingNow != self.bLastOtherAudioPlaying || self.bForceEmitOtherAudioPlaying)
			{
				FGraphEventRef UserMusicInterruptTask = FFunctionGraphTask::CreateAndDispatchWhenReady([bOtherAudioPlayingNow]()
				   {
					   //NSLog(@"UserMusicInterrupt Change: %s", bOtherAudioPlayingNow ? "playing" : "paused");
					   FCoreDelegates::UserMusicInterruptDelegate.Broadcast(bOtherAudioPlayingNow);
				   }, TStatId(), NULL, ENamedThreads::GameThread);
				
				self.bLastOtherAudioPlaying = bOtherAudioPlayingNow;
				self.bForceEmitOtherAudioPlaying = false;
			}
			
			int OutputVolume = [self GetAudioVolume];
			bool bMuted = false;
			
#if USE_MUTE_SWITCH_DETECTION
			SharkfoodMuteSwitchDetector* MuteDetector = [SharkfoodMuteSwitchDetector shared];
			bMuted = MuteDetector.isMute;
			if (bMuted != self.bLastMutedState || self.bForceEmitMutedState)
			{
				FGraphEventRef AudioMuteTask = FFunctionGraphTask::CreateAndDispatchWhenReady([bMuted, OutputVolume]()
					{
						//NSLog(@"Audio Session %s", bMuted ? "MUTED" : "UNMUTED");
						FCoreDelegates::AudioMuteDelegate.Broadcast(bMuted, OutputVolume);
					}, TStatId(), NULL, ENamedThreads::GameThread);
				
				self.bLastMutedState = bMuted;
				self.bForceEmitMutedState = false;
			}
#endif

			if (OutputVolume != self.LastVolume || self.bForceEmitVolume)
			{
				FGraphEventRef AudioMuteTask = FFunctionGraphTask::CreateAndDispatchWhenReady([bMuted, OutputVolume]()
					{
						//NSLog(@"Audio Volume: %d", OutputVolume);
						FCoreDelegates::AudioMuteDelegate.Broadcast(bMuted, OutputVolume);
					}, TStatId(), NULL, ENamedThreads::GameThread);

				self.LastVolume = OutputVolume;
				self.bForceEmitVolume = false;
			}

            FAppEntry::Tick();
        
            // free any autoreleased objects every once in awhile to keep memory use down (strings, splash screens, etc)
            if (((GFrameCounter) & 31) == 0)
            {
				// If you crash upon release, turn on Zombie Objects (Edit Scheme... | Diagnostics | Zombie Objects)
				// This will list the last object sent the release message, which will help identify the double free
                [AutoreleasePool release];
                AutoreleasePool = [[NSAutoreleasePool alloc] init];
            }
        }

        // drain the async task queue from the game thread
        [FIOSAsyncTask ProcessAsyncTasks];
	}

	[UIApplication sharedApplication].idleTimerDisabled = NO;

	[AutoreleasePool release];
	FAppEntry::Shutdown();
    
    self.bHasStarted = false;
}

-(void)timerForSplashScreen
{
    if (!GShowSplashScreen)
    {
        if ([self.Window viewWithTag:2] != nil)
        {
            [[self.Window viewWithTag:2] removeFromSuperview];
        }
        [timer invalidate];
    }
}

-(void)RecordPeakMemory
{
    FIOSPlatformMemory::GetStats();
}

-(void)InitIdleTimerSettings
{
	float TimerDuration = 0.0F;
	GConfig->GetFloat(TEXT("/Script/IOSRuntimeSettings.IOSRuntimeSettings"), TEXT("IdleTimerEnablePeriod"), TimerDuration, GEngineIni);
    IdleTimerEnablePeriod = TimerDuration;
	self.IdleTimerEnableTimer = nil;
	bool bEnableTimer = YES;
	GConfig->GetBool(TEXT("/Script/IOSRuntimeSettings.IOSRuntimeSettings"), TEXT("bEnableIdleTimer"), bEnableTimer, GEngineIni);
	[self EnableIdleTimer : bEnableTimer];
<<<<<<< HEAD
=======
}

-(bool)IsIdleTimerEnabled
{
	return ([UIApplication sharedApplication].idleTimerDisabled == NO);
>>>>>>> cf6d231e
}

-(void)DeferredEnableIdleTimer
{
	[UIApplication sharedApplication].idleTimerDisabled = NO;
	self.IdleTimerEnableTimer = nil;
}

-(void)EnableIdleTimer:(bool)bEnabled
{
	dispatch_async(dispatch_get_main_queue(),^
	{
		if (bEnabled)
		{
			// Nothing needs to be done, if the enable timer is already running.
			if (self.IdleTimerEnableTimer == nil)
			{
				self.IdleTimerEnableTimer = [NSTimer scheduledTimerWithTimeInterval:IdleTimerEnablePeriod target:self selector:@selector(DeferredEnableIdleTimer) userInfo:nil repeats:NO];
			}
		}
		else
		{
			// Ensure pending attempts to enable the idle timer are cancelled.
			if (self.IdleTimerEnableTimer != nil)
			{
				[self.IdleTimerEnableTimer invalidate];
				self.IdleTimerEnableTimer = nil;
			}

			[UIApplication sharedApplication].idleTimerDisabled = NO;
			[UIApplication sharedApplication].idleTimerDisabled = YES;
		}
	});
}

-(void)NoUrlCommandLine
{
	//Since it is non-repeating, the timer should kill itself.
	self.bCommandLineReady = true;
}

- (void)InitializeAudioSession
{
	[[NSNotificationCenter defaultCenter] addObserverForName:AVAudioSessionInterruptionNotification object:nil queue:nil usingBlock:^(NSNotification *notification)
	{
		switch ([[[notification userInfo] objectForKey:AVAudioSessionInterruptionTypeKey] unsignedIntegerValue])
		{
			case AVAudioSessionInterruptionTypeBegan:
				self.bAudioActive = false;
				FAppEntry::Suspend(true);
				break;
				
			case AVAudioSessionInterruptionTypeEnded:
				FAppEntry::Resume(true);
				[self ToggleAudioSession:true force:true];
				break;
		}
	}];

	self.bUsingBackgroundMusic = [self IsBackgroundAudioPlaying];
	self.bForceEmitOtherAudioPlaying = true;

#if USE_MUTE_SWITCH_DETECTION
	// Initialize the mute switch detector.
	[SharkfoodMuteSwitchDetector shared];
	self.bForceEmitMutedState = true;
#endif
	
	self.bForceEmitVolume = true;
	
	FCoreDelegates::ApplicationRequestAudioState.AddLambda([self]()
		{
			self.bForceEmitOtherAudioPlaying = true;
#if USE_MUTE_SWITCH_DETECTION
			self.bForceEmitMutedState = true;
#endif
			self.bForceEmitVolume = true;
		});
	
	[self ToggleAudioSession:true force:true];
}

- (void)ToggleAudioSession:(bool)bActive force:(bool)bForce
{
	if (bActive)
	{
        if (bForce || !self.bAudioActive)
        {
			bool bWasUsingBackgroundMusic = self.bUsingBackgroundMusic;
			self.bUsingBackgroundMusic = [self IsBackgroundAudioPlaying];
	
			if (bWasUsingBackgroundMusic != self.bUsingBackgroundMusic || GAudio_ForceAmbientCategory)
			{
				if (!self.bUsingBackgroundMusic || GAudio_ForceAmbientCategory)
				{
					NSError* ActiveError = nil;
					[[AVAudioSession sharedInstance] setActive:YES error:&ActiveError];
					if (ActiveError)
					{
						UE_LOG(LogIOSAudioSession, Error, TEXT("Failed to set audio session as active! [Error = %s]"), *FString([ActiveError description]));
					}
					ActiveError = nil;
	
                    if (!self.bVoiceChatEnabled)
                    {
						if (!GAudio_ForceAmbientCategory)
						{
        					[[AVAudioSession sharedInstance] setCategory:AVAudioSessionCategorySoloAmbient error:&ActiveError];
        					if (ActiveError)
        					{
        						UE_LOG(LogIOSAudioSession, Error, TEXT("Failed to set audio session category to AVAudioSessionCategorySoloAmbient! [Error = %s]"), *FString([ActiveError description]));
        					}
						}
						else
						{
							[[AVAudioSession sharedInstance] setCategory:AVAudioSessionCategoryAmbient error:&ActiveError];
							if (ActiveError)
							{
								UE_LOG(LogIOSAudioSession, Error, TEXT("Failed to set audio session category to AVAudioSessionCategoryAmbient! [Error = %s]"), *FString([ActiveError description]));
							}
						}
    					ActiveError = nil;
                    }
					else
					{
						AVAudioSessionCategoryOptions opts =
    						AVAudioSessionCategoryOptionAllowBluetoothA2DP |
#if !PLATFORM_TVOS
    						AVAudioSessionCategoryOptionDefaultToSpeaker |
#endif
    						AVAudioSessionCategoryOptionMixWithOthers;
						
						if (@available(iOS 10, *))
						{
							[[AVAudioSession sharedInstance] setCategory:AVAudioSessionCategoryPlayAndRecord mode:AVAudioSessionModeVoiceChat options:opts error:&ActiveError];
						}
						else
						{
							[[AVAudioSession sharedInstance] setCategory:AVAudioSessionCategoryPlayAndRecord withOptions:opts error:&ActiveError];
						}
						if (ActiveError)
						{
							UE_LOG(LogIOSAudioSession, Error, TEXT("Failed to set audio session category!"));
						}
						ActiveError = nil;
					}

					/* TODO::JTM - Jan 16, 2013 05:05PM - Music player support */
				}
				else
				{
					/* TODO::JTM - Jan 16, 2013 05:05PM - Music player support */
	
                    if (!self.bVoiceChatEnabled)
                    {
    					// Allow iPod music to continue playing in the background
    					NSError* ActiveError = nil;
    					[[AVAudioSession sharedInstance] setCategory:AVAudioSessionCategoryAmbient error:&ActiveError];
    					if (ActiveError)
    					{
    						UE_LOG(LogIOSAudioSession, Error, TEXT("Failed to set audio session category to AVAudioSessionCategoryAmbient! [Error = %s]"), *FString([ActiveError description]));
    					}
    					ActiveError = nil;
                    }
				}
			}
			else if (!self.bUsingBackgroundMusic)
			{
				NSError* ActiveError = nil;
				[[AVAudioSession sharedInstance] setActive:YES error:&ActiveError];
				if (ActiveError)
				{
					UE_LOG(LogIOSAudioSession, Error, TEXT("Failed to set audio session as active! [Error = %s]"), *FString([ActiveError description]));
				}
				ActiveError = nil;
                
                if (!self.bVoiceChatEnabled)
                {
					if (!GAudio_ForceAmbientCategory)
					{
						[[AVAudioSession sharedInstance] setCategory:AVAudioSessionCategorySoloAmbient error:&ActiveError];
						if (ActiveError)
						{
							UE_LOG(LogIOSAudioSession, Error, TEXT("Failed to set audio session category to AVAudioSessionCategorySoloAmbient! [Error = %s]"), *FString([ActiveError description]));
						}
					}
					else
					{
						[[AVAudioSession sharedInstance] setCategory:AVAudioSessionCategoryAmbient error:&ActiveError];
						if (ActiveError)
						{
							UE_LOG(LogIOSAudioSession, Error, TEXT("Failed to set audio session category to AVAudioSessionCategoryAmbient! [Error = %s]"), *FString([ActiveError description]));
						}
					}
    				ActiveError = nil;
                }
				else
				{
					AVAudioSessionCategoryOptions opts =
					AVAudioSessionCategoryOptionAllowBluetoothA2DP |
#if !PLATFORM_TVOS
					AVAudioSessionCategoryOptionDefaultToSpeaker |
#endif
					AVAudioSessionCategoryOptionMixWithOthers;
					
					if (@available(iOS 10, *))
					{
						[[AVAudioSession sharedInstance] setCategory:AVAudioSessionCategoryPlayAndRecord mode:AVAudioSessionModeVoiceChat options:opts error:&ActiveError];
					}
					else
					{
						[[AVAudioSession sharedInstance] setCategory:AVAudioSessionCategoryPlayAndRecord withOptions:opts error:&ActiveError];
					}
					if (ActiveError)
					{
						UE_LOG(LogIOSAudioSession, Error, TEXT("Failed to set audio session category!"));
					}
					ActiveError = nil;
				}
			}
        }
	}
	else if ((bForce || self.bAudioActive) && !self.bUsingBackgroundMusic)
	{
		NSError* ActiveError = nil;
        if (!self.bVoiceChatEnabled)
        {
    		// Necessary to prevent audio from getting killing when setup for background iPod audio playback
    		[[AVAudioSession sharedInstance] setCategory:AVAudioSessionCategoryAmbient error:&ActiveError];
    		if (ActiveError)
    		{
    			UE_LOG(LogIOSAudioSession, Error, TEXT("Failed to set audio session category to AVAudioSessionCategoryAmbient! [Error = %s]"), *FString([ActiveError description]));
    		}
    		ActiveError = nil;
        }
 	}
    self.bAudioActive = bActive;
}

- (bool)IsBackgroundAudioPlaying
{
	AVAudioSession* Session = [AVAudioSession sharedInstance];
	return Session.otherAudioPlaying;
}

- (void)EnableVoiceChat:(bool)bEnable
{
    self.bVoiceChatEnabled = bEnable;
	[self ToggleAudioSession:self.bAudioActive force:true];
}

- (bool)IsVoiceChatEnabled
{
	return self.bVoiceChatEnabled;
}

- (int)GetAudioVolume
{
	float vol = [[AVAudioSession sharedInstance] outputVolume];
	int roundedVol = (int)((vol * 100.0f) + 0.5f);
	return roundedVol;
}

- (bool)AreHeadphonesPluggedIn
{
	AVAudioSessionRouteDescription *route = [[AVAudioSession sharedInstance] currentRoute];

	bool headphonesFound = false;
	for (AVAudioSessionPortDescription *portDescription in route.outputs)
	{
		//compare to the iOS constant for headphones
		if ([portDescription.portType isEqualToString : AVAudioSessionPortHeadphones])
		{
			headphonesFound = true;
			break;
		}
	}
	return headphonesFound;
}

- (int)GetBatteryLevel
{
#if PLATFORM_TVOS
	// TVOS does not have a battery, return fully charged
	return 100;
#else
    return self.BatteryLevel;
#endif
}

- (bool)IsRunningOnBattery
{
#if PLATFORM_TVOS
	// TVOS does not have a battery, return plugged in
	return false;
#else
    return self.bBatteryState;
#endif
}

- (NSProcessInfoThermalState)GetThermalState
{
    return self.ThermalState;
}

/**
 * @return the single app delegate object
 */
+ (IOSAppDelegate*)GetDelegate
{
	return (IOSAppDelegate*)[UIApplication sharedApplication].delegate;
}

bool GIsSuspended = 0;
- (void)ToggleSuspend:(bool)bSuspend
{
    self.bHasSuspended = !bSuspend;
    self.bIsSuspended = bSuspend;
    GIsSuspended = self.bIsSuspended;

	if (bSuspend)
	{
		FAppEntry::Suspend();
	}
	else
	{
        FIOSPlatformRHIFramePacer::Resume();
		FAppEntry::Resume();
	}
    
	if (IOSView && IOSView->bIsInitialized)
	{
		// Don't deadlock here because a msg box may appear super early blocking the game thread and then the app may go into the background
		double	startTime = FPlatformTime::Seconds();

		// don't wait for FDefaultGameMoviePlayer::WaitForMovieToFinish(), crash with 0x8badf00d if “Wait for Movies to Complete” is checked
		while(!self.bHasSuspended && !FAppEntry::IsStartupMoviePlaying() &&  (FPlatformTime::Seconds() - startTime) < cMaxThreadWaitTime)
		{
            FIOSPlatformRHIFramePacer::Suspend();
			FPlatformProcess::Sleep(0.05f);
		}
	}
}

- (BOOL)application:(UIApplication *)application willFinishLaunchingWithOptions:(NSDictionary *)launchOptions
{
	self.bDeviceInPortraitMode = false;
	bEngineInit = false;

	return YES;
}

static int32 GEnableThermalsReport = 0;
static FAutoConsoleVariableRef CVarGEnableThermalsReport(
	TEXT("ios.EnableThermalsReport"),
	GEnableThermalsReport,
	TEXT("When set to 1, will enable on-screen thermals debug display.")
);

- (BOOL)application:(UIApplication *)application didFinishLaunchingWithOptions:(NSDictionary*)launchOptions
{
	// save launch options
	self.launchOptions = launchOptions;

#if PLATFORM_TVOS
	self.bDeviceInPortraitMode = false;
#else
	// use the status bar orientation to properly determine landscape vs portrait
	self.bDeviceInPortraitMode = UIInterfaceOrientationIsPortrait([[UIApplication sharedApplication] statusBarOrientation]);
	printf("========= This app is in %s mode\n", self.bDeviceInPortraitMode ? "PORTRAIT" : "LANDSCAPE");
#endif

		// check OS version to make sure we have the API
	OSVersion = [[[UIDevice currentDevice] systemVersion] floatValue];
	if (!FPlatformMisc::IsDebuggerPresent() || GAlwaysReportCrash)
	{
//        FPlatformMisc::SetCrashHandler(EngineCrashHandler);
        InstallSignalHandlers();
	}

	// create the main landscape window object
	CGRect MainFrame = [[UIScreen mainScreen] bounds];
	self.Window = [[UIWindow alloc] initWithFrame:MainFrame];
	self.Window.screen = [UIScreen mainScreen];
    
    // get the native scale
    const float NativeScale = [[UIScreen mainScreen] scale];
    
	//Make this the primary window, and show it.
	[self.Window makeKeyAndVisible];

	FAppEntry::PreInit(self, application);
    
    // add the default image as a subview
    NSMutableString* path = [[NSMutableString alloc]init];
    [path setString: [[NSBundle mainBundle] resourcePath]];
    UIImageOrientation orient = UIImageOrientationUp;
    NSMutableString* ImageString = [[NSMutableString alloc]init];
	NSMutableString* PngString = [[NSMutableString alloc] init];
    [ImageString appendString:@"Default"];

	self.savedOpenUrlParameters = [[NSMutableArray alloc] init];

	FPlatformMisc::EIOSDevice Device = FPlatformMisc::GetIOSDeviceType();

	// iphone6 has specially named files, this seems to be needed for every iphone since, so let's see if we can find a better way to do this which isn't device specific
    if (Device == FPlatformMisc::IOS_IPhone6 || Device == FPlatformMisc::IOS_IPhone6S || Device == FPlatformMisc::IOS_IPhone7 || Device == FPlatformMisc::IOS_IPhone8)
	{
		[ImageString appendString:@"-IPhone6"];
		if (!self.bDeviceInPortraitMode)
		{
			[ImageString appendString : @"-Landscape"];
		}
	}
    else if (Device == FPlatformMisc::IOS_IPhone6Plus || Device == FPlatformMisc::IOS_IPhone6SPlus || Device == FPlatformMisc::IOS_IPhone7Plus || Device == FPlatformMisc::IOS_IPhone8Plus)
	{
		[ImageString appendString : @"-IPhone6Plus"];
		if (!self.bDeviceInPortraitMode)
		{
			[ImageString appendString : @"-Landscape"];
		}
		else
		{
			[ImageString appendString : @"-Portrait"];
		}
	}
    else if (Device == FPlatformMisc::IOS_IPhoneX || Device == FPlatformMisc::IOS_IPhoneXS)
	{
		[ImageString appendString : @"-IPhoneXS"];
		if (!self.bDeviceInPortraitMode)
		{
			[ImageString appendString : @"-Landscape"];
		}
		else
		{
			[ImageString appendString : @"-Portrait"];
		}
	}
    else if (Device == FPlatformMisc::IOS_IPhoneXSMax)
    {
        [ImageString appendString : @"-IPhoneXSMax"];
        if (!self.bDeviceInPortraitMode)
        {
            [ImageString appendString : @"-Landscape"];
        }
        else
        {
            [ImageString appendString : @"-Portrait"];
        }
    }
    else if (Device == FPlatformMisc::IOS_IPhoneXR)
    {
        [ImageString appendString : @"-IPhoneXR"];
        if (!self.bDeviceInPortraitMode)
        {
            [ImageString appendString : @"-Landscape"];
        }
        else
        {
            [ImageString appendString : @"-Portrait"];
        }
    }
	else if (Device == FPlatformMisc::IOS_AppleTV)
	{
		// @todo tvos: Make an AppleTV one?
		// use IPhone6 image for now
		[ImageString appendString : @"-IPhone6Plus-Landscape"];
	}
	else if (Device == FPlatformMisc::IOS_IPadPro_129 || Device == FPlatformMisc::IOS_IPadPro2_129 || Device == FPlatformMisc::IOS_IPadPro3_129)
	{
		if (!self.bDeviceInPortraitMode)
		{
			[ImageString appendString : @"-Landscape-1336"];
		}
		else
		{
			[ImageString appendString : @"-Portrait-1336"];
		}
        
        if (NativeScale > 1.0f)
        {
            [ImageString appendString:@"@2x"];
        }
	}
	else if (Device == FPlatformMisc::IOS_IPadPro_105)
	{
		if (!self.bDeviceInPortraitMode)
		{
			[ImageString appendString : @"-Landscape-1112"];
		}
		else
		{
			[ImageString appendString : @"-Portrait-1112"];
		}

		if (NativeScale > 1.0f)
		{
			[ImageString appendString : @"@2x"];
		}
	}
	else if (Device == FPlatformMisc::IOS_IPadPro_11)
	{
		if (!self.bDeviceInPortraitMode)
		{
			[ImageString appendString : @"-Landscape-1194"];
		}
		else
		{
			[ImageString appendString : @"-Portrait-1194"];
		}

		if (NativeScale > 1.0f)
		{
			[ImageString appendString : @"@2x"];
		}
	}
	else
	{
		if (MainFrame.size.height == 320 && MainFrame.size.width != 480 && !self.bDeviceInPortraitMode)
		{
			[ImageString appendString:@"-568h"];
			orient = UIImageOrientationRight;
		}
		else if (MainFrame.size.height == 320 && MainFrame.size.width == 480 && !self.bDeviceInPortraitMode)
		{
			orient = UIImageOrientationRight;
		}
        else if (MainFrame.size.height == 568 || Device == FPlatformMisc::IOS_IPodTouch6)
		{
			[ImageString appendString:@"-568h"];
		}
		else if (MainFrame.size.height == 1024 && !self.bDeviceInPortraitMode)
		{
			[ImageString appendString:@"-Landscape"];
			orient = UIImageOrientationRight;
		}
		else if (MainFrame.size.height == 1024)
		{
			[ImageString appendString:@"-Portrait"];
		}
		else if (MainFrame.size.height == 768 && !self.bDeviceInPortraitMode)
		{
			[ImageString appendString:@"-Landscape"];
		}
        
        if (NativeScale > 1.0f)
        {
            [ImageString appendString:@"@2x"];
        }
	}

	[PngString appendString : ImageString];
	[PngString appendString : @".png"];
	[ImageString appendString : @".jpg"];
    [path setString: [path stringByAppendingPathComponent:ImageString]];
    UIImage* image = [[UIImage alloc] initWithContentsOfFile: path];
	if (image == nil)
	{
        [path setString: [[NSBundle mainBundle] resourcePath]];
		[path setString : [path stringByAppendingPathComponent : PngString]];
		image = [[UIImage alloc] initWithContentsOfFile:path];
	}
	[path release];
	
    UIImage* imageToDisplay = [UIImage imageWithCGImage: [image CGImage] scale: 1.0 orientation: orient];
    UIImageView* imageView = [[UIImageView alloc] initWithImage: imageToDisplay];
    imageView.frame = MainFrame;
    imageView.tag = 2;
    [self.Window addSubview: imageView];
    GShowSplashScreen = true;
	
#if !PLATFORM_TVOS
#if __IPHONE_OS_VERSION_MIN_REQUIRED >= __IPHONE_10_0
	UNUserNotificationCenter *Center = [UNUserNotificationCenter currentNotificationCenter];
	Center.delegate = self;
#else
	// Save launch local notification so the app can check for it when it is ready
	UILocalNotification *notification = [launchOptions objectForKey:UIApplicationLaunchOptionsLocalNotificationKey];
	if ( notification != nullptr )
	{
		NSDictionary*	userInfo = [notification userInfo];
		if(userInfo != nullptr)
		{
			NSString*	activationEvent = (NSString*)[notification.userInfo objectForKey: @"ActivationEvent"];
			
			if(activationEvent != nullptr)
			{
				FAppEntry::gAppLaunchedWithLocalNotification = true;
				FAppEntry::gLaunchLocalNotificationActivationEvent = FString(activationEvent);
				FAppEntry::gLaunchLocalNotificationFireDate = [notification.fireDate timeIntervalSince1970];
			}
		}
	}
#endif
#endif
	
    timer = [NSTimer scheduledTimerWithTimeInterval: 0.05f target:self selector:@selector(timerForSplashScreen) userInfo:nil repeats:YES];
    
    self.PeakMemoryTimer = [NSTimer scheduledTimerWithTimeInterval:0.1f target:self selector:@selector(RecordPeakMemory) userInfo:nil repeats:YES];
    
	// create a new thread (the pointer will be retained forever)
	NSThread* GameThread = [[NSThread alloc] initWithTarget:self selector:@selector(MainAppThread:) object:launchOptions];
	[GameThread setStackSize:GAME_THREAD_STACK_SIZE];
	[GameThread start];

	self.CommandLineParseTimer = [NSTimer scheduledTimerWithTimeInterval:0.01f target:self selector:@selector(NoUrlCommandLine) userInfo:nil repeats:NO];
#if !UE_BUILD_SHIPPING && !PLATFORM_TVOS
	// make a history buffer
	self.ConsoleHistoryValues = [[NSMutableArray alloc] init];

	// load saved history from disk
	NSArray* SavedHistory = [[NSUserDefaults standardUserDefaults] objectForKey:@"ConsoleHistory"];
	if (SavedHistory != nil)
	{
		[self.ConsoleHistoryValues addObjectsFromArray:SavedHistory];
	}
	self.ConsoleHistoryValuesIndex = -1;

	if (@available(iOS 11, *))
	{
		FCoreDelegates::OnGetOnScreenMessages.AddLambda(
			[&EnableThermalsReport = GEnableThermalsReport](TMultiMap<FCoreDelegates::EOnScreenMessageSeverity, FText >& OutMessages)
			{
				if (EnableThermalsReport)
				{
					switch ([[NSProcessInfo processInfo] thermalState])
					{
						case NSProcessInfoThermalStateNominal:	OutMessages.Add(FCoreDelegates::EOnScreenMessageSeverity::Info, FText::FromString(TEXT("Thermals are Nominal"))); break;
						case NSProcessInfoThermalStateFair:		OutMessages.Add(FCoreDelegates::EOnScreenMessageSeverity::Info, FText::FromString(TEXT("Thermals are Fair"))); break;
						case NSProcessInfoThermalStateSerious:	OutMessages.Add(FCoreDelegates::EOnScreenMessageSeverity::Warning, FText::FromString(TEXT("Thermals are Serious"))); break;
						case NSProcessInfoThermalStateCritical:	OutMessages.Add(FCoreDelegates::EOnScreenMessageSeverity::Error, FText::FromString(TEXT("Thermals are Critical"))); break;
					}
				}

				// Uncomment to view the state of the AVAudioSession category, mode, and options.
//#define VIEW_AVAUDIOSESSION_INFO
#if defined(VIEW_AVAUDIOSESSION_INFO)
<<<<<<< HEAD
				FString Message = FString::Printf(TEXT("Session Category: %s, Mode: %s, Options: %x"), UTF8_TO_TCHAR([[AVAudioSession sharedInstance].category UTF8String]), UTF8_TO_TCHAR([[AVAudioSession sharedInstance].mode UTF8String]),
												[AVAudioSession sharedInstance].categoryOptions);
=======
				FString Message = FString::Printf(
					TEXT("Session Category: %s, Mode: %s, Options: %x"),
					UTF8_TO_TCHAR([[AVAudioSession sharedInstance].category UTF8String]),
					UTF8_TO_TCHAR([[AVAudioSession sharedInstance].mode UTF8String]),
					[AVAudioSession sharedInstance].categoryOptions);
>>>>>>> cf6d231e
				OutMessages.Add(FCoreDelegates::EOnScreenMessageSeverity::Info, FText::FromString(Message));
#endif // defined(VIEW_AVAUDIOSESSION_INFO)
			});
	}


#endif

#if !PLATFORM_TVOS
	if (@available(iOS 11, *))
	{
        UIDevice* UiDevice = [UIDevice currentDevice];
        UiDevice.batteryMonitoringEnabled = YES;
        
        // Battery level is from 0.0 to 1.0, get it in terms of 0-100
        self.BatteryLevel = ((int)([UiDevice batteryLevel] * 100));
        UIDeviceBatteryState State = UiDevice.batteryState;
        self.bBatteryState = State == UIDeviceBatteryStateUnplugged || State == UIDeviceBatteryStateUnknown;
        self.ThermalState = [[NSProcessInfo processInfo] thermalState];

		[[NSNotificationCenter defaultCenter] addObserver:self selector:@selector(temperatureChanged:) name:NSProcessInfoThermalStateDidChangeNotification object:nil];
		[[NSNotificationCenter defaultCenter] addObserver:self selector:@selector(lowPowerModeChanged:) name:NSProcessInfoPowerStateDidChangeNotification object:nil];
        [[NSNotificationCenter defaultCenter] addObserver:self selector:@selector(batteryChanged:) name:UIDeviceBatteryLevelDidChangeNotification object:nil];
        [[NSNotificationCenter defaultCenter] addObserver:self selector:@selector(batteryStateChanged:) name:UIDeviceBatteryStateDidChangeNotification object:nil];
	}
#endif
    
	[self InitializeAudioSession];
	
#if !PLATFORM_TVOS
	// Register for device orientation changes
	[[UIDevice currentDevice] beginGeneratingDeviceOrientationNotifications];
	[[NSNotificationCenter defaultCenter] addObserver:self selector:@selector(didRotate:) name:UIDeviceOrientationDidChangeNotification object:nil];
#endif
	
	return YES;
}

- (void) didRotate:(NSNotification *)notification
{   
#if !PLATFORM_TVOS
	UIDeviceOrientation orientation = [[UIDevice currentDevice] orientation];

    if (bEngineInit)
    {
		FFunctionGraphTask::CreateAndDispatchWhenReady([orientation]()
		{
			FCoreDelegates::ApplicationReceivedScreenOrientationChangedNotificationDelegate.Broadcast((int32)orientation);

			//we also want to fire off the safe frame event
			FCoreDelegates::OnSafeFrameChangedEvent.Broadcast();
		}, TStatId(), NULL, ENamedThreads::GameThread);
	}
#endif
}

- (BOOL)application:(UIApplication *)application openURL:(NSURL *)url sourceApplication:(NSString *)sourceApplication annotation:(id)annotation
{
#if !NO_LOGGING
	NSLog(@"%s", "IOSAppDelegate openURL\n");
#endif

	NSString* EncdodedURLString = [url absoluteString];
	NSString* URLString = [EncdodedURLString stringByRemovingPercentEncoding];
	FString CommandLineParameters(URLString);

	// Strip the "URL" part of the URL before treating this like args. It comes in looking like so:
	// "MyGame://arg1 arg2 arg3 ..."
	// So, we're going to make it look like:
	// "arg1 arg2 arg3 ..."
	int32 URLTerminator = CommandLineParameters.Find( TEXT("://"));
	if ( URLTerminator > -1 )
	{
		CommandLineParameters = CommandLineParameters.RightChop(URLTerminator + 3);
	}

	FIOSCommandLineHelper::InitCommandArgs(CommandLineParameters);
	self.bCommandLineReady = true;
	[self.CommandLineParseTimer invalidate];
	self.CommandLineParseTimer = nil;
	
	//    Save openurl infomation before engine initialize.
	//    When engine is done ready, running like previous. ( if OnOpenUrl is bound on game source. )
	if (bEngineInit)
	{
		FIOSCoreDelegates::OnOpenURL.Broadcast(application, url, sourceApplication, annotation);
	}
	else
	{
#if !NO_LOGGING
		NSLog(@"%s", "Before Engine Init receive IOSAppDelegate openURL\n");
#endif
			NSDictionary* openUrlParameter = [NSDictionary dictionaryWithObjectsAndKeys :
		application, @"application",
			url, @"url",
			sourceApplication, @"sourceApplication",
			annotation, @"annotation",
			nil];

		[savedOpenUrlParameters addObject : openUrlParameter];
	}

	return YES;
}

FCriticalSection RenderSuspend;
- (void)applicationWillResignActive:(UIApplication *)application
{
    
    FIOSPlatformMisc::ResetBrightness();
    
    /*
		Sent when the application is about to move from active to inactive
		state. This can occur for certain types of temporary interruptions (such
		as an incoming phone call or SMS message) or when the user quits the
		application and it begins the transition to the background state.

		Use this method to pause ongoing tasks, disable timers, and throttle
	 	down OpenGL ES frame rates. Games should use this method to pause the
		game.
	 */
    if (bEngineInit)
    {
        FGraphEventRef ResignTask = FFunctionGraphTask::CreateAndDispatchWhenReady([]()
        {
            FCoreDelegates::ApplicationWillDeactivateDelegate.Broadcast();
        }, TStatId(), NULL, ENamedThreads::GameThread);
		
		// Do not wait forever for this task to complete since the game thread may be stuck on waiting for user input from a modal dialog box
		double	startTime = FPlatformTime::Seconds();
		while((FPlatformTime::Seconds() - startTime) < cMaxThreadWaitTime)
		{
			FPlatformProcess::Sleep(0.05f);
			if(ResignTask->IsComplete())
			{
				break;
			}
		}
    }
	[self ToggleSuspend:true];
	[self ToggleAudioSession:false force:true];
    
    RenderSuspend.TryLock();
    if (FTaskGraphInterface::IsRunning())
    {
        if (bEngineInit)
        {
            FGraphEventRef ResignTask = FFunctionGraphTask::CreateAndDispatchWhenReady([]()
            {
                FScopeLock ScopeLock(&RenderSuspend);
            }, TStatId(), NULL, ENamedThreads::GameThread);
        }
        else
        {
            FGraphEventRef ResignTask = FFunctionGraphTask::CreateAndDispatchWhenReady([]()
            {
                FScopeLock ScopeLock(&RenderSuspend);
            }, TStatId(), NULL, ENamedThreads::ActualRenderingThread);
        }
    }
}

- (void)applicationDidEnterBackground:(UIApplication *)application
{
	/*
	 Use this method to release shared resources, save user data, invalidate
	 timers, and store enough application state information to restore your
	 application to its current state in case it is terminated later.
	 
	 If your application supports background execution, this method is called
	 instead of applicationWillTerminate: when the user quits.
	 */
    FCoreDelegates::ApplicationWillEnterBackgroundDelegate.Broadcast();
}

- (void)applicationWillEnterForeground:(UIApplication *)application
{
	/*
	 Called as part of the transition from the background to the inactive state; here you can undo many of the changes made on entering the background.
	 */
    FCoreDelegates::ApplicationHasEnteredForegroundDelegate.Broadcast();
}

- (void)applicationDidBecomeActive:(UIApplication *)application
{
	/*
	 Restart any tasks that were paused (or not yet started) while the application was inactive. If the application was previously in the background, optionally refresh the user interface.
	 */
	RenderSuspend.Unlock();
    [self ToggleAudioSession:true force:true];
	[self ToggleSuspend : false];

    if (bEngineInit)
    {
        FGraphEventRef ResignTask = FFunctionGraphTask::CreateAndDispatchWhenReady([]()
        {
            FCoreDelegates::ApplicationHasReactivatedDelegate.Broadcast();
        }, TStatId(), NULL, ENamedThreads::GameThread);

		// Do not wait forever for this task to complete since the game thread may be stuck on waiting for user input from a modal dialog box
		double	startTime = FPlatformTime::Seconds();
 		while((FPlatformTime::Seconds() - startTime) < cMaxThreadWaitTime)
		{
			FPlatformProcess::Sleep(0.05f);
			if(ResignTask->IsComplete())
			{
				break;
			}
		}
    }
}

- (void)applicationWillTerminate:(UIApplication *)application
{
	/*
	 Called when the application is about to terminate.
	 Save data if appropriate.
	 See also applicationDidEnterBackground:.
	 */
	FCoreDelegates::ApplicationWillTerminateDelegate.Broadcast();
    
    // note that we are shutting down
    GIsRequestingExit = true;
    
    if (!bEngineInit)
    {
        // we haven't yet made it to the point where the engine is initialized, so just exit the app
        _Exit(0);
    }
    else
    {
        // wait for the game thread to shut down
        while (self.bHasStarted == true)
        {
            usleep(3);
        }
    }
}

- (void)applicationDidReceiveMemoryWarning:(UIApplication *)application
{
	/*
	Tells the delegate when the application receives a memory warning from the system
	*/
	FPlatformMisc::HandleLowMemoryWarning();
}

#if !PLATFORM_TVOS && BACKGROUNDFETCH_ENABLED // NOTE: TVOS can do this starting in tvOS 11
- (void)application:(UIApplication *)application performFetchWithCompletionHandler:(void(^)(UIBackgroundFetchResult result))completionHandler
{
    // NOTE: the completionHandler must be called within 30 seconds
    FCoreDelegates::ApplicationPerformFetchDelegate.Broadcast();
    completionHandler(UIBackgroundFetchResultNewData);
}

- (void)application:(UIApplication *)application handleEventsForBackgroundURLSession:(NSString *)identifier completionHandler:(void (^)(void))completionHandler
{
    FString Id(identifier);
    FCoreDelegates::ApplicationBackgroundSessionEventDelegate.Broadcast(Id);
    completionHandler();
}
#endif

#if !PLATFORM_TVOS && NOTIFICATIONS_ENABLED

#if __IPHONE_OS_VERSION_MIN_REQUIRED < __IPHONE_10_0
#ifdef __IPHONE_8_0
- (void)application:(UIApplication *)application didRegisterUserNotificationSettings:(UIUserNotificationSettings *)notificationSettings
{
	[application registerForRemoteNotifications];
	int32 types = (int32)[notificationSettings types];
    FFunctionGraphTask::CreateAndDispatchWhenReady([types]()
    {
		FCoreDelegates::ApplicationRegisteredForUserNotificationsDelegate.Broadcast(types);
    }, TStatId(), NULL, ENamedThreads::GameThread);
}
#endif
#endif

- (void)application:(UIApplication *)application didRegisterForRemoteNotificationsWithDeviceToken:(NSData *)deviceToken
{
	TArray<uint8> Token;
	Token.AddUninitialized([deviceToken length]);
	memcpy(Token.GetData(), [deviceToken bytes], [deviceToken length]);

	const char *data = (const char*)([deviceToken bytes]);
	NSMutableString *token = [NSMutableString string];

	for (NSUInteger i = 0; i < [deviceToken length]; i++) {
		[token appendFormat : @"%02.2hhX", data[i]];
	}

	UE_LOG(LogTemp, Display, TEXT("Device Token: %s"), *FString(token));

    FFunctionGraphTask::CreateAndDispatchWhenReady([Token]()
    {
		FCoreDelegates::ApplicationRegisteredForRemoteNotificationsDelegate.Broadcast(Token);
    }, TStatId(), NULL, ENamedThreads::GameThread);
}

-(void)application:(UIApplication *)application didFailtoRegisterForRemoteNotificationsWithError:(NSError *)error
{
	FString errorDescription([error description]);
	
    FFunctionGraphTask::CreateAndDispatchWhenReady([errorDescription]()
    {
		FCoreDelegates::ApplicationFailedToRegisterForRemoteNotificationsDelegate.Broadcast(errorDescription);
    }, TStatId(), NULL, ENamedThreads::GameThread);
}

#if __IPHONE_OS_VERSION_MIN_REQUIRED < __IPHONE_10_0
-(void)application : (UIApplication *)application didReceiveRemoteNotification:(NSDictionary *)userInfo fetchCompletionHandler:(void(^)(UIBackgroundFetchResult result))handler
{
	if (bEngineInit && FIOSCoreDelegates::PassesPushNotificationFilters(userInfo))
	{
		NSString* JsonString = @"{}";
		NSError* JsonError;
		NSData* JsonData = [NSJSONSerialization dataWithJSONObject : userInfo
						options : 0
						error : &JsonError];

		if (JsonData)
		{
			JsonString = [[[NSString alloc] initWithData:JsonData encoding : NSUTF8StringEncoding] autorelease];
		}
		
		FString	jsonFString(JsonString);
		int AppState;
		if (application.applicationState == UIApplicationStateInactive)
		{
			AppState = 1; // EApplicationState::Inactive;
		}
		else if (application.applicationState == UIApplicationStateBackground)
		{
			AppState = 2; // EApplicationState::Background;
		}
		else
		{
			AppState = 3; // EApplicationState::Active;
		}

		FFunctionGraphTask::CreateAndDispatchWhenReady([jsonFString, AppState]()
		{
			FCoreDelegates::ApplicationReceivedRemoteNotificationDelegate.Broadcast(jsonFString, AppState);
		}, TStatId(), NULL, ENamedThreads::GameThread);
	}
	
	// According to Apple documentation:
	//   As soon as you finish processing the notification, you must call the
	//   block in the handler parameter or your app will be terminated. Your app
	//   has up to 30 seconds of wall-clock time to process the notification and
	//   call the specified completion handler block. In practice, you should
	//   call the handler block as soon as you are done processing the
	//   notification.
	handler(UIBackgroundFetchResultNoData);
}
#endif

#endif

#if !PLATFORM_TVOS

#if __IPHONE_OS_VERSION_MIN_REQUIRED >= __IPHONE_10_0
void HandleReceivedNotification(UNNotification* notification)
{
	bool IsLocal = false;
	
	if ([IOSAppDelegate GetDelegate].bEngineInit)
	{
		NSString* NotificationType = (NSString*)[notification.request.content.userInfo objectForKey: @"NotificationType"];
		if(NotificationType != nullptr)
		{
			FString LocalOrRemote(NotificationType);
			if(LocalOrRemote == FString(TEXT("Local")))
			{
				IsLocal = true;
			}
		}
		
		int AppState;
		if ([UIApplication sharedApplication].applicationState == UIApplicationStateInactive)
		{
			AppState = 1; // EApplicationState::Inactive;
		}
		else if ([UIApplication sharedApplication].applicationState == UIApplicationStateBackground)
		{
			AppState = 2; // EApplicationState::Background;
		}
		else
		{
			AppState = 3; // EApplicationState::Active;
		}
		
		if(IsLocal)
		{
			NSString*	activationEvent = (NSString*)[notification.request.content.userInfo objectForKey: @"ActivationEvent"];
			if(activationEvent != nullptr)
			{
				FString	activationEventFString(activationEvent);
				int32	fireDate = [notification.date timeIntervalSince1970];
				
				FFunctionGraphTask::CreateAndDispatchWhenReady([activationEventFString, fireDate, AppState]()
															   {
																   FCoreDelegates::ApplicationReceivedLocalNotificationDelegate.Broadcast(activationEventFString, fireDate, AppState);
															   }, TStatId(), NULL, ENamedThreads::GameThread);
			}
		}
		else
		{
			NSString* JsonString = @"{}";
			NSError* JsonError;
			NSData* JsonData = [NSJSONSerialization dataWithJSONObject : notification.request.content.userInfo
															   options : 0
																 error : &JsonError];
			
			if (JsonData)
			{
				JsonString = [[[NSString alloc] initWithData:JsonData encoding : NSUTF8StringEncoding] autorelease];
			}
			
			FString	jsonFString(JsonString);
			
			FFunctionGraphTask::CreateAndDispatchWhenReady([jsonFString, AppState]()
														   {
															   FCoreDelegates::ApplicationReceivedRemoteNotificationDelegate.Broadcast(jsonFString, AppState);
														   }, TStatId(), NULL, ENamedThreads::GameThread);
		}
	}
}

- (void)userNotificationCenter:(UNUserNotificationCenter *)center
	   willPresentNotification:(UNNotification *)notification
		 withCompletionHandler:(void (^)(UNNotificationPresentationOptions options))completionHandler
{
	// Received notification while app is in the foreground
	HandleReceivedNotification(notification);
	
	completionHandler(UNNotificationPresentationOptionNone);
}

- (void)userNotificationCenter:(UNUserNotificationCenter *)center
didReceiveNotificationResponse:(UNNotificationResponse *)response
		 withCompletionHandler:(void (^)())completionHandler
{
	// Received notification while app is in the background or closed
	
	// Save launch local notification so the app can check for it when it is ready
	NSDictionary* userInfo = response.notification.request.content.userInfo;
	if(userInfo != nullptr)
	{
		NSString*	activationEvent = (NSString*)[userInfo objectForKey: @"ActivationEvent"];
		
		if(activationEvent != nullptr)
		{
			FAppEntry::gAppLaunchedWithLocalNotification = true;
			FAppEntry::gLaunchLocalNotificationActivationEvent = FString(activationEvent);
			FAppEntry::gLaunchLocalNotificationFireDate = [response.notification.date timeIntervalSince1970];
		}
	}
	
	HandleReceivedNotification(response.notification);
	
	completionHandler();
}
#else
- (void)application:(UIApplication *)application didReceiveLocalNotification:(UILocalNotification *)notification
{
	NSString*	activationEvent = (NSString*)[notification.userInfo objectForKey: @"ActivationEvent"];
	
	if(activationEvent != nullptr)
	{
		FString	activationEventFString(activationEvent);
		int32	fireDate = [notification.fireDate timeIntervalSince1970];
		
		int AppState;
		if (application.applicationState == UIApplicationStateInactive)
		{
			AppState = 1;// EApplicationState::Inactive;
		}
		else if (application.applicationState == UIApplicationStateBackground)
		{
			AppState = 2; // EApplicationState::Background;
		}
		else
		{
			AppState = 3; // EApplicationState::Active;
		}

		FFunctionGraphTask::CreateAndDispatchWhenReady([activationEventFString, fireDate, AppState]()
		{
			FCoreDelegates::ApplicationReceivedLocalNotificationDelegate.Broadcast(activationEventFString, fireDate, AppState);
		}, TStatId(), NULL, ENamedThreads::GameThread);
	}
	else
	{
		NSLog(@"Warning: Missing local notification activation event");
	}
}
#endif

#endif

/**
 * Shows the given Game Center supplied controller on the screen
 *
 * @param Controller The Controller object to animate onto the screen
 */
-(void)ShowController:(UIViewController*)Controller
{
	// slide it onto the screen
	[[IOSAppDelegate GetDelegate].IOSController presentViewController : Controller animated : YES completion : nil];
	
	// stop drawing the 3D world for faster UI speed
	//FViewport::SetGameRenderingEnabled(false);
}

/**
 * Hides the given Game Center supplied controller from the screen, optionally controller
 * animation (sliding off)
 *
 * @param Controller The Controller object to animate off the screen
 * @param bShouldAnimate YES to slide down, NO to hide immediately
 */
-(void)HideController:(UIViewController*)Controller Animated : (BOOL)bShouldAnimate
{
	// slide it off
	[Controller dismissViewControllerAnimated : bShouldAnimate completion : nil];

	// stop drawing the 3D world for faster UI speed
	//FViewport::SetGameRenderingEnabled(true);
}

/**
 * Hides the given Game Center supplied controller from the screen
 *
 * @param Controller The Controller object to animate off the screen
 */
-(void)HideController:(UIViewController*)Controller
{
	// call the other version with default animation of YES
	[self HideController : Controller Animated : YES];
}

-(void)gameCenterViewControllerDidFinish:(GKGameCenterViewController*)GameCenterDisplay
{
	// close the view 
	[self HideController : GameCenterDisplay];
}

/**
 * Show the leaderboard interface (call from iOS main thread)
 */
-(void)ShowLeaderboard:(NSString*)Category
{
	// create the leaderboard display object 
	GKGameCenterViewController* GameCenterDisplay = [[[GKGameCenterViewController alloc] init] autorelease];
#if !PLATFORM_TVOS
	GameCenterDisplay.viewState = GKGameCenterViewControllerStateLeaderboards;
#endif
#ifdef __IPHONE_7_0
	if ([GameCenterDisplay respondsToSelector : @selector(leaderboardIdentifier)] == YES)
	{
#if !PLATFORM_TVOS // @todo tvos: Why not??
		GameCenterDisplay.leaderboardIdentifier = Category;
#endif
	}
	else
#endif
	{
#if __IPHONE_OS_VERSION_MIN_REQUIRED < __IPHONE_7_0
		GameCenterDisplay.leaderboardCategory = Category;
#endif
	}
	GameCenterDisplay.gameCenterDelegate = self;

	// show it 
	[self ShowController : GameCenterDisplay];
}

/**
 * Show the achievements interface (call from iOS main thread)
 */
-(void)ShowAchievements
{
#if !PLATFORM_TVOS
	// create the leaderboard display object 
	GKGameCenterViewController* GameCenterDisplay = [[[GKGameCenterViewController alloc] init] autorelease];
    if (@available(iOS 7, tvOS 999, *))
    {
	GameCenterDisplay.viewState = GKGameCenterViewControllerStateAchievements;
    }
	GameCenterDisplay.gameCenterDelegate = self;

	// show it 
	[self ShowController : GameCenterDisplay];
#endif // !PLATFORM_TVOS
}

/**
 * Show the leaderboard interface (call from game thread)
 */
CORE_API bool IOSShowLeaderboardUI(const FString& CategoryName)
{
	// route the function to iOS thread, passing the category string along as the object
	NSString* CategoryToShow = [NSString stringWithFString : CategoryName];
	[[IOSAppDelegate GetDelegate] performSelectorOnMainThread:@selector(ShowLeaderboard : ) withObject:CategoryToShow waitUntilDone : NO];

	return true;
}

/**
* Show the achievements interface (call from game thread)
*/
CORE_API bool IOSShowAchievementsUI()
{

	// route the function to iOS thread
	[[IOSAppDelegate GetDelegate] performSelectorOnMainThread:@selector(ShowAchievements) withObject:nil waitUntilDone : NO];

	return true;
}

-(void)batteryChanged:(NSNotification*)notification
{
#if !PLATFORM_TVOS
    UIDevice* Device = [UIDevice currentDevice];
    
    // Battery level is from 0.0 to 1.0, get it in terms of 0-100
    self.BatteryLevel = ((int)([Device batteryLevel] * 100));
    UE_LOG(LogIOS, Display, TEXT("Battery Level Changed: %d"), self.BatteryLevel);
#endif
}

-(void)batteryStateChanged:(NSNotification*)notification
{
#if !PLATFORM_TVOS
    UIDevice* Device = [UIDevice currentDevice];
    UIDeviceBatteryState State = Device.batteryState;
    self.bBatteryState = State == UIDeviceBatteryStateUnplugged || State == UIDeviceBatteryStateUnknown;
    UE_LOG(LogIOS, Display, TEXT("Battery State Changed: %d"), self.bBatteryState);
#endif
}

-(void)temperatureChanged:(NSNotification *)notification
{
#if !PLATFORM_TVOS
	if (@available(iOS 11, *))
	{
		// send game callback with new temperature severity
		FCoreDelegates::ETemperatureSeverity Severity;
        FString Level = TEXT("Unknown");
        self.ThermalState = [[NSProcessInfo processInfo] thermalState];
		switch (self.ThermalState)
		{
			case NSProcessInfoThermalStateNominal:	Severity = FCoreDelegates::ETemperatureSeverity::Good; Level = TEXT("Good"); break;
			case NSProcessInfoThermalStateFair:		Severity = FCoreDelegates::ETemperatureSeverity::Bad; Level = TEXT("Bad"); break;
			case NSProcessInfoThermalStateSerious:	Severity = FCoreDelegates::ETemperatureSeverity::Serious; Level = TEXT("Serious"); break;
			case NSProcessInfoThermalStateCritical:	Severity = FCoreDelegates::ETemperatureSeverity::Critical; Level = TEXT("Critical"); break;
		}

        UE_LOG(LogIOS, Display, TEXT("Temperaure Changed: %s"), *Level);
		FCoreDelegates::OnTemperatureChange.Broadcast(Severity);
	}
#endif
}

-(void)lowPowerModeChanged:(NSNotification *)notification
{
#if !PLATFORM_TVOS
	if (@available(iOS 11, *))
	{	
        FIOSAsyncTask* AsyncTask = [[FIOSAsyncTask alloc] init];
        AsyncTask.GameThreadCallback = ^ bool(void)
        {
            bool bInLowPowerMode = [[NSProcessInfo processInfo] isLowPowerModeEnabled];
            UE_LOG(LogIOS, Display, TEXT("Low Power Mode Changed: %d"), bInLowPowerMode);
            FCoreDelegates::OnLowPowerMode.Broadcast(bInLowPowerMode);
            return true;
        };
        [AsyncTask FinishedTask];
	}
#endif
}

-(UIWindow*)window
{
	return Window;
}

@end<|MERGE_RESOLUTION|>--- conflicted
+++ resolved
@@ -363,14 +363,11 @@
 	bool bEnableTimer = YES;
 	GConfig->GetBool(TEXT("/Script/IOSRuntimeSettings.IOSRuntimeSettings"), TEXT("bEnableIdleTimer"), bEnableTimer, GEngineIni);
 	[self EnableIdleTimer : bEnableTimer];
-<<<<<<< HEAD
-=======
 }
 
 -(bool)IsIdleTimerEnabled
 {
 	return ([UIApplication sharedApplication].idleTimerDisabled == NO);
->>>>>>> cf6d231e
 }
 
 -(void)DeferredEnableIdleTimer
@@ -1008,16 +1005,11 @@
 				// Uncomment to view the state of the AVAudioSession category, mode, and options.
 //#define VIEW_AVAUDIOSESSION_INFO
 #if defined(VIEW_AVAUDIOSESSION_INFO)
-<<<<<<< HEAD
-				FString Message = FString::Printf(TEXT("Session Category: %s, Mode: %s, Options: %x"), UTF8_TO_TCHAR([[AVAudioSession sharedInstance].category UTF8String]), UTF8_TO_TCHAR([[AVAudioSession sharedInstance].mode UTF8String]),
-												[AVAudioSession sharedInstance].categoryOptions);
-=======
 				FString Message = FString::Printf(
 					TEXT("Session Category: %s, Mode: %s, Options: %x"),
 					UTF8_TO_TCHAR([[AVAudioSession sharedInstance].category UTF8String]),
 					UTF8_TO_TCHAR([[AVAudioSession sharedInstance].mode UTF8String]),
 					[AVAudioSession sharedInstance].categoryOptions);
->>>>>>> cf6d231e
 				OutMessages.Add(FCoreDelegates::EOnScreenMessageSeverity::Info, FText::FromString(Message));
 #endif // defined(VIEW_AVAUDIOSESSION_INFO)
 			});
