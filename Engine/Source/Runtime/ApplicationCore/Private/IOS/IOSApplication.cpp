--- conflicted
+++ resolved
@@ -110,19 +110,11 @@
 static TAutoConsoleVariable<float> CVarSafeZone_Landscape_Bottom(TEXT("SafeZone.Landscape.Bottom"), -1.0f, TEXT("Safe Zone - Landscape - Bottom"));
 
 #if !PLATFORM_TVOS
-<<<<<<< HEAD
-UIDeviceOrientation CachedOrientation = UIDeviceOrientationPortrait;
-UIEdgeInsets CachedInsets;
-#endif
-
-void FDisplayMetrics::GetDisplayMetrics(FDisplayMetrics& OutDisplayMetrics)
-=======
 UIInterfaceOrientation CachedOrientation = UIInterfaceOrientationPortrait;
 UIEdgeInsets CachedInsets;
 #endif
 
 void FDisplayMetrics::RebuildDisplayMetrics(FDisplayMetrics& OutDisplayMetrics)
->>>>>>> cf6d231e
 {
 	// Get screen rect
 	OutDisplayMetrics.PrimaryDisplayWorkAreaRect = FIOSWindow::GetScreenRect();
@@ -144,20 +136,12 @@
 		TAutoConsoleVariable<float>* CVar_Bottom = &CVarSafeZone_Landscape_Bottom;
 
 		//making an assumption that the "normal" landscape mode is Landscape right
-<<<<<<< HEAD
-		if (CachedOrientation == UIDeviceOrientationLandscapeLeft)
-=======
 		if (CachedOrientation == UIInterfaceOrientationLandscapeLeft)
->>>>>>> cf6d231e
 		{
 			CVar_Left = &CVarSafeZone_Landscape_Left;
 			CVar_Right = &CVarSafeZone_Landscape_Right;
 		}
-<<<<<<< HEAD
-		else if (CachedOrientation == UIDeviceOrientationLandscapeRight)
-=======
 		else if (CachedOrientation == UIInterfaceOrientationLandscapeRight)
->>>>>>> cf6d231e
 		{
 			CVar_Left = &CVarSafeZone_Landscape_Right;
 			CVar_Right = &CVarSafeZone_Landscape_Left;
@@ -194,11 +178,7 @@
 	if (@available(iOS 11, *))
 	{
 		CachedInsets = [[[[UIApplication sharedApplication] delegate] window] safeAreaInsets];
-<<<<<<< HEAD
-		CachedOrientation = [[UIDevice currentDevice] orientation];
-=======
 		CachedOrientation = [[UIApplication sharedApplication] statusBarOrientation];
->>>>>>> cf6d231e
 	}
 #endif
 }
