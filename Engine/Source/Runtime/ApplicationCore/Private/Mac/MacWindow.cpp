// Copyright 1998-2018 Epic Games, Inc. All Rights Reserved.

#include "Mac/MacWindow.h"
#include "Mac/MacApplication.h"
#include "Mac/MacCursor.h"
#include "Mac/CocoaTextView.h"
#include "Mac/CocoaThread.h"
#include "Mac/MacPlatformApplicationMisc.h"
#include "HAL/PlatformProcess.h"

FMacWindow::FMacWindow()
:	WindowHandle(nullptr)
,	DisplayID(kCGNullDirectDisplay)
,	bIsVisible(false)
,	bIsClosed(false)
,	bIsFirstTimeVisible(true)
{
}

FMacWindow::~FMacWindow()
{
}

TSharedRef<FMacWindow> FMacWindow::Make()
{
	// First, allocate the new native window object.  This doesn't actually create a native window or anything,
	// we're simply instantiating the object so that we can keep shared references to it.
	return MakeShareable( new FMacWindow() );
}

void FMacWindow::Initialize( FMacApplication* const Application, const TSharedRef< FGenericWindowDefinition >& InDefinition, const TSharedPtr< FMacWindow >& InParent, const bool bShowImmediately )
{
	SCOPED_AUTORELEASE_POOL;

	OwningApplication = Application;
	Definition = InDefinition;

	// Finally, let's initialize the new native window object.  Calling this function will often cause OS
	// window messages to be sent! (such as activation messages)

	TSharedRef<FMacScreen> TargetScreen = FMacApplication::FindScreenBySlatePosition(Definition->XDesiredPositionOnScreen, Definition->YDesiredPositionOnScreen);

	const int32 SizeX = FMath::Max(FMath::CeilToInt( Definition->WidthDesiredOnScreen ), 1);
	const int32 SizeY = FMath::Max(FMath::CeilToInt( Definition->HeightDesiredOnScreen ), 1);

	PositionX = Definition->XDesiredPositionOnScreen;
	PositionY = Definition->YDesiredPositionOnScreen >= TargetScreen->VisibleFramePixels.origin.y ? Definition->YDesiredPositionOnScreen : TargetScreen->VisibleFramePixels.origin.y;

	const float ScreenDPIScaleFactor = FPlatformApplicationMisc::IsHighDPIModeEnabled() ? TargetScreen->Screen.backingScaleFactor : 1.0f;
	const FVector2D CocoaPosition = FMacApplication::ConvertSlatePositionToCocoa(PositionX, PositionY);
	const NSRect ViewRect = NSMakeRect(CocoaPosition.X, CocoaPosition.Y - (SizeY / ScreenDPIScaleFactor) + 1, SizeX / ScreenDPIScaleFactor, SizeY / ScreenDPIScaleFactor);

	uint32 WindowStyle = 0;
	if( Definition->IsRegularWindow )
	{
		if( Definition->HasCloseButton )
		{
			WindowStyle = NSWindowStyleMaskClosable;
		}

		// In order to support rounded, shadowed windows set the window to be titled - we'll set the content view to cover the whole window
		WindowStyle |= NSWindowStyleMaskTitled | (FPlatformMisc::IsRunningOnMavericks() ? NSWindowStyleMaskTexturedBackground : NSWindowStyleMaskFullSizeContentView);
		
		if( Definition->SupportsMinimize )
		{
			WindowStyle |= NSWindowStyleMaskMiniaturizable;
		}
		if( Definition->SupportsMaximize || Definition->HasSizingFrame )
		{
			WindowStyle |= NSWindowStyleMaskResizable;
		}
	}
	else
	{
		WindowStyle = NSWindowStyleMaskBorderless;
	}

	if( Definition->HasOSWindowBorder )
	{
		WindowStyle |= NSWindowStyleMaskTitled;
		WindowStyle &= FPlatformMisc::IsRunningOnMavericks() ? ~NSWindowStyleMaskTexturedBackground : ~NSWindowStyleMaskFullSizeContentView;
	}

	MainThreadCall(^{
		SCOPED_AUTORELEASE_POOL;
		WindowHandle = [[FCocoaWindow alloc] initWithContentRect: ViewRect styleMask: WindowStyle backing: NSBackingStoreBuffered defer: NO];
		
		if( WindowHandle != nullptr )
		{
			[WindowHandle setReleasedWhenClosed:NO];
			[WindowHandle setWindowMode: EWindowMode::Windowed];
			[WindowHandle setAcceptsInput: Definition->AcceptsInput];
			[WindowHandle setDisplayReconfiguring: false];
			[WindowHandle setAcceptsMouseMovedEvents: YES];
			[WindowHandle setDelegate: WindowHandle];

			int32 WindowLevel = NSNormalWindowLevel;

			if (Definition->IsModalWindow)
			{
				WindowLevel = NSFloatingWindowLevel;
			}
			else
			{
				switch (Definition->Type)
				{
					case EWindowType::Normal:
						WindowLevel = NSNormalWindowLevel;
						break;

					case EWindowType::Menu:
						WindowLevel = NSStatusWindowLevel;
						break;

					case EWindowType::ToolTip:
						WindowLevel = NSPopUpMenuWindowLevel;
						break;

					case EWindowType::Notification:
						WindowLevel = NSModalPanelWindowLevel;
						break;

					case EWindowType::CursorDecorator:
						WindowLevel = NSMainMenuWindowLevel;
						break;
				}
			}

			[WindowHandle setLevel:WindowLevel];

			WindowedModeSavedState.WindowLevel = WindowLevel;

			if( !Definition->HasOSWindowBorder )
			{
				[WindowHandle setBackgroundColor: [NSColor clearColor]];
				[WindowHandle setHasShadow: YES];
			}

			[WindowHandle setOpaque: NO];

			[WindowHandle setMinSize:NSMakeSize(Definition->SizeLimits.GetMinWidth().Get(10.0f), Definition->SizeLimits.GetMinHeight().Get(10.0f))];
			[WindowHandle setMaxSize:NSMakeSize(Definition->SizeLimits.GetMaxWidth().Get(10000.0f), Definition->SizeLimits.GetMaxHeight().Get(10000.0f))];

			ReshapeWindow(PositionX, PositionY, SizeX, SizeY);

			if (Definition->ShouldPreserveAspectRatio)
			{
				[WindowHandle setContentAspectRatio:NSMakeSize((float)SizeX / (float)SizeY, 1.0f)];
			}

			if (Definition->IsRegularWindow)
			{
				[NSApp addWindowsItem:WindowHandle title:Definition->Title.GetNSString() filename:NO];

				// Tell Cocoa that we are opting into drag and drop.
				// Only makes sense for regular windows (windows that last a while.)
				[WindowHandle registerForDraggedTypes:@[NSFilenamesPboardType, NSPasteboardTypeString]];

				if( Definition->HasOSWindowBorder )
				{
					[WindowHandle setCollectionBehavior: NSWindowCollectionBehaviorFullScreenPrimary|NSWindowCollectionBehaviorDefault|NSWindowCollectionBehaviorManaged|NSWindowCollectionBehaviorParticipatesInCycle];

					// By default NSWindowStyleMaskResizable enables zoom button as well, so we need to disable it if that's what the project requests
					if (Definition->HasSizingFrame && !Definition->SupportsMaximize)
					{
						[[WindowHandle standardWindowButton:NSWindowZoomButton] setEnabled:NO];
					}
				}
				else
				{
					[WindowHandle setCollectionBehavior: NSWindowCollectionBehaviorFullScreenAuxiliary|NSWindowCollectionBehaviorDefault|NSWindowCollectionBehaviorManaged|NSWindowCollectionBehaviorParticipatesInCycle];

					if (!FPlatformMisc::IsRunningOnMavericks())
					{
						WindowHandle.titlebarAppearsTransparent = YES;
						WindowHandle.titleVisibility = NSWindowTitleHidden;
					}
				}

				SetText(*Definition->Title);
			}
			else if(Definition->AppearsInTaskbar)
			{
				if (!Definition->Title.IsEmpty())
				{
					[NSApp addWindowsItem:WindowHandle title:Definition->Title.GetNSString() filename:NO];
				}

				[WindowHandle setCollectionBehavior:NSWindowCollectionBehaviorFullScreenAuxiliary|NSWindowCollectionBehaviorDefault|NSWindowCollectionBehaviorManaged|NSWindowCollectionBehaviorParticipatesInCycle];
			}
			else
			{
				[WindowHandle setCollectionBehavior:NSWindowCollectionBehaviorCanJoinAllSpaces|NSWindowCollectionBehaviorTransient|NSWindowCollectionBehaviorIgnoresCycle];
			}

			if (Definition->TransparencySupport == EWindowTransparency::PerWindow)
			{
				SetOpacity(Definition->Opacity);
			}
			else
			{
				SetOpacity(1.0f);
			}

			OnWindowDidChangeScreen();
		}
		else
		{
			// @todo Error message should be localized!
PRAGMA_DISABLE_DEPRECATION_WARNINGS
			NSRunInformationalAlertPanel( @"Error", @"Window creation failed!", @"Yes", NULL, NULL );
PRAGMA_ENABLE_DEPRECATION_WARNINGS
			check(0);
		}
	}, UE4ShowEventMode, true);
}

FCocoaWindow* FMacWindow::GetWindowHandle() const
{
	return WindowHandle;
}

void FMacWindow::ReshapeWindow(int32 X, int32 Y, int32 Width, int32 Height)
{
	if (WindowHandle)
	{
		ApplySizeAndModeChanges(X, Y, Width, Height, WindowHandle.TargetWindowMode);
	}
}

bool FMacWindow::GetFullScreenInfo( int32& X, int32& Y, int32& Width, int32& Height ) const
{
	SCOPED_AUTORELEASE_POOL;
	bool const bIsFullscreen = (GetWindowMode() == EWindowMode::Fullscreen);
	const NSRect Frame = WindowHandle.screen.frame;
	const FVector2D SlatePosition = FMacApplication::ConvertCocoaPositionToSlate(Frame.origin.x, Frame.origin.y - Frame.size.height + 1.0f);
	X = SlatePosition.X;
	Y = SlatePosition.Y;
	const float DPIScaleFactor = FPlatformApplicationMisc::IsHighDPIModeEnabled() ? WindowHandle.screen.backingScaleFactor : 1.0f;
	Width = Frame.size.width * DPIScaleFactor;
	Height = Frame.size.height * DPIScaleFactor;
	return true;
}

void FMacWindow::MoveWindowTo( int32 X, int32 Y )
{
	MainThreadCall(^{
		SCOPED_AUTORELEASE_POOL;
		const FVector2D Point = FMacApplication::ConvertSlatePositionToCocoa(X, Y);
		[WindowHandle setFrameOrigin:NSMakePoint(Point.X, Point.Y - [WindowHandle openGLFrame].size.height + 1)];
	}, UE4ResizeEventMode, true);
}

void FMacWindow::BringToFront( bool bForce )
{
	if (!bIsClosed && bIsVisible)
	{
		MainThreadCall(^{
			SCOPED_AUTORELEASE_POOL;
			[WindowHandle orderFrontAndMakeMain:IsRegularWindow() andKey:IsRegularWindow()];
		}, UE4ShowEventMode, true);

		MacApplication->OnWindowOrderedFront(SharedThis(this));
	}
}

void FMacWindow::Destroy()
{
	if (WindowHandle)
	{
		SCOPED_AUTORELEASE_POOL;
		bIsClosed = true;
		[WindowHandle setAlphaValue:0.0f];
		[WindowHandle setBackgroundColor:[NSColor clearColor]];
		MacApplication->OnWindowDestroyed(SharedThis(this));
		WindowHandle = nullptr;
	}
}

void FMacWindow::Minimize()
{
	MainThreadCall(^{
		SCOPED_AUTORELEASE_POOL;
		[WindowHandle miniaturize:nil];
	}, UE4ResizeEventMode, true);
}

void FMacWindow::Maximize()
{
	MainThreadCall(^{
		SCOPED_AUTORELEASE_POOL;
		if (!WindowHandle.zoomed)
		{
			WindowHandle->bZoomed = true;
			[WindowHandle zoom:nil];
		}
	}, UE4ResizeEventMode, true);
}

void FMacWindow::Restore()
{
	MainThreadCall(^{
		SCOPED_AUTORELEASE_POOL;
		if (WindowHandle.miniaturized)
		{
			[WindowHandle deminiaturize:nil];
		}
		else if (WindowHandle.zoomed)
		{
			[WindowHandle zoom:nil];
		}
	}, UE4ResizeEventMode, true);

	WindowHandle->bZoomed = WindowHandle.zoomed;
}

void FMacWindow::Show()
{
	if (!bIsClosed && !bIsVisible)
	{
		// Should the show command include activation?
		// Do not activate windows that do not take input; e.g. tool-tips and cursor decorators
		bool bShouldActivate = false;
		if (Definition->AcceptsInput)
		{
			bShouldActivate = Definition->ActivationPolicy == EWindowActivationPolicy::Always;
			if (bIsFirstTimeVisible && Definition->ActivationPolicy == EWindowActivationPolicy::FirstShown)
			{
				bShouldActivate = true;
			}
		}

		bIsFirstTimeVisible = false;

		if (bShouldActivate)
		{
			// Tell MacApplication to send window deactivate and activate messages to Slate without waiting for Cocoa events.
			MacApplication->OnWindowActivated(SharedThis(this));
		}
		else
		{
			MacApplication->OnWindowOrderedFront(SharedThis(this));
		}

		FCocoaWindow* WindowHandleCopy = WindowHandle;
		MainThreadCall(^{
			SCOPED_AUTORELEASE_POOL;
			[WindowHandleCopy orderFrontAndMakeMain:bShouldActivate andKey:bShouldActivate];
		}, UE4ShowEventMode, true);

		bIsVisible = true;
	}
}

void FMacWindow::Hide()
{
	if (bIsVisible)
	{
		bIsVisible = false;

		MainThreadCall(^{
			SCOPED_AUTORELEASE_POOL;
			[WindowHandle orderOut:nil];
		}, UE4CloseEventMode, true);
	}
}

void FMacWindow::SetWindowMode(EWindowMode::Type NewWindowMode)
{
	if(WindowHandle)
	{
		ApplySizeAndModeChanges(PositionX, PositionY, WindowHandle.contentView.frame.size.width, WindowHandle.contentView.frame.size.height, NewWindowMode);
	}
}

EWindowMode::Type FMacWindow::GetWindowMode() const
{
	return [WindowHandle windowMode];
}

bool FMacWindow::IsMaximized() const
{
	return WindowHandle && WindowHandle->bZoomed;
}

bool FMacWindow::IsMinimized() const
{
	SCOPED_AUTORELEASE_POOL;
	return WindowHandle.miniaturized;
}

bool FMacWindow::IsVisible() const
{
	SCOPED_AUTORELEASE_POOL;
	return bIsVisible && [NSApp isHidden] == false;
}

bool FMacWindow::GetRestoredDimensions(int32& X, int32& Y, int32& Width, int32& Height)
{
	if (WindowHandle)
	{
		SCOPED_AUTORELEASE_POOL;

		NSRect Frame = WindowHandle.frame;

		const FVector2D SlatePosition = FMacApplication::ConvertCocoaPositionToSlate(Frame.origin.x, Frame.origin.y);

		const float DPIScaleFactor = FPlatformApplicationMisc::IsHighDPIModeEnabled() ? WindowHandle.backingScaleFactor : 1.0f;
		Width = Frame.size.width * DPIScaleFactor;
		Height = Frame.size.height * DPIScaleFactor;

		X = SlatePosition.X;
		Y = SlatePosition.Y - Height + 1;

		return true;
	}
	else
	{
		return false;
	}
}

void FMacWindow::SetWindowFocus()
{
	MainThreadCall(^{
		SCOPED_AUTORELEASE_POOL;
		[WindowHandle orderFrontAndMakeMain:true andKey:true];
	}, UE4ShowEventMode, true);

	MacApplication->OnWindowOrderedFront(SharedThis(this));
}

void FMacWindow::SetOpacity( const float InOpacity )
{
	MainThreadCall(^{
		SCOPED_AUTORELEASE_POOL;
		[WindowHandle setAlphaValue:InOpacity];
	}, UE4NilEventMode, true);
}

bool FMacWindow::IsPointInWindow( int32 X, int32 Y ) const
{
	SCOPED_AUTORELEASE_POOL;

	bool PointInWindow = false;
	if (!WindowHandle.miniaturized)
	{
		NSRect WindowFrame = [WindowHandle frame];
		WindowFrame.size = [WindowHandle openGLFrame].size;
		NSRect VisibleFrame = WindowFrame;
		VisibleFrame.origin = NSMakePoint(0, 0);

		// Only the editor needs to handle the space-per-display logic introduced in Mavericks.
#if WITH_EDITOR
		// Only fetch the spans-displays once - it requires a log-out to change.
		// Note that we have no way to tell if the current setting is actually in effect,
		// so this won't work if the user schedules a change but doesn't logout to confirm it.
		static bool bScreensHaveSeparateSpaces = false;
		static bool bSettingFetched = false;
		if (!bSettingFetched)
		{
			bSettingFetched = true;
			bScreensHaveSeparateSpaces = [NSScreen screensHaveSeparateSpaces];
		}
		if (bScreensHaveSeparateSpaces)
		{
			NSRect ScreenFrame = [[WindowHandle screen] frame];
			NSRect Intersection = NSIntersectionRect(ScreenFrame, WindowFrame);
			VisibleFrame.size = Intersection.size;
			VisibleFrame.origin.x = Intersection.origin.x - WindowFrame.origin.x;
			VisibleFrame.origin.y = Intersection.origin.y - WindowFrame.origin.y;
		}
#endif

		if (WindowHandle->bIsOnActiveSpace)
		{
			const float DPIScaleFactor = GetDPIScaleFactor();
			NSPoint CursorPoint = NSMakePoint(X / DPIScaleFactor, WindowFrame.size.height - (Y / DPIScaleFactor + 1));
			PointInWindow = (NSPointInRect(CursorPoint, VisibleFrame) == YES);
		}
	}
	return PointInWindow;
}

int32 FMacWindow::GetWindowBorderSize() const
{
	return 0;
}

bool FMacWindow::IsForegroundWindow() const
{
	return WindowHandle.keyWindow;
}

void FMacWindow::SetText(const TCHAR* const Text)
{
	SCOPED_AUTORELEASE_POOL;
	if (FString(WindowHandle.title) != FString(Text))
	{
		CFStringRef CFName = FPlatformString::TCHARToCFString( Text );
		MainThreadCall(^{
			SCOPED_AUTORELEASE_POOL;
			[WindowHandle setTitle: (NSString*)CFName];
			if (IsRegularWindow())
			{
				[NSApp changeWindowsItem: WindowHandle title: (NSString*)CFName filename: NO];
			}
			CFRelease( CFName );
		}, UE4NilEventMode, true);
	}
}

bool FMacWindow::IsRegularWindow() const
{
	return Definition->IsRegularWindow;
}

float FMacWindow::GetDPIScaleFactor() const
{
	return FPlatformApplicationMisc::IsHighDPIModeEnabled() ? WindowHandle.backingScaleFactor : 1.0f;
}

void FMacWindow::OnDisplayReconfiguration(CGDirectDisplayID Display, CGDisplayChangeSummaryFlags Flags)
{
	if(WindowHandle)
	{
		MainThreadCall(^{
			SCOPED_AUTORELEASE_POOL;
			if(Flags & kCGDisplayBeginConfigurationFlag)
			{
				[WindowHandle setMovable: YES];
				[WindowHandle setMovableByWindowBackground: NO];
				
				[WindowHandle setDisplayReconfiguring: true];
			}
			else if(Flags & kCGDisplayDesktopShapeChangedFlag)
			{
				[WindowHandle setDisplayReconfiguring: false];
			}
		});
	}
}

void FMacWindow::OnWindowDidChangeScreen()
{
	SCOPED_AUTORELEASE_POOL;
	DisplayID = [[WindowHandle.screen.deviceDescription objectForKey:@"NSScreenNumber"] unsignedIntegerValue];
}

void FMacWindow::ApplySizeAndModeChanges(int32 X, int32 Y, int32 Width, int32 Height, EWindowMode::Type WindowMode)
{
	// It's possible for Window handle to become nil in FMacWindow::Destroy() after a call to UpdateFullScreenState() in this function,
	// in rare cases due to FPlatformApplicationMisc::PumpMessages
	
	SCOPED_AUTORELEASE_POOL;

	bool bIsFullScreen = [WindowHandle windowMode] == EWindowMode::WindowedFullscreen || [WindowHandle windowMode] == EWindowMode::Fullscreen;
	const bool bWantsFullScreen = WindowMode == EWindowMode::WindowedFullscreen || WindowMode == EWindowMode::Fullscreen;

	__block CGDisplayFadeReservationToken FadeReservationToken = 0;

	if ([WindowHandle windowMode] == EWindowMode::Fullscreen || WindowMode == EWindowMode::Fullscreen)
	{
		MainThreadCall(^{
			CGError Error = CGAcquireDisplayFadeReservation(kCGMaxDisplayReservationInterval, &FadeReservationToken);
			if (Error == kCGErrorSuccess)
			{
				CGDisplayFade(FadeReservationToken, 0.3, kCGDisplayBlendNormal, kCGDisplayBlendSolidColor, 0, 0, 0, true);
			}
		}, UE4ResizeEventMode, true);
	}

	if (WindowMode == EWindowMode::Windowed || WindowMode == EWindowMode::WindowedFullscreen)
	{
		if (WindowedModeSavedState.CapturedDisplayID != kCGNullDirectDisplay)
		{
			MainThreadCall(^{
				CGDisplaySetDisplayMode(WindowedModeSavedState.CapturedDisplayID, WindowedModeSavedState.DesktopDisplayMode, nullptr);
			}, UE4ResizeEventMode, true);

			CGDisplayModeRelease(WindowedModeSavedState.DesktopDisplayMode);
			WindowedModeSavedState.DesktopDisplayMode = nullptr;

			CGDisplayRelease(WindowedModeSavedState.CapturedDisplayID);
			WindowedModeSavedState.CapturedDisplayID = kCGNullDirectDisplay;

			WindowHandle.TargetWindowMode = EWindowMode::Windowed;
			UpdateFullScreenState(true);
			bIsFullScreen = false;
		}
		
		if(WindowHandle)
		{
			WindowHandle.TargetWindowMode = WindowMode;

			const float DPIScaleFactor = FPlatformApplicationMisc::GetDPIScaleFactorAtPoint(X, Y);
			Width /= DPIScaleFactor;
			Height /= DPIScaleFactor;
<<<<<<< HEAD

			const FVector2D CocoaPosition = FMacApplication::ConvertSlatePositionToCocoa(X, Y);
			NSRect Rect = NSMakeRect(CocoaPosition.X, CocoaPosition.Y - Height + 1, FMath::Max(Width, 1), FMath::Max(Height, 1));
			if (Definition->HasOSWindowBorder)
			{
				Rect = [WindowHandle frameRectForContentRect:Rect];
			}

			UpdateFullScreenState(bWantsFullScreen != bIsFullScreen);

=======

			const FVector2D CocoaPosition = FMacApplication::ConvertSlatePositionToCocoa(X, Y);
			NSRect Rect = NSMakeRect(CocoaPosition.X, CocoaPosition.Y - Height + 1, FMath::Max(Width, 1), FMath::Max(Height, 1));
			if (Definition->HasOSWindowBorder)
			{
				Rect = [WindowHandle frameRectForContentRect:Rect];
			}

			UpdateFullScreenState(bWantsFullScreen != bIsFullScreen);

>>>>>>> cf6d231e
			if (WindowHandle && WindowMode == EWindowMode::Windowed && !NSEqualRects([WindowHandle frame], Rect))
			{
				MainThreadCall(^{
					SCOPED_AUTORELEASE_POOL;
<<<<<<< HEAD
					[WindowHandle setFrame:Rect display:YES];
=======
					if (!bIsFullScreen) // Don't set the frame rect when switching from fullscreen because we don't know the correct window size yet. The OS will resize the window for us.
					{
						[WindowHandle setFrame:Rect display:YES];
					}
>>>>>>> cf6d231e

					if (Definition->ShouldPreserveAspectRatio)
					{
						[WindowHandle setContentAspectRatio:NSMakeSize((float)Width / (float)Height, 1.0f)];
					}
				}, UE4ResizeEventMode, true);
			}
		}
	}
	else
	{
		WindowHandle.TargetWindowMode = WindowMode;

		if (WindowedModeSavedState.CapturedDisplayID == kCGNullDirectDisplay)
		{
			const CGError Result = CGDisplayCapture(DisplayID);
			if (Result == kCGErrorSuccess)
			{
				WindowedModeSavedState.DesktopDisplayMode = CGDisplayCopyDisplayMode(DisplayID);
				WindowedModeSavedState.CapturedDisplayID = DisplayID;
			}
		}

		if (WindowedModeSavedState.CapturedDisplayID != kCGNullDirectDisplay)
		{
			CGDisplayModeRef DisplayMode = FPlatformApplicationMisc::GetSupportedDisplayMode(WindowedModeSavedState.CapturedDisplayID, Width, Height);
			MainThreadCall(^{
				CGDisplaySetDisplayMode(WindowedModeSavedState.CapturedDisplayID, DisplayMode, nullptr);
			}, UE4ResizeEventMode, true);

			UpdateFullScreenState(bIsFullScreen != bWantsFullScreen);

			MacApplication->DeferEvent([NSNotification notificationWithName:NSWindowDidResizeNotification object:WindowHandle]);
		}
	}

	if(WindowHandle)
	{
		WindowHandle->bZoomed = WindowHandle.zoomed;
	}

	if (FadeReservationToken != 0)
	{
		MainThreadCall(^{
			CGDisplayFade(FadeReservationToken, 0.5, kCGDisplayBlendNormal, kCGDisplayBlendSolidColor, 0, 0, 0, false);
			CGReleaseDisplayFadeReservation(FadeReservationToken);
		}, UE4ResizeEventMode, false);
	}
}

void FMacWindow::UpdateFullScreenState(bool bToggleFullScreen)
{
	MainThreadCall(^{
		SCOPED_AUTORELEASE_POOL;
		if (bToggleFullScreen)
		{
			// Make sure we don't limit the window size for fullscreen toggle
			[WindowHandle setMinSize:NSMakeSize(10.0f, 10.0f)];
			[WindowHandle setMaxSize:NSMakeSize(10000.0f, 10000.0f)];

			[WindowHandle toggleFullScreen:nil];
		}
		else
		{
			[WindowHandle setWindowMode:WindowHandle.TargetWindowMode];
		}

		if (WindowHandle.TargetWindowMode == EWindowMode::Fullscreen)
		{
			if (WindowHandle.level < CGShieldingWindowLevel())
			{
				WindowedModeSavedState.WindowLevel = WindowHandle.level;
				[WindowHandle setLevel:CGShieldingWindowLevel() + 1];
			}
			[NSApp setPresentationOptions:NSApplicationPresentationHideDock | NSApplicationPresentationHideMenuBar];
		}
		else if (WindowHandle.level != WindowedModeSavedState.WindowLevel)
		{
			[WindowHandle setLevel:WindowedModeSavedState.WindowLevel];
			[NSApp setPresentationOptions:NSApplicationPresentationDefault];
		}
	}, UE4FullscreenEventMode, true);

	// If we toggle fullscreen, ensure that the window has transitioned BEFORE leaving this function.
	// This prevents problems with failure to correctly update mouse locks and rendering contexts due to bad event ordering.
	bool bModeChanged = false;
	do
	{
		FPlatformProcess::Sleep(0.0f);
		FPlatformApplicationMisc::PumpMessages(true);
		bModeChanged = [WindowHandle windowMode] == WindowHandle.TargetWindowMode;
	} while (!bModeChanged);

	// Restore window size limits if needed
	MacApplication->OnCursorLock();
}<|MERGE_RESOLUTION|>--- conflicted
+++ resolved
@@ -596,7 +596,6 @@
 			const float DPIScaleFactor = FPlatformApplicationMisc::GetDPIScaleFactorAtPoint(X, Y);
 			Width /= DPIScaleFactor;
 			Height /= DPIScaleFactor;
-<<<<<<< HEAD
 
 			const FVector2D CocoaPosition = FMacApplication::ConvertSlatePositionToCocoa(X, Y);
 			NSRect Rect = NSMakeRect(CocoaPosition.X, CocoaPosition.Y - Height + 1, FMath::Max(Width, 1), FMath::Max(Height, 1));
@@ -607,30 +606,14 @@
 
 			UpdateFullScreenState(bWantsFullScreen != bIsFullScreen);
 
-=======
-
-			const FVector2D CocoaPosition = FMacApplication::ConvertSlatePositionToCocoa(X, Y);
-			NSRect Rect = NSMakeRect(CocoaPosition.X, CocoaPosition.Y - Height + 1, FMath::Max(Width, 1), FMath::Max(Height, 1));
-			if (Definition->HasOSWindowBorder)
-			{
-				Rect = [WindowHandle frameRectForContentRect:Rect];
-			}
-
-			UpdateFullScreenState(bWantsFullScreen != bIsFullScreen);
-
->>>>>>> cf6d231e
 			if (WindowHandle && WindowMode == EWindowMode::Windowed && !NSEqualRects([WindowHandle frame], Rect))
 			{
 				MainThreadCall(^{
 					SCOPED_AUTORELEASE_POOL;
-<<<<<<< HEAD
-					[WindowHandle setFrame:Rect display:YES];
-=======
 					if (!bIsFullScreen) // Don't set the frame rect when switching from fullscreen because we don't know the correct window size yet. The OS will resize the window for us.
 					{
 						[WindowHandle setFrame:Rect display:YES];
 					}
->>>>>>> cf6d231e
 
 					if (Definition->ShouldPreserveAspectRatio)
 					{
