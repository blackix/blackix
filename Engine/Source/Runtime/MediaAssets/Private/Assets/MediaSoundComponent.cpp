--- conflicted
+++ resolved
@@ -56,13 +56,10 @@
 	PrimaryComponentTick.bCanEverTick = true;
 	bAutoActivate = true;
 
-<<<<<<< HEAD
-=======
 #if PLATFORM_MAC
 	PreferredBufferLength = 4 * 1024; // increase buffer callback size on macOS to prevent underruns
 #endif
 
->>>>>>> cf6d231e
 #if WITH_EDITORONLY_DATA
 	bVisualizeComponent = true;
 #endif
@@ -308,11 +305,7 @@
 	}*/
 
 	// increase buffer callback size for media decoding. Media doesn't need fast response time so can decode more per callback.
-<<<<<<< HEAD
-	PreferredBufferLength = NumChannels * 8196;
-=======
 	//PreferredBufferLength = NumChannels * 8196;
->>>>>>> cf6d231e
 
 	Resampler->Initialize(NumChannels, SampleRate);
 
