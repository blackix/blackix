// Copyright 1998-2018 Epic Games, Inc. All Rights Reserved.

#include "MediaTexture.h"
#include "MediaAssetsPrivate.h"

#include "ExternalTexture.h"
#include "IMediaClock.h"
#include "IMediaClockSink.h"
#include "IMediaModule.h"
#include "MediaPlayerFacade.h"
#include "Modules/ModuleManager.h"
#include "RenderUtils.h"
#include "RenderingThread.h"
#include "UObject/WeakObjectPtrTemplates.h"

#include "MediaPlayer.h"
#include "Misc/MediaTextureResource.h"


/* Local helpers
 *****************************************************************************/

/**
 * Media clock sink for media textures.
 */
class FMediaTextureClockSink
	: public IMediaClockSink
{
public:

	FMediaTextureClockSink(UMediaTexture& InOwner)
		: Owner(&InOwner)
	{ }

	virtual ~FMediaTextureClockSink() { }

public:

	virtual void TickRender(FTimespan DeltaTime, FTimespan Timecode) override
	{
		if (Owner.IsValid())
		{
			Owner->TickResource(Timecode);
		}
	}

private:

	TWeakObjectPtr<UMediaTexture> Owner;
};


/* UMediaTexture structors
 *****************************************************************************/

UMediaTexture::UMediaTexture(const FObjectInitializer& ObjectInitializer)
	: Super(ObjectInitializer)
	, AddressX(TA_Clamp)
	, AddressY(TA_Clamp)
	, AutoClear(false)
	, ClearColor(FLinearColor::Black)
	, DefaultGuid(FGuid::NewGuid())
	, Dimensions(FIntPoint::ZeroValue)
	, Size(0)
{
	NeverStream = true;
}


/* UMediaTexture interface
 *****************************************************************************/

float UMediaTexture::GetAspectRatio() const
{
	if (Dimensions.Y == 0)
	{
		return 0.0f;
	}

	return (float)(Dimensions.X) / Dimensions.Y;
}


int32 UMediaTexture::GetHeight() const
{
	return Dimensions.Y;
}


UMediaPlayer* UMediaTexture::GetMediaPlayer() const
{
	return CurrentPlayer.Get();
}


int32 UMediaTexture::GetWidth() const
{
	return Dimensions.X;
}


void UMediaTexture::SetMediaPlayer(UMediaPlayer* NewMediaPlayer)
{
	CurrentPlayer = NewMediaPlayer;
	UpdateQueue();
}


#if WITH_EDITOR

void UMediaTexture::SetDefaultMediaPlayer(UMediaPlayer* NewMediaPlayer)
{
	MediaPlayer = NewMediaPlayer;
	CurrentPlayer = MediaPlayer;
}

#endif


/* UTexture interface
 *****************************************************************************/

FTextureResource* UMediaTexture::CreateResource()
{
	if (!ClockSink.IsValid())
	{
		IMediaModule* MediaModule = FModuleManager::LoadModulePtr<IMediaModule>("Media");

		if (MediaModule != nullptr)
		{
			ClockSink = MakeShared<FMediaTextureClockSink, ESPMode::ThreadSafe>(*this);
			MediaModule->GetClock().AddSink(ClockSink.ToSharedRef());
		}
	}

	return new FMediaTextureResource(*this, Dimensions, Size, ClearColor, CurrentGuid.IsValid() ? CurrentGuid : DefaultGuid);
}


EMaterialValueType UMediaTexture::GetMaterialType() const
{
	return MCT_TextureExternal;
}


float UMediaTexture::GetSurfaceWidth() const
{
	return Dimensions.X;
}


float UMediaTexture::GetSurfaceHeight() const
{
	return Dimensions.Y;
}


FGuid UMediaTexture::GetExternalTextureGuid() const
{
	return CurrentGuid;
}


/* UObject interface
 *****************************************************************************/

void UMediaTexture::BeginDestroy()
{
	if (ClockSink.IsValid())
	{
		IMediaModule* MediaModule = FModuleManager::LoadModulePtr<IMediaModule>("Media");

		if (MediaModule != nullptr)
		{
			MediaModule->GetClock().RemoveSink(ClockSink.ToSharedRef());
		}

		ClockSink.Reset();
	}

	if (CurrentGuid.IsValid())
	{
		ENQUEUE_UNIQUE_RENDER_COMMAND_ONEPARAMETER(MediaTextureUnregisterGuid,
			FGuid, Guid, CurrentGuid,
			{
				FExternalTextureRegistry::Get().UnregisterExternalTexture(Guid);
			});
	}

	Super::BeginDestroy();
}


FString UMediaTexture::GetDesc()
{
	return FString::Printf(TEXT("%ix%i [%s]"), Dimensions.X,  Dimensions.Y, GPixelFormats[PF_B8G8R8A8].Name);
}


void UMediaTexture::GetResourceSizeEx(FResourceSizeEx& CumulativeResourceSize)
{
	Super::GetResourceSizeEx(CumulativeResourceSize);

	CumulativeResourceSize.AddUnknownMemoryBytes(Size);
}


void UMediaTexture::PostLoad()
{
	Super::PostLoad();

	CurrentPlayer = MediaPlayer;
}


#if WITH_EDITOR

void UMediaTexture::PostEditChangeProperty(FPropertyChangedEvent& PropertyChangedEvent)
{
	static const FName AddressXName = GET_MEMBER_NAME_CHECKED(UMediaTexture, AddressX);
	static const FName AddressYName = GET_MEMBER_NAME_CHECKED(UMediaTexture, AddressY);
	static const FName AutoClearName = GET_MEMBER_NAME_CHECKED(UMediaTexture, AutoClear);
	static const FName ClearColorName = GET_MEMBER_NAME_CHECKED(UMediaTexture, ClearColor);
	static const FName MediaPlayerName = GET_MEMBER_NAME_CHECKED(UMediaTexture, MediaPlayer);

	UProperty* PropertyThatChanged = PropertyChangedEvent.Property;
	
	if (PropertyThatChanged == nullptr)
	{
		Super::PostEditChangeProperty(PropertyChangedEvent);

		return;
	}

	const FName PropertyName = PropertyThatChanged->GetFName();

	if (PropertyName == MediaPlayerName)
	{
		CurrentPlayer = MediaPlayer;
	}

	// don't update resource for these properties
	if ((PropertyName == AutoClearName) ||
		(PropertyName == ClearColorName) ||
		(PropertyName == MediaPlayerName))
	{
		UObject::PostEditChangeProperty(PropertyChangedEvent);

		return;
	}

	Super::PostEditChangeProperty(PropertyChangedEvent);

	// notify materials for these properties
	if ((PropertyName == AddressXName) ||
		(PropertyName == AddressYName))
	{
		NotifyMaterials();
	}
}

#endif // WITH_EDITOR


/* UMediaTexture implementation
 *****************************************************************************/

void UMediaTexture::TickResource(FTimespan Timecode)
{
	if (Resource == nullptr)
	{
<<<<<<< HEAD
		CurrentPlayerFacade.Reset();
		SampleQueue.Reset();

=======
>>>>>>> e3a25b20
		return;
	}

	const FGuid PreviousGuid = CurrentGuid;

	// media player bookkeeping
	if (CurrentPlayer.IsValid())
	{
		UpdateQueue();
	}
	else if (CurrentGuid != DefaultGuid)
	{
		SampleQueue.Reset();
		CurrentGuid = DefaultGuid;
	}
	else if ((LastClearColor == ClearColor) && (LastSrgb == SRGB))
	{
		return; // nothing to render
	}

	LastClearColor = ClearColor;
	LastSrgb = SRGB;

	// set up render parameters
	FMediaTextureResource::FRenderParams RenderParams;

	if (CurrentPlayer.IsValid())
	{
		const bool PlayerActive = CurrentPlayer->IsPaused() || CurrentPlayer->IsPlaying() || CurrentPlayer->IsPreparing();

		if (PlayerActive)
		{
			RenderParams.SampleSource = SampleQueue;
		}
		else if (!AutoClear)
		{
			return; // retain last frame
		}

		RenderParams.Rate = CurrentPlayer->GetRate();
		RenderParams.Time = CurrentPlayer->GetTime();
	}
	else if (!AutoClear && (CurrentGuid == PreviousGuid))
	{
		return; // retain last frame
	}

	RenderParams.CanClear = AutoClear;
	RenderParams.ClearColor = ClearColor;
	RenderParams.PreviousGuid = PreviousGuid;
	RenderParams.CurrentGuid = CurrentGuid;
	RenderParams.SrgbOutput = SRGB;

	// redraw texture resource on render thread
	ENQUEUE_UNIQUE_RENDER_COMMAND_TWOPARAMETER(MediaTextureResourceRender,
		FMediaTextureResource*, ResourceParam, (FMediaTextureResource*)Resource,
		FMediaTextureResource::FRenderParams, RenderParamsParam, RenderParams,
		{
			ResourceParam->Render(RenderParamsParam);
		});
}


void UMediaTexture::UpdateQueue()
{
	if (CurrentPlayer.IsValid())
	{
		const FGuid PlayerGuid = CurrentPlayer->GetGuid();

		if (CurrentGuid != PlayerGuid)
		{
			SampleQueue = MakeShared<FMediaTextureSampleQueue, ESPMode::ThreadSafe>();
			CurrentPlayer->GetPlayerFacade()->AddVideoSampleSink(SampleQueue.ToSharedRef());
			CurrentGuid = PlayerGuid;
		}
	}
	else
	{
		SampleQueue.Reset();
	}
}<|MERGE_RESOLUTION|>--- conflicted
+++ resolved
@@ -269,12 +269,6 @@
 {
 	if (Resource == nullptr)
 	{
-<<<<<<< HEAD
-		CurrentPlayerFacade.Reset();
-		SampleQueue.Reset();
-
-=======
->>>>>>> e3a25b20
 		return;
 	}
 
