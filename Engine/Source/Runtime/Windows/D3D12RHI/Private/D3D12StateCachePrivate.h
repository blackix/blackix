// Copyright 1998-2014 Epic Games, Inc. All Rights Reserved.

// Implementation of Device Context State Caching to improve draw
//	thread performance by removing redundant device context calls.

#pragma once
#include "Queue.h"
#include "D3D12DirectCommandListManager.h"

//-----------------------------------------------------------------------------
//	Configuration
//-----------------------------------------------------------------------------

// If set, includes a runtime toggle console command for debugging D3D11 state caching.
// ("TOGGLESTATECACHE")
#define D3D12_STATE_CACHE_RUNTIME_TOGGLE 0

// If set, includes a cache state verification check.
// After each state set call, the cached state is compared against the actual state of the ID3D11DeviceContext.
// This is *very slow* and should only be enabled to debug the state caching system.
#ifndef D3D11_STATE_CACHE_DEBUG
#define D3D11_STATE_CACHE_DEBUG 0
#endif

#define MAX_SRVS 22
#define MAX_CBS 8

// Uncomment only for debugging of the descriptor heap management; this is very noisy
//#define VERBOSE_DESCRIPTOR_HEAP_DEBUG 1

// The number of view descriptors available per (online) descriptor heap, depending on hardware tier
#define NUM_VIEW_DESCRIPTORS_TIER_1 250000
#define NUM_VIEW_DESCRIPTORS_TIER_2 150000
#define NUM_SAMPLER_DESCRIPTORS 2000

// Heap for updating UAV counter values.
#define COUNTER_HEAP_SIZE 1024 * 64

// Keep set state functions inline to reduce call overhead
#define D3D12_STATE_CACHE_INLINE FORCEINLINE

#if D3D12_STATE_CACHE_RUNTIME_TOGGLE
extern bool GD3D12SkipStateCaching;
#else
static const bool GD3D12SkipStateCaching = false;
#endif
template <typename T>
inline void hash_combine(SIZE_T & seed, const T & v)
{
	seed ^= GetTypeHash(v) + 0x9e3779b9 + (seed << 6) + (seed >> 2);
}

#define PSO_IF_NOT_EQUAL_RETURN_FALSE( value ) if(lhs.##value != rhs.##value){ return false; }

#define PSO_IF_MEMCMP_FAILS_RETURN_FALSE( value ) if(FMemory::Memcmp(&lhs.##value, &rhs.##value, sizeof(rhs.##value)) != 0){ return false; }

#define PSO_IF_STRING_COMPARE_FAILS_RETURN_FALSE( value ) \
	const char* const lhString = lhs.##value##; \
	const char* const rhString = rhs.##value##; \
	if (lhString != rhString) \
	{ \
		if (strcmp(lhString, rhString) != 0) \
		{ \
			return false; \
		} \
	}

template <typename TDesc> struct equality_pipeline_state_desc;
template <> struct equality_pipeline_state_desc<FD3D12HighLevelGraphicsPipelineStateDesc>
{
	bool operator()(const FD3D12HighLevelGraphicsPipelineStateDesc& lhs, const FD3D12HighLevelGraphicsPipelineStateDesc& rhs)
	{
		PSO_IF_NOT_EQUAL_RETURN_FALSE(BoundShaderState);
		PSO_IF_NOT_EQUAL_RETURN_FALSE(BlendState);
		PSO_IF_NOT_EQUAL_RETURN_FALSE(DepthStencilState);
		PSO_IF_NOT_EQUAL_RETURN_FALSE(RasterizerState);
		PSO_IF_NOT_EQUAL_RETURN_FALSE(SampleMask);
		PSO_IF_NOT_EQUAL_RETURN_FALSE(PrimitiveTopologyType);
		PSO_IF_NOT_EQUAL_RETURN_FALSE(NumRenderTargets);
		for (SIZE_T i = 0; i < lhs.NumRenderTargets; i++)
		{
			PSO_IF_NOT_EQUAL_RETURN_FALSE(RTVFormats[i]);
		}
		PSO_IF_NOT_EQUAL_RETURN_FALSE(DSVFormat);
		PSO_IF_NOT_EQUAL_RETURN_FALSE(SampleDesc.Count);
		PSO_IF_NOT_EQUAL_RETURN_FALSE(SampleDesc.Quality);
		return true;
	}
};

template <> struct equality_pipeline_state_desc<FD3D12LowLevelGraphicsPipelineStateDesc>
{
	bool operator()(const FD3D12LowLevelGraphicsPipelineStateDesc& lhs, const FD3D12LowLevelGraphicsPipelineStateDesc& rhs)
	{
		// Order from most likely to change to least
		PSO_IF_NOT_EQUAL_RETURN_FALSE(Desc.PS.BytecodeLength)
		PSO_IF_NOT_EQUAL_RETURN_FALSE(Desc.VS.BytecodeLength)
		PSO_IF_NOT_EQUAL_RETURN_FALSE(Desc.GS.BytecodeLength)
		PSO_IF_NOT_EQUAL_RETURN_FALSE(Desc.DS.BytecodeLength)
		PSO_IF_NOT_EQUAL_RETURN_FALSE(Desc.HS.BytecodeLength)
		PSO_IF_NOT_EQUAL_RETURN_FALSE(Desc.InputLayout.NumElements)
		PSO_IF_NOT_EQUAL_RETURN_FALSE(Desc.NumRenderTargets)
		PSO_IF_NOT_EQUAL_RETURN_FALSE(Desc.DSVFormat)
		PSO_IF_NOT_EQUAL_RETURN_FALSE(Desc.PrimitiveTopologyType)
		PSO_IF_NOT_EQUAL_RETURN_FALSE(Desc.Flags)
		PSO_IF_NOT_EQUAL_RETURN_FALSE(Desc.pRootSignature)
		PSO_IF_NOT_EQUAL_RETURN_FALSE(Desc.SampleMask)
		PSO_IF_NOT_EQUAL_RETURN_FALSE(Desc.IBStripCutValue)
		PSO_IF_NOT_EQUAL_RETURN_FALSE(Desc.NodeMask)
		PSO_IF_NOT_EQUAL_RETURN_FALSE(Desc.StreamOutput.RasterizedStream)
		PSO_IF_NOT_EQUAL_RETURN_FALSE(Desc.StreamOutput.NumEntries)
		PSO_IF_NOT_EQUAL_RETURN_FALSE(Desc.StreamOutput.NumStrides)
		PSO_IF_NOT_EQUAL_RETURN_FALSE(Desc.SampleDesc.Count)
		PSO_IF_NOT_EQUAL_RETURN_FALSE(Desc.SampleDesc.Quality)

		PSO_IF_MEMCMP_FAILS_RETURN_FALSE(Desc.BlendState)
		PSO_IF_MEMCMP_FAILS_RETURN_FALSE(Desc.RasterizerState)
		PSO_IF_MEMCMP_FAILS_RETURN_FALSE(Desc.DepthStencilState)
		for (SIZE_T i = 0; i < lhs.Desc.NumRenderTargets; i++)
		{
			PSO_IF_NOT_EQUAL_RETURN_FALSE(Desc.RTVFormats[i]);
		}

		// Shader byte code is hashed with SHA1 (160 bit) so the chances of collision
		// should be tiny i.e if there were 1 quadrillion shaders the chance of a 
		// collision is ~ 1 in 10^18. so only do a full check on debug builds
		PSO_IF_NOT_EQUAL_RETURN_FALSE(VSHash)
		PSO_IF_NOT_EQUAL_RETURN_FALSE(PSHash)
		PSO_IF_NOT_EQUAL_RETURN_FALSE(GSHash)
		PSO_IF_NOT_EQUAL_RETURN_FALSE(HSHash)
		PSO_IF_NOT_EQUAL_RETURN_FALSE(DSHash)

#if UE_BUILD_DEBUG
		const D3D12_SHADER_BYTECODE* lhByteCode = &lhs.Desc.VS;
		const D3D12_SHADER_BYTECODE* rhByteCode = &rhs.Desc.VS;
		for (SIZE_T i = 0; i < 5; i++)
		{
			if (lhByteCode[i].pShaderBytecode != rhByteCode[i].pShaderBytecode &&
				lhByteCode[i].BytecodeLength)
			{
				if (FMemory::Memcmp(lhByteCode[i].pShaderBytecode, rhByteCode[i].pShaderBytecode, rhByteCode[i].BytecodeLength) != 0)
				{
					UE_LOG(LogD3D12RHI, Error, TEXT("Error! there is a collision with the SHA1. This should never happen but checking for completeness."));
					return false;
				}
			}
		}
#endif

		if (lhs.Desc.StreamOutput.pSODeclaration != rhs.Desc.StreamOutput.pSODeclaration &&
			lhs.Desc.StreamOutput.NumEntries)
		{
			for (SIZE_T i = 0; i < lhs.Desc.StreamOutput.NumEntries; i++)
			{
				PSO_IF_NOT_EQUAL_RETURN_FALSE(Desc.StreamOutput.pSODeclaration[i].Stream)
				PSO_IF_NOT_EQUAL_RETURN_FALSE(Desc.StreamOutput.pSODeclaration[i].SemanticIndex )
				PSO_IF_NOT_EQUAL_RETURN_FALSE(Desc.StreamOutput.pSODeclaration[i].StartComponent )
				PSO_IF_NOT_EQUAL_RETURN_FALSE(Desc.StreamOutput.pSODeclaration[i].ComponentCount )
				PSO_IF_NOT_EQUAL_RETURN_FALSE(Desc.StreamOutput.pSODeclaration[i].OutputSlot )
				PSO_IF_STRING_COMPARE_FAILS_RETURN_FALSE(Desc.StreamOutput.pSODeclaration[i].SemanticName )
			}
		}

		if (lhs.Desc.StreamOutput.pBufferStrides != rhs.Desc.StreamOutput.pBufferStrides &&
			lhs.Desc.StreamOutput.NumStrides)
		{
			for (SIZE_T i = 0; i < lhs.Desc.StreamOutput.NumStrides; i++)
			{
				PSO_IF_NOT_EQUAL_RETURN_FALSE(Desc.StreamOutput.pBufferStrides[i])
			}
		}

		if (lhs.Desc.InputLayout.pInputElementDescs != rhs.Desc.InputLayout.pInputElementDescs &&
			lhs.Desc.InputLayout.NumElements)
		{
			for (SIZE_T i = 0; i < lhs.Desc.InputLayout.NumElements; i++)
			{
				PSO_IF_NOT_EQUAL_RETURN_FALSE(Desc.InputLayout.pInputElementDescs[i].SemanticIndex)
				PSO_IF_NOT_EQUAL_RETURN_FALSE(Desc.InputLayout.pInputElementDescs[i].Format)
				PSO_IF_NOT_EQUAL_RETURN_FALSE(Desc.InputLayout.pInputElementDescs[i].InputSlot)
				PSO_IF_NOT_EQUAL_RETURN_FALSE(Desc.InputLayout.pInputElementDescs[i].AlignedByteOffset)
				PSO_IF_NOT_EQUAL_RETURN_FALSE(Desc.InputLayout.pInputElementDescs[i].InputSlotClass)
				PSO_IF_NOT_EQUAL_RETURN_FALSE(Desc.InputLayout.pInputElementDescs[i].InstanceDataStepRate)
				PSO_IF_STRING_COMPARE_FAILS_RETURN_FALSE(Desc.InputLayout.pInputElementDescs[i].SemanticName)
			}
		}
		return true;
	}
};
template <> struct equality_pipeline_state_desc<FD3D12ComputePipelineStateDesc>
{
	bool operator()(const FD3D12ComputePipelineStateDesc& lhs, const FD3D12ComputePipelineStateDesc& rhs)
	{
		PSO_IF_NOT_EQUAL_RETURN_FALSE(Desc.CS.BytecodeLength)
		PSO_IF_NOT_EQUAL_RETURN_FALSE(Desc.Flags)
		PSO_IF_NOT_EQUAL_RETURN_FALSE(Desc.pRootSignature)
		PSO_IF_NOT_EQUAL_RETURN_FALSE(Desc.NodeMask)
		
		// Shader byte code is hashed with SHA1 (160 bit) so the chances of collision
		// should be tiny i.e if there were 1 quadrillion shaders the chance of a 
		// collision is ~ 1 in 10^18. so only do a full check on debug builds
		PSO_IF_NOT_EQUAL_RETURN_FALSE(CSHash)

#if UE_BUILD_DEBUG
		if (lhs.Desc.CS.pShaderBytecode != rhs.Desc.CS.pShaderBytecode &&
			lhs.Desc.CS.BytecodeLength)
		{
			if (FMemory::Memcmp(lhs.Desc.CS.pShaderBytecode, rhs.Desc.CS.pShaderBytecode, lhs.Desc.CS.BytecodeLength) != 0)
			{
				return false;
			}
		}
#endif

		return true;
	}
};

// Like a TMap<KeyType, ValueType>
// Faster lookup performance, but possibly has false negatives
template<typename KeyType, typename ValueType>
class FD3D12ConservativeMap
{
public:
	FD3D12ConservativeMap(uint32 Size)
	{
		Table.AddUninitialized(Size);

		Reset();
	}

	void Add(const KeyType& Key, const ValueType& Value)
	{
		uint32 Index = GetIndex(Key);

		Entry& Pair = Table[Index];

		Pair.Valid = true;
		Pair.Key = Key;
		Pair.Value = Value;
	}

	ValueType* Find(const KeyType& Key)
	{
		uint32 Index = GetIndex(Key);

		Entry& Pair = Table[Index];

		if (Pair.Valid &&
			(Pair.Key == Key))
		{
			return &Pair.Value;
		}
		else
		{
			return nullptr;
		}
	}

	void Reset()
	{
		for (int32 i = 0; i < Table.Num(); i++)
		{
			Table[i].Valid = false;
		}
	}

private:
	uint32 GetIndex(const KeyType& Key)
	{
		uint32 Hash = GetTypeHash(Key);

		return Hash % static_cast<uint32>(Table.Num());
	}

	struct Entry
	{
		bool Valid;
		KeyType Key;
		ValueType Value;
	};

	TArray<Entry> Table;
};

struct FD3D12SamplerArrayDesc
{
	uint32 Count;
	uint16 SamplerID[16];
	inline bool operator==(const FD3D12SamplerArrayDesc& rhs) const
	{
		check(Count <= _countof(SamplerID));
		check(rhs.Count <= _countof(rhs.SamplerID));

		if (Count != rhs.Count)
		{
			return false;
		}
		else
		{
			// It is safe to compare pointers, because samplers are kept alive for the lifetime of the RHI
			return 0 == FMemory::Memcmp(SamplerID, rhs.SamplerID, sizeof(SamplerID[0]) * Count);
		}
	}
};
uint32 GetTypeHash(const FD3D12SamplerArrayDesc& Key);
typedef FD3D12ConservativeMap<FD3D12SamplerArrayDesc, D3D12_GPU_DESCRIPTOR_HANDLE> FD3D12SamplerMap;

struct FD3D12SRVArrayDesc
{
	uint32 Count;
	uint64 SRVSequenceNumber[MAX_SRVS];

	inline bool operator==(const FD3D12SRVArrayDesc& rhs) const
	{
		check(Count <= _countof(SRVSequenceNumber));
		check(rhs.Count <= _countof(rhs.SRVSequenceNumber));

		if (Count != rhs.Count)
		{
			return false;
		}
		else
		{
			return 0 == FMemory::Memcmp(SRVSequenceNumber, rhs.SRVSequenceNumber, sizeof(SRVSequenceNumber[0]) * Count);
		}
	}
};
uint32 GetTypeHash(const FD3D12SRVArrayDesc& Key);
typedef FD3D12ConservativeMap<FD3D12SRVArrayDesc, D3D12_GPU_DESCRIPTOR_HANDLE> FD3D12SRVMap;


class FD3D12ResourceHelper : public FD3D12DeviceChild
{
public:
	HRESULT CreateCommittedResource(const D3D12_RESOURCE_DESC& Desc, const D3D12_HEAP_PROPERTIES& HeapProps, const D3D12_CLEAR_VALUE* ClearValue, FD3D12Resource** ppOutResource);
	HRESULT CreateCommittedResource(const D3D12_RESOURCE_DESC& Desc, const D3D12_HEAP_PROPERTIES& HeapProps, const D3D12_RESOURCE_STATES& InitialUsage, const D3D12_CLEAR_VALUE* ClearValue, FD3D12Resource** ppOutResource);
	HRESULT CreateDefaultResource(const D3D12_RESOURCE_DESC& Desc, const D3D12_CLEAR_VALUE* ClearValue, FD3D12Resource** ppOutResource);
	HRESULT CreateBuffer(D3D12_HEAP_TYPE heapType, uint64 heapSize, FD3D12Resource** ppOutResource);

	FD3D12ResourceHelper(FD3D12Device* InParent);
};

// Vertex Buffer State
struct FD3D12VertexBufferState
{
	TRefCountPtr<FD3D12ResourceLocation> VertexBufferLocation;
	uint32 Stride;
	uint32 Offset;
};
struct FD3D12ConstantBufferState
{
	ID3D12Resource *Resource;
	uint32 FirstConstant;
	uint32 NumConstants;
	FD3D12UniformBuffer* UniformBuffer;
};

class FD3D12DynamicRHI;

//-----------------------------------------------------------------------------
//	FD3D12DescriptorCache Class Definition
//-----------------------------------------------------------------------------
class FD3D12DescriptorCache : public FD3D12DeviceChild
{
protected:
	FD3D12CommandContext* CmdContext;

public:
	class OnlineHeap
	{
		OnlineHeap(FD3D12DescriptorCache* _Parent) 
		: Parent(_Parent)
		, Desc({})
		, DescriptorSize(0)
		, NextSlotIndex(0)
		, FirstUsedSlot(0)
#if UE_BUILD_DEBUG
		, StartSlotPerFrame(0)
		, MaxSlotsPerFrame(0)
#endif
		{ }

		friend class FD3D12DescriptorCache;
		FD3D12DescriptorCache* Parent;

		void SetParent(FD3D12DescriptorCache* InParent) { Parent = InParent; }
		FD3D12Device* GetParentDevice() { return Parent->GetParentDevice(); }

		// Desc contains the number of slots and allows for easy recreation
		D3D12_DESCRIPTOR_HEAP_DESC Desc;

		// Keeping this ptr around is basically just for lifetime management
		TRefCountPtr<ID3D12DescriptorHeap> Heap;

		// Handles for manipulation of the heap
		uint32 DescriptorSize;
		D3D12_CPU_DESCRIPTOR_HANDLE CPUBase;
		D3D12_GPU_DESCRIPTOR_HANDLE GPUBase;

		// This index indicate where the next set of descriptors should be placed *if* there's room
		uint32 NextSlotIndex;

		// Indicates the last free slot marked by the command list being finished
		uint32 FirstUsedSlot;

#if UE_BUILD_DEBUG
		uint32 StartSlotPerFrame;
		uint32 MaxSlotsPerFrame;
#endif

		FD3D12CommandListHandle CurrentCommandList;

		struct SyncPointEntry
		{
			FD3D12CLSyncPoint SyncPoint;
			uint32 LastSlotInUse;

			SyncPointEntry() : LastSlotInUse(0)
			{}

			SyncPointEntry(const SyncPointEntry& InSyncPoint) : SyncPoint(InSyncPoint.SyncPoint), LastSlotInUse(InSyncPoint.LastSlotInUse)
			{}

			SyncPointEntry& operator = (const SyncPointEntry& InSyncPoint)
			{
				SyncPoint = InSyncPoint.SyncPoint;
				LastSlotInUse = InSyncPoint.LastSlotInUse;

				return *this;
			}
		};
		TQueue<SyncPointEntry> SyncPoints;

		struct PoolEntry
		{
			TRefCountPtr<ID3D12DescriptorHeap> Heap;
			FD3D12CLSyncPoint SyncPoint;

			PoolEntry()
			{}

			PoolEntry(const PoolEntry& InPoolEntry) : Heap(InPoolEntry.Heap), SyncPoint(InPoolEntry.SyncPoint)
			{}

			PoolEntry& operator = (const PoolEntry& InPoolEntry)
			{
				Heap = InPoolEntry.Heap;
				SyncPoint = InPoolEntry.SyncPoint;

				return *this;
			}
		};
		PoolEntry Entry;
		TQueue<PoolEntry> ReclaimPool;

	public:
		// Call this to reserve descriptor heap slots for use by the command list you are currently recording. This will wait if
		// necessary until slots are free (if they are currently in use by another command list.) If the reservation can be
		// fulfilled, the index of the first reserved slot is returned (all reserved slots are consecutive.) If not, it will 
		// throw an exception.
		bool CanReserveSlots(uint32 NumSlots);
		void RollOver();
		uint32 ReserveSlots(uint32 NumSlotsRequested);
		void SetNextSlot(uint32 NextSlot);
		D3D12_CPU_DESCRIPTOR_HANDLE GetCPUSlotHandle(uint32 Slot) const { return{CPUBase.ptr + Slot * DescriptorSize}; }
		D3D12_GPU_DESCRIPTOR_HANDLE GetGPUSlotHandle(uint32 Slot) const { return{GPUBase.ptr + Slot * DescriptorSize}; }

		void NotifyCurrentCommandList(const FD3D12CommandListHandle& CommandListHandle);
	};

	OnlineHeap ViewHeap;
	OnlineHeap SamplerHeap;

	FD3D12DescriptorCache()
		: ViewHeap(this)
		, SamplerHeap(this)
		, CBVAllocator(D3D12_DESCRIPTOR_HEAP_TYPE_CBV_SRV_UAV, 1)
		, ViewHeapSequenceNumber(1) // starts at 1, because 0 means "is not in any heap"
		, SamplerMap(271) // Prime numbers for better hashing
		, SRVMap(271)
		, FD3D12DeviceChild(nullptr)
	{
		CmdContext = nullptr;
	}

	~FD3D12DescriptorCache() {}

	inline ID3D12DescriptorHeap *GetViewDescriptorHeap()
	{
		return ViewHeap.Heap;
	}

	inline ID3D12DescriptorHeap *GetSamplerDescriptorHeap()
	{
		return SamplerHeap.Heap;
	}

	// Notify the descriptor cache of the current fence value every time you start recording a command list; this allows
	// us to avoid querying DX12 for that value thousands of times per frame, which can be costly.
	void NotifyCurrentCommandList(const FD3D12CommandListHandle& CommandListHandle);

	// ------------------------------------------------------
	// end Descriptor Slot Reservation stuff

	// null views
	FDescriptorHeapManager CBVAllocator;	// CBV allocator of null CBV
	CD3DX12_CPU_DESCRIPTOR_HANDLE pNullCBV;
	TRefCountPtr<FD3D12ShaderResourceView> pNullSRV;
	TRefCountPtr<FD3D12UnorderedAccessView> pNullUAV;
	TRefCountPtr<FD3D12RenderTargetView> pNullRTV;
	TRefCountPtr<FD3D12SamplerState> pDefaultSampler;

	void SetIndexBuffer(FD3D12ResourceLocation* IndexBufferLocation, DXGI_FORMAT Format, uint32 Offset);
	void SetVertexBuffers(FD3D12VertexBufferState* VertexBuffers, uint32 Count);
	void SetUAVs(EShaderFrequency ShaderStage, uint32 UAVStartSlot, TRefCountPtr<FD3D12UnorderedAccessView>* UnorderedAccessViewArray, uint32 Count, uint32 &HeapSlot);
	void SetRenderTargets(FD3D12RenderTargetView **RenderTargetViewArray, uint32 Count, FD3D12DepthStencilView* DepthStencilTarget, bool bDepthIsBoundAsSRV);
	void SetSamplers(EShaderFrequency ShaderStage, FD3D12SamplerState** Samplers, uint32 Count, uint32 &HeapSlot);
	void SetSRVs(EShaderFrequency ShaderStage, TRefCountPtr<FD3D12ShaderResourceView> * SRVs, uint32 Count, bool* CurrentShaderResourceViewsIntersectWithDepthRT, uint32 &HeapSlot);
	void SetConstantBuffers(EShaderFrequency ShaderStage, uint32 Count, uint32 &HeapSlot);
	void SetStreamOutTargets(FD3D12Resource **Buffers, uint32 Count, const uint32* Offsets);

	void SetConstantBuffer(EShaderFrequency ShaderStage, uint32 SlotIndex, FD3D12UniformBuffer* UniformBuffer);
	void SetConstantBuffer(EShaderFrequency ShaderStage, uint32 SlotIndex, ID3D12Resource* Resource, uint32 OffsetInBytes, uint32 SizeInBytes);
	void ClearConstantBuffer(EShaderFrequency ShaderStage, uint32 SlotIndex);

	void HeapRolledOver(D3D12_DESCRIPTOR_HEAP_TYPE Type);
	void HeapLoopedAround(D3D12_DESCRIPTOR_HEAP_TYPE Type);
	void Init(FD3D12Device* InParent, FD3D12CommandContext* InCmdContext, uint32 InNumViewDescriptors, uint32 InNumSamplerDescriptors);
	void Clear();
	void EndFrame();

	struct
	{
		TRefCountPtr<ID3D12DescriptorHeap>  Heap;

		TArray<uint64>				CurrentSRVSequenceNumber;
		CD3DX12_CPU_DESCRIPTOR_HANDLE SRVBaseHandle;

		TArray<uint64>				CurrentUniformBufferSequenceNumber;
		CD3DX12_CPU_DESCRIPTOR_HANDLE CBVBaseHandle;
	} OfflineHeap[SF_NumFrequencies];

private:
	FD3D12SamplerMap SamplerMap;
	FD3D12SRVMap SRVMap;
	uint64 ViewHeapSequenceNumber;
};

class FDiskCacheInterface
{
	// Increment this if changes are made to the
	// disk caches so stale caches get updated correctly
	static const uint32 mCurrentHeaderVersion = 3;
	struct FDiskCacheHeader
	{
		uint32 mHeaderVersion;
		uint32 mNumPsos;
		bool   mUsesAPILibraries;
	};

private:
	FString mFileName;
	byte*   mFileStart;
	HANDLE  hFile;
	HANDLE  hMemoryMap;
	HANDLE  hMapAddress;
	SIZE_T  mCurrentFileMapSize;
	SIZE_T  mCurrentOffset;
	bool    mCacheExists;
	bool    mInErrorState;
	FDiskCacheHeader mHeader;

	// There is the potential for the file mapping to grow
	// in that case all of the pointers will be invalid. Back
	// some of the pointers we might read again (i.e. shade byte
	// code for PSO mapping) in persitent system memory.
	TArray<void*> mBackedMemory;

	static const SIZE_T mFileGrowSize = (1024 * 1024); // 1 megabyte;

	void GrowMapping(SIZE_T size, bool firstrun);

public:
	bool AppendData(void* pData, size_t size);
	bool SetPointerAndAdvanceFilePosition(void** pDest, size_t size, bool backWithSystemMemory = false);
	void Reset();
	void Init(FString &filename);
	void Close(uint32 numberOfPSOs);
	void Flush(uint32 numberOfPSOs);
	void ClearDiskCache();
	uint32 GetNumPSOs() const
	{
		return mHeader.mNumPsos;
	}
	bool IsInErrorState() const;

	~FDiskCacheInterface()
	{
		for (void* memory : mBackedMemory)
		{
			if (memory)
			{
				FMemory::Free(memory);
			}
		}
	}
};

static bool GCPUSupportsSSE4;

class FD3D12PipelineStateCache : public FD3D12DeviceChild
{
private:
	enum PSO_CACHE_TYPE {
		PSO_CACHE_GRAPHICS,
		PSO_CACHE_COMPUTE,
		NUM_PSO_CACHE_TYPES
	};

	template <typename TDesc, typename TValue>
	struct TStateCacheKeyFuncs : BaseKeyFuncs<TPair<TDesc, TValue>, TDesc, false>
	{
		typedef typename TTypeTraits<TDesc>::ConstPointerType KeyInitType;
		typedef const typename TPairInitializer<typename TTypeTraits<TDesc>::ConstInitType, typename TTypeTraits<TValue>::ConstInitType>& ElementInitType;

		static FORCEINLINE KeyInitType GetSetKey(ElementInitType Element)
		{
			return Element.Key;
		}
		static FORCEINLINE bool Matches(KeyInitType A, KeyInitType B)
		{
			equality_pipeline_state_desc<TDesc> equal;
			return equal(A, B);
		}
		static FORCEINLINE uint32 GetKeyHash(KeyInitType Key)
		{
			return Key.CombinedHash;
		}
	};

	template <typename TDesc, typename TValue = TRefCountPtr<ID3D12PipelineState>>
	using TPipelineCache = TMap<TDesc, TValue, FDefaultSetAllocator, TStateCacheKeyFuncs<TDesc, TValue>>;

	TPipelineCache<FD3D12HighLevelGraphicsPipelineStateDesc, TPair<ID3D12PipelineState*, uint64>> HighLevelGraphicsPipelineStateCache;
	TPipelineCache<FD3D12LowLevelGraphicsPipelineStateDesc> LowLevelGraphicsPipelineStateCache;
	TPipelineCache<FD3D12ComputePipelineStateDesc> ComputePipelineStateCache;

	FCriticalSection CS;
	FDiskCacheInterface DiskCaches[NUM_PSO_CACHE_TYPES];

	ID3D12PipelineState* Add(FD3D12LowLevelGraphicsPipelineStateDesc &graphicsPSODesc, bool insertIntoDiskCache = false);
	ID3D12PipelineState* Add(FD3D12ComputePipelineStateDesc &computePSODesc, bool insertIntoDiskCache = false);

	ID3D12PipelineState* FindGraphicsLowLevel(FD3D12LowLevelGraphicsPipelineStateDesc &graphicsPSODesc, bool insertIntoDiskCache = false);

#if UE_BUILD_DEBUG
	uint64 GraphicsCacheRequestCount = 0;
	uint64 HighLevelCacheFulfillCount = 0;
	uint64 HighLevelCacheStaleCount = 0;
	uint64 HighLevelCacheMissCount = 0;
#endif

public:
	void RebuildFromDiskCache();

	ID3D12PipelineState* FindGraphics(FD3D12HighLevelGraphicsPipelineStateDesc &graphicsPSODesc, bool insertIntoDiskCache = false);
	ID3D12PipelineState* FindCompute(FD3D12ComputePipelineStateDesc &computePSODesc, bool insertIntoDiskCache = false);

	void Close();

	void Init(FString &GraphicsCacheFilename, FString &ComputeCacheFilename);

	static SIZE_T HashPSODesc(const FD3D12HighLevelGraphicsPipelineStateDesc &psoDesc);
	static SIZE_T HashPSODesc(const FD3D12LowLevelGraphicsPipelineStateDesc &psoDesc);
	static SIZE_T HashPSODesc(const FD3D12ComputePipelineStateDesc &psoDesc);

	static inline SIZE_T HashData(void* data, SIZE_T numBytes);

	FD3D12PipelineStateCache(FD3D12Device* InParent);
	~FD3D12PipelineStateCache();

<<<<<<< HEAD
=======
	FD3D12PipelineStateCache& operator=(const FD3D12PipelineStateCache&);

>>>>>>> c7f4204d
	static const bool bUseAPILibaries = false;
};

class FD3D12BitArray
{
public:

	FD3D12BitArray() : Array(0) {}
	FD3D12BitArray(uint32 InArray) : Array(InArray) {}

	void Clear()
	{
		Array = 0;
	}

	void SetIndex(uint32 Index)
	{
		Array |= (1 << Index);
	}

	void ClearIndex(uint32 Index)
	{
		Array &= ~(1 << Index);
	}

	void Set(uint32 Bits)
	{
		for (uint32 i = 0; i < Bits; ++i)
		{
			SetIndex(i);
		}
	}

	bool AnySet() const
	{
		return (Array != 0);
	}

	uint32 LastSet() const
	{
		return 32 - FMath::CountLeadingZeros(Array);
	}

	uint32 GetValue() const
	{
		return Array;
	}

private:

	uint32 Array;
};

class FD3D12StateArray
{
public:

	void SetIndex(uint32 Index)
	{
		SetIndices.SetIndex(Index);
		ChangedIndices.SetIndex(Index);
	}

	void ClearIndex(uint32 Index)
	{
		SetIndices.ClearIndex(Index);
		ChangedIndices.SetIndex(Index);
	}

	uint32 LastSet() const
	{
		FD3D12BitArray Merged(SetIndices.GetValue() | ChangedIndices.GetValue());

		return Merged.LastSet();
	}

	void Clear()
	{
		SetIndices.Clear();
		ChangedIndices.Clear();
	}

	void ClearChanges()
	{
		ChangedIndices.Clear();
	}

private:

	FD3D12BitArray SetIndices;
	FD3D12BitArray ChangedIndices;
};

//-----------------------------------------------------------------------------
//	FD3D12StateCache Class Definition
//-----------------------------------------------------------------------------
class FD3D12StateCacheBase : public FD3D12DeviceChild
{
	friend class FD3D12DynamicRHI;

public:
	enum ESRV_Type
	{
		SRV_Unknown,
		SRV_Dynamic,
		SRV_Static,
	};
protected:
	FD3D12CommandContext* CmdContext;

	bool bNeedSetVB;
	bool bNeedSetIB;
	bool bNeedSetUAVs;
	bool bNeedSetRTs;
	bool bNeedSetSOs;
	bool bNeedSetSamplersPerShaderStage[SF_NumFrequencies];
	bool bNeedSetSamplers;
	bool bNeedSetSRVsPerShaderStage[SF_NumFrequencies];
	bool bSRVSCleared;
	bool bNeedSetSRVs;
	bool bNeedSetConstantBuffersPerShaderStage[SF_NumFrequencies];
	bool bNeedSetConstantBuffers;
	bool bNeedSetViewports;
	bool bNeedSetScissorRects;
	bool bNeedSetPrimitiveTopology;
	bool bNeedSetBlendFactor;
	bool bNeedSetStencilRef;
	bool bAutoFlushComputeShaderCache;
	D3D12_RESOURCE_BINDING_TIER ResourceBindingTier;

	struct
	{
		struct
		{
			// Cache
			ID3D12PipelineState* CurrentPipelineStateObject;
			bool bNeedRebuildPSO;

			// Note: Current root signature is part of the bound shader state
			bool bNeedSetRootSignature;

			// Full high level PSO desc
			FD3D12HighLevelGraphicsPipelineStateDesc HighLevelDesc;

			// Depth Stencil State Cache
			uint32 CurrentReferenceStencil;

			// Blend State Cache
			float CurrentBlendFactor[4];

			// Viewport
			uint32	CurrentNumberOfViewports;
			D3D12_VIEWPORT CurrentViewport[D3D12_VIEWPORT_AND_SCISSORRECT_OBJECT_COUNT_PER_PIPELINE];

			// Vertex Buffer State
			FD3D12VertexBufferState CurrentVertexBuffers[D3D12_IA_VERTEX_INPUT_RESOURCE_SLOT_COUNT];
			int32 MaxBoundVertexBufferIndex;

			// SO
			uint32			CurrentNumberOfStreamOutTargets;
			FD3D12Resource* CurrentStreamOutTargets[D3D12_SO_STREAM_COUNT];
			uint32			CurrentSOOffsets[D3D12_SO_STREAM_COUNT];

			// Index Buffer State
			TRefCountPtr<FD3D12ResourceLocation> CurrentIndexBufferLocation;
			DXGI_FORMAT CurrentIndexFormat;
			uint32 CurrentIndexOffset;

			// Primitive Topology State
			D3D_PRIMITIVE_TOPOLOGY CurrentPrimitiveTopology;

			// Input Layout State
			D3D12_RECT CurrentScissorRects[D3D12_VIEWPORT_AND_SCISSORRECT_OBJECT_COUNT_PER_PIPELINE];
			D3D12_RECT CurrentViewportScissorRects[D3D12_VIEWPORT_AND_SCISSORRECT_OBJECT_COUNT_PER_PIPELINE];
			uint32 CurrentNumberOfScissorRects;

			FD3D12RenderTargetView* RenderTargetArray[D3D12_SIMULTANEOUS_RENDER_TARGET_COUNT];

			FD3D12DepthStencilView* CurrentDepthStencilTarget;
		} Graphics;

		struct
		{
			// Cache
			ID3D12PipelineState* CurrentPipelineStateObject;
			bool bNeedRebuildPSO;

			// Note: Current root signature is part of the bound compute shader
			bool bNeedSetRootSignature;

			// Compute
			FD3D12ComputeShader* CurrentComputeShader;
		} Compute;

		struct
		{
			// UAVs
			TRefCountPtr<FD3D12UnorderedAccessView> UnorderedAccessViewArray[D3D12_PS_CS_UAV_REGISTER_COUNT];
			EShaderFrequency CurrentUAVStage;
			uint32	CurrentUAVStartSlot;
			uint32	CurrentNumberOfSimultaneousUAVs;

			// Shader Resource Views Cache
			TRefCountPtr<FD3D12ShaderResourceView> CurrentShaderResourceViews[SF_NumFrequencies][D3D12_COMMONSHADER_INPUT_RESOURCE_SLOT_COUNT];
			bool CurrentShaderResourceViewsIntersectWithDepthRT[SF_NumFrequencies][MAX_SRVS];
			uint32 ShaderResourceViewsIntersectWithDepthCount;
			int32 MaxBoundShaderResourcesIndex[SF_NumFrequencies];

			// Sampler State
			FD3D12SamplerState* CurrentSamplerStates[SF_NumFrequencies][D3D12_COMMONSHADER_SAMPLER_SLOT_COUNT];

			// PSO
			ID3D12PipelineState* CurrentPipelineStateObject;
			bool bNeedSetPSO;

			uint32 CurrentShaderSamplerCounts[SF_NumFrequencies];
			uint32 CurrentShaderSRVCounts[SF_NumFrequencies];
			uint32 CurrentShaderCBCounts[SF_NumFrequencies];
			uint32 CurrentShaderUAVCounts[SF_NumFrequencies];
		} Common;
	} PipelineState;

	FD3D12DescriptorCache DescriptorCache;
	bool bAlwaysSetIndexBuffers;

	void InternalSetIndexBuffer(FD3D12ResourceLocation *IndexBufferLocation, DXGI_FORMAT Format, uint32 Offset);

	typedef void(*TSetSRVAlternate)(FD3D12StateCacheBase* StateCache, FD3D12ShaderResourceView* SRV, uint32 ResourceIndex, ESRV_Type SrvType);
	template <EShaderFrequency ShaderFrequency>
	void InternalSetShaderResourceView(FD3D12ShaderResourceView*& SRV, uint32 ResourceIndex, ESRV_Type SrvType, TSetSRVAlternate AlternatePathFunction)
	{
		check(ResourceIndex < ARRAYSIZE(PipelineState.Common.CurrentShaderResourceViews[ShaderFrequency]));
		auto& CurrentShaderResourceViews = PipelineState.Common.CurrentShaderResourceViews[ShaderFrequency];
		if ((CurrentShaderResourceViews[ResourceIndex] != SRV) || GD3D12SkipStateCaching)
		{
			// Keep track of the highest bound resource
			int32& MaxResourceIndex = PipelineState.Common.MaxBoundShaderResourcesIndex[ShaderFrequency];
			if (SRV != nullptr)
			{
				// Mark the SRVs as not cleared
				bSRVSCleared = false;

				check(ResourceIndex < MAX_SRVS);
				// Update the max resource index to the highest bound resource index.
				MaxResourceIndex = FMath::Max(MaxResourceIndex, static_cast<int32>(ResourceIndex));
			}
			else
			{
				// If this was the highest bound resource...
				if (MaxResourceIndex == ResourceIndex)
				{
					// Adjust the max resource index downwards until we
					// hit the next non-null slot, or we've run out of slots.
					do
					{
						MaxResourceIndex--;
					} while (MaxResourceIndex >= 0 && CurrentShaderResourceViews[MaxResourceIndex] == nullptr);
				}
			}

			CurrentShaderResourceViews[ResourceIndex] = SRV;
			bNeedSetSRVsPerShaderStage[ShaderFrequency] = true;
			bNeedSetSRVs = true;

			if (FD3D12DynamicRHI::ResourceViewsIntersect(PipelineState.Graphics.CurrentDepthStencilTarget, SRV))
			{
				const D3D12_DEPTH_STENCIL_VIEW_DESC &dsvDesc = PipelineState.Graphics.CurrentDepthStencilTarget->GetDesc();
				const bool bReadOnlyDepth = (dsvDesc.Flags & D3D12_DSV_FLAG_READ_ONLY_DEPTH) != 0;
				if (bReadOnlyDepth)
				{
					// If the DSV has the read only depth then we can leave the depth stencil bound. This should be safe,
					// as only the stencil bits should have artifacts and the shader reading the DS shouldn't care about it.
					if (!PipelineState.Common.CurrentShaderResourceViewsIntersectWithDepthRT[ShaderFrequency][ResourceIndex])
					{
						PipelineState.Common.CurrentShaderResourceViewsIntersectWithDepthRT[ShaderFrequency][ResourceIndex] = true;
						PipelineState.Common.ShaderResourceViewsIntersectWithDepthCount++;
					}
				}
				else
				{
					// Unbind the DSV because it's being used for depth write
					check(!bReadOnlyDepth);
					PipelineState.Graphics.CurrentDepthStencilTarget = nullptr;
					if (PipelineState.Common.CurrentShaderResourceViewsIntersectWithDepthRT[ShaderFrequency][ResourceIndex])
					{
						PipelineState.Common.CurrentShaderResourceViewsIntersectWithDepthRT[ShaderFrequency][ResourceIndex] = false;
						PipelineState.Common.ShaderResourceViewsIntersectWithDepthCount--;
					}
				}
			}
			else
			{
				if (PipelineState.Common.CurrentShaderResourceViewsIntersectWithDepthRT[ShaderFrequency][ResourceIndex])
				{
					PipelineState.Common.CurrentShaderResourceViewsIntersectWithDepthRT[ShaderFrequency][ResourceIndex] = false;
					PipelineState.Common.ShaderResourceViewsIntersectWithDepthCount--;
				}
			}

			if (AlternatePathFunction != nullptr)
			{
				(*AlternatePathFunction)(this, SRV, ResourceIndex, SrvType);
			}
		}
	}

	typedef void(*TSetStreamSourceAlternate)(FD3D12StateCacheBase* StateCache, FD3D12Resource* VertexBuffer, uint32 StreamIndex, uint32 Stride, uint32 Offset);
	void InternalSetStreamSource(FD3D12ResourceLocation* VertexBufferLocation, uint32 StreamIndex, uint32 Stride, uint32 Offset, TSetStreamSourceAlternate AlternatePathFunction);

	typedef void(*TSetSamplerStateAlternate)(FD3D12StateCacheBase* StateCache, FD3D12SamplerState* SamplerState, uint32 SamplerIndex);
	template <EShaderFrequency ShaderFrequency>
	D3D12_STATE_CACHE_INLINE void InternalSetSamplerState(FD3D12SamplerState* SamplerState, uint32 SamplerIndex, TSetSamplerStateAlternate AlternatePathFunction)
	{
		check(SamplerIndex < ARRAYSIZE(PipelineState.Common.CurrentSamplerStates[ShaderFrequency]));;
		if ((PipelineState.Common.CurrentSamplerStates[ShaderFrequency][SamplerIndex] != SamplerState) || GD3D12SkipStateCaching)
		{
			PipelineState.Common.CurrentSamplerStates[ShaderFrequency][SamplerIndex] = SamplerState;
			bNeedSetSamplersPerShaderStage[ShaderFrequency] = true;
			bNeedSetSamplers = true;
			if (AlternatePathFunction != nullptr)
			{
				(*AlternatePathFunction)(this, SamplerState, SamplerIndex);
			}
		}
	}

	// Shorthand for typing/reading convenience
	D3D12_STATE_CACHE_INLINE FD3D12BoundShaderState* BSS()
	{
		return PipelineState.Graphics.HighLevelDesc.BoundShaderState;
	}

	template <typename TShader> struct StateCacheShaderTraits;
#define DECLARE_SHADER_TRAITS(Name) \
	template <> struct StateCacheShaderTraits<FD3D12##Name##Shader> \
	{ \
		static const EShaderFrequency Frequency = SF_##Name; \
		static FD3D12##Name##Shader* GetShader(FD3D12BoundShaderState* BSS) { return BSS ? BSS->Get##Name##Shader() : nullptr; } \
	}
	DECLARE_SHADER_TRAITS(Vertex);
	DECLARE_SHADER_TRAITS(Pixel);
	DECLARE_SHADER_TRAITS(Domain);
	DECLARE_SHADER_TRAITS(Hull);
	DECLARE_SHADER_TRAITS(Geometry);
#undef DECLARE_SHADER_TRAITS

	template <typename TShader> D3D12_STATE_CACHE_INLINE void SetShader(TShader* Shader)
	{
		typedef StateCacheShaderTraits<TShader> Traits;
		TShader* OldShader = Traits::GetShader(BSS());
		if (OldShader != Shader)
		{
<<<<<<< HEAD
			PipelineState.Common.CurrentShaderSamplerCounts[Traits::Frequency] = (Shader) ? Shader->SamplerCount : 0;
			PipelineState.Common.CurrentShaderSRVCounts[Traits::Frequency]     = (Shader) ? Shader->SRVCount     : 0;
			PipelineState.Common.CurrentShaderCBCounts[Traits::Frequency]      = (Shader) ? Shader->CBCount      : 0;
			PipelineState.Common.CurrentShaderUAVCounts[Traits::Frequency]     = (Shader) ? Shader->UAVCount     : 0;
=======
			PipelineState.Common.CurrentShaderSamplerCounts[Traits::Frequency] = (Shader) ? Shader->ResourceCounts.NumSamplers : 0;
			PipelineState.Common.CurrentShaderSRVCounts[Traits::Frequency]     = (Shader) ? Shader->ResourceCounts.NumSRVs     : 0;
			PipelineState.Common.CurrentShaderCBCounts[Traits::Frequency]      = (Shader) ? Shader->ResourceCounts.NumCBs      : 0;
			PipelineState.Common.CurrentShaderUAVCounts[Traits::Frequency]     = (Shader) ? Shader->ResourceCounts.NumUAVs     : 0;
>>>>>>> c7f4204d
		}
	}

	template <typename TShader> D3D12_STATE_CACHE_INLINE void GetShader(TShader** Shader)
	{
		*Shader = StateCacheShaderTraits<TShader>::GetShader(BSS());
	}

public:

	void InheritState(const FD3D12StateCacheBase& AncestralCache)
	{
		FMemory::Memcpy(&PipelineState, &AncestralCache.PipelineState, sizeof(PipelineState));
		RestoreState();
	}

	FD3D12DescriptorCache* GetDescriptorCache()
	{
		return &DescriptorCache;
	}

	ID3D12PipelineState* GetPipelineStateObject()
	{
		return PipelineState.Common.CurrentPipelineStateObject;
	}

	FD3D12RootSignature* GetGraphicsRootSignature()
	{
		return PipelineState.Graphics.HighLevelDesc.BoundShaderState ?
			PipelineState.Graphics.HighLevelDesc.BoundShaderState->pRootSignature : nullptr;
	}

	FD3D12RootSignature* GetComputeRootSignature()
	{
		return PipelineState.Compute.CurrentComputeShader ?
			PipelineState.Compute.CurrentComputeShader->pRootSignature : nullptr;
	}

	void ClearSamplers();
	void ClearSRVs();

	template <EShaderFrequency ShaderFrequency>
	void ClearShaderResourceViews(FD3D12ResourceLocation*& ResourceLocation)
	{
		int32& MaxResourceIndex = PipelineState.Common.MaxBoundShaderResourcesIndex[ShaderFrequency];
		auto& CurrentShaderResourceViews = PipelineState.Common.CurrentShaderResourceViews[ShaderFrequency];

		const int32 OriginalMaxResourceIndex = MaxResourceIndex;
		for (int32 i = 0; i <= OriginalMaxResourceIndex; ++i)
		{
			if (CurrentShaderResourceViews[i].GetReference() && CurrentShaderResourceViews[i]->GetResourceLocation() == ResourceLocation)
			{
				SetShaderResourceView<ShaderFrequency>(nullptr, i);
			}
		}

		// Restore the max index to make sure we set null descriptors in the slots of any SRVs we unbind due to them overlapping with other
		// resources like RTVs and DSVs.
		MaxResourceIndex = OriginalMaxResourceIndex;
	}

	void FD3D12StateCacheBase::FlushComputeShaderCache(bool bForce = false);

	template <EShaderFrequency ShaderFrequency>
	D3D12_STATE_CACHE_INLINE void SetShaderResourceView(FD3D12ShaderResourceView* SRV, uint32 ResourceIndex, ESRV_Type SrvType = SRV_Unknown)
	{
		InternalSetShaderResourceView<ShaderFrequency>(SRV, ResourceIndex, SrvType, nullptr);
	}

	template <EShaderFrequency ShaderFrequency>
	D3D12_STATE_CACHE_INLINE void GetShaderResourceViews(uint32 StartResourceIndex, uint32& NumResources, FD3D12ShaderResourceView** SRV)
	{
		{
			uint32 NumLoops = D3D12_COMMONSHADER_INPUT_RESOURCE_SLOT_COUNT - StartResourceIndex;
			NumResources = 0;
			for (uint32 ResourceLoop = 0; ResourceLoop < NumLoops; ResourceLoop++)
			{
				SRV[ResourceLoop] = PipelineState.Common.CurrentShaderResourceViews[ShaderFrequency][ResourceLoop + StartResourceIndex];
				if (SRV[ResourceLoop])
				{
					SRV[ResourceLoop]->AddRef();
					NumResources = ResourceLoop;
				}
			}
		}
	}

	void UpdateViewportScissorRects();
	void SetScissorRects(uint32 Count, D3D12_RECT* ScissorRects);
	void SetScissorRect(D3D12_RECT ScissorRect);

	D3D12_STATE_CACHE_INLINE void GetScissorRect(D3D12_RECT *ScissorRect) const
	{
		check(ScissorRect);
		FMemory::Memcpy(ScissorRect, &PipelineState.Graphics.CurrentScissorRects, sizeof(D3D12_RECT));
	}


	void SetViewport(D3D12_VIEWPORT Viewport);
	void SetViewports(uint32 Count, D3D12_VIEWPORT* Viewports);

	D3D12_STATE_CACHE_INLINE void GetViewport(D3D12_VIEWPORT *Viewport) const
	{
		check(Viewport);
		FMemory::Memcpy(Viewport, &PipelineState.Graphics.CurrentViewport, sizeof(D3D12_VIEWPORT));
	}

	D3D12_STATE_CACHE_INLINE void GetViewports(uint32* Count, D3D12_VIEWPORT *Viewports) const
	{
		check(*Count);
		if (Viewports) //NULL is legal if you just want count
		{
			//as per d3d spec
			int32 StorageSizeCount = (int32)(*Count);
			int32 CopyCount = FMath::Min(FMath::Min(StorageSizeCount, (int32)PipelineState.Graphics.CurrentNumberOfViewports), D3D12_VIEWPORT_AND_SCISSORRECT_OBJECT_COUNT_PER_PIPELINE);
			if (CopyCount > 0)
			{
				FMemory::Memcpy(Viewports, &PipelineState.Graphics.CurrentViewport[0], sizeof(D3D12_VIEWPORT) * CopyCount);
			}
			//remaining viewports in supplied array must be set to zero
			if (StorageSizeCount > CopyCount)
			{
				FMemory::Memset(&Viewports[CopyCount], 0, sizeof(D3D12_VIEWPORT) * (StorageSizeCount - CopyCount));
			}
		}
		*Count = PipelineState.Graphics.CurrentNumberOfViewports;
	}

	template <EShaderFrequency ShaderFrequency>
	D3D12_STATE_CACHE_INLINE void SetSamplerState(FD3D12SamplerState* SamplerState, uint32 SamplerIndex)
	{
		InternalSetSamplerState<ShaderFrequency>(SamplerState, SamplerIndex, nullptr);
	}

	template <EShaderFrequency ShaderFrequency>
	D3D12_STATE_CACHE_INLINE void GetSamplerState(uint32 StartSamplerIndex, uint32 NumSamplerIndexes, FD3D12SamplerState** SamplerStates) const
	{
		check(StartSamplerIndex + NumSamplerIndexes <= D3D12_COMMONSHADER_INPUT_RESOURCE_SLOT_COUNT);
		for (uint32 StateLoop = 0; StateLoop < NumSamplerIndexes; StateLoop++)
		{
			SamplerStates[StateLoop] = CurrentShaderResourceViews[ShaderFrequency][StateLoop + StartSamplerIndex];
			if (SamplerStates[StateLoop])
			{
				SamplerStates[StateLoop]->AddRef();
			}
		}
	}

	template <EShaderFrequency ShaderFrequency>
	void D3D12_STATE_CACHE_INLINE SetConstantBuffer(uint32 SlotIndex, FD3D12ResourceLocation* ResourceLocation, FD3D12UniformBuffer* UniformBuffer)
	{
		// Update the high water mark
		check(SlotIndex < MAX_CBS);

		if (UniformBuffer && (UniformBuffer->OfflineDescriptorHandle.ptr != 0))
		{
			check(!ResourceLocation);
			DescriptorCache.SetConstantBuffer(ShaderFrequency, SlotIndex, UniformBuffer);
		}
		else if (ResourceLocation)
		{
			check(!UniformBuffer);
			const uint32 AlignedSize = Align(ResourceLocation->GetEffectiveBufferSize(), D3D12_CONSTANT_BUFFER_DATA_PLACEMENT_ALIGNMENT);
			DescriptorCache.SetConstantBuffer(ShaderFrequency, SlotIndex, ResourceLocation->GetResource()->GetResource(), ResourceLocation->GetOffset(), AlignedSize);
		}
		else
		{
			DescriptorCache.ClearConstantBuffer(ShaderFrequency, SlotIndex);
		}

		bNeedSetConstantBuffersPerShaderStage[ShaderFrequency] = true;
		bNeedSetConstantBuffers = true;
	}

	D3D12_STATE_CACHE_INLINE void SetRasterizerState(D3D12_RASTERIZER_DESC* State)
	{
		if (PipelineState.Graphics.HighLevelDesc.RasterizerState != State || GD3D12SkipStateCaching)
		{
			PipelineState.Graphics.HighLevelDesc.RasterizerState = State;
			PipelineState.Graphics.bNeedRebuildPSO = true;
		}
	}

	D3D12_STATE_CACHE_INLINE void GetRasterizerState(D3D12_RASTERIZER_DESC** RasterizerState) const
	{
		*RasterizerState = PipelineState.Graphics.HighLevelDesc.RasterizerState;
	}

	void SetBlendState(D3D12_BLEND_DESC* State, const float BlendFactor[4], uint32 SampleMask);

	D3D12_STATE_CACHE_INLINE void GetBlendState(D3D12_BLEND_DESC** BlendState, float BlendFactor[4], uint32* SampleMask) const
	{
		*BlendState = PipelineState.Graphics.HighLevelDesc.BlendState;
		*SampleMask = PipelineState.Graphics.HighLevelDesc.SampleMask;
		FMemory::Memcpy(BlendFactor, PipelineState.Graphics.CurrentBlendFactor, sizeof(PipelineState.Graphics.CurrentBlendFactor));
	}

	void SetDepthStencilState(D3D12_DEPTH_STENCIL_DESC* State, uint32 RefStencil);

	D3D12_STATE_CACHE_INLINE void GetDepthStencilState(D3D12_DEPTH_STENCIL_DESC** DepthStencilState, uint32* StencilRef) const
	{
		*DepthStencilState = PipelineState.Graphics.HighLevelDesc.DepthStencilState;
		*StencilRef = PipelineState.Graphics.CurrentReferenceStencil;
	}

	D3D12_STATE_CACHE_INLINE void GetVertexShader(FD3D12VertexShader** Shader)
	{
		GetShader(Shader);
	}

	D3D12_STATE_CACHE_INLINE void GetHullShader(FD3D12HullShader** Shader)
	{
		GetShader(Shader);
	}

	D3D12_STATE_CACHE_INLINE void GetDomainShader(FD3D12DomainShader** Shader)
	{
		GetShader(Shader);
	}

	D3D12_STATE_CACHE_INLINE void GetGeometryShader(FD3D12GeometryShader** Shader)
	{
		GetShader(Shader);
	}

	D3D12_STATE_CACHE_INLINE void GetPixelShader(FD3D12PixelShader** Shader)
	{
		GetShader(Shader);
	}

	D3D12_STATE_CACHE_INLINE void SetBoundShaderState(FD3D12BoundShaderState* BoundShaderState)
	{
		if (BoundShaderState)
		{
			SetShader(BoundShaderState->GetVertexShader());
			SetShader(BoundShaderState->GetPixelShader());
			SetShader(BoundShaderState->GetDomainShader());
			SetShader(BoundShaderState->GetHullShader());
			SetShader(BoundShaderState->GetGeometryShader());
		}
		else
		{
			SetShader<FD3D12VertexShader>(nullptr);
			SetShader<FD3D12PixelShader>(nullptr);
			SetShader<FD3D12HullShader>(nullptr);
			SetShader<FD3D12DomainShader>(nullptr);
			SetShader<FD3D12GeometryShader>(nullptr);
		}

		FD3D12BoundShaderState*& CurrentBSS = PipelineState.Graphics.HighLevelDesc.BoundShaderState;
		if (CurrentBSS != BoundShaderState)
		{
			const FD3D12RootSignature* const pCurrentRootSignature = CurrentBSS ? CurrentBSS->pRootSignature : nullptr;
			const FD3D12RootSignature* const pNewRootSignature = BoundShaderState ? BoundShaderState->pRootSignature : nullptr;
			if (pCurrentRootSignature != pNewRootSignature)
			{
				PipelineState.Graphics.bNeedSetRootSignature = true;
			}

			CurrentBSS = BoundShaderState;
			PipelineState.Graphics.bNeedRebuildPSO = true;
		}
	}

	D3D12_STATE_CACHE_INLINE void GetBoundShaderState(FD3D12BoundShaderState** BoundShaderState) const
	{
		*BoundShaderState = PipelineState.Graphics.HighLevelDesc.BoundShaderState;
	}

	D3D12_STATE_CACHE_INLINE void SetComputeShader(FD3D12ComputeShader* Shader)
	{
		if (PipelineState.Compute.CurrentComputeShader != Shader)
		{
			// See if we need to change the root signature
			const FD3D12RootSignature* const pCurrentRootSignature = PipelineState.Compute.CurrentComputeShader ? PipelineState.Compute.CurrentComputeShader->pRootSignature : nullptr;
			const FD3D12RootSignature* const pNewRootSignature = Shader ? Shader->pRootSignature : nullptr;
			if (pCurrentRootSignature != pNewRootSignature)
			{
				PipelineState.Compute.bNeedSetRootSignature = true;
			}

			PipelineState.Compute.CurrentComputeShader                  = Shader;
			PipelineState.Compute.bNeedRebuildPSO = true;
<<<<<<< HEAD
			PipelineState.Common.CurrentShaderSamplerCounts[SF_Compute] = (Shader) ? Shader->SamplerCount : 0;
			PipelineState.Common.CurrentShaderSRVCounts[SF_Compute]     = (Shader) ? Shader->SRVCount     : 0;
			PipelineState.Common.CurrentShaderCBCounts[SF_Compute]      = (Shader) ? Shader->CBCount      : 0;
			PipelineState.Common.CurrentShaderUAVCounts[SF_Compute]     = (Shader) ? Shader->UAVCount     : 0;
=======
			PipelineState.Common.CurrentShaderSamplerCounts[SF_Compute] = (Shader) ? Shader->ResourceCounts.NumSamplers : 0;
			PipelineState.Common.CurrentShaderSRVCounts[SF_Compute]     = (Shader) ? Shader->ResourceCounts.NumSRVs     : 0;
			PipelineState.Common.CurrentShaderCBCounts[SF_Compute]      = (Shader) ? Shader->ResourceCounts.NumCBs      : 0;
			PipelineState.Common.CurrentShaderUAVCounts[SF_Compute]     = (Shader) ? Shader->ResourceCounts.NumUAVs     : 0;
>>>>>>> c7f4204d
		}
	}

	D3D12_STATE_CACHE_INLINE void GetComputeShader(FD3D12ComputeShader** ComputeShader)
	{
		*ComputeShader = PipelineState.Compute.CurrentComputeShader;
	}

	D3D12_STATE_CACHE_INLINE void GetInputLayout(D3D12_INPUT_LAYOUT_DESC* InputLayout) const
	{
		*InputLayout = PipelineState.Graphics.HighLevelDesc.BoundShaderState->InputLayout;
	}

	D3D12_STATE_CACHE_INLINE void SetStreamSource(FD3D12ResourceLocation* VertexBufferLocation, uint32 StreamIndex, uint32 Stride, uint32 Offset)
	{
		InternalSetStreamSource(VertexBufferLocation, StreamIndex, Stride, Offset, nullptr);
	}

	D3D12_STATE_CACHE_INLINE void GetStreamSources(uint32 StartStreamIndex, uint32 NumStreams, FD3D12ResourceLocation** VertexBuffers, uint32* Strides, uint32* Offsets)
	{
		check(StartStreamIndex + NumStreams <= D3D12_IA_VERTEX_INPUT_RESOURCE_SLOT_COUNT);
		for (uint32 StreamLoop = 0; StreamLoop < NumStreams; StreamLoop++)
		{
			FD3D12VertexBufferState& Slot = PipelineState.Graphics.CurrentVertexBuffers[StreamLoop + StartStreamIndex];
			VertexBuffers[StreamLoop] = Slot.VertexBufferLocation;
			if (Strides)
			{
				Strides[StreamLoop] = Slot.Stride;
			}

			if (Offsets)
			{
				Offsets[StreamLoop] = Slot.Offset + Slot.VertexBufferLocation->GetOffset();
			}

			if (Slot.VertexBufferLocation)
			{
				Slot.VertexBufferLocation->AddRef();
			}
		}
	}

	D3D12_STATE_CACHE_INLINE bool IsShaderResource(const FD3D12ResourceLocation* VertexBufferLocation) const
	{
		for (int i = 0; i < SF_NumFrequencies; i++)
		{
			for (uint32 j = 0; j < D3D12_COMMONSHADER_INPUT_RESOURCE_SLOT_COUNT; ++j)
			{
				if (PipelineState.Common.CurrentShaderResourceViews[i][j] && PipelineState.Common.CurrentShaderResourceViews[i][j]->GetResourceLocation())
				{
					if (PipelineState.Common.CurrentShaderResourceViews[i][j]->GetResourceLocation() == VertexBufferLocation)
					{
						return true;
					}
				}
			}
		}

		return false;
	}

	D3D12_STATE_CACHE_INLINE bool IsStreamSource(const FD3D12ResourceLocation* VertexBufferLocation) const
	{
		for (int32 index = 0; index <= PipelineState.Graphics.MaxBoundVertexBufferIndex; ++index)
		{
			if (PipelineState.Graphics.CurrentVertexBuffers[index].VertexBufferLocation.GetReference() == VertexBufferLocation)
			{
				return true;
			}
		}

		return false;
	}

public:

	D3D12_STATE_CACHE_INLINE void SetIndexBuffer(FD3D12ResourceLocation* IndexBufferLocation, DXGI_FORMAT Format, uint32 Offset)
	{
		InternalSetIndexBuffer(IndexBufferLocation, Format, Offset);
	}

	D3D12_STATE_CACHE_INLINE const FD3D12ResourceLocation *GetIndexBufferLocation() const
	{
		return PipelineState.Graphics.CurrentIndexBufferLocation;
	}

	D3D12_STATE_CACHE_INLINE bool IsIndexBuffer(const FD3D12ResourceLocation *ResourceLocation) const
	{
		return PipelineState.Graphics.CurrentIndexBufferLocation &&
			PipelineState.Graphics.CurrentIndexBufferLocation->GetResource() == ResourceLocation->GetResource()
			&& PipelineState.Graphics.CurrentIndexBufferLocation->GetOffset() == ResourceLocation->GetOffset();
	}

	void SetPrimitiveTopology(D3D12_PRIMITIVE_TOPOLOGY PrimitiveTopology);


	D3D12_STATE_CACHE_INLINE void GetPrimitiveTopology(D3D12_PRIMITIVE_TOPOLOGY* PrimitiveTopology) const
	{
		*PrimitiveTopology = PipelineState.Graphics.CurrentPrimitiveTopology;
	}

	FD3D12StateCacheBase()
	{
		// Make all the bound shader resources -1
		for (auto& Index : PipelineState.Common.MaxBoundShaderResourcesIndex)
		{
			Index = INDEX_NONE;
		}

		PipelineState.Graphics.MaxBoundVertexBufferIndex = INDEX_NONE;
	}

	void Init(FD3D12Device* InParent, FD3D12CommandContext* InCmdContext, const FD3D12StateCacheBase* AncestralState, bool bInAlwaysSetIndexBuffers = false);

	~FD3D12StateCacheBase()
	{
	}

	void ApplyState(bool IsCompute = false);
	void RestoreState();
	void DirtyViewDescriptorTables();
	void DirtySamplerDescriptorTables();
	bool VerifyResourceStates(const bool IsCompute);

	template <class ViewT>
	bool VerifyViewState(ID3D12DebugCommandList* pDebugCommandList, FD3D12View<ViewT> *pView, D3D12_RESOURCE_STATES State);

	void SetRenderTargets(uint32 NumSimultaneousRenderTargets, FD3D12RenderTargetView** RTArray, FD3D12DepthStencilView* DSTarget);
	D3D12_STATE_CACHE_INLINE void GetRenderTargets(FD3D12RenderTargetView **RTArray, uint32* NumSimultaneousRTs, FD3D12DepthStencilView** DepthStencilTarget)
	{
		if (RTArray) //NULL is legal
		{
			FMemory::Memcpy(RTArray, PipelineState.Graphics.RenderTargetArray, sizeof(FD3D12RenderTargetView*)* D3D12_SIMULTANEOUS_RENDER_TARGET_COUNT);
			*NumSimultaneousRTs = PipelineState.Graphics.HighLevelDesc.NumRenderTargets;
		}

		if (DepthStencilTarget)
		{
			*DepthStencilTarget = PipelineState.Graphics.CurrentDepthStencilTarget;
		}
	}

	void SetStreamOutTargets(uint32 NumSimultaneousStreamOutTargets, FD3D12Resource** SOArray, const uint32* SOOffsets);

	void SetUAVs(EShaderFrequency ShaderStage, uint32 UAVStartSlot, uint32 NumSimultaneousUAVs, FD3D12UnorderedAccessView** UAVArray, uint32 *UAVInitialCountArray);

	D3D12_STATE_CACHE_INLINE void GetUAVs(FD3D12UnorderedAccessView** UAVArray, uint32* UAVStartSlot, uint32* NumSimultaneousUAVs)
	{
		if (UAVArray)
		{
			FMemory::Memcpy(UAVArray, PipelineState.Common.UnorderedAccessViewArray, sizeof(FD3D12UnorderedAccessView*) * PipelineState.Common.CurrentNumberOfSimultaneousUAVs);
			*UAVStartSlot = PipelineState.Common.CurrentUAVStartSlot;
			*NumSimultaneousUAVs = PipelineState.Common.CurrentNumberOfSimultaneousUAVs;
		}
	}

	D3D12_STATE_CACHE_INLINE FD3D12UnorderedAccessView* GetUAV(const uint32 &UAVIndex)
	{
		check(UAVIndex < _countof(PipelineState.Common.UnorderedAccessViewArray));
		return PipelineState.Common.UnorderedAccessViewArray[UAVIndex];
	}

	D3D12_STATE_CACHE_INLINE void AutoFlushComputeShaderCache(bool bEnable)
	{
		bAutoFlushComputeShaderCache = bEnable;
	}

	/**
	 * Clears all D3D11 State, setting all input/output resource slots, shaders, input layouts,
	 * predications, scissor rectangles, depth-stencil state, rasterizer state, blend state,
	 * sampler state, and viewports to NULL
	 */
	virtual void ClearState();

	/**
	 * Releases any object references held by the state cache
	 */
	void Clear();

	void ForceRebuildGraphicsPSO() { PipelineState.Graphics.bNeedRebuildPSO = true; }
	void ForceRebuildComputePSO() { PipelineState.Compute.bNeedRebuildPSO = true; }
	void ForceSetGraphicsRootSignature() { PipelineState.Graphics.bNeedSetRootSignature = true; }
	void ForceSetComputeRootSignature() { PipelineState.Compute.bNeedSetRootSignature = true; }
	void ForceSetVB() { bNeedSetVB = true; }
	void ForceSetIB() { bNeedSetIB = true; }
	void ForceSetUAVs() { bNeedSetUAVs = true; }
	void ForceSetRTs() { bNeedSetRTs = true; }
	void ForceSetSOs() { bNeedSetSOs = true; }
	void ForceSetSamplersPerShaderStage(uint32 Frequency) { bNeedSetSamplersPerShaderStage[Frequency] = true; }
	void ForceSetSamplers() { bNeedSetSamplers = true; }
	void ForceSetSRVsPerShaderStage(uint32 Frequency) { bNeedSetSRVsPerShaderStage[Frequency] = true; }
	void ForceSetSRVs() { bNeedSetSRVs = true; }
	void ForceSetConstantBuffers() { bNeedSetConstantBuffers = true; }
	void ForceSetViewports() { bNeedSetViewports = true; }
	void ForceSetScissorRects() { bNeedSetScissorRects = true; }
	void ForceSetPrimitiveTopology() { bNeedSetPrimitiveTopology = true; }
	void ForceSetBlendFactor() { bNeedSetBlendFactor = true; }
	void ForceSetStencilRef() { bNeedSetStencilRef = true; }

	bool GetForceRebuildGraphicsPSO() const { return PipelineState.Graphics.bNeedRebuildPSO; }
	bool GetForceRebuildComputePSO() const { return PipelineState.Compute.bNeedRebuildPSO; }
	bool GetForceSetVB() const { return bNeedSetVB; }
	bool GetForceSetIB() const { return bNeedSetIB; }
	bool GetForceSetUAVs() const { return bNeedSetUAVs; }
	bool GetForceSetRTs() const { return bNeedSetRTs; }
	bool GetForceSetSOs() const { return bNeedSetSOs; }
	bool GetForceSetSamplersPerShaderStage(uint32 Frequency) const { return bNeedSetSamplersPerShaderStage[Frequency]; }
	bool GetForceSetSamplers() const { return bNeedSetSamplers; }
	bool GetForceSetSRVsPerShaderStage(uint32 Frequency) const { return bNeedSetSRVsPerShaderStage[Frequency]; }
	bool GetForceSetSRVs() const { return bNeedSetSRVs; }
	bool GetForceSetConstantBuffers() const { return bNeedSetConstantBuffers; }
	bool GetForceSetViewports() const { return bNeedSetViewports; }
	bool GetForceSetScissorRects() const { return bNeedSetScissorRects; }
	bool GetForceSetPrimitiveTopology() const { return bNeedSetPrimitiveTopology; }
	bool GetForceSetBlendFactor() const { return bNeedSetBlendFactor; }
	bool GetForceSetStencilRef() const { return bNeedSetStencilRef; }


#if D3D11_STATE_CACHE_DEBUG
protected:
	// Debug helper methods to verify cached state integrity.
	template <EShaderFrequency ShaderFrequency>
	void VerifySamplerStates();

	template <EShaderFrequency ShaderFrequency>
	void VerifyConstantBuffers();

	template <EShaderFrequency ShaderFrequency>
	void VerifyShaderResourceViews();
#endif
};<|MERGE_RESOLUTION|>--- conflicted
+++ resolved
@@ -1,4 +1,4 @@
-// Copyright 1998-2014 Epic Games, Inc. All Rights Reserved.
+// Copyright 1998-2016 Epic Games, Inc. All Rights Reserved.
 
 // Implementation of Device Context State Caching to improve draw
 //	thread performance by removing redundant device context calls.
@@ -680,11 +680,8 @@
 	FD3D12PipelineStateCache(FD3D12Device* InParent);
 	~FD3D12PipelineStateCache();
 
-<<<<<<< HEAD
-=======
 	FD3D12PipelineStateCache& operator=(const FD3D12PipelineStateCache&);
 
->>>>>>> c7f4204d
 	static const bool bUseAPILibaries = false;
 };
 
@@ -1037,17 +1034,10 @@
 		TShader* OldShader = Traits::GetShader(BSS());
 		if (OldShader != Shader)
 		{
-<<<<<<< HEAD
-			PipelineState.Common.CurrentShaderSamplerCounts[Traits::Frequency] = (Shader) ? Shader->SamplerCount : 0;
-			PipelineState.Common.CurrentShaderSRVCounts[Traits::Frequency]     = (Shader) ? Shader->SRVCount     : 0;
-			PipelineState.Common.CurrentShaderCBCounts[Traits::Frequency]      = (Shader) ? Shader->CBCount      : 0;
-			PipelineState.Common.CurrentShaderUAVCounts[Traits::Frequency]     = (Shader) ? Shader->UAVCount     : 0;
-=======
 			PipelineState.Common.CurrentShaderSamplerCounts[Traits::Frequency] = (Shader) ? Shader->ResourceCounts.NumSamplers : 0;
 			PipelineState.Common.CurrentShaderSRVCounts[Traits::Frequency]     = (Shader) ? Shader->ResourceCounts.NumSRVs     : 0;
 			PipelineState.Common.CurrentShaderCBCounts[Traits::Frequency]      = (Shader) ? Shader->ResourceCounts.NumCBs      : 0;
 			PipelineState.Common.CurrentShaderUAVCounts[Traits::Frequency]     = (Shader) ? Shader->ResourceCounts.NumUAVs     : 0;
->>>>>>> c7f4204d
 		}
 	}
 
@@ -1331,17 +1321,10 @@
 
 			PipelineState.Compute.CurrentComputeShader                  = Shader;
 			PipelineState.Compute.bNeedRebuildPSO = true;
-<<<<<<< HEAD
-			PipelineState.Common.CurrentShaderSamplerCounts[SF_Compute] = (Shader) ? Shader->SamplerCount : 0;
-			PipelineState.Common.CurrentShaderSRVCounts[SF_Compute]     = (Shader) ? Shader->SRVCount     : 0;
-			PipelineState.Common.CurrentShaderCBCounts[SF_Compute]      = (Shader) ? Shader->CBCount      : 0;
-			PipelineState.Common.CurrentShaderUAVCounts[SF_Compute]     = (Shader) ? Shader->UAVCount     : 0;
-=======
 			PipelineState.Common.CurrentShaderSamplerCounts[SF_Compute] = (Shader) ? Shader->ResourceCounts.NumSamplers : 0;
 			PipelineState.Common.CurrentShaderSRVCounts[SF_Compute]     = (Shader) ? Shader->ResourceCounts.NumSRVs     : 0;
 			PipelineState.Common.CurrentShaderCBCounts[SF_Compute]      = (Shader) ? Shader->ResourceCounts.NumCBs      : 0;
 			PipelineState.Common.CurrentShaderUAVCounts[SF_Compute]     = (Shader) ? Shader->ResourceCounts.NumUAVs     : 0;
->>>>>>> c7f4204d
 		}
 	}
 
