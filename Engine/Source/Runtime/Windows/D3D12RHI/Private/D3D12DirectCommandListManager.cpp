--- conflicted
+++ resolved
@@ -1,3 +1,5 @@
+// Copyright 1998-2016 Epic Games, Inc. All Rights Reserved.
+
 #include "D3D12RHIPrivate.h"
 #include "Windows.h"
 
@@ -283,12 +285,8 @@
 	FD3D12CommandListHandle BarrierCommandList[128];
 	if (NeedsResourceBarriers)
 	{
-<<<<<<< HEAD
-#if UE_BUILD_DEBUG	
-=======
 		//#todo-rco: Need verification from MS
 #if 0//UE_BUILD_DEBUG	
->>>>>>> c7f4204d
 		if (!ResourceStateCS.TryLock())
 		{
 			FD3D12DynamicRHI::GetD3DRHI()->SubmissionLockStalls++;
