--- conflicted
+++ resolved
@@ -1,4 +1,4 @@
-// Copyright 1998-2014 Epic Games, Inc. All Rights Reserved.
+// Copyright 1998-2016 Epic Games, Inc. All Rights Reserved.
 
 /*=============================================================================
 	D3D12State.cpp: D3D state implementation.
@@ -129,54 +129,6 @@
 
 FSamplerStateRHIRef FD3D12Device::CreateSamplerState(const FSamplerStateInitializerRHI& Initializer)
 {
-<<<<<<< HEAD
-    D3D12_SAMPLER_DESC SamplerDesc;
-    FMemory::Memzero(&SamplerDesc, sizeof(D3D12_SAMPLER_DESC));
-
-    int32 MaxAnisotropyCVar = GetCachedScalabilityCVars().MaxAnisotropy;
-
-    SamplerDesc.AddressU = TranslateAddressMode(Initializer.AddressU);
-    SamplerDesc.AddressV = TranslateAddressMode(Initializer.AddressV);
-    SamplerDesc.AddressW = TranslateAddressMode(Initializer.AddressW);
-    SamplerDesc.MipLODBias = Initializer.MipBias;
-    SamplerDesc.MaxAnisotropy = FMath::Clamp(Initializer.MaxAnisotropy > 0 ? Initializer.MaxAnisotropy : MaxAnisotropyCVar, 1, 16);
-    SamplerDesc.MinLOD = Initializer.MinMipLevel;
-    SamplerDesc.MaxLOD = Initializer.MaxMipLevel;
-
-    // Determine whether we should use one of the comparison modes
-    const bool bComparisonEnabled = Initializer.SamplerComparisonFunction != SCF_Never;
-    switch (Initializer.Filter)
-    {
-    case SF_AnisotropicLinear:
-    case SF_AnisotropicPoint:
-        if (SamplerDesc.MaxAnisotropy == 1)
-        {
-            SamplerDesc.Filter = bComparisonEnabled ? D3D12_FILTER_COMPARISON_MIN_MAG_MIP_LINEAR : D3D12_FILTER_MIN_MAG_MIP_LINEAR;
-        }
-        else
-        {
-            // D3D11 doesn't allow using point filtering for mip filter when using anisotropic filtering
-            SamplerDesc.Filter = bComparisonEnabled ? D3D12_FILTER_COMPARISON_ANISOTROPIC : D3D12_FILTER_ANISOTROPIC;
-        }
-
-        break;
-    case SF_Trilinear:
-        SamplerDesc.Filter = bComparisonEnabled ? D3D12_FILTER_COMPARISON_MIN_MAG_MIP_LINEAR : D3D12_FILTER_MIN_MAG_MIP_LINEAR;
-        break;
-    case SF_Bilinear:
-        SamplerDesc.Filter = bComparisonEnabled ? D3D12_FILTER_COMPARISON_MIN_MAG_LINEAR_MIP_POINT : D3D12_FILTER_MIN_MAG_LINEAR_MIP_POINT;
-        break;
-    case SF_Point:
-        SamplerDesc.Filter = bComparisonEnabled ? D3D12_FILTER_COMPARISON_MIN_MAG_MIP_POINT : D3D12_FILTER_MIN_MAG_MIP_POINT;
-        break;
-    }
-    const FLinearColor LinearBorderColor = FColor(Initializer.BorderColor);
-    SamplerDesc.BorderColor[0] = LinearBorderColor.R;
-    SamplerDesc.BorderColor[1] = LinearBorderColor.G;
-    SamplerDesc.BorderColor[2] = LinearBorderColor.B;
-    SamplerDesc.BorderColor[3] = LinearBorderColor.A;
-    SamplerDesc.ComparisonFunc = TranslateSamplerCompareFunction(Initializer.SamplerComparisonFunction);
-=======
 	D3D12_SAMPLER_DESC SamplerDesc;
 	FMemory::Memzero(&SamplerDesc, sizeof(D3D12_SAMPLER_DESC));
 
@@ -221,7 +173,6 @@
 	SamplerDesc.BorderColor[2] = LinearBorderColor.B;
 	SamplerDesc.BorderColor[3] = LinearBorderColor.A;
 	SamplerDesc.ComparisonFunc = TranslateSamplerCompareFunction(Initializer.SamplerComparisonFunction);
->>>>>>> c7f4204d
 
 	QUICK_SCOPE_CYCLE_COUNTER(FD3D12DynamicRHI_RHICreateSamplerState_LockAndCreate);
 	FScopeLock Lock(&GD3D12SamplerStateCacheLock);
