// Copyright 1998-2016 Epic Games, Inc. All Rights Reserved.


#include "AssetRegistryPCH.h"
#include "ModuleManager.h"
#include "GenericPlatformChunkInstall.h"

#if WITH_EDITOR
#include "DirectoryWatcherModule.h"
#endif // WITH_EDITOR

DEFINE_LOG_CATEGORY(LogAssetRegistry);

/** Enum for tracking versions of the "mini" runtime asset registry that gets used by iterative cooking and the runtime
	dependency preloading system */
enum class ERuntimeRegistryVersion
{
	PreVersioning,					// From before file versioning was implemented
	HardSoftDependencies,			// The first version of the runtime asset registry to include file versioning. 

	LatestPlusOne,
	Latest = (LatestPlusOne - 1),
};

/** Guid for the "mini" runtime asset registry file format, used for identification purposes */
static const FGuid GRuntimeRegistryGuid(0x717F9EE7, 0xE9B0493A, 0x88B39132, 0x1B388107);

/** Returns the appropriate ChunkProgressReportingType for the given Asset enum */
EChunkProgressReportingType::Type GetChunkAvailabilityProgressType(EAssetAvailabilityProgressReportingType::Type ReportType)
{
	EChunkProgressReportingType::Type ChunkReportType;
	switch (ReportType)
	{
	case EAssetAvailabilityProgressReportingType::ETA:
		ChunkReportType = EChunkProgressReportingType::ETA;
		break;
	case EAssetAvailabilityProgressReportingType::PercentageComplete:
		ChunkReportType = EChunkProgressReportingType::PercentageComplete;
		break;
	default:
		ChunkReportType = EChunkProgressReportingType::PercentageComplete;
		UE_LOG(LogAssetRegistry, Error, TEXT("Unsupported assetregistry report type: %i"), (int)ReportType);
		break;
	}
	return ChunkReportType;
}

/** Helper function for reading the header of the "mini" runtime asset registry. It deals with the header not
    existing for old formats of the file */
inline ERuntimeRegistryVersion ReadRuntimeRegistryVersion(FArchive& Ar)
{
	auto InitialLocation = Ar.Tell();
	FGuid Guid;
	Ar << Guid;

	ERuntimeRegistryVersion Version = ERuntimeRegistryVersion::PreVersioning;

	if (Guid == GRuntimeRegistryGuid)
	{
		int32 VersionInt;
		Ar << VersionInt;
		Version = (ERuntimeRegistryVersion)VersionInt;
	}
	else
	{
		// This is an old format file, so skip back to where we started
		Ar.Seek(InitialLocation);
	}

	return Version;
}

FAssetRegistry::FAssetRegistry()
	: PreallocatedAssetDataBuffer(nullptr)
	, PreallocatedDependsNodeDataBuffer(nullptr)
{
	const double StartupStartTime = FPlatformTime::Seconds();

	NumAssets = 0;
	NumDependsNodes = 0;
	bInitialSearchCompleted = true;
	AmortizeStartTime = 0;
	TotalAmortizeTime = 0;

	MaxSecondsPerFrame = 0.015;

	// Registers the configured cooked tags whitelist to prevent non-whitelisted tags from being added to cooked builds
	SetupCookedTagsWhitelist();

	// Collect all code generator classes (currently BlueprintCore-derived ones)
	CollectCodeGeneratorClasses();

	// If in the editor, we scan all content right now
	// If in the game, we expect user to make explicit sync queries using ScanPathsSynchronous
	// If in a commandlet, we expect the commandlet to decide when to perform a synchronous scan
	if(GIsEditor && !IsRunningCommandlet())
	{
		bInitialSearchCompleted = false;
		SearchAllAssets(false);
	}
	// for platforms that require cooked data, we attempt to load a premade asset registry
	else if (FPlatformProperties::RequiresCookedData())
	{
		// load the cooked data
		FArrayReader SerializedAssetData;
		if (FFileHelper::LoadFileToArray(SerializedAssetData, *(FPaths::GameDir() / TEXT("AssetRegistry.bin"))))
		{
			// serialize the data with the memory reader (will convert FStrings to FNames, etc)
			Serialize(SerializedAssetData);
		}
	}

	// Report startup time. This does not include DirectoryWatcher startup time.
	UE_LOG(LogAssetRegistry, Log, TEXT( "FAssetRegistry took %0.4f seconds to start up" ), FPlatformTime::Seconds() - StartupStartTime );

#if WITH_EDITOR
	// Commandlets and in-game don't listen for directory changes
	if ( !IsRunningCommandlet() && GIsEditor)
	{
		FDirectoryWatcherModule& DirectoryWatcherModule = FModuleManager::LoadModuleChecked<FDirectoryWatcherModule>(TEXT("DirectoryWatcher"));
		IDirectoryWatcher* DirectoryWatcher = DirectoryWatcherModule.Get();

		if (DirectoryWatcher)
		{
			TArray<FString> RootContentPaths;
			FPackageName::QueryRootContentPaths( RootContentPaths );
			for( TArray<FString>::TConstIterator RootPathIt( RootContentPaths ); RootPathIt; ++RootPathIt )
			{
				const FString& RootPath = *RootPathIt;
				const FString& ContentFolder = FPackageName::LongPackageNameToFilename( RootPath );
				FDelegateHandle NewHandle;
				DirectoryWatcher->RegisterDirectoryChangedCallback_Handle( ContentFolder, IDirectoryWatcher::FDirectoryChanged::CreateRaw(this, &FAssetRegistry::OnDirectoryChanged), NewHandle);
				OnDirectoryChangedDelegateHandles.Add(ContentFolder, NewHandle);
			}
		}
	}
#endif // WITH_EDITOR

	// Listen for new content paths being added or removed at runtime.  These are usually plugin-specific asset paths that
	// will be loaded a bit later on.
	FPackageName::OnContentPathMounted().AddRaw( this, &FAssetRegistry::OnContentPathMounted );
	FPackageName::OnContentPathDismounted().AddRaw( this, &FAssetRegistry::OnContentPathDismounted );
}

void FAssetRegistry::SetupCookedTagsWhitelist()
{
	if (ensure(GConfig))
	{
		TArray<FString> WhitelistItems;
		GConfig->GetArray(TEXT("AssetRegistry"), TEXT("CookedTagsWhitelist"), WhitelistItems, GEngineIni);

		// Takes on the pattern "(Class=SomeClass,Tag=SomeTag)"
		for (const FString& WhitelistItem : WhitelistItems)
		{
			FString TrimmedWhitelistItem = WhitelistItem;
			TrimmedWhitelistItem.Trim();
			TrimmedWhitelistItem.TrimTrailing();
			if (TrimmedWhitelistItem.Left(1) == TEXT("("))
			{
				TrimmedWhitelistItem = TrimmedWhitelistItem.RightChop(1);
			}
			if (TrimmedWhitelistItem.Right(1) == TEXT(")"))
			{
				TrimmedWhitelistItem = TrimmedWhitelistItem.LeftChop(1);
			}

			TArray<FString> Tokens;
			TrimmedWhitelistItem.ParseIntoArray(Tokens, TEXT(","));
			FString ClassName;
			FString TagName;

			for(const FString& Token : Tokens)
			{
				FString KeyString;
				FString ValueString;
				if (Token.Split(TEXT("="), &KeyString, &ValueString))
				{
					KeyString.Trim();
					KeyString.TrimTrailing();
					ValueString.Trim();
					ValueString.TrimTrailing();
					if (KeyString == TEXT("Class"))
					{
						ClassName = ValueString;
					}
					else if (KeyString == TEXT("Tag"))
					{
						TagName = ValueString;
					}
				}
			}

			if (!ClassName.IsEmpty() && !TagName.IsEmpty())
			{
				FName TagFName = FName(*TagName);

				// Include subclasses if the class is in memory at this time (native classes only)
				UClass* WhitelistClass = Cast<UClass>(StaticFindObject(UClass::StaticClass(), ANY_PACKAGE, *ClassName));
				if (WhitelistClass)
				{
					CookWhitelistedTagsByClass.FindOrAdd(WhitelistClass->GetFName()).Add(TagFName);

					TArray<UClass*> DerivedClasses;
					GetDerivedClasses(WhitelistClass, DerivedClasses);
					for (UClass* DerivedClass : DerivedClasses)
					{
						CookWhitelistedTagsByClass.FindOrAdd(DerivedClass->GetFName()).Add(TagFName);
					}
				}
				else
				{
					// Class is not in memory yet. Just add an explicit whitelist.
					// Automatically adding subclasses of non-native classes is not supported.
					// In these cases, using Class=* is usually sufficient
					CookWhitelistedTagsByClass.FindOrAdd(FName(*ClassName)).Add(TagFName);
				}
			}
		}
	}
}

void FAssetRegistry::CollectCodeGeneratorClasses()
{
	// Work around the fact we don't reference Engine module directly
	UClass* BlueprintCoreClass = Cast<UClass>(StaticFindObject(UClass::StaticClass(), ANY_PACKAGE, TEXT("BlueprintCore")));
	if (BlueprintCoreClass)
	{
		ClassGeneratorNames.Add(BlueprintCoreClass->GetFName());

		TArray<UClass*> BlueprintCoreDerivedClasses;
		GetDerivedClasses(BlueprintCoreClass, BlueprintCoreDerivedClasses);
		for (UClass* BPCoreClass : BlueprintCoreDerivedClasses)
		{
			ClassGeneratorNames.Add(BPCoreClass->GetFName());
		}
	}
}

FAssetRegistry::~FAssetRegistry()
{
	// Make sure the asset search thread is closed
	if ( BackgroundAssetSearch.IsValid() )
	{
		BackgroundAssetSearch->EnsureCompletion();
		BackgroundAssetSearch.Reset();
	}

	// if we have preallocated all the FAssetData's in a single block, free it now, instead of one at a time
	if (PreallocatedAssetDataBuffer != nullptr)
	{
		delete [] PreallocatedAssetDataBuffer;
		PreallocatedAssetDataBuffer = nullptr;
		NumAssets = 0;
	}
	else
	{
		// Delete all assets in the cache
		for (TMap<FName, FAssetData*>::TConstIterator AssetDataIt(CachedAssetsByObjectPath); AssetDataIt; ++AssetDataIt)
		{
			if ( AssetDataIt.Value() )
			{
				delete AssetDataIt.Value();
				NumAssets--;
			}
		}
	}


	// Make sure we have deleted all our allocated FAssetData objects
	ensure(NumAssets == 0);

	if (PreallocatedDependsNodeDataBuffer != nullptr)
	{
		delete[] PreallocatedDependsNodeDataBuffer;
		PreallocatedDependsNodeDataBuffer = nullptr;
		NumDependsNodes = 0;
	}
	else
	{
		// Delete all depends nodes in the cache
		for (TMap<FName, FDependsNode*>::TConstIterator DependsIt(CachedDependsNodes); DependsIt; ++DependsIt)
		{
			if (DependsIt.Value())
			{
				delete DependsIt.Value();
				NumDependsNodes--;
			}
		}
	}

	// Make sure we have deleted all our allocated FDependsNode objects
	ensure(NumDependsNodes == 0);

	// Clear cache
	CachedAssetsByObjectPath.Empty();
	CachedAssetsByPackageName.Empty();
	CachedAssetsByPath.Empty();
	CachedAssetsByClass.Empty();
	CachedAssetsByTag.Empty();
	CachedDependsNodes.Empty();

	// Stop listening for content mount point events
	FPackageName::OnContentPathMounted().RemoveAll( this );
	FPackageName::OnContentPathDismounted().RemoveAll( this );

	// Commandlets dont listen for directory changes
#if WITH_EDITOR
	if ( !IsRunningCommandlet() && GIsEditor )
	{
		// If the directory module is still loaded, unregister any delegates
		if ( FModuleManager::Get().IsModuleLoaded("DirectoryWatcher") )
		{
			FDirectoryWatcherModule& DirectoryWatcherModule = FModuleManager::GetModuleChecked<FDirectoryWatcherModule>("DirectoryWatcher");
			IDirectoryWatcher* DirectoryWatcher = DirectoryWatcherModule.Get();

			if (DirectoryWatcher)
			{
				TArray<FString> RootContentPaths;
				FPackageName::QueryRootContentPaths( RootContentPaths );
				for( TArray<FString>::TConstIterator RootPathIt( RootContentPaths ); RootPathIt; ++RootPathIt )
				{
					const FString& RootPath = *RootPathIt;
					const FString& ContentFolder = FPackageName::LongPackageNameToFilename( RootPath );
					DirectoryWatcher->UnregisterDirectoryChangedCallback_Handle( ContentFolder, OnDirectoryChangedDelegateHandles.FindRef(ContentFolder));
					OnDirectoryChangedDelegateHandles.Remove(ContentFolder);
				}
			}
		}
	}
#endif // WITH_EDITOR

	// Clear all listeners
	AssetAddedEvent.Clear();
	AssetRemovedEvent.Clear();
	AssetRenamedEvent.Clear();
	InMemoryAssetCreatedEvent.Clear();
	InMemoryAssetDeletedEvent.Clear();
	FileLoadedEvent.Clear();
	FileLoadProgressUpdatedEvent.Clear();
}

void FAssetRegistry::SearchAllAssets(bool bSynchronousSearch)
{
	// Mark the time before the first search started
	FullSearchStartTime = FPlatformTime::Seconds();

	// Figure out what all of the root asset directories are.  This will include Engine content, Game content, but also may include
	// mounted content directories for one or more plugins.	Also keep in mind that plugins may become loaded later on.  We'll listen
	// for that via a delegate, and add those directories to scan later as them come in.
	TArray<FString> PathsToSearch;
	FPackageName::QueryRootContentPaths( PathsToSearch );

	// Start the asset search (synchronous in commandlets)
	if ( bSynchronousSearch )
	{
		const bool bForceRescan = false;
		ScanPathsSynchronous_Internal(PathsToSearch, bForceRescan, EAssetDataCacheMode::UseMonolithicCache);
	}
	else if ( !BackgroundAssetSearch.IsValid() )
	{
		// if the BackgroundAssetSearch is already valid then we have already called it before
		BackgroundAssetSearch = MakeShareable(new FAssetDataGatherer(PathsToSearch, bSynchronousSearch, EAssetDataCacheMode::UseMonolithicCache));
	}
}


bool FAssetRegistry::GetAssetsByPackageName(FName PackageName, TArray<FAssetData>& OutAssetData) const
{
	FARFilter Filter;
	Filter.PackageNames.Add(PackageName);
	return GetAssets(Filter, OutAssetData);
}

bool FAssetRegistry::GetAssetsByPath(FName PackagePath, TArray<FAssetData>& OutAssetData, bool bRecursive) const
{
	FARFilter Filter;
	Filter.bRecursivePaths = bRecursive;
	Filter.PackagePaths.Add(PackagePath);
	return GetAssets(Filter, OutAssetData);
}

bool FAssetRegistry::GetAssetsByClass(FName ClassName, TArray<FAssetData>& OutAssetData, bool bSearchSubClasses) const
{
	FARFilter Filter;
	Filter.ClassNames.Add(ClassName);
	Filter.bRecursiveClasses = bSearchSubClasses;
	return GetAssets(Filter, OutAssetData);
}

bool FAssetRegistry::GetAssetsByTagValues(const TMultiMap<FName, FString>& AssetTagsAndValues, TArray<FAssetData>& OutAssetData) const
{
	FARFilter Filter;
	Filter.TagsAndValues = AssetTagsAndValues;
	return GetAssets(Filter, OutAssetData);
}

bool FAssetRegistry::GetAssets(const FARFilter& Filter, TArray<FAssetData>& OutAssetData) const
{
	double GetAssetsStartTime = FPlatformTime::Seconds();

	// Verify filter input. If all assets are needed, use GetAllAssets() instead.
	if ( !IsFilterValid(Filter) || Filter.IsEmpty() )
	{
		return false;
	}

	// Start with in memory assets
	TSet<FName> InMemoryObjectPaths;

	// Prepare a set of each filter component for fast searching
	TSet<FName> FilterPackageNames;
	TSet<FName> FilterPackagePaths;
	TSet<FName> FilterClassNames;
	TSet<FName> FilterObjectPaths;
	const int32 NumFilterPackageNames = Filter.PackageNames.Num();
	const int32 NumFilterPackagePaths = Filter.PackagePaths.Num();
	const int32 NumFilterClasses = Filter.ClassNames.Num();
	const int32 NumFilterObjectPaths = Filter.ObjectPaths.Num();

	for ( int32 NameIdx = 0; NameIdx < NumFilterPackageNames; ++NameIdx )
	{
		FilterPackageNames.Add(Filter.PackageNames[NameIdx]);
	}

	for ( int32 PathIdx = 0; PathIdx < NumFilterPackagePaths; ++PathIdx )
	{
		FilterPackagePaths.Add(Filter.PackagePaths[PathIdx]);
	}

	if ( Filter.bRecursivePaths )
	{
		// Add subpaths to all the input paths to the list
		for ( int32 PathIdx = 0; PathIdx < NumFilterPackagePaths; ++PathIdx )
		{
			CachedPathTree.GetSubPaths(Filter.PackagePaths[PathIdx], FilterPackagePaths);
		}
	}

	if ( Filter.bRecursiveClasses )
	{
		// GetSubClasses includes the base classes
		GetSubClasses(Filter.ClassNames, Filter.RecursiveClassesExclusionSet, FilterClassNames);
	}
	else
	{
		for ( int32 ClassIdx = 0; ClassIdx < NumFilterClasses; ++ClassIdx )
		{
			FilterClassNames.Add(Filter.ClassNames[ClassIdx]);
		}
	}

	if ( !Filter.bIncludeOnlyOnDiskAssets )
	{
		for (int32 ObjectPathIdx = 0; ObjectPathIdx < Filter.ObjectPaths.Num(); ++ObjectPathIdx)
		{
			FilterObjectPaths.Add(Filter.ObjectPaths[ObjectPathIdx]);
		}

		auto FilterInMemoryObjectLambda = [&](const UObject* Obj)
		{
			if ( Obj->IsAsset() )
			{
				UPackage* InMemoryPackage = Obj->GetOutermost();

				static const bool bUsingWorldAssets = FAssetRegistry::IsUsingWorldAssets();
				// Skip assets in map packages... unless we are showing world assets
				if ( InMemoryPackage->ContainsMap() && !bUsingWorldAssets )
				{
					return;
				}

				// Skip assets that were loaded for diffing
				if (InMemoryPackage->HasAnyPackageFlags(PKG_ForDiffing))
				{
					return;
				}

				// add it to in-memory object list for later merge
				const FName ObjectPath = FName(*Obj->GetPathName());
				InMemoryObjectPaths.Add(ObjectPath);

				// Package name
				const FName PackageName = InMemoryPackage->GetFName();
				if ( NumFilterPackageNames && !FilterPackageNames.Contains(PackageName) )
				{
					return;
				}

				// Object Path
				if ( NumFilterObjectPaths && !FilterObjectPaths.Contains(ObjectPath) )
				{
					return;
				}

				// Package path
				const FName PackagePath = FName(*FPackageName::GetLongPackagePath(InMemoryPackage->GetName()));
				if ( NumFilterPackagePaths && !FilterPackagePaths.Contains(PackagePath) )
				{
					return;
				}

				// Tags and values
				TArray<UObject::FAssetRegistryTag> ObjectTags;
				Obj->GetAssetRegistryTags(ObjectTags);
				if ( Filter.TagsAndValues.Num() )
				{
					bool bMatch = false;
					for (auto FilterTagIt = Filter.TagsAndValues.CreateConstIterator(); FilterTagIt; ++FilterTagIt)
					{
						const FName Tag = FilterTagIt.Key();
						const FString& Value = FilterTagIt.Value();

						for ( auto ObjectTagIt = ObjectTags.CreateConstIterator(); ObjectTagIt; ++ObjectTagIt )
						{
							if ( ObjectTagIt->Name == Tag )
							{
								if ( ObjectTagIt->Value == Value )
								{
									bMatch = true;
								}

								break;
							}
						}

						if ( bMatch )
						{
							break;
						}
					}

					if (!bMatch)
					{
						return;
					}
				}

				// Find the group names
				FString GroupNamesStr;
				FString AssetNameStr;
				Obj->GetPathName(InMemoryPackage).Split(TEXT("."), &GroupNamesStr, &AssetNameStr, ESearchCase::CaseSensitive, ESearchDir::FromEnd);

				TMap<FName, FString> TagMap;
				for ( auto TagIt = ObjectTags.CreateConstIterator(); TagIt; ++TagIt )
				{
					TagMap.Add(TagIt->Name, TagIt->Value);
				}

				// This asset is in memory and passes all filters
				FAssetData* AssetData = new (OutAssetData)FAssetData(PackageName, PackagePath, FName(*GroupNamesStr), Obj->GetFName(), Obj->GetClass()->GetFName(), TagMap, InMemoryPackage->GetChunkIDs(), InMemoryPackage->GetPackageFlags());
			}
		};

		// Iterate over all in-memory assets to find the ones that pass the filter components
		if(NumFilterClasses)
		{
			TArray<UObject*> InMemoryObjects;
			for (auto ClassNameIt = FilterClassNames.CreateConstIterator(); ClassNameIt; ++ClassNameIt)
			{
				UClass* Class = FindObjectFast<UClass>(nullptr, *ClassNameIt->ToString(), false, true, RF_NoFlags);
				if(Class != nullptr)
				{
					GetObjectsOfClass(Class, InMemoryObjects, false, RF_NoFlags);
				}
			}

			for (auto ObjIt = InMemoryObjects.CreateConstIterator(); ObjIt; ++ObjIt)
			{
				FilterInMemoryObjectLambda(*ObjIt);
			}
		}
		else
		{
			for (FObjectIterator ObjIt; ObjIt; ++ObjIt)
			{
				FilterInMemoryObjectLambda(*ObjIt);
			}
		}
	}

	// Now add cached (unloaded) assets
	// Form a set of assets matched by each filter
	TArray< TArray<FAssetData*> > DiskFilterSets;

	// On disk package names
	if ( Filter.PackageNames.Num() )
	{
		auto PackageNameFilter = new(DiskFilterSets) TArray<FAssetData*>();

		for ( auto PackageIt = FilterPackageNames.CreateConstIterator(); PackageIt; ++PackageIt )
		{
			auto PackageAssets = CachedAssetsByPackageName.Find(*PackageIt);
					
			if (PackageAssets != nullptr)
			{
				PackageNameFilter->Append(*PackageAssets);
			}
		}
	}

	// On disk package paths
	if ( Filter.PackagePaths.Num() )
	{
		auto PathFilter = new(DiskFilterSets) TArray<FAssetData*>();

		for ( auto PathIt = FilterPackagePaths.CreateConstIterator(); PathIt; ++PathIt )
		{
			auto PathAssets = CachedAssetsByPath.Find(*PathIt);

			if (PathAssets != nullptr)
			{
				PathFilter->Append(*PathAssets);
			}
		}
	}

	// On disk classes
	if ( Filter.ClassNames.Num() )
	{
		auto ClassFilter = new(DiskFilterSets) TArray<FAssetData*>();

		for ( auto ClassNameIt = FilterClassNames.CreateConstIterator(); ClassNameIt; ++ClassNameIt )
		{
			auto ClassAssets = CachedAssetsByClass.Find(*ClassNameIt);

			if (ClassAssets != nullptr)
			{
				ClassFilter->Append(*ClassAssets);
			}
		}
	}

	// On disk object paths
	if ( Filter.ObjectPaths.Num() )
	{
		auto ObjectPathsFilter = new(DiskFilterSets) TArray<const FAssetData*>();

		for ( int32 ObjectPathIdx = 0; ObjectPathIdx < Filter.ObjectPaths.Num(); ++ObjectPathIdx )
		{
			const FAssetData*const* AssetDataPtr = CachedAssetsByObjectPath.Find(Filter.ObjectPaths[ObjectPathIdx]);

			if ( AssetDataPtr != nullptr )
			{
				ObjectPathsFilter->Add(*AssetDataPtr);
			}
		}
	}

	// On disk tags and values
	if ( Filter.TagsAndValues.Num() )
	{
		auto TagAndValuesFilter = new(DiskFilterSets) TArray<const FAssetData*>();

		for (auto FilterTagIt = Filter.TagsAndValues.CreateConstIterator(); FilterTagIt; ++FilterTagIt)
		{
			const FName Tag = FilterTagIt.Key();
			const FString& Value = FilterTagIt.Value();
				
			auto TagAssets = CachedAssetsByTag.Find(Tag);

			if (TagAssets != nullptr)
			{
				for (auto TagIt = (*TagAssets).CreateConstIterator(); TagIt; ++TagIt)
				{
					FAssetData* AssetData = *TagIt;

					if ( AssetData != nullptr )
					{
						const FString* TagValue = AssetData->TagsAndValues.Find(Tag);
						if ( TagValue != nullptr && *TagValue == Value )
						{
							TagAndValuesFilter->Add(AssetData);
						}
					}
				}
			}
		}
	}

	// If we have any filter sets, add the assets which are contained in the sets to OutAssetData
	if ( DiskFilterSets.Num() > 0 )
	{
		// Initialize the combined filter set to the first set, in case we can skip combining.
		TArray<FAssetData*>* CombinedFilterSet = DiskFilterSets.GetData();
		TArray<FAssetData*> Intersection;

		// If we have more than one set, we must combine them. We take the intersection
		if ( DiskFilterSets.Num() > 1 )
		{
			// Sort each set for the intersection algorithm
			struct FCompareFAssetData
			{
				FORCEINLINE bool operator()( const FAssetData& A, const FAssetData& B ) const
				{
					return A.ObjectPath.Compare(B.ObjectPath) < 0;
				}
			};

			for ( auto SetIt = DiskFilterSets.CreateIterator(); SetIt; ++SetIt )
			{
				(*SetIt).Sort( FCompareFAssetData() );
			}

			// Set the "current" intersection set to the first filter set
			Intersection = DiskFilterSets[0];

			// Now iterate over every set beyond the first and intersect it with the current
			for ( int32 SetIdx = 1; SetIdx < DiskFilterSets.Num(); ++SetIdx )
			{
				TArray<FAssetData*> NewIntersection;
				const TArray<FAssetData*>& SetA = Intersection;
				const TArray<FAssetData*>& SetB = DiskFilterSets[SetIdx];
				int32 AIdx = 0;
				int32 BIdx = 0;

				// Do intersection
				while (AIdx < SetA.Num() && BIdx < SetB.Num())
				{
					if (SetA[AIdx]->ObjectPath.Compare(SetB[BIdx]->ObjectPath) < 0) ++AIdx;
					else if (SetB[BIdx]->ObjectPath.Compare(SetA[AIdx]->ObjectPath) < 0) ++BIdx;
					else { NewIntersection.Add(SetA[AIdx]); AIdx++; BIdx++; }
				}

				// Update the "current" intersection with the results
				Intersection = NewIntersection;
			}

			// Set the CombinedFilterSet pointer to the full intersection of all sets
			CombinedFilterSet = &Intersection;
		}

		// Iterate over the final combined filter set to add to OutAssetData
		for ( auto AssetIt = (*CombinedFilterSet).CreateConstIterator(); AssetIt; ++AssetIt )
		{
			if ( CachedEmptyPackages.Contains((*AssetIt)->PackageName) )
			{
				// Skip assets from empty packages
				continue;
			}

			if ( InMemoryObjectPaths.Contains((*AssetIt)->ObjectPath) )
			{
				// Make sure the asset is not in memory. It should have already been added.
				continue;
			}

			OutAssetData.Add(**AssetIt);
		}
	}

	UE_LOG(LogAssetRegistry, Verbose, TEXT("GetAssets completed in %0.4f seconds"), FPlatformTime::Seconds() - GetAssetsStartTime);

	return true;
}

FAssetData FAssetRegistry::GetAssetByObjectPath( const FName ObjectPath ) const 
{
	UObject* Asset = FindObject<UObject>( nullptr, *ObjectPath.ToString() );

	if ( Asset != nullptr )
	{
		return FAssetData( Asset );
	}

	const FAssetData* const * AssetData = CachedAssetsByObjectPath.Find( ObjectPath );
	if ( AssetData == nullptr || CachedEmptyPackages.Contains( (*AssetData)->PackageName ) )
	{
		return FAssetData();
	}

	return **AssetData;
}

bool FAssetRegistry::GetAllAssets(TArray<FAssetData>& OutAssetData, bool bIncludeOnlyOnDiskAssets) const
{
	TSet<FName> InMemoryObjectPaths;
	double GetAllAssetsStartTime = FPlatformTime::Seconds();

	// All in memory assets
	if (bIncludeOnlyOnDiskAssets)
	{
		for (FObjectIterator ObjIt; ObjIt; ++ObjIt)
		{
			if (ObjIt->IsAsset())
			{
				FAssetData* AssetData = new (OutAssetData)FAssetData(*ObjIt);
				InMemoryObjectPaths.Add(AssetData->ObjectPath);
			}
		}
	}

	// All unloaded disk assets
	for (TMap<FName, FAssetData*>::TConstIterator AssetDataIt(CachedAssetsByObjectPath); AssetDataIt; ++AssetDataIt)
	{
		const FAssetData* AssetData = AssetDataIt.Value();

		if (AssetData != nullptr)
		{
			// Make sure the asset's package was not loaded then the object was deleted/renamed
			if ( !CachedEmptyPackages.Contains(AssetData->PackageName) )
			{
				// Make sure the asset is not in memory
				if ( !InMemoryObjectPaths.Contains(AssetData->ObjectPath) )
				{
					OutAssetData.Add(*AssetData);
				}
			}
		}
	}

	UE_LOG(LogAssetRegistry, VeryVerbose, TEXT("GetAllAssets completed in %0.4f seconds"), FPlatformTime::Seconds() - GetAllAssetsStartTime);

	return true;
}

bool FAssetRegistry::GetDependencies(FName PackageName, TArray<FName>& OutDependencies, EAssetRegistryDependencyType::Type InDependencyType, bool bResolveIniStringReferences) const
{
	const FDependsNode*const* NodePtr = CachedDependsNodes.Find(PackageName);
	const FDependsNode* Node = nullptr;
	if (NodePtr != nullptr )
	{
		Node = *NodePtr;
	}

	if (Node != nullptr)
	{
		if (bResolveIniStringReferences)
		{
			TArray<FName> DependencyNodes;
			Node->GetDependencies(DependencyNodes, InDependencyType);

			for (auto NodeIt = DependencyNodes.CreateConstIterator(); NodeIt; ++NodeIt)
			{
				FString PackagePath = NodeIt->ToString();
				const FString* IniFilename = GetIniFilenameFromObjectsReference(PackagePath);

				OutDependencies.Add(
					(IniFilename != nullptr)
					? FName(*ResolveIniObjectsReference(PackagePath, IniFilename))
					: *NodeIt);
			}
		}
		else
		{
			Node->GetDependencies(OutDependencies, InDependencyType);
		}

		return true;
	}
	else
	{
		return false;
	}
}

bool FAssetRegistry::GetReferencers(FName PackageName, TArray<FName>& OutReferencers) const
{
	const FDependsNode*const* NodePtr = CachedDependsNodes.Find(PackageName);
	const FDependsNode* Node = nullptr;
	if (NodePtr != nullptr )
	{
		Node = *NodePtr;
	}

	if (Node != nullptr)
	{
		TArray<FDependsNode*> DependencyNodes;
		Node->GetReferencers(DependencyNodes);

		for ( auto NodeIt = DependencyNodes.CreateConstIterator(); NodeIt; ++NodeIt )
		{
			OutReferencers.Add((*NodeIt)->GetPackageName());
		}

		return true;
	}
	else
	{
		return false;
	}
}

bool FAssetRegistry::GetAncestorClassNames(FName ClassName, TArray<FName>& OutAncestorClassNames) const
{
	// Start with the cached inheritance map
	TMap<FName, FName> InheritanceMap = CachedInheritanceMap;

	// And add all in-memory classes at request time
	for (TObjectIterator<UClass> ClassIt; ClassIt; ++ClassIt)
	{
		if ( !ClassIt->HasAnyClassFlags(CLASS_Deprecated | CLASS_NewerVersionExists) )
		{
			if ( ClassIt->GetSuperClass() )
			{
				InheritanceMap.Add(ClassIt->GetFName(), ClassIt->GetSuperClass()->GetFName());
			}
			else
			{
				InheritanceMap.Add(ClassIt->GetFName(), NAME_None);
			}
		}
	}

	// Make sure the requested class is in the inheritance map
	if ( !InheritanceMap.Contains(ClassName) )
	{
		return false;
	}

	// Now follow the map pairs until we cant find any more parents
	FName* CurrentClassName = &ClassName;
	const uint32 MaxInheritanceDepth = 65536;
	uint32 CurrentInheritanceDepth = 0;
	while ( CurrentInheritanceDepth < MaxInheritanceDepth && CurrentClassName != nullptr )
	{
		CurrentClassName = InheritanceMap.Find(*CurrentClassName);

		if ( CurrentClassName )
		{
			if ( *CurrentClassName == NAME_None )
			{
				// No parent, we are at the root
				CurrentClassName = nullptr;
			}
			else
			{
				OutAncestorClassNames.Add(*CurrentClassName);
			}
		}
		CurrentInheritanceDepth++;
	}

	if ( CurrentInheritanceDepth == MaxInheritanceDepth )
	{
		UE_LOG(LogAssetRegistry, Error, TEXT("IsChildClass exceeded max inheritance depth. There is probably an infinite loop of parent classes."));
		return false;
	}
	else 
	{
		return true;
	}
}

void FAssetRegistry::GetDerivedClassNames(const TArray<FName>& ClassNames, const TSet<FName>& ExcludedClassNames, TSet<FName>& OutDerivedClassNames) const
{
	GetSubClasses(ClassNames, ExcludedClassNames, OutDerivedClassNames);
}

void FAssetRegistry::GetAllCachedPaths(TArray<FString>& OutPathList) const
{
	TSet<FName> PathList;
	CachedPathTree.GetAllPaths(PathList);
	
	OutPathList.Empty(PathList.Num());
	for ( auto PathIt = PathList.CreateConstIterator(); PathIt; ++PathIt )
	{
		OutPathList.Add((*PathIt).ToString());
	}
}

void FAssetRegistry::GetSubPaths(const FString& InBasePath, TArray<FString>& OutPathList, bool bInRecurse) const
{
	TSet<FName> PathList;
	CachedPathTree.GetSubPaths(FName(*InBasePath), PathList, bInRecurse);
	
	OutPathList.Empty(PathList.Num());
	for ( auto PathIt = PathList.CreateConstIterator(); PathIt; ++PathIt )
	{
		OutPathList.Add((*PathIt).ToString());
	}
}

void FAssetRegistry::RunAssetsThroughFilter(TArray<FAssetData>& AssetDataList, const FARFilter& Filter) const
{
	if ( !Filter.IsEmpty() )
	{
		TSet<FName> RequestedClassNames;
		if ( Filter.bRecursiveClasses && Filter.ClassNames.Num() > 0 )
		{
			// First assemble a full list of requested classes from the ClassTree
			// GetSubClasses includes the base classes
			GetSubClasses(Filter.ClassNames, Filter.RecursiveClassesExclusionSet, RequestedClassNames);
		}

		for ( int32 AssetDataIdx = AssetDataList.Num() - 1; AssetDataIdx >= 0; --AssetDataIdx )
		{
			const FAssetData& AssetData = AssetDataList[AssetDataIdx];

			// Package Names
			if ( Filter.PackageNames.Num() > 0 )
			{
				bool bPassesPackageNames = false;
				for ( int32 NameIdx = 0; NameIdx < Filter.PackageNames.Num(); ++NameIdx )
				{
					if (Filter.PackageNames[NameIdx] == AssetData.PackageName)
					{
						bPassesPackageNames = true;
						break;
					}
				}

				if ( !bPassesPackageNames )
				{
					AssetDataList.RemoveAt(AssetDataIdx);
					continue;
				}
			}

			// Package Paths
			if ( Filter.PackagePaths.Num() > 0 )
			{
				bool bPassesPackagePaths = false;
				if ( Filter.bRecursivePaths )
				{
					FString AssetPackagePath = AssetData.PackagePath.ToString();
					for ( int32 PathIdx = 0; PathIdx < Filter.PackagePaths.Num(); ++PathIdx )
					{
						const FString Path = Filter.PackagePaths[PathIdx].ToString();
						if ( AssetPackagePath.StartsWith(Path) )
						{
							// Only match the exact path or a path that starts with the target path followed by a slash
							if ( Path.Len() == 1 || Path.Len() == AssetPackagePath.Len() || AssetPackagePath.Mid(Path.Len(), 1) == TEXT("/") )
							{
								bPassesPackagePaths = true;
								break;
							}
						}
					}
				}
				else
				{
					// Non-recursive. Just request data for each requested path.
					for ( int32 PathIdx = 0; PathIdx < Filter.PackagePaths.Num(); ++PathIdx )
					{
						if (Filter.PackagePaths[PathIdx] == AssetData.PackagePath)
						{
							bPassesPackagePaths = true;
							break;
						}
					}
				}

				if ( !bPassesPackagePaths )
				{
					AssetDataList.RemoveAt(AssetDataIdx);
					continue;
				}
			}

			// ObjectPaths
			if ( Filter.ObjectPaths.Num() > 0 )
			{
				bool bPassesObjectPaths = Filter.ObjectPaths.Contains(AssetData.ObjectPath);

				if ( !bPassesObjectPaths )
				{
					AssetDataList.RemoveAt(AssetDataIdx);
					continue;
				}
			}

			// Classes
			if ( Filter.ClassNames.Num() > 0 )
			{
				bool bPassesClasses = false;
				if ( Filter.bRecursiveClasses )
				{
					// Now check against each discovered class
					for (auto ClassIt = RequestedClassNames.CreateConstIterator(); ClassIt; ++ClassIt)
					{
						if (*ClassIt == AssetData.AssetClass)
						{
							bPassesClasses = true;
							break;
						}
					}
				}
				else
				{
					// Non-recursive. Just request data for each requested classes.
					for ( int32 ClassIdx = 0; ClassIdx < Filter.ClassNames.Num(); ++ClassIdx )
					{
						if (Filter.ClassNames[ClassIdx] == AssetData.AssetClass)
						{
							bPassesClasses = true;
							break;
						}
					}
				}

				if ( !bPassesClasses )
				{
					AssetDataList.RemoveAt(AssetDataIdx);
					continue;
				}
			}

			// Tags and values
			if ( Filter.TagsAndValues.Num() > 0 )
			{
				bool bPassesTags = false;
				for (auto FilterTagIt = Filter.TagsAndValues.CreateConstIterator(); FilterTagIt; ++FilterTagIt)
				{
					const FString* Value = AssetData.TagsAndValues.Find(FilterTagIt.Key());

					if ( Value != nullptr && (*Value) == FilterTagIt.Value() )
					{
						bPassesTags = true;
						break;
					}
				}

				if ( !bPassesTags )
				{
					AssetDataList.RemoveAt(AssetDataIdx);
					continue;
				}
			}
		}
	}
}

EAssetAvailability::Type FAssetRegistry::GetAssetAvailability(const FAssetData& AssetData) const
{
	IPlatformChunkInstall* ChunkInstall = FPlatformMisc::GetPlatformChunkInstall();

	EChunkLocation::Type BestLocation = EChunkLocation::DoesNotExist;

	// check all chunks to see which has the best locality
	for (auto ChunkIt = AssetData.ChunkIDs.CreateConstIterator(); ChunkIt; ++ChunkIt)
	{
		EChunkLocation::Type ChunkLocation = ChunkInstall->GetChunkLocation(*ChunkIt);

		// if we find one in the best location, early out
		if (ChunkLocation == EChunkLocation::BestLocation)
		{
			BestLocation = ChunkLocation;
			break;
		}

		if (ChunkLocation > BestLocation)
		{
			BestLocation = ChunkLocation;
		}
	}

	switch (BestLocation)
	{
	case EChunkLocation::LocalFast:
		return EAssetAvailability::LocalFast;
	case EChunkLocation::LocalSlow:
		return EAssetAvailability::LocalSlow;
	case EChunkLocation::NotAvailable:
		return EAssetAvailability::NotAvailable;
	case EChunkLocation::DoesNotExist:
		return EAssetAvailability::DoesNotExist;
	default:
		check(0);
		return EAssetAvailability::LocalFast;
	}
}

float FAssetRegistry::GetAssetAvailabilityProgress(const FAssetData& AssetData, EAssetAvailabilityProgressReportingType::Type ReportType) const
{
	IPlatformChunkInstall* ChunkInstall = FPlatformMisc::GetPlatformChunkInstall();
	EChunkProgressReportingType::Type ChunkReportType = GetChunkAvailabilityProgressType(ReportType);

	bool IsPercentageComplete = (ChunkReportType == EChunkProgressReportingType::PercentageComplete) ? true : false;
	check (ReportType == EAssetAvailabilityProgressReportingType::PercentageComplete || ReportType == EAssetAvailabilityProgressReportingType::ETA);

	float BestProgress = MAX_FLT;	

	// check all chunks to see which has the best time remaining
	for (auto ChunkIt = AssetData.ChunkIDs.CreateConstIterator(); ChunkIt; ++ChunkIt)
	{
		float Progress = ChunkInstall->GetChunkProgress( *ChunkIt, ChunkReportType );

		// need to flip percentage completes for the comparison
		if (IsPercentageComplete)
		{
			Progress = 100.0f - Progress;
		}

		if( Progress <= 0.0f )
		{
			BestProgress = 0.0f;
			break;
		}

		if (Progress < BestProgress)
		{
			BestProgress = Progress;
		}
	}

	// unflip percentage completes
	if (IsPercentageComplete)
	{
		BestProgress = 100.0f - BestProgress;
	}	
	return BestProgress;
}

bool FAssetRegistry::GetAssetAvailabilityProgressTypeSupported(EAssetAvailabilityProgressReportingType::Type ReportType) const
{
	IPlatformChunkInstall* ChunkInstall = FPlatformMisc::GetPlatformChunkInstall();	
	return ChunkInstall->GetProgressReportingTypeSupported(GetChunkAvailabilityProgressType(ReportType));
}

void FAssetRegistry::PrioritizeAssetInstall(const FAssetData& AssetData) const
{
	IPlatformChunkInstall* ChunkInstall = FPlatformMisc::GetPlatformChunkInstall();

	if (AssetData.ChunkIDs.Num() == 0)
	{
		return;
	}

	ChunkInstall->PrioritizeChunk(AssetData.ChunkIDs[0], EChunkPriority::Immediate);
}

bool FAssetRegistry::AddPath(const FString& PathToAdd)
{
	return AddAssetPath(FName(*PathToAdd));
}

bool FAssetRegistry::RemovePath(const FString& PathToRemove)
{
	return RemoveAssetPath(FName(*PathToRemove));
}

void FAssetRegistry::ScanPathsSynchronous(const TArray<FString>& InPaths, bool bForceRescan)
{
	ScanPathsSynchronous_Internal(InPaths, bForceRescan, EAssetDataCacheMode::UseModularCache);
}

void FAssetRegistry::PrioritizeSearchPath(const FString& PathToPrioritize)
{
	// Prioritize the background search
	if (BackgroundAssetSearch.IsValid())
	{
		BackgroundAssetSearch->PrioritizeSearchPath(PathToPrioritize);
	}

	// Also prioritize the queue of background search results
	{
		// Swap all priority files to the top of the list
		int32 LowestNonPriorityFileIdx = 0;
		for (int32 ResultIdx = 0; ResultIdx < BackgroundAssetResults.Num(); ++ResultIdx)
		{
			FAssetData* BackgroundAssetResult = BackgroundAssetResults[ResultIdx];
			if (BackgroundAssetResult && BackgroundAssetResult->PackagePath.ToString().StartsWith(PathToPrioritize))
			{
				BackgroundAssetResults.Swap(ResultIdx, LowestNonPriorityFileIdx);
				LowestNonPriorityFileIdx++;
			}
		}
	}
}

void FAssetRegistry::AssetCreated(UObject* NewAsset)
{
	if ( ensure(NewAsset) && NewAsset->IsAsset() )
	{
		// Add the newly created object to the package file cache because its filename can already be
		// determined by its long package name.
		// @todo AssetRegistry We are assuming it will be saved in a single asset package.
		UPackage* NewPackage = NewAsset->GetOutermost();

		// Mark this package as newly created.
		NewPackage->SetPackageFlags(PKG_NewlyCreated);

		const FString NewPackageName = NewPackage->GetName();
		const FString Filename = FPackageName::LongPackageNameToFilename(NewPackageName, FPackageName::GetAssetPackageExtension());

		// This package not empty, in case it ever was
		RemoveEmptyPackage(NewPackage->GetFName());

		// Add the path to the Path Tree, in case it wasn't already there
		AddAssetPath(*FPackageName::GetLongPackagePath(NewPackageName));

		// Let subscribers know that the new asset was added to the registry
		AssetAddedEvent.Broadcast(FAssetData(NewAsset));

		// Notify listeners that an asset was just created
		InMemoryAssetCreatedEvent.Broadcast(NewAsset);
	}
}

void FAssetRegistry::AssetDeleted(UObject* DeletedAsset)
{
	if ( ensure(DeletedAsset) && DeletedAsset->IsAsset() )
	{
		UPackage* DeletedObjectPackage = DeletedAsset->GetOutermost();
		if ( DeletedObjectPackage != nullptr )
		{
			const FString PackageName = DeletedObjectPackage->GetName();

			// Deleting the last asset in a package causes the package to be garbage collected.
			// If the UPackage object is GCed, it will be considered 'Unloaded' which will cause it to
			// be fully loaded from disk when save is invoked.
			// We want to keep the package around so we can save it empty or delete the file.
			if ( UPackage::IsEmptyPackage( DeletedObjectPackage, DeletedAsset ) )
			{
				AddEmptyPackage( DeletedObjectPackage->GetFName() );

				// If there is a package metadata object, clear the standalone flag so the package can be truly emptied upon GC
				if ( UMetaData* MetaData = DeletedObjectPackage->GetMetaData() )
				{
					MetaData->ClearFlags( RF_Standalone );
				}
			}
		}

		// Let subscribers know that the asset was removed from the registry
		AssetRemovedEvent.Broadcast(FAssetData(DeletedAsset));

		// Notify listeners that an in-memory asset was just deleted
		InMemoryAssetDeletedEvent.Broadcast(DeletedAsset);
	}
}

void FAssetRegistry::AssetRenamed(const UObject* RenamedAsset, const FString& OldObjectPath)
{
	if ( ensure(RenamedAsset) && RenamedAsset->IsAsset() )
	{
		// Add the renamed object to the package file cache because its filename can already be
		// determined by its long package name.
		// @todo AssetRegistry We are assuming it will be saved in a single asset package.
		UPackage* NewPackage = RenamedAsset->GetOutermost();
		const FString NewPackageName = NewPackage->GetName();
		const FString Filename = FPackageName::LongPackageNameToFilename(NewPackageName, FPackageName::GetAssetPackageExtension());

		RemoveEmptyPackage(NewPackage->GetFName());

		// We want to keep track of empty packages so we can properly merge cached assets with in-memory assets
		FString OldPackageName;
		FString OldAssetName;
		if ( OldObjectPath.Split(TEXT("."), &OldPackageName, &OldAssetName) )
		{
			UPackage* OldPackage = FindPackage(nullptr, *OldPackageName);

			if ( UPackage::IsEmptyPackage(OldPackage) )
			{
				AddEmptyPackage(OldPackage->GetFName());
			}
		}

		// Add the path to the Path Tree, in case it wasn't already there
		AddAssetPath(*FPackageName::GetLongPackagePath(NewPackageName));

		AssetRenamedEvent.Broadcast(FAssetData(RenamedAsset), OldObjectPath);
	}
}

bool FAssetRegistry::IsLoadingAssets() const
{
	return !bInitialSearchCompleted;
}

void FAssetRegistry::Tick(float DeltaTime)
{
	double TickStartTime = FPlatformTime::Seconds();

	// Gather results from the background search
	bool bIsSearching = false;
	TArray<double> SearchTimes;
	int32 NumFilesToSearch = 0;
	int32 NumPathsToSearch = 0;
	bool bIsDiscoveringFiles = false;
	if ( BackgroundAssetSearch.IsValid() )
	{
		bIsSearching = BackgroundAssetSearch->GetAndTrimSearchResults(BackgroundAssetResults, BackgroundPathResults, BackgroundDependencyResults, BackgroundCookedPackageNamesWithoutAssetDataResults, SearchTimes, NumFilesToSearch, NumPathsToSearch, bIsDiscoveringFiles);
	}

	// Report the search times
	for (int32 SearchTimeIdx = 0; SearchTimeIdx < SearchTimes.Num(); ++SearchTimeIdx)
	{
		UE_LOG(LogAssetRegistry, Verbose, TEXT("### Background search completed in %0.4f seconds"), SearchTimes[SearchTimeIdx]);
	}

	// Add discovered paths
	if ( BackgroundPathResults.Num() )
	{
		PathDataGathered(TickStartTime, BackgroundPathResults);
	}

	// Process the asset results
	const bool bHadAssetsToProcess = BackgroundAssetResults.Num() > 0;
	if ( BackgroundAssetResults.Num() )
	{
		// Mark the first amortize time
		if ( AmortizeStartTime == 0 )
		{
			AmortizeStartTime = FPlatformTime::Seconds();
		}

		AssetSearchDataGathered(TickStartTime, BackgroundAssetResults);

		if ( BackgroundAssetResults.Num() == 0 )
		{
			TotalAmortizeTime += FPlatformTime::Seconds() - AmortizeStartTime;
			AmortizeStartTime = 0;
		}
	}

	// Add dependencies
	if ( BackgroundDependencyResults.Num() )
	{
		DependencyDataGathered(TickStartTime, BackgroundDependencyResults);
	}

	// Load cooked packages that do not have asset data
	if ( BackgroundCookedPackageNamesWithoutAssetDataResults.Num() )
	{
		CookedPackageNamesWithoutAssetDataGathered(TickStartTime, BackgroundCookedPackageNamesWithoutAssetDataResults);
	}

	// Notify the status change
	if (bIsSearching || bHadAssetsToProcess)
	{
		const FFileLoadProgressUpdateData ProgressUpdateData(
			CachedAssetsByObjectPath.Num() + BackgroundAssetResults.Num() + NumFilesToSearch,	// NumTotalAssets
			CachedAssetsByObjectPath.Num(),														// NumAssetsProcessedByAssetRegistry
			NumFilesToSearch,																	// NumAssetsPendingDataLoad
			bIsDiscoveringFiles																	// bIsDiscoveringAssetFiles
			);
		FileLoadProgressUpdatedEvent.Broadcast(ProgressUpdateData);
	}

	// If completing an initial search, refresh the content browser
	if ( NumFilesToSearch == 0 && NumPathsToSearch == 0 && !bIsSearching && BackgroundPathResults.Num() == 0 && BackgroundAssetResults.Num() == 0 && BackgroundDependencyResults.Num() == 0 && BackgroundCookedPackageNamesWithoutAssetDataResults.Num() == 0 )
	{
		if ( !bInitialSearchCompleted )
		{
			UE_LOG(LogAssetRegistry, Verbose, TEXT("### Time spent amortizing search results: %0.4f seconds"), TotalAmortizeTime);
			UE_LOG(LogAssetRegistry, Log, TEXT("Asset discovery search completed in %0.4f seconds"), FPlatformTime::Seconds() - FullSearchStartTime);

			bInitialSearchCompleted = true;

			FileLoadedEvent.Broadcast();
		}
	}
}


bool FAssetRegistry::IsUsingWorldAssets()
{
	return !FParse::Param(FCommandLine::Get(), TEXT("DisableWorldAssets"));
}

void FAssetRegistry::Serialize(FArchive& Ar)
{
	if (Ar.IsSaving())
	{
		check(CachedAssetsByObjectPath.Num() == NumAssets);
		SaveRegistryData(Ar, CachedAssetsByObjectPath);
	}
	// load in by building the TMap
	else
	{
		auto Version = ReadRuntimeRegistryVersion(Ar);

		// serialize number of objects
		int32 LocalNumAssets = 0;
		Ar << LocalNumAssets;

		// allocate one single block for all asset data structs (to reduce tens of thousands of heap allocations)
		PreallocatedAssetDataBuffer = new FAssetData[LocalNumAssets];

		for (int32 AssetIndex = 0; AssetIndex < LocalNumAssets; AssetIndex++)
		{
			// make a new asset data object
			FAssetData* NewAssetData = &PreallocatedAssetDataBuffer[AssetIndex];

			// load it
			Ar << *NewAssetData;

			AddAssetData(NewAssetData);

			AddAssetPath(NewAssetData->PackagePath);
		}

		int32 LocalNumDependsNodes = LocalNumAssets;
		if (Version == ERuntimeRegistryVersion::PreVersioning)
		{
			Ar << LocalNumDependsNodes;
		}

		PreallocatedDependsNodeDataBuffer = new FDependsNode[LocalNumDependsNodes];

		for (int32 DependsNodeIndex = 0; DependsNodeIndex < LocalNumDependsNodes; DependsNodeIndex++)
		{
			auto NewDependsNodeData = &PreallocatedDependsNodeDataBuffer[DependsNodeIndex];
			int32 AssetIndex = DependsNodeIndex;
			if (Version == ERuntimeRegistryVersion::PreVersioning)
			{
				Ar << AssetIndex;
			}
			NewDependsNodeData->SetPackageName(PreallocatedAssetDataBuffer[AssetIndex].PackageName);

			CachedDependsNodes.Add(NewDependsNodeData->GetPackageName(), NewDependsNodeData);
		}

		for (int32 DependsNodeIndex = 0; DependsNodeIndex < LocalNumDependsNodes; DependsNodeIndex++)
		{
			auto NewDependsNodeData = &PreallocatedDependsNodeDataBuffer[DependsNodeIndex];
			int32 LocalNumHardDependencies = 0;
			int32 LocalNumSoftDependencies = 0;
			int32 LocalNumReferencers = 0;
			Ar << LocalNumHardDependencies;
			if (Version >= ERuntimeRegistryVersion::HardSoftDependencies)
			{
				Ar << LocalNumSoftDependencies;
			}
			Ar << LocalNumReferencers;

			for (int32 DependencyIndex = 0; DependencyIndex < LocalNumHardDependencies; ++DependencyIndex)
			{
				int32 Index = 0;
				Ar << Index;
				NewDependsNodeData->AddDependency(&PreallocatedDependsNodeDataBuffer[Index], EAssetRegistryDependencyType::Hard);
			}

			for (int32 DependencyIndex = 0; DependencyIndex < LocalNumSoftDependencies; ++DependencyIndex)
			{
				int32 Index = 0;
				Ar << Index;
				NewDependsNodeData->AddDependency(&PreallocatedDependsNodeDataBuffer[Index], EAssetRegistryDependencyType::Soft);
			}

			for (int32 ReferencerIndex = 0; ReferencerIndex < LocalNumReferencers; ++ReferencerIndex)
			{
				int32 Index = 0;
				Ar << Index;
				NewDependsNodeData->AddReferencer(&PreallocatedDependsNodeDataBuffer[Index]);
			}
		}
	}
}

void AddDependsNodesRecursive(FDependsNode* InDependsNode, TArray<FDependsNode*>& OutArray, TMap<FName, FAssetData*>& InAssets)
{
	if (!OutArray.Contains(InDependsNode))
	{
		if (InAssets.Contains(InDependsNode->GetPackageName()))
		{
			OutArray.Add(InDependsNode);

			InDependsNode->IterateOverDependencies([&](FDependsNode* InDependency, EAssetRegistryDependencyType::Type InDependencyType){AddDependsNodesRecursive(InDependency, OutArray, InAssets); });
			InDependsNode->IterateOverReferencers([&](FDependsNode* InReferencer){AddDependsNodesRecursive(InReferencer, OutArray, InAssets); });
		}
	}
}

FDependsNode* FAssetRegistry::ResolveRedirector(FDependsNode* InDependency, TMap<FName, FAssetData*>& InAllowedAssets, TMap<FDependsNode*, FDependsNode*>& InCache)
{
	static const FName ObjectRedirectorClassName(TEXT("ObjectRedirector"));

	FDependsNode* Original = InDependency;
	FDependsNode* Result = nullptr;

	if (InCache.Contains(InDependency))
	{
		return InCache[InDependency];
	}

	while (Result == nullptr)
	{
		if (CachedAssetsByPackageName.Contains(InDependency->GetPackageName()))
		{
			auto DependencyAsset = CachedAssetsByPackageName[InDependency->GetPackageName()][0];

			if (DependencyAsset->AssetClass == ObjectRedirectorClassName)
			{
				FDependsNode* Before = InDependency;

				InDependency->IterateOverDependencies([&](FDependsNode* InDepends, EAssetRegistryDependencyType::Type)
				{
					if (InAllowedAssets.Contains(InDepends->GetPackageName()))
					{
						Result = InDepends;
					}
					else if (CachedAssetsByPackageName.Contains(InDepends->GetPackageName()))
					{
						auto SubDependencyAsset = CachedAssetsByPackageName[InDepends->GetPackageName()][0];
						if (SubDependencyAsset->AssetClass == ObjectRedirectorClassName)
						{
							InDependency = InDepends;
						}
					}
				});

				if (Result == nullptr && InDependency == Before)
				{
					// The redirector doesn't point at any files that were cooked. Allow function to return with 
					// result as nullptr to indicate this
					break;
				}
			}
			else
			{
				Result = InDependency;
			}
		}
		else
		{
			Result = InDependency;
		}
	}

	InCache.Add(Original, Result);
	return Result;
}

void FAssetRegistry::SaveRegistryData(FArchive& Ar, TMap<FName, FAssetData*>& Data, TArray<FName>* InMaps /* = nullptr */)
{
	// Write mini asset registry header
	FGuid LocalGuid = GRuntimeRegistryGuid;
	LocalGuid.Serialize(Ar);
	int32 VersionInt = (int32)ERuntimeRegistryVersion::Latest;
	Ar << VersionInt;

	// serialize number of objects
	int32 AssetCount = Data.Num();
	Ar << AssetCount;

	TArray<FName> DependencyNames;
	TArray<FDependsNode*> Dependencies;
	TMap<FName, int32> AssetIndexMap;
	AssetIndexMap.Reserve(Data.Num());

	// save out by walking the TMap
	for (TMap<FName, FAssetData*>::TIterator It(Data); It; ++It)
	{
		if (Ar.IsFilterEditorOnly())
		{
			const FAssetData& AssetData(*It.Value());

			static FName WildcardName(TEXT("*"));
			const TSet<FName>* AllClassesWhitelist = CookWhitelistedTagsByClass.Find(WildcardName);
			const TSet<FName>* ClassSpecificWhitelist = CookWhitelistedTagsByClass.Find(AssetData.AssetClass);

			// Include only whitelisted tags
			TMap<FName, FString> LocalTagsAndValues;
			for (auto TagIt = AssetData.TagsAndValues.GetMap().CreateConstIterator(); TagIt; ++TagIt)
			{
				FName TagName = TagIt.Key();
				const bool bInAllClassesWhitelist = AllClassesWhitelist && (AllClassesWhitelist->Contains(TagName) || AllClassesWhitelist->Contains(WildcardName));
				const bool bInClassSpecificWhitelist = ClassSpecificWhitelist && (ClassSpecificWhitelist->Contains(TagName) || ClassSpecificWhitelist->Contains(WildcardName));
				if (bInAllClassesWhitelist || bInClassSpecificWhitelist)
				{
					// It is in the whitelist. Keep it.
					LocalTagsAndValues.Add(TagIt.Key(), TagIt.Value());
				}
			}

			FAssetData AssetDataCopyToSerialize(AssetData.PackageName, AssetData.PackagePath, AssetData.GroupNames, AssetData.AssetName, AssetData.AssetClass, LocalTagsAndValues, AssetData.ChunkIDs, AssetData.PackageFlags);

			Ar << AssetDataCopyToSerialize;
		}
		else
		{
			Ar << *It.Value();
		}

		AssetIndexMap.Add(It.Value()->PackageName, AssetIndexMap.Num());
		FDependsNode* DependencyNode = FindDependsNode(It.Value()->PackageName);
		if (DependencyNode)
		{
			Dependencies.Add(DependencyNode);
		}
	}

	TArray<FDependsNode*> ProcessedDependencies;
	TMap<EAssetRegistryDependencyType::Type, int32> DependencyTypeCounts;
	TMap<FDependsNode*, FDependsNode*> RedirectCache;

	for (auto DependentNode : Dependencies)
	{
		ProcessedDependencies.Empty();
		DependencyTypeCounts.Empty();
		DependencyTypeCounts.Add(EAssetRegistryDependencyType::Hard, 0);
		DependencyTypeCounts.Add(EAssetRegistryDependencyType::Soft, 0);

		auto DependencyProcessor = [&](FDependsNode* InDependency, EAssetRegistryDependencyType::Type InDependencyType)
		{
			bool bIsMap = InMaps && InMaps->Contains(InDependency->GetPackageName());

			if (!bIsMap)
			{
				auto RedirectedDependency = ResolveRedirector(InDependency, Data, RedirectCache);

				if (RedirectedDependency && AssetIndexMap.Contains(RedirectedDependency->GetPackageName()))
				{
					ProcessedDependencies.Add(InDependency);
					DependencyTypeCounts[InDependencyType] = DependencyTypeCounts[InDependencyType] + 1;
				}
			}
		};

		DependentNode->IterateOverDependencies(DependencyProcessor, EAssetRegistryDependencyType::Hard);
		DependentNode->IterateOverDependencies(DependencyProcessor, EAssetRegistryDependencyType::Soft);

		int32 ReferencerCount = 0;
		DependentNode->IterateOverReferencers([&](FDependsNode* InReferencer)
		{
			if (AssetIndexMap.Contains(InReferencer->GetPackageName()))
			{
				ProcessedDependencies.Add(InReferencer);
				ReferencerCount++;
			}
		});

		int32 HardDependencyCount = DependencyTypeCounts[EAssetRegistryDependencyType::Hard];
		int32 SoftDependencyCount = DependencyTypeCounts[EAssetRegistryDependencyType::Soft];

		Ar << HardDependencyCount;
		Ar << SoftDependencyCount;
		Ar << ReferencerCount;

		for (auto Dependency : ProcessedDependencies)
		{
			FDependsNode* RedirectedDependency = ResolveRedirector(Dependency, Data, RedirectCache);
			if (RedirectedDependency == nullptr)
			{
				RedirectedDependency = Dependency;
			}
			int32 Index = AssetIndexMap[RedirectedDependency->GetPackageName()];
			Ar << Index;
		}
	}
}

void FAssetRegistry::LoadRegistryData(FArchive& Ar, TMap<FName, FAssetData*>& Data)
{
	auto Version = ReadRuntimeRegistryVersion(Ar);

	check(Ar.IsLoading());
	// serialize number of objects
	int AssetCount = 0;
	Ar << AssetCount;

	Data.Reserve(AssetCount);
	TMap<int32, FName> AssetIndexMap;

	for (int32 AssetIndex = 0; AssetIndex < AssetCount; AssetIndex++)
	{
		// make a new asset data object
		FAssetData *NewAssetData = new FAssetData();

		// load it
		Ar << *NewAssetData;

		Data.Add(NewAssetData->PackageName, NewAssetData);
		AssetIndexMap.Add(AssetIndexMap.Num(), NewAssetData->PackageName);
	}

	if (Ar.TotalSize() > Ar.Tell())
	{
		int DependsNodeCount = AssetCount;

		if (Version == ERuntimeRegistryVersion::PreVersioning)
		{
			Ar << DependsNodeCount;
		}

		// @todo - Dependency data is serialized locally then thrown away until we establish a proper way to expose it to external code.
		if (Version == ERuntimeRegistryVersion::PreVersioning)
		{
			for (int32 DependsNodeIndex = 0; DependsNodeIndex < DependsNodeCount; DependsNodeIndex++)
			{
				int32 AssetIndex = 0;
				Ar << AssetIndex;
			}
		}

		for (int32 DependsNodeIndex = 0; DependsNodeIndex < DependsNodeCount; DependsNodeIndex++)
		{
			int32 NumHardDependencies = 0;
			Ar << NumHardDependencies;

			int32 NumSoftDependencies = 0;
			if (Version >= ERuntimeRegistryVersion::HardSoftDependencies)
			{
				Ar << NumSoftDependencies;
			}

			int32 NumReferencers = 0;
			Ar << NumReferencers;

			for (int32 i = 0; i < NumHardDependencies; ++i)
			{
				int32 DependencyIndex = 0;
				Ar << DependencyIndex;
			}

			for (int32 i = 0; i < NumSoftDependencies; ++i)
			{
				int32 DependencyIndex = 0;
				Ar << DependencyIndex;
			}

			for (int32 i = 0; i < NumReferencers; ++i)
			{
				int32 Index = 0;
				Ar << Index;
			}
		}
	}
}

void FAssetRegistry::ScanPathsSynchronous_Internal(const TArray<FString>& InPaths, bool bForceRescan, EAssetDataCacheMode AssetDataCacheMode)
{
	const double SearchStartTime = FPlatformTime::Seconds();

	// Only scan paths that were not previously synchronously scanned, unless we were asked to force rescan.
	TArray<FString> PathsToScan;
	for ( auto PathIt = InPaths.CreateConstIterator(); PathIt; ++PathIt )
	{
		if ( bForceRescan || !SynchronouslyScannedPaths.Contains(*PathIt) )
		{
			PathsToScan.Add(*PathIt);
			SynchronouslyScannedPaths.Add(*PathIt);
		}
	}

	if ( PathsToScan.Num() > 0 )
	{
		// Start the sync asset search
		FAssetDataGatherer AssetSearch(PathsToScan, /*bSynchronous=*/true, AssetDataCacheMode);

		// Get the search results
		TArray<FAssetData*> AssetResults;
		TArray<FString> PathResults;
		TArray<FPackageDependencyData> DependencyResults;
		TArray<FString> CookedPackageNamesWithoutAssetDataResults;
		TArray<double> SearchTimes;
		int32 NumFilesToSearch = 0;
		int32 NumPathsToSearch = 0;
		bool bIsDiscoveringFiles = false;
		AssetSearch.GetAndTrimSearchResults(AssetResults, PathResults, DependencyResults, CookedPackageNamesWithoutAssetDataResults, SearchTimes, NumFilesToSearch, NumPathsToSearch, bIsDiscoveringFiles);

		// Cache the search results
		const int32 NumResults = AssetResults.Num();
		AssetSearchDataGathered(-1, AssetResults);
		PathDataGathered(-1, PathResults);
		DependencyDataGathered(-1, DependencyResults);
		CookedPackageNamesWithoutAssetDataGathered(-1, CookedPackageNamesWithoutAssetDataResults);

		// Log stats
		const FString& Path = PathsToScan[0];
		FString PathsString;
		if ( PathsToScan.Num() > 1 )
		{
			PathsString = FString::Printf(TEXT("'%s' and %d other paths"), *Path, PathsToScan.Num());
		}
		else
		{
			PathsString = FString::Printf(TEXT("'%s'"), *Path);
		}

		UE_LOG(LogAssetRegistry, Verbose, TEXT("ScanPathsSynchronous completed scanning %s to find %d assets in %0.4f seconds"), *PathsString, NumResults, FPlatformTime::Seconds() - SearchStartTime);
	}
}

void FAssetRegistry::AssetSearchDataGathered(const double TickStartTime, TArray<FAssetData*>& AssetResults)
{
	const bool bFlushFullBuffer = TickStartTime < 0;
	TSet<FName> ModifiedPaths;

	// Add the found assets
	int32 AssetIndex = 0;
	for (AssetIndex = 0; AssetIndex < AssetResults.Num(); ++AssetIndex)
	{
<<<<<<< HEAD
		IGatheredAssetData*& BackgroundResult = AssetResults[AssetIndex];

		// If this data is cooked and it we couldn't find any asset in its export table then try load the entire package 
		if (BackgroundResult->IsCookedAndRequiresLoading())
		{
			LoadPackage(nullptr, *BackgroundResult->GetPackageName(), 0);
			delete BackgroundResult;
			BackgroundResult = nullptr;
			continue;
		}

		FAssetData Result = BackgroundResult->ToAssetData();
=======
		FAssetData*& BackgroundResult = AssetResults[AssetIndex];
>>>>>>> 73f66985

		// Try to update any asset data that may already exist
		FAssetData* AssetData = nullptr;
		FAssetData** AssetDataPtr = CachedAssetsByObjectPath.Find(BackgroundResult->ObjectPath);
		if (AssetDataPtr != nullptr)
		{
			AssetData = *AssetDataPtr;
		}

		const FName PackagePath = BackgroundResult->PackagePath;
		if ( AssetData != nullptr )
		{
			// The asset exists in the cache, update it
			UpdateAssetData(AssetData, *BackgroundResult);

			// Delete the result that was originally created by an FPackageReader
			delete BackgroundResult;
			BackgroundResult = nullptr;
		}
		else
		{
			// The asset isn't in the cache yet, add it and notify subscribers
			AddAssetData(BackgroundResult);
		}

		// Populate the path tree
		AddAssetPath(PackagePath);

		// Check to see if we have run out of time in this tick
		if ( !bFlushFullBuffer && (FPlatformTime::Seconds() - TickStartTime) > MaxSecondsPerFrame)
		{
			// Increment the index to properly trim the buffer below
			++AssetIndex;
			break;
		}
	}

	// Trim the results array
	if (AssetIndex > 0)
	{
		AssetResults.RemoveAt(0, AssetIndex);
	}
}

void FAssetRegistry::PathDataGathered(const double TickStartTime, TArray<FString>& PathResults)
{
	const bool bFlushFullBuffer = TickStartTime < 0;
	int32 ResultIdx = 0;
	for (ResultIdx = 0; ResultIdx < PathResults.Num(); ++ResultIdx)
	{
		const FString& Path = PathResults[ResultIdx];
		AddAssetPath(FName(*Path));
		
		// Check to see if we have run out of time in this tick
		if ( !bFlushFullBuffer && (FPlatformTime::Seconds() - TickStartTime) > MaxSecondsPerFrame)
		{
			// Increment the index to properly trim the buffer below
			++ResultIdx;
			break;
		}
	}

	// Trim the results array
	PathResults.RemoveAt(0, ResultIdx);
}

void FAssetRegistry::DependencyDataGathered(const double TickStartTime, TArray<FPackageDependencyData>& DependsResults)
{
	const bool bFlushFullBuffer = TickStartTime < 0;

	int32 ResultIdx = 0;
	for (ResultIdx = 0; ResultIdx < DependsResults.Num(); ++ResultIdx)
	{
		FPackageDependencyData& Result = DependsResults[ResultIdx];

		FDependsNode* Node = CreateOrFindDependsNode(Result.PackageName);

		// We will populate the node dependencies below. Empty the set here in case this file was already read
		// Also remove references to all existing dependencies, those will be also repopulated below
		Node->IterateOverDependencies([Node](FDependsNode* InDependency, EAssetRegistryDependencyType::Type InDependencyType)
		{
			InDependency->RemoveReferencer(Node);
		});

		Node->ClearDependencies();

		// Determine the new package dependencies
		TMap<FName, EAssetRegistryDependencyType::Type> PackageDependencies;
		for (int32 ImportIdx = 0; ImportIdx < Result.ImportMap.Num(); ++ImportIdx)
		{
			const FName AssetReference = Result.GetImportPackageName(ImportIdx);

			// Already processed?
			if (PackageDependencies.Contains(AssetReference))
			{
				continue;
			}

			PackageDependencies.Add(AssetReference, EAssetRegistryDependencyType::Hard);
		}

		for (const FString& StringAssetReference : Result.StringAssetReferencesMap)
		{
			const FName AssetReference = *StringAssetReference;

			// Already processed?
			if (PackageDependencies.Contains(AssetReference))
			{
				continue;
			}

			if (FPackageName::IsShortPackageName(StringAssetReference))
			{
				UE_LOG(LogAssetRegistry, Warning, TEXT("Package with string asset reference with short asset path: %s. This is unsupported, can couse errors and be slow on loading. Please resave the package to fix this."), *Result.PackageName.ToString());
			}

			PackageDependencies.Add(AssetReference, EAssetRegistryDependencyType::Soft);
		}

		// Doubly-link all new dependencies for this package
		for (auto NewDependsIt : PackageDependencies)
		{
			FDependsNode* DependsNode = CreateOrFindDependsNode(NewDependsIt.Key);
			
			if (DependsNode != nullptr)
			{
				Node->AddDependency(DependsNode, NewDependsIt.Value);
				DependsNode->AddReferencer(Node);
			}
		}

		// Check to see if we have run out of time in this tick
		if ( !bFlushFullBuffer && (FPlatformTime::Seconds() - TickStartTime) > MaxSecondsPerFrame)
		{
			// Increment the index to properly trim the buffer below
			++ResultIdx;
			break;
		}
	}

	// Trim the results array
	DependsResults.RemoveAt(0, ResultIdx);
}

void FAssetRegistry::CookedPackageNamesWithoutAssetDataGathered(const double TickStartTime, TArray<FString>& CookedPackageNamesWithoutAssetDataResults)
{
	const bool bFlushFullBuffer = TickStartTime < 0;

	// Add the found assets
	int32 PackageNameIndex = 0;
	for (PackageNameIndex = 0; PackageNameIndex < CookedPackageNamesWithoutAssetDataResults.Num(); ++PackageNameIndex)
	{
		// If this data is cooked and it we couldn't find any asset in its export table then try load the entire package 
		const FString& BackgroundResult = CookedPackageNamesWithoutAssetDataResults[PackageNameIndex];
		LoadPackage(nullptr, *BackgroundResult, 0);

		// Check to see if we have run out of time in this tick
		if (!bFlushFullBuffer && (FPlatformTime::Seconds() - TickStartTime) > MaxSecondsPerFrame)
		{
			// Increment the index to properly trim the buffer below
			++PackageNameIndex;
			break;
		}
	}

	// Trim the results array
	if (PackageNameIndex > 0)
	{
		CookedPackageNamesWithoutAssetDataResults.RemoveAt(0, PackageNameIndex);
	}
}

FDependsNode* FAssetRegistry::FindDependsNode(FName ObjectName)
{
	FDependsNode** FoundNode = CachedDependsNodes.Find(ObjectName);
	if (FoundNode)
	{
		return *FoundNode;
	}
	else
	{
		return nullptr;
	}
}

FDependsNode* FAssetRegistry::CreateOrFindDependsNode(FName ObjectPath)
{
	FDependsNode* FoundNode = FindDependsNode(ObjectPath);
	if ( FoundNode )
	{
		return FoundNode;
	}

	FDependsNode* NewNode = new FDependsNode(ObjectPath);
	NumDependsNodes++;
	CachedDependsNodes.Add(ObjectPath, NewNode);

	return NewNode;
}

bool FAssetRegistry::RemoveDependsNode( FName PackageName )
{
	FDependsNode** NodePtr = CachedDependsNodes.Find( PackageName );

	if ( NodePtr != nullptr )
	{
		FDependsNode* Node = *NodePtr;
		if ( Node != nullptr )
		{
			TArray<FDependsNode*> DependencyNodes;
			Node->GetDependencies( DependencyNodes );

			// Remove the reference to this node from all dependencies
			for ( FDependsNode* DependencyNode : DependencyNodes )
			{
				DependencyNode->RemoveReferencer( Node );
			}

			TArray<FDependsNode*> ReferencerNodes;
			Node->GetReferencers( ReferencerNodes );

			// Remove the reference to this node from all referencers
			for ( FDependsNode* ReferencerNode : ReferencerNodes )
			{
				ReferencerNode->RemoveDependency(Node);
			}

			// Remove the node and delete it
			CachedDependsNodes.Remove( PackageName );
			NumDependsNodes--;
			
			// if the depends nodes were preallocated in a block, we can't delete them one at a time, only the whole chunk in the destructor
			if (PreallocatedDependsNodeDataBuffer == nullptr)
			{
				delete Node;
			}

			return true;
		}
	}
	
	return false;
}

void FAssetRegistry::AddEmptyPackage(FName PackageName)
{
	CachedEmptyPackages.Add(PackageName);
}

bool FAssetRegistry::RemoveEmptyPackage(FName PackageName)
{
	return CachedEmptyPackages.Remove( PackageName ) > 0;
}

bool FAssetRegistry::AddAssetPath(FName PathToAdd)
{
	if (CachedPathTree.CachePath(PathToAdd))
	{		
		PathAddedEvent.Broadcast(PathToAdd.ToString());
		return true;
	}

	return false;
}

bool FAssetRegistry::RemoveAssetPath(FName PathToRemove, bool bEvenIfAssetsStillExist)
{
	if ( !bEvenIfAssetsStillExist )
	{
		// Check if there were assets in the specified folder. You can not remove paths that still contain assets
		TArray<FAssetData> AssetsInPath;
		GetAssetsByPath(PathToRemove, AssetsInPath, true);
		if ( AssetsInPath.Num() > 0 )
		{
			// At least one asset still exists in the path. Fail the remove.
			return false;
		}
	}

	if (CachedPathTree.RemovePath(PathToRemove))
	{
		PathRemovedEvent.Broadcast(PathToRemove.ToString());
		return true;
	}
	else
	{
		// The folder did not exist in the tree, fail the remove
		return false;
	}
}

FString FAssetRegistry::ExportTextPathToObjectName(const FString& InExportTextPath) const
{
	const FString ObjectPath = FPackageName::ExportTextPathToObjectPath(InExportTextPath);
	return FPackageName::ObjectPathToObjectName(ObjectPath);
}

void FAssetRegistry::AddAssetData(FAssetData* AssetData)
{
	NumAssets++;

	auto& PackageAssets = CachedAssetsByPackageName.FindOrAdd(AssetData->PackageName);
	auto& PathAssets = CachedAssetsByPath.FindOrAdd(AssetData->PackagePath);
	auto& ClassAssets = CachedAssetsByClass.FindOrAdd(AssetData->AssetClass);

	CachedAssetsByObjectPath.Add(AssetData->ObjectPath, AssetData);
	PackageAssets.Add(AssetData);
	PathAssets.Add(AssetData);
	ClassAssets.Add(AssetData);

	for (auto TagIt = AssetData->TagsAndValues.CreateConstIterator(); TagIt; ++TagIt)
	{
		FName Key = TagIt.Key();

		auto& TagAssets = CachedAssetsByTag.FindOrAdd(Key);
		TagAssets.Add(AssetData);
	}

	// Notify subscribers
	AssetAddedEvent.Broadcast(*AssetData);

	// Populate the class map if adding blueprint
	if (ClassGeneratorNames.Contains(AssetData->AssetClass))
	{
		auto GeneratedClassPtr = AssetData->TagsAndValues.Find("GeneratedClass");
		auto ParentClassPtr = AssetData->TagsAndValues.Find("ParentClass");
		if ( GeneratedClassPtr && ParentClassPtr )
		{
			const FName GeneratedClassFName = FName(*ExportTextPathToObjectName(*GeneratedClassPtr));
			const FName ParentClassFName = FName(*ExportTextPathToObjectName(*ParentClassPtr));
			CachedInheritanceMap.Add(GeneratedClassFName, ParentClassFName);
		}
	}
}

void FAssetRegistry::UpdateAssetData(FAssetData* AssetData, const FAssetData& NewAssetData)
{
	// Determine if tags need to be remapped
	bool bTagsChanged = AssetData->TagsAndValues.Num() != NewAssetData.TagsAndValues.Num();
	
	// If the old and new asset data has the same number of tags, see if any are different (its ok if values are different)
	if (!bTagsChanged)
	{
		for (auto TagIt = AssetData->TagsAndValues.CreateConstIterator(); TagIt; ++TagIt)
		{
			if ( !NewAssetData.TagsAndValues.Contains(TagIt.Key()) )
			{
				bTagsChanged = true;
				break;
			}
		}
	}

	// Update ObjectPath
	if ( AssetData->PackageName != NewAssetData.PackageName || AssetData->AssetName != NewAssetData.AssetName)
	{
		CachedAssetsByObjectPath.Remove(AssetData->ObjectPath);
		CachedAssetsByObjectPath.Add(NewAssetData.ObjectPath, AssetData);
	}

	// Update PackageName
	if ( AssetData->PackageName != NewAssetData.PackageName )
	{
		auto OldPackageAssets = CachedAssetsByPackageName.Find(AssetData->PackageName);
		auto& NewPackageAssets = CachedAssetsByPackageName.FindOrAdd(NewAssetData.PackageName);
		
		OldPackageAssets->Remove(AssetData);
		NewPackageAssets.Add(AssetData);
	}
	
	// Update PackagePath
	if ( AssetData->PackagePath != NewAssetData.PackagePath )
	{
		auto OldPathAssets = CachedAssetsByPath.Find(AssetData->PackagePath);
		auto& NewPathAssets = CachedAssetsByPath.FindOrAdd(NewAssetData.PackagePath);

		OldPathAssets->Remove(AssetData);
		NewPathAssets.Add(AssetData);
	}

	// Update AssetClass
	if ( AssetData->AssetClass != NewAssetData.AssetClass )
	{
		auto OldClassAssets = CachedAssetsByClass.Find(AssetData->AssetClass);
		auto& NewClassAssets = CachedAssetsByClass.FindOrAdd(NewAssetData.AssetClass);
		
		OldClassAssets->Remove(AssetData);
		NewClassAssets.Add(AssetData);
	}

	// Update Tags
	if (bTagsChanged)
	{
		for (auto TagIt = AssetData->TagsAndValues.CreateConstIterator(); TagIt; ++TagIt)
		{
			const FName FNameKey = TagIt.Key();
			auto OldTagAssets = CachedAssetsByTag.Find(FNameKey);

			OldTagAssets->Remove(AssetData);
		}

		for (auto TagIt = AssetData->TagsAndValues.CreateConstIterator(); TagIt; ++TagIt)
		{
			const FName FNameKey = TagIt.Key();
			auto& NewTagAssets = CachedAssetsByTag.FindOrAdd(FNameKey);

			NewTagAssets.Add(AssetData);
		}
	}

	// Update the class map if updating a blueprint
	if (ClassGeneratorNames.Contains(AssetData->AssetClass))
	{
		auto OldGeneratedClassPtr = AssetData->TagsAndValues.Find("GeneratedClass");

		if ( OldGeneratedClassPtr )
		{
			const FName OldGeneratedClassFName = FName(*ExportTextPathToObjectName(*OldGeneratedClassPtr));
			CachedInheritanceMap.Remove(OldGeneratedClassFName);
		}

		const FString* NewGeneratedClassPtr = NewAssetData.TagsAndValues.Find("GeneratedClass");
		const FString* NewParentClassPtr = NewAssetData.TagsAndValues.Find("ParentClass");
		if ( NewGeneratedClassPtr && NewParentClassPtr )
		{
			const FName NewGeneratedClassFName = FName(*ExportTextPathToObjectName(*NewGeneratedClassPtr));
			const FName NewParentClassFName = FName(*ExportTextPathToObjectName(*NewParentClassPtr));
			CachedInheritanceMap.Add(NewGeneratedClassFName, NewParentClassFName);
		}
	}

	// Copy in new values
	*AssetData = NewAssetData;
}

bool FAssetRegistry::RemoveAssetData(FAssetData* AssetData)
{
	bool bRemoved = false;

	if ( ensure(AssetData) )
	{
		// Notify subscribers
		AssetRemovedEvent.Broadcast(*AssetData);

		// Remove from the class map if removing a blueprint
		if (ClassGeneratorNames.Contains(AssetData->AssetClass))
		{
			auto OldGeneratedClassPtr = AssetData->TagsAndValues.Find("GeneratedClass");

			if ( OldGeneratedClassPtr )
			{
				const FName OldGeneratedClassFName = FName(*ExportTextPathToObjectName(*OldGeneratedClassPtr));
				CachedInheritanceMap.Remove(OldGeneratedClassFName);
			}
		}

		auto OldPackageAssets = CachedAssetsByPackageName.Find(AssetData->PackageName);
		auto OldPathAssets = CachedAssetsByPath.Find(AssetData->PackagePath);
		auto OldClassAssets = CachedAssetsByClass.Find(AssetData->AssetClass);

		CachedAssetsByObjectPath.Remove(AssetData->ObjectPath);
		OldPackageAssets->Remove(AssetData);
		OldPathAssets->Remove(AssetData);
		OldClassAssets->Remove(AssetData);

		for (auto TagIt = AssetData->TagsAndValues.CreateConstIterator(); TagIt; ++TagIt)
		{
			auto OldTagAssets = CachedAssetsByTag.Find(TagIt.Key());
			OldTagAssets->Remove(AssetData);
		}

		// We need to update the cached dependencies references cache so that they know we no
		// longer exist and so don't reference them.
		RemoveDependsNode( AssetData->PackageName );

		// if the assets were preallocated in a block, we can't delete them one at a time, only the whole chunk in the destructor
		if (PreallocatedAssetDataBuffer == nullptr)
		{
			delete AssetData;
		}
		NumAssets--;
	}

	return bRemoved;
}

void FAssetRegistry::AddPathToSearch(const FString& Path)
{
	if ( BackgroundAssetSearch.IsValid() )
	{
		BackgroundAssetSearch->AddPathToSearch(Path);
	}
}

void FAssetRegistry::AddFilesToSearch (const TArray<FString>& Files)
{
	if ( BackgroundAssetSearch.IsValid() )
	{
		BackgroundAssetSearch->AddFilesToSearch(Files);
	}
}

#if WITH_EDITOR

void FAssetRegistry::OnDirectoryChanged (const TArray<FFileChangeData>& FileChanges)
{
	// Take local copy of FileChanges array as we wish to collapse pairs of 'Removed then Added' FileChangeData
	// entries into a single 'Modified' entry.
	TArray<FFileChangeData> FileChangesProcessed(FileChanges);

	for (int32 FileEntryIndex = 0; FileEntryIndex < FileChangesProcessed.Num(); FileEntryIndex++)
	{
		if (FileChangesProcessed[FileEntryIndex].Action == FFileChangeData::FCA_Added)
		{
			// Search back through previous entries to see if this Added can be paired with a previous Removed
			const FString& FilenameToCompare = FileChangesProcessed[FileEntryIndex].Filename;
			for (int32 SearchIndex = FileEntryIndex - 1; SearchIndex >= 0; SearchIndex--)
			{
				if (FileChangesProcessed[SearchIndex].Action == FFileChangeData::FCA_Removed &&
					FileChangesProcessed[SearchIndex].Filename == FilenameToCompare)
				{
					// Found a Removed which matches the Added - change the Added file entry to be a Modified...
					FileChangesProcessed[FileEntryIndex].Action = FFileChangeData::FCA_Modified;

					// ...and remove the Removed entry
					FileChangesProcessed.RemoveAt(SearchIndex);
					FileEntryIndex--;
					break;
				}
			}
		}
	}

	TArray<FString> FilteredFiles;
	for (int32 FileIdx = 0; FileIdx < FileChangesProcessed.Num(); ++FileIdx)
	{
		FString LongPackageName;
		const FString File = FString(FileChangesProcessed[FileIdx].Filename);
		const bool bIsPackageFile = FPackageName::IsPackageExtension(*FPaths::GetExtension(File, true));
		const bool bIsValidPackageName = FPackageName::TryConvertFilenameToLongPackageName(File, LongPackageName);
		const bool bIsValidPackage = bIsPackageFile && bIsValidPackageName;

		if ( bIsValidPackage )
		{
			switch( FileChangesProcessed[FileIdx].Action )
			{
				case FFileChangeData::FCA_Added:
					// This is a package file that was created on disk. Mark it to be scanned for asset data.
					FilteredFiles.AddUnique(File);

					// Make sure this file is added to the package file cache since it is new.
					UE_LOG(LogAssetRegistry, Verbose, TEXT("File was added to content directory: %s"), *File);
					break;

				case FFileChangeData::FCA_Modified:
					// This is a package file that changed on disk. Mark it to be scanned for asset data.
					FilteredFiles.AddUnique(File);
					UE_LOG(LogAssetRegistry, Verbose, TEXT("File changed in content directory: %s"), *File);
					break;

				case FFileChangeData::FCA_Removed:
					{
						// This file was deleted. Remove all assets in the package from the registry.
						const FName PackageName = FName(*LongPackageName);
						TArray<FAssetData*>* PackageAssetsPtr = CachedAssetsByPackageName.Find(PackageName);

						if (PackageAssetsPtr)
						{
							TArray<FAssetData*>& PackageAssets = *PackageAssetsPtr;
							for ( int32 AssetIdx = PackageAssets.Num() - 1; AssetIdx >= 0; --AssetIdx )
							{
								RemoveAssetData(PackageAssets[AssetIdx]);
							}
						}

						UE_LOG(LogAssetRegistry, Verbose, TEXT("File was removed from content directory: %s"), *File);
					}
					break;
			}
		}
	}

	if ( FilteredFiles.Num() )
	{
		AddFilesToSearch(FilteredFiles);
	}
}

#endif // WITH_EDITOR


void FAssetRegistry::OnContentPathMounted( const FString& InAssetPath, const FString& FileSystemPath )
{
	// Sanitize
	FString AssetPath = InAssetPath;
	if (AssetPath.EndsWith(TEXT("/")) == false)
	{
		// We actually want a trailing slash here so the path can be properly converted while searching for assets
		AssetPath = AssetPath + TEXT("/");
	}

	// Add this to our list of root paths to process
	AddPathToSearch( AssetPath );

	// Listen for directory changes in this content path
#if WITH_EDITOR
	// Commandlets and in-game don't listen for directory changes
	if ( !IsRunningCommandlet() && GIsEditor)
	{
		FDirectoryWatcherModule& DirectoryWatcherModule = FModuleManager::LoadModuleChecked<FDirectoryWatcherModule>(TEXT("DirectoryWatcher"));
		IDirectoryWatcher* DirectoryWatcher = DirectoryWatcherModule.Get();
		if (DirectoryWatcher)
		{
			// If the path doesn't exist on disk, make it so the watcher will work.
			IFileManager::Get().MakeDirectory(*FileSystemPath);
			DirectoryWatcher->RegisterDirectoryChangedCallback_Handle( FileSystemPath, IDirectoryWatcher::FDirectoryChanged::CreateRaw(this, &FAssetRegistry::OnDirectoryChanged), OnContentPathMountedOnDirectoryChangedDelegateHandle);
		}
	}
#endif // WITH_EDITOR

}

void FAssetRegistry::OnContentPathDismounted(const FString& InAssetPath, const FString& FileSystemPath)
{
	// Sanitize
	FString AssetPath = InAssetPath;
	if ( AssetPath.EndsWith(TEXT("/")) )
	{
		// We don't want a trailing slash here as it could interfere with RemoveAssetPath
		AssetPath = AssetPath.LeftChop(1);
	}

	// Remove all cached assets found at this location
	{
		TArray<FAssetData*> AllAssetDataToRemove;
		TArray<FString> PathList;
		const bool bRecurse = true;
		GetSubPaths(AssetPath, PathList, bRecurse);
		PathList.Add(AssetPath);
		for ( const FString& Path : PathList )
		{
			TArray<FAssetData*>* AssetsInPath = CachedAssetsByPath.Find(FName(*Path));
			if ( AssetsInPath )
			{
				AllAssetDataToRemove.Append(*AssetsInPath);
			}
		}

		for ( FAssetData* AssetData : AllAssetDataToRemove )
		{
			RemoveAssetData(AssetData);
		}
	}

	// Remove the root path
	{
		const bool bEvenIfAssetsStillExist = true;
		RemoveAssetPath(FName(*AssetPath), bEvenIfAssetsStillExist);
	}

	// Stop listening for directory changes in this content path
#if WITH_EDITOR
	// Commandlets and in-game don't listen for directory changes
	if (!IsRunningCommandlet() && GIsEditor)
	{
		FDirectoryWatcherModule& DirectoryWatcherModule = FModuleManager::LoadModuleChecked<FDirectoryWatcherModule>(TEXT("DirectoryWatcher"));
		IDirectoryWatcher* DirectoryWatcher = DirectoryWatcherModule.Get();
		if (DirectoryWatcher)
		{
			DirectoryWatcher->UnregisterDirectoryChangedCallback_Handle(FileSystemPath, OnContentPathMountedOnDirectoryChangedDelegateHandle);
		}
	}
#endif // WITH_EDITOR

}


bool FAssetRegistry::IsFilterValid(const FARFilter& Filter) const
{
	for ( int32 NameIdx = 0; NameIdx < Filter.PackageNames.Num(); ++NameIdx )
	{
		if (Filter.PackageNames[NameIdx] == NAME_None)
		{
			return false;
		}
	}

	for ( int32 PathIdx = 0; PathIdx < Filter.PackagePaths.Num(); ++PathIdx )
	{
		if (Filter.PackagePaths[PathIdx] == NAME_None)
		{
			return false;
		}
	}

	for ( int32 ObjectPathIdx = 0; ObjectPathIdx < Filter.ObjectPaths.Num(); ++ObjectPathIdx )
	{
		if (Filter.ObjectPaths[ObjectPathIdx] == NAME_None)
		{
			return false;
		}
	}

	for ( int32 ClassIdx = 0; ClassIdx < Filter.ClassNames.Num(); ++ClassIdx )
	{
		if (Filter.ClassNames[ClassIdx] == NAME_None)
		{
			return false;
		}
	}

	for (auto FilterTagIt = Filter.TagsAndValues.CreateConstIterator(); FilterTagIt; ++FilterTagIt)
	{
		if (FilterTagIt.Key() == NAME_None)
		{
			return false;
		}
	}

	return true;
}

void FAssetRegistry::GetSubClasses(const TArray<FName>& InClassNames, const TSet<FName>& ExcludedClassNames, TSet<FName>& SubClassNames) const
{
	// Build a reverse map of classes to their children for quick lookup
	TMap<FName, TSet<FName>> ReverseInheritanceMap;

	// And add all in-memory classes at request time
	TSet<FName> InMemoryClassNames;
	for (TObjectIterator<UClass> ClassIt; ClassIt; ++ClassIt)
	{
		if ( !ClassIt->HasAnyClassFlags(CLASS_Deprecated | CLASS_NewerVersionExists) )
		{
			if ( ClassIt->GetSuperClass() )
			{
				TSet<FName>& ChildClasses = ReverseInheritanceMap.FindOrAdd( ClassIt->GetSuperClass()->GetFName() );
				ChildClasses.Add( ClassIt->GetFName() );
			}

			InMemoryClassNames.Add(ClassIt->GetFName());
		}
	}

	// Form a child list for all cached classes
	for (auto ClassNameIt = CachedInheritanceMap.CreateConstIterator(); ClassNameIt; ++ClassNameIt)
	{
		const FName ClassName = ClassNameIt.Key();
		if ( !InMemoryClassNames.Contains(ClassName) )
		{
			const FName ParentClassName = ClassNameIt.Value();
			if ( ParentClassName != NAME_None )
			{
				TSet<FName>& ChildClasses = ReverseInheritanceMap.FindOrAdd( ParentClassName );
				ChildClasses.Add( ClassName );
			}
		}
	}

	for (auto ClassNameIt = InClassNames.CreateConstIterator(); ClassNameIt; ++ClassNameIt)
	{
		// Now find all subclass names
		GetSubClasses_Recursive(*ClassNameIt, SubClassNames, ReverseInheritanceMap, ExcludedClassNames);
	}
}

void FAssetRegistry::GetSubClasses_Recursive(FName InClassName, TSet<FName>& SubClassNames, const TMap<FName, TSet<FName>>& ReverseInheritanceMap, const TSet<FName>& ExcludedClassNames) const
{
	if ( ExcludedClassNames.Contains(InClassName) )
	{
		// This class is in the exclusion list. Exclude it.
	}
	else
	{
		SubClassNames.Add(InClassName);

		const TSet<FName>* FoundSubClassNames = ReverseInheritanceMap.Find(InClassName);
		if ( FoundSubClassNames )
		{
			for (auto ClassNameIt = (*FoundSubClassNames).CreateConstIterator(); ClassNameIt; ++ClassNameIt)
			{
				GetSubClasses_Recursive(*ClassNameIt, SubClassNames, ReverseInheritanceMap, ExcludedClassNames);
			}
		}
	}
}<|MERGE_RESOLUTION|>--- conflicted
+++ resolved
@@ -1873,22 +1873,7 @@
 	int32 AssetIndex = 0;
 	for (AssetIndex = 0; AssetIndex < AssetResults.Num(); ++AssetIndex)
 	{
-<<<<<<< HEAD
-		IGatheredAssetData*& BackgroundResult = AssetResults[AssetIndex];
-
-		// If this data is cooked and it we couldn't find any asset in its export table then try load the entire package 
-		if (BackgroundResult->IsCookedAndRequiresLoading())
-		{
-			LoadPackage(nullptr, *BackgroundResult->GetPackageName(), 0);
-			delete BackgroundResult;
-			BackgroundResult = nullptr;
-			continue;
-		}
-
-		FAssetData Result = BackgroundResult->ToAssetData();
-=======
 		FAssetData*& BackgroundResult = AssetResults[AssetIndex];
->>>>>>> 73f66985
 
 		// Try to update any asset data that may already exist
 		FAssetData* AssetData = nullptr;
