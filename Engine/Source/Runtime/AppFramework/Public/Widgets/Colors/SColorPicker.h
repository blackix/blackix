--- conflicted
+++ resolved
@@ -441,10 +441,7 @@
 	/** Is true if the color picker creation behavior can be overridden */
 	bool bValidCreationOverrideExists;
 
-<<<<<<< HEAD
-=======
-
->>>>>>> b92180e0
+
 private:
 
 	/** Invoked when a new value is selected on the color wheel */
