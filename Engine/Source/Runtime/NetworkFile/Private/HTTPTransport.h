--- conflicted
+++ resolved
@@ -17,11 +17,7 @@
 	// ITransport Interface.
 	virtual bool Initialize(const TCHAR* HostIp) override;
 	virtual bool SendPayloadAndReceiveResponse(TArray<uint8>& In, TArray<uint8>& Out) override;
-<<<<<<< HEAD
-	virtual bool ReceiveResponse(TArray<uint8> &Out) override { return false; } // unsupported for now :(
-=======
 	virtual bool ReceiveResponse(TArray<uint8> &Out) override; 
->>>>>>> 1d429763
 
 private: 
 
