--- conflicted
+++ resolved
@@ -1899,11 +1899,7 @@
 			}
 		}
 #if WITH_EDITOR
-<<<<<<< HEAD
-		if (GIsEditor && bFlushGrassMaps && GetWorld() && GetWorld()->Scene->GetFeatureLevel() >= ERHIFeatureLevel::SM4)
-=======
 		if (GIsEditor && bFlushGrassMaps && GetWorld() && GetWorld()->Scene && GetWorld()->Scene->GetFeatureLevel() >= ERHIFeatureLevel::SM4)
->>>>>>> cf6d231e
 		{
 			for (ULandscapeComponent* Component : *OnlyForComponents)
 			{
@@ -1946,13 +1942,9 @@
 		}
 
 #if WITH_EDITOR
-<<<<<<< HEAD
-		if (GIsEditor && bFlushGrassMaps && GetWorld() && GetWorld()->Scene->GetFeatureLevel() >= ERHIFeatureLevel::SM4)
-=======
 		UWorld* World = GetWorld();
 
 		if (GIsEditor && bFlushGrassMaps && World != nullptr && World->Scene != nullptr && World->Scene->GetFeatureLevel() >= ERHIFeatureLevel::SM4)
->>>>>>> cf6d231e
 		{
 			// Clear GrassMaps
 			for (UActorComponent* Component : GetComponents())
