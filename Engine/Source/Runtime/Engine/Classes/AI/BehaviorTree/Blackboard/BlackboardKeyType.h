// Copyright 1998-2014 Epic Games, Inc. All Rights Reserved.
#pragma once
#include "BlackboardKeyType.generated.h"

UCLASS(EditInlineNew, Abstract, CollapseCategories, AutoExpandCategories=(Blackboard))
class ENGINE_API UBlackboardKeyType : public UObject
{
	GENERATED_UCLASS_BODY()
		
	/** get ValueSize */
	FORCEINLINE uint16 GetValueSize() const { return ValueSize; }

	/** does it match settings in filter? */
	virtual bool IsAllowedByFilter(UBlackboardKeyType* FilterOb) const;

	/** convert value to text */
	virtual FString DescribeValue(const uint8* MemoryBlock) const;

	/** description of params for property view */
	virtual FString DescribeSelf() const;

	/** extract location from entry */
	virtual bool GetLocation(const uint8* MemoryBlock, FVector& Location) const;

<<<<<<< HEAD
=======
	/** extract rotation from entry */
	virtual bool GetRotation(const uint8* MemoryBlock, FRotator& Rotation) const;

	/** initialize memory */
	virtual void Initialize(uint8* MemoryBlock) const;

>>>>>>> 5338f086
	enum CompareResult
	{
		Less = -1,
		Equal = 0,
		Greater = 1,
		NotEqual = 1 // important, do not change
	};

	/** interprets given two memory blocks as "my" type and compares them */
	virtual int32 Compare(const uint8* MemoryBlockA, const uint8* MemoryBlockB) const;

protected:

	/** size of value for this type */
	uint16 ValueSize;

	/** helper function for reading typed data from memory block */
	template<typename T>
	static T GetValueFromMemory(const uint8* MemoryBlock)
	{
		return *((T*)MemoryBlock);
	}

	/** helper function for writing typed data to memory block, returns true if value has changed */
	template<typename T>
	static bool SetValueInMemory(uint8* MemoryBlock, const T& Value)
	{
		const bool bChanged = *((T*)MemoryBlock) != Value;
		*((T*)MemoryBlock) = Value;
		
		return bChanged;
	}
};<|MERGE_RESOLUTION|>--- conflicted
+++ resolved
@@ -22,15 +22,12 @@
 	/** extract location from entry */
 	virtual bool GetLocation(const uint8* MemoryBlock, FVector& Location) const;
 
-<<<<<<< HEAD
-=======
 	/** extract rotation from entry */
 	virtual bool GetRotation(const uint8* MemoryBlock, FRotator& Rotation) const;
 
 	/** initialize memory */
 	virtual void Initialize(uint8* MemoryBlock) const;
 
->>>>>>> 5338f086
 	enum CompareResult
 	{
 		Less = -1,
