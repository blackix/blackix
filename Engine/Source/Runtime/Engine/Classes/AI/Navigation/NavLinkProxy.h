// Copyright 1998-2016 Epic Games, Inc. All Rights Reserved.

#pragma once
#include "AI/Navigation/NavLinkDefinition.h"
#include "AI/Navigation/NavLinkHostInterface.h"
#include "AI/Navigation/NavRelevantInterface.h"
#include "GameFramework/Actor.h"
#include "NavLinkProxy.generated.h"

class UNavLinkDefinition;
class UPathFollowingComponent;
struct FNavigationRelevantData;
class UNavLinkCustomComponent;
class UNavLinkRenderingComponent;
class UBillboardComponent;

DECLARE_DYNAMIC_MULTICAST_DELEGATE_TwoParams( FSmartLinkReachedSignature, AActor*, MovingActor, const FVector&, DestinationPoint );

UCLASS(Blueprintable, autoCollapseCategories=(SmartLink, Actor), hideCategories=(Input))
class ENGINE_API ANavLinkProxy : public AActor, public INavLinkHostInterface, public INavRelevantInterface
{
	GENERATED_UCLASS_BODY()

	/** Navigation links (point to point) added to navigation data */
	UPROPERTY(EditAnywhere, Category=SimpleLink)
	TArray<FNavigationLink> PointLinks;
	
	/** Navigation links (segment to segment) added to navigation data
	*	@todo hidden from use until we fix segment links. Not really working now*/
	UPROPERTY()
	TArray<FNavigationSegmentLink> SegmentLinks;

private_subobject:
	/** Smart link: can affect path following */
	DEPRECATED_FORGAME(4.6, "SmartLinkComp should not be accessed directly, please use GetSmartLinkComp() function instead. SmartLinkComp will soon be private and your code will not compile.")
	UPROPERTY(VisibleAnywhere, Category=SmartLink)
	UNavLinkCustomComponent* SmartLinkComp;
public:

	/** Smart link: toggle relevancy */
	UPROPERTY(EditAnywhere, Category=SmartLink)
	bool bSmartLinkIsRelevant;

#if WITH_EDITORONLY_DATA
private_subobject:
	/** Editor Preview */
	DEPRECATED_FORGAME(4.6, "EdRenderComp should not be accessed directly, please use GetEdRenderComp() function instead. EdRenderComp will soon be private and your code will not compile.")
	UPROPERTY()
	UNavLinkRenderingComponent* EdRenderComp;

	DEPRECATED_FORGAME(4.6, "SpriteComponent should not be accessed directly, please use GetSpriteComponent() function instead. SpriteComponent will soon be private and your code will not compile.")
	UPROPERTY()
	UBillboardComponent* SpriteComponent;
public:
#endif // WITH_EDITORONLY_DATA

	// BEGIN INavRelevantInterface
	virtual void GetNavigationData(FNavigationRelevantData& Data) const override;
	virtual FBox GetNavigationBounds() const override;
	virtual bool IsNavigationRelevant() const override;
	// END INavRelevantInterface

	// BEGIN INavLinkHostInterface
	virtual bool GetNavigationLinksClasses(TArray<TSubclassOf<UNavLinkDefinition> >& OutClasses) const override;
	virtual bool GetNavigationLinksArray(TArray<FNavigationLink>& OutLink, TArray<FNavigationSegmentLink>& OutSegments) const override;
	// END INavLinkHostInterface

#if WITH_EDITOR
	virtual void PostEditChangeProperty(FPropertyChangedEvent& PropertyChangedEvent) override;
#endif // WITH_EDITOR
	virtual void PostInitializeComponents() override;
<<<<<<< HEAD
=======
	virtual void PostLoad() override;
>>>>>>> e58dcb1b

#if ENABLE_VISUAL_LOG
	virtual void BeginPlay() override;
#endif // ENABLE_VISUAL_LOG

	virtual FBox GetComponentsBoundingBox(bool bNonColliding = false) const override;

	//////////////////////////////////////////////////////////////////////////
	// Blueprint interface for smart links

	/** called when agent reaches smart link during path following, use ResumePathFollowing() to give control back */
	UFUNCTION(BlueprintImplementableEvent)
	void ReceiveSmartLinkReached(AActor* Agent, const FVector& Destination);

	/** resume normal path following */
	UFUNCTION(BlueprintCallable, Category="AI|Navigation")
	void ResumePathFollowing(AActor* Agent);

	/** check if smart link is enabled */
	UFUNCTION(BlueprintCallable, Category="AI|Navigation")
	bool IsSmartLinkEnabled() const;

	/** change state of smart link */
	UFUNCTION(BlueprintCallable, Category="AI|Navigation")
	void SetSmartLinkEnabled(bool bEnabled);

	/** check if any agent is moving through smart link right now */
	UFUNCTION(BlueprintCallable, Category="AI|Navigation")
	bool HasMovingAgents() const;

protected:

	UPROPERTY(BlueprintAssignable)
	FSmartLinkReachedSignature OnSmartLinkReached;

	void NotifySmartLinkReached(UNavLinkCustomComponent* LinkComp, UPathFollowingComponent* PathComp, const FVector& DestPoint);

public:
	/** Returns SmartLinkComp subobject **/
	UNavLinkCustomComponent* GetSmartLinkComp() const;
#if WITH_EDITORONLY_DATA
	/** Returns EdRenderComp subobject **/
	UNavLinkRenderingComponent* GetEdRenderComp() const;
	/** Returns SpriteComponent subobject **/
	UBillboardComponent* GetSpriteComponent() const;
#endif
};<|MERGE_RESOLUTION|>--- conflicted
+++ resolved
@@ -69,10 +69,7 @@
 	virtual void PostEditChangeProperty(FPropertyChangedEvent& PropertyChangedEvent) override;
 #endif // WITH_EDITOR
 	virtual void PostInitializeComponents() override;
-<<<<<<< HEAD
-=======
 	virtual void PostLoad() override;
->>>>>>> e58dcb1b
 
 #if ENABLE_VISUAL_LOG
 	virtual void BeginPlay() override;
