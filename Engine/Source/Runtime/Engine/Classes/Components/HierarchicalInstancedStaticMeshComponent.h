// Copyright 1998-2015 Epic Games, Inc. All Rights Reserved.

#pragma once

#include "Components/InstancedStaticMeshComponent.h"
#include "StaticMeshResources.h"

#include "HierarchicalInstancedStaticMeshComponent.generated.h"

class FClusterBuilder;

USTRUCT()
struct FClusterNode
{
	GENERATED_USTRUCT_BODY()

	UPROPERTY()
	FVector BoundMin;
	UPROPERTY()
	int32 FirstChild;
	UPROPERTY()
	FVector BoundMax;
	UPROPERTY()
	int32 LastChild;
	UPROPERTY()
	int32 FirstInstance;
	UPROPERTY()
	int32 LastInstance;

	FClusterNode()
		: BoundMin(MAX_flt, MAX_flt, MAX_flt)
		, FirstChild(-1)
		, BoundMax(MIN_flt, MIN_flt, MIN_flt)
		, LastChild(-1)
		, FirstInstance(-1)
		, LastInstance(-1)
	{
	}

	friend FArchive& operator<<(FArchive& Ar, FClusterNode& NodeData)
	{
		// @warning BulkSerialize: FClusterNode is serialized as memory dump
		// See TArray::BulkSerialize for detailed description of implied limitations.
		Ar << NodeData.BoundMin;
		Ar << NodeData.FirstChild;
		Ar << NodeData.BoundMax;
		Ar << NodeData.LastChild;
		Ar << NodeData.FirstInstance;
		Ar << NodeData.LastInstance;
		return Ar;
	}
};

class FAsyncBuildInstanceBuffer : public FNonAbandonableTask
{
public:
	class UHierarchicalInstancedStaticMeshComponent* Component;
	class UWorld* World;

	FAsyncBuildInstanceBuffer(class UHierarchicalInstancedStaticMeshComponent* InComponent, class UWorld* InWorld)
		: Component(InComponent)
		, World(InWorld)
	{
	}
	void DoWork();
	FORCEINLINE TStatId GetStatId() const
	{
		RETURN_QUICK_DECLARE_CYCLE_STAT(FAsyncBuildInstanceBuffer, STATGROUP_ThreadPoolAsyncTasks);
	}
	static const TCHAR *Name()
	{
		return TEXT("FAsyncBuildInstanceBuffer");
	}
};

UCLASS(ClassGroup=Rendering, meta=(BlueprintSpawnableComponent))
class ENGINE_API UHierarchicalInstancedStaticMeshComponent : public UInstancedStaticMeshComponent
{
	GENERATED_UCLASS_BODY()

<<<<<<< HEAD
	TSharedPtr<TArray<FClusterNode>, ESPMode::ThreadSafe> ClusterTreePtr;
=======
	~UHierarchicalInstancedStaticMeshComponent();

	TSharedPtr<TArray<FClusterNode>, ESPMode::ThreadSafe> ClusterTreePtr;

	// Temp hack, long term we will load data in the right format directly
	FAsyncTask<FAsyncBuildInstanceBuffer>* AsyncBuildInstanceBufferTask;

	// Prebuilt instance buffer, used mostly for grass. Long term instances will be stored directly in the correct format.
	FStaticMeshInstanceData WriteOncePrebuiltInstanceBuffer;
>>>>>>> cce8678d
	
	// Table for remaping instances from cluster tree to PerInstanceSMData order
	UPROPERTY()
	TArray<int32> SortedInstances;

	// The number of instances in the ClusterTree. Subsequent instances will always be rendered.
	UPROPERTY()
	int32 NumBuiltInstances;

	// Bounding box of any unbuilt instances
	UPROPERTY()
	FBox UnbuiltInstanceBounds;

	// The number of nodes in the occlusion layer
	UPROPERTY()
	int32 OcclusionLayerNumNodes;

	bool bIsAsyncBuilding;
	bool bConcurrentRemoval;

	UPROPERTY()
	bool bDisableCollision;

	// Apply the results of the async build
	void ApplyBuildTreeAsync(ENamedThreads::Type CurrentThread, const FGraphEventRef& MyCompletionGraphEvent, TSharedRef<FClusterBuilder, ESPMode::ThreadSafe> Builder, double StartTime);

public:

	//Begin UObject Interface
	virtual void Serialize(FArchive& Ar) override;
	virtual SIZE_T GetResourceSize(EResourceSizeMode::Type Mode) override;
	virtual FPrimitiveSceneProxy* CreateSceneProxy() override;
	virtual void PostLoad() override;
	virtual FBoxSphereBounds CalcBounds(const FTransform& BoundTransform) const override;
	virtual void PostLoad() override;

	// UInstancedStaticMesh interface
	virtual int32 AddInstance(const FTransform& InstanceTransform) override;
	virtual bool RemoveInstance(int32 InstanceIndex) override;
	virtual bool UpdateInstanceTransform(int32 InstanceIndex, const FTransform& NewInstanceTransform, bool bWorldSpace, bool bMarkRenderStateDirty = false) override;
	virtual void ClearInstances() override;

<<<<<<< HEAD
=======

	/** Get the number of instances that overlap a given sphere */
	int32 GetOverlappingSphereCount(const FSphere& Sphere) const;
	/** Get the number of instances that overlap a given box */
	int32 GetOverlappingBoxCount(const FBox& Box) const;
	/** Get the transforms of instances inside the provided box */
	void GetOverlappingBoxTransforms(const FBox& Box, TArray<FTransform>& OutTransforms) const;

>>>>>>> cce8678d
	virtual bool ShouldCreatePhysicsState() const override;

	void BuildTree();
	void BuildTreeAsync();
	static void BuildTreeAnyThread(
<<<<<<< HEAD
		const TArray<FInstancedStaticMeshInstanceData>& PerInstanceSMData, 
=======
		TArray<FMatrix>& InstanceTransforms, 
>>>>>>> cce8678d
		const FBox& MeshBox,
		TArray<FClusterNode>& OutClusterTree,
		TArray<int32>& OutSortedInstances,
		TArray<int32>& OutInstanceReorderTable,
<<<<<<< HEAD
		int32 MaxInstancesPerLeaf
		);
	void AcceptPrebuiltTree(
		TArray<FClusterNode>& InClusterTree,
		TArray<int32>& InSortedInstances,
		TArray<int32>& InInstanceReorderTable
		);
=======
		int32& OutOcclusionLayerNum,
		int32 MaxInstancesPerLeaf
		);
	void AcceptPrebuiltTree(TArray<FClusterNode>& InClusterTree, int InOcclusionLayerNumNodes);
>>>>>>> cce8678d
	void BuildFlatTree(const TArray<int32>& LeafInstanceCounts);
	bool IsAsyncBuilding() const { return bIsAsyncBuilding; }
	bool IsTreeFullyBuilt() const { return NumBuiltInstances == PerInstanceSMData.Num() && RemovedInstances.Num() == 0; }

	void FlushAsyncBuildInstanceBufferTask();

	/** Heuristic for the number of leaves in the tree **/
	int32 DesiredInstancesPerLeaf();

protected:
	/** Gets and approximate number of verts for each LOD to generate heuristics **/
	int32 GetVertsForLOD(int32 LODIndex);
	/** Average number of instances per leaf **/
	float ActualInstancesPerLeaf();
	/** For testing, prints some stats after any kind of build **/
	void PostBuildStats();

	virtual void GetNavigationPerInstanceTransforms(const FBox& AreaBox, TArray<FTransform>& InstanceData) const override;
	virtual void PartialNavigationUpdate(int32 InstanceIdx) override;
	void FlushAccumulatedNavigationUpdates();
	mutable FBox AccumulatedNavigationDirtyArea;

protected:
	friend FStaticLightingTextureMapping_InstancedStaticMesh;
	friend FInstancedLightMap2D;
	friend FInstancedShadowMap2D;
	friend class FClusterBuilder;
};
<|MERGE_RESOLUTION|>--- conflicted
+++ resolved
@@ -78,9 +78,6 @@
 {
 	GENERATED_UCLASS_BODY()
 
-<<<<<<< HEAD
-	TSharedPtr<TArray<FClusterNode>, ESPMode::ThreadSafe> ClusterTreePtr;
-=======
 	~UHierarchicalInstancedStaticMeshComponent();
 
 	TSharedPtr<TArray<FClusterNode>, ESPMode::ThreadSafe> ClusterTreePtr;
@@ -90,7 +87,6 @@
 
 	// Prebuilt instance buffer, used mostly for grass. Long term instances will be stored directly in the correct format.
 	FStaticMeshInstanceData WriteOncePrebuiltInstanceBuffer;
->>>>>>> cce8678d
 	
 	// Table for remaping instances from cluster tree to PerInstanceSMData order
 	UPROPERTY()
@@ -125,7 +121,6 @@
 	virtual FPrimitiveSceneProxy* CreateSceneProxy() override;
 	virtual void PostLoad() override;
 	virtual FBoxSphereBounds CalcBounds(const FTransform& BoundTransform) const override;
-	virtual void PostLoad() override;
 
 	// UInstancedStaticMesh interface
 	virtual int32 AddInstance(const FTransform& InstanceTransform) override;
@@ -133,8 +128,6 @@
 	virtual bool UpdateInstanceTransform(int32 InstanceIndex, const FTransform& NewInstanceTransform, bool bWorldSpace, bool bMarkRenderStateDirty = false) override;
 	virtual void ClearInstances() override;
 
-<<<<<<< HEAD
-=======
 
 	/** Get the number of instances that overlap a given sphere */
 	int32 GetOverlappingSphereCount(const FSphere& Sphere) const;
@@ -143,35 +136,20 @@
 	/** Get the transforms of instances inside the provided box */
 	void GetOverlappingBoxTransforms(const FBox& Box, TArray<FTransform>& OutTransforms) const;
 
->>>>>>> cce8678d
 	virtual bool ShouldCreatePhysicsState() const override;
 
 	void BuildTree();
 	void BuildTreeAsync();
 	static void BuildTreeAnyThread(
-<<<<<<< HEAD
-		const TArray<FInstancedStaticMeshInstanceData>& PerInstanceSMData, 
-=======
 		TArray<FMatrix>& InstanceTransforms, 
->>>>>>> cce8678d
 		const FBox& MeshBox,
 		TArray<FClusterNode>& OutClusterTree,
 		TArray<int32>& OutSortedInstances,
 		TArray<int32>& OutInstanceReorderTable,
-<<<<<<< HEAD
-		int32 MaxInstancesPerLeaf
-		);
-	void AcceptPrebuiltTree(
-		TArray<FClusterNode>& InClusterTree,
-		TArray<int32>& InSortedInstances,
-		TArray<int32>& InInstanceReorderTable
-		);
-=======
 		int32& OutOcclusionLayerNum,
 		int32 MaxInstancesPerLeaf
 		);
 	void AcceptPrebuiltTree(TArray<FClusterNode>& InClusterTree, int InOcclusionLayerNumNodes);
->>>>>>> cce8678d
 	void BuildFlatTree(const TArray<int32>& LeafInstanceCounts);
 	bool IsAsyncBuilding() const { return bIsAsyncBuilding; }
 	bool IsTreeFullyBuilt() const { return NumBuiltInstances == PerInstanceSMData.Num() && RemovedInstances.Num() == 0; }
