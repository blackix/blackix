// Copyright 1998-2018 Epic Games, Inc. All Rights Reserved.

#pragma once

#include "CoreMinimal.h"
#include "Stats/Stats.h"
#include "UObject/ObjectMacros.h"
#include "EngineDefines.h"
#include "HitProxies.h"
#include "Misc/Guid.h"
#include "Engine/TextureStreamingTypes.h"
#include "Components/StaticMeshComponent.h"

#include "InstancedStaticMeshComponent.generated.h"

class FLightingBuildOptions;
class FPrimitiveSceneProxy;
class FStaticLightingTextureMapping_InstancedStaticMesh;
class ULightComponent;
struct FNavigableGeometryExport;
struct FNavigationRelevantData;
struct FPerInstanceRenderData;
struct FStaticLightingPrimitiveInfo;

DECLARE_STATS_GROUP(TEXT("Foliage"), STATGROUP_Foliage, STATCAT_Advanced);

class FStaticLightingTextureMapping_InstancedStaticMesh;
class FInstancedLightMap2D;
class FInstancedShadowMap2D;
class FStaticMeshInstanceData;

USTRUCT()
struct FInstancedStaticMeshInstanceData
{
	GENERATED_USTRUCT_BODY()

		UPROPERTY(EditAnywhere, Category=Instances)
		FMatrix Transform;

	FInstancedStaticMeshInstanceData()
		: Transform(FMatrix::Identity)
	{
	}

	FInstancedStaticMeshInstanceData(const FMatrix& InTransform)
		: Transform(InTransform)
	{
	}

	friend FArchive& operator<<(FArchive& Ar, FInstancedStaticMeshInstanceData& InstanceData)
	{
		// @warning BulkSerialize: FInstancedStaticMeshInstanceData is serialized as memory dump
		// See TArray::BulkSerialize for detailed description of implied limitations.
		Ar << InstanceData.Transform;
		return Ar;
	}
};

USTRUCT()
struct FInstancedStaticMeshMappingInfo
{
	GENERATED_USTRUCT_BODY()

		FStaticLightingTextureMapping_InstancedStaticMesh* Mapping;

	FInstancedStaticMeshMappingInfo()
		: Mapping(nullptr)
	{
	}
};

/** A component that efficiently renders multiple instances of the same StaticMesh. */
UCLASS(ClassGroup = Rendering, meta = (BlueprintSpawnableComponent), Blueprintable)
class ENGINE_API UInstancedStaticMeshComponent : public UStaticMeshComponent
{
	GENERATED_UCLASS_BODY()

		virtual ~UInstancedStaticMeshComponent();

	/** Array of instances, bulk serialized. */
	UPROPERTY(EditAnywhere, SkipSerialization, DisplayName="Instances", Category=Instances, meta=(MakeEditWidget=true, EditFixedOrder))
<<<<<<< HEAD
	TArray<FInstancedStaticMeshInstanceData> PerInstanceSMData;
=======
		TArray<FInstancedStaticMeshInstanceData> PerInstanceSMData;
>>>>>>> e3a25b20

	/** Value used to seed the random number stream that generates random numbers for each of this mesh's instances.
	The random number is stored in a buffer accessible to materials through the PerInstanceRandom expression. If
	this is set to zero (default), it will be populated automatically by the editor. */
	UPROPERTY(EditAnywhere, BlueprintReadWrite, Category=InstancedStaticMeshComponent)
		int32 InstancingRandomSeed;

	/** Distance from camera at which each instance begins to fade out. */
	UPROPERTY(EditAnywhere, BlueprintReadOnly, Category=Culling)
		int32 InstanceStartCullDistance;

	/** Distance from camera at which each instance completely fades out. */
	UPROPERTY(EditAnywhere, BlueprintReadOnly, Category=Culling)
		int32 InstanceEndCullDistance;

	/** Mapping from PerInstanceSMData order to instance render buffer order. If empty, the PerInstanceSMData order is used. */
	UPROPERTY()
		TArray<int32> InstanceReorderTable;

	// The render indices of any removed items we should not render.
	UPROPERTY()
		TArray<int32> RemovedInstances;

	/** Set to true to permit updating the vertex buffer used in the instance buffer without recreating it completely. This should be used if you plan on dynamically changing the instances at run-time. */
	UPROPERTY(EditAnywhere, BlueprintReadWrite, Category = InstancedStaticMeshComponent)
		bool UseDynamicInstanceBuffer;

	/** Set to true to keep instance buffer accessible by the CPU, otherwise it's discarded and considered never changing, only GPU has a copy of the data. */
	UPROPERTY(EditAnywhere, BlueprintReadWrite, Category = InstancedStaticMeshComponent)
		bool KeepInstanceBufferCPUAccess;

	/** Set to true to keep instance buffer accessible by the CPU, otherwise it's discarded and considered never changing, only GPU has a copy of the data. */
	UPROPERTY(EditAnywhere, BlueprintReadWrite, Category = InstancedStaticMeshComponent)
	bool KeepInstanceBufferCPUAccess;

	/** Tracks outstanding proxysize, as this is a bit hard to do with the fire-and-forget grass. */
	SIZE_T ProxySize;

	/** Add an instance to this component. Transform is given in local space of this component. */
	UFUNCTION(BlueprintCallable, Category="Components|InstancedStaticMesh")
		virtual int32 AddInstance(const FTransform& InstanceTransform);

	/** Add an instance to this component. Transform is given in world space. */
	UFUNCTION(BlueprintCallable, Category = "Components|InstancedStaticMesh")
		int32 AddInstanceWorldSpace(const FTransform& WorldTransform);

	/** Get the transform for the instance specified. Instance is returned in local space of this component unless bWorldSpace is set.  Returns True on success. */
	UFUNCTION(BlueprintCallable, Category = "Components|InstancedStaticMesh")
		bool GetInstanceTransform(int32 InstanceIndex, FTransform& OutInstanceTransform, bool bWorldSpace = false) const;

	virtual void OnUpdateTransform(EUpdateTransformFlags UpdateTransformFlags, ETeleportType Teleport) override;

	/** Get the scale comming form the component, when computing StreamingTexture data. Used to support instanced meshes. */
	virtual float GetTextureStreamingTransformScale() const override;
	/** Get material, UV density and bounds for a given material index. */
	virtual bool GetMaterialStreamingData(int32 MaterialIndex, FPrimitiveMaterialInfo& MaterialData) const override;
	/** Build the data to compute accuracte StreaminTexture data. */
	virtual bool BuildTextureStreamingData(ETextureStreamingBuildType BuildType, EMaterialQualityLevel::Type QualityLevel, ERHIFeatureLevel::Type FeatureLevel, TSet<FGuid>& DependentResources) override;
	/** Get the StreaminTexture data. */
	virtual void GetStreamingTextureInfo(FStreamingTextureLevelContext& LevelContext, TArray<FStreamingTexturePrimitiveInfo>& OutStreamingTextures) const override;

	/**
	* Update the transform for the instance specified.
	*
	* @param InstanceIndex			The index of the instance to update
	* @param NewInstanceTransform	The new transform
	* @param bWorldSpace			If true, the new transform interpreted as a World Space transform, otherwise it is interpreted as Local Space
	* @param bMarkRenderStateDirty	If true, the change should be visible immediately. If you are updating many instances you should only set this to true for the last instance.
	* @param bTeleport				Whether or not the instance's physics should be moved normally, or teleported (moved instantly, ignoring velocity).
	* @return						True on success.
	*/
	UFUNCTION(BlueprintCallable, Category = "Components|InstancedStaticMesh")
		virtual bool UpdateInstanceTransform(int32 InstanceIndex, const FTransform& NewInstanceTransform, bool bWorldSpace=false, bool bMarkRenderStateDirty=false, bool bTeleport=false);

	/** Remove the instance specified. Returns True on success. Note that this will leave the array in order, but may shrink it. */
	UFUNCTION(BlueprintCallable, Category = "Components|InstancedStaticMesh")
		virtual bool RemoveInstance(int32 InstanceIndex);

	/** Clear all instances being rendered by this component. */
	UFUNCTION(BlueprintCallable, Category="Components|InstancedStaticMesh")
		virtual void ClearInstances();

	/** Get the number of instances in this component. */
	UFUNCTION(BlueprintCallable, Category = "Components|InstancedStaticMesh")
		int32 GetInstanceCount() const;

	/** Sets the fading start and culling end distances for this component. */
	UFUNCTION(BlueprintCallable, Category = "Components|InstancedStaticMesh")
		void SetCullDistances(int32 StartCullDistance, int32 EndCullDistance);

	/** Returns the instances with instance bounds overlapping the specified sphere. The return value is an array of instance indices. */
	UFUNCTION(BlueprintCallable, Category = "Components|InstancedStaticMesh")
		virtual TArray<int32> GetInstancesOverlappingSphere(const FVector& Center, float Radius, bool bSphereInWorldSpace=true) const;

	/** Returns the instances with instance bounds overlapping the specified box. The return value is an array of instance indices. */
	UFUNCTION(BlueprintCallable, Category = "Components|InstancedStaticMesh")
		virtual TArray<int32> GetInstancesOverlappingBox(const FBox& Box, bool bBoxInWorldSpace=true) const;

	virtual bool ShouldCreatePhysicsState() const override;

	virtual void PostLoad() override;
	virtual void OnComponentCreated() override;
<<<<<<< HEAD
=======
	virtual void OnRegister() override;
>>>>>>> e3a25b20

public:
	/** Render data will be initialized on PostLoad or on demand. Released on the rendering thread. */
	TSharedPtr<FPerInstanceRenderData, ESPMode::ThreadSafe> PerInstanceRenderData;
	TSet<int32> NeedUpdatingInstanceIndexList;
	/** This was prebuilt, grass system use it, never destroy it. */
	bool bPerInstanceRenderDataWasPrebuilt;

#if WITH_EDITOR
	/** One bit per instance if the instance is selected. */
	TBitArray<> SelectedInstances;
#endif
	/** Physics representation of the instance bodies. */
	TArray<FBodyInstance*> InstanceBodies;

	/** Serialization of all the InstanceBodies. Helps speed up physics creation time. */
	UPROPERTY()
		class UPhysicsSerializer* PhysicsSerializer;

	//~ Begin UActorComponent Interface
	virtual FActorComponentInstanceData* GetComponentInstanceData() const override;
	//~ End UActorComponent Interface

	//~ Begin UPrimitiveComponent Interface
	virtual FPrimitiveSceneProxy* CreateSceneProxy() override;
protected:
	virtual void OnCreatePhysicsState() override;
	virtual void OnDestroyPhysicsState() override;
public:
	virtual bool CanEditSimulatePhysics() override;

	virtual FBoxSphereBounds CalcBounds(const FTransform& BoundTransform) const override;
	virtual bool SupportsStaticLighting() const override { return true; }
#if WITH_EDITOR
	virtual void GetStaticLightingInfo(FStaticLightingPrimitiveInfo& OutPrimitiveInfo,const TArray<ULightComponent*>& InRelevantLights,const FLightingBuildOptions& Options) override;
#endif
	virtual void GetLightAndShadowMapMemoryUsage( int32& LightMapMemoryUsage, int32& ShadowMapMemoryUsage ) const override;

	virtual bool DoCustomNavigableGeometryExport(FNavigableGeometryExport& GeomExport) const override;
	//~ End UPrimitiveComponent Interface

	//~ Begin UNavRelevantInterface Interface
	virtual void GetNavigationData(FNavigationRelevantData& Data) const override;
	//~ End UPrimitiveComponent Interface

	//~ Begin UObject Interface
	virtual void Serialize(FArchive& Ar) override;
	virtual void GetResourceSizeEx(FResourceSizeEx& CumulativeResourceSize) override;
	void BeginDestroy() override;
	virtual void PostDuplicate(bool bDuplicateForPIE) override;
#if WITH_EDITOR
	virtual void PostEditChangeChainProperty(FPropertyChangedChainEvent& PropertyChangedEvent) override;
	virtual void PostEditUndo() override;
#endif
	//~ End UObject Interface

	/** Applies the cached component instance data to a newly blueprint constructed component. */
	virtual void ApplyComponentInstanceData(class FInstancedStaticMeshComponentInstanceData* ComponentInstanceData);

	/** Check to see if an instance is selected. */
	bool IsInstanceSelected(int32 InInstanceIndex) const;

	/** Select/deselect an instance or group of instances. */
	void SelectInstance(bool bInSelected, int32 InInstanceIndex, int32 InInstanceCount = 1);

	/** Deselect all instances. */
	void ClearInstanceSelection();

	/** Initialize the Per Instance Render Data */
	void InitPerInstanceRenderData(bool InitializeFromCurrentData, FStaticMeshInstanceData* InSharedInstanceBufferData = nullptr);

	/** Transfers ownership of instance render data to a render thread. Instance render data will be released in scene proxy destructor or on render thread task. */
	void ReleasePerInstanceRenderData();

	virtual void PropagateLightingScenarioChange() override;

private:
	/** Creates body instances for all instances owned by this component. */
	void CreateAllInstanceBodies();

	/** Terminate all body instances owned by this component. */
	void ClearAllInstanceBodies();

	/** Sets up new instance data to sensible defaults, creates physics counterparts if possible. */
	void SetupNewInstanceData(FInstancedStaticMeshInstanceData& InOutNewInstanceData, int32 InInstanceIndex, const FTransform& InInstanceTransform);

protected:
	/** Request to navigation system to update only part of navmesh occupied by specified instance. */
	virtual void PartialNavigationUpdate(int32 InstanceIdx);

	/** Internal version of AddInstance */
	int32 AddInstanceInternal(int32 InstanceIndex, FInstancedStaticMeshInstanceData* InNewInstanceData, const FTransform& InstanceTransform);
<<<<<<< HEAD
	
	/** Internal version of RemoveInstance */	
	bool RemoveInstanceInternal(int32 InstanceIndex, bool ReorderInstances, bool InstanceAlreadyRemoved);
	
=======

	/** Internal version of RemoveInstance */	
	bool RemoveInstanceInternal(int32 InstanceIndex, bool ReorderInstances, bool InstanceAlreadyRemoved);

>>>>>>> e3a25b20
	/** Handles request from navigation system to gather instance transforms in a specific area box. */
	virtual void GetNavigationPerInstanceTransforms(const FBox& AreaBox, TArray<FTransform>& InstanceData) const;

	/** Initializes the body instance for the specified instance of the static mesh. */
	void InitInstanceBody(int32 InstanceIdx, FBodyInstance* InBodyInstance);

	/** Number of pending lightmaps still to be calculated (Apply()'d). */
	UPROPERTY(Transient, DuplicateTransient, TextExportTransient)
		int32 NumPendingLightmaps;

	/** The mappings for all the instances of this component. */
	UPROPERTY(Transient, DuplicateTransient, TextExportTransient)
		TArray<FInstancedStaticMeshMappingInfo> CachedMappings;

	void ApplyLightMapping(FStaticLightingTextureMapping_InstancedStaticMesh* InMapping, ULevel* LightingScenario);

	friend FStaticLightingTextureMapping_InstancedStaticMesh;
	friend FInstancedLightMap2D;
	friend FInstancedShadowMap2D;
};

/** InstancedStaticMeshInstance hit proxy */
struct HInstancedStaticMeshInstance : public HHitProxy
{
	UInstancedStaticMeshComponent* Component;
	int32 InstanceIndex;

	DECLARE_HIT_PROXY(ENGINE_API);
	HInstancedStaticMeshInstance(UInstancedStaticMeshComponent* InComponent, int32 InInstanceIndex) : HHitProxy(HPP_World), Component(InComponent), InstanceIndex(InInstanceIndex) {}

	virtual void AddReferencedObjects(FReferenceCollector& Collector) override;

	virtual EMouseCursor::Type GetMouseCursor() override
	{
		return EMouseCursor::CardinalCross;
	}
};<|MERGE_RESOLUTION|>--- conflicted
+++ resolved
@@ -79,11 +79,7 @@
 
 	/** Array of instances, bulk serialized. */
 	UPROPERTY(EditAnywhere, SkipSerialization, DisplayName="Instances", Category=Instances, meta=(MakeEditWidget=true, EditFixedOrder))
-<<<<<<< HEAD
-	TArray<FInstancedStaticMeshInstanceData> PerInstanceSMData;
-=======
 		TArray<FInstancedStaticMeshInstanceData> PerInstanceSMData;
->>>>>>> e3a25b20
 
 	/** Value used to seed the random number stream that generates random numbers for each of this mesh's instances.
 	The random number is stored in a buffer accessible to materials through the PerInstanceRandom expression. If
@@ -114,10 +110,6 @@
 	/** Set to true to keep instance buffer accessible by the CPU, otherwise it's discarded and considered never changing, only GPU has a copy of the data. */
 	UPROPERTY(EditAnywhere, BlueprintReadWrite, Category = InstancedStaticMeshComponent)
 		bool KeepInstanceBufferCPUAccess;
-
-	/** Set to true to keep instance buffer accessible by the CPU, otherwise it's discarded and considered never changing, only GPU has a copy of the data. */
-	UPROPERTY(EditAnywhere, BlueprintReadWrite, Category = InstancedStaticMeshComponent)
-	bool KeepInstanceBufferCPUAccess;
 
 	/** Tracks outstanding proxysize, as this is a bit hard to do with the fire-and-forget grass. */
 	SIZE_T ProxySize;
@@ -186,10 +178,7 @@
 
 	virtual void PostLoad() override;
 	virtual void OnComponentCreated() override;
-<<<<<<< HEAD
-=======
 	virtual void OnRegister() override;
->>>>>>> e3a25b20
 
 public:
 	/** Render data will be initialized on PostLoad or on demand. Released on the rendering thread. */
@@ -264,6 +253,9 @@
 	/** Transfers ownership of instance render data to a render thread. Instance render data will be released in scene proxy destructor or on render thread task. */
 	void ReleasePerInstanceRenderData();
 
+	// Number of instances in the render-side instance buffer
+	virtual int32 GetNumRenderInstances() const { return PerInstanceSMData.Num() + RemovedInstances.Num(); }
+
 	virtual void PropagateLightingScenarioChange() override;
 
 private:
@@ -282,17 +274,10 @@
 
 	/** Internal version of AddInstance */
 	int32 AddInstanceInternal(int32 InstanceIndex, FInstancedStaticMeshInstanceData* InNewInstanceData, const FTransform& InstanceTransform);
-<<<<<<< HEAD
-	
+
 	/** Internal version of RemoveInstance */	
 	bool RemoveInstanceInternal(int32 InstanceIndex, bool ReorderInstances, bool InstanceAlreadyRemoved);
-	
-=======
-
-	/** Internal version of RemoveInstance */	
-	bool RemoveInstanceInternal(int32 InstanceIndex, bool ReorderInstances, bool InstanceAlreadyRemoved);
-
->>>>>>> e3a25b20
+
 	/** Handles request from navigation system to gather instance transforms in a specific area box. */
 	virtual void GetNavigationPerInstanceTransforms(const FBox& AreaBox, TArray<FTransform>& InstanceData) const;
 
