--- conflicted
+++ resolved
@@ -205,11 +205,7 @@
 
 	UPROPERTY(config, EditAnywhere, Category = Mobile, meta=(
 		ConsoleVariable="r.Mobile.AllowSoftwareOcclusion", DisplayName="Support Software Occlusion Culling",
-<<<<<<< HEAD
-		ToolTip="Whether to support 'Software Occlusion Culling' on mobile platforms. This this package occluder information and enable Software Occlusion Culling.",
-=======
 		ToolTip="Whether to support 'Software Occlusion Culling' on mobile platforms. This will package occluder information and enable Software Occlusion Culling.",
->>>>>>> 15f50b57
 		ConfigRestartRequired=false))
 	uint32 bMobileAllowSoftwareOcclusionCulling:1;
 	
