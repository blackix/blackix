// Copyright 1998-2016 Epic Games, Inc. All Rights Reserved.

#pragma once
#include "Engine/World.h"
#include "Level.generated.h"

class ALevelBounds;
class UTexture2D;
class UNavigationDataChunk;
class AInstancedFoliageActor;

/**
 * Structure containing all information needed for determining the screen space
 * size of an object/ texture instance.
 */
USTRUCT()
struct ENGINE_API FStreamableTextureInstance
{
	GENERATED_USTRUCT_BODY()

	/** Bounding sphere/ box of object */
	FSphere BoundingSphere;

	/** Min distance from view where this instance is usable */
	float MinDistance;
	/** Max distance from view where this instance is usable */
	float MaxDistance;

	/** Object (and bounding sphere) specific texel scale factor  */
	float	TexelFactor;

	/**
	 * FStreamableTextureInstance serialize operator.
	 *
	 * @param	Ar					Archive to to serialize object to/ from
	 * @param	TextureInstance		Object to serialize
	 * @return	Returns the archive passed in
	 */
	friend FArchive& operator<<( FArchive& Ar, FStreamableTextureInstance& TextureInstance );
};

/**
 * Serialized ULevel information about dynamic texture instances
 */
USTRUCT()
struct ENGINE_API FDynamicTextureInstance : public FStreamableTextureInstance
{
	GENERATED_USTRUCT_BODY()

	/** Texture that is used by a dynamic UPrimitiveComponent. */
	UPROPERTY()
	UTexture2D*					Texture;

	/** Whether the primitive that uses this texture is attached to the scene or not. */
	UPROPERTY()
	bool						bAttached;
	
	/** Original bounding sphere radius, at the time the TexelFactor was calculated originally. */
	UPROPERTY()
	float						OriginalRadius;

	/**
	 * FDynamicTextureInstance serialize operator.
	 *
	 * @param	Ar					Archive to to serialize object to/ from
	 * @param	TextureInstance		Object to serialize
	 * @return	Returns the archive passed in
	 */
	friend FArchive& operator<<( FArchive& Ar, FDynamicTextureInstance& TextureInstance );
};

/** Struct that holds on to information about Actors that wish to be auto enabled for input before the player controller has been created */
struct FPendingAutoReceiveInputActor
{
	TWeakObjectPtr<AActor> Actor;
	int32 PlayerIndex;

	FPendingAutoReceiveInputActor(AActor* InActor, const int32 InPlayerIndex)
		: Actor(InActor)
		, PlayerIndex(InPlayerIndex)
	{
	}
};

/** A precomputed visibility cell, whose data is stored in FCompressedVisibilityChunk. */
class FPrecomputedVisibilityCell
{
public:

	/** World space min of the cell. */
	FVector Min;

	/** Index into FPrecomputedVisibilityBucket::CellDataChunks of this cell's data. */
	uint16 ChunkIndex;

	/** Index into the decompressed chunk data of this cell's visibility data. */
	uint16 DataOffset;

	friend FArchive& operator<<( FArchive& Ar, FPrecomputedVisibilityCell& D )
	{
		Ar << D.Min << D.ChunkIndex << D.DataOffset;
		return Ar;
	}
};

/** A chunk of compressed visibility data from multiple FPrecomputedVisibilityCell's. */
class FCompressedVisibilityChunk
{
public:
	/** Whether the chunk is compressed. */
	bool bCompressed;

	/** Size of the uncompressed chunk. */
	int32 UncompressedSize;

	/** Compressed visibility data if bCompressed is true. */
	TArray<uint8> Data;

	friend FArchive& operator<<( FArchive& Ar, FCompressedVisibilityChunk& D )
	{
		Ar << D.bCompressed << D.UncompressedSize << D.Data;
		return Ar;
	}
};

/** A bucket of visibility cells that have the same spatial hash. */
class FPrecomputedVisibilityBucket
{
public:
	/** Size in bytes of the data of each cell. */
	int32 CellDataSize;

	/** Cells in this bucket. */
	TArray<FPrecomputedVisibilityCell> Cells;

	/** Data chunks corresponding to Cells. */
	TArray<FCompressedVisibilityChunk> CellDataChunks;

	friend FArchive& operator<<( FArchive& Ar, FPrecomputedVisibilityBucket& D )
	{
		Ar << D.CellDataSize << D.Cells << D.CellDataChunks;
		return Ar;
	}
};

/** Handles operations on precomputed visibility data for a level. */
class FPrecomputedVisibilityHandler
{
public:

	FPrecomputedVisibilityHandler() :
		Id(NextId)
	{
		NextId++;
	}
	
	~FPrecomputedVisibilityHandler() 
	{ 
		UpdateVisibilityStats(false);
	}

	/** Updates visibility stats. */
	ENGINE_API void UpdateVisibilityStats(bool bAllocating) const;

	/** Sets this visibility handler to be actively used by the rendering scene. */
	ENGINE_API void UpdateScene(FSceneInterface* Scene) const;

	/** Invalidates the level's precomputed visibility and frees any memory used by the handler. */
	ENGINE_API void Invalidate(FSceneInterface* Scene);

	/** Shifts origin of precomputed visibility volume by specified offset */
	ENGINE_API void ApplyWorldOffset(const FVector& InOffset);

	/** @return the Id */
	int32 GetId() const { return Id; }

	friend FArchive& operator<<( FArchive& Ar, FPrecomputedVisibilityHandler& D );
	
private:

	/** World space origin of the cell grid. */
	FVector2D PrecomputedVisibilityCellBucketOriginXY;

	/** World space size of every cell in x and y. */
	float PrecomputedVisibilityCellSizeXY;

	/** World space height of every cell. */
	float PrecomputedVisibilityCellSizeZ;

	/** Number of cells in each bucket in x and y. */
	int32	PrecomputedVisibilityCellBucketSizeXY;

	/** Number of buckets in x and y. */
	int32	PrecomputedVisibilityNumCellBuckets;

	static int32 NextId;

	/** Id used by the renderer to know when cached visibility data is valid. */
	int32 Id;

	/** Visibility bucket data. */
	TArray<FPrecomputedVisibilityBucket> PrecomputedVisibilityCellBuckets;

	friend class FLightmassProcessor;
	friend class FSceneViewState;
};

/** Volume distance field generated by Lightmass, used by image based reflections for shadowing. */
class FPrecomputedVolumeDistanceField
{
public:

	/** Sets this volume distance field to be actively used by the rendering scene. */
	ENGINE_API void UpdateScene(FSceneInterface* Scene) const;

	/** Invalidates the level's volume distance field and frees any memory used by it. */
	ENGINE_API void Invalidate(FSceneInterface* Scene);

	friend FArchive& operator<<( FArchive& Ar, FPrecomputedVolumeDistanceField& D );

private:
	/** Largest world space distance stored in the volume. */
	float VolumeMaxDistance;
	/** World space bounding box of the volume. */
	FBox VolumeBox;
	/** Volume dimension X. */
	int32 VolumeSizeX;
	/** Volume dimension Y. */
	int32 VolumeSizeY;
	/** Volume dimension Z. */
	int32 VolumeSizeZ;
	/** Distance field data. */
	TArray<FColor> Data;

	friend class FScene;
	friend class FLightmassProcessor;
};

USTRUCT()
struct ENGINE_API FLevelSimplificationDetails
{
	GENERATED_USTRUCT_BODY()

	/** Whether to create separate packages for each generated asset. All in map package otherwise */
	UPROPERTY(Category=General, EditAnywhere)
	bool bCreatePackagePerAsset;

	/** Percentage of details for static mesh proxy */
	UPROPERTY(Category=StaticMesh, EditAnywhere, meta=(DisplayName="Static Mesh Details Percentage", ClampMin = "0", ClampMax = "100", UIMin = "0", UIMax = "100"))	
	float DetailsPercentage;

	/** Static mesh material simplification */
	UPROPERTY()
	FMaterialSimplificationSettings StaticMeshMaterial_DEPRECATED;

	/** Landscape material simplification */
	UPROPERTY(Category = Landscape, EditAnywhere)
	FMaterialProxySettings StaticMeshMaterialSettings;

	UPROPERTY()
	bool bOverrideLandscapeExportLOD;

	/** Landscape LOD to use for static mesh generation, when not specified 'Max LODLevel' from landscape actor will be used */
	UPROPERTY(Category=Landscape, EditAnywhere, meta=(ClampMin = "0", ClampMax = "7", UIMin = "0", UIMax = "7", editcondition = "bOverrideLandscapeExportLOD"))
	int32 LandscapeExportLOD;

	/** Landscape material simplification */
	UPROPERTY()
	FMaterialSimplificationSettings LandscapeMaterial_DEPRECATED;

	/** Landscape material simplification */
	UPROPERTY(Category = Landscape, EditAnywhere)
	FMaterialProxySettings LandscapeMaterialSettings;

	/** Whether to bake foliage into landscape static mesh texture */
	UPROPERTY(Category=Landscape, EditAnywhere)
	bool bBakeFoliageToLandscape;

	/** Whether to bake grass into landscape static mesh texture */
	UPROPERTY(Category=Landscape, EditAnywhere)
	bool bBakeGrassToLandscape;

	UPROPERTY()
	bool bGenerateMeshNormalMap_DEPRECATED;
	
	UPROPERTY()
	bool bGenerateMeshMetallicMap_DEPRECATED;

	UPROPERTY()
	bool bGenerateMeshRoughnessMap_DEPRECATED;
	
	UPROPERTY()
	bool bGenerateMeshSpecularMap_DEPRECATED;
	
	UPROPERTY()
	bool bGenerateLandscapeNormalMap_DEPRECATED;

	UPROPERTY()
	bool bGenerateLandscapeMetallicMap_DEPRECATED;

	UPROPERTY()
	bool bGenerateLandscapeRoughnessMap_DEPRECATED;
	
	UPROPERTY()
	bool bGenerateLandscapeSpecularMap_DEPRECATED;

	/** Handles deprecated properties */
	void PostLoadDeprecated();
	
	FLevelSimplificationDetails();
	bool operator == (const FLevelSimplificationDetails& Other) const;
};

//
// The level object.  Contains the level's actor list, BSP information, and brush list.
// Every Level has a World as its Outer and can be used as the PersistentLevel, however,
// when a Level has been streamed in the OwningWorld represents the World that it is a part of.
//


/**
 * A Level is a collection of Actors (lights, volumes, mesh instances etc.).
 * Multiple Levels can be loaded and unloaded into the World to create a streaming experience.
 * 
 * @see https://docs.unrealengine.com/latest/INT/Engine/Levels
 * @see UActor
 */
UCLASS(MinimalAPI)
class ULevel : public UObject, public IInterface_AssetUserData
{
	GENERATED_BODY()

public:

	/** URL associated with this level. */
	FURL					URL;

	/** Array of all actors in this level, used by FActorIteratorBase and derived classes */
	TTransArray<AActor*> Actors;

	/** Set before calling LoadPackage for a streaming level to ensure that OwningWorld is correct on the Level */
	ENGINE_API static TMap<FName, TWeakObjectPtr<UWorld> > StreamedLevelsOwningWorld;
		
	/** 
	 * The World that has this level in its Levels array. 
	 * This is not the same as GetOuter(), because GetOuter() for a streaming level is a vestigial world that is not used. 
	 * It should not be accessed during BeginDestroy(), just like any other UObject references, since GC may occur in any order.
	 */
	UPROPERTY(transient)
	UWorld* OwningWorld;

	/** BSP UModel. */
	UPROPERTY()
	class UModel* Model;

	/** BSP Model components used for rendering. */
	UPROPERTY()
	TArray<class UModelComponent*> ModelComponents;

#if WITH_EDITORONLY_DATA
	/** Reference to the blueprint for level scripting */
	UPROPERTY(NonTransactional)
	class ULevelScriptBlueprint* LevelScriptBlueprint;
#endif //WITH_EDITORONLY_DATA

	/** The level scripting actor, created by instantiating the class from LevelScriptBlueprint.  This handles all level scripting */
	UPROPERTY(NonTransactional)
	class ALevelScriptActor* LevelScriptActor;

	/**
	 * Start and end of the navigation list for this level, used for quickly fixing up
	 * when streaming this level in/out. @TODO DEPRECATED - DELETE
	 */
	UPROPERTY()
	class ANavigationObjectBase *NavListStart;
	UPROPERTY()
	class ANavigationObjectBase	*NavListEnd;
	
	/** Navigation related data that can be stored per level */
	UPROPERTY()
	TArray<UNavigationDataChunk*> NavDataChunks;
	
	/** Total number of KB used for lightmap textures in the level. */
	UPROPERTY(VisibleAnywhere, Category=Level)
	float LightmapTotalSize;
	/** Total number of KB used for shadowmap textures in the level. */
	UPROPERTY(VisibleAnywhere, Category=Level)
	float ShadowmapTotalSize;

	/** threes of triangle vertices - AABB filtering friendly. Stored if there's a runtime need to rebuild navigation that accepts BSPs 
	 *	as well - it's a lot easier this way than retrieve this data at runtime */
	UPROPERTY()
	TArray<FVector> StaticNavigableGeometry;

	/** Static information used by texture streaming code, generated during PreSave									*/
	TMap<UTexture2D*,TArray<FStreamableTextureInstance> >	TextureToInstancesMap;

	/** Information about textures on dynamic primitives. Used by texture streaming code, generated during PreSave.		*/
	TMap<TWeakObjectPtr<UPrimitiveComponent>,TArray<FDynamicTextureInstance> >	DynamicTextureInstances;

	/** Set of textures used by PrimitiveComponents that have bForceMipStreaming checked. */
	TMap<UTexture2D*,bool>									ForceStreamTextures;

	/** Index into Actors array pointing to first net relevant actor. Used as an optimization for FActorIterator	*/
	int32											iFirstNetRelevantActor;

	/** Data structures for holding the tick functions **/
	class FTickTaskLevel*		TickTaskLevel;

	/** 
	* The precomputed light information for this level.  
	* The extra level of indirection is to allow forward declaring FPrecomputedLightVolume.
	*/
	class FPrecomputedLightVolume*				PrecomputedLightVolume;

	/** Contains precomputed visibility data for this level. */
	FPrecomputedVisibilityHandler				PrecomputedVisibilityHandler;

	/** Precomputed volume distance field for this level. */
	FPrecomputedVolumeDistanceField				PrecomputedVolumeDistanceField;

	/** Fence used to track when the rendering thread has finished referencing this ULevel's resources. */
	FRenderCommandFence							RemoveFromSceneFence;

	/** Whether components are currently registered or not. */
	uint32										bAreComponentsCurrentlyRegistered:1;

	/** Whether the geometry needs to be rebuilt for correct lighting */
	uint32										bGeometryDirtyForLighting:1;

	/** Has texture streaming been built */
	uint32										bTextureStreamingBuilt:1;

	/** Whether the level is currently visible/ associated with the world */
	UPROPERTY(transient)
	uint32										bIsVisible:1;
	
	/** Whether this level is locked; that is, its actors are read-only 
	 *	Used by WorldBrowser to lock a level when corresponding ULevelStreaming does not exist
	 */
	UPROPERTY()
	uint32 										bLocked:1;
	
	/** The below variables are used temporarily while making a level visible.				*/

	/** Whether we already moved actors.													*/
	uint32										bAlreadyMovedActors:1;
	/** Whether we already shift actors positions according to world composition.			*/
	uint32										bAlreadyShiftedActors:1;
	/** Whether we already updated components.												*/
	uint32										bAlreadyUpdatedComponents:1;
	/** Whether we already associated streamable resources.									*/
	uint32										bAlreadyAssociatedStreamableResources:1;
	/** Whether we already initialized network actors.											*/
	uint32										bAlreadyInitializedNetworkActors:1;
	/** Whether we already routed initialize on actors.										*/
	uint32										bAlreadyRoutedActorInitialize:1;
	/** Whether we already sorted the actor list.											*/
	uint32										bAlreadySortedActorList:1;
	/** Whether this level is in the process of being associated with its world				*/
	uint32										bIsAssociatingLevel:1;
	/** Whether this level should be fully added to the world before rendering his components	*/
	uint32										bRequireFullVisibilityToRender:1;
	/** Whether this level is specific to client, visibility state will not be replicated to server	*/
	uint32										bClientOnlyVisible:1;
	/** Whether this level was duplicated for PIE	*/
	uint32										bWasDuplicatedForPIE:1;
	/** Current index into actors array for updating components.							*/
	int32										CurrentActorIndexForUpdateComponents;

	/** Whether the level is currently pending being made visible.							*/
	bool HasVisibilityRequestPending() const
	{
		return (OwningWorld && this == OwningWorld->CurrentLevelPendingVisibility);
	}

	// Event on level transform changes
	DECLARE_MULTICAST_DELEGATE_OneParam(FLevelTransformEvent, const FTransform&);
	FLevelTransformEvent OnApplyLevelTransform;

#if WITH_EDITORONLY_DATA
	/** Level simplification settings for each LOD */
	UPROPERTY()
	FLevelSimplificationDetails LevelSimplification[WORLDTILE_LOD_MAX_INDEX];

	/** 
	 * The level color used for visualization. (Show -> Advanced -> Level Coloration)
	 * Used only in world composition mode
	 */
	UPROPERTY()
	FLinearColor LevelColor;
#endif //WITH_EDITORONLY_DATA

	/** Actor which defines level logical bounding box				*/
	TWeakObjectPtr<ALevelBounds>				LevelBoundsActor;

	/** Cached pointer to Foliage actor		*/
	TWeakObjectPtr<AInstancedFoliageActor>		InstancedFoliageActor;

	/** Called when Level bounds actor has been updated */
	DECLARE_EVENT( ULevel, FLevelBoundsActorUpdatedEvent );
	FLevelBoundsActorUpdatedEvent& LevelBoundsActorUpdated() { return LevelBoundsActorUpdatedEvent; }
	/**	Broadcasts that Level bounds actor has been updated */ 
	void BroadcastLevelBoundsActorUpdated() { LevelBoundsActorUpdatedEvent.Broadcast(); }

	/** Marks level bounds as dirty so they will be recalculated  */
	ENGINE_API void MarkLevelBoundsDirty();

private:
	FLevelBoundsActorUpdatedEvent LevelBoundsActorUpdatedEvent; 

protected:

	/** Array of user data stored with the asset */
	UPROPERTY()
	TArray<UAssetUserData*> AssetUserData;

private:
	// Actors awaiting input to be enabled once the appropriate PlayerController has been created
	TArray<FPendingAutoReceiveInputActor> PendingAutoReceiveInputActors;

	// Used internally to determine which actors should go on the world's NetworkActor list
	static bool IsNetActor(const AActor* Actor);

public:
	/** Called when a level package has been dirtied. */
	ENGINE_API static FSimpleMulticastDelegate LevelDirtiedEvent;

	// Constructor.
	ENGINE_API void Initialize(const FURL& InURL);
	ULevel(const FObjectInitializer& ObjectInitializer = FObjectInitializer::Get());

#if WITH_HOT_RELOAD_CTORS
	/** DO NOT USE. This constructor is for internal usage only for hot-reload purposes. */
	ULevel(FVTableHelper& Helper)
		: Super(Helper)
		, Actors(this)
	{}
#endif // WITH_HOT_RELOAD_CTORS

	~ULevel();

	//~ Begin UObject Interface.
	virtual void Serialize( FArchive& Ar ) override;
	virtual void BeginDestroy() override;
	virtual bool IsReadyForFinishDestroy() override;
	virtual void FinishDestroy() override;
	virtual UWorld* GetWorld() const override;

#if	WITH_EDITOR
	virtual void PreEditUndo() override;
	virtual void PostEditUndo() override;	
#endif // WITH_EDITOR
	virtual void PostLoad() override;
	virtual void PreSave() override;
	virtual void PostDuplicate(bool bDuplicateForPIE) override;
	static void AddReferencedObjects(UObject* InThis, FReferenceCollector& Collector);
<<<<<<< HEAD
	// End UObject Interface.
=======
	//~ End UObject Interface.
>>>>>>> 73f66985

	/**
	 * Clears all components of actors associated with this level (aka in Actors array) and 
	 * also the BSP model components.
	 */
	ENGINE_API void ClearLevelComponents();

	/**
	 * Updates all components of actors associated with this level (aka in Actors array) and 
	 * creates the BSP model components.
	 * @param bRerunConstructionScripts	If we want to rerun construction scripts on actors in level
	 */
	ENGINE_API void UpdateLevelComponents(bool bRerunConstructionScripts);

	/**
	 * Incrementally updates all components of actors associated with this level.
	 *
	 * @param NumComponentsToUpdate		Number of components to update in this run, 0 for all
	 * @param bRerunConstructionScripts	If we want to rerun construction scripts on actors in level
	 */
	void IncrementalUpdateComponents( int32 NumComponentsToUpdate, bool bRerunConstructionScripts );

	/**
	 * Invalidates the cached data used to render the level's UModel.
	 */
	void InvalidateModelGeometry();
	
#if WITH_EDITOR
	/** Marks all level components render state as dirty */
	ENGINE_API void MarkLevelComponentsRenderStateDirty();

	/** Called to create ModelComponents for BSP rendering */
	void CreateModelComponents();
#endif // WITH_EDITOR

	/**
	 * Updates the model components associated with this level
	 */
	ENGINE_API void UpdateModelComponents();

	/**
	 * Commits changes made to the UModel's surfaces.
	 */
	ENGINE_API void CommitModelSurfaces();

	/**
	 * Discards the cached data used to render the level's UModel.  Assumes that the
	 * faces and vertex positions haven't changed, only the applied materials.
	 */
	void InvalidateModelSurface();

	/**
	 * Makes sure that all light components have valid GUIDs associated.
	 */
	void ValidateLightGUIDs();

	/**
	 * Sorts the actor list by net relevancy and static behaviour. First all not net relevant static
	 * actors, then all net relevant static actors and then the rest. This is done to allow the dynamic
	 * and net relevant actor iterators to skip large amounts of actors.
	 */
	ENGINE_API void SortActorList();

	virtual bool IsNameStableForNetworking() const override { return true; }		// For now, assume all levels have stable net names

	/** Handles network initialization for actors in this level */
	void InitializeNetworkActors();

	/** Initializes rendering resources for this level. */
	void InitializeRenderingResources();

	/** Releases rendering resources for this level. */
	ENGINE_API void ReleaseRenderingResources();

	/**
	 * Routes pre and post initialize to actors and also sets volumes.
	 *
	 * @todo seamless worlds: this doesn't correctly handle volumes in the multi- level case
	 */
	void RouteActorInitialize();



	/**
	 * Rebuilds static streaming data for all levels in the specified UWorld.
	 *
	 * @param World				Which world to rebuild streaming data for. If NULL, all worlds will be processed.
	 * @param TargetLevel		[opt] Specifies a single level to process. If NULL, all levels will be processed.
	 * @param TargetTexture		[opt] Specifies a single texture to process. If NULL, all textures will be processed.
	 */
	ENGINE_API static void BuildStreamingData(UWorld* World, ULevel* TargetLevel=NULL, UTexture2D* TargetTexture=NULL);

	/**
	 * Rebuilds static streaming data for this level.
	 *
	 * @param TargetTexture			[opt] Specifies a single texture to process. If NULL, all textures will be processed.
	 */
	void BuildStreamingData(UTexture2D* TargetTexture=NULL);

	/**
	 * Clamp lightmap and shadowmap texelfactors to 20-80% range.
	 * This is to prevent very low-res or high-res charts to dominate otherwise decent streaming.
	 */
	void NormalizeLightmapTexelFactor();

	/** Retrieves the array of streamable texture isntances. */
	ENGINE_API TArray<FStreamableTextureInstance>* GetStreamableTextureInstances(UTexture2D*& TargetTexture);

	/**
	* Deprecated. Returns the default brush for this level.
	*
	* @return		The default brush for this level.
	*/
	DEPRECATED(4.3, "GetBrush is deprecated use GetDefaultBrush instead.")
	ENGINE_API ABrush* GetBrush() const;

	/**
	 * Returns the default brush for this level.
	 *
	 * @return		The default brush for this level.
	 */
	ENGINE_API class ABrush* GetDefaultBrush() const;

	/**
	 * Returns the world info for this level.
	 *
	 * @return		The AWorldSettings for this level.
	 */
	ENGINE_API 
	class AWorldSettings* GetWorldSettings() const;

	/**
	 * Returns the level scripting actor associated with this level
	 * @return	a pointer to the level scripting actor for this level (may be NULL)
	 */
	ENGINE_API class ALevelScriptActor* GetLevelScriptActor() const;

	/**
	 * Utility searches this level's actor list for any actors of the specified type.
	 */
	bool HasAnyActorsOfType(UClass *SearchType);

	/**
	 * Resets the level nav list.
	 */
	ENGINE_API void ResetNavList();

#if WITH_EDITOR
	/**
	 *	Grabs a reference to the level scripting blueprint for this level.  If none exists, it creates a new blueprint
	 *
	 * @param	bDontCreate		If true, if no level scripting blueprint is found, none will be created
	 */
	ENGINE_API class ULevelScriptBlueprint* GetLevelScriptBlueprint(bool bDontCreate=false);

	/**
	 *  Returns a list of all blueprints contained within the level
	 */
	ENGINE_API TArray<class UBlueprint*> GetLevelBlueprints() const;

	/**
	 *  Called when the level script blueprint has been successfully changed and compiled.  Handles creating an instance of the blueprint class in LevelScriptActor
	 */
	ENGINE_API void OnLevelScriptBlueprintChanged(class ULevelScriptBlueprint* InBlueprint);
#endif

	/** @todo document */
	ENGINE_API TArray<FVector> const* GetStaticNavigableGeometry() const { return &StaticNavigableGeometry;}

	/** 
	* Is this the persistent level 
	*/
	ENGINE_API bool IsPersistentLevel() const;

	/** 
	* Is this the current level in the world it is owned by
	*/
	ENGINE_API bool IsCurrentLevel() const;
	
	/** 
	 * Shift level actors by specified offset
	 * The offset vector will get subtracted from all actors positions and corresponding data structures
	 *
	 * @param InWorldOffset	 Vector to shift all actors by
	 * @param bWorldShift	 Whether this call is part of whole world shifting
	 */
	ENGINE_API void ApplyWorldOffset(const FVector& InWorldOffset, bool bWorldShift);

	/** Register an actor that should be added to a player's input stack when they are created */
	void RegisterActorForAutoReceiveInput(AActor* Actor, const int32 PlayerIndex);

	/** Push any pending auto receive input actor's input components on to the player controller's input stack */
	void PushPendingAutoReceiveInput(APlayerController* PC);
	
	//~ Begin IInterface_AssetUserData Interface
	virtual void AddAssetUserData(UAssetUserData* InUserData) override;
	virtual void RemoveUserDataOfClass(TSubclassOf<UAssetUserData> InUserDataClass) override;
	virtual UAssetUserData* GetAssetUserDataOfClass(TSubclassOf<UAssetUserData> InUserDataClass) override;
	//~ End IInterface_AssetUserData Interface

#if WITH_EDITOR
	/** meant to be called only from editor, calculating and storing static geometry to be used with off-line and/or on-line navigation building */
	ENGINE_API void RebuildStaticNavigableGeometry();

#endif

};


/**
 * Macro for wrapping Delegates in TScopedCallback
 */
 #define DECLARE_SCOPED_DELEGATE( CallbackName, TriggerFunc )						\
	class ENGINE_API FScoped##CallbackName##Impl										\
	{																				\
	public:																			\
		static void FireCallback() { TriggerFunc; }									\
	};																				\
																					\
	typedef TScopedCallback<FScoped##CallbackName##Impl> FScoped##CallbackName;

DECLARE_SCOPED_DELEGATE( LevelDirtied, ULevel::LevelDirtiedEvent.Broadcast() );

#undef DECLARE_SCOPED_DELEGATE<|MERGE_RESOLUTION|>--- conflicted
+++ resolved
@@ -555,11 +555,7 @@
 	virtual void PreSave() override;
 	virtual void PostDuplicate(bool bDuplicateForPIE) override;
 	static void AddReferencedObjects(UObject* InThis, FReferenceCollector& Collector);
-<<<<<<< HEAD
-	// End UObject Interface.
-=======
 	//~ End UObject Interface.
->>>>>>> 73f66985
 
 	/**
 	 * Clears all components of actors associated with this level (aka in Actors array) and 
