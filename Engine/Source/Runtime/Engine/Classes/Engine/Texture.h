// Copyright 1998-2015 Epic Games, Inc. All Rights Reserved.

#pragma once

#include "Engine/TextureDefines.h"
#include "TextureResource.h"
#include "MaterialShared.h"
#include "RenderResource.h"
#include "Texture.generated.h"

// This needs to be mirrored in EditorFactories.cpp.
UENUM()
enum TextureCompressionSettings
{
	TC_Default					UMETA(DisplayName="Default (DXT1/5, BC1/5 on DX11)"),
	TC_Normalmap				UMETA(DisplayName="Normalmap (DXT5, BC5 on DX11)"),
	TC_Masks					UMETA(DisplayName="Masks (no sRGB)"),
	TC_Grayscale				UMETA(DisplayName="Grayscale (R8, RGB8 sRGB)"),
	TC_Displacementmap			UMETA(DisplayName="Displacementmap (8/16bit)"),
	TC_VectorDisplacementmap	UMETA(DisplayName="VectorDisplacementmap (RGBA8)"),
	TC_HDR						UMETA(DisplayName="HDR (RGB, no sRGB)"),
	TC_EditorIcon				UMETA(DisplayName="UserInterface2D (RGBA)"),
	TC_Alpha					UMETA(DisplayName="Alpha (no sRGB, BC4 on DX11)"),
	TC_DistanceFieldFont		UMETA(DisplayName="DistanceFieldFont (R8)"),
	TC_HDR_Compressed			UMETA(DisplayName="HDRCompressed (RGB, BC6H, DX11)"),
	TC_BC7						UMETA(DisplayName="BC7 (DX11, optional A)"),
	TC_MAX,
};

UENUM()
enum TextureFilter
{
	TF_Nearest UMETA(DisplayName="Nearest"),
	TF_Bilinear UMETA(DisplayName="Bi-linear"),
	TF_Trilinear UMETA(DisplayName="Tri-linear"),
	/** use setting from the Texture Group */
	TF_Default UMETA(DisplayName="Default (from Texture Group)"),
	TF_MAX,
};

UENUM()
enum TextureAddress
{
	TA_Wrap UMETA(DisplayName="Wrap"),
	TA_Clamp UMETA(DisplayName="Clamp"),
	TA_Mirror UMETA(DisplayName="Mirror"),
	TA_MAX,
};

UENUM()
enum ECompositeTextureMode
{
	CTM_Disabled UMETA(DisplayName="Disabled"),
	// CompositingTexture needs to be a normal map with the same or larger size
	CTM_NormalRoughnessToRed UMETA(DisplayName="Add Normal Roughness To Red"),
	// CompositingTexture needs to be a normal map with the same or larger size
	CTM_NormalRoughnessToGreen UMETA(DisplayName="Add Normal Roughness To Green"),
	// CompositingTexture needs to be a normal map with the same or larger size
	CTM_NormalRoughnessToBlue UMETA(DisplayName="Add Normal Roughness To Blue"),
	// CompositingTexture needs to be a normal map with the same or larger size
	CTM_NormalRoughnessToAlpha UMETA(DisplayName="Add Normal Roughness To Alpha"),
	CTM_MAX,

	// Note: These are serialized as as raw values in the texture DDC key, so additional entries
	// should be added at the bottom; reordering or removing entries will require changing the GUID
	// in the texture compressor DDC key
};

UENUM()
enum ETextureMipCount
{
	TMC_ResidentMips,
	TMC_AllMips,
	TMC_AllMipsBiased,
	TMC_MAX,
};

UENUM()
enum ETextureSourceArtType
{
	// FColor Data[SrcWidth * SrcHeight]
	TSAT_Uncompressed,
	// PNG compresed version of FColor Data[SrcWidth * SrcHeight]
	TSAT_PNGCompressed,
	// DDS file with header
	TSAT_DDSFile,
	TSAT_MAX,
};

UENUM()
enum ETextureSourceFormat
{
	TSF_Invalid,
	TSF_G8,
	TSF_BGRA8,
	TSF_BGRE8,
	TSF_RGBA16,
	TSF_RGBA16F,

	//@todo: Deprecated!
	TSF_RGBA8,
	//@todo: Deprecated!
	TSF_RGBE8,

	TSF_MAX
};

/**
 * Texture source data management.
 */
USTRUCT()
struct FTextureSource
{
	GENERATED_USTRUCT_BODY()

	/** Default constructor. */
	ENGINE_API FTextureSource();

#if WITH_EDITOR
	/**
	 * Initialize the source data with the given size, number of mips, and format.
	 * @param NewSizeX - Width of the texture source data.
	 * @param NewSizeY - Height of the texture source data.
	 * @param NewNumSlices - The number of slices in the texture source data.
	 * @param NewNumMips - The number of mips in the texture source data.
	 * @param NewFormat - The format in which source data is stored.
	 * @param NewData - [optional] The new source data.
	 */
	ENGINE_API void Init(
		int32 NewSizeX,
		int32 NewSizeY,
		int32 NewNumSlices,
		int32 NewNumMips,
		ETextureSourceFormat NewFormat,
		const uint8* NewData = NULL
		);

	/**
	 * Initializes the source data for a 2D texture with a full mip chain.
	 * @param NewSizeX - Width of the texture source data.
	 * @param NewSizeY - Height of the texture source data.
	 * @param NewFormat - Format of the texture source data.
	 */
	ENGINE_API void Init2DWithMipChain(
		int32 NewSizeX,
		int32 NewSizeY,
		ETextureSourceFormat NewFormat
		);

	/**
	 * Initializes the source data for a cubemap with a full mip chain.
	 * @param NewSizeX - Width of each cube map face.
	 * @param NewSizeY - Height of each cube map face.
	 * @param NewFormat - Format of the cube map source data.
	 */
	ENGINE_API void InitCubeWithMipChain(
		int32 NewSizeX,
		int32 NewSizeY,
		ETextureSourceFormat NewFormat
		);

	/** PNG Compresses the source art if possible or tells the bulk data to zlib compress when it saves out to disk. */
	ENGINE_API void Compress();

	/** Force the GUID to change even if mip data has not been modified. */
	void ForceGenerateGuid();

	/** Lock a mip for editing. */
	ENGINE_API uint8* LockMip(int32 MipIndex);

	/** Unlock a mip. */
	ENGINE_API void UnlockMip(int32 MipIndex);

	/** Retrieve a copy of the data for a particular mip. */
	ENGINE_API bool GetMipData(TArray<uint8>& OutMipData, int32 MipIndex);

	/** Computes the size of a single mip. */
	ENGINE_API int32 CalcMipSize(int32 MipIndex) const;

	/** Computes the number of bytes per-pixel. */
	ENGINE_API int32 GetBytesPerPixel() const;

	/** Return true if the source data is power-of-2. */
	bool IsPowerOfTwo() const;

	/** Returns true if source art is available. */
	ENGINE_API bool IsValid() const;

	/** Returns the unique ID string for this source art. */
	FString GetIdString() const;

	/** Trivial accessors. */
	FORCEINLINE FGuid GetId() const { return Id; }
	FORCEINLINE int32 GetSizeX() const { return SizeX; }
	FORCEINLINE int32 GetSizeY() const { return SizeY; }
	FORCEINLINE int32 GetNumSlices() const { return NumSlices; }
	FORCEINLINE int32 GetNumMips() const { return NumMips; }
	FORCEINLINE ETextureSourceFormat GetFormat() const { return Format; }
	FORCEINLINE bool IsPNGCompressed() const { return bPNGCompressed; }
	FORCEINLINE int32 GetSizeOnDisk() const { return BulkData.GetBulkDataSize(); }
	FORCEINLINE bool IsBulkDataLoaded() const { return BulkData.IsBulkDataLoaded(); }
	
	/** Sets the GUID to use, and whether that GUID is actually a hash of some data. */
	void SetId(const FGuid& InId, bool bInGuidIsHash);
#endif

private:
	/** Allow UTexture access to internals. */
	friend class UTexture;
	friend class UTexture2D;
	friend class UTextureCube;

	/** The bulk source data. */
	FByteBulkData BulkData;
	/** Pointer to locked mip data, if any. */
	uint8* LockedMipData;
	/** Which mips are locked, if any. */
	uint32 LockedMips;
#if WITH_EDITOR
	/** Return true if the source art is not png compressed but could be. */
	bool CanPNGCompress() const;
	/** Removes source data. */
	void RemoveSourceData();
	/** Retrieve the size and offset for a source mip. The size includes all slices. */
	int32 CalcMipOffset(int32 MipIndex) const;

	/** Uses a hash as the GUID, useful to prevent creating new GUIDs on load for legacy assets. */
	void UseHashAsGuid();
public:
	void ReleaseSourceMemory(); // release the memory from the mips (does almost the same as remove source data except doesn't rebuild the guid)
	FORCEINLINE bool HasHadBulkDataCleared() const { return bHasHadBulkDataCleared; }
private:
	/** Used while cooking to clear out unneeded memory after compression */
	bool bHasHadBulkDataCleared;
#endif

#if WITH_EDITORONLY_DATA
	/** GUID used to track changes to the source data. */
	UPROPERTY(VisibleAnywhere, Category=TextureSource)
	FGuid Id;

	/** Width of the texture. */
	UPROPERTY(VisibleAnywhere, Category=TextureSource)
	int32 SizeX;

	/** Height of the texture. */
	UPROPERTY(VisibleAnywhere, Category=TextureSource)
	int32 SizeY;

	/** Depth (volume textures) or faces (cube maps). */
	UPROPERTY(VisibleAnywhere, Category=TextureSource)
	int32 NumSlices;

	/** Number of mips provided as source data for the texture. */
	UPROPERTY(VisibleAnywhere, Category=TextureSource)
	int32 NumMips;

	/** RGBA8 source data is optionally compressed as PNG. */
	UPROPERTY(VisibleAnywhere, Category=TextureSource)
	bool bPNGCompressed;

	/** Legacy textures use a hash instead of a GUID. */
	UPROPERTY(VisibleAnywhere, Category=TextureSource)
	bool bGuidIsHash;

	/** Format in which the source data is stored. */
	UPROPERTY(VisibleAnywhere, Category=TextureSource)
	TEnumAsByte<enum ETextureSourceFormat> Format;


#endif // WITH_EDITORONLY_DATA
};

/**
 * Platform-specific data used by the texture resource at runtime.
 */
USTRUCT()
struct FTexturePlatformData
{
	GENERATED_USTRUCT_BODY()

	/** Width of the texture. */
	int32 SizeX;
	/** Height of the texture. */
	int32 SizeY;
	/** Number of texture slices. */
	int32 NumSlices;
	/** Format in which mip data is stored. */
	EPixelFormat PixelFormat;
	/** Mip data. */
	TIndirectArray<struct FTexture2DMipMap> Mips;

#if WITH_EDITORONLY_DATA
	/** The key associated with this derived data. */
	FString DerivedDataKey;
	/** Async cache task if one is outstanding. */
	struct FTextureAsyncCacheDerivedDataTask* AsyncTask;
#endif

	/** Default constructor. */
	ENGINE_API FTexturePlatformData();

	/** Destructor. */
	ENGINE_API ~FTexturePlatformData();

	/**
	 * Try to load mips from the derived data cache.
	 * @param FirstMipToLoad - The first mip index to load.
	 * @param OutMipData -	Must point to an array of pointers with at least
	 *						Texture.Mips.Num() - FirstMipToLoad + 1 entries. Upon
	 *						return those pointers will contain mip data.
	 * @returns true if all requested mips have been loaded.
	 */
	bool TryLoadMips(int32 FirstMipToLoad, void** OutMipData);

	/** Serialization. */
	void Serialize(FArchive& Ar, class UTexture* Owner);

	/** 
	 * Serialization for cooked builds.
	 *
	 * @param Ar Archive to serialize with
	 * @param Owner Owner texture
	 * @param bStreamable Store some mips inline, only used during cooking
	 */
	void SerializeCooked(FArchive& Ar, class UTexture* Owner, bool bStreamable);

#if WITH_EDITOR
	void Cache(
		class UTexture& InTexture,
		const struct FTextureBuildSettings& InSettings,
		uint32 InFlags
		);
	void FinishCache();
	ENGINE_API bool TryInlineMipData();
	bool AreDerivedMipsAvailable() const;
#endif

};

UCLASS(abstract, MinimalAPI, BlueprintType)
class UTexture : public UObject
{
	GENERATED_UCLASS_BODY()

	/*--------------------------------------------------------------------------
		Editor only properties used to build the runtime texture data.
	--------------------------------------------------------------------------*/

#if WITH_EDITORONLY_DATA
	UPROPERTY()
	FTextureSource Source;

private:
	/** Unique ID for this material, used for caching during distributed lighting */
	UPROPERTY()
	FGuid LightingGuid;

public:
	/** Path to the resource used to construct this texture. Relative to the object's package, BaseDir() or absolute */
	UPROPERTY(Category=Texture, VisibleAnywhere, BlueprintReadWrite)
	FString SourceFilePath;

	/** Date/Time-stamp of the file from the last import. */
	UPROPERTY(Category=Texture, VisibleAnywhere, BlueprintReadWrite)
	FString SourceFileTimestamp;

	/** Static texture brightness adjustment (scales HSV value.)  (Non-destructive; Requires texture source art to be available.) */
	UPROPERTY(EditAnywhere, BlueprintReadWrite, Category=Adjustments, meta=(DisplayName = "Brightness"))
	float AdjustBrightness;

	/** Static texture curve adjustment (raises HSV value to the specified power.)  (Non-destructive; Requires texture source art to be available.)  */
	UPROPERTY(EditAnywhere, BlueprintReadWrite, Category=Adjustments, meta=(DisplayName = "Brightness Curve"))
	float AdjustBrightnessCurve;

	/** Static texture "vibrance" adjustment (0 - 1) (HSV saturation algorithm adjustment.)  (Non-destructive; Requires texture source art to be available.)  */
	UPROPERTY(EditAnywhere, BlueprintReadWrite, Category=Adjustments, meta=(DisplayName = "Vibrance", ClampMin = "0.0", ClampMax = "1.0"))
	float AdjustVibrance;

	/** Static texture saturation adjustment (scales HSV saturation.)  (Non-destructive; Requires texture source art to be available.)  */
	UPROPERTY(EditAnywhere, BlueprintReadWrite, Category=Adjustments, meta=(DisplayName = "Saturation"))
	float AdjustSaturation;

	/** Static texture RGB curve adjustment (raises linear-space RGB color to the specified power.)  (Non-destructive; Requires texture source art to be available.)  */
	UPROPERTY(EditAnywhere, BlueprintReadWrite, Category=Adjustments, meta=(DisplayName = "RGBCurve"))
	float AdjustRGBCurve;

	/** Static texture hue adjustment (0 - 360) (offsets HSV hue by value in degrees.)  (Non-destructive; Requires texture source art to be available.)  */
	UPROPERTY(EditAnywhere, BlueprintReadWrite, Category=Adjustments, meta=(DisplayName = "Hue", ClampMin = "0.0", ClampMax = "360.0"))
	float AdjustHue;

	/** Remaps the alpha to the specified min/max range, defines the new value of 0 (Non-destructive; Requires texture source art to be available.) */
	UPROPERTY(EditAnywhere, BlueprintReadWrite, Category=Adjustments, meta=(DisplayName = "Min Alpha"))
	float AdjustMinAlpha;

	/** Remaps the alpha to the specified min/max range, defines the new value of 1 (Non-destructive; Requires texture source art to be available.) */
	UPROPERTY(EditAnywhere, BlueprintReadWrite, Category=Adjustments, meta=(DisplayName = "Max Alpha"))
	float AdjustMaxAlpha;

	/** If enabled, the texture's alpha channel will be discarded during compression */
	UPROPERTY(EditAnywhere, BlueprintReadWrite, Category=Compression, meta=(DisplayName="Compress Without Alpha"))
	uint32 CompressionNoAlpha:1;

	UPROPERTY()
	uint32 CompressionNone:1;

	/** If enabled, defer compression of the texture until save. */
	UPROPERTY(EditAnywhere, BlueprintReadWrite, Category=Compression)
	uint32 DeferCompression:1;

	/** The maximum resolution for generated textures. A value of 0 means the maximum size for the format on each platform, except HDR long/lat cubemaps, which default to a resolution of 512. */ 
	UPROPERTY(EditAnywhere, BlueprintReadOnly, Category=Compression, meta=(DisplayName="Maximum Texture Size", ClampMin = "0.0"), AdvancedDisplay)
	int32 MaxTextureSize;

	/** When true, the alpha channel of mip-maps and the base image are dithered for smooth LOD transitions. */
	UPROPERTY(EditAnywhere, BlueprintReadWrite, Category=Texture, AdvancedDisplay)
	uint32 bDitherMipMapAlpha:1;

	/** When true the texture's border will be preserved during mipmap generation. */
	UPROPERTY(EditAnywhere, BlueprintReadWrite, Category=LevelOfDetail, AdvancedDisplay)
	uint32 bPreserveBorder:1;

	/** When true the texture's green channel will be inverted. This is useful for some normal maps. */
	UPROPERTY(EditAnywhere, BlueprintReadWrite, Category=Texture, AdvancedDisplay)
	uint32 bFlipGreenChannel:1;

	/** For DXT1 textures, setting this will cause the texture to be twice the size, but better looking, on iPhone */
	UPROPERTY()
	uint32 bForcePVRTC4:1;

	/** How to pad the texture to a power of 2 size (if necessary) */
	UPROPERTY(EditAnywhere, BlueprintReadWrite, Category=Texture)
	TEnumAsByte<enum ETexturePowerOfTwoSetting::Type> PowerOfTwoMode;

	/** The color used to pad the texture out if it is resized due to PowerOfTwoMode */
	UPROPERTY(EditAnywhere, BlueprintReadWrite, Category=Texture)
	FColor PaddingColor;

	/** Whether to chroma key the image, replacing any pixels that match ChromaKeyColor with transparent black */
	UPROPERTY(EditAnywhere, BlueprintReadWrite, Category=Adjustments)
	bool bChromaKeyTexture;

	/** The threshold that components have to match for the texel to be considered equal to the ChromaKeyColor when chroma keying (<=, set to 0 to require a perfect exact match) */
	UPROPERTY(EditAnywhere, BlueprintReadWrite, Category=Adjustments, meta=(EditCondition="bChromaKeyTexture", ClampMin="0"))
	float ChromaKeyThreshold;

	/** The color that will be replaced with transparent black if chroma keying is enabled */
	UPROPERTY(EditAnywhere, BlueprintReadWrite, Category=Adjustments, meta=(EditCondition="bChromaKeyTexture"))
	FColor ChromaKeyColor;

	/** Per asset specific setting to define the mip-map generation properties like sharpening and kernel size. */
	UPROPERTY(EditAnywhere, BlueprintReadWrite, Category=LevelOfDetail)
	TEnumAsByte<enum TextureMipGenSettings> MipGenSettings;
	
	/**
	 * Can be defined to modify the roughness based on the normal map variation (mostly from mip maps).
	 * MaxAlpha comes in handy to define a base roughness if no source alpha was there.
	 * Make sure the normal map has at least as many mips as this texture.
	 */
	UPROPERTY(EditAnywhere, BlueprintReadWrite, Category=Compositing)
	class UTexture* CompositeTexture;

	/* defines how the CompositeTexture is applied, e.g. CTM_RoughnessFromNormalAlpha */
	UPROPERTY(EditAnywhere, BlueprintReadWrite, Category=Compositing, AdvancedDisplay)
	TEnumAsByte<enum ECompositeTextureMode> CompositeTextureMode;

	/**
	 * default 1, high values result in a stronger effect e.g 1, 2, 4, 8
	 * this is no slider because the texture update would not be fast enough
	 */
	UPROPERTY(EditAnywhere, BlueprintReadWrite, Category=Compositing, AdvancedDisplay)
	float CompositePower;

#endif // WITH_EDITORONLY_DATA

	/*--------------------------------------------------------------------------
		Properties needed at runtime below.
	--------------------------------------------------------------------------*/

	/** A bias to the index of the top mip level to use. */
	UPROPERTY(EditAnywhere, BlueprintReadWrite, Category=LevelOfDetail, meta=(DisplayName="LOD Bias"), AssetRegistrySearchable)
	int32 LODBias;

	/** Number of mip-levels to use for cinematic quality. */
	UPROPERTY(EditAnywhere, BlueprintReadWrite, Category=LevelOfDetail, AdvancedDisplay)
	int32 NumCinematicMipLevels;

	/** This should be unchecked if using alpha channels individually as masks. */
	UPROPERTY(EditAnywhere, BlueprintReadWrite, Category=Texture, meta=(DisplayName="sRGB"), AssetRegistrySearchable)
	uint32 SRGB:1;

	UPROPERTY(EditAnywhere, BlueprintReadWrite, Category=Texture, AssetRegistrySearchable, AdvancedDisplay)
	uint32 NeverStream:1;

	/** If true, the RHI texture will be created using TexCreate_NoTiling */
	UPROPERTY()
	uint32 bNoTiling:1;

	/** Whether to use the extra cinematic quality mip-levels, when we're forcing mip-levels to be resident. */
	UPROPERTY(transient)
	uint32 bUseCinematicMipLevels:1;

private:
	/** Cached combined group and texture LOD bias to use.	*/
	UPROPERTY(transient)
	int32 CachedCombinedLODBias;

	/** Whether the async resource release process has already been kicked off or not */
	UPROPERTY(transient)
	uint32 bAsyncResourceReleaseHasBeenStarted:1;

public:
	/** Compression settings to use when building the texture. */
	UPROPERTY(EditAnywhere, BlueprintReadWrite, Category=Compression, AssetRegistrySearchable)
	TEnumAsByte<enum TextureCompressionSettings> CompressionSettings;

	/** The texture filtering mode to use when sampling this texture. */
	UPROPERTY(EditAnywhere, BlueprintReadWrite, Category=Texture, AssetRegistrySearchable, AdvancedDisplay)
	TEnumAsByte<enum TextureFilter> Filter;

	/** Texture group this texture belongs to */
	UPROPERTY(EditAnywhere, BlueprintReadWrite, Category=LevelOfDetail, meta=(DisplayName="Texture Group"), AssetRegistrySearchable)
	TEnumAsByte<enum TextureGroup> LODGroup;

public:
	/** The texture's resource, can be NULL */
	class FTextureResource*	Resource;

	/** Stable RHI texture reference that refers to the current RHI texture. Note this is manually refcounted! */
	FTextureReference TextureReference;

	/** Release fence to know when resources have been freed on the rendering thread. */
	FRenderCommandFence ReleaseFence;

	/** delegate type for texture save events ( Params: UTexture* TextureToSave ) */
	DECLARE_MULTICAST_DELEGATE_OneParam(FOnTextureSaved, class UTexture*);
	/** triggered before a texture is being saved */
	ENGINE_API static FOnTextureSaved PreSaveEvent;

	/**
	 * Resets the resource for the texture.
	 */
	ENGINE_API void ReleaseResource();

	/**
	 * Creates a new resource for the texture, and updates any cached references to the resource.
	 */
	ENGINE_API virtual void UpdateResource();

	/**
	 * Implemented by subclasses to create a new resource for the texture.
	 */
	virtual class FTextureResource* CreateResource() PURE_VIRTUAL(UTexture::CreateResource,return NULL;);

	/**
	 * Returns the cached combined LOD bias based on texture LOD group and LOD bias.
	 *
	 * @return	LOD bias
	 */
	ENGINE_API int32 GetCachedLODBias() const;

	/**
	 * Cache the combined LOD bias based on texture LOD group and LOD bias.
	 */
	ENGINE_API void UpdateCachedLODBias( bool bIncTextureMips = true );

	/**
	 * @return The material value type of this texture.
	 */
	virtual EMaterialValueType GetMaterialType() PURE_VIRTUAL(UTexture::GetMaterialType,return MCT_Texture;);

	/**
	 * Waits until all streaming requests for this texture has been fully processed.
	 */
	virtual void WaitForStreaming()
	{
	}
	
	/**
	 * Updates the streaming status of the texture and performs finalization when appropriate. The function returns
	 * true while there are pending requests in flight and updating needs to continue.
	 *
	 * @param bWaitForMipFading	Whether to wait for Mip Fading to complete before finalizing.
	 * @return					true if there are requests in flight, false otherwise
	 */
	virtual bool UpdateStreamingStatus( bool bWaitForMipFading = false )
	{
		return false;
	}

	/**
	 * Textures that use the derived data cache must override this function and
	 * provide a pointer to the linked list of platform data.
	 */
	virtual FTexturePlatformData** GetRunningPlatformData() { return NULL; }
	virtual TMap<FString, FTexturePlatformData*>* GetCookedPlatformData() { return NULL; }

	void CleanupCachedRunningPlatformData();

	/**
	 * Serializes cooked platform data.
	 */
	ENGINE_API void SerializeCookedPlatformData(class FArchive& Ar);

#if WITH_EDITOR
	/**
	 * Caches platform data for the texture.
	 */
	void CachePlatformData(bool bAsyncCache = false);

	/**
	 * Begins caching platform data in the background for the platform requested
	 */
	ENGINE_API virtual void BeginCacheForCookedPlatformData(  const ITargetPlatform* TargetPlatform ) override;

	/**
	 * Have we finished loading all the cooked platform data for the target platforms requested in BeginCacheForCookedPlatformData
	 * 
	 * @param	TargetPlatform target platform to check for cooked platform data
	 */
	ENGINE_API virtual bool IsCachedCookedPlatformDataLoaded( const ITargetPlatform* TargetPlatform ) override;


	/**
	 * Clears cached cooked platform data for specific platform
	 * 
	 * @param	TargetPlatform	target platform to cache platform specific data for
	 */
	ENGINE_API virtual void ClearCachedCookedPlatformData( const ITargetPlatform* TargetPlatform ) override;

	/**
	 * Clear all cached cooked platform data
	 * 
	 * @param	TargetPlatform	target platform to cache platform specific data for
	 */
	ENGINE_API virtual void ClearAllCachedCookedPlatformData() override;


	/**
	 * Begins caching platform data in the background.
	 */
	void BeginCachePlatformData();

	/**
	 * Returns true if all async caching has completed.
	 */
	bool IsAsyncCacheComplete();

	/**
	 * Blocks on async cache tasks and prepares platform data for use.
	 */
	ENGINE_API void FinishCachePlatformData();

	/**
	 * Forces platform data to be rebuilt.
	 */
	ENGINE_API void ForceRebuildPlatformData();

	/**
	 * Marks platform data as transient. This optionally removes persistent or cached data associated with the platform.
	 */
	ENGINE_API void MarkPlatformDataTransient();

	/**
	* Return maximum dimension for this texture type.
	*/
	ENGINE_API virtual uint32 GetMaximumDimension() const;
#endif

	/** @return the width of the surface represented by the texture. */
	virtual float GetSurfaceWidth() const PURE_VIRTUAL(UTexture::GetSurfaceWidth,return 0;);

	/** @return the height of the surface represented by the texture. */
	virtual float GetSurfaceHeight() const PURE_VIRTUAL(UTexture::GetSurfaceHeight,return 0;);

	// Begin UObject interface.
#if WITH_EDITOR
	ENGINE_API virtual void PostEditChangeProperty(FPropertyChangedEvent& PropertyChangedEvent) override;
#endif // WITH_EDITOR
	ENGINE_API virtual void Serialize(FArchive& Ar) override;
	ENGINE_API virtual void PostLoad() override;
	ENGINE_API virtual void PreSave() override;
	ENGINE_API virtual void BeginDestroy() override;
	ENGINE_API virtual bool IsReadyForFinishDestroy() override;
	ENGINE_API virtual void FinishDestroy() override;
#if WITH_EDITORONLY_DATA
<<<<<<< HEAD
	ENGINE_API virtual void GetAssetRegistryTags(TArray<FAssetRegistryTag>& OutTags) const;
#endif
=======
	ENGINE_API virtual void GetAssetRegistryTags(TArray<FAssetRegistryTag>& OutTags) const override;
#endif
	ENGINE_API virtual bool IsPostLoadThreadSafe() const override{ return false; }
>>>>>>> cce8678d
	// End UObject interface.

	/**
	 *	Gets the average brightness of the texture (in linear space)
	 *
	 *	@param	bIgnoreTrueBlack		If true, then pixels w/ 0,0,0 rgb values do not contribute.
	 *	@param	bUseGrayscale			If true, use gray scale else use the max color component.
	 *
	 *	@return	float					The average brightness of the texture
	 */
	ENGINE_API virtual float GetAverageBrightness(bool bIgnoreTrueBlack, bool bUseGrayscale);
	
	// @todo document
	ENGINE_API static const TCHAR* GetTextureGroupString(TextureGroup InGroup);

	// @todo document
	ENGINE_API static const TCHAR* GetMipGenSettingsString(TextureMipGenSettings InEnum);

	// @param	bTextureGroup	true=TexturGroup, false=Texture otherwise
	ENGINE_API static TextureMipGenSettings GetMipGenSettingsFromString(const TCHAR* InStr, bool bTextureGroup);

	/**
	 * Forces textures to recompute LOD settings and stream as needed.
	 * @returns true if the settings were applied, false if they couldn't be applied immediately.
	 */
	ENGINE_API static bool ForceUpdateTextureStreaming();

	/**
	 * Checks whether this texture has a high dynamic range (HDR) source.
	 *
	 * @return true if the texture has an HDR source, false otherwise.
	 */
	bool HasHDRSource() const
	{
#if WITH_EDITOR
		return ((Source.GetFormat() == TSF_BGRE8) || (Source.GetFormat() == TSF_RGBA16F));
#else
		return false;
#endif // WITH_EDITOR
	}


	/** @return true if the compression type is a normal map compression type */
	bool IsNormalMap() const
	{
		return (CompressionSettings == TC_Normalmap);
	}

	/**
	 * Calculates the size of this texture if it had MipCount miplevels streamed in.
	 *
	 * @param	Enum	Which mips to calculate size for.
	 * @return	Total size of all specified mips, in bytes
	 */
	virtual uint32 CalcTextureMemorySizeEnum( ETextureMipCount Enum ) const
	{
		return 0;
	}

	// @todo document
	const FGuid& GetLightingGuid() const
	{
#if WITH_EDITORONLY_DATA
		return LightingGuid;
#else
		static const FGuid NullGuid( 0, 0, 0, 0 );
		return NullGuid; 
#endif // WITH_EDITORONLY_DATA
	}

	// @todo document
	void SetLightingGuid()
	{
#if WITH_EDITORONLY_DATA
		LightingGuid = FGuid::NewGuid();
#endif // WITH_EDITORONLY_DATA
	}

	/**
	 * Retrieves the pixel format enum for enum <-> string conversions.
	 */
	static class UEnum* GetPixelFormatEnum();

};


<|MERGE_RESOLUTION|>--- conflicted
+++ resolved
@@ -684,14 +684,9 @@
 	ENGINE_API virtual bool IsReadyForFinishDestroy() override;
 	ENGINE_API virtual void FinishDestroy() override;
 #if WITH_EDITORONLY_DATA
-<<<<<<< HEAD
-	ENGINE_API virtual void GetAssetRegistryTags(TArray<FAssetRegistryTag>& OutTags) const;
-#endif
-=======
 	ENGINE_API virtual void GetAssetRegistryTags(TArray<FAssetRegistryTag>& OutTags) const override;
 #endif
 	ENGINE_API virtual bool IsPostLoadThreadSafe() const override{ return false; }
->>>>>>> cce8678d
 	// End UObject interface.
 
 	/**
