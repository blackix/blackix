// Copyright 1998-2015 Epic Games, Inc. All Rights Reserved.

/**
 * LevelStreamingKismet
 *
 * Kismet triggerable streaming implementation.
 *
 */

#pragma once
#include "LevelStreaming.h"
#include "LevelStreamingKismet.generated.h"

UCLASS(MinimalAPI, BlueprintType)
class ULevelStreamingKismet : public ULevelStreaming
{
	GENERATED_UCLASS_BODY()

	/** Whether the level should be loaded at startup																			*/
	UPROPERTY(Category=LevelStreaming, EditAnywhere)
	uint32 bInitiallyLoaded:1;

	/** Whether the level should be visible at startup if it is loaded 															*/
	UPROPERTY(Category=LevelStreaming, EditAnywhere)
	uint32 bInitiallyVisible:1;
	
	// Begin UObject Interface
	virtual void PostLoad() override;
	// End UObject Interface

	// Begin ULevelStreaming Interface
<<<<<<< HEAD
	virtual bool ShouldBeLoaded() override;
	virtual bool ShouldBeVisible() override;
=======
	virtual bool ShouldBeLoaded() const override;
	virtual bool ShouldBeVisible() const override;
>>>>>>> cce8678d
	// End ULevelStreaming Interface
};
<|MERGE_RESOLUTION|>--- conflicted
+++ resolved
@@ -29,12 +29,7 @@
 	// End UObject Interface
 
 	// Begin ULevelStreaming Interface
-<<<<<<< HEAD
-	virtual bool ShouldBeLoaded() override;
-	virtual bool ShouldBeVisible() override;
-=======
 	virtual bool ShouldBeLoaded() const override;
 	virtual bool ShouldBeVisible() const override;
->>>>>>> cce8678d
 	// End ULevelStreaming Interface
 };
