// Copyright 1998-2017 Epic Games, Inc. All Rights Reserved.

#pragma once

#include "CoreMinimal.h"
#include "UObject/ObjectMacros.h"
#include "UObject/UObjectGlobals.h"
#include "UObject/Object.h"
#include "Misc/Guid.h"
#include "Templates/SubclassOf.h"
#include "Engine/EngineTypes.h"
#include "UObject/ScriptMacros.h"
#include "Interfaces/Interface_AssetUserData.h"
#include "RenderCommandFence.h"
#include "Templates/ScopedPointer.h"
#include "Components.h"
#include "Interfaces/Interface_CollisionDataProvider.h"
#include "Engine/MeshMerging.h"
#include "UniquePtr.h"
#include "StaticMeshResources.h"
#include "StaticMesh.generated.h"

class FSpeedTreeWind;
class UAssetUserData;
class UMaterialInterface;
struct FStaticMeshLODResources;

/*-----------------------------------------------------------------------------
	Legacy mesh optimization settings.
-----------------------------------------------------------------------------*/

/** Optimization settings used to simplify mesh LODs. */
UENUM()
enum ENormalMode
{
	NM_PreserveSmoothingGroups,
	NM_RecalculateNormals,
	NM_RecalculateNormalsSmooth,
	NM_RecalculateNormalsHard,
	TEMP_BROKEN,
	ENormalMode_MAX,
};

UENUM()
enum EImportanceLevel
{
	IL_Off,
	IL_Lowest,
	IL_Low,
	IL_Normal,
	IL_High,
	IL_Highest,
	TEMP_BROKEN2,
	EImportanceLevel_MAX,
};

/** Enum specifying the reduction type to use when simplifying static meshes. */
UENUM()
enum EOptimizationType
{
	OT_NumOfTriangles,
	OT_MaxDeviation,
	OT_MAX,
};

/** Old optimization settings. */
USTRUCT()
struct FStaticMeshOptimizationSettings
{
	GENERATED_USTRUCT_BODY()

	/** The method to use when optimizing the skeletal mesh LOD */
	UPROPERTY()
	TEnumAsByte<enum EOptimizationType> ReductionMethod;

	/** If ReductionMethod equals SMOT_NumOfTriangles this value is the ratio of triangles [0-1] to remove from the mesh */
	UPROPERTY()
	float NumOfTrianglesPercentage;

	/**If ReductionMethod equals SMOT_MaxDeviation this value is the maximum deviation from the base mesh as a percentage of the bounding sphere. */
	UPROPERTY()
	float MaxDeviationPercentage;

	/** The welding threshold distance. Vertices under this distance will be welded. */
	UPROPERTY()
	float WeldingThreshold;

	/** Whether Normal smoothing groups should be preserved. If false then NormalsThreshold is used **/
	UPROPERTY()
	bool bRecalcNormals;

	/** If the angle between two triangles are above this value, the normals will not be
	smooth over the edge between those two triangles. Set in degrees. This is only used when PreserveNormals is set to false*/
	UPROPERTY()
	float NormalsThreshold;

	/** How important the shape of the geometry is (EImportanceLevel). */
	UPROPERTY()
	uint8 SilhouetteImportance;

	/** How important texture density is (EImportanceLevel). */
	UPROPERTY()
	uint8 TextureImportance;

	/** How important shading quality is. */
	UPROPERTY()
	uint8 ShadingImportance;


	FStaticMeshOptimizationSettings()
	: ReductionMethod( OT_MaxDeviation )
	, NumOfTrianglesPercentage( 1.0f )
	, MaxDeviationPercentage( 0.0f )
	, WeldingThreshold( 0.1f )
	, bRecalcNormals( true )
	, NormalsThreshold( 60.0f )
	, SilhouetteImportance( IL_Normal )
	, TextureImportance( IL_Normal )
	, ShadingImportance( IL_Normal )
	{
	}

	/** Serialization for FStaticMeshOptimizationSettings. */
	inline friend FArchive& operator<<( FArchive& Ar, FStaticMeshOptimizationSettings& Settings )
	{
		Ar << Settings.ReductionMethod;
		Ar << Settings.MaxDeviationPercentage;
		Ar << Settings.NumOfTrianglesPercentage;
		Ar << Settings.SilhouetteImportance;
		Ar << Settings.TextureImportance;
		Ar << Settings.ShadingImportance;
		Ar << Settings.bRecalcNormals;
		Ar << Settings.NormalsThreshold;
		Ar << Settings.WeldingThreshold;

		return Ar;
	}

};

/*-----------------------------------------------------------------------------
	UStaticMesh
-----------------------------------------------------------------------------*/

/**
 * Source model from which a renderable static mesh is built.
 */
USTRUCT()
struct FStaticMeshSourceModel
{
	GENERATED_USTRUCT_BODY()

#if WITH_EDITOR
	/** Imported raw mesh data. Optional for all but the first LOD. */
	class FRawMeshBulkData* RawMeshBulkData;
#endif // #if WITH_EDITOR

	/** Settings applied when building the mesh. */
	UPROPERTY(EditAnywhere, Category=BuildSettings)
	FMeshBuildSettings BuildSettings;

	/** Reduction settings to apply when building render data. */
	UPROPERTY(EditAnywhere, Category=ReductionSettings)
	FMeshReductionSettings ReductionSettings; 

	UPROPERTY()
	float LODDistance_DEPRECATED;

	/** 
	 * ScreenSize to display this LOD.
	 * The screen size is based around the projected diameter of the bounding
	 * sphere of the model. i.e. 0.5 means half the screen's maximum dimension.
	 */
	UPROPERTY(EditAnywhere, Category=ReductionSettings)
	float ScreenSize;

	/** Default constructor. */
	ENGINE_API FStaticMeshSourceModel();

	/** Destructor. */
	ENGINE_API ~FStaticMeshSourceModel();

#if WITH_EDITOR
	/** Serializes bulk data. */
	void SerializeBulkData(FArchive& Ar, UObject* Owner);
#endif
};

/**
 * Per-section settings.
 */
USTRUCT()
struct FMeshSectionInfo
{
	GENERATED_USTRUCT_BODY()

	/** Index in to the Materials array on UStaticMesh. */
	UPROPERTY()
	int32 MaterialIndex;

	/** If true, collision is enabled for this section. */
	UPROPERTY()
	bool bEnableCollision;

	/** If true, this section will cast shadows. */
	UPROPERTY()
	bool bCastShadow;

	/** Default values. */
	FMeshSectionInfo()
		: MaterialIndex(0)
		, bEnableCollision(true)
		, bCastShadow(true)
	{
	}

	/** Default values with an explicit material index. */
	explicit FMeshSectionInfo(int32 InMaterialIndex)
		: MaterialIndex(InMaterialIndex)
		, bEnableCollision(true)
		, bCastShadow(true)
	{
	}
};

/** Comparison for mesh section info. */
bool operator==(const FMeshSectionInfo& A, const FMeshSectionInfo& B);
bool operator!=(const FMeshSectionInfo& A, const FMeshSectionInfo& B);

/**
 * Map containing per-section settings for each section of each LOD.
 */
USTRUCT()
struct FMeshSectionInfoMap
{
	GENERATED_USTRUCT_BODY()

	/** Maps an LOD+Section to the material it should render with. */
	UPROPERTY()
	TMap<uint32,FMeshSectionInfo> Map;

	/** Serialize. */
	void Serialize(FArchive& Ar);

	/** Clears all entries in the map resetting everything to default. */
	ENGINE_API void Clear();

	/** Get the number of section for a LOD. */
	ENGINE_API int32 GetSectionNumber(int32 LODIndex) const;

	/** Return true if the section exist, false otherwise. */
	ENGINE_API bool IsValidSection(int32 LODIndex, int32 SectionIndex) const;

	/** Gets per-section settings for the specified LOD + section. */
	ENGINE_API FMeshSectionInfo Get(int32 LODIndex, int32 SectionIndex) const;

	/** Sets per-section settings for the specified LOD + section. */
	ENGINE_API void Set(int32 LODIndex, int32 SectionIndex, FMeshSectionInfo Info);

	/** Resets per-section settings for the specified LOD + section to defaults. */
	ENGINE_API void Remove(int32 LODIndex, int32 SectionIndex);

	/** Copies per-section settings from the specified section info map. */
	ENGINE_API void CopyFrom(const FMeshSectionInfoMap& Other);

	/** Returns true if any section has collision enabled. */
	bool AnySectionHasCollision() const;
};

USTRUCT()
struct FAssetEditorOrbitCameraPosition
{
	GENERATED_USTRUCT_BODY()

	FAssetEditorOrbitCameraPosition()
		: bIsSet(false)
	{
	}

	FAssetEditorOrbitCameraPosition(const FVector& InCamOrbitPoint, const FVector& InCamOrbitZoom, const FRotator& InCamOrbitRotation)
		: bIsSet(true)
		, CamOrbitPoint(InCamOrbitPoint)
		, CamOrbitZoom(InCamOrbitZoom)
		, CamOrbitRotation(InCamOrbitRotation)
	{
	}

	/** Whether or not this has been set to a valid value */
	UPROPERTY()
	bool bIsSet;

	/** The position to orbit the camera around */
	UPROPERTY()
	FVector	CamOrbitPoint;

	/** The distance of the camera from the orbit point */
	UPROPERTY()
	FVector CamOrbitZoom;

	/** The rotation to apply around the orbit point */
	UPROPERTY()
	FRotator CamOrbitRotation;
};

#if WITH_EDITOR
/** delegate type for pre mesh build events */
DECLARE_MULTICAST_DELEGATE_OneParam(FOnPreMeshBuild, class UStaticMesh*);
/** delegate type for pre mesh build events */
DECLARE_MULTICAST_DELEGATE_OneParam(FOnPostMeshBuild, class UStaticMesh*);
#endif

//~ Begin Material Interface for UStaticMesh - contains a material and other stuff
USTRUCT()
struct FStaticMaterial
{
	GENERATED_USTRUCT_BODY()

		FStaticMaterial()
		: MaterialInterface(NULL)
		, MaterialSlotName(NAME_None)
#if WITH_EDITORONLY_DATA
		, ImportedMaterialSlotName(NAME_None)
#endif //WITH_EDITORONLY_DATA
	{

	}

	FStaticMaterial(class UMaterialInterface* InMaterialInterface
		, FName InMaterialSlotName = NAME_None
#if WITH_EDITORONLY_DATA
		, FName InImportedMaterialSlotName = NAME_None)
#else
		)
#endif
		: MaterialInterface(InMaterialInterface)
		, MaterialSlotName(InMaterialSlotName)
#if WITH_EDITORONLY_DATA
		, ImportedMaterialSlotName(InImportedMaterialSlotName)
#endif //WITH_EDITORONLY_DATA
	{

	}

	friend FArchive& operator<<(FArchive& Ar, FStaticMaterial& Elem);

	ENGINE_API friend bool operator==(const FStaticMaterial& LHS, const FStaticMaterial& RHS);
	ENGINE_API friend bool operator==(const FStaticMaterial& LHS, const UMaterialInterface& RHS);
	ENGINE_API friend bool operator==(const UMaterialInterface& LHS, const FStaticMaterial& RHS);

	UPROPERTY(EditAnywhere, BlueprintReadOnly, transient, Category = StaticMesh)
	class UMaterialInterface* MaterialInterface;

	/*This name should be use by the gameplay to avoid error if the skeletal mesh Materials array topology change*/
	UPROPERTY(EditAnywhere, BlueprintReadOnly, Category = StaticMesh)
	FName MaterialSlotName;

#if WITH_EDITORONLY_DATA
	/*This name should be use when we re-import a skeletal mesh so we can order the Materials array like it should be*/
	UPROPERTY(VisibleAnywhere, Category = StaticMesh)
	FName ImportedMaterialSlotName;
#endif //WITH_EDITORONLY_DATA

	/** Data used for texture streaming relative to each UV channels. */
	UPROPERTY(VisibleAnywhere, BlueprintReadOnly, Category = StaticMesh)
	FMeshUVChannelInfo			UVChannelData;
};


enum EImportStaticMeshVersion
{
	// Before any version changes were made
	BeforeImportStaticMeshVersionWasAdded,
	// Remove the material re-order workflow
	RemoveStaticMeshSkinxxWorkflow,
	VersionPlusOne,
	LastVersion = VersionPlusOne - 1
};

USTRUCT()
struct FMaterialRemapIndex
{
	GENERATED_USTRUCT_BODY()

	FMaterialRemapIndex()
	{
		ImportVersionKey = 0;
	}

	FMaterialRemapIndex(uint32 VersionKey, TArray<int32> RemapArray)
	: ImportVersionKey(VersionKey)
	, MaterialRemap(RemapArray)
	{
	}

	UPROPERTY()
	uint32 ImportVersionKey;

	UPROPERTY()
	TArray<int32> MaterialRemap;
};


#if WITH_EDITOR
/**
 * Returns true if LODs of this static mesh may share texture lightmaps.
 * Removed from UStaticMesh for 4.15.1 to avoid changing API
 *
 * WARNING this function will be removed in 4.16.
 */
bool StaticMesh_CanLODsShareStaticLighting(UStaticMesh* Mesh);
#endif

/**
 * A StaticMesh is a piece of geometry that consists of a static set of polygons.
 * Static Meshes can be translated, rotated, and scaled, but they cannot have their vertices animated in any way. As such, they are more efficient
 * to render than other types of geometry such as USkeletalMesh, and they are often the basic building block of levels created in the engine.
 *
 * @see https://docs.unrealengine.com/latest/INT/Engine/Content/Types/StaticMeshes/
 * @see AStaticMeshActor, UStaticMeshComponent
 */
UCLASS(collapsecategories, hidecategories=Object, customconstructor, MinimalAPI, BlueprintType, config=Engine)
class UStaticMesh : public UObject, public IInterface_CollisionDataProvider, public IInterface_AssetUserData
{
	GENERATED_UCLASS_BODY()

#if WITH_EDITOR
	/** Notification when bounds changed */
	DECLARE_MULTICAST_DELEGATE_OneParam(FOnExtendedBoundsChanged, const FBoxSphereBounds&);
#endif

	/** Pointer to the data used to render this static mesh. */
	TUniquePtr<class FStaticMeshRenderData> RenderData;

#if WITH_EDITORONLY_DATA
	static const float MinimumAutoLODPixelError;

	/** Imported raw mesh bulk data. */
	UPROPERTY()
	TArray<FStaticMeshSourceModel> SourceModels;

	/** Map of LOD+Section index to per-section info. */
	UPROPERTY()
	FMeshSectionInfoMap SectionInfoMap;

	/** The LOD group to which this mesh belongs. */
	UPROPERTY(EditAnywhere, AssetRegistrySearchable, Category=StaticMesh)
	FName LODGroup;

	/** If true, the screen sizees at which LODs swap are computed automatically. */
	UPROPERTY()
	uint32 bAutoComputeLODScreenSize:1;

	/* The last import version */
	UPROPERTY()
	int32 ImportVersion;

	UPROPERTY()
	TArray<FMaterialRemapIndex> MaterialRemapIndexPerImportVersion;
	
	/* The lightmap UV generation version used during the last derived data build */
	UPROPERTY()
	int32 LightmapUVVersion;

	/**
	* If true on post load we need to calculate Display Factors from the
	* loaded LOD distances.
	*/
	bool bRequiresLODDistanceConversion : 1;

	/**
	 * If true on post load we need to calculate resolution independent Display Factors from the
	 * loaded LOD screen sizes.
	 */
	bool bRequiresLODScreenSizeConversion : 1;

#endif // #if WITH_EDITORONLY_DATA

	/** Minimum LOD to use for rendering.  This is the default setting for the mesh and can be overridden by component settings. */
	UPROPERTY()
	int32 MinLOD;

	/** Materials used by this static mesh. Individual sections index in to this array. */
	UPROPERTY()
	TArray<UMaterialInterface*> Materials_DEPRECATED;

	UPROPERTY()
	TArray<FStaticMaterial> StaticMaterials;

	UPROPERTY()
	float LightmapUVDensity;

	UPROPERTY(EditAnywhere, Category=StaticMesh, meta=(ClampMax = 4096, ToolTip="The light map resolution", FixedIncrement="4.0"))
	int32 LightMapResolution;

	/** The light map coordinate index */
	UPROPERTY(EditAnywhere, AdvancedDisplay, Category=StaticMesh, meta=(ToolTip="The light map coordinate index"))
	int32 LightMapCoordinateIndex;

	/** Useful for reducing self shadowing from distance field methods when using world position offset to animate the mesh's vertices. */
	UPROPERTY(EditAnywhere, AdvancedDisplay, Category = StaticMesh)
	float DistanceFieldSelfShadowBias;

	/** 
	 * Whether to generate a distance field for this mesh, which can be used by DistanceField Indirect Shadows.
	 * This is ignored if the project's 'Generate Mesh Distance Fields' setting is enabled.
	 */
	UPROPERTY(EditAnywhere, Category=StaticMesh)
	uint32 bGenerateMeshDistanceField : 1;

	// Physics data.
	UPROPERTY(EditAnywhere, transient, duplicatetransient, Instanced, Category = StaticMesh)
	class UBodySetup* BodySetup;

	/** 
	 *	Specifies which mesh LOD to use for complex (per-poly) collision. 
	 *	Sometimes it can be desirable to use a lower poly representation for collision to reduce memory usage, improve performance and behaviour.
	 *	Collision representation does not change based on distance to camera.
	 */
	UPROPERTY(EditAnywhere, Category = StaticMesh, meta=(DisplayName="LOD For Collision"))
	int32 LODForCollision;

	/** If true, strips unwanted complex collision data aka kDOP tree when cooking for consoles.
		On the Playstation 3 data of this mesh will be stored in video memory. */
	UPROPERTY()
	uint32 bStripComplexCollisionForConsole_DEPRECATED:1;

	/** If true, mesh will have NavCollision property with additional data for navmesh generation and usage.
	    Set to false for distant meshes (always outside navigation bounds) to save memory on collision data. */
	UPROPERTY(EditAnywhere, AdvancedDisplay, Category=Navigation)
	uint32 bHasNavigationData:1;

<<<<<<< HEAD
	/** TEMPORARY for 4.15.1. True if LODs share static lighting data */
	UPROPERTY()
	uint32 bLODsShareStaticLighting:1;
=======
	/** If true, mesh will calculate data for fast uniform random sampling. This is approx 8 bytes per triangle so should not be enabled unless needed. */
	UPROPERTY(EditAnywhere, AdvancedDisplay, Category = StaticMesh)
	uint32 bRequiresAreaWeightedSampling : 1;
>>>>>>> 50b84fc1

	/** Bias multiplier for Light Propagation Volume lighting */
	UPROPERTY(EditAnywhere, BlueprintReadOnly, Category=StaticMesh, meta=(UIMin = "0.0", UIMax = "3.0"))
	float LpvBiasMultiplier;

	/** 
	 *	If true, will keep geometry data CPU-accessible in cooked builds, rather than uploading to GPU memory and releasing it from CPU memory.
	 *	This is required if you wish to access StaticMesh geometry data on the CPU at runtime in cooked builds (e.g. to convert StaticMesh to ProceduralMeshComponent)
	 */
	UPROPERTY(EditAnywhere, AdvancedDisplay, Category = StaticMesh)
	bool bAllowCPUAccess;

	/** A fence which is used to keep track of the rendering thread releasing the static mesh resources. */
	FRenderCommandFence ReleaseResourcesFence;

	/**
	 * For simplified meshes, this is the fully qualified path and name of the static mesh object we were
	 * originally duplicated from.  This is serialized to disk, but is discarded when cooking for consoles.
	 */
	FString HighResSourceMeshName;

#if WITH_EDITORONLY_DATA
	/** Importing data and options used for this mesh */
	UPROPERTY(VisibleAnywhere, Instanced, Category=ImportSettings)
	class UAssetImportData* AssetImportData;

	/** Path to the resource used to construct this static mesh */
	UPROPERTY()
	FString SourceFilePath_DEPRECATED;

	/** Date/Time-stamp of the file from the last import */
	UPROPERTY()
	FString SourceFileTimestamp_DEPRECATED;

	/** Information for thumbnail rendering */
	UPROPERTY(VisibleAnywhere, Instanced, Category=Thumbnail)
	class UThumbnailInfo* ThumbnailInfo;

	/** The stored camera position to use as a default for the static mesh editor */
	UPROPERTY()
	FAssetEditorOrbitCameraPosition EditorCameraPosition;

	/** If the user has modified collision in any way or has custom collision imported. Used for determining if to auto generate collision on import */
	UPROPERTY(EditAnywhere, Category = Collision)
	bool bCustomizedCollision;

#endif // WITH_EDITORONLY_DATA

	/** For simplified meshes, this is the CRC of the high res mesh we were originally duplicated from. */
	uint32 HighResSourceMeshCRC;

	/** Unique ID for tracking/caching this mesh during distributed lighting */
	FGuid LightingGuid;

	/**
	 *	Array of named socket locations, set up in editor and used as a shortcut instead of specifying
	 *	everything explicitly to AttachComponent in the StaticMeshComponent.
	 */
	UPROPERTY()
	TArray<class UStaticMeshSocket*> Sockets;

	/** Data that is only available if this static mesh is an imported SpeedTree */
	TSharedPtr<class FSpeedTreeWind> SpeedTreeWind;

	/** Bound extension values in the positive direction of XYZ, positive value increases bound size */
	UPROPERTY(EditDefaultsOnly, AdvancedDisplay, Category = StaticMesh)
	FVector PositiveBoundsExtension;
	/** Bound extension values in the negative direction of XYZ, positive value increases bound size */
	UPROPERTY(EditDefaultsOnly, AdvancedDisplay, Category = StaticMesh)
	FVector NegativeBoundsExtension;
	/** Original mesh bounds extended with Positive/NegativeBoundsExtension */
	UPROPERTY()
	FBoxSphereBounds ExtendedBounds;

#if WITH_EDITOR
	FOnExtendedBoundsChanged OnExtendedBoundsChanged;
#endif

protected:
	/**
	 * Index of an element to ignore while gathering streaming texture factors.
	 * This is useful to disregard automatically generated vertex data which breaks texture factor heuristics.
	 */
	UPROPERTY()
	int32 ElementToIgnoreForTexFactor;

	/** Array of user data stored with the asset */
	UPROPERTY(EditAnywhere, AdvancedDisplay, Instanced, Category = StaticMesh)
	TArray<UAssetUserData*> AssetUserData;

public:
	/** Pre-build navigation collision */
	UPROPERTY(VisibleAnywhere, transient, duplicatetransient, Instanced, Category = Navigation)
	class UNavCollision* NavCollision;
public:
	/**
	 * Default constructor
	 */
	ENGINE_API UStaticMesh(const FObjectInitializer& ObjectInitializer = FObjectInitializer::Get());

	//~ Begin UObject Interface.
#if WITH_EDITOR
	ENGINE_API virtual void PreEditChange(UProperty* PropertyAboutToChange) override;
	ENGINE_API virtual void PostEditChangeProperty(FPropertyChangedEvent& PropertyChangedEvent) override;
	ENGINE_API virtual void GetAssetRegistryTagMetadata(TMap<FName, FAssetRegistryTagMetadata>& OutMetadata) const override;
	ENGINE_API void SetLODGroup(FName NewGroup, bool bRebuildImmediately = true);
	ENGINE_API void BroadcastNavCollisionChange();

	FOnExtendedBoundsChanged& GetOnExtendedBoundsChanged() { return OnExtendedBoundsChanged; }
#endif // WITH_EDITOR

	ENGINE_API virtual void Serialize(FArchive& Ar) override;
	ENGINE_API virtual void PostInitProperties() override;
	ENGINE_API virtual void PostLoad() override;
	ENGINE_API virtual void BeginDestroy() override;
	ENGINE_API virtual bool IsReadyForFinishDestroy() override;
	ENGINE_API virtual void GetAssetRegistryTags(TArray<FAssetRegistryTag>& OutTags) const override;
	ENGINE_API virtual FString GetDesc() override;
	ENGINE_API virtual void GetResourceSizeEx(FResourceSizeEx& CumulativeResourceSize) override;
	ENGINE_API virtual bool CanBeClusterRoot() const override;
	//~ End UObject Interface.

	/**
	 * Rebuilds renderable data for this static mesh.
	 * @param bSilent - If true will not popup a progress dialog.
	 */
	ENGINE_API void Build(bool bSilent = false, TArray<FText>* OutErrors = nullptr);

	/**
	 * Initialize the static mesh's render resources.
	 */
	ENGINE_API virtual void InitResources();

	/**
	 * Releases the static mesh's render resources.
	 */
	ENGINE_API virtual void ReleaseResources();

	/**
	 * Update missing material UV channel data used for texture streaming. 
	 *
	 * @param bRebuildAll		If true, rebuild everything and not only missing data.
	 */
	ENGINE_API void UpdateUVChannelData(bool bRebuildAll);

	/**
	 * Returns the material bounding box. Computed from all lod-section using the material index.
	 *
	 * @param MaterialIndex			Material Index to look at
	 * @param TransformMatrix		Matrix to be applied to the position before computing the bounds
	 *
	 * @return false if some parameters are invalid
	 */
	ENGINE_API FBox GetMaterialBox(int32 MaterialIndex, const FTransform& Transform) const;

	/**
	 * Returns the UV channel data for a given material index. Used by the texture streamer.
	 * This data applies to all lod-section using the same material.
	 *
	 * @param MaterialIndex		the material index for which to get the data for.
	 * @return the data, or null if none exists.
	 */
	ENGINE_API const FMeshUVChannelInfo* GetUVChannelData(int32 MaterialIndex) const;

	/**
	 * Returns the number of vertices for the specified LOD.
	 */
	ENGINE_API int32 GetNumVertices(int32 LODIndex) const;

	/**
	 * Returns the number of LODs used by the mesh.
	 */
	UFUNCTION(BlueprintCallable, Category = "StaticMesh")
	ENGINE_API int32 GetNumLODs() const;

	/**
	 * Returns true if the mesh has data that can be rendered.
	 */
	ENGINE_API bool HasValidRenderData() const;

	/**
	 * Returns the number of bounds of the mesh.
	 *
	 * @return	The bounding box represented as box origin with extents and also a sphere that encapsulates that box
	 */
	UFUNCTION( BlueprintPure, Category="StaticMesh" )
	ENGINE_API FBoxSphereBounds GetBounds() const;

	/** Returns the bounding box, in local space including bounds extension(s), of the StaticMesh asset */
	UFUNCTION(BlueprintCallable, Category="StaticMesh")
	ENGINE_API FBox GetBoundingBox() const;

	/** Returns number of Sections that this StaticMesh has, in the supplied LOD (LOD 0 is the highest) */
	UFUNCTION(BlueprintCallable, Category = "StaticMesh")
	ENGINE_API int32 GetNumSections(int32 InLOD) const;

	/**
	 * Gets a Material given a Material Index and an LOD number
	 *
	 * @return Requested material
	 */
	ENGINE_API UMaterialInterface* GetMaterial(int32 MaterialIndex) const;

	/**
	* Gets a Material index given a slot name
	*
	* @return Requested material
	*/
	ENGINE_API int32 GetMaterialIndex(FName MaterialSlotName) const;

	/**
	 * Returns the render data to use for exporting the specified LOD. This method should always
	 * be called when exporting a static mesh.
	 */
	ENGINE_API const FStaticMeshLODResources& GetLODForExport(int32 LODIndex) const;

	/**
	 * Static: Processes the specified static mesh for light map UV problems
	 *
	 * @param	InStaticMesh					Static mesh to process
	 * @param	InOutAssetsWithMissingUVSets	Array of assets that we found with missing UV sets
	 * @param	InOutAssetsWithBadUVSets		Array of assets that we found with bad UV sets
	 * @param	InOutAssetsWithValidUVSets		Array of assets that we found with valid UV sets
	 * @param	bInVerbose						If true, log the items as they are found
	 */
	ENGINE_API static void CheckLightMapUVs( UStaticMesh* InStaticMesh, TArray< FString >& InOutAssetsWithMissingUVSets, TArray< FString >& InOutAssetsWithBadUVSets, TArray< FString >& InOutAssetsWithValidUVSets, bool bInVerbose = true );

	//~ Begin Interface_CollisionDataProvider Interface
	ENGINE_API virtual bool GetPhysicsTriMeshData(struct FTriMeshCollisionData* CollisionData, bool InUseAllTriData) override;
	ENGINE_API virtual bool ContainsPhysicsTriMeshData(bool InUseAllTriData) const override;
	virtual bool WantsNegXTriMesh() override
	{
		return true;
	}
	ENGINE_API virtual void GetMeshId(FString& OutMeshId) override;
	//~ End Interface_CollisionDataProvider Interface

	/** Return the number of sections of the StaticMesh with collision enabled */
	int32 GetNumSectionsWithCollision() const;

	//~ Begin IInterface_AssetUserData Interface
	virtual void AddAssetUserData(UAssetUserData* InUserData) override;
	virtual void RemoveUserDataOfClass(TSubclassOf<UAssetUserData> InUserDataClass) override;
	virtual UAssetUserData* GetAssetUserDataOfClass(TSubclassOf<UAssetUserData> InUserDataClass) override;
	virtual const TArray<UAssetUserData*>* GetAssetUserDataArray() const override;
	//~ End IInterface_AssetUserData Interface


	/**
	 * Create BodySetup for this staticmesh if it doesn't have one
	 */
	ENGINE_API void CreateBodySetup();

	/**
	 * Calculates navigation collision for caching
	 */
	ENGINE_API void CreateNavCollision(const bool bIsUpdate = false);

	FORCEINLINE const UNavCollision* GetNavCollision() const { return NavCollision; }

	/** Configures this SM as bHasNavigationData = false and clears stored UNavCollision */
	ENGINE_API void MarkAsNotHavingNavigationData();

	const FGuid& GetLightingGuid() const
	{
#if WITH_EDITORONLY_DATA
		return LightingGuid;
#else
		static const FGuid NullGuid( 0, 0, 0, 0 );
		return NullGuid;
#endif // WITH_EDITORONLY_DATA
	}

	void SetLightingGuid()
	{
#if WITH_EDITORONLY_DATA
		LightingGuid = FGuid::NewGuid();
#endif // WITH_EDITORONLY_DATA
	}

	/**
	 *	Find a socket object in this StaticMesh by name.
	 *	Entering NAME_None will return NULL. If there are multiple sockets with the same name, will return the first one.
	 */
	ENGINE_API class UStaticMeshSocket* FindSocket(FName InSocketName);
	/**
	 * Returns vertex color data by position.
	 * For matching to reimported meshes that may have changed or copying vertex paint data from mesh to mesh.
	 *
	 *	@param	VertexColorData		(out)A map of vertex position data and its color. The method fills this map.
	 */
	ENGINE_API void GetVertexColorData(TMap<FVector, FColor>& VertexColorData);

	/**
	 * Sets vertex color data by position.
	 * Map of vertex color data by position is matched to the vertex position in the mesh
	 * and nearest matching vertex color is used.
	 *
	 *	@param	VertexColorData		A map of vertex position data and color.
	 */
	ENGINE_API void SetVertexColorData(const TMap<FVector, FColor>& VertexColorData);

	void EnforceLightmapRestrictions();

	/** Calculates the extended bounds */
	ENGINE_API void CalculateExtendedBounds();

#if WITH_EDITOR
	/**
	 * Retrieves the names of all LOD groups.
	 */
	ENGINE_API static void GetLODGroups(TArray<FName>& OutLODGroups);

	/**
	 * Retrieves the localized display names of all LOD groups.
	 */
	ENGINE_API static void GetLODGroupsDisplayNames(TArray<FText>& OutLODGroupsDisplayNames);

	ENGINE_API void GenerateLodsInPackage();

	/** Get multicast delegate broadcast prior to mesh building */
	FOnPreMeshBuild& OnPreMeshBuild() { return PreMeshBuild; }

	/** Get multicast delegate broadcast after mesh building */
	FOnPostMeshBuild& OnPostMeshBuild() { return PostMeshBuild; }

private:
	/**
	 * Converts legacy LODDistance in the source models to Display Factor
	 */
	void ConvertLegacyLODDistance();

	/**
	 * Converts legacy LOD screen area in the source models to resolution-independent screen size
	 */
	void ConvertLegacyLODScreenArea();

	/**
	 * Fixes up static meshes that were imported with sections that had zero triangles.
	 */
	void FixupZeroTriangleSections();

	/**
	 * Caches derived renderable data.
	 */
	void CacheDerivedData();


	FOnPreMeshBuild PreMeshBuild;
	FOnPostMeshBuild PostMeshBuild;

	/**
	 * Fixes up the material when it was converted to the new staticmesh build process
	 */
	bool CleanUpRedondantMaterialPostLoad;

#endif // #if WITH_EDITOR
};<|MERGE_RESOLUTION|>--- conflicted
+++ resolved
@@ -400,16 +400,6 @@
 };
 
 
-#if WITH_EDITOR
-/**
- * Returns true if LODs of this static mesh may share texture lightmaps.
- * Removed from UStaticMesh for 4.15.1 to avoid changing API
- *
- * WARNING this function will be removed in 4.16.
- */
-bool StaticMesh_CanLODsShareStaticLighting(UStaticMesh* Mesh);
-#endif
-
 /**
  * A StaticMesh is a piece of geometry that consists of a static set of polygons.
  * Static Meshes can be translated, rotated, and scaled, but they cannot have their vertices animated in any way. As such, they are more efficient
@@ -529,15 +519,9 @@
 	UPROPERTY(EditAnywhere, AdvancedDisplay, Category=Navigation)
 	uint32 bHasNavigationData:1;
 
-<<<<<<< HEAD
-	/** TEMPORARY for 4.15.1. True if LODs share static lighting data */
-	UPROPERTY()
-	uint32 bLODsShareStaticLighting:1;
-=======
 	/** If true, mesh will calculate data for fast uniform random sampling. This is approx 8 bytes per triangle so should not be enabled unless needed. */
 	UPROPERTY(EditAnywhere, AdvancedDisplay, Category = StaticMesh)
 	uint32 bRequiresAreaWeightedSampling : 1;
->>>>>>> 50b84fc1
 
 	/** Bias multiplier for Light Propagation Volume lighting */
 	UPROPERTY(EditAnywhere, BlueprintReadOnly, Category=StaticMesh, meta=(UIMin = "0.0", UIMax = "3.0"))
@@ -846,6 +830,12 @@
 	ENGINE_API void CalculateExtendedBounds();
 
 #if WITH_EDITOR
+
+	/**
+	 * Returns true if LODs of this static mesh may share texture lightmaps.
+	 */
+	bool CanLODsShareStaticLighting() const;
+
 	/**
 	 * Retrieves the names of all LOD groups.
 	 */
