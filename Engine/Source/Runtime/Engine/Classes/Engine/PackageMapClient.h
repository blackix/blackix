--- conflicted
+++ resolved
@@ -27,11 +27,7 @@
 class FNetGuidCacheObject
 {
 public:
-<<<<<<< HEAD
-	FNetGuidCacheObject() : ReadOnlyTimestamp( 0 ), bNoLoad( 0 ), bIgnoreWhenMissing( 0 ), bIsPending( 0 ), bIsBroken( 0 )
-=======
 	FNetGuidCacheObject() : NetworkChecksum( 0 ), PackageChecksum( 0 ), ReadOnlyTimestamp( 0 ), bNoLoad( 0 ), bIgnoreWhenMissing( 0 ), bIsPending( 0 ), bIsBroken( 0 )
->>>>>>> cce8678d
 	{
 	}
 
@@ -40,12 +36,8 @@
 	// These fields are set when this guid is static
 	FNetworkGUID				OuterGUID;
 	FName						PathName;
-<<<<<<< HEAD
-	FGuid						PackageGuid;				// If this is a package, this is the guid to expect
-=======
 	uint32						NetworkChecksum;			// Network checksum saved, used to determine backwards compatible
 	uint32						PackageChecksum;			// If this is a package, this is the guid to expect
->>>>>>> cce8678d
 
 	double						ReadOnlyTimestamp;			// Time in second when we should start timing out after going read only
 
@@ -111,11 +103,7 @@
 public:
 	GENERATED_BODY()
 
-<<<<<<< HEAD
-	UPackageMapClient(const FObjectInitializer & ObjectInitializer);
-=======
 	UPackageMapClient(const FObjectInitializer & ObjectInitializer = FObjectInitializer::Get());
->>>>>>> cce8678d
 
 	void Initialize(UNetConnection * InConnection, TSharedPtr<FNetGUIDCache> InNetGUIDCache)
 	{
