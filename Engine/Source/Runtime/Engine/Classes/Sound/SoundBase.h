--- conflicted
+++ resolved
@@ -153,10 +153,7 @@
 	virtual void PostLoad() override;
 	virtual bool CanBeClusterRoot() const override;
 	virtual bool CanBeInCluster() const override;
-<<<<<<< HEAD
-=======
 	virtual void Serialize(FArchive& Ar) override;
->>>>>>> 5edfa17c
 	//~ End UObject interface.
 
 	/** Returns whether the sound base is set up in a playable manner */
