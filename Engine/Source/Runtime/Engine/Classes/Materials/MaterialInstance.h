--- conflicted
+++ resolved
@@ -663,11 +663,7 @@
 	friend class FMaterialUpdateContext;
 };
 
-<<<<<<< HEAD
-/** 4.19.2 workaround - Similar to base call but evaluates all expressions found, not just the first */
-=======
 /** Workaround - Similar to base call but evaluates all expressions found, not just the first */
->>>>>>> a23640a2
 template<typename ExpressionType>
 void FindClosestExpressionByGUIDRecursive(const FName& InName, const FGuid& InGUID, const TArray<UMaterialExpression*>& InMaterialExpression, ExpressionType*& OutExpression)
 {
@@ -682,11 +678,7 @@
 			check(ExpressionPtr->bIsParameterExpression);
 			if (ExpressionType* ParamExpression = Cast<ExpressionType>(ExpressionPtr))
 			{
-<<<<<<< HEAD
-				// UE-57086, 4.19.2 workaround - To deal with duplicated parameters with matching GUIDs we walk
-=======
 				// UE-57086, workaround - To deal with duplicated parameters with matching GUIDs we walk
->>>>>>> a23640a2
 				// through every parameter rather than taking the first. Either we return the first matching GUID
 				// we encounter (as before), or if we find another with the same name that can take precedence.
 				// Only taking the first parameter means we can incorrectly treat the parameter as a rename and
