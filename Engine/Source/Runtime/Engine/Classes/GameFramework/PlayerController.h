--- conflicted
+++ resolved
@@ -1526,13 +1526,9 @@
 	uint16		LastCompletedSeamlessTravelCount;
 
 	/** FReply used to defer some slate operations. */
-<<<<<<< HEAD
-	FReply		SlateOperations;
+	TSharedPtr<class FReply> SlateOperations;
 
 	/** Whether this camera's orientation should be updated by most recent HMD orientation or not. */
 	UPROPERTY(EditAnywhere, BlueprintReadWrite, Category = PlayerController)
 	bool		bFollowHmd;
-=======
-	TSharedPtr<class FReply> SlateOperations;
->>>>>>> 6e54413c
 };