// Copyright 1998-2015 Epic Games, Inc. All Rights Reserved.

/**
 * Movement component that is compatible with the navigation system's PathFollowingComponent
 */

#pragma once

#include "AI/Navigation/NavigationSystem.h"
#include "AI/Navigation/NavAgentInterface.h"
#include "AI/Navigation/NavigationTypes.h"
#include "GameFramework/MovementComponent.h"
#include "Components/PrimitiveComponent.h"
#include "NavMovementComponent.generated.h"

class AActor;
class UCapsuleComponent;

/**
 * NavMovementComponent defines base functionality for MovementComponents that move any 'agent' that may be involved in AI pathfinding.
 */
UCLASS(abstract)
class ENGINE_API UNavMovementComponent : public UMovementComponent
{
	GENERATED_UCLASS_BODY()

	/** Properties that define how the component can move. */
	UPROPERTY(EditAnywhere, BlueprintReadWrite, Category="Movement Capabilities", meta=(DisplayName="Movement Capabilities", Keywords="Nav Agent"))
	FNavAgentProperties NavAgentProps;

protected:
	/** If set to true NavAgentProps' radius and height will be updated with Owner's collision capsule size */
	UPROPERTY(EditAnywhere, Category=MovementComponent)
	uint32 bUpdateNavAgentWithOwnersCollision:1;

private:
	/** If set, StopActiveMovement call will abort current path following request */
	uint32 bStopMovementAbortPaths:1;

public:
	/** Expresses runtime state of character's movement. Put all temporal changes to movement properties here */
	UPROPERTY()
	FMovementProperties MovementState;

	/** associated path following component */
	TWeakObjectPtr<class UPathFollowingComponent> PathFollowingComp;

	/** Stops applying further movement (usually zeros acceleration). */
	UFUNCTION(BlueprintCallable, Category="Pawn|Components|PawnMovement")
	virtual void StopActiveMovement();

	/** Stops movement immediately (reset velocity) but keeps following current path */
	UFUNCTION(BlueprintCallable, Category="Components|Movement")
	void StopMovementKeepPathing();

	// Overridden to also call StopActiveMovement().
	virtual void StopMovementImmediately() override;

	void SetUpdateNavAgentWithOwnersCollisions(bool bUpdateWithOwner);
	FORCEINLINE bool ShouldUpdateNavAgentWithOwnersCollision() const { return bUpdateNavAgentWithOwnersCollision != 0; }
	
	void UpdateNavAgent(const AActor& Owner);
	void UpdateNavAgent(const UCapsuleComponent& CapsuleComponent);

	/** @returns location of controlled actor - meaning center of collision bounding box */
	FORCEINLINE FVector GetActorLocation() const { return UpdatedComponent ? UpdatedComponent->GetComponentLocation() : FVector(FLT_MAX); }
	/** @returns location of controlled actor's "feet" meaning center of bottom of collision bounding box */
	FORCEINLINE FVector GetActorFeetLocation() const { return UpdatedComponent ? (UpdatedComponent->GetComponentLocation() - FVector(0,0,UpdatedComponent->Bounds.BoxExtent.Z)) : FNavigationSystem::InvalidLocation; }
	/** @returns based location of controlled actor */
	virtual FBasedPosition GetActorFeetLocationBased() const;
	/** @returns navigation location of controlled actor */
	FORCEINLINE FVector GetActorNavLocation() const { INavAgentInterface* MyOwner = Cast<INavAgentInterface>(GetOwner()); return MyOwner ? MyOwner->GetNavAgentLocation() : FNavigationSystem::InvalidLocation; }

	/** request direct movement */
	virtual void RequestDirectMove(const FVector& MoveVelocity, bool bForceMaxSpeed);

	/** check if current move target can be reached right now if positions are matching
	 *  (e.g. performing scripted move and can't stop) */
	virtual bool CanStopPathFollowing() const;

	/** @returns the NavAgentProps(const) */
	FORCEINLINE const FNavAgentProperties& GetNavAgentPropertiesRef() const { return NavAgentProps; }
	/** @returns the NavAgentProps */
	FORCEINLINE FNavAgentProperties& GetNavAgentPropertiesRef() { return NavAgentProps; }

	/** Resets runtime movement state to character's movement capabilities */
	void ResetMoveState() { MovementState = NavAgentProps; }

	/** @return true if path following can start */
	virtual bool CanStartPathFollowing() const { return true; }

	/** @return true if component can crouch */
	FORCEINLINE bool CanEverCrouch() const { return NavAgentProps.bCanCrouch; }

	/** @return true if component can jump */
	FORCEINLINE bool CanEverJump() const { return NavAgentProps.bCanJump; }

	/** @return true if component can move along the ground (walk, drive, etc) */
	FORCEINLINE bool CanEverMoveOnGround() const { return NavAgentProps.bCanWalk; }

	/** @return true if component can swim */
	FORCEINLINE bool CanEverSwim() const { return NavAgentProps.bCanSwim; }

	/** @return true if component can fly */
	FORCEINLINE bool CanEverFly() const { return NavAgentProps.bCanFly; }

	/** @return true if component is allowed to jump */
	FORCEINLINE bool IsJumpAllowed() const { return CanEverJump() && MovementState.bCanJump; }

	/** @param bAllowed true if component is allowed to jump */
	FORCEINLINE void SetJumpAllowed(bool bAllowed) { MovementState.bCanJump = bAllowed; }


	/** @return true if currently crouching */ 
	UFUNCTION(BlueprintCallable, Category="AI|Components|NavMovement")
	virtual bool IsCrouching() const;

	/** @return true if currently falling (not flying, in a non-fluid volume, and not on the ground) */ 
	UFUNCTION(BlueprintCallable, Category="AI|Components|NavMovement")
	virtual bool IsFalling() const;

	/** @return true if currently moving on the ground (e.g. walking or driving) */ 
	UFUNCTION(BlueprintCallable, Category="AI|Components|NavMovement")
	virtual bool IsMovingOnGround() const;
	
	/** @return true if currently swimming (moving through a fluid volume) */
	UFUNCTION(BlueprintCallable, Category="AI|Components|NavMovement")
	virtual bool IsSwimming() const;

	/** @return true if currently flying (moving through a non-fluid volume without resting on the ground) */
	UFUNCTION(BlueprintCallable, Category="AI|Components|NavMovement")
	virtual bool IsFlying() const;

	//----------------------------------------------------------------------//
	// DEPRECATED
	//----------------------------------------------------------------------//
public:
	DEPRECATED(4.7, "This function is deprecated. Please use GetNavAgentPropertiesRef instead.")
	const FNavAgentProperties* GetNavAgentProperties() const;
	DEPRECATED(4.7, "This function is deprecated. Please use GetNavAgentPropertiesRef instead.")
	FNavAgentProperties* GetNavAgentProperties();
<<<<<<< HEAD
=======

	DEPRECATED(4.8, "This function is deprecated. Please use UpdateNavAgent version that's accepring a reference instead.")
	void UpdateNavAgent(AActor* Owner);
	DEPRECATED(4.8, "This function is deprecated. Please use UpdateNavAgent version that's accepring a reference instead.")
	void UpdateNavAgent(UCapsuleComponent* CapsuleComponent);
>>>>>>> cce8678d
};


inline bool UNavMovementComponent::IsCrouching() const
{
	return false;
}

inline bool UNavMovementComponent::IsFalling() const
{
	return false;
}

inline bool UNavMovementComponent::IsMovingOnGround() const
{
	return false;
}

inline bool UNavMovementComponent::IsSwimming() const
{
	return false;
}

inline bool UNavMovementComponent::IsFlying() const
{
	return false;
}

inline void UNavMovementComponent::StopMovementKeepPathing()
{
	bStopMovementAbortPaths = false;
	StopMovementImmediately();
	bStopMovementAbortPaths = true;
}

inline void UNavMovementComponent::StopMovementImmediately()
{
	Super::StopMovementImmediately();
	StopActiveMovement();
}<|MERGE_RESOLUTION|>--- conflicted
+++ resolved
@@ -139,14 +139,11 @@
 	const FNavAgentProperties* GetNavAgentProperties() const;
 	DEPRECATED(4.7, "This function is deprecated. Please use GetNavAgentPropertiesRef instead.")
 	FNavAgentProperties* GetNavAgentProperties();
-<<<<<<< HEAD
-=======
 
 	DEPRECATED(4.8, "This function is deprecated. Please use UpdateNavAgent version that's accepring a reference instead.")
 	void UpdateNavAgent(AActor* Owner);
 	DEPRECATED(4.8, "This function is deprecated. Please use UpdateNavAgent version that's accepring a reference instead.")
 	void UpdateNavAgent(UCapsuleComponent* CapsuleComponent);
->>>>>>> cce8678d
 };
 
 
