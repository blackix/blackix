--- conflicted
+++ resolved
@@ -14,12 +14,8 @@
 #include "Rendering/ColorVertexBuffer.h"
 #include "Rendering/SkeletalMeshVertexClothBuffer.h"
 #include "Rendering/SkinWeightVertexBuffer.h"
-<<<<<<< HEAD
-#include "ReleaseObjectVersion.h"
-=======
 #include "UObject/ReleaseObjectVersion.h"
 #include "UObject/RenderingObjectVersion.h"
->>>>>>> a23640a2
 
 /*-----------------------------------------------------------------------------
 FSoftSkinVertex
@@ -257,10 +253,7 @@
 {
 	Ar.UsingCustomVersion(FEditorObjectVersion::GUID);
 	Ar.UsingCustomVersion(FReleaseObjectVersion::GUID);
-<<<<<<< HEAD
-=======
 	Ar.UsingCustomVersion(FRenderingObjectVersion::GUID);
->>>>>>> a23640a2
 
 	// When data is cooked for server platform some of the
 	// variables are not serialized so that they're always
@@ -439,8 +432,6 @@
 			Ar << S.bDisabled;
 		}
 
-<<<<<<< HEAD
-=======
 		if (Ar.CustomVer(FSkeletalMeshCustomVersion::GUID) >= FSkeletalMeshCustomVersion::SectionIgnoreByReduceAdded)
 		{
 			Ar << S.GenerateUpToLodIndex;
@@ -449,7 +440,6 @@
 		{
 			S.GenerateUpToLodIndex = -1;
 		}
->>>>>>> a23640a2
 		return Ar;
 	}
 
