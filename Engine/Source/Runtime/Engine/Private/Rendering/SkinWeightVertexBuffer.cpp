// Copyright 1998-2017 Epic Games, Inc. All Rights Reserved.

#include "Rendering/SkinWeightVertexBuffer.h"
#include "SkeletalMeshTypes.h"
#include "EngineUtils.h"

///

FSkinWeightVertexBuffer::FSkinWeightVertexBuffer()
:	bNeedsCPUAccess(false)
,	bExtraBoneInfluences(false)
,	WeightData(nullptr)
,	Data(nullptr)
,	Stride(0)
,	NumVertices(0)
{
}

FSkinWeightVertexBuffer::FSkinWeightVertexBuffer( const FSkinWeightVertexBuffer &Other )
	: bNeedsCPUAccess(Other.bNeedsCPUAccess)
	, bExtraBoneInfluences(Other.bExtraBoneInfluences)
	, WeightData(nullptr)
	, Data(nullptr)
	, Stride(0)
	, NumVertices(0)
{
	
}

FSkinWeightVertexBuffer::~FSkinWeightVertexBuffer()
{
	CleanUp();
}

FSkinWeightVertexBuffer& FSkinWeightVertexBuffer::operator=(const FSkinWeightVertexBuffer& Other)
{
	CleanUp();
	bNeedsCPUAccess = Other.bNeedsCPUAccess;
	bExtraBoneInfluences = Other.bExtraBoneInfluences;
	return *this;
}

void FSkinWeightVertexBuffer::CleanUp()
{
	if (WeightData)
	{
		delete WeightData;
		WeightData = NULL;
	}
}

bool FSkinWeightVertexBuffer::IsWeightDataValid() const
{
	return WeightData != NULL;
}

void FSkinWeightVertexBuffer::Init(const TArray<FSoftSkinVertex>& InVertices)
{
	// Make sure if this is console, use compressed otherwise, use not compressed
	AllocateData();

	WeightData->ResizeBuffer(InVertices.Num());

	if (InVertices.Num() > 0)
	{
		Data = WeightData->GetDataPointer();
		Stride = WeightData->GetStride();
		NumVertices = InVertices.Num();
	}

	if (bExtraBoneInfluences)
	{
		for (int32 VertIdx = 0; VertIdx < InVertices.Num(); VertIdx++)
		{
			const FSoftSkinVertex& SrcVertex = InVertices[VertIdx];
			SetWeightsForVertex<true>(VertIdx, SrcVertex);
		}
	}
	else
	{
		for (int32 VertIdx = 0; VertIdx < InVertices.Num(); VertIdx++)
		{
			const FSoftSkinVertex& SrcVertex = InVertices[VertIdx];
			SetWeightsForVertex<false>(VertIdx, SrcVertex);
		}
	}
}

FArchive& operator<<(FArchive& Ar, FSkinWeightVertexBuffer& VertexBuffer)
{
	FStripDataFlags StripFlags(Ar);

	Ar << VertexBuffer.bExtraBoneInfluences;
	Ar << VertexBuffer.NumVertices;

<<<<<<< HEAD
	if(Ar.IsLoading() || VertexBuffer.WeightData == NULL)
=======
	if (Ar.IsLoading() || VertexBuffer.WeightData == NULL)
>>>>>>> 50b84fc1
	{
		// If we're loading, or we have no valid buffer, allocate container.
		VertexBuffer.AllocateData();
	}

	// if Ar is counting, it still should serialize. Need to count VertexData
	if (!StripFlags.IsDataStrippedForServer() || Ar.IsCountingMemory())
	{
		if (VertexBuffer.WeightData != NULL)
		{
			VertexBuffer.WeightData->Serialize(Ar);

			if (!Ar.IsCountingMemory())
			{
				// update cached buffer info
				VertexBuffer.Data = (VertexBuffer.NumVertices > 0 && VertexBuffer.WeightData->GetResourceArray()->GetResourceDataSize()) ? VertexBuffer.WeightData->GetDataPointer() : nullptr;
				VertexBuffer.Stride = VertexBuffer.WeightData->GetStride();
			}
		}
	}

	return Ar;
}

void FSkinWeightVertexBuffer::InitRHI()
{
	check(WeightData);
	FResourceArrayInterface* ResourceArray = WeightData->GetResourceArray();
	if (ResourceArray->GetResourceDataSize() > 0)
	{
		// Create the vertex buffer.
		FRHIResourceCreateInfo CreateInfo(ResourceArray);

		// BUF_ShaderResource is needed for support of the SkinCache (we could make is dependent on GEnableGPUSkinCacheShaders or are there other users?)
		VertexBufferRHI = RHICreateVertexBuffer(ResourceArray->GetResourceDataSize(), BUF_Static | BUF_ShaderResource, CreateInfo);
		SRVValue = RHICreateShaderResourceView(VertexBufferRHI, 4, PF_R32_FLOAT);
	}
}

void FSkinWeightVertexBuffer::ReleaseRHI()
{
	FVertexBuffer::ReleaseRHI();

	SRVValue.SafeRelease();
}




void FSkinWeightVertexBuffer::AllocateData()
{
	// Clear any old WeightData before allocating.
	CleanUp();

	if (bExtraBoneInfluences)
	{
		WeightData = new FSkinWeightVertexData< TSkinWeightInfo<true> >(bNeedsCPUAccess);
	}
	else
	{
		WeightData = new FSkinWeightVertexData< TSkinWeightInfo<false> >(bNeedsCPUAccess);
	}
}

template <bool bExtraBoneInfluencesT>
void FSkinWeightVertexBuffer::SetWeightsForVertex(uint32 VertexIndex, const FSoftSkinVertex& SrcVertex)
{
	checkSlow(VertexIndex < GetNumVertices());
	auto* VertBase = (TSkinWeightInfo<bExtraBoneInfluencesT>*)(Data + VertexIndex * Stride);
	FMemory::Memcpy(VertBase->InfluenceBones, SrcVertex.InfluenceBones, TSkinWeightInfo<bExtraBoneInfluencesT>::NumInfluences);
	FMemory::Memcpy(VertBase->InfluenceWeights, SrcVertex.InfluenceWeights, TSkinWeightInfo<bExtraBoneInfluencesT>::NumInfluences);
}<|MERGE_RESOLUTION|>--- conflicted
+++ resolved
@@ -93,11 +93,7 @@
 	Ar << VertexBuffer.bExtraBoneInfluences;
 	Ar << VertexBuffer.NumVertices;
 
-<<<<<<< HEAD
-	if(Ar.IsLoading() || VertexBuffer.WeightData == NULL)
-=======
 	if (Ar.IsLoading() || VertexBuffer.WeightData == NULL)
->>>>>>> 50b84fc1
 	{
 		// If we're loading, or we have no valid buffer, allocate container.
 		VertexBuffer.AllocateData();
