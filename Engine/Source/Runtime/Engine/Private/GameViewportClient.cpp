--- conflicted
+++ resolved
@@ -57,16 +57,12 @@
 #include "ComponentRecreateRenderStateContext.h"
 #include "Framework/Application/HardwareCursor.h"
 #include "DynamicResolutionState.h"
-<<<<<<< HEAD
-#include "CsvProfiler.h"
-=======
 #include "ProfilingDebugging/CsvProfiler.h"
 
 #if WITH_EDITOR
 #include "Settings/LevelEditorPlaySettings.h"
 #endif
 #include "Math/UnrealMathUtility.h"
->>>>>>> a23640a2
 
 #define LOCTEXT_NAMESPACE "GameViewport"
 
@@ -1334,24 +1330,6 @@
 	checkf(ViewFamily.GetScreenPercentageInterface() == nullptr,
 		TEXT("Some code has tried to set up an alien screen percentage driver, that could be wrong if not supported very well by the RHI."));
 
-<<<<<<< HEAD
-	// Setup main view family with screen percentage interface by dynamic resolution if screen percentage is supported.
-	//
-	// Do not allow dynamic resolution to touch the view family if not supported to ensure there is no possibility to ruin
-	// game play experience on platforms that does not support it, but have it enabled by mistake.
-	if (ViewFamily.EngineShowFlags.ScreenPercentage && GEngine->GetDynamicResolutionState() && GEngine->GetDynamicResolutionState()->IsSupported())
-	{
-		GEngine->EmitDynamicResolutionEvent(EDynamicResolutionStateEvent::BeginDynamicResolutionRendering);
-		GEngine->GetDynamicResolutionState()->SetupMainViewFamily(ViewFamily);
-
-#if CSV_PROFILER
-		float ResolutionFraction = GEngine->GetDynamicResolutionState()->GetResolutionFractionApproximation();
-		if ( ResolutionFraction >= 0.0f )
-		{
-			CSV_CUSTOM_STAT_GLOBAL(DynamicResolutionFraction, ResolutionFraction, ECsvCustomStatOp::Set);
-		}
-#endif
-=======
 	// Setup main view family with screen percentage interface by dynamic resolution if screen percentage is enabled.
 	#if WITH_DYNAMIC_RESOLUTION
 	if (ViewFamily.EngineShowFlags.ScreenPercentage)
@@ -1382,7 +1360,6 @@
 			CSV_CUSTOM_STAT_GLOBAL(DynamicResolutionPercentage, DynamicResolutionStateInfos.ResolutionFractionApproximation * 100.0f, ECsvCustomStatOp::Set);
 		}
 		#endif
->>>>>>> a23640a2
 	}
 	#endif
 
