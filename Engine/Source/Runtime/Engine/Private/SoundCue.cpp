// Copyright 1998-2016 Epic Games, Inc. All Rights Reserved.

#include "EnginePrivate.h"
#include "Sound/SoundCue.h"
#include "Sound/SoundNodeMixer.h"
#include "Sound/SoundNodeWavePlayer.h"
#include "Sound/SoundNodeAttenuation.h"
#include "Sound/SoundNodeQualityLevel.h"
#include "Sound/SoundWave.h"
#include "GameFramework/GameUserSettings.h"
#if WITH_EDITOR
#include "Kismet2/BlueprintEditorUtils.h"
#include "UnrealEd.h"
#endif

/*-----------------------------------------------------------------------------
	USoundCue implementation.
-----------------------------------------------------------------------------*/

USoundCue::USoundCue(const FObjectInitializer& ObjectInitializer)
	: Super(ObjectInitializer)
{
	VolumeMultiplier = 0.75f;
	PitchMultiplier = 1.0f;
}

#if WITH_EDITOR
void USoundCue::PostInitProperties()
{
	Super::PostInitProperties();
	if (!HasAnyFlags(RF_ClassDefaultObject | RF_NeedLoad))
	{
		CreateGraph();
	}
}


void USoundCue::AddReferencedObjects(UObject* InThis, FReferenceCollector& Collector)
{
	USoundCue* This = CastChecked<USoundCue>(InThis);

	Collector.AddReferencedObject(This->SoundCueGraph, This);

	Super::AddReferencedObjects(InThis, Collector);
}
<<<<<<< HEAD
=======
#endif // WITH_EDITOR

>>>>>>> 73f66985

void USoundCue::Serialize(FArchive& Ar)
{
	// Always force the duration to be updated when we are saving or cooking
	if (Ar.IsSaving() || Ar.IsCooking())
	{
		Duration = (FirstNode ? FirstNode->GetDuration() : 0.f);
	}

	Super::Serialize(Ar);

<<<<<<< HEAD
#if WITH_EDITORONLY_DATA
	if (!Ar.IsFilterEditorOnly())
=======
	if (Ar.UE4Ver() >= VER_UE4_COOKED_ASSETS_IN_EDITOR_SUPPORT)
	{
		FStripDataFlags StripFlags(Ar);
#if WITH_EDITORONLY_DATA
		if (!StripFlags.IsEditorDataStripped())
		{
			Ar << SoundCueGraph;
		}
#endif
	}
#if WITH_EDITOR
	else
>>>>>>> 73f66985
	{
		Ar << SoundCueGraph;
	}
#endif
}
<<<<<<< HEAD
#endif // WITH_EDITOR
=======
>>>>>>> 73f66985

void USoundCue::PostLoad()
{
	Super::PostLoad();

	// Game doesn't care if there are NULL graph nodes
#if WITH_EDITOR
	if (GIsEditor )
	{
		if (SoundCueGraph)
		{
			// Deal with SoundNode types being removed - iterate in reverse as nodes may be removed
			for (int32 idx = SoundCueGraph->Nodes.Num() - 1; idx >= 0; --idx)
			{
				USoundCueGraphNode* Node = Cast<USoundCueGraphNode>(SoundCueGraph->Nodes[idx]);

				if (Node && Node->SoundNode == NULL)
				{
					FBlueprintEditorUtils::RemoveNode(NULL, Node, true);
				}
			}
		}
		else
		{
			// we should have a soundcuegraph unless we are contained in a package which is missing editor only data
			check( GetOutermost()->HasAnyPackageFlags(PKG_FilterEditorOnly) );
		}

		// Always load all sound waves in the editor
		for (USoundNode* SoundNode : AllNodes)
		{
			if (USoundNodeAssetReferencer* AssetReferencerNode = Cast<USoundNodeAssetReferencer>(SoundNode))
			{
				AssetReferencerNode->LoadAsset();
			}
		}
	}
	else
#endif
	{
		TArray<USoundNode*> NodesToEvaluate;
		NodesToEvaluate.Push(FirstNode);

		while (NodesToEvaluate.Num() > 0)
		{
			if (USoundNode* SoundNode = NodesToEvaluate.Pop(false))
			{
				if (USoundNodeAssetReferencer* AssetReferencerNode = Cast<USoundNodeAssetReferencer>(SoundNode))
				{
					AssetReferencerNode->LoadAsset();
				}
				else if (USoundNodeQualityLevel* QualityLevelNode = Cast<USoundNodeQualityLevel>(SoundNode))
				{
					// Only pick the node connected for current quality, currently don't support changing audio quality on the fly
					static const int32 CachedQualityLevel = GEngine->GetGameUserSettings()->GetAudioQualityLevel();
					if (CachedQualityLevel < QualityLevelNode->ChildNodes.Num())
					{
						NodesToEvaluate.Add(QualityLevelNode->ChildNodes[CachedQualityLevel]);
					}
				}
				else
				{
					NodesToEvaluate.Append(SoundNode->ChildNodes);
				}
			}
		}
	}
}

#if WITH_EDITOR

void USoundCue::PostEditChangeProperty(struct FPropertyChangedEvent& PropertyChangedEvent)
{
	Super::PostEditChangeProperty(PropertyChangedEvent);

	if (PropertyChangedEvent.Property)
	{
		for (TObjectIterator<UAudioComponent> It; It; ++It)
		{
			if (It->Sound == this && It->bIsActive)
			{
				It->Stop();
				It->Play();
			}
		}
	}
}
#endif

template<typename T> ENGINE_API void USoundCue::RecursiveFindNode( USoundNode* Node, TArray<T*>& OutNodes )
{
	if( Node )
	{
		// Record the node if it is the desired type
		if( Node->IsA( T::StaticClass() ) )
		{
			OutNodes.AddUnique( static_cast<T*>( Node ) );
		}

		// Recurse.
		const int32 MaxChildNodes = Node->GetMaxChildNodes();
		for( int32 ChildIndex = 0 ; ChildIndex < Node->ChildNodes.Num() && ChildIndex < MaxChildNodes ; ++ChildIndex )
		{
			RecursiveFindNode<T>( Node->ChildNodes[ ChildIndex ], OutNodes );
		}
	}
}
// Explicitly instantiate the USoundNodeMixer template so it can be found by ContentAuditCommandlet
template ENGINE_API void USoundCue::RecursiveFindNode<USoundNodeMixer>(USoundNode* Node, TArray<USoundNodeMixer*>& OutNodes);

void USoundCue::RecursiveFindAttenuation( USoundNode* Node, TArray<class USoundNodeAttenuation*> &OutNodes )
{
	RecursiveFindNode<USoundNodeAttenuation>( Node, OutNodes );
}

void USoundCue::RecursiveFindAllNodes( USoundNode* Node, TArray<class USoundNode*> &OutNodes )
{
	if( Node )
	{
		OutNodes.AddUnique( Node );

		// Recurse.
		const int32 MaxChildNodes = Node->GetMaxChildNodes();
		for( int32 ChildIndex = 0 ; ChildIndex < Node->ChildNodes.Num() && ChildIndex < MaxChildNodes ; ++ChildIndex )
		{
			RecursiveFindAllNodes( Node->ChildNodes[ ChildIndex ], OutNodes );
		}
	}
}

bool USoundCue::RecursiveFindPathToNode(USoundNode* CurrentNode, const UPTRINT CurrentHash, const UPTRINT NodeHashToFind, TArray<USoundNode*>& OutPath) const
{
	OutPath.Push(CurrentNode);
	if (CurrentHash == NodeHashToFind)
	{
		return true;
	}

	for (int32 ChildIndex = 0; ChildIndex < CurrentNode->ChildNodes.Num(); ++ChildIndex)
	{
		USoundNode* ChildNode = CurrentNode->ChildNodes[ChildIndex];
		if (ChildNode)
		{
			if (RecursiveFindPathToNode(ChildNode, USoundNode::GetNodeWaveInstanceHash(CurrentHash, ChildNode, ChildIndex), NodeHashToFind, OutPath))
			{
				return true;
			}
		}
	}

	OutPath.Pop();
	return false;
}

bool USoundCue::FindPathToNode(const UPTRINT NodeHashToFind, TArray<USoundNode*>& OutPath) const
{
	return RecursiveFindPathToNode(FirstNode, (UPTRINT)FirstNode, NodeHashToFind, OutPath);
}


FString USoundCue::GetDesc()
{
	FString Description = TEXT( "" );

	// Display duration
	const float Duration = GetDuration();
	if( Duration < INDEFINITELY_LOOPING_DURATION )
	{
		Description = FString::Printf( TEXT( "%3.2fs" ), Duration );
	}
	else
	{
		Description = TEXT( "Forever" );
	}

	// Display group
	Description += TEXT( " [" );
	Description += *GetSoundClass()->GetName();
	Description += TEXT( "]" );

	return Description;
}

SIZE_T USoundCue::GetResourceSize(EResourceSizeMode::Type Mode)
{
	if( Mode == EResourceSizeMode::Exclusive )
	{
		return( 0 );
	}
	else
	{
		// Sum up the size of referenced waves
		int32 ResourceSize = 0;

		TArray<USoundNodeWavePlayer*> WavePlayers;
		RecursiveFindNode<USoundNodeWavePlayer>( FirstNode, WavePlayers );

		for( int32 WaveIndex = 0; WaveIndex < WavePlayers.Num(); ++WaveIndex )
		{
			USoundWave* SoundWave = WavePlayers[WaveIndex]->GetSoundWave();
			if (SoundWave)
			{
				ResourceSize += SoundWave->GetResourceSize(Mode);
			}
		}

		return( ResourceSize );
	}
}

int32 USoundCue::GetResourceSizeForFormat(FName Format)
{
	TArray<USoundNodeWavePlayer*> WavePlayers;
	RecursiveFindNode<USoundNodeWavePlayer>(FirstNode, WavePlayers);

	int32 ResourceSize = 0;
	for (int32 WaveIndex = 0; WaveIndex < WavePlayers.Num(); ++WaveIndex)
	{
		USoundWave* SoundWave = WavePlayers[WaveIndex]->GetSoundWave();
		if (SoundWave)
		{
			ResourceSize += SoundWave->GetResourceSizeForFormat(Format);
		}
	}

	return ResourceSize;
}

float USoundCue::GetMaxAudibleDistance()
{
	if (FirstNode)
	{
		// Always recalc the max audible distance when in the editor as it could change
		if ((GIsEditor && !FApp::IsGame()) || (MaxAudibleDistance < SMALL_NUMBER))
		{
			// initialize AudibleDistance
			TArray<USoundNode*> SoundNodes;

			FirstNode->GetAllNodes( SoundNodes );
			for( int32 i = 0; i < SoundNodes.Num(); ++i )
			{
				MaxAudibleDistance = SoundNodes[ i ]->MaxAudibleDistance( MaxAudibleDistance );
			}
			if( MaxAudibleDistance < SMALL_NUMBER )
			{
				MaxAudibleDistance = WORLD_MAX;
			}
		}
	}
	else
	{
		MaxAudibleDistance = 0.f;
	}

	return MaxAudibleDistance;
}

float USoundCue::GetDuration()
{
	// Always recalc the duration when in the editor as it could change
	if( GIsEditor || ( Duration < SMALL_NUMBER ) )
	{
		if( FirstNode )
		{
			Duration = FirstNode->GetDuration();
		}
	}

	return Duration;
}

bool USoundCue::IsPlayable() const
{
	return FirstNode != NULL;
}

void USoundCue::Parse( FAudioDevice* AudioDevice, const UPTRINT NodeWaveInstanceHash, FActiveSound& ActiveSound, const FSoundParseParameters& ParseParams, TArray<FWaveInstance*>& WaveInstances )
{
	if (FirstNode)
	{
		FirstNode->ParseNodes(AudioDevice,(UPTRINT)FirstNode,ActiveSound,ParseParams,WaveInstances);
	}
}

float USoundCue::GetVolumeMultiplier()
{
	return VolumeMultiplier;
}

float USoundCue::GetPitchMultiplier()
{
	return PitchMultiplier;
}

const FAttenuationSettings* USoundCue::GetAttenuationSettingsToApply() const
{
	if (bOverrideAttenuation)
	{
		return &AttenuationOverrides;
	}
	return Super::GetAttenuationSettingsToApply();
}

#if WITH_EDITOR
USoundCueGraph* USoundCue::GetGraph()
{ 
	return CastChecked<USoundCueGraph>(SoundCueGraph);
}

void USoundCue::CreateGraph()
{
	if (SoundCueGraph == nullptr)
	{
		SoundCueGraph = CastChecked<USoundCueGraph>(FBlueprintEditorUtils::CreateNewGraph(this, NAME_None, USoundCueGraph::StaticClass(), USoundCueGraphSchema::StaticClass()));
		SoundCueGraph->bAllowDeletion = false;

		// Give the schema a chance to fill out any required nodes (like the results node)
		const UEdGraphSchema* Schema = SoundCueGraph->GetSchema();
		Schema->CreateDefaultNodesForGraph(*SoundCueGraph);
	}
}

void USoundCue::ClearGraph()
{
	if (SoundCueGraph)
	{
		SoundCueGraph->Nodes.Empty();
		// Give the schema a chance to fill out any required nodes (like the results node)
		const UEdGraphSchema* Schema = SoundCueGraph->GetSchema();
		Schema->CreateDefaultNodesForGraph(*SoundCueGraph);
	}
}

void USoundCue::SetupSoundNode(USoundNode* InSoundNode, bool bSelectNewNode/* = true*/)
{
	// Create the graph node
	check(InSoundNode->GraphNode == NULL);

	FGraphNodeCreator<USoundCueGraphNode> NodeCreator(*SoundCueGraph);
	USoundCueGraphNode* GraphNode = NodeCreator.CreateNode(bSelectNewNode);
	GraphNode->SetSoundNode(InSoundNode);
	NodeCreator.Finalize();
}

void USoundCue::LinkGraphNodesFromSoundNodes()
{
	// Use SoundNodes to make GraphNode Connections
	if (FirstNode != NULL)
	{
		// Find the root node
		TArray<USoundCueGraphNode_Root*> RootNodeList;
		SoundCueGraph->GetNodesOfClass<USoundCueGraphNode_Root>(/*out*/ RootNodeList);
		check(RootNodeList.Num() == 1);

		RootNodeList[0]->Pins[0]->BreakAllPinLinks();
		RootNodeList[0]->Pins[0]->MakeLinkTo(FirstNode->GetGraphNode()->GetOutputPin());
	}

	for(TArray<USoundNode*>::TConstIterator It(AllNodes); It; ++It)
	{
		USoundNode* SoundNode = *It;
		if (SoundNode)
		{
			TArray<UEdGraphPin*> InputPins;
			SoundNode->GetGraphNode()->GetInputPins(/*out*/ InputPins);
			check(InputPins.Num() == SoundNode->ChildNodes.Num());
			for (int32 ChildIndex = 0; ChildIndex < SoundNode->ChildNodes.Num(); ChildIndex++)
			{
				USoundNode* ChildNode = SoundNode->ChildNodes[ChildIndex];
				if (ChildNode)
				{
					InputPins[ChildIndex]->BreakAllPinLinks();
					InputPins[ChildIndex]->MakeLinkTo(ChildNode->GetGraphNode()->GetOutputPin());
				}
			}
		}
	}
}

void USoundCue::CompileSoundNodesFromGraphNodes()
{
	// Use GraphNodes to make SoundNode Connections
	TArray<USoundNode*> ChildNodes;
	TArray<UEdGraphPin*> InputPins;

	for (int32 NodeIndex = 0; NodeIndex < SoundCueGraph->Nodes.Num(); ++NodeIndex)
	{
		USoundCueGraphNode* GraphNode = Cast<USoundCueGraphNode>(SoundCueGraph->Nodes[NodeIndex]);
		if (GraphNode && GraphNode->SoundNode)
		{
			// Set ChildNodes of each SoundNode
			
			GraphNode->GetInputPins(InputPins);
			ChildNodes.Empty();
			for (int32 PinIndex = 0; PinIndex < InputPins.Num(); ++PinIndex)
			{
				UEdGraphPin* ChildPin = InputPins[PinIndex];

				if (ChildPin->LinkedTo.Num() > 0)
				{
					USoundCueGraphNode* GraphChildNode = CastChecked<USoundCueGraphNode>(ChildPin->LinkedTo[0]->GetOwningNode());
					ChildNodes.Add(GraphChildNode->SoundNode);
				}
				else
				{
					ChildNodes.AddZeroed();
				}
			}

			GraphNode->SoundNode->SetFlags(RF_Transactional);
			GraphNode->SoundNode->Modify();
			GraphNode->SoundNode->SetChildNodes(ChildNodes);
			GraphNode->SoundNode->PostEditChange();
		}
		else
		{
			// Set FirstNode based on RootNode connection
			USoundCueGraphNode_Root* RootNode = Cast<USoundCueGraphNode_Root>(SoundCueGraph->Nodes[NodeIndex]);
			if (RootNode)
			{
				Modify();
				if (RootNode->Pins[0]->LinkedTo.Num() > 0)
				{
					FirstNode = CastChecked<USoundCueGraphNode>(RootNode->Pins[0]->LinkedTo[0]->GetOwningNode())->SoundNode;
				}
				else
				{
					FirstNode = NULL;
				}
				PostEditChange();
			}
		}
	}
}
#endif<|MERGE_RESOLUTION|>--- conflicted
+++ resolved
@@ -43,11 +43,8 @@
 
 	Super::AddReferencedObjects(InThis, Collector);
 }
-<<<<<<< HEAD
-=======
 #endif // WITH_EDITOR
 
->>>>>>> 73f66985
 
 void USoundCue::Serialize(FArchive& Ar)
 {
@@ -59,10 +56,6 @@
 
 	Super::Serialize(Ar);
 
-<<<<<<< HEAD
-#if WITH_EDITORONLY_DATA
-	if (!Ar.IsFilterEditorOnly())
-=======
 	if (Ar.UE4Ver() >= VER_UE4_COOKED_ASSETS_IN_EDITOR_SUPPORT)
 	{
 		FStripDataFlags StripFlags(Ar);
@@ -75,16 +68,11 @@
 	}
 #if WITH_EDITOR
 	else
->>>>>>> 73f66985
 	{
 		Ar << SoundCueGraph;
 	}
 #endif
 }
-<<<<<<< HEAD
-#endif // WITH_EDITOR
-=======
->>>>>>> 73f66985
 
 void USoundCue::PostLoad()
 {
