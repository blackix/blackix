// Copyright 1998-2018 Epic Games, Inc. All Rights Reserved.

#include "Curves/RichCurve.h"


DECLARE_CYCLE_STAT(TEXT("RichCurve Eval"), STAT_RichCurve_Eval, STATGROUP_Engine);


/* FRichCurveKey interface
 *****************************************************************************/

static void SetModesFromLegacy(FRichCurveKey& InKey, EInterpCurveMode InterpMode)
{
	InKey.InterpMode = RCIM_Linear;
	InKey.TangentWeightMode = RCTWM_WeightedNone;
	InKey.TangentMode = RCTM_Auto;

	if (InterpMode == CIM_Constant)
	{
		InKey.InterpMode = RCIM_Constant;
	}
	else if (InterpMode == CIM_Linear)
	{
		InKey.InterpMode = RCIM_Linear;
	}
	else
	{
		InKey.InterpMode = RCIM_Cubic;

		if (InterpMode == CIM_CurveAuto || InterpMode == CIM_CurveAutoClamped)
		{
			InKey.TangentMode = RCTM_Auto;
		}
		else if (InterpMode == CIM_CurveBreak)
		{
			InKey.TangentMode = RCTM_Break;
		}
		else if (InterpMode == CIM_CurveUser)
		{
			InKey.TangentMode = RCTM_User;
		}
	}
}


FRichCurveKey::FRichCurveKey(const FInterpCurvePoint<float>& InPoint)
{
	SetModesFromLegacy(*this, InPoint.InterpMode);

	Time = InPoint.InVal;
	Value = InPoint.OutVal;

	ArriveTangent = InPoint.ArriveTangent;
	ArriveTangentWeight = 0.f;

	LeaveTangent = InPoint.LeaveTangent;
	LeaveTangentWeight = 0.f;
}


FRichCurveKey::FRichCurveKey(const FInterpCurvePoint<FVector>& InPoint, int32 ComponentIndex)
{
	SetModesFromLegacy(*this, InPoint.InterpMode);

	Time = InPoint.InVal;

	if (ComponentIndex == 0)
	{
		Value = InPoint.OutVal.X;
		ArriveTangent = InPoint.ArriveTangent.X;
		LeaveTangent = InPoint.LeaveTangent.X;
	}
	else if (ComponentIndex == 1)
	{
		Value = InPoint.OutVal.Y;
		ArriveTangent = InPoint.ArriveTangent.Y;
		LeaveTangent = InPoint.LeaveTangent.Y;
	}
	else
	{
		Value = InPoint.OutVal.Z;
		ArriveTangent = InPoint.ArriveTangent.Z;
		LeaveTangent = InPoint.LeaveTangent.Z;
	}

	ArriveTangentWeight = 0.f;
	LeaveTangentWeight = 0.f;
}


bool FRichCurveKey::Serialize(FArchive& Ar)
{
	if (Ar.UE4Ver() < VER_UE4_SERIALIZE_RICH_CURVE_KEY)
	{
		return false;
	}

	// Serialization is handled manually to avoid the extra size overhead of UProperty tagging.
	// Otherwise with many keys in a rich curve the size can become quite large.
	Ar << InterpMode;
	Ar << TangentMode;
	Ar << TangentWeightMode;
	Ar << Time;
	Ar << Value;
	Ar << ArriveTangent;
	Ar << ArriveTangentWeight;
	Ar << LeaveTangent;
	Ar << LeaveTangentWeight;

	return true;
}


bool FRichCurveKey::operator==( const FRichCurveKey& Curve ) const
{
	return (Time == Curve.Time) && (Value == Curve.Value) && (InterpMode == Curve.InterpMode) &&
		   (TangentMode == Curve.TangentMode) && (TangentWeightMode == Curve.TangentWeightMode) &&
		   ((InterpMode != RCIM_Cubic) || //also verify if it is cubic that tangents are the same
		   ((ArriveTangent == Curve.ArriveTangent) && (LeaveTangent == Curve.LeaveTangent) ));

}


bool FRichCurveKey::operator!=(const FRichCurveKey& Other) const
{
	return !(*this == Other);
}


FKeyHandle::FKeyHandle()
{
	static uint32 LastKeyHandleIndex = 1;
	Index = ++LastKeyHandleIndex;

	check(LastKeyHandleIndex != 0); // check in the unlikely event that this overflows
}

FKeyHandle::FKeyHandle(uint32 SpecificIndex)
	: Index(SpecificIndex)
{}

FKeyHandle FKeyHandle::Invalid()
{
	return FKeyHandle(0);
}


/* FRichCurve interface
 *****************************************************************************/

TArray<FRichCurveKey> FRichCurve::GetCopyOfKeys() const
{
	return Keys;
}

const TArray<FRichCurveKey>& FRichCurve::GetConstRefOfKeys() const
{
	return Keys;
}


TArray<FRichCurveKey>::TConstIterator FRichCurve::GetKeyIterator() const
{
	return Keys.CreateConstIterator();
}


FRichCurveKey& FRichCurve::GetKey(FKeyHandle KeyHandle)
{
	EnsureAllIndicesHaveHandles();
	return Keys[GetIndex(KeyHandle)];
}


FRichCurveKey FRichCurve::GetKey(FKeyHandle KeyHandle) const
{
	EnsureAllIndicesHaveHandles();
	return Keys[GetIndex(KeyHandle)];
}


FRichCurveKey FRichCurve::GetFirstKey() const
{
	check(Keys.Num() > 0);
	return Keys[0];
}


FRichCurveKey FRichCurve::GetLastKey() const
{
	check(Keys.Num() > 0);
	return Keys[Keys.Num()-1];
}


FRichCurveKey* FRichCurve::GetFirstMatchingKey(const TArray<FKeyHandle>& KeyHandles)
{
	for (const auto& KeyHandle : KeyHandles)
	{
		if (IsKeyHandleValid(KeyHandle))
		{
			return &GetKey(KeyHandle);
		}
	}

	return nullptr;
}


FKeyHandle FRichCurve::GetNextKey(FKeyHandle KeyHandle) const
{
	int32 KeyIndex = GetIndex(KeyHandle);
	KeyIndex++;

	if (Keys.IsValidIndex(KeyIndex))
	{
		return GetKeyHandle(KeyIndex);
	}

	return FKeyHandle();
}


FKeyHandle FRichCurve::GetPreviousKey(FKeyHandle KeyHandle) const
{
	int32 KeyIndex = GetIndex(KeyHandle);
	KeyIndex--;

	if (Keys.IsValidIndex(KeyIndex))
	{
		return GetKeyHandle(KeyIndex);
	}

	return FKeyHandle();
}


int32 FRichCurve::GetNumKeys() const
{
	return Keys.Num();
}


bool FRichCurve::IsKeyHandleValid(FKeyHandle KeyHandle) const
{
	bool bValid = false;

	if (FIndexedCurve::IsKeyHandleValid(KeyHandle))
	{
		bValid = Keys.IsValidIndex( GetIndex(KeyHandle) );
	}

	return bValid;
}


FKeyHandle FRichCurve::AddKey( const float InTime, const float InValue, const bool bUnwindRotation, FKeyHandle NewHandle )
{
	int32 Index = 0;
	for(; Index < Keys.Num() && Keys[Index].Time < InTime; ++Index);
	Keys.Insert(FRichCurveKey(InTime, InValue), Index);

	// If we were asked to treat this curve as a rotation value and to unwindow the rotation, then
	// we'll look at the previous key and modify the key's value to use a rotation angle that is
	// continuous with the previous key while retaining the exact same rotation angle, if at all necessary
	if( Index > 0 && bUnwindRotation )
	{
		const float OldValue = Keys[ Index - 1 ].Value;
		float NewValue = Keys[ Index ].Value;

		while( NewValue - OldValue > 180.0f )
		{
			NewValue -= 360.0f;
		}
		while( NewValue - OldValue < -180.0f )
		{
			NewValue += 360.0f;
		}

		Keys[Index].Value = NewValue;
	}
	
	for ( auto It = KeyHandlesToIndices.CreateIterator(); It; ++It)
	{
		const FKeyHandle& KeyHandle = It.Key();
		int32& KeyIndex = It.Value();

		if (KeyIndex >= Index) {++KeyIndex;}
	}

	KeyHandlesToIndices.Add(NewHandle, Index);

	return GetKeyHandle(Index);
}


void FRichCurve::SetKeys(const TArray<FRichCurveKey>& InKeys)
{
	Reset();

	for (int32 Index = 0; Index < InKeys.Num(); ++Index)
	{
		Keys.Add(InKeys[Index]);
		KeyHandlesToIndices.Add(FKeyHandle(), Index);
	}

	AutoSetTangents();
}


void FRichCurve::DeleteKey(FKeyHandle InKeyHandle)
{
	int32 Index = GetIndex(InKeyHandle);
	
	Keys.RemoveAt(Index);
	AutoSetTangents();

	KeyHandlesToIndices.Remove(InKeyHandle);

	for (auto It = KeyHandlesToIndices.CreateIterator(); It; ++It)
	{
		const FKeyHandle& KeyHandle = It.Key();
		int32& KeyIndex = It.Value();

		if (KeyIndex >= Index)
		{
			--KeyIndex;
		}
	}
}


FKeyHandle FRichCurve::UpdateOrAddKey(float InTime, float InValue, const bool bUnwindRotation, float KeyTimeTolerance)
{
	// Search for a key that already exists at the time and if found, update its value
	for (int32 KeyIndex = 0; KeyIndex < Keys.Num(); ++KeyIndex)
	{
		float KeyTime = Keys[KeyIndex].Time;

		if (FMath::IsNearlyEqual(KeyTime, InTime, KeyTimeTolerance))
		{
			Keys[KeyIndex].Value = InValue;

			return GetKeyHandle(KeyIndex);
		}

		if (KeyTime > InTime)
		{
			// All the rest of the keys exist after the key we want to add
			// so there is no point in searching
			break;
		}
	}

	// A key wasnt found, add it now
	return AddKey(InTime, InValue, bUnwindRotation);
}


FKeyHandle FRichCurve::SetKeyTime( FKeyHandle KeyHandle, float NewTime )
{
	if (!IsKeyHandleValid(KeyHandle))
	{
		return KeyHandle;
	}

	FRichCurveKey OldKey = GetKey(KeyHandle);
	
	DeleteKey(KeyHandle);
	AddKey(NewTime, OldKey.Value, false, KeyHandle);

	// Copy all properties from old key, but then fix time to be the new time
	GetKey(KeyHandle) = OldKey;
	GetKey(KeyHandle).Time = NewTime;

	return KeyHandle;
}


float FRichCurve::GetKeyTime(FKeyHandle KeyHandle) const
{
	if (!IsKeyHandleValid(KeyHandle))
	{
		return 0.f;
	}

	return GetKey(KeyHandle).Time;
}


FKeyHandle FRichCurve::FindKey(float KeyTime, float KeyTimeTolerance) const
{
	int32 Start = 0;
	int32 End = Keys.Num()-1;

	// Binary search since the keys are in sorted order
	while (Start <= End)
	{
		int32 TestPos = Start + (End-Start) / 2;
		float TestKeyTime = Keys[TestPos].Time;

		if (FMath::IsNearlyEqual(TestKeyTime, KeyTime, KeyTimeTolerance))
		{
			return GetKeyHandle(TestPos);
		}
		else if(TestKeyTime < KeyTime)
		{
			Start = TestPos+1;
		}
		else
		{
			End = TestPos-1;
		}
	}

	return FKeyHandle();
}


void FRichCurve::SetKeyValue(FKeyHandle KeyHandle, float NewValue, bool bAutoSetTangents)
{
	if (!IsKeyHandleValid(KeyHandle))
	{
		return;
	}

	GetKey(KeyHandle).Value = NewValue;

	if (bAutoSetTangents)
	{
		AutoSetTangents();
	}
}


float FRichCurve::GetKeyValue(FKeyHandle KeyHandle) const
{
	if (!IsKeyHandleValid(KeyHandle))
	{
		return 0.f;
	}

	return GetKey(KeyHandle).Value;
}


void FRichCurve::ShiftCurve(float DeltaTime)
{
	TSet<FKeyHandle> KeyHandles;
	for (auto It = GetKeyHandleIterator(); It; ++It)
	{
		KeyHandles.Add(It.Key());
	}

	ShiftCurve(DeltaTime, KeyHandles);
}


void FRichCurve::ShiftCurve(float DeltaTime, TSet<FKeyHandle>& KeyHandles)
{
	for (auto It = GetKeyHandleIterator(); It; ++It)
	{
		const FKeyHandle& KeyHandle = It.Key();
		if (KeyHandles.Num() != 0 && KeyHandles.Contains(KeyHandle))
		{
			SetKeyTime(KeyHandle, GetKeyTime(KeyHandle)+DeltaTime);
		}
	}
}


void FRichCurve::ScaleCurve(float ScaleOrigin, float ScaleFactor)
{
	TSet<FKeyHandle> KeyHandles;
	for (auto It = GetKeyHandleIterator(); It; ++It)
	{
		KeyHandles.Add(It.Key());
	}

	ScaleCurve(ScaleOrigin, ScaleFactor, KeyHandles);
}


void FRichCurve::ScaleCurve(float ScaleOrigin, float ScaleFactor, TSet<FKeyHandle>& KeyHandles)
{
	for (auto It = GetKeyHandleIterator(); It; ++It)
	{
		const FKeyHandle& KeyHandle = It.Key();
		if (KeyHandles.Num() != 0 && KeyHandles.Contains(KeyHandle))
		{
			SetKeyTime(KeyHandle, (GetKeyTime(KeyHandle) - ScaleOrigin) * ScaleFactor + ScaleOrigin);
		}
	}
}


void FRichCurve::SetKeyInterpMode(FKeyHandle KeyHandle, ERichCurveInterpMode NewInterpMode)
{
	if (!IsKeyHandleValid(KeyHandle))
	{
		return;
	}

	GetKey(KeyHandle).InterpMode = NewInterpMode;
	AutoSetTangents();
}


void FRichCurve::SetKeyTangentMode(FKeyHandle KeyHandle, ERichCurveTangentMode NewTangentMode)
{
	if (!IsKeyHandleValid(KeyHandle))
	{
		return;
	}

	GetKey(KeyHandle).TangentMode = NewTangentMode;
	AutoSetTangents();
}


void FRichCurve::SetKeyTangentWeightMode(FKeyHandle KeyHandle, ERichCurveTangentWeightMode NewTangentWeightMode)
{
	if (!IsKeyHandleValid(KeyHandle))
	{
		return;
	}

	GetKey(KeyHandle).TangentWeightMode = NewTangentWeightMode;
	AutoSetTangents();
}


ERichCurveInterpMode FRichCurve::GetKeyInterpMode(FKeyHandle KeyHandle) const
{
	if (!IsKeyHandleValid(KeyHandle))
	{
		return RCIM_Linear;
	}

	return GetKey(KeyHandle).InterpMode;
}


ERichCurveTangentMode FRichCurve::GetKeyTangentMode(FKeyHandle KeyHandle) const
{
	if (!IsKeyHandleValid(KeyHandle))
	{
		return RCTM_Auto;
	}

	return GetKey(KeyHandle).TangentMode;
}


void FRichCurve::GetTimeRange(float& MinTime, float& MaxTime) const
{
	if (Keys.Num() == 0)
	{
		MinTime = 0.f;
		MaxTime = 0.f;
	}
	else
	{
		MinTime = Keys[0].Time;
		MaxTime = Keys[Keys.Num()-1].Time;
	}
}


/*	 Finds min/max for cubic curves:
	Looks for feature points in the signal(determined by change in direction of local tangent), these locations are then re-examined in closer detail recursively */
template<class T>
void FeaturePointMethod(T& Function , float StartTime,  float EndTime, float StartValue,float Mu, int Depth, int MaxDepth, float& MaxV, float& MinVal)
{
	if (Depth >= MaxDepth)
	{
		return;
	}

	float PrevValue   = StartValue;
	float PrevTangent = StartValue - Function.Eval(StartTime-Mu);
	EndTime += Mu;

	for (float f = StartTime + Mu;f < EndTime; f += Mu)
	{
		float Value		 = Function.Eval(f);

		MaxV   = FMath::Max(Value, MaxV);
		MinVal = FMath::Min(Value, MinVal);

		float CurTangent = Value - PrevValue;
		
		//Change direction? Examine this area closer
		if (FMath::Sign(CurTangent) != FMath::Sign(PrevTangent))
		{
			//feature point centered around the previous tangent
			float FeaturePointTime = f-Mu*2.0f;
			FeaturePointMethod(Function, FeaturePointTime, f, Function.Eval(FeaturePointTime), Mu*0.4f,Depth+1, MaxDepth, MaxV, MinVal);
		}

		PrevTangent = CurTangent;
		PrevValue = Value;
	}
}


void FRichCurve::GetValueRange(float& MinValue, float& MaxValue) const
{
	if (Keys.Num() == 0)
	{
		MinValue = MaxValue = 0.f;
	}
	else
	{
		int32 LastKeyIndex = Keys.Num()-1;
		MinValue = MaxValue = Keys[0].Value;

		for (int32 i = 0; i < Keys.Num(); i++)
		{
			const FRichCurveKey& Key = Keys[i];

			MinValue = FMath::Min(MinValue, Key.Value);
			MaxValue = FMath::Max(MaxValue, Key.Value);

			if (Key.InterpMode == RCIM_Cubic && i != LastKeyIndex)
			{
				const FRichCurveKey& NextKey = Keys[i+1];
				float TimeStep = (NextKey.Time - Key.Time) * 0.2f;

				FeaturePointMethod(*this, Key.Time, NextKey.Time, Key.Value, TimeStep, 0, 3, MaxValue, MinValue);
			}
		}
	}
}


void FRichCurve::Reset()
{
	Keys.Empty();
	KeyHandlesToIndices.Empty();
}


void FRichCurve::AutoSetTangents(float Tension)
{
	// Iterate over all points in this InterpCurve
	for (int32 KeyIndex = 0; KeyIndex<Keys.Num(); KeyIndex++)
	{
		FRichCurveKey& Key = Keys[KeyIndex];
		float ArriveTangent = Key.ArriveTangent;
		float LeaveTangent  = Key.LeaveTangent;

		if (KeyIndex == 0)
		{
			if (KeyIndex < Keys.Num()-1) // Start point
			{
				// If first section is not a curve, or is a curve and first point has manual tangent setting.
				if (Key.TangentMode == RCTM_Auto)
				{
					LeaveTangent = 0.0f;
				}
			}
		}
		else
		{
			
			if (KeyIndex < Keys.Num() - 1) // Inner point
			{
				FRichCurveKey& PrevKey =  Keys[KeyIndex-1];

				if (Key.InterpMode == RCIM_Cubic && (Key.TangentMode == RCTM_Auto))
				{
						FRichCurveKey& NextKey =  Keys[KeyIndex+1];
						ComputeCurveTangent(
							Keys[ KeyIndex - 1 ].Time,		// Previous time
							Keys[ KeyIndex - 1 ].Value,	// Previous point
							Keys[ KeyIndex ].Time,			// Current time
							Keys[ KeyIndex ].Value,		// Current point
							Keys[ KeyIndex + 1 ].Time,		// Next time
							Keys[ KeyIndex + 1 ].Value,	// Next point
							Tension,							// Tension
							false,						// Want clamping?
							ArriveTangent );					// Out

						// In 'auto' mode, arrive and leave tangents are always the same
						LeaveTangent = ArriveTangent;
				}
				else if ((PrevKey.InterpMode == RCIM_Constant) || (Key.InterpMode == RCIM_Constant))
				{
					if (Keys[ KeyIndex - 1 ].InterpMode != RCIM_Cubic)
					{
						ArriveTangent = 0.0f;
					}

					LeaveTangent  = 0.0f;
				}
				
			}
			else // End point
			{
				// If last section is not a curve, or is a curve and final point has manual tangent setting.
				if (Key.InterpMode == RCIM_Cubic && Key.TangentMode == RCTM_Auto)
				{
					ArriveTangent = 0.0f;
				}
			}
		}

		Key.ArriveTangent = ArriveTangent;
		Key.LeaveTangent = LeaveTangent;
	}
}


void FRichCurve::ReadjustTimeRange(float NewMinTimeRange, float NewMaxTimeRange, bool bInsert/* whether insert or remove*/, float OldStartTime, float OldEndTime)
{
	// first readjust modified time keys
	float ModifiedDuration = OldEndTime - OldStartTime;

	if (bInsert)
	{
		for(int32 KeyIndex=0; KeyIndex<Keys.Num(); ++KeyIndex)
		{
			float& CurrentTime = Keys[KeyIndex].Time;
			if (CurrentTime >= OldStartTime)
			{
				CurrentTime += ModifiedDuration;
			}
		}
	}
	else
	{
		// since we only allow one key at a given time, we will just cache the value that needs to be saved
		// this is the key to be replaced when this section is gone
		bool bAddNewKey = false; 
		float NewValue = 0.f;
		TArray<int32> KeysToDelete;

		for(int32 KeyIndex=0; KeyIndex<Keys.Num(); ++KeyIndex)
		{
			float& CurrentTime = Keys[KeyIndex].Time;
			// if this key exists between range of deleted
			// we'll evaluate the value at the "OldStartTime"
			// and re-add key, so that it keeps the previous value at the
			// start time
			// But that means if there are multiple keys, 
			// since we don't want multiple values in the same time
			// the last one will override the value
			if( CurrentTime >= OldStartTime && CurrentTime <= OldEndTime)
			{
				// get new value and add new key on one of OldStartTime, OldEndTime;
				// this is a bit complicated problem since we don't know if OldStartTime or OldEndTime is preferred. 
				// generall we use OldEndTime unless OldStartTime == 0.f
				// which means it's cut in the beginning. Otherwise it will always use the end time. 
				bAddNewKey = true;
				if (OldStartTime != 0.f)
				{
					NewValue = Eval(OldStartTime);
				}
				else
				{
					NewValue = Eval(OldEndTime);
				}
				// remove this key, but later because it might change eval result
				KeysToDelete.Add(KeyIndex);
			}
			else if (CurrentTime > OldEndTime)
			{
				CurrentTime -= ModifiedDuration;
			}
		}

		if (bAddNewKey)
		{
			for (int32 KeyIndex = KeysToDelete.Num()-1; KeyIndex >= 0; --KeyIndex)
			{
				const FKeyHandle* KeyHandle = KeyHandlesToIndices.FindKey(KeysToDelete[KeyIndex]);
				if(KeyHandle)
				{
					DeleteKey(*KeyHandle);
				}
			}

			UpdateOrAddKey(OldStartTime, NewValue);
		}
	}

	// now remove all redundant key
	TArray<FRichCurveKey> NewKeys;
	Exchange(NewKeys, Keys);

	for(int32 KeyIndex=0; KeyIndex<NewKeys.Num(); ++KeyIndex)
	{
		UpdateOrAddKey(NewKeys[KeyIndex].Time, NewKeys[KeyIndex].Value);
	}

	// now cull out all out of range 
	float MinTime, MaxTime;
	GetTimeRange(MinTime, MaxTime);

	bool bNeedToDeleteKey=false;

	// if there is key below min time, just add key at new min range, 
	if (MinTime < NewMinTimeRange)
	{
		float NewValue = Eval(NewMinTimeRange);
		UpdateOrAddKey(NewMinTimeRange, NewValue);

		bNeedToDeleteKey = true;
	}

	// if there is key after max time, just add key at new max range, 
	if(MaxTime > NewMaxTimeRange)
	{
		float NewValue = Eval(NewMaxTimeRange);
		UpdateOrAddKey(NewMaxTimeRange, NewValue);

		bNeedToDeleteKey = true;
	}

	// delete the keys outside of range
	if (bNeedToDeleteKey)
	{
		for (int32 KeyIndex=0; KeyIndex<Keys.Num(); ++KeyIndex)
		{
			if (Keys[KeyIndex].Time < NewMinTimeRange || Keys[KeyIndex].Time > NewMaxTimeRange)
			{
				const FKeyHandle* KeyHandle = KeyHandlesToIndices.FindKey(KeyIndex);
				if (KeyHandle)
				{
					DeleteKey(*KeyHandle);
					--KeyIndex;
				}
			}
		}
	}
}

void FRichCurve::BakeCurve(float SampleRate)
{
	if (Keys.Num() == 0)
	{
		return;
	}

	float FirstKeyTime = Keys[0].Time;
	float LastKeyTime = Keys[Keys.Num()-1].Time;

	BakeCurve(SampleRate, FirstKeyTime, LastKeyTime);
}

void FRichCurve::BakeCurve(float SampleRate, float FirstKeyTime, float LastKeyTime)
{
	if (Keys.Num() == 0)
	{
		return;
	}

	// we need to generate new keys first rather than modifying the
	// curve directly since that would affect the results of Eval calls
	TArray<TPair<float, float> > BakedKeys;
	BakedKeys.Reserve(((LastKeyTime - FirstKeyTime) / SampleRate) - 1);

	// the skip the first and last key unchanged
	for (float Time = FirstKeyTime + SampleRate; Time < LastKeyTime; )
	{
		const float Value = Eval(Time);
		BakedKeys.Add(TPair<float, float>(Time, Value));
		Time += SampleRate;
	}

	for (auto NewKey : BakedKeys)
	{
		UpdateOrAddKey(NewKey.Key, NewKey.Value);
	}
}

void FRichCurve::RemoveRedundantKeys(float Tolerance)
{
	if (Keys.Num() < 3)
	{
		return;
	}

	RemoveRedundantKeysInternal(Tolerance, 0, Keys.Num() - 1);
}

void FRichCurve::RemoveRedundantKeys(float Tolerance, float FirstKeyTime, float LastKeyTime)
{
	if (FirstKeyTime >= LastKeyTime)
	{
		return;
	}
	int32 StartKey = -1;
	int32 EndKey = -1;
	for (int32 KeyIndex = 0; KeyIndex < Keys.Num(); ++KeyIndex)
	{
		const float CurrentKeyTime = Keys[KeyIndex].Time;

<<<<<<< HEAD
		if (CurrentKeyTime < FirstKeyTime)
		{
			StartKey = KeyIndex;
		}
		if (CurrentKeyTime > LastKeyTime)
=======
		if (CurrentKeyTime <= FirstKeyTime)
		{
			StartKey = KeyIndex;
		}
		if (CurrentKeyTime >= LastKeyTime)
>>>>>>> a23640a2
		{
			EndKey = KeyIndex;
			break;
		}
	}

	if ((StartKey != INDEX_NONE) && (EndKey != INDEX_NONE))
	{
		RemoveRedundantKeysInternal(Tolerance, StartKey, EndKey);
	}
}

/** Util to find float value on bezier defined by 4 control points */ 
static float BezierInterp(float P0, float P1, float P2, float P3, float Alpha)
{
	const float P01 = FMath::Lerp(P0, P1, Alpha);
	const float P12 = FMath::Lerp(P1, P2, Alpha);
	const float P23 = FMath::Lerp(P2, P3, Alpha);
	const float P012 = FMath::Lerp(P01, P12, Alpha);
	const float P123 = FMath::Lerp(P12, P23, Alpha);
	const float P0123 = FMath::Lerp(P012, P123, Alpha);

	return P0123;
}


static float BezierInterp2(float P0, float Y1, float Y2, float P3, float mu)
{
	float P1 = (-5.f * P0 + 18.f * Y1 - 9.f * Y2 + 2.f * P3) / 6.f;
	float P2 = (2.f * P0 -  9.f * Y1 + 18.f * Y2 - 5.f * P3) / 6.f;
	float A = P3 - 3.0f * P2 + 3.0f * P1 - P0;
	float B = 3.0f * P2 - 6.0f * P1 + 3.0f * P0;
	float C = 3.0f * P1 - 3.0f * P0;
	float D = P0;
	float Result = A * (mu * mu * mu) + B * (mu * mu) + C * mu + D;

	return Result;
}

float EvalForTwoKeys(const FRichCurveKey& Key1, const FRichCurveKey& Key2, const float InTime)
{
	const float Diff = Key2.Time - Key1.Time;

	if (Diff > 0.f && Key1.InterpMode != RCIM_Constant)
	{
		const float Alpha = (InTime - Key1.Time) / Diff;
		const float P0 = Key1.Value;
		const float P3 = Key2.Value;

		if (Key1.InterpMode == RCIM_Linear)
		{
			return FMath::Lerp(P0, P3, Alpha);
		}
		else
		{
			const float OneThird = 1.0f / 3.0f;
			const float P1 = P0 + (Key1.LeaveTangent * Diff*OneThird);
			const float P2 = P3 - (Key2.ArriveTangent * Diff*OneThird);

			return BezierInterp(P0, P1, P2, P3, Alpha);
		}
	}
	else
	{
		return Key1.Value;
	}
}

void FRichCurve::RemoveRedundantKeysInternal(float Tolerance, int32 InStartKeepKey, int32 InEndKeepKey)
{
	if (Keys.Num() < 3) // Will always keep first and last key
	{
		return;
	}

	const int32 ActualStartKeepKey = FMath::Max(InStartKeepKey, 0); // Will always keep first and last key
	const int32 ActualEndKeepKey = FMath::Min(InEndKeepKey, Keys.Num()-1);

	check(ActualStartKeepKey < ActualEndKeepKey); // Make sure we are doing something sane
	if ((ActualEndKeepKey - ActualStartKeepKey) < 2)
	{
		//Not going to do anything useful
		return;
	}

	//Build some helper data for managing the HandleTokey map
	TArray<FKeyHandle> AllHandlesByIndex;
	TArray<FKeyHandle> KeepHandles;

	if (KeyHandlesToIndices.Num() != 0)
	{
		check(KeyHandlesToIndices.Num() == Keys.Num());
		AllHandlesByIndex.AddZeroed(Keys.Num());
		KeepHandles.Reserve(Keys.Num());

		for (TPair<FKeyHandle, int32> HandleIndexPair : KeyHandlesToIndices.GetMap())
		{
			AllHandlesByIndex[HandleIndexPair.Value] = HandleIndexPair.Key;
		}
	}
	else
	{
		AllHandlesByIndex.AddDefaulted(Keys.Num());
	}
	

	{
		TArray<FRichCurveKey> NewKeys;
		NewKeys.Reserve(Keys.Num());

		//Add all the keys we are keeping from the start
		for(int32 StartKeepIndex = 0; StartKeepIndex <= ActualStartKeepKey; ++StartKeepIndex)
		{
			NewKeys.Add(Keys[StartKeepIndex]);
			KeepHandles.Add(AllHandlesByIndex[StartKeepIndex]);
		}

		//Add keys up to the first end keep key if they are not redundant
		int32 MostRecentKeepKeyIndex = 0;
		for (int32 TestIndex = ActualStartKeepKey+1; TestIndex < ActualEndKeepKey; ++TestIndex) //Loop within the bounds of the first and last key
		{
			const float KeyValue = Keys[TestIndex].Value;
			const float ValueWithoutKey = EvalForTwoKeys(Keys[MostRecentKeepKeyIndex], Keys[TestIndex + 1], Keys[TestIndex].Time);
			if (FMath::Abs(ValueWithoutKey - KeyValue) > Tolerance) // Is this key needed
			{
				MostRecentKeepKeyIndex = TestIndex;
				NewKeys.Add(Keys[TestIndex]);
				KeepHandles.Add(AllHandlesByIndex[TestIndex]);
			}
		}

		//Add end keys that we are keeping
		for (int32 EndKeepIndex = ActualEndKeepKey; EndKeepIndex < Keys.Num(); ++EndKeepIndex)
		{
			NewKeys.Add(Keys[EndKeepIndex]);
			KeepHandles.Add(AllHandlesByIndex[EndKeepIndex]);
		}
		Keys = MoveTemp(NewKeys); //Do this at the end of scope, guaranteed that NewKeys is going away
	}

	AutoSetTangents();

	// Rebuild KeyHandlesToIndices
	KeyHandlesToIndices.Empty();
	for (int32 KeyIndex = 0; KeyIndex < Keys.Num(); ++KeyIndex)
	{
		KeyHandlesToIndices.Add(KeepHandles[KeyIndex], KeyIndex);
	}
}

static void CycleTime(float MinTime, float MaxTime, float& InTime, int& CycleCount)
{
	float InitTime = InTime;
	float Duration = MaxTime - MinTime;

	if (InTime > MaxTime)
	{
		CycleCount = FMath::FloorToInt((MaxTime-InTime)/Duration);
		InTime = InTime + Duration*CycleCount;
	}
	else if (InTime < MinTime)
	{
		CycleCount = FMath::FloorToInt((InTime-MinTime)/Duration);
		InTime = InTime - Duration*CycleCount;
	}

	if (InTime == MaxTime && InitTime < MinTime)
	{
		InTime = MinTime;
	}

	if (InTime == MinTime && InitTime > MaxTime)
	{
		InTime = MaxTime;
	}

	CycleCount = FMath::Abs(CycleCount);
}


void FRichCurve::RemapTimeValue(float& InTime, float& CycleValueOffset) const
{
	const int32 NumKeys = Keys.Num();
	
	if (NumKeys < 2)
	{
		return;
	} 

	if (InTime <= Keys[0].Time)
	{
		if (PreInfinityExtrap != RCCE_Linear && PreInfinityExtrap != RCCE_Constant)
		{
			float MinTime = Keys[0].Time;
			float MaxTime = Keys[NumKeys - 1].Time;

			int CycleCount = 0;
			CycleTime(MinTime, MaxTime, InTime, CycleCount);

			if (PreInfinityExtrap == RCCE_CycleWithOffset)
			{
				float DV = Keys[0].Value - Keys[NumKeys - 1].Value;
				CycleValueOffset = DV * CycleCount;
			}
			else if (PreInfinityExtrap == RCCE_Oscillate)
			{
				if (CycleCount % 2 == 1)
				{
					InTime = MinTime + (MaxTime - InTime);
				}
			}
		}
	}
	else if (InTime >= Keys[NumKeys - 1].Time)
	{
		if (PostInfinityExtrap != RCCE_Linear && PostInfinityExtrap != RCCE_Constant)
		{
			float MinTime = Keys[0].Time;
			float MaxTime = Keys[NumKeys - 1].Time;

			int CycleCount = 0; 
			CycleTime(MinTime, MaxTime, InTime, CycleCount);

			if (PostInfinityExtrap == RCCE_CycleWithOffset)
			{
				float DV = Keys[NumKeys - 1].Value - Keys[0].Value;
				CycleValueOffset = DV * CycleCount;
			}
			else if (PostInfinityExtrap == RCCE_Oscillate)
			{
				if (CycleCount % 2 == 1)
				{
					InTime = MinTime + (MaxTime - InTime);
				}
			}
		}
	}
}

float FRichCurve::Eval(float InTime, float InDefaultValue) const
{
	SCOPE_CYCLE_COUNTER(STAT_RichCurve_Eval);

	// Remap time if extrapolation is present and compute offset value to use if cycling 
	float CycleValueOffset = 0;
	RemapTimeValue(InTime, CycleValueOffset);

	const int32 NumKeys = Keys.Num();

	// If the default value hasn't been initialized, use the incoming default value
	float InterpVal = DefaultValue == MAX_flt ? InDefaultValue : DefaultValue;

	if (NumKeys == 0)
	{
		// If no keys in curve, return the Default value.
	} 
	else if (NumKeys < 2 || (InTime <= Keys[0].Time))
	{
		if (PreInfinityExtrap == RCCE_Linear && NumKeys > 1)
		{
			float DT = Keys[1].Time - Keys[0].Time;
			
			if (FMath::IsNearlyZero(DT))
			{
				InterpVal = Keys[0].Value;
			}
			else
			{
				float DV = Keys[1].Value - Keys[0].Value;
				float Slope = DV / DT;

				InterpVal = Slope * (InTime - Keys[0].Time) + Keys[0].Value;
			}
		}
		else
		{
			// Otherwise if constant or in a cycle or oscillate, always use the first key value
			InterpVal = Keys[0].Value;
		}
	}
	else if (InTime < Keys[NumKeys - 1].Time)
	{
		// perform a lower bound to get the second of the interpolation nodes
		int32 first = 1;
		int32 last = NumKeys - 1;
		int32 count = last - first;

		while (count > 0)
		{
			int32 step = count / 2;
			int32 middle = first + step;

			if (InTime >= Keys[middle].Time)
			{
				first = middle + 1;
				count -= step + 1;
			}
			else
			{
				count = step;
			}
		}

		InterpVal = EvalForTwoKeys(Keys[first - 1], Keys[first], InTime);
	}
	else
	{
		if (PostInfinityExtrap == RCCE_Linear)
		{
			float DT = Keys[NumKeys - 2].Time - Keys[NumKeys - 1].Time;
			
			if (FMath::IsNearlyZero(DT))
			{
				InterpVal = Keys[NumKeys - 1].Value;
			}
			else
			{
				float DV = Keys[NumKeys - 2].Value - Keys[NumKeys - 1].Value;
				float Slope = DV / DT;

				InterpVal = Slope * (InTime - Keys[NumKeys - 1].Time) + Keys[NumKeys - 1].Value;
			}
		}
		else
		{
			// Otherwise if constant or in a cycle or oscillate, always use the last key value
			InterpVal = Keys[NumKeys - 1].Value;
		}
	}

	return InterpVal+CycleValueOffset;
}


bool FRichCurve::operator==(const FRichCurve& Curve) const
{
	if(Keys.Num() != Curve.Keys.Num())
	{
		return false;
	}

	for(int32 i = 0;i<Keys.Num();++i)
	{
		if(!(Keys[i] == Curve.Keys[i]))
		{
			return false;
		}
	}

	if (PreInfinityExtrap != Curve.PreInfinityExtrap || PostInfinityExtrap != Curve.PostInfinityExtrap)
	{
		return false;
	}

	return true;
}<|MERGE_RESOLUTION|>--- conflicted
+++ resolved
@@ -897,19 +897,11 @@
 	{
 		const float CurrentKeyTime = Keys[KeyIndex].Time;
 
-<<<<<<< HEAD
-		if (CurrentKeyTime < FirstKeyTime)
+		if (CurrentKeyTime <= FirstKeyTime)
 		{
 			StartKey = KeyIndex;
 		}
-		if (CurrentKeyTime > LastKeyTime)
-=======
-		if (CurrentKeyTime <= FirstKeyTime)
-		{
-			StartKey = KeyIndex;
-		}
 		if (CurrentKeyTime >= LastKeyTime)
->>>>>>> a23640a2
 		{
 			EndKey = KeyIndex;
 			break;
