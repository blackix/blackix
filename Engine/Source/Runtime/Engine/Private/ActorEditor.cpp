--- conflicted
+++ resolved
@@ -484,8 +484,6 @@
 	ActorLabel = TEXT("");
 }
 
-<<<<<<< HEAD
-=======
 const FName& AActor::GetFolderPath() const
 {
 	return FolderPath;
@@ -519,7 +517,6 @@
 	}
 }
 
->>>>>>> 5338f086
 void AActor::CheckForDeprecated()
 {
 	if ( GetClass()->HasAnyClassFlags(CLASS_Deprecated) )
