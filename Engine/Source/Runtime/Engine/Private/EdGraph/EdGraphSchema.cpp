// Copyright 1998-2015 Epic Games, Inc. All Rights Reserved.

#include "EnginePrivate.h"
#include "EdGraph/EdGraph.h"
#include "EdGraph/EdGraphPin.h"
#include "EdGraph/EdGraphSchema.h"
#include "BlueprintUtilities.h"
#if WITH_EDITOR
#include "Editor/UnrealEd/Public/Kismet2/BlueprintEditorUtils.h"
#include "SlateBasics.h"
#include "ScopedTransaction.h"
#include "Editor/UnrealEd/Public/Kismet2/Kismet2NameValidators.h"
#include "Editor/UnrealEd/Public/EditorCategoryUtils.h"
#endif

#define LOCTEXT_NAMESPACE "EdGraph"

/////////////////////////////////////////////////////
// FGraphActionListBuilderBase

void FGraphActionListBuilderBase::AddAction( const TSharedPtr<FEdGraphSchemaAction>& NewAction, FString const& Category/* = TEXT("") */ )
{
	Entries.Add( ActionGroup( NewAction, Category ) );
}

void FGraphActionListBuilderBase::AddActionList( const TArray<TSharedPtr<FEdGraphSchemaAction> >& NewActions, FString const& Category/* = TEXT("") */ )
{
	Entries.Add( ActionGroup( NewActions, Category ) );
}

void FGraphActionListBuilderBase::Append( FGraphActionListBuilderBase& Other )
{
	Entries.Append( Other.Entries );
}

int32 FGraphActionListBuilderBase::GetNumActions() const
{
	return Entries.Num();
}

FGraphActionListBuilderBase::ActionGroup& FGraphActionListBuilderBase::GetAction( int32 Index )
{
	return Entries[Index];
}

void FGraphActionListBuilderBase::Empty()
{
	Entries.Empty();
}

/////////////////////////////////////////////////////
// FGraphActionListBuilderBase::GraphAction

FGraphActionListBuilderBase::ActionGroup::ActionGroup( TSharedPtr<FEdGraphSchemaAction> InAction, FString const& CategoryPrefix/* = TEXT("") */ )
	: RootCategory(CategoryPrefix)
{
	Actions.Add( InAction );
}

FGraphActionListBuilderBase::ActionGroup::ActionGroup( const TArray< TSharedPtr<FEdGraphSchemaAction> >& InActions, FString const& CategoryPrefix/* = TEXT("") */ )
	: RootCategory(CategoryPrefix)
{
	Actions = InActions;
}

void FGraphActionListBuilderBase::ActionGroup::GetCategoryChain(TArray<FString>& HierarchyOut) const
{
#if WITH_EDITOR
	static FString const CategoryDelim("|");
	FEditorCategoryUtils::GetCategoryDisplayString(RootCategory).ParseIntoArray(HierarchyOut, *CategoryDelim, true);

	if (Actions.Num() > 0)
	{
		TArray<FString> SubCategoryChain;

		FString SubCategory = FEditorCategoryUtils::GetCategoryDisplayString(Actions[0]->Category);
		SubCategory.ParseIntoArray(SubCategoryChain, *CategoryDelim, true);

		HierarchyOut.Append(SubCategoryChain);
	}

	for (FString& Category : HierarchyOut)
	{
		Category.Trim();
	}
#endif
}

void FGraphActionListBuilderBase::ActionGroup::PerformAction( class UEdGraph* ParentGraph, TArray<UEdGraphPin*>& FromPins, const FVector2D Location )
{
	for ( int32 ActionIndex = 0; ActionIndex < Actions.Num(); ActionIndex++ )
	{
		TSharedPtr<FEdGraphSchemaAction> CurrentAction = Actions[ActionIndex];
		if ( CurrentAction.IsValid() )
		{
			CurrentAction->PerformAction( ParentGraph, FromPins, Location );
		}
	}
}

/////////////////////////////////////////////////////
// FCategorizedGraphActionListBuilder

static FString ConcatCategories(FString const& RootCategory, FString const& SubCategory)
{
	FString ConcatedCategory = RootCategory;
	if (!SubCategory.IsEmpty() && !RootCategory.IsEmpty())
	{
		ConcatedCategory += TEXT("|");
	}
	ConcatedCategory += SubCategory;

	return ConcatedCategory;
}

FCategorizedGraphActionListBuilder::FCategorizedGraphActionListBuilder(FString const& CategoryIn/* = TEXT("")*/)
	: Category(CategoryIn)
{
}

void FCategorizedGraphActionListBuilder::AddAction(TSharedPtr<FEdGraphSchemaAction> const& NewAction, FString const& CategoryIn/* = TEXT("")*/)
{
	FGraphActionListBuilderBase::AddAction(NewAction, ConcatCategories(Category, CategoryIn));
}

void FCategorizedGraphActionListBuilder::AddActionList(TArray<TSharedPtr<FEdGraphSchemaAction> > const& NewActions, FString const& CategoryIn/* = TEXT("")*/)
{
	FGraphActionListBuilderBase::AddActionList(NewActions, ConcatCategories(Category, CategoryIn));
}

/////////////////////////////////////////////////////
// FGraphContextMenuBuilder

FGraphContextMenuBuilder::FGraphContextMenuBuilder(const UEdGraph* InGraph) 
	: CurrentGraph(InGraph)
{
	OwnerOfTemporaries =  NewObject<UEdGraph>((UObject*)GetTransientPackage());
}

/////////////////////////////////////////////////////
// FEdGraphSchemaAction_NewNode

#define SNAP_GRID (16) // @todo ensure this is the same as SNodePanel::GetSnapGridSize()

namespace 
{
	// Maximum distance a drag can be off a node edge to require 'push off' from node
	const int32 NodeDistance = 60;
}

UEdGraphNode* FEdGraphSchemaAction_NewNode::CreateNode(class UEdGraph* ParentGraph, UEdGraphPin* FromPin, const FVector2D Location, class UEdGraphNode* NodeTemplate)
{
	// Duplicate template node to create new node
	UEdGraphNode* ResultNode = NULL;

#if WITH_EDITOR
	ResultNode = DuplicateObject<UEdGraphNode>(NodeTemplate, ParentGraph);
	ResultNode->SetFlags(RF_Transactional);

	ParentGraph->AddNode(ResultNode, true);

	ResultNode->CreateNewGuid();
	ResultNode->PostPlacedNewNode();
	ResultNode->AllocateDefaultPins();
	ResultNode->AutowireNewNode(FromPin);

	// For input pins, new node will generally overlap node being dragged off
	// Work out if we want to visually push away from connected node
	int32 XLocation = Location.X;
	if (FromPin && FromPin->Direction == EGPD_Input)
	{
		UEdGraphNode* PinNode = FromPin->GetOwningNode();
		const float XDelta = FMath::Abs(PinNode->NodePosX - Location.X);

		if (XDelta < NodeDistance)
		{
			// Set location to edge of current node minus the max move distance
			// to force node to push off from connect node enough to give selection handle
			XLocation = PinNode->NodePosX - NodeDistance;
		}
	}

	ResultNode->NodePosX = XLocation;
	ResultNode->NodePosY = Location.Y;
	ResultNode->SnapToGrid(SNAP_GRID);
#endif // WITH_EDITOR

	return ResultNode;
}

UEdGraphNode* FEdGraphSchemaAction_NewNode::PerformAction(class UEdGraph* ParentGraph, UEdGraphPin* FromPin, const FVector2D Location, bool bSelectNewNode/* = true*/)
{
	UEdGraphNode* ResultNode = NULL;

#if WITH_EDITOR
	// If there is a template, we actually use it
	if (NodeTemplate != NULL)
	{
		const FScopedTransaction Transaction(LOCTEXT("AddNode", "Add Node"));
		ParentGraph->Modify();
		if (FromPin)
		{
			FromPin->Modify();
		}

		ResultNode = CreateNode(ParentGraph, FromPin, Location, NodeTemplate);
	}
#endif // WITH_EDITOR

	return ResultNode;
}

UEdGraphNode* FEdGraphSchemaAction_NewNode::PerformAction(class UEdGraph* ParentGraph, TArray<UEdGraphPin*>& FromPins, const FVector2D Location, bool bSelectNewNode/* = true*/) 
{
	UEdGraphNode* ResultNode = NULL;

#if WITH_EDITOR
	if (FromPins.Num() > 0)
	{
		ResultNode = PerformAction(ParentGraph, FromPins[0], Location, bSelectNewNode);

		// Try autowiring the rest of the pins
		for (int32 Index = 1; Index < FromPins.Num(); ++Index)
		{
			ResultNode->AutowireNewNode(FromPins[Index]);
		}
	}
	else
	{
		ResultNode = PerformAction(ParentGraph, NULL, Location, bSelectNewNode);
	}
#endif // WITH_EDITOR

	return ResultNode;
}

void FEdGraphSchemaAction_NewNode::AddReferencedObjects( FReferenceCollector& Collector )
{
	FEdGraphSchemaAction::AddReferencedObjects( Collector );

	// These don't get saved to disk, but we want to make sure the objects don't get GC'd while the action array is around
	Collector.AddReferencedObject( NodeTemplate );
}

/////////////////////////////////////////////////////
// UEdGraphSchema

UEdGraphSchema::UEdGraphSchema(const FObjectInitializer& ObjectInitializer)
	: Super(ObjectInitializer)
{
}

bool UEdGraphSchema::TryCreateConnection(UEdGraphPin* PinA, UEdGraphPin* PinB) const
{
	const FPinConnectionResponse Response = CanCreateConnection(PinA, PinB);
	bool bModified = false;

	switch (Response.Response)
	{
	case CONNECT_RESPONSE_MAKE:
		PinA->Modify();
		PinB->Modify();
		PinA->MakeLinkTo(PinB);
		bModified = true;
		break;

	case CONNECT_RESPONSE_BREAK_OTHERS_A:
		PinA->Modify();
		PinB->Modify();
		PinA->BreakAllPinLinks();
		PinA->MakeLinkTo(PinB);
		bModified = true;
		break;

	case CONNECT_RESPONSE_BREAK_OTHERS_B:
		PinA->Modify();
		PinB->Modify();
		PinB->BreakAllPinLinks();
		PinA->MakeLinkTo(PinB);
		bModified = true;
		break;

	case CONNECT_RESPONSE_BREAK_OTHERS_AB:
		PinA->Modify();
		PinB->Modify();
		PinA->BreakAllPinLinks();
		PinB->BreakAllPinLinks();
		PinA->MakeLinkTo(PinB);
		bModified = true;
		break;

	case CONNECT_RESPONSE_MAKE_WITH_CONVERSION_NODE:
		bModified = CreateAutomaticConversionNodeAndConnections(PinA, PinB);
		break;
		break;

	case CONNECT_RESPONSE_DISALLOW:
	default:
		break;
	}

#if WITH_EDITOR
	if (bModified)
	{
		PinA->GetOwningNode()->PinConnectionListChanged(PinA);
		PinB->GetOwningNode()->PinConnectionListChanged(PinB);
	}
#endif	//#if WITH_EDITOR

	return bModified;
}

bool UEdGraphSchema::CreateAutomaticConversionNodeAndConnections(UEdGraphPin* PinA, UEdGraphPin* PinB) const
{
	return false;
}

void UEdGraphSchema::TrySetDefaultValue(UEdGraphPin& Pin, const FString& NewDefaultValue) const
{
	Pin.DefaultValue = NewDefaultValue;

#if WITH_EDITOR
	UEdGraphNode* Node = Pin.GetOwningNode();
	check(Node);
	Node->PinDefaultValueChanged(&Pin);
#endif	//#if WITH_EDITOR
}

void UEdGraphSchema::TrySetDefaultObject(UEdGraphPin& Pin, UObject* NewDefaultObject) const
{
	Pin.DefaultObject = NewDefaultObject;

#if WITH_EDITOR
	UEdGraphNode* Node = Pin.GetOwningNode();
	check(Node);
	Node->PinDefaultValueChanged(&Pin);
#endif	//#if WITH_EDITOR
}

void UEdGraphSchema::TrySetDefaultText(UEdGraphPin& InPin, const FText& InNewDefaultText) const
{
	if(InNewDefaultText.IsEmpty())
	{
		InPin.DefaultTextValue = InNewDefaultText;
	}
	else
	{
#if WITH_EDITOR
		if(InNewDefaultText.IsCultureInvariant())
		{
			InPin.DefaultTextValue = InNewDefaultText;
		}
		else
		{
			InPin.DefaultTextValue = FText::ChangeKey(TEXT(""), InPin.GetOwningNode()->NodeGuid.ToString() + TEXT("_") + InPin.PinName, InNewDefaultText);
		}
#endif
	}

#if WITH_EDITOR
	UEdGraphNode* Node = InPin.GetOwningNode();
	check(Node);
	Node->PinDefaultValueChanged(&InPin);
#endif	//#if WITH_EDITOR
}

void UEdGraphSchema::BreakNodeLinks(UEdGraphNode& TargetNode) const
{
#if WITH_EDITOR
	for (TArray<UEdGraphPin*>::TIterator PinIt(TargetNode.Pins); PinIt; ++PinIt)
	{
		BreakPinLinks(*(*PinIt), false);
	}
	TargetNode.NodeConnectionListChanged();
#endif	//#if WITH_EDITOR
}

bool UEdGraphSchema::SetNodeMetaData(UEdGraphNode* Node, FName const& KeyValue)
{
	if (UPackage* Package = Node->GetOutermost())
	{
		if (UMetaData* MetaData = Package->GetMetaData())
		{
			MetaData->SetValue(Node, KeyValue, TEXT("true"));
			return true;
		}
	}
	return false;
}

void UEdGraphSchema::BreakPinLinks(UEdGraphPin& TargetPin, bool bSendsNodeNotifcation) const
{
#if WITH_EDITOR
	// Copy the old pin links
	TArray<class UEdGraphPin*> OldLinkedTo(TargetPin.LinkedTo);
#endif

	TargetPin.BreakAllPinLinks();

#if WITH_EDITOR
	TSet<UEdGraphNode*> NodeList;
	// Notify this node
	TargetPin.GetOwningNode()->PinConnectionListChanged(&TargetPin);
	NodeList.Add(TargetPin.GetOwningNode());

	// As well as all other nodes that were connected
	for (TArray<UEdGraphPin*>::TIterator PinIt(OldLinkedTo); PinIt; ++PinIt)
	{
		UEdGraphPin* OtherPin = *PinIt;
		UEdGraphNode* OtherNode = OtherPin->GetOwningNode();
		OtherNode->PinConnectionListChanged(OtherPin);
		NodeList.Add(OtherNode);
	}

	if (bSendsNodeNotifcation)
	{
		// Send all nodes that received a new pin connection a notification
		for (auto It = NodeList.CreateConstIterator(); It; ++It)
		{
			UEdGraphNode* Node = (*It);
			Node->NodeConnectionListChanged();
		}
	}
#endif	//#if WITH_EDITOR
}

void UEdGraphSchema::BreakSinglePinLink(UEdGraphPin* SourcePin, UEdGraphPin* TargetPin)
{
	SourcePin->BreakLinkTo(TargetPin);

#if WITH_EDITOR
	TargetPin->GetOwningNode()->PinConnectionListChanged(TargetPin);
	SourcePin->GetOwningNode()->PinConnectionListChanged(SourcePin);

	TargetPin->GetOwningNode()->NodeConnectionListChanged();
	SourcePin->GetOwningNode()->NodeConnectionListChanged();
#endif	//#if WITH_EDITOR
}

FPinConnectionResponse UEdGraphSchema::MovePinLinks(UEdGraphPin& MoveFromPin, UEdGraphPin& MoveToPin, bool bIsIntermediateMove) const
{
#if WITH_EDITOR
	ensureMsg(bIsIntermediateMove || !MoveToPin.GetOwningNode()->GetGraph()->HasAnyFlags(RF_Transient),
		TEXT("When moving to an Intermediate pin, use FKismetCompilerContext::MovePinLinksToIntermediate() instead of UEdGraphSchema::MovePinLinks()"));
#endif // #if WITH_EDITOR

	FPinConnectionResponse FinalResponse = FPinConnectionResponse(CONNECT_RESPONSE_MAKE, TEXT(""));
	// First copy the current set of links
	TArray<UEdGraphPin*> CurrentLinks = MoveFromPin.LinkedTo;
	// Then break all links at pin we are moving from
	MoveFromPin.BreakAllPinLinks();
	// Try and make each new connection
	for (int32 i=0; i<CurrentLinks.Num(); i++)
	{
		UEdGraphPin* NewLink = CurrentLinks[i];
		FPinConnectionResponse Response = CanCreateConnection(&MoveToPin, NewLink);
		if(Response.CanSafeConnect())
		{
			MoveToPin.MakeLinkTo(NewLink);
		}
		else
		{
			FinalResponse = Response;
		}
	}
	// Move over the default values
	MoveToPin.DefaultValue = MoveFromPin.DefaultValue;
	MoveToPin.DefaultObject = MoveFromPin.DefaultObject;
	MoveToPin.DefaultTextValue = MoveFromPin.DefaultTextValue;
	return FinalResponse;
}

FPinConnectionResponse UEdGraphSchema::CopyPinLinks(UEdGraphPin& CopyFromPin, UEdGraphPin& CopyToPin, bool bIsIntermediateCopy) const
{
#if WITH_EDITOR
	ensureMsg(bIsIntermediateCopy || !CopyToPin.GetOwningNode()->GetGraph()->HasAnyFlags(RF_Transient),
		TEXT("When copying to an Intermediate pin, use FKismetCompilerContext::CopyPinLinksToIntermediate() instead of UEdGraphSchema::CopyPinLinks()"));
#endif // #if WITH_EDITOR

	FPinConnectionResponse FinalResponse = FPinConnectionResponse(CONNECT_RESPONSE_MAKE, TEXT(""));
	for (int32 i=0; i<CopyFromPin.LinkedTo.Num(); i++)
	{
		UEdGraphPin* NewLink = CopyFromPin.LinkedTo[i];
		FPinConnectionResponse Response = CanCreateConnection(&CopyToPin, NewLink);
		if (Response.CanSafeConnect())
		{
			CopyToPin.MakeLinkTo(NewLink);
		}
		else
		{
			FinalResponse = Response;
		}
	}

	CopyToPin.DefaultValue = CopyFromPin.DefaultValue;
	CopyToPin.DefaultObject = CopyFromPin.DefaultObject;
	CopyToPin.DefaultTextValue = CopyFromPin.DefaultTextValue;
	return FinalResponse;
}

FText UEdGraphSchema::GetPinDisplayName(const UEdGraphPin* Pin) const
{
	FText ResultPinName;
	check(Pin != NULL);
<<<<<<< HEAD
	return !Pin->PinFriendlyName.IsEmpty() ? Pin->PinFriendlyName : FText::FromString(Pin->PinName);
=======
	if (Pin->PinFriendlyName.IsEmpty())
	{
		ResultPinName = FText::FromString(Pin->PinName);
	}
	else
	{
		ResultPinName = Pin->PinFriendlyName;
		bool bShowNodesAndPinsUnlocalized;
		GConfig->GetBool( TEXT("Internationalization"), TEXT("ShowNodesAndPinsUnlocalized"), bShowNodesAndPinsUnlocalized, GEditorSettingsIni );
		if (bShowNodesAndPinsUnlocalized)
		{
			ResultPinName = FText::FromString(ResultPinName.BuildSourceString());
		}
	}
	return ResultPinName;
>>>>>>> cce8678d
}

void UEdGraphSchema::ConstructBasicPinTooltip(UEdGraphPin const& Pin, FText const& PinDescription, FString& TooltipOut) const
{
	TooltipOut = PinDescription.ToString();
}

void UEdGraphSchema::GetGraphContextActions(FGraphContextMenuBuilder& ContextMenuBuilder) const
{
#if WITH_EDITOR
	// Run thru all nodes and add any menu items they want to add
	for (TObjectIterator<UClass> ClassIt; ClassIt; ++ClassIt)
	{
		UClass* Class = *ClassIt;
		if (Class->IsChildOf(UEdGraphNode::StaticClass()) && !Class->HasAnyClassFlags(CLASS_Abstract | CLASS_Deprecated))
		{
			const UEdGraphNode* ClassCDO = Class->GetDefaultObject<UEdGraphNode>();

			if (ClassCDO->CanCreateUnderSpecifiedSchema(this))
			{
				ClassCDO->GetMenuEntries(ContextMenuBuilder);
			}
		}
	}
#endif
}

void UEdGraphSchema::ReconstructNode(UEdGraphNode& TargetNode, bool bIsBatchRequest/*=false*/) const
{
#if WITH_EDITOR
	TargetNode.ReconstructNode();
#endif	//#if WITH_EDITOR
}

void UEdGraphSchema::GetGraphDisplayInformation(const UEdGraph& Graph, /*out*/ FGraphDisplayInfo& DisplayInfo) const
{
	DisplayInfo.PlainName = FText::FromString( Graph.GetName() );
	DisplayInfo.DisplayName = DisplayInfo.PlainName;
}

void UEdGraphSchema::GetContextMenuActions(const UEdGraph* CurrentGraph, const UEdGraphNode* InGraphNode, const UEdGraphPin* InGraphPin, class FMenuBuilder* MenuBuilder, bool bIsDebugging) const
{
#if WITH_EDITOR
	FGraphNodeContextMenuBuilder Context(CurrentGraph, InGraphNode, InGraphPin, MenuBuilder, bIsDebugging);

	if (Context.Node)
	{
		Context.Node->GetContextMenuActions(Context);
	}

	if (InGraphNode)
	{
		// Helper to do the node comment editing
		struct Local
		{
			// Called by the EditableText widget to get the current comment for the node
			static FString GetNodeComment(TWeakObjectPtr<UEdGraphNode> NodeWeakPtr)
			{
				if (UEdGraphNode* SelectedNode = NodeWeakPtr.Get())
				{
					return SelectedNode->NodeComment;
				}
				return FString();
			}

			// Called by the EditableText widget when the user types a new comment for the selected node
			static void OnNodeCommentTextCommitted(const FText& NewText, ETextCommit::Type /*CommitInfo*/, TWeakObjectPtr<UEdGraphNode> NodeWeakPtr)
			{
				// Apply the change to the selected actor
				UEdGraphNode* SelectedNode = NodeWeakPtr.Get();
				FString NewString = NewText.ToString();
				if (SelectedNode && !SelectedNode->NodeComment.Equals( NewString, ESearchCase::CaseSensitive ))
				{
					// send property changed events
					const FScopedTransaction Transaction( LOCTEXT("EditNodeComment", "Change Node Comment") );
					SelectedNode->Modify();
					UProperty* NodeCommentProperty = FindField<UProperty>(SelectedNode->GetClass(), "NodeComment");
					if(NodeCommentProperty != NULL)
					{
						SelectedNode->PreEditChange(NodeCommentProperty);

						SelectedNode->NodeComment = NewString;

						FPropertyChangedEvent NodeCommentPropertyChangedEvent(NodeCommentProperty);
						SelectedNode->PostEditChangeProperty(NodeCommentPropertyChangedEvent);
					}
				}

				FSlateApplication::Get().DismissAllMenus();
			}
		};

		if( !InGraphPin )
		{
			int32 SelectionCount = GetNodeSelectionCount(CurrentGraph);
		
			if( SelectionCount == 1 )
			{
				// Node comment area
				TSharedRef<SHorizontalBox> NodeCommentBox = SNew(SHorizontalBox);

				MenuBuilder->BeginSection("GraphNodeComment", LOCTEXT("NodeCommentMenuHeader", "Node Comment"));
				{
					MenuBuilder->AddWidget(NodeCommentBox, FText::GetEmpty() );
				}
				TWeakObjectPtr<UEdGraphNode> SelectedNodeWeakPtr = InGraphNode;

				FText NodeCommentText;
				if ( UEdGraphNode* SelectedNode = SelectedNodeWeakPtr.Get() )
				{
					NodeCommentText = FText::FromString( SelectedNode->NodeComment );
				}

			const FSlateBrush* NodeIcon = FCoreStyle::Get().GetDefaultBrush();//@TODO: FActorIconFinder::FindIconForActor(SelectedActors(0).Get());


				// Comment label
				NodeCommentBox->AddSlot()
				.VAlign(VAlign_Center)
				.FillWidth( 1.0f )
				[
					SNew(SMultiLineEditableTextBox)
					.Text( NodeCommentText )
					.ToolTipText(LOCTEXT("NodeComment_ToolTip", "Comment for this node"))
					.OnTextCommitted_Static(&Local::OnNodeCommentTextCommitted, SelectedNodeWeakPtr)
					.SelectAllTextWhenFocused( true )
					.RevertTextOnEscape( true )
					.ModiferKeyForNewLine( EModifierKey::Control )
				];
				MenuBuilder->EndSection();
			}
			else if( SelectionCount > 1 )
			{
				struct SCommentUtility
				{
					static void CreateComment(const UEdGraphSchema* Schema, UEdGraph* Graph)
					{
						if( Schema && Graph )
						{
							TSharedPtr<FEdGraphSchemaAction> Action = Schema->GetCreateCommentAction();

							if( Action.IsValid() )
							{
								Action->PerformAction(Graph, NULL, FVector2D());
							}
						}
					}
				};

				MenuBuilder->BeginSection("SchemaActionComment", LOCTEXT("MultiCommentHeader", "Comment Group"));
				MenuBuilder->AddMenuEntry(	LOCTEXT("MultiCommentDesc", "Create Comment from Selection"),
											LOCTEXT("CommentToolTip", "Create a resizable comment box around selection."),
											FSlateIcon(), 
											FUIAction( FExecuteAction::CreateStatic( SCommentUtility::CreateComment, this, const_cast<UEdGraph*>( CurrentGraph ))));
				MenuBuilder->EndSection();
			}
		}
	}
#endif
}

FString UEdGraphSchema::IsCurrentPinDefaultValid(const UEdGraphPin* Pin) const
{
	return IsPinDefaultValid(Pin, Pin->DefaultValue, Pin->DefaultObject, Pin->DefaultTextValue);
}

#undef LOCTEXT_NAMESPACE<|MERGE_RESOLUTION|>--- conflicted
+++ resolved
@@ -502,9 +502,6 @@
 {
 	FText ResultPinName;
 	check(Pin != NULL);
-<<<<<<< HEAD
-	return !Pin->PinFriendlyName.IsEmpty() ? Pin->PinFriendlyName : FText::FromString(Pin->PinName);
-=======
 	if (Pin->PinFriendlyName.IsEmpty())
 	{
 		ResultPinName = FText::FromString(Pin->PinName);
@@ -520,7 +517,6 @@
 		}
 	}
 	return ResultPinName;
->>>>>>> cce8678d
 }
 
 void UEdGraphSchema::ConstructBasicPinTooltip(UEdGraphPin const& Pin, FText const& PinDescription, FString& TooltipOut) const
