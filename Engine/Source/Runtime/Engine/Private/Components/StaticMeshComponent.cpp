--- conflicted
+++ resolved
@@ -1462,12 +1462,9 @@
 			IHierarchicalLODUtilitiesModule& Module = FModuleManager::LoadModuleChecked<IHierarchicalLODUtilitiesModule>("HierarchicalLODUtilities");
 			IHierarchicalLODUtilities* Utilities = Module.GetUtilities();
 			Utilities->HandleActorModified(GetOwner());
-<<<<<<< HEAD
-=======
 
 			// Broadcast that the static mesh has changed
 			OnStaticMeshChangedEvent.Broadcast(this);
->>>>>>> aaefee4c
 		}
 
 		if (PropertyThatChanged->GetName() == TEXT("overridematerials"))
