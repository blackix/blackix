--- conflicted
+++ resolved
@@ -287,11 +287,7 @@
 		{
 			if (InstancedObject)
 			{
-<<<<<<< HEAD
-				InstancedObject->Rename(nullptr, Component);
-=======
 				InstancedObject->Rename(nullptr, Component, REN_DontCreateRedirectors | REN_ForceNoResetLoaders);
->>>>>>> a23640a2
 			}
 		}
 
