--- conflicted
+++ resolved
@@ -1165,36 +1165,8 @@
 {
 	FPSChartStartTime = FPlatformTime::Seconds();
 
-<<<<<<< HEAD
-	for (int32 BucketIndex = 0; BucketIndex < ARRAY_COUNT(GFPSChart); BucketIndex++)
-	{
-		GFPSChart[BucketIndex] = FFPSChartEntry();
-	}
-	GFPSChartStartTime = FPlatformTime::Seconds();
-
-	for (int32 BucketIndex = 0; BucketIndex < ARRAY_COUNT(GHitchChart); ++BucketIndex)
-	{
-		GHitchChart[BucketIndex] = FHitchChartEntry();
-	}
-
-#if ALLOW_DEBUG_FILES
-	if (GFPSChartRecordPerFrameTimes)
-	{
-		// Pre-allocate 10 minutes worth of frames at 30 Hz. This is only needed if we intend to write out a stats log
-		const int32 InitialNumFrames = 10 * 60 * 30;
-		GRenderThreadFrameTimes.Reset(InitialNumFrames);
-		GGPUFrameTimes.Reset(InitialNumFrames);
-		GGameThreadFrameTimes.Reset(InitialNumFrames);
-		GFrameTimes.Reset(InitialNumFrames);
-	}
-#endif
-
-	GTotalFrameTime_RenderThread = 0.0;
-	GTotalFrameTime_GameThread = 0.0;
-=======
 	// Signal that we haven't ticked before
 	LastTimeChartCreationTicked = 0.0;
->>>>>>> 92a3597a
 
 	//@TODO: Drive this from a cvar
 	GTargetFrameRatesForSummary.Reset();
