// Copyright 1998-2017 Epic Games, Inc. All Rights Reserved.

#include "ShadowMap.h"
#include "Engine/MapBuildDataRegistry.h"
#include "Components/LightComponent.h"

#include "TextureLayout.h"
#include "Interfaces/ITargetPlatform.h"
#include "Engine/ShadowMapTexture2D.h"
#include "Components/InstancedStaticMeshComponent.h"
#include "InstancedStaticMesh.h"
#include "LightMap.h"
#include "UObject/Package.h"
#include "Misc/FeedbackContext.h"
#include "GameFramework/WorldSettings.h"

#if WITH_EDITOR

	#include "TextureCompressorModule.h"

	// NOTE: We're only counting the top-level mip-map for the following variables.
	/** Total number of texels allocated for all shadowmap textures. */
	ENGINE_API uint64 GNumShadowmapTotalTexels = 0;
	/** Number of shadowmap textures generated. */
	ENGINE_API int32 GNumShadowmapTextures = 0;
	/** Total number of mapped texels. */
	ENGINE_API uint64 GNumShadowmapMappedTexels = 0;
	/** Total number of unmapped texels. */
	ENGINE_API uint64 GNumShadowmapUnmappedTexels = 0;
	/** Whether to allow cropping of unmapped borders in lightmaps and shadowmaps. Controlled by BaseEngine.ini setting. */
	extern ENGINE_API bool GAllowLightmapCropping;
	/** Total shadowmap texture memory size (in bytes), including GShadowmapTotalStreamingSize. */
	ENGINE_API uint64 GShadowmapTotalSize = 0;
	/** Total texture memory size for streaming shadowmaps. */
	ENGINE_API uint64 GShadowmapTotalStreamingSize = 0;

	/** Whether to allow lighting builds to generate streaming lightmaps. */
	extern ENGINE_API bool GAllowStreamingLightmaps;
	extern ENGINE_API float GMaxLightmapRadius;
#endif

UShadowMapTexture2D::UShadowMapTexture2D(const FObjectInitializer& ObjectInitializer)
	: Super(ObjectInitializer)
{
	LODGroup = TEXTUREGROUP_Shadowmap;
}

void FShadowMap::Serialize(FArchive& Ar)
{
	Ar << LightGuids;
}

void FShadowMap::Cleanup()
{
	BeginCleanup(this);
}

void FShadowMap::FinishCleanup()
{
	delete this;
}

#if WITH_EDITOR

struct FShadowMapAllocation
{
	TRefCountPtr<FShadowMap2D>	ShadowMap;

	UObject*					Primitive;
	UMapBuildDataRegistry* Registry;
	FGuid MapBuildDataId;
	int32						InstanceIndex;

	/** Upper-left X-coordinate in the texture atlas. */
	int32						OffsetX;
	/** Upper-left Y-coordinate in the texture atlas. */
	int32						OffsetY;
	/** Total number of texels along the X-axis. */
	int32						TotalSizeX;
	/** Total number of texels along the Y-axis. */
	int32						TotalSizeY;
	/** The rectangle of mapped texels within this mapping that is placed in the texture atlas. */
	FIntRect					MappedRect;
	ELightMapPaddingType		PaddingType;

	TMap<ULightComponent*, TArray<FQuantizedSignedDistanceFieldShadowSample> > ShadowMapData;

	FShadowMapAllocation()
	{
		PaddingType = GAllowLightmapPadding ? LMPT_NormalPadding : LMPT_NoPadding;
		MappedRect.Min.X = 0;
		MappedRect.Min.Y = 0;
		MappedRect.Max.X = 0;
		MappedRect.Max.Y = 0;
		Primitive = nullptr;
		Registry = NULL;
		InstanceIndex = INDEX_NONE;
	}

	// Called after the shadowmap is encoded
	void PostEncode()
	{
		if (InstanceIndex >= 0 && Registry)
		{
			FMeshMapBuildData* MeshBuildData = Registry->GetMeshBuildData(MapBuildDataId);
			check(MeshBuildData);

			UInstancedStaticMeshComponent* Component = CastChecked<UInstancedStaticMeshComponent>(Primitive);

			// Instances may have been removed since LM allocation.
			// Instances may have also been shuffled from removes. We do not handle this case.
			if( InstanceIndex < MeshBuildData->PerInstanceLightmapData.Num() )
			{
				// TODO: We currently only support one LOD of static lighting in foliage
				// Need to create per-LOD instance data to fix that
				MeshBuildData->PerInstanceLightmapData[InstanceIndex].ShadowmapUVBias = ShadowMap->GetCoordinateBias();

				Component->PerInstanceRenderData->UpdateInstanceData(Component, InstanceIndex);
				Component->MarkRenderStateDirty();
			}
		}
	}
};

struct FShadowMapAllocationGroup
{
	FShadowMapAllocationGroup()
		: TextureOuter(nullptr)
		, Bounds(ForceInit)
		, ShadowmapFlags(SMF_None)
		, TotalTexels(0)
	{
	}

#if PLATFORM_COMPILER_HAS_DEFAULTED_FUNCTIONS
	FShadowMapAllocationGroup(FShadowMapAllocationGroup&&) = default;
	FShadowMapAllocationGroup& operator=(FShadowMapAllocationGroup&&) = default;

	FShadowMapAllocationGroup(const FShadowMapAllocationGroup&) = delete; // non-copy-able
	FShadowMapAllocationGroup& operator=(const FShadowMapAllocationGroup&) = delete;
#else
	FShadowMapAllocationGroup(FShadowMapAllocationGroup&& other)
		: Allocations(MoveTemp(other.Allocations))
		, TextureOuter(other.TextureOuter)
		, Bounds(other.Bounds)
		, ShadowmapFlags(other.ShadowmapFlags)
		, TotalTexels(other.TotalTexels)
	{
	}

	FShadowMapAllocationGroup& operator=(FShadowMapAllocationGroup&& other)
	{
		Allocations = MoveTemp(other.Allocations);
		TextureOuter = other.TextureOuter;
		Bounds = other.Bounds;
		ShadowmapFlags = other.ShadowmapFlags;
		TotalTexels = other.TotalTexels;

		return *this;
	}

private:
	FShadowMapAllocationGroup(const FShadowMapAllocationGroup&); // non-copy-able
	FShadowMapAllocationGroup& operator=(const FShadowMapAllocationGroup&);
public:
#endif

	TArray<TUniquePtr<FShadowMapAllocation>, TInlineAllocator<1>> Allocations;

	UObject*			TextureOuter;

	/** Bounds of the primitive that the mapping is applied to. */
	FBoxSphereBounds	Bounds;
	/** Bit-field with shadowmap flags. */
	EShadowMapFlags		ShadowmapFlags;

	int32				TotalTexels;
};

/** Whether to try to pack procbuilding lightmaps/shadowmaps into the same texture. */
extern bool GGroupComponentLightmaps;

struct FShadowMapPendingTexture : FTextureLayout
{
	TArray<TUniquePtr<FShadowMapAllocation>> Allocations;

	UObject* Outer;

	/** Bounds for all shadowmaps in this texture. */
	FBoxSphereBounds	Bounds;
	/** Bit-field with shadowmap flags that are shared among all shadowmaps in this texture. */
	EShadowMapFlags		ShadowmapFlags;

	// Optimization to quickly test if a new allocation won't fit
	// Primarily of benefit to instanced mesh shadowmaps
	int32				UnallocatedTexels;

	// have we created the uobjects (in this case the Texture)
	bool bCreatedUObjects;
	// shadowmap texture
	UShadowMapTexture2D* ShadowMapTexture;
	volatile bool		bFinishedEncoding;
	bool				bHasRunPostEncode;
	/**
	 * Minimal initialization constructor.
	 */
	FShadowMapPendingTexture(uint32 InSizeX,uint32 InSizeY)
		: FTextureLayout(4, 4, InSizeX, InSizeY, /* PowerOfTwo */ true, /* Force2To1Aspect */ false, /* AlignByFour */ true) // Min size is 4x4 in case of block compression.
		, Bounds(FBox(ForceInit))
		, ShadowmapFlags(SMF_None)
		, UnallocatedTexels(InSizeX * InSizeY)
		, bCreatedUObjects( false)
		, ShadowMapTexture(nullptr)
		, bFinishedEncoding(false)
	{
	}

	bool AddElement(FShadowMapAllocationGroup& AllocationGroup, const bool bForceIntoThisTexture = false);

	/**
	 * Begin encoding the textures
	 *
	 * @param	InWorld	World in which the textures exist
	 */
	void StartEncoding(ULevel* LightingScenario, ITextureCompressorModule* Compressor);

	/**
	 * Create UObjects required in the encoding step, this is so we can multithread teh encode step
	 */
	void CreateUObjects();

	/**
	 * After multithreaded encode t
	 */
	void PostEncode();

	bool IsFinishedEncoding() const { return bFinishedEncoding; }

	void FinishCachingTextures(UWorld* InWorld);
};

bool FShadowMapPendingTexture::AddElement(FShadowMapAllocationGroup& AllocationGroup, const bool bForceIntoThisTexture)
{
	if (!bForceIntoThisTexture)
	{
		// Don't pack shadowmaps from different packages into the same texture.
		if (Outer != AllocationGroup.TextureOuter)
		{
			return false;
		}
	}

	// This is a rough test, passing it doesn't guarantee it'll fit
	// But failing it does guarantee that it _won't_ fit
	if (UnallocatedTexels < AllocationGroup.TotalTexels)
	{
		return false;
	}

	const bool bEmptyTexture = Allocations.Num() == 0;
	const FBoxSphereBounds NewBounds = bEmptyTexture ? AllocationGroup.Bounds : Bounds + AllocationGroup.Bounds;

	if (!bEmptyTexture && !bForceIntoThisTexture)
	{
		// Don't mix streaming shadowmaps with non-streaming shadowmaps.
		if ((ShadowmapFlags & LMF_Streamed) != (AllocationGroup.ShadowmapFlags & LMF_Streamed))
		{
			return false;
		}

		// Is this a streaming shadowmap?
		if (ShadowmapFlags & LMF_Streamed)
		{
			bool bPerformDistanceCheck = true;

			// Don't pack together shadowmaps that are too far apart
			if (bPerformDistanceCheck && NewBounds.SphereRadius > GMaxLightmapRadius && NewBounds.SphereRadius > (Bounds.SphereRadius + SMALL_NUMBER))
			{
				return false;
			}
		}
	}

	int32 NewUnallocatedTexels = UnallocatedTexels;

	int32 iAllocation = 0;
	for (; iAllocation < AllocationGroup.Allocations.Num(); ++iAllocation)
	{
		auto& Allocation = AllocationGroup.Allocations[iAllocation];
		uint32 BaseX, BaseY;
		const uint32 AllocationSizeX = Allocation->MappedRect.Width();
		const uint32 AllocationSizeY = Allocation->MappedRect.Height();
		if (FTextureLayout::AddElement(BaseX, BaseY, AllocationSizeX, AllocationSizeY))
		{
			Allocation->OffsetX = BaseX;
			Allocation->OffsetY = BaseY;

			// Assumes bAlignByFour
			NewUnallocatedTexels -= ((AllocationSizeX + 3) & ~3) * ((AllocationSizeY + 3) & ~3);
		}
		else
		{
			// failed to add all elements to the texture
			break;
		}
	}
	if (iAllocation < AllocationGroup.Allocations.Num())
	{
		// failed to add all elements to the texture
		// remove the ones added so far to restore our original state
		for (--iAllocation; iAllocation >= 0; --iAllocation)
		{
			auto& Allocation = AllocationGroup.Allocations[iAllocation];
			const uint32 AllocationSizeX = Allocation->MappedRect.Width();
			const uint32 AllocationSizeY = Allocation->MappedRect.Height();
			verify(FTextureLayout::RemoveElement(Allocation->OffsetX, Allocation->OffsetY, AllocationSizeX, AllocationSizeY));
		}
		return false;
	}

	Bounds = NewBounds;
	UnallocatedTexels = NewUnallocatedTexels;

	return true;
}

void FShadowMapPendingTexture::CreateUObjects()
{
	if (bCreatedUObjects == false)
	{
		check(IsInGameThread());
		ShadowMapTexture = NewObject<UShadowMapTexture2D>(Outer);
	}
	bCreatedUObjects = true;
}

void FShadowMapPendingTexture::StartEncoding(ULevel* LightingScenario, ITextureCompressorModule* Compressor)
{
	// Create the shadow-map texture.
	CreateUObjects();

	auto Texture = ShadowMapTexture;

	Texture->Filter			= GUseBilinearLightmaps ? TF_Default : TF_Nearest;
	// Signed distance field textures get stored in linear space, since they need more precision near .5.
	Texture->SRGB			= false;
	Texture->LODGroup		= TEXTUREGROUP_Shadowmap;
	Texture->ShadowmapFlags	= ShadowmapFlags;

	{
		// Create the uncompressed top mip-level.
		TArray< TArray<FFourDistanceFieldSamples> > MipData;
		const int32 NumChannelsUsed = FShadowMap2D::EncodeSingleTexture(LightingScenario, *this, Texture, MipData);

		Texture->Source.Init2DWithMipChain(GetSizeX(), GetSizeY(), NumChannelsUsed == 1 ? TSF_G8 : TSF_BGRA8);
		Texture->MipGenSettings = TMGS_LeaveExistingMips;
		Texture->CompressionNone = true;

		// Copy the mip-map data into the UShadowMapTexture2D's mip-map array.
		for(int32 MipIndex = 0;MipIndex < MipData.Num();MipIndex++)
		{
			uint8* DestMipData = (uint8*)Texture->Source.LockMip(MipIndex);
			uint32 MipSizeX = FMath::Max<uint32>(1, GetSizeX() >> MipIndex);
			uint32 MipSizeY = FMath::Max<uint32>(1, GetSizeY() >> MipIndex);

			for(uint32 Y = 0;Y < MipSizeY;Y++)
			{
				for(uint32 X = 0;X < MipSizeX;X++)
				{
					const FFourDistanceFieldSamples& SourceSample = MipData[MipIndex][Y * MipSizeX + X];

					if (NumChannelsUsed == 1)
					{
						DestMipData[Y * MipSizeX + X] = SourceSample.Samples[0].Distance;
					}
					else
					{
						((FColor*)DestMipData)[Y * MipSizeX + X] = FColor(SourceSample.Samples[0].Distance, SourceSample.Samples[1].Distance, SourceSample.Samples[2].Distance, SourceSample.Samples[3].Distance);
					}
				}
			}

			Texture->Source.UnlockMip(MipIndex);
		}
	}

	// Update the texture resource.
<<<<<<< HEAD
	Texture->CachePlatformData(true, true, Compressor);
=======
	Texture->CachePlatformData(true, true, false, Compressor);
>>>>>>> f30f9b45

	bFinishedEncoding = true;
}

void FShadowMapPendingTexture::PostEncode()
{
	check(bFinishedEncoding);

	if (!bHasRunPostEncode)
	{
		check(IsInGameThread());
		auto Texture = ShadowMapTexture;

		Texture->CachePlatformData(true, true);
		bHasRunPostEncode = true;
	}
}


void FShadowMapPendingTexture::FinishCachingTextures(UWorld* InWorld)
{
	check(IsInGameThread());
	auto Texture = ShadowMapTexture;

	Texture->FinishCachePlatformData();
	Texture->UpdateResource();

	// Update stats.
	int32 TextureSize = Texture->CalcTextureMemorySizeEnum(TMC_AllMips);
	GNumShadowmapTotalTexels += GetSizeX() * GetSizeY();
	GNumShadowmapTextures++;
	GShadowmapTotalSize += TextureSize;
	GShadowmapTotalStreamingSize += (ShadowmapFlags & SMF_Streamed) ? TextureSize : 0;

	UPackage* TexturePackage = Texture->GetOutermost();

	for (int32 LevelIndex = 0; TexturePackage && LevelIndex < InWorld->GetNumLevels(); LevelIndex++)
	{
		ULevel* Level = InWorld->GetLevel(LevelIndex);
		UPackage* LevelPackage = Level->GetOutermost();
		if (TexturePackage == LevelPackage)
		{
			Level->ShadowmapTotalSize += float(TextureSize) / 1024.0f;
			break;
		}
	}
}

static TArray<FShadowMapAllocationGroup> PendingShadowMaps;
static uint32 PendingShadowMapSize;
/** If true, update the status when encoding light maps */
bool FShadowMap2D::bUpdateStatus = true;

#endif 

TRefCountPtr<FShadowMap2D> FShadowMap2D::AllocateShadowMap(
	UObject* LightMapOuter, 
	const TMap<ULightComponent*,FShadowMapData2D*>& ShadowMapData,
	const FBoxSphereBounds& Bounds, 
	ELightMapPaddingType InPaddingType,
	EShadowMapFlags InShadowmapFlags)
{
#if WITH_EDITOR
	check(ShadowMapData.Num() > 0);

	FShadowMapAllocationGroup AllocationGroup;
	AllocationGroup.TextureOuter = LightMapOuter;
	AllocationGroup.ShadowmapFlags = InShadowmapFlags;
	AllocationGroup.Bounds = Bounds;
	if (!GAllowStreamingLightmaps)
	{
		AllocationGroup.ShadowmapFlags = EShadowMapFlags(AllocationGroup.ShadowmapFlags & ~SMF_Streamed);
	}

	// Create a new shadow-map.
	TRefCountPtr<FShadowMap2D> ShadowMap = TRefCountPtr<FShadowMap2D>(new FShadowMap2D(ShadowMapData));

	// Calculate Shadowmap size
	int32 SizeX = -1;
	int32 SizeY = -1;
	int32 LightIndex = 0;
	for (const auto& ShadowDataPair : ShadowMapData)
	{
		if (LightIndex == 0)
		{
			SizeX = ShadowDataPair.Value->GetSizeX();
			SizeY = ShadowDataPair.Value->GetSizeY();
		}
		else
		{
			check(SizeX == ShadowDataPair.Value->GetSizeX() && SizeY == ShadowDataPair.Value->GetSizeY());
		}

		LightIndex++;
	}
	check(SizeX != -1 && SizeY != -1);

	// Add a pending allocation for this shadow-map.
	TUniquePtr<FShadowMapAllocation> Allocation = MakeUnique<FShadowMapAllocation>();
	Allocation->PaddingType = InPaddingType;
	Allocation->ShadowMap = ShadowMap;
	Allocation->TotalSizeX = SizeX;
	Allocation->TotalSizeY = SizeY;
	Allocation->MappedRect = FIntRect(0, 0, SizeX, SizeY);
	Allocation->PaddingType = InPaddingType;

	for (const auto& ShadowDataPair : ShadowMapData)
	{
		const FShadowMapData2D* RawData = ShadowDataPair.Value;
		TArray<FQuantizedSignedDistanceFieldShadowSample>& DistanceFieldShadowData = Allocation->ShadowMapData.Add(ShadowDataPair.Key, TArray<FQuantizedSignedDistanceFieldShadowSample>());

		switch (RawData->GetType())
		{
		case FShadowMapData2D::SHADOW_SIGNED_DISTANCE_FIELD_DATA:
		case FShadowMapData2D::SHADOW_SIGNED_DISTANCE_FIELD_DATA_QUANTIZED:
			// If the data is already quantized, this will just copy the data
			RawData->Quantize(DistanceFieldShadowData);
			break;
		default:
			check(0);
		}

		delete RawData;

		// Track the size of pending light-maps.
		PendingShadowMapSize += Allocation->TotalSizeX * Allocation->TotalSizeY;
	}

	// Assumes bAlignByFour
	AllocationGroup.TotalTexels += ((Allocation->MappedRect.Width() + 3) & ~3) * ((Allocation->MappedRect.Height() + 3) & ~3);

	AllocationGroup.Allocations.Add(MoveTemp(Allocation));

	PendingShadowMaps.Add(MoveTemp(AllocationGroup));

	return ShadowMap;
#else
	return nullptr;
#endif
}

FShadowMap2D::FShadowMap2D() :
	Texture(NULL),
	CoordinateScale(FVector2D(0, 0)),
	CoordinateBias(FVector2D(0, 0))
{
	for (int Channel = 0; Channel < ARRAY_COUNT(bChannelValid); Channel++)
	{
		bChannelValid[Channel] = false;
	}
}

FShadowMap2D::FShadowMap2D(const TMap<ULightComponent*,FShadowMapData2D*>& ShadowMapData) :
	Texture(NULL),
	CoordinateScale(FVector2D(0, 0)),
	CoordinateBias(FVector2D(0, 0))
{
	for (int Channel = 0; Channel < ARRAY_COUNT(bChannelValid); Channel++)
	{
		bChannelValid[Channel] = false;
	}

	for (TMap<ULightComponent*, FShadowMapData2D*>::TConstIterator It(ShadowMapData); It; ++It)
	{
		LightGuids.Add(It.Key()->LightGuid);
	}
}

FShadowMap2D::FShadowMap2D(TArray<FGuid> LightGuids)
	: FShadowMap(MoveTemp(LightGuids))
	, Texture(nullptr)
	, CoordinateScale(FVector2D(0, 0))
	, CoordinateBias(FVector2D(0, 0))
{
	for (int Channel = 0; Channel < ARRAY_COUNT(bChannelValid); Channel++)
	{
		bChannelValid[Channel] = false;
	}
}

void FShadowMap2D::AddReferencedObjects(FReferenceCollector& Collector)
{
	Collector.AddReferencedObject(Texture);
}

void FShadowMap2D::Serialize(FArchive& Ar)
{
	FShadowMap::Serialize(Ar);
	
	if( Ar.IsCooking() && !Ar.CookingTarget()->SupportsFeature(ETargetPlatformFeatures::DistanceFieldShadows) )
	{
		UShadowMapTexture2D* Dummy = NULL;
		Ar << Dummy;
	}
	else
	{
		Ar << Texture;
	}

	Ar << CoordinateScale << CoordinateBias;

	for (int Channel = 0; Channel < ARRAY_COUNT(bChannelValid); Channel++)
	{
		Ar << bChannelValid[Channel];
	}

	if (Ar.UE4Ver() >= VER_UE4_STATIC_SHADOWMAP_PENUMBRA_SIZE)
	{
		Ar << InvUniformPenumbraSize;
	}
	else if (Ar.IsLoading())
	{
		const float LegacyValue = 1.0f / .05f;
		InvUniformPenumbraSize = FVector4(LegacyValue, LegacyValue, LegacyValue, LegacyValue);
	}
}

FShadowMapInteraction FShadowMap2D::GetInteraction() const
{
	if (Texture)
	{
		return FShadowMapInteraction::Texture(Texture, CoordinateScale, CoordinateBias, bChannelValid, InvUniformPenumbraSize);
	}
	return FShadowMapInteraction::None();
}


TRefCountPtr<FShadowMap2D> FShadowMap2D::AllocateInstancedShadowMap(UObject* LightMapOuter, UInstancedStaticMeshComponent* Component, TArray<TMap<ULightComponent*, TUniquePtr<FShadowMapData2D>>>&& InstancedShadowMapData,
	UMapBuildDataRegistry* Registry, FGuid MapBuildDataId, const FBoxSphereBounds& Bounds, ELightMapPaddingType InPaddingType, EShadowMapFlags InShadowmapFlags)
{
#if WITH_EDITOR
	check(InstancedShadowMapData.Num() > 0);

	// Verify all instance shadowmaps are the same size, and build complete list of shadow lights
	int32 SizeX = -1;
	int32 SizeY = -1;
	TSet<ULightComponent*> AllLights;
	for (auto& ShadowMapData : InstancedShadowMapData)
	{
		for (const auto& ShadowDataPair : ShadowMapData)
		{
			if (SizeX == -1)
			{
				SizeX = ShadowDataPair.Value->GetSizeX();
				SizeY = ShadowDataPair.Value->GetSizeY();
			}
			else
			{
				check(ShadowDataPair.Value->GetSizeX() == SizeX);
				check(ShadowDataPair.Value->GetSizeY() == SizeY);
			}
			AllLights.Add(ShadowDataPair.Key);
		}
	}

	check(SizeX != -1 && SizeY != -1); // No valid shadowmaps

	TArray<FGuid> LightGuids;
	LightGuids.Reserve(AllLights.Num());
	for (ULightComponent* Light : AllLights)
	{
		LightGuids.Add(Light->LightGuid);
	}

	// Unify all the shadow map data to contain the same lights in the same order
	for (auto& ShadowMapData : InstancedShadowMapData)
	{
		for (ULightComponent* Light : AllLights)
		{
			if (!ShadowMapData.Contains(Light))
			{
				ShadowMapData.Add(Light, MakeUnique<FQuantizedShadowSignedDistanceFieldData2D>(SizeX, SizeY));
			}
		}
	}

	FShadowMapAllocationGroup AllocationGroup;
	AllocationGroup.TextureOuter = LightMapOuter;
	AllocationGroup.ShadowmapFlags = InShadowmapFlags;
	AllocationGroup.Bounds = Bounds;
	if (!GAllowStreamingLightmaps)
	{
		AllocationGroup.ShadowmapFlags = EShadowMapFlags(AllocationGroup.ShadowmapFlags & ~SMF_Streamed);
	}

	TRefCountPtr<FShadowMap2D> BaseShadowmap = nullptr;

	for (int32 InstanceIndex = 0; InstanceIndex < InstancedShadowMapData.Num(); ++InstanceIndex)
	{
		auto& ShadowMapData = InstancedShadowMapData[InstanceIndex];
		check(ShadowMapData.Num() > 0);

		// Create a new shadow-map.
		TRefCountPtr<FShadowMap2D> ShadowMap = TRefCountPtr<FShadowMap2D>(new FShadowMap2D(LightGuids));

		if (InstanceIndex == 0)
		{
			BaseShadowmap = ShadowMap;
		}

		// Add a pending allocation for this shadow-map.
		TUniquePtr<FShadowMapAllocation> Allocation = MakeUnique<FShadowMapAllocation>();
		Allocation->PaddingType = InPaddingType;
		Allocation->ShadowMap = MoveTemp(ShadowMap);
		Allocation->TotalSizeX = SizeX;
		Allocation->TotalSizeY = SizeY;
		Allocation->MappedRect = FIntRect(0, 0, SizeX, SizeY);
		Allocation->Primitive = Component;
		Allocation->Registry = Registry;
		Allocation->MapBuildDataId = MapBuildDataId;
		Allocation->InstanceIndex = InstanceIndex;

		for (auto& ShadowDataPair : ShadowMapData)
		{
			auto& RawData = ShadowDataPair.Value;
			auto& DistanceFieldShadowData = Allocation->ShadowMapData.Add(ShadowDataPair.Key, TArray<FQuantizedSignedDistanceFieldShadowSample>());

			switch (RawData->GetType())
			{
			case FShadowMapData2D::SHADOW_SIGNED_DISTANCE_FIELD_DATA:
			case FShadowMapData2D::SHADOW_SIGNED_DISTANCE_FIELD_DATA_QUANTIZED:
				// If the data is already quantized, this will just copy the data
				RawData->Quantize(DistanceFieldShadowData);
				break;
			default:
				check(0);
			}

			RawData.Reset();

			// Track the size of pending light-maps.
			PendingShadowMapSize += Allocation->TotalSizeX * Allocation->TotalSizeY;
		}

		// Assumes bAlignByFour
		AllocationGroup.TotalTexels += ((Allocation->MappedRect.Width() + 3) & ~3) * ((Allocation->MappedRect.Height() + 3) & ~3);

		AllocationGroup.Allocations.Add(MoveTemp(Allocation));
	}

	PendingShadowMaps.Add(MoveTemp(AllocationGroup));

	return BaseShadowmap;
#else
	return nullptr;
#endif
}


#if WITH_EDITOR

struct FCompareShadowMaps
{
	FORCEINLINE bool operator()(const FShadowMapAllocationGroup& A, const FShadowMapAllocationGroup& B) const
	{
		return A.TotalTexels > B.TotalTexels;
	}
};


/**
 * Executes all pending shadow-map encoding requests.
 * @param	InWorld				World in which the textures exist
 * @param	bLightingSuccessful	Whether the lighting build was successful or not.
 */
void FShadowMap2D::EncodeTextures(UWorld* InWorld, ULevel* LightingScenario, bool bLightingSuccessful, bool bMultithreadedEncode)
{
	if ( bLightingSuccessful )
	{
		GWarn->BeginSlowTask( NSLOCTEXT("ShadowMap2D", "BeginEncodingShadowMapsTask", "Encoding shadow-maps"), false );
		const int32 PackedLightAndShadowMapTextureSize = InWorld->GetWorldSettings()->PackedLightAndShadowMapTextureSize;

		ITextureCompressorModule* TextureCompressorModule = &FModuleManager::LoadModuleChecked<ITextureCompressorModule>(TEXTURE_COMPRESSOR_MODULENAME);

		// Reset the pending shadow-map size.
		PendingShadowMapSize = 0;

		Sort(PendingShadowMaps.GetData(), PendingShadowMaps.Num(), FCompareShadowMaps());

		// Allocate texture space for each shadow-map.
		TIndirectArray<FShadowMapPendingTexture> PendingTextures;

		for (FShadowMapAllocationGroup& PendingGroup : PendingShadowMaps)
		{
			if (!ensure(PendingGroup.Allocations.Num() >= 1))
			{
				continue;
			}

			int32 MaxWidth = 0;
			int32 MaxHeight = 0;
			for (auto& Allocation : PendingGroup.Allocations)
			{
				MaxWidth = FMath::Max(MaxWidth, Allocation->MappedRect.Width());
				MaxHeight = FMath::Max(MaxHeight, Allocation->MappedRect.Height());
			}

			FShadowMapPendingTexture* Texture = nullptr;

			// Find an existing texture which the shadow-map can be stored in.
			// Shadowmaps will always be 4-pixel aligned...
			for (FShadowMapPendingTexture& ExistingTexture : PendingTextures)
			{
				if (ExistingTexture.AddElement(PendingGroup))
				{
					Texture = &ExistingTexture;
					break;
				}
			}

			if (!Texture)
			{
				int32 NewTextureSizeX = PackedLightAndShadowMapTextureSize;
				int32 NewTextureSizeY = PackedLightAndShadowMapTextureSize;

				// Assumes identically-sized allocations, fit into the smallest square
				const int32 AllocationCountX = FMath::CeilToInt(FMath::Sqrt(FMath::DivideAndRoundUp(PendingGroup.Allocations.Num() * MaxHeight, MaxWidth)));
				const int32 AllocationCountY = FMath::DivideAndRoundUp(PendingGroup.Allocations.Num(), AllocationCountX);
				const int32 AllocationSizeX = AllocationCountX * MaxWidth;
				const int32 AllocationSizeY = AllocationCountY * MaxHeight;

				if (AllocationSizeX > NewTextureSizeX || AllocationSizeY > NewTextureSizeY)
				{
					NewTextureSizeX = FMath::RoundUpToPowerOfTwo(AllocationSizeX);
					NewTextureSizeY = FMath::RoundUpToPowerOfTwo(AllocationSizeY);
				}

				// If there is no existing appropriate texture, create a new one.
				Texture = new FShadowMapPendingTexture(NewTextureSizeX, NewTextureSizeY);
				PendingTextures.Add(Texture);
				Texture->Outer = PendingGroup.TextureOuter;
				Texture->Bounds = PendingGroup.Bounds;
				Texture->ShadowmapFlags = PendingGroup.ShadowmapFlags;
				verify(Texture->AddElement(PendingGroup));
			}

			// Give the texture ownership of the allocations
			for (auto& Allocation : PendingGroup.Allocations)
			{
				Texture->Allocations.Add(MoveTemp(Allocation));
			}
		}
		PendingShadowMaps.Empty();

		if (bMultithreadedEncode)
		{
			FThreadSafeCounter Counter(PendingTextures.Num());
			// Encode all the pending textures.
			TArray<FAsyncEncode<FShadowMapPendingTexture>> AsyncEncodeTasks;
			AsyncEncodeTasks.Empty(PendingTextures.Num());
			for (auto& PendingTexture : PendingTextures)
			{
				PendingTexture.CreateUObjects();
				auto AsyncEncodeTask = new (AsyncEncodeTasks)FAsyncEncode<FShadowMapPendingTexture>(&PendingTexture, LightingScenario, Counter, TextureCompressorModule);
				GThreadPool->AddQueuedWork(AsyncEncodeTask);
			}

			while (Counter.GetValue() > 0)
			{
				GWarn->UpdateProgress(Counter.GetValue(), PendingTextures.Num());
				FPlatformProcess::Sleep(0.0001f);
			}
		}
		else
		{
			// Encode all the pending textures.
			for (int32 TextureIndex = 0; TextureIndex < PendingTextures.Num(); TextureIndex++)
			{
				FShadowMapPendingTexture& PendingTexture = PendingTextures[TextureIndex];
				PendingTexture.StartEncoding(LightingScenario, TextureCompressorModule);
			}
		}

		bool bHasFinishedPostEncode = false;
		while (bHasFinishedPostEncode == false)
		{
			bHasFinishedPostEncode = true;
			for (int32 TextureIndex = 0; TextureIndex < PendingTextures.Num(); TextureIndex++)
			{
				FShadowMapPendingTexture& PendingTexture = PendingTextures[TextureIndex];

				if (PendingTexture.IsFinishedEncoding())
				{
					PendingTexture.PostEncode();
				}
				else
				{
					bHasFinishedPostEncode = false;
					break;
				}
			}
		}

		for (int32 TextureIndex = 0; TextureIndex < PendingTextures.Num(); TextureIndex++)
		{
			FShadowMapPendingTexture& PendingTexture = PendingTextures[TextureIndex];
			PendingTexture.FinishCachingTextures(InWorld);
			if (bUpdateStatus && ((TextureIndex % 20) == 0))
			{
				GWarn->UpdateProgress(TextureIndex, PendingTextures.Num());
			}
		}
		PendingTextures.Empty();

		GWarn->EndSlowTask();
	}
	else
	{
		PendingShadowMaps.Empty();
	}
}

int32 FShadowMap2D::EncodeSingleTexture(ULevel* LightingScenario, FShadowMapPendingTexture& PendingTexture, UShadowMapTexture2D* Texture, TArray< TArray<FFourDistanceFieldSamples> >& MipData)
{
	TArray<FFourDistanceFieldSamples>* TopMipData = new(MipData) TArray<FFourDistanceFieldSamples>();
	TopMipData->Empty(PendingTexture.GetSizeX() * PendingTexture.GetSizeY());
	TopMipData->AddZeroed(PendingTexture.GetSizeX() * PendingTexture.GetSizeY());
	int32 TextureSizeX = PendingTexture.GetSizeX();
	int32 TextureSizeY = PendingTexture.GetSizeY();
	int32 MaxChannelsUsed = 0;

	for (int32 AllocationIndex = 0;AllocationIndex < PendingTexture.Allocations.Num();AllocationIndex++)
	{
		FShadowMapAllocation& Allocation = *PendingTexture.Allocations[AllocationIndex];
		bool bChannelUsed[4] = {0};
		FVector4 InvUniformPenumbraSize(0, 0, 0, 0);

		for (int32 ChannelIndex = 0; ChannelIndex < 4; ChannelIndex++)
		{
			for (const auto& ShadowMapPair : Allocation.ShadowMapData)
			{
				ULightComponent* CurrentLight = ShadowMapPair.Key;
				ULevel* StorageLevel = LightingScenario ? LightingScenario : CurrentLight->GetOwner()->GetLevel();
				UMapBuildDataRegistry* Registry = StorageLevel->MapBuildData;
				const FLightComponentMapBuildData* LightBuildData = Registry->GetLightBuildData(CurrentLight->LightGuid);

				// Should have been setup by ReassignStationaryLightChannels
				check(LightBuildData);

				if (LightBuildData->ShadowMapChannel == ChannelIndex)
				{
					MaxChannelsUsed = FMath::Max(MaxChannelsUsed, ChannelIndex + 1);
					bChannelUsed[ChannelIndex] = true;
					const TArray<FQuantizedSignedDistanceFieldShadowSample>& SourceSamples = ShadowMapPair.Value;

					// Warning - storing one penumbra size for the whole shadowmap even though multiple lights can share a channel
					InvUniformPenumbraSize[ChannelIndex] = 1.0f / ShadowMapPair.Key->GetUniformPenumbraSize();

					// Copy the raw data for this light-map into the raw texture data array.
					for (int32 Y = Allocation.MappedRect.Min.Y; Y < Allocation.MappedRect.Max.Y; ++Y)
					{
						for (int32 X = Allocation.MappedRect.Min.X; X < Allocation.MappedRect.Max.X; ++X)
						{
							int32 DestY = Y - Allocation.MappedRect.Min.Y + Allocation.OffsetY;
							int32 DestX = X - Allocation.MappedRect.Min.X + Allocation.OffsetX;

							FFourDistanceFieldSamples& DestSample = (*TopMipData)[DestY * TextureSizeX + DestX];
							const FQuantizedSignedDistanceFieldShadowSample& SourceSample = SourceSamples[Y * Allocation.TotalSizeX + X];

							if ( SourceSample.Coverage > 0 )
							{
								// Note: multiple lights can write to different parts of the destination due to channel assignment
								DestSample.Samples[ChannelIndex] = SourceSample;
							}
#if WITH_EDITOR
							if ( SourceSample.Coverage > 0 )
							{
								GNumShadowmapMappedTexels++;
							}
							else
							{
								GNumShadowmapUnmappedTexels++;
							}
#endif
						}
					}
				}
			}
		}

		// Link the shadow-map to the texture.
		Allocation.ShadowMap->Texture = Texture;

		// Free the shadow-map's raw data.
		for (auto& ShadowMapPair : Allocation.ShadowMapData)
		{
			ShadowMapPair.Value.Empty();
		}
		
		int32 PaddedSizeX = Allocation.TotalSizeX;
		int32 PaddedSizeY = Allocation.TotalSizeY;
		int32 BaseX = Allocation.OffsetX - Allocation.MappedRect.Min.X;
		int32 BaseY = Allocation.OffsetY - Allocation.MappedRect.Min.Y;

#if WITH_EDITOR
		if (GLightmassDebugOptions.bPadMappings && (Allocation.PaddingType == LMPT_NormalPadding))
		{
			if ((PaddedSizeX - 2 > 0) && ((PaddedSizeY - 2) > 0))
			{
				PaddedSizeX -= 2;
				PaddedSizeY -= 2;
				BaseX += 1;
				BaseY += 1;
			}
		}
#endif	
		// Calculate the coordinate scale/biases for each shadow-map stored in the texture.
		Allocation.ShadowMap->CoordinateScale = FVector2D(
			(float)PaddedSizeX / (float)PendingTexture.GetSizeX(),
			(float)PaddedSizeY / (float)PendingTexture.GetSizeY()
			);
		Allocation.ShadowMap->CoordinateBias = FVector2D(
			(float)BaseX / (float)PendingTexture.GetSizeX(),
			(float)BaseY / (float)PendingTexture.GetSizeY()
			);

		for (int32 ChannelIndex = 0; ChannelIndex < 4; ChannelIndex++)
		{
			Allocation.ShadowMap->bChannelValid[ChannelIndex] = bChannelUsed[ChannelIndex];
		}

		Allocation.ShadowMap->InvUniformPenumbraSize = InvUniformPenumbraSize;
	}

	const uint32 NumMips = FMath::Max(FMath::CeilLogTwo(TextureSizeX),FMath::CeilLogTwo(TextureSizeY)) + 1;

	for (uint32 MipIndex = 1;MipIndex < NumMips;MipIndex++)
	{
		const uint32 SourceMipSizeX = FMath::Max(1, TextureSizeX >> (MipIndex - 1));
		const uint32 SourceMipSizeY = FMath::Max(1, TextureSizeY >> (MipIndex - 1));
		const uint32 DestMipSizeX = FMath::Max(1, TextureSizeX >> MipIndex);
		const uint32 DestMipSizeY = FMath::Max(1, TextureSizeY >> MipIndex);

		// Downsample the previous mip-level, taking into account which texels are mapped.
		TArray<FFourDistanceFieldSamples>* NextMipData = new(MipData) TArray<FFourDistanceFieldSamples>();
		NextMipData->Empty(DestMipSizeX * DestMipSizeY);
		NextMipData->AddZeroed(DestMipSizeX * DestMipSizeY);
		const uint32 MipFactorX = SourceMipSizeX / DestMipSizeX;
		const uint32 MipFactorY = SourceMipSizeY / DestMipSizeY;

		for (uint32 Y = 0;Y < DestMipSizeY;Y++)
		{
			for (uint32 X = 0;X < DestMipSizeX;X++)
			{
				float AccumulatedFilterableComponents[4][FQuantizedSignedDistanceFieldShadowSample::NumFilterableComponents];

				for (int32 ChannelIndex = 0; ChannelIndex < 4; ChannelIndex++)
				{
					for (int32 i = 0; i < FQuantizedSignedDistanceFieldShadowSample::NumFilterableComponents; i++)
					{
						AccumulatedFilterableComponents[ChannelIndex][i] = 0;
					}
				}
				uint32 Coverage[4] = {0};

				for (uint32 SourceY = Y * MipFactorY;SourceY < (Y + 1) * MipFactorY;SourceY++)
				{
					for (uint32 SourceX = X * MipFactorX;SourceX < (X + 1) * MipFactorX;SourceX++)
					{
						for (int32 ChannelIndex = 0; ChannelIndex < 4; ChannelIndex++)
						{
							const FFourDistanceFieldSamples& FourSourceSamples = MipData[MipIndex - 1][SourceY * SourceMipSizeX + SourceX];
							const FQuantizedSignedDistanceFieldShadowSample& SourceSample = FourSourceSamples.Samples[ChannelIndex];

							if (SourceSample.Coverage)
							{
								for (int32 i = 0; i < FQuantizedSignedDistanceFieldShadowSample::NumFilterableComponents; i++)
								{
									AccumulatedFilterableComponents[ChannelIndex][i] += SourceSample.GetFilterableComponent(i) * SourceSample.Coverage;
								}

								Coverage[ChannelIndex] += SourceSample.Coverage;
							}
						}
					}
				}

				FFourDistanceFieldSamples& FourDestSamples = (*NextMipData)[Y * DestMipSizeX + X];

				for (int32 ChannelIndex = 0; ChannelIndex < 4; ChannelIndex++)
				{
					FQuantizedSignedDistanceFieldShadowSample& DestSample = FourDestSamples.Samples[ChannelIndex];

					if (Coverage[ChannelIndex])
					{
						for (int32 i = 0; i < FQuantizedSignedDistanceFieldShadowSample::NumFilterableComponents; i++)
						{
							DestSample.SetFilterableComponent(AccumulatedFilterableComponents[ChannelIndex][i] / (float)Coverage[ChannelIndex], i);
						}

						DestSample.Coverage = (uint8)(Coverage[ChannelIndex] / (MipFactorX * MipFactorY));
					}
					else
					{
						for (int32 i = 0; i < FQuantizedSignedDistanceFieldShadowSample::NumFilterableComponents; i++)
						{
							AccumulatedFilterableComponents[ChannelIndex][i] = 0;
						}
						DestSample.Coverage = 0;
					}
				}
			}
		}
	}

	const FIntPoint Neighbors[] = 
	{
		// Check immediate neighbors first
		FIntPoint(1,0),
		FIntPoint(0,1),
		FIntPoint(-1,0),
		FIntPoint(0,-1),
		// Check diagonal neighbors if no immediate neighbors are found
		FIntPoint(1,1),
		FIntPoint(-1,1),
		FIntPoint(-1,-1),
		FIntPoint(1,-1)
	};

	// Extrapolate texels which are mapped onto adjacent texels which are not mapped to avoid artifacts when using texture filtering.
	for (int32 MipIndex = 0;MipIndex < MipData.Num();MipIndex++)
	{
		uint32 MipSizeX = FMath::Max(1,TextureSizeX >> MipIndex);
		uint32 MipSizeY = FMath::Max(1,TextureSizeY >> MipIndex);

		for (uint32 DestY = 0;DestY < MipSizeY;DestY++)
		{
			for (uint32 DestX = 0;DestX < MipSizeX;DestX++)
			{
				FFourDistanceFieldSamples& FourDestSamples = MipData[MipIndex][DestY * MipSizeX + DestX];

				for (int32 ChannelIndex = 0; ChannelIndex < 4; ChannelIndex++)
				{
					FQuantizedSignedDistanceFieldShadowSample& DestSample = FourDestSamples.Samples[ChannelIndex];

					if (DestSample.Coverage == 0)
					{
						float ExtrapolatedFilterableComponents[FQuantizedSignedDistanceFieldShadowSample::NumFilterableComponents];

						for (int32 i = 0; i < FQuantizedSignedDistanceFieldShadowSample::NumFilterableComponents; i++)
						{
							ExtrapolatedFilterableComponents[i] = 0;
						}

						for (int32 NeighborIndex = 0; NeighborIndex < ARRAY_COUNT(Neighbors); NeighborIndex++)
						{
							if (static_cast<int32>(DestY) + Neighbors[NeighborIndex].Y >= 0 
								&& DestY + Neighbors[NeighborIndex].Y < MipSizeY
								&& static_cast<int32>(DestX) + Neighbors[NeighborIndex].X >= 0
								&& DestX + Neighbors[NeighborIndex].X < MipSizeX)
							{
								const FFourDistanceFieldSamples& FourNeighborSamples = MipData[MipIndex][(DestY + Neighbors[NeighborIndex].Y) * MipSizeX + DestX + Neighbors[NeighborIndex].X];
								const FQuantizedSignedDistanceFieldShadowSample& NeighborSample = FourNeighborSamples.Samples[ChannelIndex];

								if (NeighborSample.Coverage > 0)
								{
									if (static_cast<int32>(DestY) + Neighbors[NeighborIndex].Y * 2 >= 0
										&& DestY + Neighbors[NeighborIndex].Y * 2 < MipSizeY
										&& static_cast<int32>(DestX) + Neighbors[NeighborIndex].X * 2 >= 0
										&& DestX + Neighbors[NeighborIndex].X * 2 < MipSizeX)
									{
										// Lookup the second neighbor in the first neighbor's direction
										//@todo - check the second neighbor's coverage?
										const FFourDistanceFieldSamples& SecondFourNeighborSamples = MipData[MipIndex][(DestY + Neighbors[NeighborIndex].Y * 2) * MipSizeX + DestX + Neighbors[NeighborIndex].X * 2];
										const FQuantizedSignedDistanceFieldShadowSample& SecondNeighborSample = FourNeighborSamples.Samples[ChannelIndex];

										for (int32 i = 0; i < FQuantizedSignedDistanceFieldShadowSample::NumFilterableComponents; i++)
										{
											// Extrapolate while maintaining the first derivative, which is especially important for signed distance fields
											ExtrapolatedFilterableComponents[i] = NeighborSample.GetFilterableComponent(i) * 2.0f - SecondNeighborSample.GetFilterableComponent(i);
										}
									}
									else
									{
										// Couldn't find a second neighbor to use for extrapolating, just copy the neighbor's values
										for (int32 i = 0; i < FQuantizedSignedDistanceFieldShadowSample::NumFilterableComponents; i++)
										{
											ExtrapolatedFilterableComponents[i] = NeighborSample.GetFilterableComponent(i);
										}
									}
									break;
								}
							}
						}
						for (int32 i = 0; i < FQuantizedSignedDistanceFieldShadowSample::NumFilterableComponents; i++)
						{
							DestSample.SetFilterableComponent(ExtrapolatedFilterableComponents[i], i);
						}
					}
				}
			}
		}
	}

	for (auto& Allocation : PendingTexture.Allocations)
	{
		Allocation->PostEncode();
	}

	return MaxChannelsUsed;
}

#endif

FArchive& operator<<(FArchive& Ar,FShadowMap*& R)
{
	uint32 ShadowMapType = FShadowMap::SMT_None;

	if (Ar.IsSaving())
	{
		if (R != nullptr)
		{
			if (R->GetShadowMap2D())
			{
				ShadowMapType = FShadowMap::SMT_2D;
			}
		}
	}

	Ar << ShadowMapType;

	if (Ar.IsLoading())
	{
		// explicitly don't call "delete R;",
		// we expect the calling code to handle that
		switch (ShadowMapType)
		{
		case FShadowMap::SMT_None:
			R = nullptr;
			break;
		case FShadowMap::SMT_2D:
			R = new FShadowMap2D();
			break;
		default:
			check(0);
		}
	}

	if (R != nullptr)
	{
		R->Serialize(Ar);

		if (Ar.IsLoading())
		{
			// Dump old Shadowmaps
			if (Ar.UE4Ver() < VER_UE4_COMBINED_LIGHTMAP_TEXTURES)
			{
				delete R; // safe because if we're loading we new'd this above
				R = nullptr;
			}
		}
	}

	return Ar;
}<|MERGE_RESOLUTION|>--- conflicted
+++ resolved
@@ -385,11 +385,7 @@
 	}
 
 	// Update the texture resource.
-<<<<<<< HEAD
-	Texture->CachePlatformData(true, true, Compressor);
-=======
 	Texture->CachePlatformData(true, true, false, Compressor);
->>>>>>> f30f9b45
 
 	bFinishedEncoding = true;
 }
