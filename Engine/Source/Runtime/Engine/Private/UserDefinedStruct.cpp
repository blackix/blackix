// Copyright 1998-2017 Epic Games, Inc. All Rights Reserved.

#include "Engine/UserDefinedStruct.h"
#include "UObject/UObjectHash.h"
#include "Serialization/PropertyLocalizationDataGathering.h"
#include "UObject/StructOnScope.h"
#include "UObject/UnrealType.h"
#include "UObject/LinkerLoad.h"
#include "UObject/FrameworkObjectVersion.h"
#include "Misc/SecureHash.h"
#include "UObject/PropertyPortFlags.h"
#include "Misc/PackageName.h" // for FPackageName::GetLongPackageAssetName()

#if WITH_EDITOR
#include "UserDefinedStructure/UserDefinedStructEditorData.h"
#include "Kismet2/StructureEditorUtils.h"
#endif //WITH_EDITOR
#include "Serialization/TextReferenceCollector.h"

#if WITH_EDITORONLY_DATA
namespace
{
	void GatherUserDefinedStructForLocalization(const UObject* const Object, FPropertyLocalizationDataGatherer& PropertyLocalizationDataGatherer, const EPropertyLocalizationGathererTextFlags GatherTextFlags)
	{
		const UUserDefinedStruct* const UserDefinedStruct = CastChecked<UUserDefinedStruct>(Object);

		PropertyLocalizationDataGatherer.GatherLocalizationDataFromObject(UserDefinedStruct, GatherTextFlags);

		const FString PathToObject = UserDefinedStruct->GetPathName();

		FStructOnScope StructData(UserDefinedStruct);
		FStructureEditorUtils::Fill_MakeStructureDefaultValue(UserDefinedStruct, StructData.GetStructMemory());

		PropertyLocalizationDataGatherer.GatherLocalizationDataFromStructFields(PathToObject, StructData.GetStruct(), StructData.GetStructMemory(), nullptr, GatherTextFlags);
	}

	void CollectUserDefinedStructTextReferences(UObject* Object, FArchive& Ar)
	{
		UUserDefinedStruct* const UserDefinedStruct = CastChecked<UUserDefinedStruct>(Object);

		// User Defined Structs need some special handling as they store their default data in a way that serialize doesn't pick up
		UUserDefinedStructEditorData* UDSEditorData = Cast<UUserDefinedStructEditorData>(UserDefinedStruct->EditorData);
		if (UDSEditorData)
		{
			for (const FStructVariableDescription& StructVariableDesc : UDSEditorData->VariablesDescriptions)
			{
				static const FString TextCategory = TEXT("text"); // Must match UEdGraphSchema_K2::PC_Text
				if (StructVariableDesc.Category == TextCategory)
				{
					FText StructVariableValue;
					if (FTextStringHelper::ReadFromString(*StructVariableDesc.DefaultValue, StructVariableValue))
					{
						Ar << StructVariableValue;
					}
				}
			}
		}

		UserDefinedStruct->Serialize(Ar);
	}
}
#endif

UUserDefinedStruct::UUserDefinedStruct(const FObjectInitializer& ObjectInitializer)
	: Super(ObjectInitializer)
{
#if WITH_EDITORONLY_DATA
	{ static const FAutoRegisterLocalizationDataGatheringCallback AutomaticRegistrationOfLocalizationGatherer(UUserDefinedStruct::StaticClass(), &GatherUserDefinedStructForLocalization); }
	{ static const FAutoRegisterTextReferenceCollectorCallback AutomaticRegistrationOfTextReferenceCollector(UUserDefinedStruct::StaticClass(), &CollectUserDefinedStructTextReferences); }
#endif
}

#if WITH_EDITOR

void UUserDefinedStruct::Serialize(FArchive& Ar)
{
	Super::Serialize( Ar );

<<<<<<< HEAD
	if (Ar.IsLoading())
	{
		// Backwards compat code. TODO 4.18: Put version check around this
		for (TFieldIterator<UProperty> PropIt(this); PropIt; ++PropIt)
		{
			PropIt->PropertyFlags |= CPF_BlueprintVisible;
=======
	Ar.UsingCustomVersion(FFrameworkObjectVersion::GUID);

	if (Ar.IsLoading())
	{
		if (Ar.CustomVer(FFrameworkObjectVersion::GUID) < FFrameworkObjectVersion::UserDefinedStructsBlueprintVisible)
		{
			for (TFieldIterator<UProperty> PropIt(this); PropIt; ++PropIt)
			{
				PropIt->PropertyFlags |= CPF_BlueprintVisible;
			}
>>>>>>> 9f6ccf49
		}

		if (EUserDefinedStructureStatus::UDSS_UpToDate == Status)
		{
			// We need to force the editor data to be preload in case anyone needs to extract variable
			// information at editor time about the user structure.
			if (EditorData != nullptr)
			{
				Ar.Preload(EditorData);
				if (!(Ar.GetPortFlags() & PPF_Duplicate))
				{
					FStructureEditorUtils::RecreateDefaultInstanceInEditorData(this);
				}
			}

			const FStructureEditorUtils::EStructureError Result = FStructureEditorUtils::IsStructureValid(this, NULL, &ErrorMessage);
			if (FStructureEditorUtils::EStructureError::Ok != Result)
			{
				Status = EUserDefinedStructureStatus::UDSS_Error;
				UE_LOG(LogClass, Log, TEXT("UUserDefinedStruct.Serialize '%s' validation: %s"), *GetName(), *ErrorMessage);
			}
		}
	}
}

void UUserDefinedStruct::PostDuplicate(bool bDuplicateForPIE)
{
	Super::PostDuplicate(bDuplicateForPIE);
	if (!bDuplicateForPIE)
	{
		Guid = FGuid::NewGuid();
	}
	if (!bDuplicateForPIE && (GetOuter() != GetTransientPackage()))
	{
		SetMetaData(TEXT("BlueprintType"), TEXT("true"));
		FStructureEditorUtils::OnStructureChanged(this);
	}
}

void UUserDefinedStruct::PostLoad()
{
	Super::PostLoad();

	ValidateGuid();
}

void UUserDefinedStruct::GetAssetRegistryTags(TArray<FAssetRegistryTag>& OutTags) const
{
	Super::GetAssetRegistryTags(OutTags);

	OutTags.Add(FAssetRegistryTag(TEXT("Tooltip"), FStructureEditorUtils::GetTooltip(this), FAssetRegistryTag::TT_Hidden));
}

UProperty* UUserDefinedStruct::CustomFindProperty(const FName Name) const
{
	const FGuid PropertyGuid = FStructureEditorUtils::GetGuidFromPropertyName(Name);
	UProperty* Property = PropertyGuid.IsValid() ? FStructureEditorUtils::GetPropertyByGuid(this, PropertyGuid) : NULL;
	ensure(!Property || PropertyGuid == FStructureEditorUtils::GetGuidForProperty(Property));
	return Property;
}

void UUserDefinedStruct::InitializeDefaultValue(uint8* StructData) const
{
	FStructureEditorUtils::Fill_MakeStructureDefaultValue(this, StructData);
}

bool UUserDefinedStruct::DiffersFromDefaultValue(uint8* StructData) const
{
	return FStructureEditorUtils::DiffersFromDefaultValue(this, StructData);
}

void UUserDefinedStruct::ValidateGuid()
{
	// Backward compatibility:
	// The guid is created in an deterministic way using existing name.
	if (!Guid.IsValid() && (GetFName() != NAME_None))
	{
		const FString HashString = GetFName().ToString();
		ensure(HashString.Len());

		const uint32 BufferLength = HashString.Len() * sizeof(HashString[0]);
		uint32 HashBuffer[5];
		FSHA1::HashBuffer(*HashString, BufferLength, reinterpret_cast<uint8*>(HashBuffer));
		Guid = FGuid(HashBuffer[1], HashBuffer[2], HashBuffer[3], HashBuffer[4]);
	}
}

#endif	// WITH_EDITOR

FString UUserDefinedStruct::PropertyNameToDisplayName(FName Name) const
{
#if WITH_EDITOR
	FGuid PropertyGuid = FStructureEditorUtils::GetGuidFromPropertyName(Name);
	return FStructureEditorUtils::GetVariableDisplayName(this, PropertyGuid);
#endif	// WITH_EDITOR

	const int32 GuidStrLen = 32;
	const int32 MinimalPostfixlen = GuidStrLen + 3;
	const FString OriginalName = Name.ToString();
	if (OriginalName.Len() > MinimalPostfixlen)
	{
		FString DisplayName = OriginalName.LeftChop(GuidStrLen + 1);
		int FirstCharToRemove = -1;
		const bool bCharFound = DisplayName.FindLastChar(TCHAR('_'), FirstCharToRemove);
		if(bCharFound && (FirstCharToRemove > 0))
		{
			return DisplayName.Mid(0, FirstCharToRemove);
		}
	}
	return OriginalName;
}

void UUserDefinedStruct::SerializeTaggedProperties(FArchive& Ar, uint8* Data, UStruct* DefaultsStruct, uint8* Defaults, const UObject* BreakRecursionIfFullyLoad) const
{
#if WITH_EDITOR
	/*	The following code is responsible for UUserDefinedStruct's default values serialization.	*/

	auto UDDefaultsStruct = Cast<UUserDefinedStruct>(DefaultsStruct);

	const bool bDuplicate = (0 != (Ar.GetPortFlags() & PPF_Duplicate));

	/*	When saving delta, we want the difference between current data and true structure's default values. 
		When Defaults is NULL then zeroed data will be used for comparison.*/
	const bool bUseNewDefaults = !Defaults
		&& UDDefaultsStruct
		&& Ar.DoDelta()
		&& Ar.IsSaving()
		&& !bDuplicate
		&& !Ar.IsCooking();

	/*	Object serialized from delta will have missing properties filled with zeroed data, 
		we want structure's default data instead */
	const bool bLoadDefaultFirst = UDDefaultsStruct
		&& !bDuplicate
		&& Ar.IsLoading();

	const bool bPrepareDefaultStruct = bUseNewDefaults || bLoadDefaultFirst;
	FStructOnScope StructDefaultMem(bPrepareDefaultStruct ? UDDefaultsStruct : NULL);
	if (bPrepareDefaultStruct)
	{
		FStructureEditorUtils::Fill_MakeStructureDefaultValue(UDDefaultsStruct, StructDefaultMem.GetStructMemory());
	}

	if (bUseNewDefaults)
	{
		Defaults = StructDefaultMem.GetStructMemory();
	}
	if (bLoadDefaultFirst)
	{
		if (Defaults == nullptr)
		{
			Defaults = StructDefaultMem.GetStructMemory();
		}
		UDDefaultsStruct->CopyScriptStruct(Data, Defaults);
	}
#endif // WITH_EDITOR
	Super::SerializeTaggedProperties(Ar, Data, DefaultsStruct, Defaults);
}

uint32 UUserDefinedStruct::GetStructTypeHash(const void* Src) const
{
	return GetUserDefinedStructTypeHash(Src, this);
}

void UUserDefinedStruct::RecursivelyPreload()
{
	FLinkerLoad* Linker = GetLinker();
	if( Linker && (NULL == PropertyLink) )
	{
		TArray<UObject*> AllChildMembers;
		GetObjectsWithOuter(this, AllChildMembers);
		for (int32 Index = 0; Index < AllChildMembers.Num(); ++Index)
		{
			UObject* Member = AllChildMembers[Index];
			Linker->Preload(Member);
		}

		Linker->Preload(this);
		if (NULL == PropertyLink)
		{
			StaticLink(true);
		}
	}
}

FGuid UUserDefinedStruct::GetCustomGuid() const
{
	return Guid;
}

ENGINE_API FString GetPathPostfix(const UObject* ForObject)
{
	FString FullAssetName = ForObject->GetOutermost()->GetPathName();
	if (FullAssetName.StartsWith(TEXT("/Temp/__TEMP_BP__"), ESearchCase::CaseSensitive))
	{
		FullAssetName.RemoveFromStart(TEXT("/Temp/__TEMP_BP__"), ESearchCase::CaseSensitive);
	}
	FString AssetName = FPackageName::GetLongPackageAssetName(FullAssetName);
	// append a hash of the path, this uniquely identifies assets with the same name, but different folders:
	FullAssetName.RemoveFromEnd(AssetName);
	return FString::Printf(TEXT("%u"), GetTypeHash(FullAssetName));
}

FString UUserDefinedStruct::GetStructCPPName() const
{
	return ::UnicodeToCPPIdentifier(*GetName(), false, GetPrefixCPP()) + GetPathPostfix(this);
}

uint32 UUserDefinedStruct::GetUserDefinedStructTypeHash(const void* Src, const UScriptStruct* Type)
{
	// Ugliness to maximize entropy on first call to HashCombine... Alternatively we could
	// do special logic on the first iteration of the below loops (unwind loops or similar):
	const auto ConditionalCombineHash = [](uint32 AccumulatedHash, uint32 CurrentHash) -> uint32
	{
		if (AccumulatedHash != 0)
		{
			return HashCombine(AccumulatedHash, CurrentHash);
		}
		else
		{
			return CurrentHash;
		}
	};

	uint32 ValueHash = 0;
	// combining bool values and hashing them together, small range enums could get stuffed into here as well,
	// but UBoolProperty does not actually provide GetValueTypeHash (and probably shouldn't). For structs
	// with more than 64 boolean values we lose some information, but that is acceptable, just slightly 
	// increasing risk of hash collision:
	bool bHasBoolValues = false;
	uint64 BoolValues = 0;
	// for blueprint defined structs we can just loop and hash the individual properties:
	for (TFieldIterator<const UProperty> It(Type); It; ++It)
	{
		uint32 CurrentHash = 0;
		if (const UBoolProperty* BoolProperty = Cast<const UBoolProperty>(*It))
		{
			for (int32 I = 0; I < It->ArrayDim; ++I)
			{
				BoolValues = (BoolValues << 1) + ( BoolProperty->GetPropertyValue_InContainer(Src, I) ? 1 : 0 );
			}
		}
		else if (ensure(It->HasAllPropertyFlags(CPF_HasGetValueTypeHash)))
		{
			for (int32 I = 0; I < It->ArrayDim; ++I)
			{
				uint32 Hash = It->GetValueTypeHash(It->ContainerPtrToValuePtr<void>(Src, I));
				CurrentHash = ConditionalCombineHash(CurrentHash, Hash);
			}
		}

		ValueHash = ConditionalCombineHash(ValueHash, CurrentHash);
	}

	if (bHasBoolValues)
	{
		ValueHash = ConditionalCombineHash(ValueHash, GetTypeHash(BoolValues));
	}

	return ValueHash;
}
<|MERGE_RESOLUTION|>--- conflicted
+++ resolved
@@ -76,25 +76,16 @@
 {
 	Super::Serialize( Ar );
 
-<<<<<<< HEAD
+	Ar.UsingCustomVersion(FFrameworkObjectVersion::GUID);
+
 	if (Ar.IsLoading())
 	{
-		// Backwards compat code. TODO 4.18: Put version check around this
-		for (TFieldIterator<UProperty> PropIt(this); PropIt; ++PropIt)
-		{
-			PropIt->PropertyFlags |= CPF_BlueprintVisible;
-=======
-	Ar.UsingCustomVersion(FFrameworkObjectVersion::GUID);
-
-	if (Ar.IsLoading())
-	{
 		if (Ar.CustomVer(FFrameworkObjectVersion::GUID) < FFrameworkObjectVersion::UserDefinedStructsBlueprintVisible)
 		{
 			for (TFieldIterator<UProperty> PropIt(this); PropIt; ++PropIt)
 			{
 				PropIt->PropertyFlags |= CPF_BlueprintVisible;
 			}
->>>>>>> 9f6ccf49
 		}
 
 		if (EUserDefinedStructureStatus::UDSS_UpToDate == Status)
