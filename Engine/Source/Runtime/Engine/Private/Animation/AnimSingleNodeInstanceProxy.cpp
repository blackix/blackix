--- conflicted
+++ resolved
@@ -261,12 +261,7 @@
 
 		if (MySkeleton->GetSmartNameByName(USkeleton::AnimCurveMappingName, Name, PreviewCurveName))
 		{
-<<<<<<< HEAD
-			Output.Curve.Set(PreviewCurveName.UID, Value, ACF_EditorPreviewCurves);
-
-=======
 			Output.Curve.Set(PreviewCurveName.UID, Value);
->>>>>>> 92a3597a
 		}
 	}
 }
