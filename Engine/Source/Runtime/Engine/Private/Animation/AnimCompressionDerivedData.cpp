// Copyright 1998-2019 Epic Games, Inc. All Rights Reserved.
#include "Animation/AnimCompressionDerivedData.h"
#include "Stats/Stats.h"
#include "Animation/AnimSequence.h"
#include "Serialization/MemoryWriter.h"
#include "AnimationUtils.h"
#include "AnimEncoding.h"
#include "Animation/AnimCompress.h"
#include "Animation/AnimCurveCompressionSettings.h"
#include "AnimationCompression.h"
#include "UObject/Package.h"

#if WITH_EDITOR

DECLARE_CYCLE_STAT(TEXT("Anim Compression (Derived Data)"), STAT_AnimCompressionDerivedData, STATGROUP_Anim);

template<typename ArrayValue>
void StripFrames(TArray<ArrayValue>& Keys, const int32 NumFrames)
{
	if (Keys.Num() > 1)
	{
		check(Keys.Num() == NumFrames);

		for (int32 DstKey = 1, SrcKey = 2; SrcKey < NumFrames; ++DstKey, SrcKey+=2)
		{
			Keys[DstKey] = Keys[SrcKey];
		}

		const int32 HalfSize = (NumFrames - 1) / 2;
		const int32 StartRemoval = HalfSize + 1;

		Keys.RemoveAt(StartRemoval, NumFrames - StartRemoval);
	}
}

FDerivedDataAnimationCompression::FDerivedDataAnimationCompression(UAnimSequence* InAnimSequence, TSharedPtr<FAnimCompressContext> InCompressContext, bool bInDoCompressionInPlace, bool bInTryFrameStripping)
	: OriginalAnimSequence(InAnimSequence)
	, DuplicateSequence(nullptr)
	, CompressContext(InCompressContext)
	, bDoCompressionInPlace(bInDoCompressionInPlace)
{
	check(InAnimSequence != nullptr && InAnimSequence->GetSkeleton() != nullptr);
	InAnimSequence->AddToRoot(); //Keep this around until we are finished

	// Can only do stripping on animations that have an even number of frames once the end frame is removed)
	const bool bStripCandidate = (OriginalAnimSequence->GetRawNumberOfFrames() > 10) && (((OriginalAnimSequence->GetRawNumberOfFrames() - 1) % 2) == 0);
	bPerformStripping = bStripCandidate && bInTryFrameStripping;
}

FDerivedDataAnimationCompression::~FDerivedDataAnimationCompression()
{
	OriginalAnimSequence->RemoveFromRoot();
	if (DuplicateSequence)
	{
		DuplicateSequence->RemoveFromRoot();
	}
}

FString FDerivedDataAnimationCompression::GetPluginSpecificCacheKeySuffix() const
{
	enum { UE_ANIMCOMPRESSION_DERIVEDDATA_VER = 1 };

	const bool bCanBakeAdditive = OriginalAnimSequence->CanBakeAdditive();
	UAnimSequence* AdditiveBase = OriginalAnimSequence->RefPoseSeq;

	//Make up our content key consisting of:
	//	* Our plugin verison
	//	* Global animation compression version
	//	* Our raw data GUID
	//	* Our skeleton GUID: If our skeleton changes our compressed data may now be stale
	//	* Baked Additive Flag
	//	* Additive ref pose GUID or hardcoded string if not available
	//	* Compression Settings
	//	* Curve compression settings

	uint8 AdditiveSettings = bCanBakeAdditive ? (OriginalAnimSequence->RefPoseType << 4) + OriginalAnimSequence->AdditiveAnimType : 0;

	char AdditiveType = bCanBakeAdditive ? NibbleToTChar(OriginalAnimSequence->AdditiveAnimType) : '0';
	char RefType = bCanBakeAdditive ? NibbleToTChar(OriginalAnimSequence->RefPoseType) : '0';

	const int32 StripFrame = bPerformStripping ? 1 : 0;

<<<<<<< HEAD
	FString Ret = FString::Printf(TEXT("%i_%i_%i_%i_%s%s%s_%c%c%i_%s_%s"),
=======
	FString Ret = FString::Printf(TEXT("%i_%i_%i_%i_%s%s%s_%c%c%i_%s_%s_%s"),
>>>>>>> f473c3d6
		(int32)UE_ANIMCOMPRESSION_DERIVEDDATA_VER,
		(int32)CURRENT_ANIMATION_ENCODING_PACKAGE_VERSION,
		OriginalAnimSequence->CompressCommandletVersion,
		StripFrame,
		*OriginalAnimSequence->GetRawDataGuid().ToString(),
		*OriginalAnimSequence->GetSkeleton()->GetGuid().ToString(),
		*OriginalAnimSequence->GetSkeleton()->GetVirtualBoneGuid().ToString(),
		AdditiveType,
		RefType,
		OriginalAnimSequence->RefFrameIndex,
		(bCanBakeAdditive && AdditiveBase) ? *AdditiveBase->GetRawDataGuid().ToString() : TEXT("NoAdditiveBase"),
		*OriginalAnimSequence->CompressionScheme->MakeDDCKey(),
		*OriginalAnimSequence->CurveCompressionSettings->MakeDDCKey()
		);

	return Ret;
}

bool FDerivedDataAnimationCompression::Build( TArray<uint8>& OutData )
{
	SCOPE_CYCLE_COUNTER(STAT_AnimCompressionDerivedData);
	UE_LOG(LogAnimationCompression, Log, TEXT("Building Anim DDC data for %s"), *OriginalAnimSequence->GetFullName());
	check(OriginalAnimSequence != NULL);

	UAnimSequence* AnimToOperateOn;

	if (!bDoCompressionInPlace)
	{
		DuplicateSequence = DuplicateObject<UAnimSequence>(OriginalAnimSequence, GetTransientPackage(), OriginalAnimSequence->GetFName());
		DuplicateSequence->AddToRoot();
		AnimToOperateOn = DuplicateSequence;
	}
	else
	{
		AnimToOperateOn = OriginalAnimSequence;
	}

	bool bCompressionSuccessful = false;
	{
		FScopedAnimSequenceRawDataCache RawDataCache;
		const bool bHasVirtualBones = AnimToOperateOn->GetSkeleton()->GetVirtualBones().Num() > 0;
		const bool bNeedToModifyRawData = AnimToOperateOn->CanBakeAdditive() || bHasVirtualBones || bPerformStripping;
		if (bDoCompressionInPlace && bNeedToModifyRawData)
		{
			//Cache original raw data before we mess with it
			RawDataCache.InitFrom(AnimToOperateOn);
		}

		if (AnimToOperateOn->CanBakeAdditive())
		{
			AnimToOperateOn->BakeOutAdditiveIntoRawData();
		}
		else if(bHasVirtualBones)// If we aren't additive we must bake virtual bones
		{
			AnimToOperateOn->BakeOutVirtualBoneTracks();
		}

		if (bPerformStripping)
<<<<<<< HEAD
		{
			const int32 NumFrames = AnimToOperateOn->GetRawNumberOfFrames();
			const int32 NumTracks = AnimToOperateOn->GetRawAnimationData().Num();

			//Strip every other frame from tracks
			for (int32 TrackIndex = 0; TrackIndex < NumTracks; ++TrackIndex)
			{
				FRawAnimSequenceTrack& Track = AnimToOperateOn->GetRawAnimationTrack(TrackIndex);

				StripFrames(Track.PosKeys, NumFrames);
				StripFrames(Track.RotKeys, NumFrames);
				StripFrames(Track.ScaleKeys, NumFrames);
			}

			const int32 StripFrames = AnimToOperateOn->GetRawNumberOfFrames() - 1;
			AnimToOperateOn->SetRawNumberOfFrame((StripFrames / 2) + 1);
		}

		AnimToOperateOn->UpdateCompressedTrackMapFromRaw();
		AnimToOperateOn->CompressedCurveData = AnimToOperateOn->RawCurveData; //Curves don't actually get compressed, but could have additives baked in

		const float MaxCurveError = AnimToOperateOn->CompressionScheme->MaxCurveError;
		for (FFloatCurve& Curve : AnimToOperateOn->CompressedCurveData.FloatCurves)
=======
>>>>>>> f473c3d6
		{
			const int32 NumFrames = AnimToOperateOn->GetRawNumberOfFrames();
			const int32 NumTracks = AnimToOperateOn->GetRawAnimationData().Num();

			//Strip every other frame from tracks
			for (int32 TrackIndex = 0; TrackIndex < NumTracks; ++TrackIndex)
			{
				FRawAnimSequenceTrack& Track = AnimToOperateOn->GetRawAnimationTrack(TrackIndex);

				StripFrames(Track.PosKeys, NumFrames);
				StripFrames(Track.RotKeys, NumFrames);
				StripFrames(Track.ScaleKeys, NumFrames);
			}

			const int32 StripFrames = AnimToOperateOn->GetRawNumberOfFrames() - 1;
			AnimToOperateOn->SetRawNumberOfFrame((StripFrames / 2) + 1);
		}

		AnimToOperateOn->UpdateCompressedTrackMapFromRaw();
		AnimToOperateOn->UpdateCompressedCurveNames();

		bool bCurveCompressionSuccess = FAnimationUtils::CompressAnimCurves(*AnimToOperateOn);

#if DO_CHECK
		FString CompressionName = AnimToOperateOn->CompressionScheme->GetFullName();
		const TCHAR* AAC = CompressContext.Get()->bAllowAlternateCompressor ? TEXT("true") : TEXT("false");
		const TCHAR* OutputStr = CompressContext.Get()->bOutput ? TEXT("true") : TEXT("false");
#endif

		AnimToOperateOn->UpdateCompressedNumFramesFromRaw(); //Do this before compression so compress code can read the correct value

		FAnimationUtils::CompressAnimSequence(AnimToOperateOn, *CompressContext.Get());
		bCompressionSuccessful = AnimToOperateOn->IsCompressedDataValid() && bCurveCompressionSuccess;

		ensureMsgf(bCompressionSuccessful, TEXT("Anim Compression failed for Sequence '%s' with compression scheme '%s': compressed data empty\n\tAnimIndex: %i\n\tMaxAnim:%i\n\tAllowAltCompressor:%s\n\tOutput:%s"), 
											*AnimToOperateOn->GetFullName(), 
											*CompressionName,
											CompressContext.Get()->AnimIndex,
											CompressContext.Get()->MaxAnimations,
											AAC,
											OutputStr);

		AnimToOperateOn->CompressedRawDataSize = AnimToOperateOn->GetApproxRawSize();
		AnimToOperateOn->TestEvalauteAnimation(); //Validate that compressed data is readable. 
	}

	//Our compression scheme may change so copy the new one back
	if (OriginalAnimSequence != AnimToOperateOn)
	{
		CA_SUPPRESS(6011); // See https://connect.microsoft.com/VisualStudio/feedback/details/3007725
		OriginalAnimSequence->CompressionScheme = static_cast<UAnimCompress*>(StaticDuplicateObject(AnimToOperateOn->CompressionScheme, OriginalAnimSequence));
		OriginalAnimSequence->CurveCompressionSettings = AnimToOperateOn->CurveCompressionSettings;
	}

	if (bCompressionSuccessful)
	{
		AnimToOperateOn->SetSkeletonVirtualBoneGuid(AnimToOperateOn->GetSkeleton()->GetVirtualBoneGuid());
		FMemoryWriter Ar(OutData, true);
		AnimToOperateOn->SerializeCompressedData(Ar, true); //Save out compressed
	}

	return bCompressionSuccessful;
}
#endif	//WITH_EDITOR<|MERGE_RESOLUTION|>--- conflicted
+++ resolved
@@ -80,11 +80,7 @@
 
 	const int32 StripFrame = bPerformStripping ? 1 : 0;
 
-<<<<<<< HEAD
-	FString Ret = FString::Printf(TEXT("%i_%i_%i_%i_%s%s%s_%c%c%i_%s_%s"),
-=======
 	FString Ret = FString::Printf(TEXT("%i_%i_%i_%i_%s%s%s_%c%c%i_%s_%s_%s"),
->>>>>>> f473c3d6
 		(int32)UE_ANIMCOMPRESSION_DERIVEDDATA_VER,
 		(int32)CURRENT_ANIMATION_ENCODING_PACKAGE_VERSION,
 		OriginalAnimSequence->CompressCommandletVersion,
@@ -143,32 +139,6 @@
 		}
 
 		if (bPerformStripping)
-<<<<<<< HEAD
-		{
-			const int32 NumFrames = AnimToOperateOn->GetRawNumberOfFrames();
-			const int32 NumTracks = AnimToOperateOn->GetRawAnimationData().Num();
-
-			//Strip every other frame from tracks
-			for (int32 TrackIndex = 0; TrackIndex < NumTracks; ++TrackIndex)
-			{
-				FRawAnimSequenceTrack& Track = AnimToOperateOn->GetRawAnimationTrack(TrackIndex);
-
-				StripFrames(Track.PosKeys, NumFrames);
-				StripFrames(Track.RotKeys, NumFrames);
-				StripFrames(Track.ScaleKeys, NumFrames);
-			}
-
-			const int32 StripFrames = AnimToOperateOn->GetRawNumberOfFrames() - 1;
-			AnimToOperateOn->SetRawNumberOfFrame((StripFrames / 2) + 1);
-		}
-
-		AnimToOperateOn->UpdateCompressedTrackMapFromRaw();
-		AnimToOperateOn->CompressedCurveData = AnimToOperateOn->RawCurveData; //Curves don't actually get compressed, but could have additives baked in
-
-		const float MaxCurveError = AnimToOperateOn->CompressionScheme->MaxCurveError;
-		for (FFloatCurve& Curve : AnimToOperateOn->CompressedCurveData.FloatCurves)
-=======
->>>>>>> f473c3d6
 		{
 			const int32 NumFrames = AnimToOperateOn->GetRawNumberOfFrames();
 			const int32 NumTracks = AnimToOperateOn->GetRawAnimationData().Num();
