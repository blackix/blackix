// Copyright 1998-2018 Epic Games, Inc. All Rights Reserved.

#include "Sound/SoundWave.h"
#include "Serialization/MemoryWriter.h"
#include "UObject/FrameworkObjectVersion.h"
#include "UObject/Package.h"
#include "EngineDefines.h"
#include "Components/AudioComponent.h"
#include "ContentStreaming.h"
#include "ActiveSound.h"
#include "AudioThread.h"
#include "AudioDevice.h"
#include "AudioDecompress.h"
#include "Interfaces/ITargetPlatform.h"
#include "Interfaces/ITargetPlatformManagerModule.h"
#include "AudioDerivedData.h"
#include "SubtitleManager.h"
#include "DerivedDataCacheInterface.h"
#include "EditorFramework/AssetImportData.h"
#include "ProfilingDebugging/CookStats.h"
#include "HAL/LowLevelMemTracker.h"
#include "AudioCompressionSettingsUtils.h"

#if ENABLE_COOK_STATS
namespace SoundWaveCookStats
{
	static FCookStats::FDDCResourceUsageStats UsageStats;
	static FCookStatsManager::FAutoRegisterCallback RegisterCookStats([](FCookStatsManager::AddStatFuncRef AddStat)
	{
		UsageStats.LogStats(AddStat, TEXT("SoundWave.Usage"), TEXT(""));
	});
}
#endif

ITargetPlatform* USoundWave::GetRunningPlatform()
{
	ITargetPlatformManagerModule* TPM = GetTargetPlatformManager();
	if (TPM)
	{
		return TPM->GetRunningTargetPlatform();
	}
	else
	{
		return nullptr;
	}
}

/*-----------------------------------------------------------------------------
	FStreamedAudioChunk
-----------------------------------------------------------------------------*/

void FStreamedAudioChunk::Serialize(FArchive& Ar, UObject* Owner, int32 ChunkIndex)
{
	DECLARE_SCOPE_CYCLE_COUNTER( TEXT("FStreamedAudioChunk::Serialize"), STAT_StreamedAudioChunk_Serialize, STATGROUP_LoadTime );

	bool bCooked = Ar.IsCooking();
	Ar << bCooked;

	// ChunkIndex 0 is always inline payload, all other chunks are streamed.
	if (ChunkIndex == 0)
	{
		BulkData.SetBulkDataFlags(BULKDATA_ForceInlinePayload);
	}
	else
	{
		BulkData.SetBulkDataFlags(BULKDATA_Force_NOT_InlinePayload);
	}
	BulkData.Serialize(Ar, Owner, ChunkIndex);
	Ar << DataSize;
	Ar << AudioDataSize;

#if WITH_EDITORONLY_DATA
	if (!bCooked)
	{
		Ar << DerivedDataKey;
	}
#endif // #if WITH_EDITORONLY_DATA
}

#if WITH_EDITORONLY_DATA
uint32 FStreamedAudioChunk::StoreInDerivedDataCache(const FString& InDerivedDataKey)
{
	int32 BulkDataSizeInBytes = BulkData.GetBulkDataSize();
	check(BulkDataSizeInBytes > 0);

	TArray<uint8> DerivedData;
	FMemoryWriter Ar(DerivedData, /*bIsPersistent=*/ true);
	Ar << BulkDataSizeInBytes;
	{
		void* BulkChunkData = BulkData.Lock(LOCK_READ_ONLY);
		Ar.Serialize(BulkChunkData, BulkDataSizeInBytes);
		BulkData.Unlock();
	}

	const uint32 Result = DerivedData.Num();
	GetDerivedDataCacheRef().Put(*InDerivedDataKey, DerivedData);
	DerivedDataKey = InDerivedDataKey;
	BulkData.RemoveBulkData();
	return Result;
}
#endif // #if WITH_EDITORONLY_DATA

USoundWave::USoundWave(const FObjectInitializer& ObjectInitializer)
	: Super(ObjectInitializer)
{
	Volume = 1.0;
	Pitch = 1.0;
	CompressionQuality = 40;
	SubtitlePriority = DEFAULT_SUBTITLE_PRIORITY;
	ResourceState = ESoundWaveResourceState::NeedsFree;
	RawPCMDataSize = 0;
	SetPrecacheState(ESoundWavePrecacheState::NotStarted);

#if !WITH_EDITOR
	bCachedSampleRateFromPlatformSettings = false;
	bSampleRateManuallyReset = false;
	CachedSampleRateOverride = 0.0f;
#endif //!WITH_EDITOR
}

void USoundWave::GetResourceSizeEx(FResourceSizeEx& CumulativeResourceSize)
{
	Super::GetResourceSizeEx(CumulativeResourceSize);

	if (!GEngine)
	{
		return;
	}

	if (FAudioDevice* LocalAudioDevice = GEngine->GetMainAudioDevice())
	{
		if (LocalAudioDevice->HasCompressedAudioInfoClass(this) && DecompressionType == DTYPE_Native)
		{
			check(!RawPCMData || RawPCMDataSize);
			CumulativeResourceSize.AddDedicatedSystemMemoryBytes(RawPCMDataSize);
		}
		else 
		{
			if (DecompressionType == DTYPE_RealTime && CachedRealtimeFirstBuffer)
			{
				CumulativeResourceSize.AddDedicatedSystemMemoryBytes(MONO_PCM_BUFFER_SIZE * NumChannels);
			}
			
			if (!FPlatformProperties::SupportsAudioStreaming() || !IsStreaming())
			{
				CumulativeResourceSize.AddDedicatedSystemMemoryBytes(GetCompressedDataSize(LocalAudioDevice->GetRuntimeFormat(this)));
			}
		}
	}
}


int32 USoundWave::GetResourceSizeForFormat(FName Format)
{
	return GetCompressedDataSize(Format);
}


FName USoundWave::GetExporterName()
{
#if WITH_EDITORONLY_DATA
	if( ChannelOffsets.Num() > 0 && ChannelSizes.Num() > 0 )
	{
		return( FName( TEXT( "SoundSurroundExporterWAV" ) ) );
	}
#endif // WITH_EDITORONLY_DATA

	return( FName( TEXT( "SoundExporterWAV" ) ) );
}


FString USoundWave::GetDesc()
{
	FString Channels;

	if( NumChannels == 0 )
	{
		Channels = TEXT( "Unconverted" );
	}
#if WITH_EDITORONLY_DATA
	else if( ChannelSizes.Num() == 0 )
	{
		Channels = ( NumChannels == 1 ) ? TEXT( "Mono" ) : TEXT( "Stereo" );
	}
#endif // WITH_EDITORONLY_DATA
	else
	{
		Channels = FString::Printf( TEXT( "%d Channels" ), NumChannels );
	}

	return FString::Printf( TEXT( "%3.2fs %s" ), Duration, *Channels );
}

void USoundWave::GetAssetRegistryTags(TArray<FAssetRegistryTag>& OutTags) const
{
	Super::GetAssetRegistryTags(OutTags);
	
#if WITH_EDITORONLY_DATA
	if (AssetImportData)
	{
		OutTags.Add( FAssetRegistryTag(SourceFileTagName(), AssetImportData->GetSourceData().ToJson(), FAssetRegistryTag::TT_Hidden) );
	}
#endif
}

void USoundWave::Serialize( FArchive& Ar )
{
	LLM_SCOPE(ELLMTag::Audio);

	DECLARE_SCOPE_CYCLE_COUNTER( TEXT("USoundWave::Serialize"), STAT_SoundWave_Serialize, STATGROUP_LoadTime );

	Super::Serialize( Ar );

	bool bCooked = Ar.IsCooking();
	Ar << bCooked;

	if (FPlatformProperties::RequiresCookedData() && !bCooked && Ar.IsLoading())
	{
		UE_LOG(LogAudio, Fatal, TEXT("This platform requires cooked packages, and audio data was not cooked into %s."), *GetFullName());
	}

	Ar.UsingCustomVersion(FFrameworkObjectVersion::GUID);

	if (Ar.IsLoading() && (Ar.UE4Ver() >= VER_UE4_SOUND_COMPRESSION_TYPE_ADDED) && (Ar.CustomVer(FFrameworkObjectVersion::GUID) < FFrameworkObjectVersion::RemoveSoundWaveCompressionName))
	{
		FName DummyCompressionName;
		Ar << DummyCompressionName;
	}

	if (Ar.IsSaving() || Ar.IsCooking())
	{
		bHasVirtualizeWhenSilent = bVirtualizeWhenSilent;
	}

	bool bSupportsStreaming = false;
	if (Ar.IsLoading() && FPlatformProperties::SupportsAudioStreaming())
	{
		bSupportsStreaming = true;
	}
	else if (Ar.IsCooking() && Ar.CookingTarget()->SupportsFeature(ETargetPlatformFeatures::AudioStreaming))
	{
		bSupportsStreaming = true;
	}

	if (bCooked)
	{
		// Only want to cook/load full data if we don't support streaming
		if (!IsStreaming() || !bSupportsStreaming)
		{
			if (Ar.IsCooking())
			{
#if WITH_ENGINE
				TArray<FName> ActualFormatsToSave;
				const ITargetPlatform* CookingTarget = Ar.CookingTarget();
				if (!CookingTarget->IsServerOnly())
				{
					// for now we only support one format per wav
					FName Format = CookingTarget->GetWaveFormat(this);
					const FPlatformAudioCookOverrides* CompressionOverrides = CookingTarget->GetAudioCompressionSettings();

					GetCompressedData(Format, CompressionOverrides); // Get the data from the DDC or build it
					if (CompressionOverrides)
					{
						FString HashedString = *Format.ToString();
						FPlatformAudioCookOverrides::GetHashSuffix(CompressionOverrides, HashedString);
						FName PlatformSpecificFormat = *HashedString;
						ActualFormatsToSave.Add(PlatformSpecificFormat);
					}
					else
					{
						ActualFormatsToSave.Add(Format);
					}
				}
				CompressedFormatData.Serialize(Ar, this, &ActualFormatsToSave);
#endif
			}
			else
			{
				CompressedFormatData.Serialize(Ar, this);
			}
		}
	}
	else
	{
		// only save the raw data for non-cooked packages
		RawData.Serialize( Ar, this );
	}

	Ar << CompressedDataGuid;

	if (IsStreaming())
	{
		if (bCooked)
		{
			// only cook/load streaming data if it's supported
			if (bSupportsStreaming)
			{
				SerializeCookedPlatformData(Ar);
			}
		}

#if WITH_EDITORONLY_DATA	
		if (Ar.IsLoading() && !Ar.IsTransacting() && !bCooked && !GetOutermost()->HasAnyPackageFlags(PKG_ReloadingForCooker))
		{
			BeginCachePlatformData();
		}
#endif // #if WITH_EDITORONLY_DATA

// For non-editor builds, we can immediately cache the sample rate.
#if !WITH_EDITOR
		if (Ar.IsLoading())
		{
			SampleRate = GetSampleRateForCurrentPlatform();
		}
#endif // !WITH_EDITOR
	}
}

/**
 * Prints the subtitle associated with the SoundWave to the console
 */
void USoundWave::LogSubtitle( FOutputDevice& Ar )
{
	FString Subtitle = "";
	for( int32 i = 0; i < Subtitles.Num(); i++ )
	{
		Subtitle += Subtitles[ i ].Text.ToString();
	}

	if( Subtitle.Len() == 0 )
	{
		Subtitle = SpokenText;
	}

	if( Subtitle.Len() == 0 )
	{
		Subtitle = "<NO SUBTITLE>";
	}

	Ar.Logf( TEXT( "Subtitle:  %s" ), *Subtitle );
#if WITH_EDITORONLY_DATA
	Ar.Logf( TEXT( "Comment:   %s" ), *Comment );
#endif // WITH_EDITORONLY_DATA
	Ar.Logf( TEXT("Mature:    %s"), bMature ? TEXT( "Yes" ) : TEXT( "No" ) );
}

float USoundWave::GetSubtitlePriority() const
{ 
	return SubtitlePriority;
};

bool USoundWave::IsAllowedVirtual() const
{
	return bVirtualizeWhenSilent || (Subtitles.Num() > 0);
}

void USoundWave::PostInitProperties()
{
	Super::PostInitProperties();

	if(!IsTemplate())
	{
		InvalidateCompressedData();
	}

#if WITH_EDITORONLY_DATA
	if (!HasAnyFlags(RF_ClassDefaultObject))
	{
		AssetImportData = NewObject<UAssetImportData>(this, TEXT("AssetImportData"));
	}
#endif
}

bool USoundWave::HasCompressedData(FName Format, ITargetPlatform* TargetPlatform) const
{
	if (IsTemplate() || IsRunningDedicatedServer())
	{
		return false;
	}

#if WITH_EDITOR
	const FPlatformAudioCookOverrides* CompressionOverrides = (TargetPlatform) ? TargetPlatform->GetAudioCompressionSettings() : nullptr;
#else
	// TargetPlatform is not available on consoles/mobile, so we have to grab it ourselves:
	const FPlatformAudioCookOverrides* CompressionOverrides = FPlatformCompressionUtilities::GetCookOverridesForCurrentPlatform();
#endif // WITH_EDITOR

	if (CompressionOverrides)
	{
#if WITH_EDITOR
		FName PlatformSpecificFormat;
		FString HashedString = *Format.ToString();
		FPlatformAudioCookOverrides::GetHashSuffix(CompressionOverrides, HashedString);
		PlatformSpecificFormat = *HashedString;
#else
		// on non-editor builds, we cache the concatenated format in a static FName.
		static FName PlatformSpecificFormat;
		static FName CachedFormat;
		if (!Format.IsEqual(CachedFormat))
		{
			FString HashedString = *Format.ToString();
			FPlatformAudioCookOverrides::GetHashSuffix(CompressionOverrides, HashedString);
			PlatformSpecificFormat = *HashedString;

			CachedFormat = Format;
		}
#endif // WITH_EDITOR
		return CompressedFormatData.Contains(PlatformSpecificFormat);
	}
	else
	{
		return CompressedFormatData.Contains(Format);
	}

}

const FPlatformAudioCookOverrides* USoundWave::GetPlatformCompressionOverridesForCurrentPlatform()
{
	return FPlatformCompressionUtilities::GetCookOverridesForCurrentPlatform();
}

FName USoundWave::GetPlatformSpecificFormat(FName Format, const FPlatformAudioCookOverrides* CompressionOverrides)
{
	// Platforms that require compression overrides get concatenated formats.
#if WITH_EDITOR
	FName PlatformSpecificFormat;
	if (CompressionOverrides)
	{
		FString HashedString = *Format.ToString();
		FPlatformAudioCookOverrides::GetHashSuffix(CompressionOverrides, HashedString);
		PlatformSpecificFormat = *HashedString;
	}
	else
	{
		PlatformSpecificFormat = Format;
	}
#else
	if (CompressionOverrides == nullptr)
	{
		CompressionOverrides = GetPlatformCompressionOverridesForCurrentPlatform();
	}

	// Cache the concatenated hash:
	static FName PlatformSpecificFormat;
	static FName CachedFormat;
	if (!Format.IsEqual(CachedFormat))
	{
		if (CompressionOverrides)
		{
			FString HashedString = *Format.ToString();
			FPlatformAudioCookOverrides::GetHashSuffix(CompressionOverrides, HashedString);
			PlatformSpecificFormat = *HashedString;
		}
		else
		{
			PlatformSpecificFormat = Format;
		}

		CachedFormat = Format;
	}

#endif // WITH_EDITOR

	return PlatformSpecificFormat;
}

void USoundWave::BeginGetCompressedData(FName Format, const FPlatformAudioCookOverrides* CompressionOverrides)
{
#if WITH_EDITOR
	if (IsTemplate() || IsRunningDedicatedServer())
	{
		return;
	}

	FName PlatformSpecificFormat = GetPlatformSpecificFormat(Format, CompressionOverrides);

	if (!CompressedFormatData.Contains(PlatformSpecificFormat) && !AsyncLoadingDataFormats.Contains(PlatformSpecificFormat))
	{
		if (GetDerivedDataCache())
		{
			FDerivedAudioDataCompressor* DeriveAudioData = new FDerivedAudioDataCompressor(this, Format, PlatformSpecificFormat, CompressionOverrides);
			uint32 GetHandle = GetDerivedDataCacheRef().GetAsynchronous(DeriveAudioData);
			AsyncLoadingDataFormats.Add(PlatformSpecificFormat, GetHandle);
		}
		else
		{
			UE_LOG(LogAudio, Error, TEXT("Attempt to access the DDC when there is none available on sound '%s', format = %s."), *GetFullName(), *PlatformSpecificFormat.ToString());
		}
	}
#else
	// No async DDC read in non-editor, nothing to precache
#endif
}

FByteBulkData* USoundWave::GetCompressedData(FName Format, const FPlatformAudioCookOverrides* CompressionOverrides)
{
	if (IsTemplate() || IsRunningDedicatedServer())
	{
		return nullptr;
	}
	
	FName PlatformSpecificFormat = GetPlatformSpecificFormat(Format, CompressionOverrides);

	bool bContainedValidData = CompressedFormatData.Contains(PlatformSpecificFormat);
	FByteBulkData* Result = &CompressedFormatData.GetFormat(PlatformSpecificFormat);
	if (!bContainedValidData)
	{
		if (!FPlatformProperties::RequiresCookedData() && GetDerivedDataCache())
		{
			TArray<uint8> OutData;
			bool bDataWasBuilt = false;
			bool bGetSuccessful = false;

			COOK_STAT(auto Timer = SoundWaveCookStats::UsageStats.TimeSyncWork());
#if WITH_EDITOR
			uint32* AsyncHandle = AsyncLoadingDataFormats.Find(PlatformSpecificFormat);
			if (AsyncHandle)
			{
				GetDerivedDataCacheRef().WaitAsynchronousCompletion(*AsyncHandle);
				bGetSuccessful = GetDerivedDataCacheRef().GetAsynchronousResults(*AsyncHandle, OutData, &bDataWasBuilt);
				AsyncLoadingDataFormats.Remove(PlatformSpecificFormat);
			}
			else
#endif
			{
				FDerivedAudioDataCompressor* DeriveAudioData = new FDerivedAudioDataCompressor(this, Format, PlatformSpecificFormat, CompressionOverrides);
				bGetSuccessful = GetDerivedDataCacheRef().GetSynchronous(DeriveAudioData, OutData, &bDataWasBuilt);
			}

			if (bGetSuccessful)
			{
				COOK_STAT(Timer.AddHitOrMiss(bDataWasBuilt ? FCookStats::CallStats::EHitOrMiss::Miss : FCookStats::CallStats::EHitOrMiss::Hit, OutData.Num()));
				Result->Lock(LOCK_READ_WRITE);
				FMemory::Memcpy(Result->Realloc(OutData.Num()), OutData.GetData(), OutData.Num());
				Result->Unlock();
			}
		}
		else
		{
			UE_LOG(LogAudio, Error, TEXT("Attempt to access the DDC when there is none available on sound '%s', format = %s. Should have been cooked."), *GetFullName(), *PlatformSpecificFormat.ToString());
		}
	}
	check(Result);
	return Result->GetBulkDataSize() > 0 ? Result : NULL; // we don't return empty bulk data...but we save it to avoid thrashing the DDC
}

void USoundWave::InvalidateCompressedData()
{
	CompressedDataGuid = FGuid::NewGuid();
	CompressedFormatData.FlushData();
}

void USoundWave::PostLoad()
{
	LLM_SCOPE(ELLMTag::Audio);

	Super::PostLoad();

	if (GetOutermost()->HasAnyPackageFlags(PKG_ReloadingForCooker))
	{
		return;
	}

	bHasVirtualizeWhenSilent = bVirtualizeWhenSilent;

#if WITH_EDITORONLY_DATA
	// Log a warning after loading if the source has effect chains but has channels greater than 2.
	if (SourceEffectChain && SourceEffectChain->Chain.Num() > 0 && NumChannels > 2)
	{
		UE_LOG(LogAudio, Warning, TEXT("Sound Wave '%s' has defined an effect chain but is not mono or stereo."), *GetName());
	}
#endif

	// Don't need to do anything in post load if this is a source bus
	if (this->IsA(USoundSourceBus::StaticClass()))
	{
		return;
	}

	// Compress to whatever formats the active target platforms want
	// static here as an optimization
	ITargetPlatformManagerModule* TPM = GetTargetPlatformManager();
	if (TPM)
	{
		const TArray<ITargetPlatform*>& Platforms = TPM->GetActiveTargetPlatforms();

		for (int32 Index = 0; Index < Platforms.Num(); Index++)
		{
			BeginGetCompressedData(Platforms[Index]->GetWaveFormat(this), Platforms[Index]->GetAudioCompressionSettings());
		}
	}

	// We don't precache default objects and we don't precache in the Editor as the latter will
	// most likely cause us to run out of memory.
	if (!GIsEditor && !IsTemplate( RF_ClassDefaultObject ) && GEngine)
	{
		FAudioDevice* AudioDevice = GEngine->GetMainAudioDevice();
		if (AudioDevice)
		{
			// Upload the data to the hardware, but only if we've precached startup sounds already
			AudioDevice->Precache(this);
		}
		// remove bulk data if no AudioDevice is used and no sounds were initialized
		else if(IsRunningGame())
		{
			RawData.RemoveBulkData();
		}
	}

	// Only add this streaming sound if the platform supports streaming
	if (IsStreaming() && FPlatformProperties::SupportsAudioStreaming())
	{
#if WITH_EDITORONLY_DATA
		FinishCachePlatformData();
#endif // #if WITH_EDITORONLY_DATA
		IStreamingManager::Get().GetAudioStreamingManager().AddStreamingSoundWave(this);
	}

#if WITH_EDITORONLY_DATA
	if (!SourceFilePath_DEPRECATED.IsEmpty() && AssetImportData)
	{
		FAssetImportInfo Info;
		Info.Insert(FAssetImportInfo::FSourceFile(SourceFilePath_DEPRECATED));
		AssetImportData->SourceData = MoveTemp(Info);
	}

	bNeedsThumbnailGeneration = true;
#endif // #if WITH_EDITORONLY_DATA

	INC_FLOAT_STAT_BY( STAT_AudioBufferTime, Duration );
	INC_FLOAT_STAT_BY( STAT_AudioBufferTimeChannels, NumChannels * Duration );
}

void USoundWave::BeginDestroy()
{
	Super::BeginDestroy();

	// Flag that this sound wave is beginning destroying. For procedural sound waves, this will ensure
	// the audio render thread stops the sound before GC hits.
	bIsBeginDestroy = true;
<<<<<<< HEAD

=======
	
>>>>>>> cf6d231e
#if WITH_EDITOR
	// Flush any async results so we dont leak them in the DDC
	if (GetDerivedDataCache() && AsyncLoadingDataFormats.Num() > 0)
	{
		TArray<uint8> OutData;
		for (auto AsyncLoadIt = AsyncLoadingDataFormats.CreateConstIterator(); AsyncLoadIt; ++AsyncLoadIt)
		{
			uint32 AsyncHandle = AsyncLoadIt.Value();
			GetDerivedDataCacheRef().WaitAsynchronousCompletion(AsyncHandle);
			GetDerivedDataCacheRef().GetAsynchronousResults(AsyncHandle, OutData);
		}

		AsyncLoadingDataFormats.Empty();
	}
#endif
}

void USoundWave::InitAudioResource( FByteBulkData& CompressedData )
{
	if( !ResourceSize )
	{
		// Grab the compressed vorbis data from the bulk data
		ResourceSize = CompressedData.GetBulkDataSize();
		if( ResourceSize > 0 )
		{
			check(!ResourceData);
			CompressedData.GetCopy( ( void** )&ResourceData, true );
		}
	}
}

bool USoundWave::InitAudioResource(FName Format)
{
	if( !ResourceSize && (!FPlatformProperties::SupportsAudioStreaming() || !IsStreaming()) )
	{
		FByteBulkData* Bulk = GetCompressedData(Format, GetPlatformCompressionOverridesForCurrentPlatform());
		if (Bulk)
		{
			ResourceSize = Bulk->GetBulkDataSize();
			check(ResourceSize > 0);
			check(!ResourceData);
			Bulk->GetCopy((void**)&ResourceData, true);
		}
	}

	return ResourceSize > 0;
}

void USoundWave::RemoveAudioResource()
{
	if(ResourceData)
	{
		FMemory::Free(ResourceData);
		ResourceSize = 0;
		ResourceData = NULL;
	}
}

#if WITH_EDITOR

float USoundWave::GetSampleRateForTargetPlatform(const ITargetPlatform* TargetPlatform)
{
	const FPlatformAudioCookOverrides* Overrides = TargetPlatform->GetAudioCompressionSettings();
	if (Overrides)
	{
		return GetSampleRateForCompressionOverrides(Overrides);
	}
	else
	{
		return -1.0f;
	}
}

void USoundWave::PostEditChangeProperty(FPropertyChangedEvent& PropertyChangedEvent)
{
	Super::PostEditChangeProperty(PropertyChangedEvent);

	static FName CompressionQualityFName = FName( TEXT( "CompressionQuality" ) );
	static FName StreamingFName = GET_MEMBER_NAME_CHECKED(USoundWave, bStreaming);

	// Prevent constant re-compression of SoundWave while properties are being changed interactively
	if (PropertyChangedEvent.ChangeType != EPropertyChangeType::Interactive)
	{
		UProperty* PropertyThatChanged = PropertyChangedEvent.Property;
		// Regenerate on save any compressed sound formats
		if ( PropertyThatChanged && PropertyThatChanged->GetFName() == CompressionQualityFName )
		{
			InvalidateCompressedData();
			FreeResources();
			UpdatePlatformData();
			MarkPackageDirty();
		}
		else if (PropertyThatChanged && PropertyThatChanged->GetFName() == StreamingFName)
		{
			FreeResources();
			UpdatePlatformData();
			MarkPackageDirty();
		}
	}
}
#endif // WITH_EDITOR

void USoundWave::FreeResources()
{
	check(IsInAudioThread());

	// Housekeeping of stats
	DEC_FLOAT_STAT_BY( STAT_AudioBufferTime, Duration );
	DEC_FLOAT_STAT_BY( STAT_AudioBufferTimeChannels, NumChannels * Duration );

	// GEngine is NULL during script compilation and GEngine->Client and its audio device might be
	// destroyed first during the exit purge.
	if( GEngine && !GExitPurge )
	{
		// Notify the audio device to free the bulk data associated with this wave.
		FAudioDeviceManager* AudioDeviceManager = GEngine->GetAudioDeviceManager();
		if (AudioDeviceManager)
		{
			AudioDeviceManager->StopSoundsUsingResource(this);
			AudioDeviceManager->FreeResource(this);
		}
	}

	if (CachedRealtimeFirstBuffer)
	{
		FMemory::Free(CachedRealtimeFirstBuffer);
		CachedRealtimeFirstBuffer = nullptr;
	}

	// Just in case the data was created but never uploaded
	if (RawPCMData)
	{
		FMemory::Free(RawPCMData);
		RawPCMData = nullptr;
	}

	// Remove the compressed copy of the data
	RemoveAudioResource();

	// Stat housekeeping
	DEC_DWORD_STAT_BY(STAT_AudioMemorySize, TrackedMemoryUsage);
	DEC_DWORD_STAT_BY(STAT_AudioMemory, TrackedMemoryUsage);
	TrackedMemoryUsage = 0;

	ResourceID = 0;
	bDynamicResource = false;
	DecompressionType = DTYPE_Setup;
	bDecompressedFromOgg = false;

	USoundWave* SoundWave = this;
	FAudioThread::RunCommandOnGameThread([SoundWave]()
	{
		if (SoundWave->ResourceState == ESoundWaveResourceState::Freeing)
		{
			SoundWave->ResourceState = ESoundWaveResourceState::Freed;
		}
	}, TStatId());
}

bool USoundWave::CleanupDecompressor(bool bForceWait)
{
	check(IsInAudioThread());

	if (!AudioDecompressor)
	{
		check(GetPrecacheState() == ESoundWavePrecacheState::Done);
		return true;
	}

	if (AudioDecompressor->IsDone())
	{
		delete AudioDecompressor;
		AudioDecompressor = nullptr;
		SetPrecacheState(ESoundWavePrecacheState::Done);
		return true;
	}

	if (bForceWait)
	{
		AudioDecompressor->EnsureCompletion();
		delete AudioDecompressor;
		AudioDecompressor = nullptr;
		SetPrecacheState(ESoundWavePrecacheState::Done);
		return true;
	}

	return false;
}

FWaveInstance* USoundWave::HandleStart( FActiveSound& ActiveSound, const UPTRINT WaveInstanceHash ) const
{
	// Create a new wave instance and associate with the ActiveSound
	FWaveInstance* WaveInstance = new FWaveInstance( &ActiveSound );
	WaveInstance->WaveInstanceHash = WaveInstanceHash;
	ActiveSound.WaveInstances.Add( WaveInstanceHash, WaveInstance );

	// Add in the subtitle if they exist
	if (ActiveSound.bHandleSubtitles && Subtitles.Num() > 0)
	{
		FQueueSubtitleParams QueueSubtitleParams(Subtitles);
		{
			QueueSubtitleParams.AudioComponentID = ActiveSound.GetAudioComponentID();
			QueueSubtitleParams.WorldPtr = ActiveSound.GetWeakWorld();
			QueueSubtitleParams.WaveInstance = (PTRINT)WaveInstance;
			QueueSubtitleParams.SubtitlePriority = ActiveSound.SubtitlePriority;
			QueueSubtitleParams.Duration = Duration;
			QueueSubtitleParams.bManualWordWrap = bManualWordWrap;
			QueueSubtitleParams.bSingleLine = bSingleLine;
			QueueSubtitleParams.RequestedStartTime = ActiveSound.RequestedStartTime;
		}

		FSubtitleManager::QueueSubtitles(QueueSubtitleParams);
	}

	return WaveInstance;
}

int32 USoundWave::GetNumSoundsActive()
{
	return NumSoundsActive.GetValue();
}

void USoundWave::IncrementNumSounds()
{
	NumSoundsActive.Increment();
}

void USoundWave::DecrementNumSounds()
{
	int32 NewValue = NumSoundsActive.Decrement();
	check(NewValue >= 0);
}

bool USoundWave::IsReadyForFinishDestroy()
{
	const bool bIsStreamingInProgress = IStreamingManager::Get().GetAudioStreamingManager().IsStreamingInProgress(this);

	check(GetPrecacheState() != ESoundWavePrecacheState::InProgress);

	// Wait till streaming and decompression finishes before deleting resource.
	if (!bIsStreamingInProgress && ResourceState == ESoundWaveResourceState::NeedsFree)
		{
			DECLARE_CYCLE_STAT(TEXT("FAudioThreadTask.FreeResources"), STAT_AudioFreeResources, STATGROUP_AudioThreadCommands);

			USoundWave* SoundWave = this;
			ResourceState = ESoundWaveResourceState::Freeing;
			FAudioThread::RunCommandOnAudioThread([SoundWave]()
			{
				SoundWave->FreeResources();
			}, GET_STATID(STAT_AudioFreeResources));
		}
	
<<<<<<< HEAD
	// bIsSoundActive is set in audio mixer when decoding sound waves or generating PCM data
	return ResourceState == ESoundWaveResourceState::Freed && NumSoundsActive.GetValue() == 0;
=======
	return !bGenerating && ResourceState == ESoundWaveResourceState::Freed;
>>>>>>> cf6d231e
}


void USoundWave::FinishDestroy()
{
	Super::FinishDestroy();

	check(GetPrecacheState() != ESoundWavePrecacheState::InProgress);
	check(AudioDecompressor == nullptr);

	CleanupCachedRunningPlatformData();
#if WITH_EDITOR
	if (!GExitPurge)
	{
		ClearAllCachedCookedPlatformData();
	}
#endif

	IStreamingManager::Get().GetAudioStreamingManager().RemoveStreamingSoundWave(this);
}

void USoundWave::Parse( FAudioDevice* AudioDevice, const UPTRINT NodeWaveInstanceHash, FActiveSound& ActiveSound, const FSoundParseParameters& ParseParams, TArray<FWaveInstance*>& WaveInstances )
{
	FWaveInstance* WaveInstance = ActiveSound.FindWaveInstance(NodeWaveInstanceHash);

	// Create a new WaveInstance if this SoundWave doesn't already have one associated with it.
	if( WaveInstance == NULL )
	{
		if( !ActiveSound.bRadioFilterSelected )
		{
			ActiveSound.ApplyRadioFilter(ParseParams);
		}

		WaveInstance = HandleStart( ActiveSound, NodeWaveInstanceHash);
	}

	// Looping sounds are never actually finished
	if (bLooping || ParseParams.bLooping)
	{
		WaveInstance->bIsFinished = false;
#if !(NO_LOGGING || UE_BUILD_SHIPPING || UE_BUILD_TEST)
		if (!ActiveSound.bWarnedAboutOrphanedLooping && ActiveSound.GetAudioComponentID() == 0)
		{
			UE_LOG(LogAudio, Warning, TEXT("Detected orphaned looping sound '%s'."), *ActiveSound.GetSound()->GetName());
			ActiveSound.bWarnedAboutOrphanedLooping = true;
		}
#endif
	}

	// Check for finished paths.
	if( !WaveInstance->bIsFinished )
	{
		// Propagate properties and add WaveInstance to outgoing array of FWaveInstances.
		WaveInstance->SetVolume(ParseParams.Volume * Volume);
		WaveInstance->SetVolumeMultiplier(ParseParams.VolumeMultiplier);
		WaveInstance->SetDistanceAttenuation(ParseParams.DistanceAttenuation);
		WaveInstance->SetVolumeApp(ParseParams.VolumeApp);
		WaveInstance->Pitch = ParseParams.Pitch * Pitch;
		WaveInstance->bEnableLowPassFilter = ParseParams.bEnableLowPassFilter;
		WaveInstance->bIsOccluded = ParseParams.bIsOccluded;
		WaveInstance->LowPassFilterFrequency = ParseParams.LowPassFilterFrequency;
		WaveInstance->OcclusionFilterFrequency = ParseParams.OcclusionFilterFrequency;
		WaveInstance->AttenuationLowpassFilterFrequency = ParseParams.AttenuationLowpassFilterFrequency;
		WaveInstance->AttenuationHighpassFilterFrequency = ParseParams.AttenuationHighpassFilterFrequency;
		WaveInstance->AmbientZoneFilterFrequency = ParseParams.AmbientZoneFilterFrequency;
		WaveInstance->bApplyRadioFilter = ActiveSound.bApplyRadioFilter;
		WaveInstance->StartTime = ParseParams.StartTime;
		WaveInstance->UserIndex = ActiveSound.UserIndex;
		WaveInstance->OmniRadius = ParseParams.OmniRadius;
		WaveInstance->StereoSpread = ParseParams.StereoSpread;
		WaveInstance->AttenuationDistance = ParseParams.AttenuationDistance;
		WaveInstance->ListenerToSoundDistance = ParseParams.ListenerToSoundDistance;
		WaveInstance->AbsoluteAzimuth = ParseParams.AbsoluteAzimuth;

		if (NumChannels <= 2)
		{
			WaveInstance->SourceEffectChain = ParseParams.SourceEffectChain;
		}

		bool bAlwaysPlay = false;

		// Ensure that a Sound Class's default reverb level is used if we enabled reverb through a sound class and not from the active sound.
		bool bUseSoundClassDefaultReverb = false;

		// Properties from the sound class
		WaveInstance->SoundClass = ParseParams.SoundClass;
		if (ParseParams.SoundClass)
		{
			FSoundClassProperties* SoundClassProperties = AudioDevice->GetSoundClassCurrentProperties(ParseParams.SoundClass);
			// Use values from "parsed/ propagated" sound class properties
			float VolumeMultiplier = WaveInstance->GetVolumeMultiplier();
			WaveInstance->SetVolumeMultiplier(VolumeMultiplier* SoundClassProperties->Volume);
			WaveInstance->Pitch *= SoundClassProperties->Pitch;
			//TODO: Add in HighFrequencyGainMultiplier property to sound classes

			WaveInstance->VoiceCenterChannelVolume = SoundClassProperties->VoiceCenterChannelVolume;
			WaveInstance->RadioFilterVolume = SoundClassProperties->RadioFilterVolume * ParseParams.VolumeMultiplier;
			WaveInstance->RadioFilterVolumeThreshold = SoundClassProperties->RadioFilterVolumeThreshold * ParseParams.VolumeMultiplier;
			WaveInstance->StereoBleed = SoundClassProperties->StereoBleed;
			WaveInstance->LFEBleed = SoundClassProperties->LFEBleed;
			
			WaveInstance->bIsUISound = ActiveSound.bIsUISound || SoundClassProperties->bIsUISound;
			WaveInstance->bIsMusic = ActiveSound.bIsMusic || SoundClassProperties->bIsMusic;
			WaveInstance->bCenterChannelOnly = ActiveSound.bCenterChannelOnly || SoundClassProperties->bCenterChannelOnly;
			WaveInstance->bEQFilterApplied = ActiveSound.bEQFilterApplied || SoundClassProperties->bApplyEffects;
			WaveInstance->bReverb = ActiveSound.bReverb || SoundClassProperties->bReverb;

			bUseSoundClassDefaultReverb = SoundClassProperties->bReverb && !ActiveSound.bReverb;

			if (bUseSoundClassDefaultReverb)
			{
				WaveInstance->ReverbSendMethod = EReverbSendMethod::Manual;
				WaveInstance->ManualReverbSendLevel = SoundClassProperties->Default2DReverbSendAmount;
			}

			WaveInstance->OutputTarget = SoundClassProperties->OutputTarget;

			if (SoundClassProperties->bApplyAmbientVolumes)
			{
				VolumeMultiplier = WaveInstance->GetVolumeMultiplier();
				WaveInstance->SetVolumeMultiplier(VolumeMultiplier * ParseParams.InteriorVolumeMultiplier);
				WaveInstance->RadioFilterVolume *= ParseParams.InteriorVolumeMultiplier;
				WaveInstance->RadioFilterVolumeThreshold *= ParseParams.InteriorVolumeMultiplier;
			}

			bAlwaysPlay = ActiveSound.bAlwaysPlay || SoundClassProperties->bAlwaysPlay;
		}
		else
		{
			WaveInstance->VoiceCenterChannelVolume = 0.f;
			WaveInstance->RadioFilterVolume = 0.f;
			WaveInstance->RadioFilterVolumeThreshold = 0.f;
			WaveInstance->StereoBleed = 0.f;
			WaveInstance->LFEBleed = 0.f;
			WaveInstance->bEQFilterApplied = ActiveSound.bEQFilterApplied;
			WaveInstance->bIsUISound = ActiveSound.bIsUISound;
			WaveInstance->bIsMusic = ActiveSound.bIsMusic;
			WaveInstance->bReverb = ActiveSound.bReverb;
			WaveInstance->bCenterChannelOnly = ActiveSound.bCenterChannelOnly;

			bAlwaysPlay = ActiveSound.bAlwaysPlay;
		}

		// If set to bAlwaysPlay, increase the current sound's priority scale by 10x. This will still result in a possible 0-priority output if the sound has 0 actual volume
		if (bAlwaysPlay)
		{
			WaveInstance->Priority = MAX_FLT;
		}
		else
		{
			WaveInstance->Priority = ParseParams.Priority;
		}

		WaveInstance->Location = ParseParams.Transform.GetTranslation();
		WaveInstance->bIsStarted = true;
		WaveInstance->bAlreadyNotifiedHook = false;
		WaveInstance->bUseSpatialization = ParseParams.bUseSpatialization;
		WaveInstance->SpatializationMethod = ParseParams.SpatializationMethod;
		WaveInstance->WaveData = this;
		WaveInstance->NotifyBufferFinishedHooks = ParseParams.NotifyBufferFinishedHooks;
		WaveInstance->LoopingMode = ((bLooping || ParseParams.bLooping) ? LOOP_Forever : LOOP_Never);
		WaveInstance->bIsPaused = ParseParams.bIsPaused;

		// If we're normalizing 3d stereo spatialized sounds, we need to scale by -6 dB
		if (WaveInstance->bUseSpatialization && ParseParams.bApplyNormalizationToStereoSounds && NumChannels == 2)
		{
			float WaveInstanceVolume = WaveInstance->GetVolume();
			WaveInstance->SetVolume(WaveInstanceVolume * 0.5f);
		}

		// Copy reverb send settings
		WaveInstance->ReverbSendMethod = ParseParams.ReverbSendMethod;
		WaveInstance->ManualReverbSendLevel = ParseParams.ManualReverbSendLevel;
		WaveInstance->CustomRevebSendCurve = ParseParams.CustomReverbSendCurve;
		WaveInstance->ReverbSendLevelRange = ParseParams.ReverbSendLevelRange;
		WaveInstance->ReverbSendLevelDistanceRange = ParseParams.ReverbSendLevelDistanceRange;

		// Get the envelope follower settings
		WaveInstance->EnvelopeFollowerAttackTime = ParseParams.EnvelopeFollowerAttackTime;
		WaveInstance->EnvelopeFollowerReleaseTime = ParseParams.EnvelopeFollowerReleaseTime;

		// Copy over the submix sends.
		WaveInstance->SoundSubmix = ParseParams.SoundSubmix;
		WaveInstance->SoundSubmixSends = ParseParams.SoundSubmixSends;

		// Copy over the source bus send and data
		if (!WaveInstance->ActiveSound->bIsPreviewSound)
		{
			WaveInstance->bOutputToBusOnly = ParseParams.bOutputToBusOnly;
		}

		for (int32 BusSendType = 0; BusSendType < (int32)EBusSendType::Count; ++BusSendType)
		{
			WaveInstance->SoundSourceBusSends[BusSendType] = ParseParams.SoundSourceBusSends[BusSendType];
		}

		if (AudioDevice->IsHRTFEnabledForAll() && ParseParams.SpatializationMethod == ESoundSpatializationAlgorithm::SPATIALIZATION_Default)
		{
			WaveInstance->SpatializationMethod = ESoundSpatializationAlgorithm::SPATIALIZATION_HRTF;
		}
		else
		{
			WaveInstance->SpatializationMethod = ParseParams.SpatializationMethod;
		}

		// Pass along plugin settings to the wave instance
		WaveInstance->SpatializationPluginSettings = ParseParams.SpatializationPluginSettings;
		WaveInstance->OcclusionPluginSettings = ParseParams.OcclusionPluginSettings;
		WaveInstance->ReverbPluginSettings = ParseParams.ReverbPluginSettings;

		WaveInstance->bIsAmbisonics = bIsAmbisonics;

		bool bAddedWaveInstance = false;

		// Recompute the virtualizability here even though we did it up-front in the active sound parse.
		// This is because an active sound can generate multiple sound waves, not all of them are necessarily virtualizable.
		bool bHasSubtitles = ActiveSound.bHandleSubtitles && (ActiveSound.bHasExternalSubtitles || (Subtitles.Num() > 0));
		if (WaveInstance->GetVolumeWithDistanceAttenuation() > KINDA_SMALL_NUMBER || ((bVirtualizeWhenSilent || bHasSubtitles) && AudioDevice->VirtualSoundsEnabled()))
		{
			bAddedWaveInstance = true;
			WaveInstances.Add(WaveInstance);
		}

		// We're still alive.
		if (bAddedWaveInstance || WaveInstance->LoopingMode == LOOP_Forever)
		{
			ActiveSound.bFinished = false;
		}

		// Sanity check
		if( NumChannels > 2 && WaveInstance->bUseSpatialization && !WaveInstance->bReportedSpatializationWarning)
		{
			static TSet<USoundWave*> ReportedSounds;
			if (!ReportedSounds.Contains(this))
			{
				FString SoundWarningInfo = FString::Printf(TEXT("Spatialisation on sounds with channels greater than 2 is not supported. SoundWave: %s"), *GetName());
				if (ActiveSound.GetSound() != this)
				{
					SoundWarningInfo += FString::Printf(TEXT(" SoundCue: %s"), *ActiveSound.GetSound()->GetName());
				}

#if !NO_LOGGING
				const uint64 AudioComponentID = ActiveSound.GetAudioComponentID();
				if (AudioComponentID > 0)
				{
					FAudioThread::RunCommandOnGameThread([AudioComponentID, SoundWarningInfo]()
					{
						if (UAudioComponent* AudioComponent = UAudioComponent::GetAudioComponentFromID(AudioComponentID))
						{
							AActor* SoundOwner = AudioComponent->GetOwner();
							UE_LOG(LogAudio, Warning, TEXT( "%s Actor: %s AudioComponent: %s" ), *SoundWarningInfo, (SoundOwner ? *SoundOwner->GetName() : TEXT("None")), *AudioComponent->GetName() );
						}
						else
						{
							UE_LOG(LogAudio, Warning, TEXT("%s"), *SoundWarningInfo );
						}
					});
				}
				else
				{
					UE_LOG(LogAudio, Warning, TEXT("%s"), *SoundWarningInfo );
				}
#endif

				ReportedSounds.Add(this);
			}
			WaveInstance->bReportedSpatializationWarning = true;
		}
	}
}

bool USoundWave::IsPlayable() const
{
	return true;
}

float USoundWave::GetDuration()
{
	return (bLooping ? INDEFINITELY_LOOPING_DURATION : Duration);
}

bool USoundWave::IsStreaming() const
{
	// TODO: add in check on whether it's part of a streaming SoundGroup
	return bStreaming;
}

void USoundWave::UpdatePlatformData()
{
	if (IsStreaming())
	{
		// Make sure there are no pending requests in flight.
		while (IStreamingManager::Get().GetAudioStreamingManager().IsStreamingInProgress(this))
		{
			// Give up timeslice.
			FPlatformProcess::Sleep(0);
		}

#if WITH_EDITORONLY_DATA
		// Temporarily remove from streaming manager to release currently used data chunks
		IStreamingManager::Get().GetAudioStreamingManager().RemoveStreamingSoundWave(this);
		// Recache platform data if the source has changed.
		CachePlatformData();
		// Add back to the streaming manager to reload first chunk
		IStreamingManager::Get().GetAudioStreamingManager().AddStreamingSoundWave(this);
#endif
	}
	else
	{
		IStreamingManager::Get().GetAudioStreamingManager().RemoveStreamingSoundWave(this);
	}
}

float USoundWave::GetSampleRateForCurrentPlatform()
{
#if WITH_EDITOR
	float SampleRateOverride = FPlatformCompressionUtilities::GetTargetSampleRateForPlatform(SampleRateQuality);
	return (SampleRateOverride > 0) ? FMath::Min(SampleRateOverride, (float) SampleRate) : SampleRate;
#else
	if (bCachedSampleRateFromPlatformSettings)
	{
		return CachedSampleRateOverride;
	}
	else if (bSampleRateManuallyReset)
	{
		CachedSampleRateOverride = SampleRate;
		bCachedSampleRateFromPlatformSettings = true;

		return CachedSampleRateOverride;
	}
	else
	{
		CachedSampleRateOverride = FPlatformCompressionUtilities::GetTargetSampleRateForPlatform(SampleRateQuality);
		if (CachedSampleRateOverride < 0 || SampleRate < CachedSampleRateOverride)
		{
			CachedSampleRateOverride = SampleRate;
		}

		bCachedSampleRateFromPlatformSettings = true;
		return CachedSampleRateOverride;
	}
#endif
}

float USoundWave::GetSampleRateForCompressionOverrides(const FPlatformAudioCookOverrides* CompressionOverrides)
{
	const float* SampleRatePtr = CompressionOverrides->PlatformSampleRates.Find(SampleRateQuality);
	if (SampleRatePtr && *SampleRatePtr > 0.0f)
	{
		return FMath::Min(*SampleRatePtr, static_cast<float>(SampleRate));
	}
	else
	{
		return -1.0f;
	}
}

bool USoundWave::GetChunkData(int32 ChunkIndex, uint8** OutChunkData)
{
	if (RunningPlatformData->TryLoadChunk(ChunkIndex, OutChunkData) == false)
	{
#if WITH_EDITORONLY_DATA
		// Unable to load chunks from the cache. Rebuild the sound and attempt to recache it.
		UE_LOG(LogAudio, Display, TEXT("GetChunkData failed, rebuilding %s"), *GetPathName());

		ForceRebuildPlatformData();
		if (RunningPlatformData->TryLoadChunk(ChunkIndex, OutChunkData) == false)
		{
			UE_LOG(LogAudio, Display, TEXT("Failed to build sound %s."), *GetPathName());
		}
		else
		{
			// Succeeded after rebuilding platform data
			return true;
		}
#else
		// Failed to find the SoundWave chunk in the cooked package.
		UE_LOG(LogAudio, Warning, TEXT("GetChunkData failed while streaming. Ensure the following file is cooked: %s"), *GetPathName());
#endif // #if WITH_EDITORONLY_DATA
		return false;
	}
	return true;
}<|MERGE_RESOLUTION|>--- conflicted
+++ resolved
@@ -638,11 +638,7 @@
 	// Flag that this sound wave is beginning destroying. For procedural sound waves, this will ensure
 	// the audio render thread stops the sound before GC hits.
 	bIsBeginDestroy = true;
-<<<<<<< HEAD
-
-=======
 	
->>>>>>> cf6d231e
 #if WITH_EDITOR
 	// Flush any async results so we dont leak them in the DDC
 	if (GetDerivedDataCache() && AsyncLoadingDataFormats.Num() > 0)
@@ -860,22 +856,6 @@
 	return WaveInstance;
 }
 
-int32 USoundWave::GetNumSoundsActive()
-{
-	return NumSoundsActive.GetValue();
-}
-
-void USoundWave::IncrementNumSounds()
-{
-	NumSoundsActive.Increment();
-}
-
-void USoundWave::DecrementNumSounds()
-{
-	int32 NewValue = NumSoundsActive.Decrement();
-	check(NewValue >= 0);
-}
-
 bool USoundWave::IsReadyForFinishDestroy()
 {
 	const bool bIsStreamingInProgress = IStreamingManager::Get().GetAudioStreamingManager().IsStreamingInProgress(this);
@@ -895,12 +875,7 @@
 			}, GET_STATID(STAT_AudioFreeResources));
 		}
 	
-<<<<<<< HEAD
-	// bIsSoundActive is set in audio mixer when decoding sound waves or generating PCM data
-	return ResourceState == ESoundWaveResourceState::Freed && NumSoundsActive.GetValue() == 0;
-=======
 	return !bGenerating && ResourceState == ESoundWaveResourceState::Freed;
->>>>>>> cf6d231e
 }
 
 
