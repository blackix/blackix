// Copyright 1998-2016 Epic Games, Inc. All Rights Reserved.

#include "EnginePrivate.h"
#include "Engine/InputDelegateBinding.h"
#include "Engine/LevelStreamingPersistent.h"
#include "PhysicsPublic.h"
#include "ParticleDefinitions.h"
#include "Sound/SoundCue.h"
#include "LatentActions.h"
#include "MessageLog.h"
#include "Net/UnrealNetwork.h"
#include "Net/RepLayout.h"
#include "DisplayDebugHelpers.h"
#include "Matinee/MatineeActor.h"
#include "Matinee/InterpGroup.h"
#include "Matinee/InterpGroupInst.h"
#include "Particles/ParticleSystemComponent.h"
#include "VisualLogger/VisualLogger.h"
#include "Animation/AnimInstance.h"
#include "Engine/DemoNetDriver.h"
#include "GameFramework/Pawn.h"
#include "Components/PawnNoiseEmitterComponent.h"
#include "Components/TimelineComponent.h"
#include "Camera/CameraComponent.h"
#include "GameFramework/DamageType.h"
#include "Kismet/GameplayStatics.h"
#include "PhysicalMaterials/PhysicalMaterial.h"

DEFINE_LOG_CATEGORY(LogActor);

DEFINE_STAT(STAT_GetComponentsTime);
DECLARE_CYCLE_STAT(TEXT("PostActorConstruction"), STAT_PostActorConstruction, STATGROUP_Engine);

#if UE_BUILD_SHIPPING
#define DEBUG_CALLSPACE(Format, ...)
#else
#define DEBUG_CALLSPACE(Format, ...) UE_LOG(LogNet, VeryVerbose, Format, __VA_ARGS__);
#endif

#define LOCTEXT_NAMESPACE "Actor"

FMakeNoiseDelegate AActor::MakeNoiseDelegate = FMakeNoiseDelegate::CreateStatic(&AActor::MakeNoiseImpl);

#if !UE_BUILD_SHIPPING
FOnProcessEvent AActor::ProcessEventDelegate;
#endif

AActor::AActor()
{
	InitializeDefaults();
}


AActor::AActor(const FObjectInitializer& ObjectInitializer)
{
	// Forward to default constructor (we don't use ObjectInitializer for anything, this is for compatibility with inherited classes that call Super( ObjectInitializer )
	InitializeDefaults();
}

void AActor::InitializeDefaults()
{
	PrimaryActorTick.TickGroup = TG_PrePhysics;
	// Default to no tick function, but if we set 'never ticks' to false (so there is a tick function) it is enabled by default
	PrimaryActorTick.bCanEverTick = false;
	PrimaryActorTick.bStartWithTickEnabled = true;
	PrimaryActorTick.SetTickFunctionEnable(false); 

	CustomTimeDilation = 1.0f;

	Role = ROLE_Authority;
	RemoteRole = ROLE_None;
	bReplicates = false;
	NetPriority = 1.0f;
	NetUpdateFrequency = 100.0f;
	bNetLoadOnClient = true;
#if WITH_EDITORONLY_DATA
	bEditable = true;
	bListedInSceneOutliner = true;
	bHiddenEdLayer = false;
	bHiddenEdTemporary = false;
	bHiddenEdLevel = false;
	bActorLabelEditable = true;
	SpriteScale = 1.0f;
	bEnableAutoLODGeneration = true;	
#endif // WITH_EDITORONLY_DATA
	NetCullDistanceSquared = 225000000.0f;
	NetDriverName = NAME_GameNetDriver;
	NetDormancy = DORM_Awake;
	// will be updated in PostInitProperties
	bActorEnableCollision = true;
	bActorSeamlessTraveled = false;
	InputConsumeOption_DEPRECATED = ICO_ConsumeBoundKeys;
	bBlockInput = false;
	bCanBeDamaged = true;
	bFindCameraComponentWhenViewTarget = true;
	bAllowReceiveTickEventOnDedicatedServer = true;
	bRelevantForNetworkReplays = true;
#if WITH_EDITORONLY_DATA
	PivotOffset = FVector::ZeroVector;
#endif
	SpawnCollisionHandlingMethod = ESpawnActorCollisionHandlingMethod::AlwaysSpawn;
}

void FActorTickFunction::ExecuteTick(float DeltaTime, enum ELevelTick TickType, ENamedThreads::Type CurrentThread, const FGraphEventRef& MyCompletionGraphEvent)
{
	if (Target && !Target->IsPendingKillOrUnreachable())
	{
		FScopeCycleCounterUObject ActorScope(Target);
		Target->TickActor(DeltaTime*Target->CustomTimeDilation, TickType, *this);	
	}
}

FString FActorTickFunction::DiagnosticMessage()
{
	return Target->GetFullName() + TEXT("[TickActor]");
}

bool AActor::CheckDefaultSubobjectsInternal()
{
	bool Result = Super::CheckDefaultSubobjectsInternal();
	if (Result)
	{
		Result = CheckActorComponents();
	}
	return Result;
}

bool AActor::CheckActorComponents()
{
	DEFINE_LOG_CATEGORY_STATIC(LogCheckComponents, Warning, All);

	bool bResult = true;
	TInlineComponentArray<UActorComponent*> Components;
	GetComponents(Components);

	for (int32 Index = 0; Index < Components.Num(); Index++)
	{
		UActorComponent* Inner = Components[Index];
		if (!Inner)
		{
			continue;
		}
		if (Inner->IsPendingKill())
		{
			UE_LOG(LogCheckComponents, Warning, TEXT("Component is pending kill. Me = %s, Component = %s"), *this->GetFullName(), *Inner->GetFullName());
		}
		if (Inner->IsTemplate() && !IsTemplate())
		{
			UE_LOG(LogCheckComponents, Error, TEXT("Component is a template but I am not. Me = %s, Component = %s"), *this->GetFullName(), *Inner->GetFullName());
			bResult = false;
		}
		UObject* Archetype = Inner->GetArchetype();
		if (Archetype != Inner->GetClass()->GetDefaultObject())
		{
			if (Archetype != GetClass()->GetDefaultSubobjectByName(Inner->GetFName()))
			{
				UE_LOG(LogCheckComponents, Error, TEXT("Component archetype is not the CDO nor a default subobject of my class. Me = %s, Component = %s, Archetype = %s"), *this->GetFullName(), *Inner->GetFullName(), *Archetype->GetFullName());
				bResult = false;
			}
		}
	}
	for (int32 Index = 0; Index < BlueprintCreatedComponents.Num(); Index++)
	{
		UActorComponent* Inner = BlueprintCreatedComponents[Index];
		if (!Inner)
		{
			continue;
		}
		if (Inner->GetOuter() != this)
		{
			UE_LOG(LogCheckComponents, Error, TEXT("SerializedComponent does not have me as an outer. Me = %s, Component = %s"), *this->GetFullName(), *Inner->GetFullName());
			bResult = false;
		}
		if (Inner->IsPendingKill())
		{
			UE_LOG(LogCheckComponents, Warning, TEXT("SerializedComponent is pending kill. Me = %s, Component = %s"), *this->GetFullName(), *Inner->GetFullName());
		}
		if (Inner->IsTemplate() && !IsTemplate())
		{
			UE_LOG(LogCheckComponents, Error, TEXT("SerializedComponent is a template but I am not. Me = %s, Component = %s"), *this->GetFullName(), *Inner->GetFullName());
			bResult = false;
		}
		UObject* Archetype = Inner->GetArchetype();
		if (Archetype != Inner->GetClass()->GetDefaultObject())
		{
			if (Archetype != GetClass()->GetDefaultSubobjectByName(Inner->GetFName()))
			{
				UE_LOG(LogCheckComponents, Error, TEXT("SerializedComponent archetype is not the CDO nor a default subobject of my class. Me = %s, Component = %s, Archetype = %s"), *this->GetFullName(), *Inner->GetFullName(), *Archetype->GetFullName());
				bResult = false;
			}
		}
	}
	return bResult;
}

void AActor::ResetOwnedComponents()
{
<<<<<<< HEAD
=======
#if WITH_EDITOR
>>>>>>> 73f66985
	// Identify any natively-constructed components referenced by properties that either failed to serialize or came in as NULL.
	if(HasAnyFlags(RF_WasLoaded) && NativeConstructedComponentToPropertyMap.Num() > 0)
	{
		TInlineComponentArray<UActorComponent*> ComponentsToDestroy;
		for (auto Component : OwnedComponents)
		{
			// Only consider native components
			if (Component && Component->CreationMethod == EComponentCreationMethod::Native)
			{
				// Find the property or properties that previously referenced the natively-constructed component.
				TArray<UObjectProperty*> Properties;
<<<<<<< HEAD
				NativeConstructedComponentToPropertyMap.MultiFind(Component, Properties);
=======
				NativeConstructedComponentToPropertyMap.MultiFind(Component->GetFName(), Properties);
>>>>>>> 73f66985

				// Determine if the property or properties are no longer valid references (either it got serialized out that way or something failed during load)
				for (auto ObjProp : Properties)
				{
					check(ObjProp != nullptr);
					UActorComponent* ActorComponent = Cast<UActorComponent>(ObjProp->GetObjectPropertyValue_InContainer(this));
					if (ActorComponent == nullptr)
					{
						// Restore the natively-constructed component instance
						ObjProp->SetObjectPropertyValue_InContainer(this, Component);
					}
				}
			}
		}

		// Clear out the mapping as we don't need it anymore
		NativeConstructedComponentToPropertyMap.Empty();
	}
<<<<<<< HEAD
=======
#endif
>>>>>>> 73f66985

	TArray<UObject*> ActorChildren;
	OwnedComponents.Empty();
	ReplicatedComponents.Empty();
	GetObjectsWithOuter(this, ActorChildren, true, RF_NoFlags, EInternalObjectFlags::PendingKill);

	for (UObject* Child : ActorChildren)
	{
		UActorComponent* Component = Cast<UActorComponent>(Child);
		if (Component)
		{
			OwnedComponents.Add(Component);

			if (Component->GetIsReplicated())
			{
				ReplicatedComponents.Add(Component);
			}
		}
	}
}

void AActor::PostInitProperties()
{
	Super::PostInitProperties();
	RemoteRole = (bReplicates ? ROLE_SimulatedProxy : ROLE_None);

	// Map natively-constructed component instances to any serialized properties that might reference them.
	// We'll use this information post-load to determine if any owned components may not have been serialized through the reference property (i.e. in case the serialized property value ends up being NULL).
	if(!HasAnyFlags(RF_WasLoaded))
	{
		NativeConstructedComponentToPropertyMap.Empty(OwnedComponents.Num());
		for(TFieldIterator<UObjectProperty> PropertyIt(GetClass(), EFieldIteratorFlags::IncludeSuper); PropertyIt; ++PropertyIt)
		{
			UObjectProperty* ObjProp = *PropertyIt;

			// Ignore transient properties since they won't be serialized
			if(!ObjProp->HasAnyPropertyFlags(CPF_Transient))
			{
				UActorComponent* ActorComponent = Cast<UActorComponent>(ObjProp->GetObjectPropertyValue_InContainer(this));
				if(ActorComponent != nullptr && ActorComponent->CreationMethod == EComponentCreationMethod::Native)
				{
					NativeConstructedComponentToPropertyMap.Add(ActorComponent, ObjProp);
				}
			}
		}
	}

	// Make sure the OwnedComponents list correct.  
	// Under some circumstances sub-object instancing can result in bogus/duplicate entries.
	// This is not necessary for CDOs
	if (!HasAnyFlags(RF_ClassDefaultObject))
	{
		ResetOwnedComponents();
	}
}

void AActor::AddReferencedObjects(UObject* InThis, FReferenceCollector& Collector)
{
	AActor* This = CastChecked<AActor>(InThis);
	Collector.AddReferencedObjects(This->OwnedComponents);
	Super::AddReferencedObjects(InThis, Collector);
}

UWorld* AActor::GetWorld() const
{
	// CDO objects do not belong to a world
	// If the actors outer is destroyed or unreachable we are shutting down and the world should be NULL
	return (!HasAnyFlags(RF_ClassDefaultObject) && !GetOuter()->HasAnyFlags(RF_BeginDestroyed) && !GetOuter()->IsUnreachable() ? GetLevel()->OwningWorld : NULL);
}

FTimerManager& AActor::GetWorldTimerManager() const
{
	return GetWorld()->GetTimerManager();
}

UGameInstance* AActor::GetGameInstance() const
{
	return GetWorld()->GetGameInstance();
}

bool AActor::IsNetStartupActor() const
{
	return bNetStartup;
}

FVector AActor::GetVelocity() const
{
	if ( RootComponent )
	{
		return RootComponent->GetComponentVelocity();
	}

	return FVector::ZeroVector;
}

void AActor::ClearCrossLevelReferences()
{
	if(RootComponent && GetRootComponent()->AttachParent && (GetOutermost() != GetRootComponent()->AttachParent->GetOutermost()))
	{
		GetRootComponent()->DetachFromParent();
	}
}

bool AActor::TeleportTo( const FVector& DestLocation, const FRotator& DestRotation, bool bIsATest, bool bNoCheck )
{
	SCOPE_CYCLE_COUNTER(STAT_TeleportToTime);

	if(RootComponent == NULL)
	{
		return false;
	}

	// Can't move non-movable actors during play
	if( (RootComponent->Mobility == EComponentMobility::Static) && GetWorld()->AreActorsInitialized() )
	{
		return false;
	}

	if ( bIsATest && (GetActorLocation() == DestLocation) )
	{
		return true;
	}

	FVector const PrevLocation = GetActorLocation();
	FVector NewLocation = DestLocation;
	bool bTeleportSucceeded = true;
	UPrimitiveComponent* ActorPrimComp = Cast<UPrimitiveComponent>(RootComponent);
	if ( ActorPrimComp )
	{
		if (!bNoCheck && (ActorPrimComp->IsQueryCollisionEnabled() || (GetNetMode() != NM_Client)) )
		{
			// Apply the pivot offset to the desired location
			FVector Offset = GetRootComponent()->Bounds.Origin - PrevLocation;
			NewLocation = NewLocation + Offset;

			// check if able to find an acceptable destination for this actor that doesn't embed it in world geometry
			bTeleportSucceeded = GetWorld()->FindTeleportSpot(this, NewLocation, DestRotation);
			NewLocation = NewLocation - Offset;
		}

		if (NewLocation.ContainsNaN() || PrevLocation.ContainsNaN())
		{
			bTeleportSucceeded = false;
			UE_LOG(LogActor, Log,  TEXT("Attempted to teleport to NaN"));
		}

		if ( bTeleportSucceeded )
		{
			// check whether this actor unacceptably encroaches on any other actors.
			if ( bIsATest || bNoCheck )
			{
				ActorPrimComp->SetWorldLocationAndRotation(NewLocation, DestRotation);
			}
			else
			{
				FVector const Delta = NewLocation - PrevLocation;
				bTeleportSucceeded = ActorPrimComp->MoveComponent(Delta, DestRotation, false, nullptr, MOVECOMP_NoFlags, ETeleportType::TeleportPhysics);
			}
			if( bTeleportSucceeded )
			{
				TeleportSucceeded(bIsATest);
			}
		}
	}
	else if (RootComponent)
	{
		// not a primitivecomponent, just set directly
		GetRootComponent()->SetWorldLocationAndRotation(NewLocation, DestRotation, false, nullptr, ETeleportType::TeleportPhysics);
	}

	return bTeleportSucceeded; 
}


bool AActor::K2_TeleportTo( FVector DestLocation, FRotator DestRotation )
{
	return TeleportTo(DestLocation, DestRotation, false, false);
}

void AActor::SetTickPrerequisite(AActor* PrerequisiteActor)
{
	AddTickPrerequisiteActor(PrerequisiteActor);
}

void AActor::AddTickPrerequisiteActor(AActor* PrerequisiteActor)
{
	if (PrimaryActorTick.bCanEverTick && PrerequisiteActor && PrerequisiteActor->PrimaryActorTick.bCanEverTick)
	{
		PrimaryActorTick.AddPrerequisite(PrerequisiteActor, PrerequisiteActor->PrimaryActorTick);
	}
}

void AActor::AddTickPrerequisiteComponent(UActorComponent* PrerequisiteComponent)
{
	if (PrimaryActorTick.bCanEverTick && PrerequisiteComponent && PrerequisiteComponent->PrimaryComponentTick.bCanEverTick)
	{
		PrimaryActorTick.AddPrerequisite(PrerequisiteComponent, PrerequisiteComponent->PrimaryComponentTick);
	}
}

void AActor::RemoveTickPrerequisiteActor(AActor* PrerequisiteActor)
{
	if (PrerequisiteActor)
	{
		PrimaryActorTick.RemovePrerequisite(PrerequisiteActor, PrerequisiteActor->PrimaryActorTick);
	}
}

void AActor::RemoveTickPrerequisiteComponent(UActorComponent* PrerequisiteComponent)
{
	if (PrerequisiteComponent)
	{
		PrimaryActorTick.RemovePrerequisite(PrerequisiteComponent, PrerequisiteComponent->PrimaryComponentTick);
	}
}

bool AActor::GetTickableWhenPaused()
{
	return PrimaryActorTick.bTickEvenWhenPaused;
}

void AActor::SetTickableWhenPaused(bool bTickableWhenPaused)
{
	PrimaryActorTick.bTickEvenWhenPaused = bTickableWhenPaused;
}

void AActor::AddControllingMatineeActor( AMatineeActor& InMatineeActor )
{
	if (RootComponent)
	{
		RootComponent->PrimaryComponentTick.AddPrerequisite(&InMatineeActor, InMatineeActor.PrimaryActorTick);
	}

	PrimaryActorTick.AddPrerequisite(&InMatineeActor, InMatineeActor.PrimaryActorTick);
	ControllingMatineeActors.AddUnique(&InMatineeActor);
}

void AActor::RemoveControllingMatineeActor( AMatineeActor& InMatineeActor )
{
	if (RootComponent)
	{
		RootComponent->PrimaryComponentTick.RemovePrerequisite(&InMatineeActor, InMatineeActor.PrimaryActorTick);
	}

	PrimaryActorTick.RemovePrerequisite(&InMatineeActor, InMatineeActor.PrimaryActorTick);
	ControllingMatineeActors.RemoveSwap(&InMatineeActor);
}

void AActor::BeginDestroy()
{
	UnregisterAllComponents();
	Super::BeginDestroy();
}

bool AActor::IsReadyForFinishDestroy()
{
	return Super::IsReadyForFinishDestroy() && DetachFence.IsFenceComplete();
}

void AActor::Serialize(FArchive& Ar)
{
#if WITH_EDITOR
	// Prior to load, map natively-constructed component instances for Blueprint-generated class types to any serialized properties that might reference them.
	// We'll use this information post-load to determine if any owned components may not have been serialized through the reference property (i.e. in case the serialized property value ends up being NULL).
	if (Ar.IsLoading()
		&& OwnedComponents.Num() > 0
		&& !(Ar.GetPortFlags() & PPF_Duplicate)
		&& HasAllFlags(RF_WasLoaded|RF_NeedPostLoad))
	{
		if (const UBlueprintGeneratedClass* BPGC = Cast<UBlueprintGeneratedClass>(GetClass()))
		{
			NativeConstructedComponentToPropertyMap.Empty(OwnedComponents.Num());
			for(TFieldIterator<UObjectProperty> PropertyIt(BPGC, EFieldIteratorFlags::IncludeSuper); PropertyIt; ++PropertyIt)
			{
				UObjectProperty* ObjProp = *PropertyIt;

				// Ignore transient properties since they won't be serialized
				if(!ObjProp->HasAnyPropertyFlags(CPF_Transient))
				{
					UActorComponent* ActorComponent = Cast<UActorComponent>(ObjProp->GetObjectPropertyValue_InContainer(this));
					if(ActorComponent != nullptr && ActorComponent->CreationMethod == EComponentCreationMethod::Native)
					{
						NativeConstructedComponentToPropertyMap.Add(ActorComponent->GetFName(), ObjProp);
					}
				}
			}
		}
	}
#endif

	Super::Serialize(Ar);
}

void AActor::PostLoad()
{
	Super::PostLoad();

	// add ourselves to our Owner's Children array
	if (Owner != NULL)
	{
		checkSlow(!Owner->Children.Contains(this));
		Owner->Children.Add(this);
	}

	if (GetLinkerUE4Version() < VER_UE4_CONSUME_INPUT_PER_BIND)
	{
		bBlockInput = (InputConsumeOption_DEPRECATED == ICO_ConsumeAll);
	}

	if (GetLinkerUE4Version() < VER_UE4_PRIVATE_REMOTE_ROLE)
	{
		bReplicates = (RemoteRole != ROLE_None);
	}

	// Ensure that this is not set for CDO (there was a case where this might have occurred in an older version when converting actor instances to BPs - see UE-18490)
	if (HasAnyFlags(RF_ClassDefaultObject))
	{
		bExchangedRoles = false;
	}

	if ( GIsEditor )
	{
#if WITH_EDITORONLY_DATA
		// Propagate the hidden at editor startup flag to the transient hidden flag
		bHiddenEdTemporary = bHiddenEd;

		// Check/warning when loading actors in editor. Should never load IsPendingKill() Actors!
		if ( IsPendingKill() )
		{
			UE_LOG(LogActor, Log,  TEXT("Loaded Actor (%s) with IsPendingKill() == true"), *GetName() );
		}
#endif // WITH_EDITORONLY_DATA
	}
}

void AActor::PostLoadSubobjects(FObjectInstancingGraph* OuterInstanceGraph)
{
	USceneComponent* OldRoot = RootComponent;
	bool bHadRoot = !!OldRoot;
	FRotator OldRotation;
	FVector OldTranslation;
	FVector OldScale;
	if (bHadRoot)
	{
		OldRotation = OldRoot->RelativeRotation;
		OldTranslation = OldRoot->RelativeLocation;
		OldScale = OldRoot->RelativeScale3D;
	}

	Super::PostLoadSubobjects(OuterInstanceGraph);

	ResetOwnedComponents();

	if (RootComponent && bHadRoot && OldRoot != RootComponent)
	{
		UE_LOG(LogActor, Log, TEXT("Root component has changed, relocating new root component to old position %s->%s"), *OldRoot->GetFullName(), *GetRootComponent()->GetFullName());
		GetRootComponent()->RelativeRotation = OldRotation;
		GetRootComponent()->RelativeLocation = OldTranslation;
		GetRootComponent()->RelativeScale3D = OldScale;
		
		// Migrate any attachment to the new root
		if(OldRoot->AttachParent)
		{
			RootComponent->AttachTo(OldRoot->AttachParent);
			OldRoot->DetachFromParent();
		}

		// Reset the transform on the old component
		OldRoot->RelativeRotation = FRotator::ZeroRotator;
		OldRoot->RelativeLocation = FVector::ZeroVector;
		OldRoot->RelativeScale3D = FVector(1.0f, 1.0f, 1.0f);
	}
}

void AActor::ProcessEvent(UFunction* Function, void* Parameters)
{
	#if WITH_EDITOR
	static const FName CallInEditorMeta(TEXT("CallInEditor"));
	const bool bAllowScriptExecution = GAllowActorScriptExecutionInEditor || Function->GetBoolMetaData(CallInEditorMeta);
	#else
	const bool bAllowScriptExecution = GAllowActorScriptExecutionInEditor;
	#endif
	UWorld* MyWorld = GetWorld();
	if( ((MyWorld && (MyWorld->AreActorsInitialized() || bAllowScriptExecution)) || HasAnyFlags(RF_ClassDefaultObject)) && !IsGarbageCollecting() )
	{
#if !UE_BUILD_SHIPPING
		if (!ProcessEventDelegate.IsBound() || !ProcessEventDelegate.Execute(this, Function, Parameters))
		{
			Super::ProcessEvent(Function, Parameters);
		}
#else
		Super::ProcessEvent(Function, Parameters);
#endif
	}
}

void AActor::ApplyWorldOffset(const FVector& InOffset, bool bWorldShift)
{
	// Attached components will be shifted by parents, will shift only USceneComponents derived components
	if (RootComponent != nullptr && RootComponent->AttachParent == nullptr)
	{
		RootComponent->ApplyWorldOffset(InOffset, bWorldShift);
	}

	// Shift UActorComponent derived components, but not USceneComponents
	const TArray<UActorComponent*>& AllActorComponents = GetComponents();
 	for (UActorComponent* ActorComponent : AllActorComponents)
 	{
 		if (IsValid(ActorComponent) && !ActorComponent->IsA<USceneComponent>())
 		{
 			ActorComponent->ApplyWorldOffset(InOffset, bWorldShift);
 		}
 	}
 	
	// Navigation receives update during component registration. World shift needs a separate path to shift all navigation data
	// So this normally should happen only in the editor when user moves visible sub-levels
	if (!bWorldShift && !InOffset.IsZero())
	{
		if (RootComponent != nullptr && RootComponent->IsRegistered())
		{
			UNavigationSystem::UpdateNavOctreeBounds(this);
			UNavigationSystem::UpdateActorAndComponentsInNavOctree(*this);
		}
	}
}

/** Thread safe container for actor related global variables */
class FActorThreadContext : public TThreadSingleton<FActorThreadContext>
{
	friend TThreadSingleton<FActorThreadContext>;

	FActorThreadContext()
		: TestRegisterTickFunctions(nullptr)
	{
	}
public:
	/** Tests tick function registration */
	AActor* TestRegisterTickFunctions;
};

void AActor::RegisterActorTickFunctions(bool bRegister)
{
	check(!IsTemplate());

	if(bRegister)
	{
		if(PrimaryActorTick.bCanEverTick)
		{
			PrimaryActorTick.Target = this;
			PrimaryActorTick.SetTickFunctionEnable(PrimaryActorTick.bStartWithTickEnabled || PrimaryActorTick.IsTickFunctionEnabled());
			PrimaryActorTick.RegisterTickFunction(GetLevel());
		}
	}
	else
	{
		if(PrimaryActorTick.IsTickFunctionRegistered())
		{
			PrimaryActorTick.UnRegisterTickFunction();			
		}
	}

	FActorThreadContext::Get().TestRegisterTickFunctions = this; // we will verify the super call chain is intact. Don't copy and paste this to another actor class!
}

void AActor::RegisterAllActorTickFunctions(bool bRegister, bool bDoComponents)
{
	if(!IsTemplate())
	{
		// Prevent repeated redundant attempts
		if (bTickFunctionsRegistered != bRegister)
		{
			FActorThreadContext& ThreadContext = FActorThreadContext::Get();
			check(ThreadContext.TestRegisterTickFunctions == nullptr);
			RegisterActorTickFunctions(bRegister);
			bTickFunctionsRegistered = bRegister;
			checkf(ThreadContext.TestRegisterTickFunctions == this, TEXT("Failed to route Actor RegisterTickFunctions (%s)"), *GetFullName());
			ThreadContext.TestRegisterTickFunctions = nullptr;
		}

		if (bDoComponents)
		{
			TInlineComponentArray<UActorComponent*> Components;
			GetComponents(Components);

			for (int32 Index = 0; Index < Components.Num(); Index++)
			{
				Components[Index]->RegisterAllComponentTickFunctions(bRegister);
			}
		}
	}
}

void AActor::SetActorTickEnabled(bool bEnabled)
{
	if (!IsTemplate() && PrimaryActorTick.bCanEverTick)
	{
		PrimaryActorTick.SetTickFunctionEnable(bEnabled);
	}
}

bool AActor::IsActorTickEnabled() const
{
	return PrimaryActorTick.IsTickFunctionEnabled();
}

bool AActor::Rename( const TCHAR* InName, UObject* NewOuter, ERenameFlags Flags )
{
	if (NewOuter)
	{
		RegisterAllActorTickFunctions(false, true); // unregister all tick functions
		UnregisterAllComponents();
	}

	bool bSuccess = Super::Rename( InName, NewOuter, Flags );

	if (NewOuter && NewOuter->IsA<ULevel>())
	{
		UWorld* World = NewOuter->GetWorld();
		if (World && World->bIsWorldInitialized)
		{
			RegisterAllComponents();
		}
		RegisterAllActorTickFunctions(true, true); // register all tick functions
	}
	return bSuccess;
}

UNetConnection* AActor::GetNetConnection() const
{
	return Owner ? Owner->GetNetConnection() : NULL;
}

UPlayer* AActor::GetNetOwningPlayer()
{
	// We can only replicate RPCs to the owning player
	if (Role == ROLE_Authority)
	{
		if (Owner)
		{
			return Owner->GetNetOwningPlayer();
		}
	}
	return NULL;
}

bool AActor::DestroyNetworkActorHandled()
{
	return false;
}

void AActor::TickActor( float DeltaSeconds, ELevelTick TickType, FActorTickFunction& ThisTickFunction )
{
	//root of tick hierarchy

	// Non-player update.
	const bool bShouldTick = ((TickType!=LEVELTICK_ViewportsOnly) || ShouldTickIfViewportsOnly());
	if(bShouldTick)
	{
		// If an Actor has been Destroyed or its level has been unloaded don't execute any queued ticks
		if (!IsPendingKill() && GetWorld())
		{
			Tick(DeltaSeconds);	// perform any tick functions unique to an actor subclass
		}
	}
}

void AActor::Tick( float DeltaSeconds )
{
	// Blueprint code outside of the construction script should not run in the editor
	// Allow tick if we are not a dedicated server, or we allow this tick on dedicated servers
	if (GetWorldSettings() != NULL && (bAllowReceiveTickEventOnDedicatedServer || !IsRunningDedicatedServer()))
	{
		ReceiveTick(DeltaSeconds);
	}


	// Update any latent actions we have for this actor
	GetWorld()->GetLatentActionManager().ProcessLatentActions(this, DeltaSeconds);

	if (bAutoDestroyWhenFinished)
	{
		bool bOKToDestroy = true;

		// @todo: naive implementation, needs improved
		TInlineComponentArray<UActorComponent*> Components;
		GetComponents(Components);

		for (int32 CompIdx=0; CompIdx<Components.Num(); ++CompIdx)
		{
			UActorComponent* const Comp = Components[CompIdx];

			UParticleSystemComponent* const PSC = Cast<UParticleSystemComponent>(Comp);
			if ( PSC && (PSC->bIsActive || !PSC->bWasCompleted) )
			{
				bOKToDestroy = false;
				break;
			}

			UAudioComponent* const AC = Cast<UAudioComponent>(Comp);
			if (AC && AC->IsPlaying())
			{
				bOKToDestroy = false;
				break;
			}

			UTimelineComponent* const TL = Cast<UTimelineComponent>(Comp);
			if (TL && TL->IsPlaying())
			{
				bOKToDestroy = false;
				break;
			}
		}

		// die!
		if (bOKToDestroy)
		{
			Destroy();
		}
	}
}


/** If true, actor is ticked even if TickType==LEVELTICK_ViewportsOnly */
bool AActor::ShouldTickIfViewportsOnly() const
{
	return false;
}

void AActor::PreReplication( IRepChangedPropertyTracker & ChangedPropertyTracker )
{
	// Attachment replication gets filled in by GatherCurrentMovement(), but in the case of a detached root we need to trigger remote detachment.
	AttachmentReplication.AttachParent = nullptr;

	if ( bReplicateMovement || (RootComponent && RootComponent->AttachParent) )
	{
		GatherCurrentMovement();
	}

	DOREPLIFETIME_ACTIVE_OVERRIDE( AActor, ReplicatedMovement, bReplicateMovement );

	// Don't need to replicate AttachmentReplication if the root component replicates, because it already handles it.
	DOREPLIFETIME_ACTIVE_OVERRIDE( AActor, AttachmentReplication, RootComponent && !RootComponent->GetIsReplicated() );

	UBlueprintGeneratedClass* BPClass = Cast<UBlueprintGeneratedClass>(GetClass());
	if (BPClass != NULL)
	{
		BPClass->InstancePreReplication(this, ChangedPropertyTracker);
	}
}

void AActor::CallPreReplication(UNetDriver* NetDriver)
{
	if (NetDriver == nullptr)
	{
		return;
	}

	PreReplication(*NetDriver->FindOrCreateRepChangedPropertyTracker(this).Get());

	// Call PreReplication on all owned components that are replicated
	for (UActorComponent* Component : OwnedComponents)
	{
		// Only call on components that aren't pending kill
		if (Component && !Component->IsPendingKill() && Component->GetIsReplicated())
		{
			Component->PreReplication(*NetDriver->FindOrCreateRepChangedPropertyTracker(Component).Get());
		}
	}
}

void AActor::PostActorCreated()
{
	// nothing at the moment
}

void AActor::GetComponentsBoundingCylinder(float& OutCollisionRadius, float& OutCollisionHalfHeight, bool bNonColliding) const
{
	bool bIgnoreRegistration = false;

#if WITH_EDITOR
	if(IsTemplate())
	{
		// Editor code calls this function on default objects when placing them in the viewport, so no components will be registered in those cases.
		UWorld* MyWorld = GetWorld();
		if (!MyWorld || !MyWorld->IsGameWorld())
		{
			bIgnoreRegistration = true;
		}
		else
		{
			UE_LOG(LogActor, Log, TEXT("WARNING AActor::GetComponentsBoundingCylinder : Called on default object '%s'. Will likely return zero size."), *this->GetPathName());
		}
	}
#elif !(UE_BUILD_SHIPPING || UE_BUILD_TEST)
	if (IsTemplate())
	{
		UE_LOG(LogActor, Log, TEXT("WARNING AActor::GetComponentsBoundingCylinder : Called on default object '%s'. Will likely return zero size."), *this->GetPathName());
	}
#endif

	float Radius = 0.f;
	float HalfHeight = 0.f;

	for (const UActorComponent* ActorComponent : GetComponents())
	{
		const UPrimitiveComponent* PrimComp = Cast<const UPrimitiveComponent>(ActorComponent);
		if (PrimComp)
		{
			// Only use collidable components to find collision bounding box.
			if ((bIgnoreRegistration || PrimComp->IsRegistered()) && (bNonColliding || PrimComp->IsCollisionEnabled()))
			{
				float TestRadius, TestHalfHeight;
				PrimComp->CalcBoundingCylinder(TestRadius, TestHalfHeight);
				Radius = FMath::Max(Radius, TestRadius);
				HalfHeight = FMath::Max(HalfHeight, TestHalfHeight);
			}
		}
	}

	OutCollisionRadius = Radius;
	OutCollisionHalfHeight = HalfHeight;
}


void AActor::GetSimpleCollisionCylinder(float& CollisionRadius, float& CollisionHalfHeight) const
{
	if (IsRootComponentCollisionRegistered())
	{
		RootComponent->CalcBoundingCylinder(CollisionRadius, CollisionHalfHeight);
	}
	else
	{
		GetComponentsBoundingCylinder(CollisionRadius, CollisionHalfHeight, false);
	}
}

bool AActor::IsRootComponentCollisionRegistered() const
{
	return RootComponent != NULL && RootComponent->IsRegistered() && RootComponent->IsCollisionEnabled();
}

bool AActor::IsAttachedTo(const AActor* Other) const
{
	return (RootComponent && Other && Other->RootComponent) ? RootComponent->IsAttachedTo(Other->RootComponent) : false;
}

bool AActor::IsBasedOnActor(const AActor* Other) const
{
	return IsAttachedTo(Other);
}

bool AActor::Modify( bool bAlwaysMarkDirty/*=true*/ )
{
	// Any properties that reference a blueprint constructed component needs to avoid creating a reference to the component from the transaction
	// buffer, so we temporarily switch the property to non-transactional while the modify occurs
	TArray<UObjectProperty*> TemporarilyNonTransactionalProperties;
	if (GUndo)
	{
		for (TFieldIterator<UObjectProperty> PropertyIt(GetClass(), EFieldIteratorFlags::IncludeSuper); PropertyIt; ++PropertyIt)
		{
			UObjectProperty* ObjProp = *PropertyIt;
			if (!ObjProp->HasAllPropertyFlags(CPF_NonTransactional))
			{
				UActorComponent* ActorComponent = Cast<UActorComponent>(ObjProp->GetObjectPropertyValue(ObjProp->ContainerPtrToValuePtr<void>(this)));
				if (ActorComponent && ActorComponent->IsCreatedByConstructionScript())
				{
					ObjProp->SetPropertyFlags(CPF_NonTransactional);
					TemporarilyNonTransactionalProperties.Add(ObjProp);
				}
			}
		}
	}

	bool bSavedToTransactionBuffer = UObject::Modify( bAlwaysMarkDirty );

	for (UObjectProperty* ObjProp : TemporarilyNonTransactionalProperties)
	{
		ObjProp->ClearPropertyFlags(CPF_NonTransactional);
	}

	// If the root component is blueprint constructed we don't save it to the transaction buffer
	if( RootComponent && !RootComponent->IsCreatedByConstructionScript())
	{
		bSavedToTransactionBuffer = RootComponent->Modify( bAlwaysMarkDirty ) || bSavedToTransactionBuffer;
	}

	return bSavedToTransactionBuffer;
}

FBox AActor::GetComponentsBoundingBox(bool bNonColliding) const
{
	FBox Box(0);

	for (const UActorComponent* ActorComponent : GetComponents())
	{
		const UPrimitiveComponent* PrimComp = Cast<const UPrimitiveComponent>(ActorComponent);
		if (PrimComp)
		{
			// Only use collidable components to find collision bounding box.
			if (PrimComp->IsRegistered() && (bNonColliding || PrimComp->IsCollisionEnabled()))
			{
				Box += PrimComp->Bounds.GetBox();
			}
		}
	}

	return Box;
}

bool AActor::CheckStillInWorld()
{
	if (IsPendingKill())
	{
		return false;
	}
	UWorld* MyWorld = GetWorld();
	if (!MyWorld)
	{
		return false;
	}

	// check the variations of KillZ
	AWorldSettings* WorldSettings = MyWorld->GetWorldSettings( true );

	if (!WorldSettings->bEnableWorldBoundsChecks)
	{
		return true;
	}

	if( GetActorLocation().Z < WorldSettings->KillZ )
	{
		UDamageType const* const DmgType = WorldSettings->KillZDamageType ? WorldSettings->KillZDamageType->GetDefaultObject<UDamageType>() : GetDefault<UDamageType>();
		FellOutOfWorld(*DmgType);
		return false;
	}
	// Check if box has poked outside the world
	else if( ( RootComponent != NULL ) && ( GetRootComponent()->IsRegistered() == true ) )
	{
		const FBox&	Box = GetRootComponent()->Bounds.GetBox();
		if(	Box.Min.X < -HALF_WORLD_MAX || Box.Max.X > HALF_WORLD_MAX ||
			Box.Min.Y < -HALF_WORLD_MAX || Box.Max.Y > HALF_WORLD_MAX ||
			Box.Min.Z < -HALF_WORLD_MAX || Box.Max.Z > HALF_WORLD_MAX )
		{
			UE_LOG(LogActor, Warning, TEXT("%s is outside the world bounds!"), *GetName());
			OutsideWorldBounds();
			// not safe to use physics or collision at this point
			SetActorEnableCollision(false);
			DisableComponentsSimulatePhysics();
			return false;
		}
	}

	return true;
}

void AActor::SetTickGroup(ETickingGroup NewTickGroup)
{
	PrimaryActorTick.TickGroup = NewTickGroup;
}

void AActor::ClearComponentOverlaps()
{
	TInlineComponentArray<UPrimitiveComponent*> PrimitiveComponents;
	GetComponents(PrimitiveComponents);

	// Remove owned components from overlap tracking
	// We don't traverse the RootComponent attachment tree since that might contain
	// components owned by other actors.
	TArray<UPrimitiveComponent*> OverlappingComponentsForCurrentComponent;
	for (UPrimitiveComponent* const PrimComp : PrimitiveComponents)
	{
		PrimComp->GetOverlappingComponents(OverlappingComponentsForCurrentComponent);

		for (UPrimitiveComponent* const OverlapComp : OverlappingComponentsForCurrentComponent)
		{
			if (OverlapComp)
			{
				const bool bDoNotifies = true;
				const bool bSkipNotifySelf = false;
				PrimComp->EndComponentOverlap(OverlapComp, bDoNotifies, bSkipNotifySelf);

				if (IsPendingKill())
				{
					return;
				}
			}
		}
	}
}

void AActor::UpdateOverlaps(bool bDoNotifies)
{
	// just update the root component, which will cascade down to the children
	USceneComponent* const RootComp = GetRootComponent();
	if (RootComp)
	{
		RootComp->UpdateOverlaps(NULL, bDoNotifies);
	}
}

bool AActor::IsOverlappingActor(const AActor* Other) const
{
	// use a stack to walk this actor's attached component tree
	TInlineComponentArray<USceneComponent*> ComponentStack;
	USceneComponent const* CurrentComponent = GetRootComponent();
	while (CurrentComponent)
	{
		// push children on the stack so they get tested later
		ComponentStack.Append(CurrentComponent->AttachChildren);

		if(CurrentComponent->GetOwner() == this)	//The component could be attached but be from a different actor
		{
			UPrimitiveComponent const* const PrimComp = Cast<const UPrimitiveComponent>(CurrentComponent);
			if (PrimComp && PrimComp->IsOverlappingActor(Other))
			{
				// found one, finished
				return true;
			}
		}
		

		// advance to next component
		const bool bAllowShrinking = false;
		CurrentComponent = (ComponentStack.Num() > 0) ? ComponentStack.Pop(bAllowShrinking) : nullptr;
	}

	return false;
}

void AActor::GetOverlappingActors(TArray<AActor*>& OutOverlappingActors, UClass* ClassFilter) const
{
	// prepare output
	OutOverlappingActors.Reset();
	TArray<AActor*> OverlappingActorsForCurrentComponent;

	// use a stack to walk this actor's attached component tree
	TInlineComponentArray<USceneComponent*> ComponentStack;
	USceneComponent const* CurrentComponent = GetRootComponent();
	while (CurrentComponent)
	{
		// push children on the stack so they get tested later
		ComponentStack.Append(CurrentComponent->AttachChildren);

		// get list of actors from the component
		UPrimitiveComponent const* const PrimComp = Cast<const UPrimitiveComponent>(CurrentComponent);
		if (PrimComp)
		{
			PrimComp->GetOverlappingActors(OverlappingActorsForCurrentComponent, ClassFilter);

			// then merge it into our final list
			for (auto CompIt = OverlappingActorsForCurrentComponent.CreateIterator(); CompIt; ++CompIt)
			{
				AActor* OverlappingActor = *CompIt;
				if(OverlappingActor != this)
				{
					OutOverlappingActors.AddUnique(OverlappingActor);
				}
			}
		}

		// advance to next component
		const bool bAllowShrinking = false;
		CurrentComponent = (ComponentStack.Num() > 0) ? ComponentStack.Pop(bAllowShrinking) : nullptr;
	}
}

void AActor::GetOverlappingComponents(TArray<UPrimitiveComponent*>& OutOverlappingComponents) const
{
	OutOverlappingComponents.Reset();
	TArray<UPrimitiveComponent*> OverlappingComponentsForCurrentComponent;

	// use a stack to walk this actor's attached component tree
	TInlineComponentArray<USceneComponent*> ComponentStack;
	USceneComponent* CurrentComponent = GetRootComponent();
	while (CurrentComponent)
	{
		// push children on the stack so they get tested later
		ComponentStack.Append(CurrentComponent->AttachChildren);

		UPrimitiveComponent const* const PrimComp = Cast<const UPrimitiveComponent>(CurrentComponent);
		if (PrimComp)
		{
			// get list of components from the component
			PrimComp->GetOverlappingComponents(OverlappingComponentsForCurrentComponent);

			// then merge it into our final list
			for (auto CompIt = OverlappingComponentsForCurrentComponent.CreateIterator(); CompIt; ++CompIt)
			{
				OutOverlappingComponents.AddUnique(*CompIt);
			}
		}

		// advance to next component
		const bool bAllowShrinking = false;
		CurrentComponent = (ComponentStack.Num() > 0) ? ComponentStack.Pop(bAllowShrinking) : nullptr;
	}
}


void AActor::NotifyActorBeginOverlap(AActor* OtherActor)
{
	// call BP handler
	ReceiveActorBeginOverlap(OtherActor);
}

void AActor::NotifyActorEndOverlap(AActor* OtherActor)
{
	// call BP handler
	ReceiveActorEndOverlap(OtherActor);
}

void AActor::NotifyActorBeginCursorOver()
{
	// call BP handler
	ReceiveActorBeginCursorOver();
}

void AActor::NotifyActorEndCursorOver()
{
	// call BP handler
	ReceiveActorEndCursorOver();
}

void AActor::NotifyActorOnClicked()
{
	// call BP handler
	ReceiveActorOnClicked();
}

void AActor::NotifyActorOnReleased()
{
	// call BP handler
	ReceiveActorOnReleased();
}

void AActor::NotifyActorOnInputTouchBegin(const ETouchIndex::Type FingerIndex)
{
	// call BP handler
	ReceiveActorOnInputTouchBegin(FingerIndex);
}

void AActor::NotifyActorOnInputTouchEnd(const ETouchIndex::Type FingerIndex)
{
	// call BP handler
	ReceiveActorOnInputTouchEnd(FingerIndex);
}

void AActor::NotifyActorOnInputTouchEnter(const ETouchIndex::Type FingerIndex)
{
	// call BP handler
	ReceiveActorOnInputTouchEnter(FingerIndex);
}

void AActor::NotifyActorOnInputTouchLeave(const ETouchIndex::Type FingerIndex)
{
	// call BP handler
	ReceiveActorOnInputTouchLeave(FingerIndex);
}


void AActor::NotifyHit(class UPrimitiveComponent* MyComp, AActor* Other, class UPrimitiveComponent* OtherComp, bool bSelfMoved, FVector HitLocation, FVector HitNormal, FVector NormalImpulse, const FHitResult& Hit)
{
	// call BP handler
	ReceiveHit(MyComp, Other, OtherComp, bSelfMoved, HitLocation, HitNormal, NormalImpulse, Hit);
}

/** marks all PrimitiveComponents for which their Owner is relevant for visibility as dirty because the Owner of some Actor in the chain has changed
 * @param TheActor the actor to mark components dirty for
 */
static void MarkOwnerRelevantComponentsDirty(AActor* TheActor)
{
	TInlineComponentArray<UPrimitiveComponent*> Components;
	TheActor->GetComponents(Components);

	for (int32 i = 0; i < Components.Num(); i++)
	{
		UPrimitiveComponent* Primitive = Components[i];
		if (Primitive->IsRegistered() && (Primitive->bOnlyOwnerSee || Primitive->bOwnerNoSee))
		{
			Primitive->MarkRenderStateDirty();
		}
	}

	// recurse over children of this Actor
	for (int32 i = 0; i < TheActor->Children.Num(); i++)
	{
		AActor* Child = TheActor->Children[i];
		if (Child != NULL && !Child->IsPendingKill())
		{
			MarkOwnerRelevantComponentsDirty(Child);
		}
	}
}

float AActor::GetLastRenderTime() const
{
	// return most recent of Components' LastRenderTime
	// @todo UE4 maybe check base component and components attached to it instead?
	float LastRenderTime = -1000.f;
	for (const UActorComponent* ActorComponent : GetComponents())
	{
		const UPrimitiveComponent* PrimComp = Cast<const UPrimitiveComponent>(ActorComponent);
		if (PrimComp && PrimComp->IsRegistered())
		{
			LastRenderTime = FMath::Max(LastRenderTime, PrimComp->LastRenderTime);
		}
	}
	return LastRenderTime;
}

void AActor::SetOwner( AActor *NewOwner )
{
	if (Owner != NewOwner && !IsPendingKill())
	{
		if (NewOwner != NULL && NewOwner->IsOwnedBy(this))
		{
			UE_LOG(LogActor, Error, TEXT("SetOwner(): Failed to set '%s' owner of '%s' because it would cause an Owner loop"), *NewOwner->GetName(), *GetName());
			return;
		}

		// Sets this actor's parent to the specified actor.
		AActor* OldOwner = Owner;
		if( Owner != NULL )
		{
			// remove from old owner's Children array
			verifySlow(Owner->Children.Remove(this) == 1);
		}

		Owner = NewOwner;

		if( Owner != NULL )
		{
			// add to new owner's Children array
			checkSlow(!Owner->Children.Contains(this));
			Owner->Children.Add(this);
		}

		// mark all components for which Owner is relevant for visibility to be updated
		MarkOwnerRelevantComponentsDirty(this);
	}
}

bool AActor::HasNetOwner() const
{
	if (Owner == NULL)
	{
		// all basic AActors are unable to call RPCs without special AActors as their owners (ie APlayerController)
		return false;
	}

	// Find the topmost actor in this owner chain
	AActor* TopOwner = NULL;
	for (TopOwner = Owner; TopOwner->Owner; TopOwner = TopOwner->Owner)
	{
	}

	return TopOwner->HasNetOwner();
}

void AActor::K2_AttachRootComponentTo(USceneComponent* InParent, FName InSocketName, EAttachLocation::Type AttachLocationType /*= EAttachLocation::KeepRelativeOffset */, bool bWeldSimulatedBodies /*=true*/)
{
	AttachRootComponentTo(InParent, InSocketName, AttachLocationType, bWeldSimulatedBodies);
}

void AActor::AttachRootComponentTo(USceneComponent* InParent, FName InSocketName, EAttachLocation::Type AttachLocationType /*= EAttachLocation::KeepRelativeOffset */, bool bWeldSimulatedBodies /*=false*/)
{
	if(RootComponent && InParent)
	{
		RootComponent->AttachTo(InParent, InSocketName, AttachLocationType, bWeldSimulatedBodies);
	}
}

void AActor::OnRep_AttachmentReplication()
{
	if (AttachmentReplication.AttachParent)
	{
		if (RootComponent)
		{
			USceneComponent* ParentComponent = (AttachmentReplication.AttachComponent ? AttachmentReplication.AttachComponent : AttachmentReplication.AttachParent->GetRootComponent());

			if (ParentComponent)
			{
				RootComponent->RelativeLocation = AttachmentReplication.LocationOffset;
				RootComponent->RelativeRotation = AttachmentReplication.RotationOffset;
				RootComponent->RelativeScale3D = AttachmentReplication.RelativeScale3D;
				RootComponent->AttachTo(ParentComponent, AttachmentReplication.AttachSocket);
			}
		}
	}
	else
	{
		DetachRootComponentFromParent();

		// Handle the case where an object was both detached and moved on the server in the same frame.
		// Calling this extraneously does not hurt but will properly fire events if the movement state changed while attached.
		// This is needed because client side movement is ignored when attached
		OnRep_ReplicatedMovement();
	}
}

void AActor::K2_AttachRootComponentToActor(AActor* InParentActor, FName InSocketName /*= NAME_None*/, EAttachLocation::Type AttachLocationType /*= EAttachLocation::KeepRelativeOffset */, bool bWeldSimulatedBodies /*=true*/)
{
	AttachRootComponentToActor(InParentActor, InSocketName, AttachLocationType, bWeldSimulatedBodies);
}

void AActor::AttachRootComponentToActor(AActor* InParentActor, FName InSocketName /*= NAME_None*/, EAttachLocation::Type AttachLocationType /*= EAttachLocation::KeepRelativeOffset */, bool bWeldSimulatedBodies /*=false*/)
{
	if (RootComponent && InParentActor)
	{
		USceneComponent* ParentDefaultAttachComponent = InParentActor->GetDefaultAttachComponent();
		if (ParentDefaultAttachComponent)
		{
			RootComponent->AttachTo(ParentDefaultAttachComponent, InSocketName, AttachLocationType, bWeldSimulatedBodies );
		}
	}
}

void AActor::SnapRootComponentTo(AActor* InParentActor, FName InSocketName/* = NAME_None*/)
{
	if (RootComponent && InParentActor)
	{
		USceneComponent* ParentDefaultAttachComponent = InParentActor->GetDefaultAttachComponent();
		if (ParentDefaultAttachComponent)
		{
			RootComponent->SnapTo(ParentDefaultAttachComponent, InSocketName);
		}
	}
}

void AActor::DetachRootComponentFromParent(bool bMaintainWorldPosition)
{
	if(RootComponent)
	{
		RootComponent->DetachFromParent(bMaintainWorldPosition);
	}
}

void AActor::DetachSceneComponentsFromParent(USceneComponent* InParentComponent, bool bMaintainWorldPosition)
{
	if (InParentComponent != NULL)
	{
		TInlineComponentArray<USceneComponent*> Components;
		GetComponents(Components);

		for (int32 Index = 0; Index < Components.Num(); ++Index)
		{
			USceneComponent* SceneComp = Components[Index];
			if (SceneComp->GetAttachParent() == InParentComponent)
			{
				SceneComp->DetachFromParent(bMaintainWorldPosition);
			}
		}
	}
}

AActor* AActor::GetAttachParentActor() const
{
	if(RootComponent != NULL)
	{
		for( const USceneComponent* Test=GetRootComponent()->AttachParent; Test!=NULL; Test=Test->AttachParent )
		{
			AActor* TestOwner = Test->GetOwner();
			if( TestOwner != this )
			{
				return TestOwner;
			}
		}
	}

	return NULL;
}

FName AActor::GetAttachParentSocketName() const
{
	if(RootComponent != NULL)
	{
		for( const USceneComponent* Test=GetRootComponent(); Test!=NULL; Test=Test->AttachParent )
		{
			AActor* TestOwner = Test->GetOwner();
			if( TestOwner != this )
			{
				return Test->AttachSocketName;
			}
		}
	}

	return NAME_None;
}

void AActor::GetAttachedActors(TArray<class AActor*>& OutActors) const
{
	OutActors.Reset();
	if (RootComponent != NULL)
	{
		// Current set of components to check
		TInlineComponentArray<USceneComponent*> CompsToCheck;

		// Set of all components we have checked
		TInlineComponentArray<USceneComponent*> CheckedComps;

		CompsToCheck.Push(RootComponent);

		// While still work left to do
		while(CompsToCheck.Num() > 0)
		{
			// Get the next off the queue
			const bool bAllowShrinking = false;
			USceneComponent* SceneComp = CompsToCheck.Pop(bAllowShrinking);

			//////////////////////////////////////////////////////////////////////////
			// ORION ONLY - DO NOT INTEGRATE INTO MAIN!
			// Tracking down https://jira.ol.epicgames.net/browse/OR-3997
			if(!ensure(SceneComp->IsValidLowLevel()))
			{
				UE_LOG(LogSpawn, Error, TEXT("GetAttachedActors called for actor [%s], is accessing an invalid scene component" ), *GetFullName() );
				continue;
			}
			// ORION ONLY
			//////////////////////////////////////////////////////////////////////////

			// Add it to the 'checked' set, should not already be there!
			if (!CheckedComps.Contains(SceneComp))
			{
				CheckedComps.Add(SceneComp);

				AActor* CompOwner = SceneComp->GetOwner();
				if (CompOwner != NULL)
				{
					if (CompOwner != this)
					{
						// If this component has a different owner, add that owner to our output set and do nothing more
						OutActors.AddUnique(CompOwner);
					}
					else
					{
						// This component is owned by us, we need to add its children
						for (int32 i = 0; i < SceneComp->AttachChildren.Num(); ++i)
						{
							USceneComponent* ChildComp = SceneComp->AttachChildren[i];

							// Add any we have not explored yet to the set to check
							if ((ChildComp != NULL) && !CheckedComps.Contains(ChildComp))
							{
								CompsToCheck.Push(ChildComp);
							}
						}
					}
				}
			}
		}
	}
}

bool AActor::ActorHasTag(FName Tag) const
{
	return (Tag != NAME_None) && Tags.Contains(Tag);
}

bool AActor::IsInLevel(const ULevel *TestLevel) const
{
	return (GetOuter() == TestLevel);
}

ULevel* AActor::GetLevel() const
{
	return CastChecked<ULevel>( GetOuter() );
}

bool AActor::IsInPersistentLevel(bool bIncludeLevelStreamingPersistent) const
{
	ULevel* MyLevel = GetLevel();
	UWorld* World = GetWorld();
	return ( (MyLevel == World->PersistentLevel) || ( bIncludeLevelStreamingPersistent && World->StreamingLevels.Num() > 0 &&
														Cast<ULevelStreamingPersistent>(World->StreamingLevels[0]) != NULL &&
														World->StreamingLevels[0]->GetLoadedLevel() == MyLevel ) );
}


bool AActor::IsMatineeControlled() const 
{
	bool bMovedByMatinee = false;
	for(auto It(ControllingMatineeActors.CreateConstIterator()); It; It++)
	{
		AMatineeActor* ControllingMatineeActor = *It;
		if(ControllingMatineeActor != NULL)
		{
			UInterpGroupInst* GroupInst = ControllingMatineeActor->FindGroupInst(this);
			if(GroupInst != NULL)
			{
				if(GroupInst->Group && GroupInst->Group->HasMoveTrack())
				{
					bMovedByMatinee = true;
					break;
				}
			}
			else
			{
				UE_LOG(LogActor, Log, TEXT("IsMatineeControlled: ControllingMatineeActor is set but no GroupInstance (%s)"), *GetPathName());
			}
		}
	}
	return bMovedByMatinee;
}

bool AActor::IsRootComponentStatic() const
{
	return(RootComponent != NULL && RootComponent->Mobility == EComponentMobility::Static);
}

bool AActor::IsRootComponentStationary() const
{
	return(RootComponent != NULL && RootComponent->Mobility == EComponentMobility::Stationary);
}

bool AActor::IsRootComponentMovable() const
{
	return(RootComponent != NULL && RootComponent->Mobility == EComponentMobility::Movable);
}

FVector AActor::GetTargetLocation(AActor* RequestedBy) const
{
	return GetActorLocation();
}


bool AActor::IsRelevancyOwnerFor(const AActor* ReplicatedActor, const AActor* ActorOwner, const AActor* ConnectionActor) const
{
	return (ActorOwner == this);
}

void AActor::SetNetUpdateTime(float NewUpdateTime)
{
	NetUpdateTime = NewUpdateTime;
}

void AActor::ForceNetUpdate()
{
	if (NetDormancy > DORM_Awake)
	{
		FlushNetDormancy(); 
	}

	SetNetUpdateTime(FMath::Min(NetUpdateTime, GetWorld()->TimeSeconds - 0.01f));
}

void AActor::SetNetDormancy(ENetDormancy NewDormancy)
{
	if (GetNetMode() == NM_Client)
	{
		return;
	}
	
	UWorld* MyWorld = GetWorld();
	UNetDriver* NetDriver = GEngine->FindNamedNetDriver(MyWorld, NetDriverName);
	if (NetDriver)
	{
		NetDormancy = NewDormancy;

		// If not dormant, flush actor from NetDriver's dormant list
		if (NewDormancy <= DORM_Awake)
		{
			// Since we are coming out of dormancy, make sure we are on the network actor list
			MyWorld->AddNetworkActor( this );

			NetDriver->FlushActorDormancy(this);
		}
	}
}

/** Removes the actor from the NetDriver's dormancy list: forcing at least one more update. */
void AActor::FlushNetDormancy()
{
	if (GetNetMode() == NM_Client || NetDormancy <= DORM_Awake)
	{
		return;
	}

	if (NetDormancy == DORM_Initial)
	{
		// No longer initially dormant
		NetDormancy = DORM_DormantAll;
	}

	// Don't proceed with network operations if not actually set to replicate
	if (!bReplicates)
	{
		return;
	}

	// Add to network actors list if needed
	GetWorld()->AddNetworkActor( this );
	
	UNetDriver* NetDriver = GetNetDriver();
	if (NetDriver)
	{
		NetDriver->FlushActorDormancy(this);
	}
}

void AActor::PostRenderFor(APlayerController *PC, UCanvas *Canvas, FVector CameraPosition, FVector CameraDir) {}

void AActor::PrestreamTextures( float Seconds, bool bEnableStreaming, int32 CinematicTextureGroups )
{
	// This only handles non-location-based streaming. Location-based streaming is handled by SeqAct_StreamInTextures::UpdateOp.
	float Duration = 0.0;
	if ( bEnableStreaming )
	{
		// A Seconds==0.0f, it means infinite (e.g. 30 days)
		Duration = FMath::IsNearlyZero(Seconds) ? (60.0f*60.0f*24.0f*30.0f) : Seconds;
	}

	// Iterate over all components of that actor
	TInlineComponentArray<UMeshComponent*> Components;
	GetComponents(Components);

	for (int32 ComponentIndex=0; ComponentIndex < Components.Num(); ComponentIndex++)
	{
		// If its a static mesh component, with a static mesh
		UMeshComponent* MeshComponent = Components[ComponentIndex];
		if ( MeshComponent->IsRegistered() )
		{
			MeshComponent->PrestreamTextures( Duration, false, CinematicTextureGroups );
		}
	}
}

void AActor::OnRep_Instigator() {}

void AActor::OnRep_ReplicateMovement() {}

void AActor::RouteEndPlay(const EEndPlayReason::Type EndPlayReason)
{
	if (bActorInitialized)
	{
		UWorld* World = GetWorld();
		if (World && World->HasBegunPlay())
		{
			EndPlay(EndPlayReason);
		}

		UninitializeComponents();
	}
}

void AActor::EndPlay(const EEndPlayReason::Type EndPlayReason)
{
	if (ActorHasBegunPlay == EActorBeginPlayState::HasBegunPlay)
	{
		ActorHasBegunPlay = EActorBeginPlayState::HasNotBegunPlay;

		// Dispatch the blueprint events
		ReceiveEndPlay(EndPlayReason);
		OnEndPlay.Broadcast(EndPlayReason);

		TInlineComponentArray<UActorComponent*> Components;
		GetComponents(Components);

		for (UActorComponent* Component : Components)
		{
			if (Component->HasBegunPlay())
			{
				Component->EndPlay(EndPlayReason);
			}
		}
	}

	// Behaviors specific to an actor being unloaded due to a streaming level removal
	if (EndPlayReason == EEndPlayReason::RemovedFromWorld)
	{
		ClearComponentOverlaps();

		bActorInitialized = false;
		GetWorld()->RemoveNetworkActor(this);

		// Clear any ticking lifespan timers
		if (InitialLifeSpan > 0.f)
		{
			SetLifeSpan(0.f);
		}
	}

	UNavigationSystem::OnActorUnregistered(this);
}

FVector AActor::GetPlacementExtent() const
{
	FVector Extent(0.f);
	if( (RootComponent && GetRootComponent()->ShouldCollideWhenPlacing()) && bCollideWhenPlacing) 
	{
		TInlineComponentArray<USceneComponent*> Components;
		GetComponents(Components);

		FBox ActorBox(0.f);
		for (int32 ComponentID=0; ComponentID<Components.Num(); ++ComponentID)
		{
			USceneComponent* SceneComp = Components[ComponentID];
			if (SceneComp->ShouldCollideWhenPlacing() )
			{
				ActorBox += SceneComp->GetPlacementExtent().GetBox();
			}
		}

		// Get box extent, adjusting for any difference between the center of the box and the actor pivot
		FVector AdjustedBoxExtent = ActorBox.GetExtent() - ActorBox.GetCenter();
		float CollisionRadius = FMath::Sqrt((AdjustedBoxExtent.X * AdjustedBoxExtent.X) + (AdjustedBoxExtent.Y * AdjustedBoxExtent.Y));
		Extent = FVector(CollisionRadius, CollisionRadius, AdjustedBoxExtent.Z);
	}
	return Extent;
}

class UClass* AActor::GetActorClass() const
{
	return GetClass();
}

void AActor::Destroyed()
{
	RouteEndPlay(EEndPlayReason::Destroyed);

	ReceiveDestroyed();
	OnDestroyed.Broadcast();
	UWorld* ActorWorld = GetWorld();

	if( ActorWorld )
	{
		ActorWorld->RemoveNetworkActor(this);
	}
}

void AActor::TearOff()
{
	const ENetMode NetMode = GetNetMode();

	if (NetMode == NM_ListenServer || NetMode == NM_DedicatedServer)
	{
		bTearOff = true;
	}
}

void AActor::TornOff() {}

void AActor::Reset()
{
	K2_OnReset();
}

void AActor::FellOutOfWorld(const UDamageType& dmgType)
{
	DisableComponentsSimulatePhysics();
	SetActorHiddenInGame(true);
	SetActorEnableCollision(false);
	Destroy();
}

void AActor::MakeNoise(float Loudness, APawn* NoiseInstigator, FVector NoiseLocation, float MaxRange, FName Tag)
{
	NoiseInstigator = NoiseInstigator ? NoiseInstigator : Instigator;
	if ((GetNetMode() != NM_Client) && NoiseInstigator)
	{
		AActor::MakeNoiseDelegate.Execute(this, Loudness, NoiseInstigator
			, NoiseLocation.IsZero() ? GetActorLocation() : NoiseLocation
			, MaxRange
			, Tag);
	}
}

void AActor::MakeNoiseImpl(AActor* NoiseMaker, float Loudness, APawn* NoiseInstigator, const FVector& NoiseLocation, float MaxRange, FName Tag)
{
	check(NoiseMaker);

	UPawnNoiseEmitterComponent* NoiseEmitterComponent = NoiseInstigator->GetPawnNoiseEmitterComponent();
	if (NoiseEmitterComponent)
	{
		// Note: MaxRange and Tag are not supported for this legacy component. Use AISense_Hearing instead.
		NoiseEmitterComponent->MakeNoise( NoiseMaker, Loudness, NoiseLocation );
	}
}

void AActor::SetMakeNoiseDelegate(const FMakeNoiseDelegate& NewDelegate)
{
	if (NewDelegate.IsBound())
	{
		MakeNoiseDelegate = NewDelegate;
	}
}

float AActor::TakeDamage(float DamageAmount, FDamageEvent const& DamageEvent, AController* EventInstigator, AActor* DamageCauser)
{
	float ActualDamage = DamageAmount;

	UDamageType const* const DamageTypeCDO = DamageEvent.DamageTypeClass ? DamageEvent.DamageTypeClass->GetDefaultObject<UDamageType>() : GetDefault<UDamageType>();
	if (DamageEvent.IsOfType(FPointDamageEvent::ClassID))
	{
		// point damage event, pass off to helper function
		FPointDamageEvent* const PointDamageEvent = (FPointDamageEvent*) &DamageEvent;
		ActualDamage = InternalTakePointDamage(ActualDamage, *PointDamageEvent, EventInstigator, DamageCauser);

		// K2 notification for this actor
		if (ActualDamage != 0.f)
		{
			ReceivePointDamage(ActualDamage, DamageTypeCDO, PointDamageEvent->HitInfo.ImpactPoint, PointDamageEvent->HitInfo.ImpactNormal, PointDamageEvent->HitInfo.Component.Get(), PointDamageEvent->HitInfo.BoneName, PointDamageEvent->ShotDirection, EventInstigator, DamageCauser);
			OnTakePointDamage.Broadcast(ActualDamage, EventInstigator, PointDamageEvent->HitInfo.ImpactPoint, PointDamageEvent->HitInfo.Component.Get(), PointDamageEvent->HitInfo.BoneName, PointDamageEvent->ShotDirection, DamageTypeCDO, DamageCauser);

			// Notify the component
			UPrimitiveComponent* const PrimComp = PointDamageEvent->HitInfo.Component.Get();
			if (PrimComp)
			{
				PrimComp->ReceiveComponentDamage(DamageAmount, DamageEvent, EventInstigator, DamageCauser);
			}
		}
	}
	else if (DamageEvent.IsOfType(FRadialDamageEvent::ClassID))
	{
		// radial damage event, pass off to helper function
		FRadialDamageEvent* const RadialDamageEvent = (FRadialDamageEvent*) &DamageEvent;
		ActualDamage = InternalTakeRadialDamage(ActualDamage, *RadialDamageEvent, EventInstigator, DamageCauser);

		// K2 notification for this actor
		if (ActualDamage != 0.f)
		{
			FHitResult const& Hit = (RadialDamageEvent->ComponentHits.Num() > 0) ? RadialDamageEvent->ComponentHits[0] : FHitResult();
			ReceiveRadialDamage(ActualDamage, DamageTypeCDO, RadialDamageEvent->Origin, Hit, EventInstigator, DamageCauser);

			// add any desired physics impulses to our components
			for (int HitIdx = 0; HitIdx < RadialDamageEvent->ComponentHits.Num(); ++HitIdx)
			{
				FHitResult const& CompHit = RadialDamageEvent->ComponentHits[HitIdx];
				UPrimitiveComponent* const PrimComp = CompHit.Component.Get();
				if (PrimComp && PrimComp->GetOwner() == this)
				{
					PrimComp->ReceiveComponentDamage(DamageAmount, DamageEvent, EventInstigator, DamageCauser);
				}
			}
		}
	}

	// generic damage notifications sent for any damage
	// note we will broadcast these for negative damage as well
	if (ActualDamage != 0.f)
	{
		ReceiveAnyDamage(ActualDamage, DamageTypeCDO, EventInstigator, DamageCauser);
		OnTakeAnyDamage.Broadcast(ActualDamage, DamageTypeCDO, EventInstigator, DamageCauser);
		if (EventInstigator != NULL)
		{
			EventInstigator->InstigatedAnyDamage(ActualDamage, DamageTypeCDO, this, DamageCauser);
		}
	}

	return ActualDamage;
}

float AActor::InternalTakeRadialDamage(float Damage, FRadialDamageEvent const& RadialDamageEvent, class AController* EventInstigator, class AActor* DamageCauser)
{
	float ActualDamage = Damage;

	FVector ClosestHitLoc(0);

	// find closest component
	// @todo, something more accurate here to account for size of components, e.g. closest point on the component bbox?
	// @todo, sum up damage contribution to each component?
	float ClosestHitDistSq = MAX_FLT;
	for (int32 HitIdx=0; HitIdx<RadialDamageEvent.ComponentHits.Num(); ++HitIdx)
	{
		FHitResult const& Hit = RadialDamageEvent.ComponentHits[HitIdx];
		float const DistSq = (Hit.ImpactPoint - RadialDamageEvent.Origin).SizeSquared();
		if (DistSq < ClosestHitDistSq)
		{
			ClosestHitDistSq = DistSq;
			ClosestHitLoc = Hit.ImpactPoint;
		}
	}

	float const RadialDamageScale = RadialDamageEvent.Params.GetDamageScale( FMath::Sqrt(ClosestHitDistSq) );

	ActualDamage = FMath::Lerp(RadialDamageEvent.Params.MinimumDamage, ActualDamage, FMath::Max(0.f, RadialDamageScale));

	return ActualDamage;
}

float AActor::InternalTakePointDamage(float Damage, FPointDamageEvent const& PointDamageEvent, AController* EventInstigator, AActor* DamageCauser)
{
	return Damage;
}

/** Util to check if prim comp pointer is valid and still alive */
extern bool IsPrimCompValidAndAlive(UPrimitiveComponent* PrimComp);

/** Used to determine if it is ok to call a notification on this object */
bool IsActorValidToNotify(AActor* Actor)
{
	return (Actor != NULL) && !Actor->IsPendingKill() && !Actor->GetClass()->HasAnyClassFlags(CLASS_NewerVersionExists);
}

void AActor::InternalDispatchBlockingHit(UPrimitiveComponent* MyComp, UPrimitiveComponent* OtherComp, bool bSelfMoved, FHitResult const& Hit)
{
	check(MyComp);

	if (OtherComp != nullptr)
	{
		AActor* OtherActor = OtherComp->GetOwner();

		// Call virtual
		if(IsActorValidToNotify(this))
		{
			NotifyHit(MyComp, OtherActor, OtherComp, bSelfMoved, Hit.ImpactPoint, Hit.ImpactNormal, FVector(0,0,0), Hit);
		}

		// If we are still ok, call delegate on actor
		if(IsActorValidToNotify(this))
		{
			OnActorHit.Broadcast(this, OtherActor, FVector(0,0,0), Hit);
		}

		// If component is still alive, call delegate on component
		if(!MyComp->IsPendingKill())
		{
			MyComp->OnComponentHit.Broadcast(OtherActor, OtherComp, FVector(0,0,0), Hit);
		}
	}
}

void AActor::DispatchBlockingHit(UPrimitiveComponent* MyComp, UPrimitiveComponent* OtherComp, bool bSelfMoved, FHitResult const& Hit)
{
	InternalDispatchBlockingHit(MyComp, OtherComp, bSelfMoved, bSelfMoved ? Hit : FHitResult::GetReversedHit(Hit));
}


FString AActor::GetHumanReadableName() const
{
	return GetName();
}

void AActor::DisplayDebug(UCanvas* Canvas, const FDebugDisplayInfo& DebugDisplay, float& YL, float& YPos)
{
	FDisplayDebugManager& DisplayDebugManager = Canvas->DisplayDebugManager;
	DisplayDebugManager.SetDrawColor(FColor(255, 0, 0));

	FString T = GetHumanReadableName();
	if( IsPendingKill() )
	{
		T = FString::Printf(TEXT("%s DELETED (IsPendingKill() == true)"), *T);
	}
	if( T != "" )
	{
		DisplayDebugManager.DrawString(T);
	}

	DisplayDebugManager.SetDrawColor(FColor(255, 255, 255));

	if( DebugDisplay.IsDisplayOn(TEXT("net")) )
	{
		if( GetNetMode() != NM_Standalone )
		{
			// networking attributes
			T = FString::Printf(TEXT("ROLE: %i RemoteRole: %i NetNode: %i"), (int32)Role, (int32)RemoteRole, (int32)GetNetMode());

			if( bTearOff )
			{
				T = T + FString(TEXT(" Tear Off"));
			}
			DisplayDebugManager.DrawString(T);
		}
	}

	DisplayDebugManager.DrawString(FString::Printf(TEXT("Location: %s Rotation: %s"), *GetActorLocation().ToCompactString(), *GetActorRotation().ToCompactString()));

	if( DebugDisplay.IsDisplayOn(TEXT("physics")) )
	{
		DisplayDebugManager.DrawString(FString::Printf(TEXT("Velocity: %s Speed: %f Speed2D: %f"), *GetVelocity().ToCompactString(), GetVelocity().Size(), GetVelocity().Size2D()));
	}

	if( DebugDisplay.IsDisplayOn(TEXT("collision")) )
	{
		Canvas->DrawColor.B = 0;
		float MyRadius, MyHeight;
		GetComponentsBoundingCylinder(MyRadius, MyHeight);
		DisplayDebugManager.DrawString(FString::Printf(TEXT("Collision Radius: %f Height: %f"), MyRadius, MyHeight));

		if ( RootComponent == NULL )
		{
			DisplayDebugManager.DrawString(FString(TEXT("No RootComponent")));
		}

		T = FString(TEXT("Overlapping "));

		TArray<AActor*> TouchingActors;
		GetOverlappingActors(TouchingActors);
		bool bFoundAnyOverlaps = false;
		for (int32 iTouching = 0; iTouching<TouchingActors.Num(); ++iTouching)
		{
			AActor* const TestActor = TouchingActors[iTouching];
			if (TestActor &&
				!TestActor->IsPendingKill() &&
				TestActor->IsA<AActor>())
			{
				AActor* A = TestActor;
				T = T + A->GetName() + " ";
				bFoundAnyOverlaps = true;
			}
		}

		if (!bFoundAnyOverlaps)
		{
			T = TEXT("Overlapping nothing");
		}
		DisplayDebugManager.DrawString(T);
	}
	DisplayDebugManager.DrawString(FString::Printf(TEXT(" Instigator: %s Owner: %s"), 
		(Instigator ? *Instigator->GetName() : TEXT("None")), (Owner ? *Owner->GetName() : TEXT("None"))));

	static FName NAME_Animation(TEXT("Animation"));
	static FName NAME_Bones = FName(TEXT("Bones"));
	if (DebugDisplay.IsDisplayOn(NAME_Animation) || DebugDisplay.IsDisplayOn(NAME_Bones))
	{
		TInlineComponentArray<USkeletalMeshComponent*> Components;
		GetComponents(Components);

		if (DebugDisplay.IsDisplayOn(NAME_Animation))
		{
			for (USkeletalMeshComponent* Comp : Components)
			{
				UAnimInstance* AnimInstance = Comp->GetAnimInstance();
				if (AnimInstance)
				{
					AnimInstance->DisplayDebug(Canvas, DebugDisplay, YL, YPos);
				}
			}
		}

		static FName NAME_3DBones = FName(TEXT("3DBones"));
		if (DebugDisplay.IsDisplayOn(NAME_Bones))
		{
			bool bSimpleBones = !DebugDisplay.IsCategoryToggledOn(NAME_3DBones, false);
			for (USkeletalMeshComponent* Comp : Components)
			{
				Comp->DebugDrawBones(Canvas, bSimpleBones);
			}
		}
	}
}

void AActor::OutsideWorldBounds()
{
	Destroy();
}

bool AActor::CanBeBaseForCharacter(APawn* APawn) const
{
	return true;
}

void AActor::BecomeViewTarget( APlayerController* PC )
{
	K2_OnBecomeViewTarget(PC);
}

void AActor::EndViewTarget( APlayerController* PC )
{
	K2_OnEndViewTarget(PC);
}

APawn* AActor::GetInstigator() const
{
	return Instigator;
}

AController* AActor::GetInstigatorController() const
{
	return Instigator ? Instigator->Controller : NULL;
}

void AActor::CalcCamera(float DeltaTime, FMinimalViewInfo& OutResult)
{
	if (bFindCameraComponentWhenViewTarget)
	{
		// Look for the first active camera component and use that for the view
		TInlineComponentArray<UCameraComponent*> Cameras;
		GetComponents<UCameraComponent>(/*out*/ Cameras);

		for (UCameraComponent* CameraComponent : Cameras)
		{
			if (CameraComponent->bIsActive)
			{
				CameraComponent->GetCameraView(DeltaTime, OutResult);
				return;
			}
		}
	}

	GetActorEyesViewPoint(OutResult.Location, OutResult.Rotation);
}

bool AActor::HasActiveCameraComponent()
{
	if (bFindCameraComponentWhenViewTarget)
	{
		// Look for the first active camera component and use that for the view
		TInlineComponentArray<UCameraComponent*> Cameras;
		GetComponents<UCameraComponent>(Cameras);

		for (UCameraComponent* CameraComponent : Cameras)
		{
			if (CameraComponent->bIsActive)
			{
				return true;
			}
		}
	}
	return false;
}

void AActor::ForceNetRelevant()
{
	if ( !NeedsLoadForClient() )
	{
		UE_LOG(LogSpawn, Warning, TEXT("ForceNetRelevant called for actor that doesn't load on client: %s" ), *GetFullName() );
		return;
	}

	if (RemoteRole == ROLE_None)
	{
		SetReplicates(true);
		bAlwaysRelevant = true;
		if (NetUpdateFrequency == 0.f)
		{
			NetUpdateFrequency = 0.1f;
		}
	}
	ForceNetUpdate();
}

void AActor::GetActorEyesViewPoint( FVector& OutLocation, FRotator& OutRotation ) const
{
	OutLocation = GetActorLocation();
	OutRotation = GetActorRotation();
}

enum ECollisionResponse AActor::GetComponentsCollisionResponseToChannel(enum ECollisionChannel Channel) const
{
	ECollisionResponse OutResponse = ECR_Ignore;

	TInlineComponentArray<UPrimitiveComponent*> Components;
	GetComponents(Components);

	for (int32 i = 0; i < Components.Num(); i++)
	{
		UPrimitiveComponent* Primitive = Components[i];
		if ( Primitive->IsCollisionEnabled() )
		{
			// find Max of the response, blocking > overlapping > ignore
			OutResponse = FMath::Max(Primitive->GetCollisionResponseToChannel(Channel), OutResponse);
		}
	}

	return OutResponse;
};

void AActor::AddOwnedComponent(UActorComponent* Component)
{
	check(Component->GetOwner() == this);
	OwnedComponents.AddUnique(Component);

	if (Component->GetIsReplicated())
	{
		ReplicatedComponents.AddUnique(Component);
	}

	if (Component->IsCreatedByConstructionScript())
	{
		// Check if there's a component that has the same name and the same class already in BlueprintCreatedComponents array.
		// If so it's either this component or its template and we're currently instancing components for this actor
		bool bComponentOrItsTemplateAlreadyExists = false;
		for (UActorComponent* ExistingComponent : BlueprintCreatedComponents)
		{
			if (ExistingComponent && ExistingComponent->GetFName() == Component->GetFName() && ExistingComponent->GetClass() == Component->GetClass())
			{
				bComponentOrItsTemplateAlreadyExists = true;
				break;
			}
		}
		if (!bComponentOrItsTemplateAlreadyExists)
		{
			BlueprintCreatedComponents.AddUnique(Component);
		}
	}
	else if (Component->CreationMethod == EComponentCreationMethod::Instance)
	{
		InstanceComponents.AddUnique(Component);
	}
}

void AActor::RemoveOwnedComponent(UActorComponent* Component)
{
	if (OwnedComponents.RemoveSwap(Component) > 0)
	{
		ReplicatedComponents.RemoveSwap(Component);
		if (Component->IsCreatedByConstructionScript())
		{
			BlueprintCreatedComponents.RemoveSwap(Component);
		}
		else if (Component->CreationMethod == EComponentCreationMethod::Instance)
		{
			InstanceComponents.RemoveSwap(Component);
		}
	}
	else
	{
		// If we didn't remove something we expected to then it probably got NULL through the
		// property system so take the time to pull them out now
		OwnedComponents.RemoveSwap(nullptr);

		ReplicatedComponents.RemoveSwap(nullptr);
		if (Component->IsCreatedByConstructionScript())
		{
			BlueprintCreatedComponents.RemoveSwap(nullptr);
		}
		else if (Component->CreationMethod == EComponentCreationMethod::Instance)
		{
			InstanceComponents.RemoveSwap(nullptr);
		}
	}
}

#if DO_CHECK
bool AActor::OwnsComponent(UActorComponent* Component) const
{
	return OwnedComponents.Contains(Component);
}
#endif

const TArray<UActorComponent*>& AActor::GetReplicatedComponents() const
{
	return ReplicatedComponents;
}

void AActor::UpdateReplicatedComponent(UActorComponent* Component)
{
	checkf(Component->GetOwner() == this, TEXT("UE-9568: Component %s being updated for Actor %s"), *Component->GetPathName(), *GetPathName() );
	if (Component->GetIsReplicated())
	{
		ReplicatedComponents.AddUnique(Component);
	}
	else
	{
		ReplicatedComponents.RemoveSwap(Component);
	}
}

void AActor::UpdateAllReplicatedComponents()
{
	ReplicatedComponents.Empty();

	for (UActorComponent* Component : OwnedComponents)
	{
		if (Component != NULL)
		{
			UpdateReplicatedComponent(Component);
		}
	}
}

const TArray<UActorComponent*>& AActor::GetInstanceComponents() const
{
	return InstanceComponents;
}

void AActor::AddInstanceComponent(UActorComponent* Component)
{
	Component->CreationMethod = EComponentCreationMethod::Instance;
	InstanceComponents.AddUnique(Component);
}

void AActor::RemoveInstanceComponent(UActorComponent* Component)
{
	InstanceComponents.Remove(Component);
}

void AActor::ClearInstanceComponents(const bool bDestroyComponents)
{
	if (bDestroyComponents)
	{
		// Need to cache because calling destroy will remove them from InstanceComponents
		TArray<UActorComponent*> CachedComponents(InstanceComponents);

		// Run in reverse to reduce memory churn when the components are removed from InstanceComponents
		for (int32 Index=CachedComponents.Num()-1; Index >= 0; --Index)
		{
			CachedComponents[Index]->DestroyComponent();
		}
	}
	else
	{
		InstanceComponents.Empty();
	}
}

UActorComponent* AActor::FindComponentByClass(const TSubclassOf<UActorComponent> ComponentClass) const
{
	UActorComponent* FoundComponent = NULL;
	for (UActorComponent* Component : OwnedComponents)
	{
		if (Component && Component->IsA(ComponentClass))
		{
			FoundComponent = Component;
			break;
		}
	}

	return FoundComponent;
}

UActorComponent* AActor::GetComponentByClass(TSubclassOf<UActorComponent> ComponentClass)
{
	UActorComponent* FoundComponent = NULL;
	for (UActorComponent* Component : OwnedComponents)
	{
		if (Component && Component->IsA(ComponentClass))
		{
			FoundComponent = Component;
			break;
		}
	}

	return FoundComponent;
}

TArray<UActorComponent*> AActor::GetComponentsByClass(TSubclassOf<UActorComponent> ComponentClass) const
{
	TArray<UActorComponent*> ValidComponents;

        // In the UActorComponent case we can skip the IsA checks for a slight performance benefit
	if (ComponentClass == UActorComponent::StaticClass())
	{
		for (UActorComponent* Component : OwnedComponents)
		{
			if (Component)
			{
				ValidComponents.Add(Component);
			}
		}
	}
	else if (*ComponentClass)
	{
		for (UActorComponent* Component : OwnedComponents)
		{
			if (Component && Component->IsA(ComponentClass))
			{
				ValidComponents.Add(Component);
			}
		}
	}
	
	return ValidComponents;
}

TArray<UActorComponent*> AActor::GetComponentsByTag(TSubclassOf<UActorComponent> ComponentClass, FName Tag) const
{
	TArray<UActorComponent*> ComponentsByClass = GetComponentsByClass(ComponentClass);

	TArray<UActorComponent*> ComponentsByTag;
	ComponentsByTag.Reserve(ComponentsByClass.Num());
	for (int i = 0; i < ComponentsByClass.Num(); ++i)
	{
		if (ComponentsByClass[i]->ComponentHasTag(Tag))
		{
			ComponentsByTag.Push(ComponentsByClass[i]);
		}
	}

	return ComponentsByTag;
}

void AActor::DisableComponentsSimulatePhysics()
{
	TInlineComponentArray<UPrimitiveComponent*> Components;
	GetComponents(Components);

	for (UPrimitiveComponent* Component : Components)
	{
		Component->SetSimulatePhysics(false);
	}
}

void AActor::PostRegisterAllComponents() 
{
}

/** Util to call OnComponentCreated on components */
static void DispatchOnComponentsCreated(AActor* NewActor)
{
	TInlineComponentArray<UActorComponent*> Components;
	NewActor->GetComponents(Components);

	for (UActorComponent* ActorComp : Components)
	{
		if (ActorComp && !ActorComp->HasBeenCreated())
		{
			ActorComp->OnComponentCreated();
		}
	}
}

#if WITH_EDITOR
void AActor::PostEditImport()
{
	Super::PostEditImport();

	DispatchOnComponentsCreated(this);
}
#endif

/** Util that sets up the actor's component hierarchy (when users forget to do so, in their native ctor) */
static USceneComponent* FixupNativeActorComponents(AActor* Actor)
{
	TArray<USceneComponent*> SceneComponents;
	Actor->GetComponents(SceneComponents);

	USceneComponent* SceneRootComponent = Actor->GetRootComponent();
	if ((SceneRootComponent == nullptr) && (SceneComponents.Num() > 0))
	{
		UE_LOG(LogActor, Warning, TEXT("%s has natively added scene component(s), but none of them were set as the actor's RootComponent - picking one arbitrarily"), *Actor->GetFullName());
	
		// if the user forgot to set one of their native components as the root, 
		// we arbitrarily pick one for them (otherwise the SCS could attempt to 
		// create its own root, and nest native components under it)
		for (USceneComponent* Component : SceneComponents)
		{
			if ((Component == nullptr) ||
				(Component->AttachParent != nullptr) ||
				(Component->CreationMethod != EComponentCreationMethod::Native))
			{
				continue;
			}

			SceneRootComponent = Component;
			Actor->SetRootComponent(Component);
			break;
		}
	}

	return SceneRootComponent;
}

// Simple and short-lived cache for storing transforms between beginning and finishing spawning.
static TMap< TWeakObjectPtr<AActor>, FTransform > GSpawnActorDeferredTransformCache;

static void ValidateDeferredTransformCache()
{
	// clean out any entries where the actor is no longer valid
	// could happen if an actor is destroyed before FinishSpawning is called
	for (auto It = GSpawnActorDeferredTransformCache.CreateIterator(); It; ++It)
	{
		TWeakObjectPtr<AActor> ActorRef = It.Key();
		if (ActorRef.IsValid() == false)
		{
			It.RemoveCurrent();
		}
	}
}

void AActor::PostSpawnInitialize(FTransform const& UserSpawnTransform, AActor* InOwner, APawn* InInstigator, bool bRemoteOwned, bool bNoFail, bool bDeferConstruction)
{
	// General flow here is like so
	// - Actor sets up the basics.
	// - Actor gets PreInitializeComponents()
	// - Actor constructs itself, after which its components should be fully assembled
	// - Actor components get OnComponentCreated
	// - Actor components get InitializeComponent
	// - Actor gets PostInitializeComponents() once everything is set up
	//
	// This should be the same sequence for deferred or nondeferred spawning.

	// It's not safe to call UWorld accessor functions till the world info has been spawned.
	UWorld* const World = GetWorld();
	bool const bActorsInitialized = World && World->AreActorsInitialized();

	CreationTime = (World ? World->GetTimeSeconds() : 0.f);

	// Set network role.
	check(Role == ROLE_Authority);
	ExchangeNetRoles(bRemoteOwned);

	USceneComponent* const SceneRootComponent = FixupNativeActorComponents(this);
	if (SceneRootComponent != NULL)
	{
		// Set the actor's location and rotation since it has a native rootcomponent
		// Note that we respect any initial transformation the root component may have from the CDO, so the final transform
		// might necessarily be exactly the passed-in UserSpawnTransform.
 		const FTransform RootTransform(SceneRootComponent->RelativeRotation, SceneRootComponent->RelativeLocation, SceneRootComponent->RelativeScale3D);
 		const FTransform FinalRootComponentTransform = RootTransform * UserSpawnTransform;
		SceneRootComponent->SetWorldTransform(FinalRootComponentTransform);
	}

	// Call OnComponentCreated on all default (native) components
	DispatchOnComponentsCreated(this);

	// Initialize the actor's components.
	RegisterAllComponents();

	// Set owner.
	SetOwner(InOwner);

	// Set instigator
	Instigator = InInstigator;

#if WITH_EDITOR
	// When placing actors in the editor, init any random streams 
	if (!bActorsInitialized)
	{
		SeedAllRandomStreams();
	}
#endif

	// See if anything has deleted us
	if( IsPendingKill() && !bNoFail )
	{
		return;
	}

	// Send messages. We've fully spawned
	PostActorCreated();

	// Executes native and BP construction scripts.
	// After this, we can assume all components are created and assembled.
	if (!bDeferConstruction)
	{
		FinishSpawning(UserSpawnTransform, true);
	}
	else if (SceneRootComponent != nullptr)
	{
		// we have a native root component and are deferring construction, store our original UserSpawnTransform
		// so we can do the proper thing if the user passes in a different transform during FinishSpawning
		GSpawnActorDeferredTransformCache.Emplace(this, UserSpawnTransform);
	}
}

<<<<<<< HEAD
void AActor::FinishSpawning(const FTransform& UserTransform, bool bIsDefaultTransform)
=======
#include "GameFramework/SpawnActorTimer.h"

void AActor::FinishSpawning(const FTransform& UserTransform, bool bIsDefaultTransform, const FComponentInstanceDataCache* InstanceDataCache)
>>>>>>> 73f66985
{
#if ENABLE_SPAWNACTORTIMER
	FScopedSpawnActorTimer SpawnTimer(GetClass()->GetFName(), ESpawnActorTimingType::FinishSpawning);
	SpawnTimer.SetActorName(GetFName());
#endif

	if (ensure(!bHasFinishedSpawning))
	{
		bHasFinishedSpawning = true;

		FTransform FinalRootComponentTransform = UserTransform;

		// see if we need to adjust the transform (i.e. in deferred cases where the caller passes in a different transform here 
		// than was passed in during the original SpawnActor call)
		if (RootComponent && !bIsDefaultTransform)
		{
			FTransform const* const OriginalSpawnTransform = GSpawnActorDeferredTransformCache.Find(this);
			if (OriginalSpawnTransform)
			{
				GSpawnActorDeferredTransformCache.Remove(this);

				if (OriginalSpawnTransform->Equals(UserTransform) == false)
				{
					// caller passed a different transform!
					// undo the original spawn transform to get back to the template transform, so we can recompute a good
					// final transform that takes into account the template's transform
					FTransform const TemplateTransform = RootComponent->ComponentToWorld * OriginalSpawnTransform->Inverse();
					FinalRootComponentTransform = TemplateTransform * UserTransform;
				}
			}

			// should be fast and relatively rare
			ValidateDeferredTransformCache();
		}

<<<<<<< HEAD
		ExecuteConstruction(FinalRootComponentTransform, nullptr, bIsDefaultTransform);
		PostActorConstruction();
=======
		ExecuteConstruction(FinalRootComponentTransform, InstanceDataCache, bIsDefaultTransform);

		{
			SCOPE_CYCLE_COUNTER(STAT_PostActorConstruction);
			PostActorConstruction();
		}
>>>>>>> 73f66985
	}
}

void AActor::PostActorConstruction()
{
	UWorld* const World = GetWorld();
	bool const bActorsInitialized = World && World->AreActorsInitialized();

	if (bActorsInitialized)
	{
		PreInitializeComponents();
	}

	// If this is dynamically spawned replicted actor, defer calls to BeginPlay and UpdateOverlaps until replicated properties are deserialized
	bool deferBeginPlayAndUpdateOverlaps = (bExchangedRoles && RemoteRole == ROLE_Authority);

	if (bActorsInitialized)
	{
		// Call InitializeComponent on components
		InitializeComponents();

		// actor should have all of its components created and registered now, do any collision checking and handling that we need to do
		if (World)
		{
			switch (SpawnCollisionHandlingMethod)
			{
			case ESpawnActorCollisionHandlingMethod::AdjustIfPossibleButAlwaysSpawn:
			{
				// Try to find a spawn position
				FVector AdjustedLocation = GetActorLocation();
				FRotator AdjustedRotation = GetActorRotation();
				if (World->FindTeleportSpot(this, AdjustedLocation, AdjustedRotation))
				{
					SetActorLocationAndRotation(AdjustedLocation, AdjustedRotation, false, nullptr, ETeleportType::TeleportPhysics);
				}
			}
			break;
			case ESpawnActorCollisionHandlingMethod::AdjustIfPossibleButDontSpawnIfColliding:
			{
				// Try to find a spawn position			
				FVector AdjustedLocation = GetActorLocation();
				FRotator AdjustedRotation = GetActorRotation();
				if (World->FindTeleportSpot(this, AdjustedLocation, AdjustedRotation))
				{
					SetActorLocationAndRotation(AdjustedLocation, AdjustedRotation, false, nullptr, ETeleportType::TeleportPhysics);
				}
				else
				{
					UE_LOG(LogSpawn, Warning, TEXT("SpawnActor failed because of collision at the spawn location [%s] for [%s]"), *AdjustedLocation.ToString(), *GetClass()->GetName());
					Destroy();
				}
			}
			break;
			case ESpawnActorCollisionHandlingMethod::DontSpawnIfColliding:
				if (World->EncroachingBlockingGeometry(this, GetActorLocation(), GetActorRotation()))
				{
					UE_LOG(LogSpawn, Warning, TEXT("SpawnActor failed because of collision at the spawn location [%s] for [%s]"), *GetActorLocation().ToString(), *GetClass()->GetName());
					Destroy();
				}
				break;
			case ESpawnActorCollisionHandlingMethod::Undefined:
			case ESpawnActorCollisionHandlingMethod::AlwaysSpawn:
			default:
				// note we use "always spawn" as default, so treat undefined as that
				// nothing to do here, just proceed as normal
				break;
			}
		}

		if (!IsPendingKill())
		{
			PostInitializeComponents();
			if (!bActorInitialized && !IsPendingKill())
			{
				UE_LOG(LogActor, Fatal, TEXT("%s failed to route PostInitializeComponents.  Please call Super::PostInitializeComponents() in your <className>::PostInitializeComponents() function. "), *GetFullName());
			}

			if (World->HasBegunPlay() && !deferBeginPlayAndUpdateOverlaps)
			{
				SCOPE_CYCLE_COUNTER(STAT_ActorBeginPlay);
				BeginPlay();
			}
		}
	}
	else
	{
		// Set IsPendingKill() to true so that when the initial undo record is made,
		// the actor will be treated as destroyed, in that undo an add will
		// actually work
		MarkPendingKill();
		Modify(false);
		ClearPendingKill();
	}

	if (!IsPendingKill())
	{
		// Components are all there and we've begun play, init overlapping state
		if (!deferBeginPlayAndUpdateOverlaps)
		{
			UpdateOverlaps();
		}

		// Notify the texture streaming manager about the new actor.
		IStreamingManager::Get().NotifyActorSpawned(this);
	}
}

void AActor::SetReplicates(bool bInReplicates)
{ 
	if (Role == ROLE_Authority || bInReplicates == false)
	{
		if (bReplicates == false && bInReplicates == true)
		{
			if (UWorld* MyWorld = GetWorld())		// GetWorld will return NULL on CDO, FYI
			{
				MyWorld->AddNetworkActor(this);
			}
		}

		RemoteRole = (bInReplicates ? ROLE_SimulatedProxy : ROLE_None);
		bReplicates = bInReplicates;
	}
	else
	{
		UE_LOG(LogActor, Warning, TEXT("SetReplicates called on actor '%s' that is not valid for having its role modified."), *GetName());
	}
}

void AActor::SetReplicateMovement(bool bInReplicateMovement)
{
	bReplicateMovement = bInReplicateMovement;
}

void AActor::SetAutonomousProxy(bool bInAutonomousProxy)
{
	if (bReplicates)
	{
		RemoteRole = (bInAutonomousProxy ? ROLE_AutonomousProxy : ROLE_SimulatedProxy);
	}
	else
	{
		UE_LOG(LogActor, Warning, TEXT("SetAutonomousProxy called on a unreplicated actor '%s"), *GetName());
	}
}

void AActor::CopyRemoteRoleFrom(const AActor* CopyFromActor)
{
	RemoteRole = CopyFromActor->GetRemoteRole();
	if (RemoteRole != ROLE_None)
	{
		GetWorld()->AddNetworkActor(this);
	}
}

void AActor::PostNetInit()
{
	if(RemoteRole != ROLE_Authority)
	{
		UE_LOG(LogActor, Warning, TEXT("AActor::PostNetInit %s Remoterole: %d"), *GetName(), (int)RemoteRole);
	}
	check(RemoteRole == ROLE_Authority);

	if (!HasActorBegunPlay())
	{
		const UWorld* MyWorld = GetWorld();
		if (MyWorld && MyWorld->HasBegunPlay())
		{
			SCOPE_CYCLE_COUNTER(STAT_ActorBeginPlay);
			BeginPlay();
		}
	}

	UpdateOverlaps();
}

void AActor::ExchangeNetRoles(bool bRemoteOwned)
{
	checkf(!HasAnyFlags(RF_ClassDefaultObject), TEXT("ExchangeNetRoles should never be called on a CDO as it causes issues when replicating actors over the network due to mutated transient data!"));

	if (!bExchangedRoles)
	{
		if (bRemoteOwned)
		{
			Exchange( Role, RemoteRole );
		}
		bExchangedRoles = true;
	}
}

void AActor::SwapRolesForReplay()
{
	Swap(Role, RemoteRole);
}

void AActor::BeginPlay()
{
	ensure(ActorHasBegunPlay == EActorBeginPlayState::HasNotBegunPlay);
	SetLifeSpan( InitialLifeSpan );
	RegisterAllActorTickFunctions(true, false); // Components are done below.

	TInlineComponentArray<UActorComponent*> Components;
	GetComponents(Components);

	for (UActorComponent* Component : Components)
	{
		// bHasBegunPlay will be true for the component if the component was renamed and moved to a new outer during initialization
		if (Component->IsRegistered() && !Component->HasBegunPlay())
		{
			Component->RegisterAllComponentTickFunctions(true);
			//if (Component->bWantsBeginPlay) // TODO: this should be enforced, but we need to address an upgrade path first to not quietly break code. Not checking this flag is the old behavior.
			{
				Component->BeginPlay();
			}
		}
		else
		{
			// When an Actor begins play we expect only the not bAutoRegister false components to not be registered
			//check(!Component->bAutoRegister);
		}
	}

	ActorHasBegunPlay = EActorBeginPlayState::BeginningPlay;
	ReceiveBeginPlay();

	ActorHasBegunPlay = EActorBeginPlayState::HasBegunPlay;
}

void AActor::EnableInput(APlayerController* PlayerController)
{
	if (PlayerController)
	{
		// If it doesn't exist create it and bind delegates
		if (!InputComponent)
		{
			InputComponent = NewObject<UInputComponent>(this);
			InputComponent->RegisterComponent();
			InputComponent->bBlockInput = bBlockInput;
			InputComponent->Priority = InputPriority;

			if (UInputDelegateBinding::SupportsInputDelegate(GetClass()))
			{
				UInputDelegateBinding::BindInputDelegates(GetClass(), InputComponent);
			}
		}
		else
		{
			// Make sure we only have one instance of the InputComponent on the stack
			PlayerController->PopInputComponent(InputComponent);
		}

		PlayerController->PushInputComponent(InputComponent);
	}
}

void AActor::DisableInput(APlayerController* PlayerController)
{
	if (InputComponent)
	{
		if (PlayerController)
		{
			PlayerController->PopInputComponent(InputComponent);
		}
		else
		{
			for (FConstPlayerControllerIterator PCIt = GetWorld()->GetPlayerControllerIterator(); PCIt; ++PCIt)
			{
				(*PCIt)->PopInputComponent(InputComponent);
			}
		}
	}
}

float AActor::GetInputAxisValue(const FName InputAxisName) const
{
	float Value = 0.f;

	if (InputComponent)
	{
		Value = InputComponent->GetAxisValue(InputAxisName);
	}

	return Value;
}

float AActor::GetInputAxisKeyValue(const FKey InputAxisKey) const
{
	float Value = 0.f;

	if (InputComponent)
	{
		Value = InputComponent->GetAxisKeyValue(InputAxisKey);
	}

	return Value;
}

FVector AActor::GetInputVectorAxisValue(const FKey InputAxisKey) const
{
	FVector Value;

	if (InputComponent)
	{
		Value = InputComponent->GetVectorAxisValue(InputAxisKey);
	}

	return Value;
}

bool AActor::SetActorLocation(const FVector& NewLocation, bool bSweep, FHitResult* OutSweepHitResult, ETeleportType Teleport)
{
	if (RootComponent)
	{
		const FVector Delta = NewLocation - GetActorLocation();
		return RootComponent->MoveComponent(Delta, GetActorQuat(), bSweep, OutSweepHitResult, MOVECOMP_NoFlags, Teleport);
	}
	else if (OutSweepHitResult)
	{
		*OutSweepHitResult = FHitResult();
	}

	return false;
}

bool AActor::SetActorRotation(FRotator NewRotation)
{
#if ENABLE_NAN_DIAGNOSTIC
	if (NewRotation.ContainsNaN())
	{
		logOrEnsureNanError(TEXT("AActor::SetActorRotation found NaN in FRotator NewRotation"));
		NewRotation = FRotator::ZeroRotator;
	}
#endif
	if (RootComponent)
	{
		return RootComponent->MoveComponent(FVector::ZeroVector, NewRotation, true);
	}

	return false;
}

bool AActor::SetActorRotation(const FQuat& NewRotation)
{
#if ENABLE_NAN_DIAGNOSTIC
	if (NewRotation.ContainsNaN())
	{
		logOrEnsureNanError(TEXT("AActor::SetActorRotation found NaN in FQuat NewRotation"));
	}
#endif
	if (RootComponent)
	{
		return RootComponent->MoveComponent(FVector::ZeroVector, NewRotation, true);
	}

	return false;
}

bool AActor::SetActorLocationAndRotation(FVector NewLocation, FRotator NewRotation, bool bSweep, FHitResult* OutSweepHitResult, ETeleportType Teleport)
{
#if ENABLE_NAN_DIAGNOSTIC
	if (NewRotation.ContainsNaN())
	{
		logOrEnsureNanError(TEXT("AActor::SetActorLocationAndRotation found NaN in FRotator NewRotation"));
		NewRotation = FRotator::ZeroRotator;
	}
#endif
	if (RootComponent)
	{
		const FVector Delta = NewLocation - GetActorLocation();
		return RootComponent->MoveComponent(Delta, NewRotation, bSweep, OutSweepHitResult, MOVECOMP_NoFlags, Teleport);
	}
	else if (OutSweepHitResult)
	{
		*OutSweepHitResult = FHitResult();
	}

	return false;
}

bool AActor::SetActorLocationAndRotation(FVector NewLocation, const FQuat& NewRotation, bool bSweep, FHitResult* OutSweepHitResult, ETeleportType Teleport)
{
#if ENABLE_NAN_DIAGNOSTIC
	if (NewRotation.ContainsNaN())
	{
		logOrEnsureNanError(TEXT("AActor::SetActorLocationAndRotation found NaN in FQuat NewRotation"));
	}
#endif
	if (RootComponent)
	{
		const FVector Delta = NewLocation - GetActorLocation();
		return RootComponent->MoveComponent(Delta, NewRotation, bSweep, OutSweepHitResult, MOVECOMP_NoFlags, Teleport);
	}
	else if (OutSweepHitResult)
	{
		*OutSweepHitResult = FHitResult();
	}

	return false;
}

void AActor::SetActorScale3D(FVector NewScale3D)
{
	if (RootComponent)
	{
		RootComponent->SetWorldScale3D(NewScale3D);
	}
}


FVector AActor::GetActorScale3D() const
{
	if (RootComponent)
	{
		return RootComponent->GetComponentScale();
	}
	return FVector(1,1,1);
}

void AActor::AddActorWorldOffset(FVector DeltaLocation, bool bSweep, FHitResult* OutSweepHitResult, ETeleportType Teleport)
{
	if (RootComponent)
	{
		RootComponent->AddWorldOffset(DeltaLocation, bSweep, OutSweepHitResult, Teleport);
	}
	else if (OutSweepHitResult)
	{
		*OutSweepHitResult = FHitResult();
	}
}

void AActor::AddActorWorldRotation(FRotator DeltaRotation, bool bSweep, FHitResult* OutSweepHitResult, ETeleportType Teleport)
{
	if (RootComponent)
	{
		RootComponent->AddWorldRotation(DeltaRotation, bSweep, OutSweepHitResult, Teleport);
	}
	else if (OutSweepHitResult)
	{
		*OutSweepHitResult = FHitResult();
	}
}

void AActor::AddActorWorldRotation(const FQuat& DeltaRotation, bool bSweep, FHitResult* OutSweepHitResult, ETeleportType Teleport)
{
	if (RootComponent)
	{
		RootComponent->AddWorldRotation(DeltaRotation, bSweep, OutSweepHitResult, Teleport);
	}
	else if (OutSweepHitResult)
	{
		*OutSweepHitResult = FHitResult();
	}
}

void AActor::AddActorWorldTransform(const FTransform& DeltaTransform, bool bSweep, FHitResult* OutSweepHitResult, ETeleportType Teleport)
{
	if (RootComponent)
	{
		RootComponent->AddWorldTransform(DeltaTransform, bSweep, OutSweepHitResult, Teleport);
	}
	else if (OutSweepHitResult)
	{
		*OutSweepHitResult = FHitResult();
	}
}


bool AActor::SetActorTransform(const FTransform& NewTransform, bool bSweep, FHitResult* OutSweepHitResult, ETeleportType Teleport)
{
	// we have seen this gets NAN from kismet, and would like to see if this
	// happens, and if so, something else is giving NAN as output
	if (RootComponent)
	{
		if (ensure(!NewTransform.ContainsNaN()))
		{
			RootComponent->SetWorldTransform(NewTransform, bSweep, OutSweepHitResult, Teleport);
		}
		else
		{
			UE_LOG(LogScript, Warning, TEXT("SetActorTransform: Get NAN Transform data for %s: %s"), *GetNameSafe(this), *NewTransform.ToString());
			if (OutSweepHitResult)
			{
				*OutSweepHitResult = FHitResult();
			}
		}
		return true;
	}

	if (OutSweepHitResult)
	{
		*OutSweepHitResult = FHitResult();
	}
	return false;
}

void AActor::AddActorLocalOffset(FVector DeltaLocation, bool bSweep, FHitResult* OutSweepHitResult, ETeleportType Teleport)
{
	if(RootComponent)
	{
		RootComponent->AddLocalOffset(DeltaLocation, bSweep, OutSweepHitResult, Teleport);
	}
	else if (OutSweepHitResult)
	{
		*OutSweepHitResult = FHitResult();
	}
}

void AActor::AddActorLocalRotation(FRotator DeltaRotation, bool bSweep, FHitResult* OutSweepHitResult, ETeleportType Teleport)
{
	if(RootComponent)
	{
		RootComponent->AddLocalRotation(DeltaRotation, bSweep, OutSweepHitResult, Teleport);
	}
	else if (OutSweepHitResult)
	{
		*OutSweepHitResult = FHitResult();
	}
}

void AActor::AddActorLocalRotation(const FQuat& DeltaRotation, bool bSweep, FHitResult* OutSweepHitResult, ETeleportType Teleport)
{
	if (RootComponent)
	{
		RootComponent->AddLocalRotation(DeltaRotation, bSweep, OutSweepHitResult, Teleport);
	}
	else if (OutSweepHitResult)
	{
		*OutSweepHitResult = FHitResult();
	}
}

void AActor::AddActorLocalTransform(const FTransform& NewTransform, bool bSweep, FHitResult* OutSweepHitResult, ETeleportType Teleport)
{
	if(RootComponent)
	{
		RootComponent->AddLocalTransform(NewTransform, bSweep, OutSweepHitResult, Teleport);
	}
	else if (OutSweepHitResult)
	{
		*OutSweepHitResult = FHitResult();
	}
}

void AActor::SetActorRelativeLocation(FVector NewRelativeLocation, bool bSweep, FHitResult* OutSweepHitResult, ETeleportType Teleport)
{
	if (RootComponent)
	{
		RootComponent->SetRelativeLocation(NewRelativeLocation, bSweep, OutSweepHitResult, Teleport);
	}
	else if (OutSweepHitResult)
	{
		*OutSweepHitResult = FHitResult();
	}
}

void AActor::SetActorRelativeRotation(FRotator NewRelativeRotation, bool bSweep, FHitResult* OutSweepHitResult, ETeleportType Teleport)
{
	if (RootComponent)
	{
		RootComponent->SetRelativeRotation(NewRelativeRotation, bSweep, OutSweepHitResult, Teleport);
	}
	else if (OutSweepHitResult)
	{
		*OutSweepHitResult = FHitResult();
	}
}

void AActor::SetActorRelativeRotation(const FQuat& NewRelativeRotation, bool bSweep, FHitResult* OutSweepHitResult, ETeleportType Teleport)
{
	if (RootComponent)
	{
		RootComponent->SetRelativeRotation(NewRelativeRotation, bSweep, OutSweepHitResult, Teleport);
	}
	else if (OutSweepHitResult)
	{
		*OutSweepHitResult = FHitResult();
	}
}

void AActor::SetActorRelativeTransform(const FTransform& NewRelativeTransform, bool bSweep, FHitResult* OutSweepHitResult, ETeleportType Teleport)
{
	if (RootComponent)
	{
		RootComponent->SetRelativeTransform(NewRelativeTransform, bSweep, OutSweepHitResult, Teleport);
	}
	else if (OutSweepHitResult)
	{
		*OutSweepHitResult = FHitResult();
	}
}

void AActor::SetActorRelativeScale3D(FVector NewRelativeScale)
{
	if (RootComponent)
	{
		if (NewRelativeScale.ContainsNaN())
		{
			FMessageLog("Blueprint").Warning(FText::Format(LOCTEXT("InvalidScale", "Scale '{0}' is not valid."), FText::FromString(NewRelativeScale.ToString())));
			return;
		}

		RootComponent->SetRelativeScale3D(NewRelativeScale);
	}
}

FVector AActor::GetActorRelativeScale3D() const
{
	if (RootComponent)
	{
		return RootComponent->RelativeScale3D;
	}
	return FVector(1,1,1);
}

void AActor::SetActorHiddenInGame( bool bNewHidden )
{
	if (bHidden != bNewHidden)
	{
		bHidden = bNewHidden;
		MarkComponentsRenderStateDirty();
	}
}

void AActor::SetActorEnableCollision(bool bNewActorEnableCollision)
{
	if(bActorEnableCollision != bNewActorEnableCollision)
	{
		bActorEnableCollision = bNewActorEnableCollision;

		// Notify components about the change
		TInlineComponentArray<UActorComponent*> Components;
		GetComponents(Components);

		for(int32 CompIdx=0; CompIdx<Components.Num(); CompIdx++)
		{
			Components[CompIdx]->OnActorEnableCollisionChanged();
		}
	}
}


bool AActor::Destroy( bool bNetForce, bool bShouldModifyLevel )
{
	// It's already pending kill or in DestroyActor(), no need to beat the corpse
	if (!IsPendingKillPending())
	{
		UWorld* World = GetWorld();
		if (World)
		{
			World->DestroyActor( this, bNetForce, bShouldModifyLevel );
		}
		else
		{
			UE_LOG(LogSpawn, Warning, TEXT("Destroying %s, which doesn't have a valid world pointer"), *GetPathName());
		}
	}

	return IsPendingKillPending();
}

void AActor::K2_DestroyActor()
{
	Destroy();
}

void AActor::K2_DestroyComponent(UActorComponent* Component)
{
	// If its a valid component, and we own it, destroy it
	if(Component && Component->GetOwner() == this)
	{
		Component->DestroyComponent();
	}
}

UPrimitiveComponent* AActor::GetRootPrimitiveComponent() const
{ 
	return Cast<class UPrimitiveComponent>(RootComponent); 
}

bool AActor::SetRootComponent(class USceneComponent* NewRootComponent)
{
	/** Only components owned by this actor can be used as a its root component. */
	if (ensure(NewRootComponent == NULL || NewRootComponent->GetOwner() == this))
	{
		RootComponent = NewRootComponent;
		return true;
	}

	return false;
}

/** K2 exposed 'get location' */
FVector AActor::K2_GetActorLocation() const
{
	return GetActorLocation();
}

/** K2 exposed 'get rotation' */
FRotator AActor::K2_GetActorRotation() const
{
	return GetActorRotation();
}

FVector AActor::GetActorForwardVector() const
{
	return GetActorQuat().RotateVector(FVector::ForwardVector);
}

FVector AActor::GetActorUpVector() const
{
	return GetActorQuat().RotateVector(FVector::UpVector);
}

FVector AActor::GetActorRightVector() const
{
	return GetActorQuat().RotateVector(FVector::RightVector);
}

USceneComponent* AActor::K2_GetRootComponent() const
{
	return GetRootComponent();
}

void AActor::GetActorBounds(bool bOnlyCollidingComponents, FVector& Origin, FVector& BoxExtent) const
{
	const FBox Bounds = GetComponentsBoundingBox(!bOnlyCollidingComponents);

	// To keep consistency with the other GetBounds functions, transform our result into an origin / extent formatting
	Bounds.GetCenterAndExtents(Origin, BoxExtent);
}


AWorldSettings * AActor::GetWorldSettings() const
{
	UWorld* World = GetWorld();
	return (World ? World->GetWorldSettings() : nullptr);
}

ENetMode AActor::GetNetMode() const
{
	UNetDriver *NetDriver = GetNetDriver();
	if (NetDriver != NULL)
	{
		return NetDriver->GetNetMode();
	}

	UWorld* World = GetWorld();
	if (World != NULL && World->DemoNetDriver != NULL)
	{
		return World->DemoNetDriver->GetNetMode();
	}

	return (IsRunningDedicatedServer() ? NM_DedicatedServer : NM_Standalone);
}

UNetDriver* AActor::GetNetDriver() const
{
	UWorld *World = GetWorld();
	if (NetDriverName == NAME_GameNetDriver)
	{
		check(World);
		return World->GetNetDriver();
	}

	return GEngine->FindNamedNetDriver(World, NetDriverName);
}

//
// Return whether a function should be executed remotely.
//
int32 AActor::GetFunctionCallspace( UFunction* Function, void* Parameters, FFrame* Stack )
{
	// Quick reject 1.
	if ((Function->FunctionFlags & FUNC_Static))
	{
		// Call local
		DEBUG_CALLSPACE(TEXT("GetFunctionCallspace Local1: %s"), *Function->GetName());
		return FunctionCallspace::Local;
	}

	if (GAllowActorScriptExecutionInEditor)
	{
		// Call local
		DEBUG_CALLSPACE(TEXT("GetFunctionCallspace Local2: %s"), *Function->GetName());
		return FunctionCallspace::Local;
	}

	UWorld* World = GetWorld();
	if (!World)
	{
		// Call local
		DEBUG_CALLSPACE(TEXT("GetFunctionCallspace Local3: %s"), *Function->GetName());
		return FunctionCallspace::Local;
	}

	// If we are on a client and function is 'skip on client', absorb it
	FunctionCallspace::Type Callspace = (Role < ROLE_Authority) && Function->HasAllFunctionFlags(FUNC_BlueprintAuthorityOnly) ? FunctionCallspace::Absorbed : FunctionCallspace::Local;
	
	if (IsPendingKill())
	{
		// Never call remote on a pending kill actor. 
		// We can call it local or absorb it depending on authority/role check above.
		DEBUG_CALLSPACE(TEXT("GetFunctionCallspace: IsPendingKill %s %s"), *Function->GetName(), FunctionCallspace::ToString(Callspace));
		return Callspace;
	}

	if (Function->FunctionFlags & FUNC_NetRequest)
	{
		// Call remote
		DEBUG_CALLSPACE(TEXT("GetFunctionCallspace NetRequest: %s"), *Function->GetName());
		return FunctionCallspace::Remote;
	}	
	
	if (Function->FunctionFlags & FUNC_NetResponse)
	{
		if (Function->RPCId > 0)
		{
			// Call local
			DEBUG_CALLSPACE(TEXT("GetFunctionCallspace NetResponse Local: %s"), *Function->GetName());
			return FunctionCallspace::Local;
		}

		// Shouldn't happen, so skip call
		DEBUG_CALLSPACE(TEXT("GetFunctionCallspace NetResponse Absorbed: %s"), *Function->GetName());
		return FunctionCallspace::Absorbed;
	}

	const ENetMode NetMode = GetNetMode();
	// Quick reject 2. Has to be a network game to continue
	if (NetMode == NM_Standalone)
	{
		if (Role < ROLE_Authority && (Function->FunctionFlags & FUNC_NetServer))
		{
			// Don't let clients call server functions (in edge cases where NetMode is standalone (net driver is null))
			DEBUG_CALLSPACE(TEXT("GetFunctionCallspace No Authority Server Call Absorbed: %s"), *Function->GetName());
			return FunctionCallspace::Absorbed;
		}

		// Call local
		return FunctionCallspace::Local;
	}
	
	// Dedicated servers don't care about "cosmetic" functions.
	if (NetMode == NM_DedicatedServer && Function->HasAllFunctionFlags(FUNC_BlueprintCosmetic))
	{
		DEBUG_CALLSPACE(TEXT("GetFunctionCallspace Blueprint Cosmetic Absorbed: %s"), *Function->GetName());
		return FunctionCallspace::Absorbed;
	}

	if (!(Function->FunctionFlags & FUNC_Net))
	{
		// Not a network function
		DEBUG_CALLSPACE(TEXT("GetFunctionCallspace Not Net: %s %s"), *Function->GetName(), FunctionCallspace::ToString(Callspace));
		return Callspace;
	}
	
	bool bIsServer = NetMode == NM_ListenServer || NetMode == NM_DedicatedServer;

	// get the top most function
	while (Function->GetSuperFunction() != NULL)
	{
		Function = Function->GetSuperFunction();
	}

	if ((Function->FunctionFlags & FUNC_NetMulticast))
	{
		if(bIsServer)
		{
			// Server should execute locally and call remotely
			if (RemoteRole != ROLE_None)
			{
				DEBUG_CALLSPACE(TEXT("GetFunctionCallspace Multicast: %s"), *Function->GetName());
				return (FunctionCallspace::Local | FunctionCallspace::Remote);
			}

			DEBUG_CALLSPACE(TEXT("GetFunctionCallspace Multicast NoRemoteRole: %s"), *Function->GetName());
			return FunctionCallspace::Local;
		}
		else
		{
			// Client should only execute locally iff it is allowed to (function is not KismetAuthorityOnly)
			DEBUG_CALLSPACE(TEXT("GetFunctionCallspace Multicast Client: %s %s"), *Function->GetName(), FunctionCallspace::ToString(Callspace));
			return Callspace;
		}
	}

	// if we are the server, and it's not a send-to-client function,
	if (bIsServer && !(Function->FunctionFlags & FUNC_NetClient))
	{
		// don't replicate
		DEBUG_CALLSPACE(TEXT("GetFunctionCallspace Server calling Server function: %s %s"), *Function->GetName(), FunctionCallspace::ToString(Callspace));
		return Callspace;
	}
	// if we aren't the server, and it's not a send-to-server function,
	if (!bIsServer && !(Function->FunctionFlags & FUNC_NetServer))
	{
		// don't replicate
		DEBUG_CALLSPACE(TEXT("GetFunctionCallspace Client calling Client function: %s %s"), *Function->GetName(), FunctionCallspace::ToString(Callspace));
		return Callspace;
	}

	// Check if the actor can potentially call remote functions	
	if (Role == ROLE_Authority)
	{
		UNetConnection* NetConnection = GetNetConnection();
		if (NetConnection == NULL)
		{
			UPlayer *ClientPlayer = GetNetOwningPlayer();
			if (ClientPlayer == NULL)
			{
				// Check if a player ever owned this (topmost owner is playercontroller or beacon)
				if (HasNetOwner())
				{
					// Network object with no owning player, we must absorb
					DEBUG_CALLSPACE(TEXT("GetFunctionCallspace Client without owner absorbed %s"), *Function->GetName());
					return FunctionCallspace::Absorbed;
				}
				
				// Role authority object calling a client RPC locally (ie AI owned objects)
				DEBUG_CALLSPACE(TEXT("GetFunctionCallspace authority non client owner %s %s"), *Function->GetName(), FunctionCallspace::ToString(Callspace));
				return Callspace;
			}
			else if (Cast<ULocalPlayer>(ClientPlayer) != NULL)
			{
				// This is a local player, call locally
				DEBUG_CALLSPACE(TEXT("GetFunctionCallspace Client local function: %s %s"), *Function->GetName(), FunctionCallspace::ToString(Callspace));
				return Callspace;
			}
		}
		else if (!NetConnection->Driver || !NetConnection->Driver->World)
		{
			// NetDriver does not have a world, most likely shutting down
			DEBUG_CALLSPACE(TEXT("GetFunctionCallspace NetConnection with no driver or world absorbed: %s %s %s"),
				*Function->GetName(), 
				NetConnection->Driver ? *NetConnection->Driver->GetName() : TEXT("NoNetDriver"),
				NetConnection->Driver && NetConnection->Driver->World ? *NetConnection->Driver->World->GetName() : TEXT("NoWorld"));
			return FunctionCallspace::Absorbed;
		}

		// There is a valid net connection, so continue and call remotely
	}

	// about to call remotely - unless the actor is not actually replicating
	if (RemoteRole == ROLE_None)
	{
		if (!bIsServer)
		{
			UE_LOG(LogNet, Warning, TEXT("Client is absorbing remote function %s on actor %s because RemoteRole is ROLE_None"), *Function->GetName(), *GetName() );
		}

		DEBUG_CALLSPACE(TEXT("GetFunctionCallspace RemoteRole None absorbed %s"), *Function->GetName());
		return FunctionCallspace::Absorbed;
	}

	// Call remotely
	DEBUG_CALLSPACE(TEXT("GetFunctionCallspace RemoteRole Remote %s"), *Function->GetName());
	return FunctionCallspace::Remote;
}

bool AActor::CallRemoteFunction( UFunction* Function, void* Parameters, FOutParmRec* OutParms, FFrame* Stack )
{
	UNetDriver* NetDriver = GetNetDriver();
	if (NetDriver)
	{
		NetDriver->ProcessRemoteFunction(this, Function, Parameters, OutParms, Stack, NULL);
		return true;
	}

	return false;
}

void AActor::DispatchPhysicsCollisionHit(const FRigidBodyCollisionInfo& MyInfo, const FRigidBodyCollisionInfo& OtherInfo, const FCollisionImpactData& RigidCollisionData)
{
#if 0
	if(true)
	{
		FString MyName = MyInfo.Component ? FString(*MyInfo.Component->GetPathName()) : FString(TEXT(""));
		FString OtherName = OtherInfo.Component ? FString(*OtherInfo.Component->GetPathName()) : FString(TEXT(""));
		UE_LOG(LogPhysics, Log,  TEXT("COLLIDE! %s - %s"), *MyName, *OtherName );
	}
#endif

	checkSlow(RigidCollisionData.ContactInfos.Num() > 0);

	// @todo At the moment we only pass the first contact in the ContactInfos array. Maybe improve this?
	const FRigidBodyContactInfo& ContactInfo = RigidCollisionData.ContactInfos[0];

	FHitResult Result;
	Result.Location = Result.ImpactPoint = ContactInfo.ContactPosition;
	Result.Normal = Result.ImpactNormal = ContactInfo.ContactNormal;
	Result.PenetrationDepth = ContactInfo.ContactPenetration;
	Result.PhysMaterial = ContactInfo.PhysMaterial[1];
	Result.Actor = OtherInfo.Actor;
	Result.Component = OtherInfo.Component;
	Result.Item = MyInfo.BodyIndex;
	Result.BoneName = MyInfo.BoneName;
	Result.bBlockingHit = true;

	NotifyHit(MyInfo.Component.Get(), OtherInfo.Actor.Get(), OtherInfo.Component.Get(), true, Result.Location, Result.Normal, RigidCollisionData.TotalNormalImpulse, Result);

	// Execute delegates if bound

	if(OnActorHit.IsBound())
	{
		OnActorHit.Broadcast(this, OtherInfo.Actor.Get(), RigidCollisionData.TotalNormalImpulse, Result);
	}

	if(MyInfo.Component.IsValid() && MyInfo.Component.Get()->OnComponentHit.IsBound())
	{
		MyInfo.Component.Get()->OnComponentHit.Broadcast(OtherInfo.Actor.Get(), OtherInfo.Component.Get(), RigidCollisionData.TotalNormalImpulse, Result);
	}
}

// COMPONENTS


void AActor::UnregisterAllComponents()
{
	TInlineComponentArray<UActorComponent*> Components;
	GetComponents(Components);

	for(int32 CompIdx = 0; CompIdx < Components.Num(); CompIdx++)
	{
		UActorComponent* Component = Components[CompIdx]; 
		if( Component->IsRegistered()) // In some cases unregistering one component can unregister another, so we do a check here to avoid trying twice
		{
			Component->UnregisterComponent();
		}
	}

	PostUnregisterAllComponents();
}

void AActor::RegisterAllComponents()
{
	// 0 - means register all components
	verify(IncrementalRegisterComponents(0));
}

// Walks through components hierarchy and returns closest to root parent component that is unregistered
// Only for components that belong to the same owner
static USceneComponent* GetUnregisteredParent(UActorComponent* Component)
{
	USceneComponent* ParentComponent = nullptr;
	USceneComponent* SceneComponent = Cast<USceneComponent>(Component);
	
	while (	SceneComponent && 
			SceneComponent->AttachParent && 
			SceneComponent->AttachParent->GetOwner() == Component->GetOwner() && 
			!SceneComponent->AttachParent->IsRegistered())
	{
		SceneComponent = SceneComponent->AttachParent;
		if (SceneComponent->bAutoRegister && !SceneComponent->IsPendingKill())
		{
			// We found unregistered parent that should be registered
			// But keep looking up the tree
			ParentComponent = SceneComponent;
		}
	}

	return ParentComponent;
}

bool AActor::IncrementalRegisterComponents(int32 NumComponentsToRegister)
{
	if (NumComponentsToRegister == 0)
	{
		// 0 - means register all components
		NumComponentsToRegister = MAX_int32;
	}

	UWorld* const World = GetWorld();
	check(World);

	// If we are not a game world, then register tick functions now. If we are a game world we wait until right before BeginPlay(),
	// so as to not actually tick until BeginPlay() executes (which could otherwise happen in network games).
	if (bAllowTickBeforeBeginPlay || !World->IsGameWorld())
	{
		RegisterAllActorTickFunctions(true, false); // components will be handled when they are registered
	}
	
	// Register RootComponent first so all other components can reliable use it (ie call GetLocation) when they register
	if( RootComponent != NULL && !RootComponent->IsRegistered() )
	{
#if PERF_TRACK_DETAILED_ASYNC_STATS
		FScopeCycleCounterUObject ContextScope(RootComponent);
#endif
		// An unregistered root component is bad news
		check(RootComponent->bAutoRegister);

		//Before we register our component, save it to our transaction buffer so if "undone" it will return to an unregistered state.
		//This should prevent unwanted components hanging around when undoing a copy/paste or duplication action.
		RootComponent->Modify(false);

		RootComponent->RegisterComponentWithWorld(World);
	}

	int32 NumTotalRegisteredComponents = 0;
	int32 NumRegisteredComponentsThisRun = 0;
	TInlineComponentArray<UActorComponent*> Components;
	GetComponents(Components);
	TSet<UActorComponent*> RegisteredParents;
	
	for (int32 CompIdx = 0; CompIdx < Components.Num() && NumRegisteredComponentsThisRun < NumComponentsToRegister; CompIdx++)
	{
		UActorComponent* Component = Components[CompIdx];
		if(!Component->IsRegistered() && Component->bAutoRegister && !Component->IsPendingKill())
		{
			// Ensure that all parent are registered first
			USceneComponent* ParentComponent = GetUnregisteredParent(Component);
			if (ParentComponent)
			{
				bool bParentAlreadyHandled = false;
				RegisteredParents.Add(ParentComponent, &bParentAlreadyHandled);
				if (bParentAlreadyHandled)
				{
					UE_LOG(LogActor, Error, TEXT("AActor::IncrementalRegisterComponents parent component '%s' cannot be registered in actor '%s'"), *GetPathNameSafe(ParentComponent), *GetPathName());
					break;
				}

				// Register parent first, then return to this component on a next iteration
				Component = ParentComponent;
				CompIdx--;
				NumTotalRegisteredComponents--; // because we will try to register the parent again later...
			}
#if PERF_TRACK_DETAILED_ASYNC_STATS
			FScopeCycleCounterUObject ContextScope(Component);
#endif
				
			//Before we register our component, save it to our transaction buffer so if "undone" it will return to an unregistered state.
			//This should prevent unwanted components hanging around when undoing a copy/paste or duplication action.
			Component->Modify(false);

			Component->RegisterComponentWithWorld(World);
			NumRegisteredComponentsThisRun++;
		}

		NumTotalRegisteredComponents++;
	}

	// See whether we are done
	if (Components.Num() == NumTotalRegisteredComponents)
	{
#if PERF_TRACK_DETAILED_ASYNC_STATS
		QUICK_SCOPE_CYCLE_COUNTER(STAT_AActor_IncrementalRegisterComponents_PostRegisterAllComponents);
#endif
		// Finally, call PostRegisterAllComponents
		PostRegisterAllComponents();
		return true;
	}
	
	// Still have components to register
	return false;
}

bool AActor::HasValidRootComponent()
{ 
	return (RootComponent != NULL && RootComponent->IsRegistered()); 
}

void AActor::MarkComponentsAsPendingKill()
{
	// Iterate components and mark them all as pending kill.
	TInlineComponentArray<UActorComponent*> Components;
	GetComponents(Components);

	for (int32 Index = 0; Index < Components.Num(); Index++)
	{
		UActorComponent* Component = Components[Index];

		// Modify component so undo/ redo works in the editor.
		if( GIsEditor )
		{
			Component->Modify();
		}
		Component->OnComponentDestroyed();
		Component->MarkPendingKill();
	}
}

void AActor::ReregisterAllComponents()
{
	UnregisterAllComponents();
	RegisterAllComponents();
}

void AActor::UpdateComponentTransforms()
{
	TInlineComponentArray<UActorComponent*> Components;
	GetComponents(Components);

	for (int32 Idx = 0; Idx < Components.Num(); Idx++)
	{
		UActorComponent* ActorComp = Components[Idx];
		if (ActorComp->IsRegistered())
		{
			ActorComp->UpdateComponentToWorld();
		}
	}
}

void AActor::MarkComponentsRenderStateDirty()
{
	TInlineComponentArray<UActorComponent*> Components;
	GetComponents(Components);

	for (int32 Idx = 0; Idx < Components.Num(); Idx++)
	{
		UActorComponent* ActorComp = Components[Idx];
		if (ActorComp->IsRegistered())
		{
			ActorComp->MarkRenderStateDirty();
		}
	}
}

void AActor::InitializeComponents()
{
	TInlineComponentArray<UActorComponent*> Components;
	GetComponents(Components);

	for (UActorComponent* ActorComp : Components)
	{
		if (ActorComp->bWantsInitializeComponent && ActorComp->IsRegistered())
		{
			ActorComp->InitializeComponent();
		}
	}
}

void AActor::UninitializeComponents()
{
	TInlineComponentArray<UActorComponent*> Components;
	GetComponents(Components);

	for (UActorComponent* ActorComp : Components)
	{
		if (ActorComp->HasBeenInitialized())
		{
			ActorComp->UninitializeComponent();
		}
	}
}

void AActor::DrawDebugComponents(FColor const& BaseColor) const
{
	TInlineComponentArray<USceneComponent*> Components;
	GetComponents(Components);

	UWorld* MyWorld = GetWorld();

	for(int32 ComponentIndex = 0; ComponentIndex < Components.Num(); ComponentIndex++)
	{
		USceneComponent const* const Component = Components[ComponentIndex]; 

		FVector const Loc = Component->GetComponentLocation();
		FRotator const Rot = Component->GetComponentRotation();

		// draw coord system at component loc
		DrawDebugCoordinateSystem(MyWorld, Loc, Rot, 10.f);

		// draw line from me to my parent
		USceneComponent const* const ParentComponent = Cast<USceneComponent>(Component->AttachParent);
		if (ParentComponent)
		{
			DrawDebugLine(MyWorld, ParentComponent->GetComponentLocation(), Loc, BaseColor);
		}

		// draw component name
		DrawDebugString(MyWorld, Loc+FVector(0,0,32), *Component->GetName());
	}
}


void AActor::InvalidateLightingCacheDetailed(bool bTranslationOnly)
{
	TInlineComponentArray<UActorComponent*> Components;
	GetComponents(Components);

	for(int32 ComponentIndex = 0;ComponentIndex < Components.Num();ComponentIndex++)
	{
		UActorComponent* Component = Components[ComponentIndex]; 

		if(Component && Component->IsRegistered())
		{
			Component->InvalidateLightingCacheDetailed(true, bTranslationOnly);
		}
	}

#if !(UE_BUILD_SHIPPING || UE_BUILD_TEST)
	// Validate that we didn't change it during this action
	TInlineComponentArray<UActorComponent*> NewComponents;
	GetComponents(NewComponents);
	check(Components == NewComponents);
#endif
}

 // COLLISION

bool AActor::ActorLineTraceSingle(struct FHitResult& OutHit, const FVector& Start, const FVector& End, ECollisionChannel TraceChannel, const struct FCollisionQueryParams& Params)
{
	OutHit = FHitResult(1.f);
	OutHit.TraceStart = Start;
	OutHit.TraceEnd = End;
	bool bHasHit = false;
	
	TInlineComponentArray<UPrimitiveComponent*> Components;
	GetComponents(Components);

	for (int32 ComponentIndex=0; ComponentIndex<Components.Num(); ComponentIndex++)
	{
		FHitResult HitResult;
		UPrimitiveComponent* Primitive = Components[ComponentIndex];
		if( Primitive->IsRegistered() && Primitive->IsCollisionEnabled() 
			&& (Primitive->GetCollisionResponseToChannel(TraceChannel) == ECollisionResponse::ECR_Block) 
			&& Primitive->LineTraceComponent(HitResult, Start, End, Params) )
		{
			// return closest hit
			if( HitResult.Time < OutHit.Time )
			{
				OutHit = HitResult;
				bHasHit = true;
			}
		}
	}

	return bHasHit;
}

float AActor::ActorGetDistanceToCollision(const FVector& Point, ECollisionChannel TraceChannel, FVector& ClosestPointOnCollision, UPrimitiveComponent** OutPrimitiveComponent) const
{
	ClosestPointOnCollision = Point;
	float ClosestPointDistance = -1.f;

	TInlineComponentArray<UPrimitiveComponent*> Components;
	GetComponents(Components);

	for (int32 ComponentIndex=0; ComponentIndex<Components.Num(); ComponentIndex++)
	{
		UPrimitiveComponent* Primitive = Components[ComponentIndex];
		if( Primitive->IsRegistered() && Primitive->IsCollisionEnabled() 
			&& (Primitive->GetCollisionResponseToChannel(TraceChannel) == ECollisionResponse::ECR_Block) )
		{
			FVector ClosestPoint;
			const float Distance = Primitive->GetDistanceToCollision(Point, ClosestPoint);

			if (Distance < 0.f)
			{
				// Invalid result, impossible to be better than ClosestPointDistance
				continue;
			}

			if( (ClosestPointDistance < 0.f) || (Distance < ClosestPointDistance) )
			{
				ClosestPointDistance = Distance;
				ClosestPointOnCollision = ClosestPoint;
				if( OutPrimitiveComponent )
				{
					*OutPrimitiveComponent = Primitive;
				}

				// If we're inside collision, we're not going to find anything better, so abort search we've got our best find.
				if( Distance <= KINDA_SMALL_NUMBER )
				{
					break;
				}
			}
		}
	}

	return ClosestPointDistance;
}


void AActor::LifeSpanExpired()
{
	Destroy();
}

void AActor::SetLifeSpan( float InLifespan )
{
	// Store the new value
	InitialLifeSpan = InLifespan;
	// Initialize a timer for the actors lifespan if there is one. Otherwise clear any existing timer
	if ((Role == ROLE_Authority || bTearOff) && !IsPendingKill())
	{
		if( InLifespan > 0.0f)
		{
			GetWorldTimerManager().SetTimer( TimerHandle_LifeSpanExpired, this, &AActor::LifeSpanExpired, InLifespan );
		}
		else
		{
			GetWorldTimerManager().ClearTimer( TimerHandle_LifeSpanExpired );		
		}
	}
}

float AActor::GetLifeSpan() const
{
	// Timer remaining returns -1.0f if there is no such timer - return this as ZERO
	const float CurrentLifespan = GetWorldTimerManager().GetTimerRemaining(TimerHandle_LifeSpanExpired);
	return ( CurrentLifespan != -1.0f ) ? CurrentLifespan : 0.0f;
}

void AActor::PostInitializeComponents()
{
	if( !IsPendingKill() )
	{
		bActorInitialized = true;

		UNavigationSystem::OnActorRegistered(this);
		
		UpdateAllReplicatedComponents();
	}
}

void AActor::PreInitializeComponents()
{
	if (AutoReceiveInput != EAutoReceiveInput::Disabled)
	{
		const int32 PlayerIndex = int32(AutoReceiveInput.GetValue()) - 1;

		APlayerController* PC = UGameplayStatics::GetPlayerController(this, PlayerIndex);
		if (PC)
		{
			EnableInput(PC);
		}
		else
		{
			GetWorld()->PersistentLevel->RegisterActorForAutoReceiveInput(this, PlayerIndex);
		}
	}
}

float AActor::GetActorTimeDilation() const
{
	// get actor custom time dilation
	// if you do slomo, that changes WorldSettings->TimeDilation
	// So multiply to get final TimeDilation
	return CustomTimeDilation*GetWorldSettings()->GetEffectiveTimeDilation();
}

UMaterialInstanceDynamic* AActor::MakeMIDForMaterial(class UMaterialInterface* Parent)
{
	// Deprecating this function. 
	// Please use PrimitiveComponent->CreateAndSetMaterialInstanceDynamic
	// OR PrimitiveComponent->CreateAndSetMaterialInstanceDynamicFromMaterial
	// OR UMaterialInstanceDynamic::Create

	return NULL;
}

float AActor::GetDistanceTo(const AActor* OtherActor) const
{
	return OtherActor ? (GetActorLocation() - OtherActor->GetActorLocation()).Size() : 0.f;
}

float AActor::GetSquaredDistanceTo(const AActor* OtherActor) const
{
	return OtherActor ? (GetActorLocation() - OtherActor->GetActorLocation()).SizeSquared() : 0.f;
}

float AActor::GetHorizontalDistanceTo(const AActor* OtherActor) const
{
	return OtherActor ? (GetActorLocation() - OtherActor->GetActorLocation()).Size2D() : 0.f;
}

float AActor::GetVerticalDistanceTo(const AActor* OtherActor) const
{
	return OtherActor ? FMath::Abs((GetActorLocation().Z - OtherActor->GetActorLocation().Z)) : 0.f;
}

float AActor::GetDotProductTo(const AActor* OtherActor) const
{
	if (OtherActor)
	{
		FVector Dir = GetActorForwardVector();
		FVector Offset = OtherActor->GetActorLocation() - GetActorLocation();
		Offset = Offset.GetSafeNormal();
		return FVector::DotProduct(Dir, Offset);
	}
	return -2.0;
}

float AActor::GetHorizontalDotProductTo(const AActor* OtherActor) const
{
	if (OtherActor)
	{
		FVector Dir = GetActorForwardVector();
		FVector Offset = OtherActor->GetActorLocation() - GetActorLocation();
		Offset = Offset.GetSafeNormal2D();
		return FVector::DotProduct(Dir, Offset);
	}
	return -2.0;
}


#if WITH_EDITOR
const int32 AActor::GetNumUncachedStaticLightingInteractions() const
{
	if (GetRootComponent())
	{
		return GetRootComponent()->GetNumUncachedStaticLightingInteractions();
	}
	return 0;
}
#endif // WITH_EDITOR


// K2 versions of various transform changing operations.
// Note: we pass null for the hit result if not sweeping, for better perf.
// This assumes this K2 function is only used by blueprints, which initializes the param for each function call.

bool AActor::K2_SetActorLocation(FVector NewLocation, bool bSweep, FHitResult& SweepHitResult, bool bTeleport)
{
	return SetActorLocation(NewLocation, bSweep, (bSweep ? &SweepHitResult : nullptr), TeleportFlagToEnum(bTeleport));
}

bool AActor::K2_SetActorLocationAndRotation(FVector NewLocation, FRotator NewRotation, bool bSweep, FHitResult& SweepHitResult, bool bTeleport)
{
	return SetActorLocationAndRotation(NewLocation, NewRotation, bSweep, (bSweep ? &SweepHitResult : nullptr), TeleportFlagToEnum(bTeleport));
}

void AActor::K2_AddActorWorldOffset(FVector DeltaLocation, bool bSweep, FHitResult& SweepHitResult, bool bTeleport)
{
	AddActorWorldOffset(DeltaLocation, bSweep, (bSweep ? &SweepHitResult : nullptr), TeleportFlagToEnum(bTeleport));
}

void AActor::K2_AddActorWorldRotation(FRotator DeltaRotation, bool bSweep, FHitResult& SweepHitResult, bool bTeleport)
{
	AddActorWorldRotation(DeltaRotation, bSweep, (bSweep ? &SweepHitResult : nullptr), TeleportFlagToEnum(bTeleport));
}

void AActor::K2_AddActorWorldTransform(const FTransform& DeltaTransform, bool bSweep, FHitResult& SweepHitResult, bool bTeleport)
{
	AddActorWorldTransform(DeltaTransform, bSweep, (bSweep ? &SweepHitResult : nullptr), TeleportFlagToEnum(bTeleport));
}

bool AActor::K2_SetActorTransform(const FTransform& NewTransform, bool bSweep, FHitResult& SweepHitResult, bool bTeleport)
{
	return SetActorTransform(NewTransform, bSweep, (bSweep ? &SweepHitResult : nullptr), TeleportFlagToEnum(bTeleport));
}

void AActor::K2_AddActorLocalOffset(FVector DeltaLocation, bool bSweep, FHitResult& SweepHitResult, bool bTeleport)
{
	AddActorLocalOffset(DeltaLocation, bSweep, (bSweep ? &SweepHitResult : nullptr), TeleportFlagToEnum(bTeleport));
}

void AActor::K2_AddActorLocalRotation(FRotator DeltaRotation, bool bSweep, FHitResult& SweepHitResult, bool bTeleport)
{
	AddActorLocalRotation(DeltaRotation, bSweep, (bSweep ? &SweepHitResult : nullptr), TeleportFlagToEnum(bTeleport));
}

void AActor::K2_AddActorLocalTransform(const FTransform& NewTransform, bool bSweep, FHitResult& SweepHitResult, bool bTeleport)
{
	AddActorLocalTransform(NewTransform, bSweep, (bSweep ? &SweepHitResult : nullptr), TeleportFlagToEnum(bTeleport));
}

void AActor::K2_SetActorRelativeLocation(FVector NewRelativeLocation, bool bSweep, FHitResult& SweepHitResult, bool bTeleport)
{
	SetActorRelativeLocation(NewRelativeLocation, bSweep, (bSweep ? &SweepHitResult : nullptr), TeleportFlagToEnum(bTeleport));
}

void AActor::K2_SetActorRelativeRotation(FRotator NewRelativeRotation, bool bSweep, FHitResult& SweepHitResult, bool bTeleport)
{
	SetActorRelativeRotation(NewRelativeRotation, bSweep, (bSweep ? &SweepHitResult : nullptr), TeleportFlagToEnum(bTeleport));
}

void AActor::K2_SetActorRelativeTransform(const FTransform& NewRelativeTransform, bool bSweep, FHitResult& SweepHitResult, bool bTeleport)
{
	SetActorRelativeTransform(NewRelativeTransform, bSweep, (bSweep ? &SweepHitResult : nullptr), TeleportFlagToEnum(bTeleport));
}



#undef LOCTEXT_NAMESPACE<|MERGE_RESOLUTION|>--- conflicted
+++ resolved
@@ -195,10 +195,7 @@
 
 void AActor::ResetOwnedComponents()
 {
-<<<<<<< HEAD
-=======
 #if WITH_EDITOR
->>>>>>> 73f66985
 	// Identify any natively-constructed components referenced by properties that either failed to serialize or came in as NULL.
 	if(HasAnyFlags(RF_WasLoaded) && NativeConstructedComponentToPropertyMap.Num() > 0)
 	{
@@ -210,11 +207,7 @@
 			{
 				// Find the property or properties that previously referenced the natively-constructed component.
 				TArray<UObjectProperty*> Properties;
-<<<<<<< HEAD
-				NativeConstructedComponentToPropertyMap.MultiFind(Component, Properties);
-=======
 				NativeConstructedComponentToPropertyMap.MultiFind(Component->GetFName(), Properties);
->>>>>>> 73f66985
 
 				// Determine if the property or properties are no longer valid references (either it got serialized out that way or something failed during load)
 				for (auto ObjProp : Properties)
@@ -233,10 +226,7 @@
 		// Clear out the mapping as we don't need it anymore
 		NativeConstructedComponentToPropertyMap.Empty();
 	}
-<<<<<<< HEAD
-=======
 #endif
->>>>>>> 73f66985
 
 	TArray<UObject*> ActorChildren;
 	OwnedComponents.Empty();
@@ -262,27 +252,6 @@
 {
 	Super::PostInitProperties();
 	RemoteRole = (bReplicates ? ROLE_SimulatedProxy : ROLE_None);
-
-	// Map natively-constructed component instances to any serialized properties that might reference them.
-	// We'll use this information post-load to determine if any owned components may not have been serialized through the reference property (i.e. in case the serialized property value ends up being NULL).
-	if(!HasAnyFlags(RF_WasLoaded))
-	{
-		NativeConstructedComponentToPropertyMap.Empty(OwnedComponents.Num());
-		for(TFieldIterator<UObjectProperty> PropertyIt(GetClass(), EFieldIteratorFlags::IncludeSuper); PropertyIt; ++PropertyIt)
-		{
-			UObjectProperty* ObjProp = *PropertyIt;
-
-			// Ignore transient properties since they won't be serialized
-			if(!ObjProp->HasAnyPropertyFlags(CPF_Transient))
-			{
-				UActorComponent* ActorComponent = Cast<UActorComponent>(ObjProp->GetObjectPropertyValue_InContainer(this));
-				if(ActorComponent != nullptr && ActorComponent->CreationMethod == EComponentCreationMethod::Native)
-				{
-					NativeConstructedComponentToPropertyMap.Add(ActorComponent, ObjProp);
-				}
-			}
-		}
-	}
 
 	// Make sure the OwnedComponents list correct.  
 	// Under some circumstances sub-object instancing can result in bogus/duplicate entries.
@@ -2306,21 +2275,7 @@
 
 	if (Component->IsCreatedByConstructionScript())
 	{
-		// Check if there's a component that has the same name and the same class already in BlueprintCreatedComponents array.
-		// If so it's either this component or its template and we're currently instancing components for this actor
-		bool bComponentOrItsTemplateAlreadyExists = false;
-		for (UActorComponent* ExistingComponent : BlueprintCreatedComponents)
-		{
-			if (ExistingComponent && ExistingComponent->GetFName() == Component->GetFName() && ExistingComponent->GetClass() == Component->GetClass())
-			{
-				bComponentOrItsTemplateAlreadyExists = true;
-				break;
-			}
-		}
-		if (!bComponentOrItsTemplateAlreadyExists)
-		{
-			BlueprintCreatedComponents.AddUnique(Component);
-		}
+		BlueprintCreatedComponents.AddUnique(Component);
 	}
 	else if (Component->CreationMethod == EComponentCreationMethod::Instance)
 	{
@@ -2673,13 +2628,9 @@
 	}
 }
 
-<<<<<<< HEAD
-void AActor::FinishSpawning(const FTransform& UserTransform, bool bIsDefaultTransform)
-=======
 #include "GameFramework/SpawnActorTimer.h"
 
 void AActor::FinishSpawning(const FTransform& UserTransform, bool bIsDefaultTransform, const FComponentInstanceDataCache* InstanceDataCache)
->>>>>>> 73f66985
 {
 #if ENABLE_SPAWNACTORTIMER
 	FScopedSpawnActorTimer SpawnTimer(GetClass()->GetFName(), ESpawnActorTimingType::FinishSpawning);
@@ -2715,17 +2666,12 @@
 			ValidateDeferredTransformCache();
 		}
 
-<<<<<<< HEAD
-		ExecuteConstruction(FinalRootComponentTransform, nullptr, bIsDefaultTransform);
-		PostActorConstruction();
-=======
 		ExecuteConstruction(FinalRootComponentTransform, InstanceDataCache, bIsDefaultTransform);
 
 		{
 			SCOPE_CYCLE_COUNTER(STAT_PostActorConstruction);
 			PostActorConstruction();
 		}
->>>>>>> 73f66985
 	}
 }
 
