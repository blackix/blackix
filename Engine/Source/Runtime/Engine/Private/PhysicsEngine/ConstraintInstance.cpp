// Copyright 1998-2016 Epic Games, Inc. All Rights Reserved.

#include "EnginePrivate.h"
#include "PhysicsPublic.h"
#include "PhysXSupport.h"
#include "PhysicsEngine/PhysicsAsset.h"
#include "PhysicsEngine/PhysicsConstraintComponent.h"
#include "UObject/DevObjectVersion.h"

#include "MessageLog.h"
#include "UObjectToken.h"

#define LOCTEXT_NAMESPACE "ConstraintInstance"

TAutoConsoleVariable<float> CVarConstraintDampingScale(
	TEXT("p.ConstraintDampingScale"),
	100000.f,
	TEXT("The multiplier of constraint damping in simulation. Default: 100000"),
	ECVF_ReadOnly);

TAutoConsoleVariable<float> CVarConstraintStiffnessScale(
	TEXT("p.ConstraintStiffnessScale"),
	100000.f,
	TEXT("The multiplier of constraint stiffness in simulation. Default: 100000"),
	ECVF_ReadOnly);

/** Handy macro for setting BIT of VAR based on the bool CONDITION */
#define SET_DRIVE_PARAM(VAR, CONDITION, BIT)   (VAR) = (CONDITION) ? ((VAR) | (BIT)) : ((VAR) & ~(BIT))

float RevolutionsToRads(const float Revolutions)
{
	return Revolutions * 2.f * PI;
}

FVector RevolutionsToRads(const FVector Revolutions)
{
	return Revolutions * 2.f * PI;
}

#if WITH_PHYSX

physx::PxD6Joint* FConstraintInstance::GetUnbrokenJoint_AssumesLocked() const
{
	return (ConstraintData && !(ConstraintData->getConstraintFlags()&PxConstraintFlag::eBROKEN)) ? ConstraintData : nullptr;
}

bool FConstraintInstance::ExecuteOnUnbrokenJointReadOnly(TFunctionRef<void(const physx::PxD6Joint*)> Func) const
{
	if(ConstraintData)
	{
		SCOPED_SCENE_READ_LOCK(ConstraintData->getScene());

		if(!(ConstraintData->getConstraintFlags()&PxConstraintFlag::eBROKEN))
		{
			Func(ConstraintData);
			return true;
		}
	}

	return false;
}

bool FConstraintInstance::ExecuteOnUnbrokenJointReadWrite(TFunctionRef<void(physx::PxD6Joint*)> Func) const
{
	if (ConstraintData)
	{
		SCOPED_SCENE_WRITE_LOCK(ConstraintData->getScene());

		if (!(ConstraintData->getConstraintFlags()&PxConstraintFlag::eBROKEN))
		{
			Func(ConstraintData);
			return true;
		}
	}

	return false;
}
#endif //WITH_PHYSX


FConstraintProfileProperties::FConstraintProfileProperties()
	: ProjectionLinearTolerance(5.f)
	, ProjectionAngularTolerance(180.f)
	, LinearBreakThreshold(300.f)
	, AngularBreakThreshold(500.f)
	, bDisableCollision(false)
	, bEnableProjection(true)
	, bAngularBreakable(false)
	, bLinearBreakable(false)
{
}

void FConstraintInstance::UpdateLinearLimit()
{
#if WITH_PHYSX
	ExecuteOnUnbrokenJointReadWrite([&] (PxD6Joint* Joint)
	{
		ProfileInstance.LinearLimit.UpdatePhysXLinearLimit_AssumesLocked(Joint, AverageMass, bScaleLinearLimits ? LastKnownScale : 1.f);
	});
#endif
}

void FConstraintInstance::UpdateAngularLimit()
{
#if WITH_PHYSX
	ExecuteOnUnbrokenJointReadWrite([&](PxD6Joint* Joint)
	{
		ProfileInstance.ConeLimit.UpdatePhysXConeLimit_AssumesLocked(Joint, AverageMass);
		ProfileInstance.TwistLimit.UpdatePhysXTwistLimit_AssumesLocked(Joint, AverageMass);
	});
#endif
}

void FConstraintInstance::UpdateBreakable()
{
#if WITH_PHYSX
	ExecuteOnUnbrokenJointReadWrite([&](PxD6Joint* Joint)
	{
		ProfileInstance.UpdatePhysXBreakable_AssumesLocked(Joint);
	});
#endif
}

#if WITH_PHYSX
void FConstraintProfileProperties::UpdatePhysXBreakable_AssumesLocked(PxD6Joint* Joint) const
{
	const float LinearBreakForce = bLinearBreakable ? LinearBreakThreshold : PX_MAX_REAL;
	const float AngularBreakForce = bAngularBreakable ? AngularBreakThreshold : PX_MAX_REAL;

	Joint->setBreakForce(LinearBreakForce, AngularBreakForce);
}
#endif

void FConstraintInstance::UpdateDriveTarget()
{
#if WITH_PHYSX
	ExecuteOnUnbrokenJointReadWrite([&] (PxD6Joint* Joint)
	{
		ProfileInstance.UpdatePhysXDriveTarget_AssumesLocked(Joint);
	});
#endif
}

/** Constructor **/
FConstraintInstance::FConstraintInstance()
	: ConstraintIndex(0)
#if WITH_PHYSX
	, ConstraintData(NULL)
#endif	//WITH_PHYSX
	, SceneIndex(0)
	, bScaleLinearLimits(true)
	, AverageMass(0.f)
#if WITH_PHYSX
	, PhysxUserData(this)
#endif
	, LastKnownScale(1.f)
#if WITH_EDITORONLY_DATA
	, bDisableCollision_DEPRECATED(false)
	, bEnableProjection_DEPRECATED(true)
	, ProjectionLinearTolerance_DEPRECATED(5.f)
	, ProjectionAngularTolerance_DEPRECATED(180.f)
	, LinearXMotion_DEPRECATED(ACM_Locked)
	, LinearYMotion_DEPRECATED(ACM_Locked)
	, LinearZMotion_DEPRECATED(ACM_Locked)
	, LinearLimitSize_DEPRECATED(0.f)
	, bLinearLimitSoft_DEPRECATED(false)
	, LinearLimitStiffness_DEPRECATED(0.f)
	, LinearLimitDamping_DEPRECATED(0.f)
	, bLinearBreakable_DEPRECATED(false)
	, LinearBreakThreshold_DEPRECATED(300.f)
	, AngularSwing1Motion_DEPRECATED(ACM_Free)
	, AngularTwistMotion_DEPRECATED(ACM_Free)
	, AngularSwing2Motion_DEPRECATED(ACM_Free)
	, bSwingLimitSoft_DEPRECATED(true)
	, bTwistLimitSoft_DEPRECATED(true)
	, Swing1LimitAngle_DEPRECATED(45)
	, TwistLimitAngle_DEPRECATED(45)
	, Swing2LimitAngle_DEPRECATED(45)
	, SwingLimitStiffness_DEPRECATED(50)
	, SwingLimitDamping_DEPRECATED(5)
	, TwistLimitStiffness_DEPRECATED(50)
	, TwistLimitDamping_DEPRECATED(5)
	, bAngularBreakable_DEPRECATED(false)
	, AngularBreakThreshold_DEPRECATED(500.f)
	, bLinearXPositionDrive_DEPRECATED(false)
	, bLinearXVelocityDrive_DEPRECATED(false)
	, bLinearYPositionDrive_DEPRECATED(false)
	, bLinearYVelocityDrive_DEPRECATED(false)
	, bLinearZPositionDrive_DEPRECATED(false)
	, bLinearZVelocityDrive_DEPRECATED(false)
	, bLinearPositionDrive_DEPRECATED(false)
	, bLinearVelocityDrive_DEPRECATED(false)
	, LinearPositionTarget_DEPRECATED(ForceInit)
	, LinearVelocityTarget_DEPRECATED(ForceInit)
	, LinearDriveSpring_DEPRECATED(50.0f)
	, LinearDriveDamping_DEPRECATED(1.0f)
	, LinearDriveForceLimit_DEPRECATED(0)
	, bSwingPositionDrive_DEPRECATED(false)
	, bSwingVelocityDrive_DEPRECATED(false)
	, bTwistPositionDrive_DEPRECATED(false)
	, bTwistVelocityDrive_DEPRECATED(false)
	, bAngularOrientationDrive_DEPRECATED(false)
	, bEnableSwingDrive_DEPRECATED(true)
	, bEnableTwistDrive_DEPRECATED(true)
	, bAngularVelocityDrive_DEPRECATED(false)
	, AngularPositionTarget_DEPRECATED(ForceInit)
	, AngularOrientationTarget_DEPRECATED(ForceInit)
	, AngularVelocityTarget_DEPRECATED(ForceInit)
	, AngularDriveSpring_DEPRECATED(50.0f)
	, AngularDriveDamping_DEPRECATED(1.0f)
	, AngularDriveForceLimit_DEPRECATED(0)
#endif	//EDITOR_ONLY_DATA
{
	Pos1 = FVector(0.0f, 0.0f, 0.0f);
	PriAxis1 = FVector(1.0f, 0.0f, 0.0f);
	SecAxis1 = FVector(0.0f, 1.0f, 0.0f);

	Pos2 = FVector(0.0f, 0.0f, 0.0f);
	PriAxis2 = FVector(1.0f, 0.0f, 0.0f);
	SecAxis2 = FVector(0.0f, 1.0f, 0.0f);
}

void FConstraintInstance::SetDisableCollision(bool InDisableCollision)
{
	ProfileInstance.bDisableCollision = InDisableCollision;
#if WITH_PHYSX
	ExecuteOnUnbrokenJointReadWrite([&] (PxD6Joint* Joint)
	{
		PxConstraintFlags Flags = Joint->getConstraintFlags();
		if (InDisableCollision)
		{
			Flags &= ~PxConstraintFlag::eCOLLISION_ENABLED;
		}
		else
		{
			Flags |= PxConstraintFlag::eCOLLISION_ENABLED;
		}

		Joint->setConstraintFlags(Flags);
	});
#endif
}

#if WITH_PHYSX
float ComputeAverageMass_AssumesLocked(const PxRigidActor* PActor1, const PxRigidActor* PActor2)
{
	float AverageMass = 0;
	{
		float TotalMass = 0;
		int NumDynamic = 0;

		if (PActor1 && PActor1->isRigidBody())
		{
			TotalMass += PActor1->isRigidBody()->getMass();
			++NumDynamic;
		}

		if (PActor2 && PActor2->isRigidBody())
		{
			TotalMass += PActor2->isRigidBody()->getMass();
			++NumDynamic;
		}

		check(NumDynamic);
		AverageMass = TotalMass / NumDynamic;
	}

	return AverageMass;
}

/** Finds the common scene and appropriate actors for the passed in body instances. Makes sure to do this without requiring a scene lock*/
PxScene* GetPScene_LockFree(const FBodyInstance* Body1, const FBodyInstance* Body2, UObject* DebugOwner)
{
	const int32 SceneIndex1 = Body1 ? Body1->GetSceneIndex() : -1;
	const int32 SceneIndex2 = Body2 ? Body2->GetSceneIndex() : -1;
	PxScene* PScene = nullptr;

	//now we check if the two actors are valid
	if(SceneIndex1 == -1 && SceneIndex2 == -1)
	{
#if !(UE_BUILD_SHIPPING || UE_BUILD_TEST)
		FMessageLog("PIE").Warning()
			->AddToken(FTextToken::Create(LOCTEXT("JointBetweenNullStart", "Constraint")))
			->AddToken(FUObjectToken::Create(DebugOwner))
			->AddToken(FTextToken::Create(LOCTEXT("JointBetweenNullEnd", "attempting to create a joint between two null actors.")));
#endif // !(UE_BUILD_SHIPPING || UE_BUILD_TEST)
	}
	else if(SceneIndex1 >= 0 && SceneIndex2 >= 0 && SceneIndex1 != SceneIndex2)
	{
#if !(UE_BUILD_SHIPPING || UE_BUILD_TEST)
		FMessageLog("PIE").Warning()
			->AddToken(FTextToken::Create(LOCTEXT("JointBetweenScenesStart", "Constraint")))
			->AddToken(FUObjectToken::Create(DebugOwner))
			->AddToken(FTextToken::Create(LOCTEXT("JointBetweenScenesEnd", "attempting to create a joint between two actors in different scenes.  No joint created.")));
#endif // !(UE_BUILD_SHIPPING || UE_BUILD_TEST)
	}
	else
	{
		PScene = GetPhysXSceneFromIndex(SceneIndex1 >= 0 ? SceneIndex1 : SceneIndex2);
	}

	return PScene;
}

<<<<<<< HEAD
bool CanActorSimulate(const FBodyInstance* BI, const PxRigidActor* PActor)
{
	if (PActor && (PActor->getActorFlags() & PxActorFlag::eDISABLE_SIMULATION))
	{
		const UPrimitiveComponent* PrimComp = BI->OwnerComponent.Get();
		UE_LOG(LogPhysics, Warning, TEXT("Attempting to create a joint on actor (%s) which is not eligible for simulation. Is it marked QueryOnly?"), *PrimComp->GetReadableName());
=======
bool CanActorSimulate(const FBodyInstance* BI, const PxRigidActor* PActor, UObject* DebugOwner)
{
	if (PActor && (PActor->getActorFlags() & PxActorFlag::eDISABLE_SIMULATION))
	{
#if !(UE_BUILD_SHIPPING || UE_BUILD_TEST)
		const UPrimitiveComponent* PrimComp = BI->OwnerComponent.Get();
		FMessageLog("PIE").Warning()
			->AddToken(FTextToken::Create(LOCTEXT("InvalidBodyStart", "Attempting to create a joint")))
			->AddToken(FUObjectToken::Create(DebugOwner))
			->AddToken(FTextToken::Create(LOCTEXT("InvalidBodyMid", "to body")))
			->AddToken(FUObjectToken::Create(PrimComp))
			->AddToken(FTextToken::Create(LOCTEXT("InvalidBodyEnd", "which is not eligible for simulation. Is it marked QueryOnly?")));
#endif // !(UE_BUILD_SHIPPING || UE_BUILD_TEST)
>>>>>>> aaefee4c

		return false;
	}

	return true;
}

/*various logical checks to find the correct physx actor. Returns true if found valid actors that can be constrained*/
bool GetPActors_AssumesLocked(const FBodyInstance* Body1, const FBodyInstance* Body2, PxRigidActor** PActor1Out, PxRigidActor** PActor2Out, UObject* DebugOwner)
{
	PxRigidActor* PActor1 = Body1 ? Body1->GetPxRigidActor_AssumesLocked() : NULL;
	PxRigidActor* PActor2 = Body2 ? Body2->GetPxRigidActor_AssumesLocked() : NULL;

	// Do not create joint unless you have two actors
	// Do not create joint unless one of the actors is dynamic
	if ((!PActor1 || !PActor1->isRigidBody()) && (!PActor2 || !PActor2->isRigidBody()))
	{
#if !(UE_BUILD_SHIPPING || UE_BUILD_TEST)
		FMessageLog("PIE").Warning()
			->AddToken(FTextToken::Create(LOCTEXT("TwoStaticBodiesWarningStart", "Constraint in")))
			->AddToken(FUObjectToken::Create(DebugOwner))
			->AddToken(FTextToken::Create(LOCTEXT("TwoStaticBodiesWarningEnd", "attempting to create a joint between objects that are both static.  No joint created.")));
#endif // !(UE_BUILD_SHIPPING || UE_BUILD_TEST)
		return false;
	}

	if(PActor1 == PActor2)
	{
#if !(UE_BUILD_SHIPPING || UE_BUILD_TEST)
		const UPrimitiveComponent* PrimComp = Body1->OwnerComponent.Get();
		FMessageLog("PIE").Warning()
			->AddToken(FTextToken::Create(LOCTEXT("SameBodyWarningStart", "Constraint in")))
			->AddToken(FUObjectToken::Create(DebugOwner))
			->AddToken(FTextToken::Create(LOCTEXT("SameBodyWarningMid", "attempting to create a joint to the same body")))
			->AddToken(FUObjectToken::Create(PrimComp));
#endif // !(UE_BUILD_SHIPPING || UE_BUILD_TEST)
		return false;
	}

<<<<<<< HEAD
	if(!CanActorSimulate(Body1, PActor1) || !CanActorSimulate(Body2, PActor2))
=======
	if(!CanActorSimulate(Body1, PActor1, DebugOwner) || !CanActorSimulate(Body2, PActor2, DebugOwner))
>>>>>>> aaefee4c
	{
		return false;
	}
	
	// Need to worry about the case where one is static and one is dynamic, and make sure the static scene is used which matches the dynamic scene
	if (PActor1 != NULL && PActor2 != NULL)
	{
		if (PActor1->isRigidStatic() && PActor2->isRigidBody())
		{
			const uint32 SceneType = Body2->RigidActorSync != NULL ? PST_Sync : PST_Async;
			PActor1 = Body1->GetPxRigidActor_AssumesLocked(SceneType);
		}
		else
		if (PActor2->isRigidStatic() && PActor1->isRigidBody())
		{
			const uint32 SceneType = Body1->RigidActorSync != NULL ? PST_Sync : PST_Async;
			PActor2 = Body2->GetPxRigidActor_AssumesLocked(SceneType);
		}
	}

	*PActor1Out = PActor1;
	*PActor2Out = PActor2;
	return true;
}

bool FConstraintInstance::CreatePxJoint_AssumesLocked(physx::PxRigidActor* PActor1, physx::PxRigidActor* PActor2, physx::PxScene* PScene)
{
	ConstraintData = nullptr;

	FTransform Local1 = GetRefFrame(EConstraintFrame::Frame1);
	if(PActor1)
	{
		Local1.ScaleTranslation(FVector(LastKnownScale));
	}

	checkf(Local1.IsValid() && !Local1.ContainsNaN(), TEXT("%s"), *Local1.ToString());

	FTransform Local2 = GetRefFrame(EConstraintFrame::Frame2);
	if(PActor2)
	{
		Local2.ScaleTranslation(FVector(LastKnownScale));
	}
	
	checkf(Local2.IsValid() && !Local2.ContainsNaN(), TEXT("%s"), *Local2.ToString());

	SCOPED_SCENE_WRITE_LOCK(PScene);

	// Because PhysX keeps limits/axes locked in the first body reference frame, whereas Unreal keeps them in the second body reference frame, we have to flip the bodies here.
	PxD6Joint* PD6Joint = PxD6JointCreate(*GPhysXSDK, PActor2, U2PTransform(Local2), PActor1, U2PTransform(Local1));

	if (PD6Joint == nullptr)
	{
		UE_LOG(LogPhysics, Log, TEXT("URB_ConstraintInstance::InitConstraint - Invalid 6DOF joint (%s)"), *JointName.ToString());
		return false;
	}

	///////// POINTERS
	PD6Joint->userData = &PhysxUserData;

	// Remember reference to scene index.
	FPhysScene* RBScene = FPhysxUserData::Get<FPhysScene>(PScene->userData);
	if (RBScene->GetPhysXScene(PST_Sync) == PScene)
	{
		SceneIndex = RBScene->PhysXSceneIndex[PST_Sync];
	}
	else
	if (RBScene->GetPhysXScene(PST_Async) == PScene)
	{
		SceneIndex = RBScene->PhysXSceneIndex[PST_Async];
	}
	else
	{
		UE_LOG(LogPhysics, Log, TEXT("URB_ConstraintInstance::InitConstraint: PxScene has inconsistent FPhysScene userData.  No joint created."));
		return false;
	}

	ConstraintData = PD6Joint;
	return true;
}

void FConstraintProfileProperties::UpdatePhysXConstraintFlags_AssumesLocked(PxD6Joint* Joint) const
{
	PxConstraintFlags Flags = PxConstraintFlags();

#if !(UE_BUILD_SHIPPING || UE_BUILD_TEST)
	Flags |= PxConstraintFlag::eVISUALIZATION;
#endif

	if (!bDisableCollision)
	{
		Flags |= PxConstraintFlag::eCOLLISION_ENABLED;
	}

	if (bEnableProjection)
	{
		Flags |= PxConstraintFlag::ePROJECTION;

		Joint->setProjectionLinearTolerance(ProjectionLinearTolerance);
		Joint->setProjectionAngularTolerance(FMath::DegreesToRadians(ProjectionAngularTolerance));
	}

	Joint->setConstraintFlags(Flags);
}


void FConstraintInstance::UpdateAverageMass_AssumesLocked(const PxRigidActor* PActor1, const PxRigidActor* PActor2)
{
	AverageMass = ComputeAverageMass_AssumesLocked(PActor1, PActor2);
}

void EnsureSleepingActorsStaySleeping_AssumesLocked(PxRigidActor* PActor1, PxRigidActor* PActor2)
{
	// record if actors are asleep before creating joint, so we can sleep them afterwards if so (creating joint wakes them)
	const bool bActor1Asleep = (PActor1 == nullptr || !PActor1->isRigidDynamic() || PActor1->isRigidDynamic()->isSleeping());
	const bool bActor2Asleep = (PActor2 == nullptr || !PActor2->isRigidDynamic() || PActor2->isRigidDynamic()->isSleeping());

	// creation of joints wakes up rigid bodies, so we put them to sleep again if both were initially asleep
	if (bActor1Asleep && bActor2Asleep)
	{
		if (PActor1 && !IsRigidBodyKinematic_AssumesLocked(PActor1->isRigidDynamic()))
		{
			if(PActor1->isRigidDynamic())
			{
				PActor1->isRigidDynamic()->putToSleep();
			}
		}

		if (PActor2 && !IsRigidBodyKinematic_AssumesLocked(PActor2->isRigidDynamic()))
		{
			if(PActor2->isRigidDynamic())
			{
				PActor2->isRigidDynamic()->putToSleep();
			}
			
		}
	}
}

#endif

/** 
 *	Create physics engine constraint.
 */
void FConstraintInstance::InitConstraint(FBodyInstance* Body1, FBodyInstance* Body2, float InScale, UObject* DebugOwner, FOnConstraintBroken InConstraintBrokenDelegate)
{
#if WITH_PHYSX
	PxRigidActor* PActor1 = nullptr;
	PxRigidActor* PActor2 = nullptr;
	PxScene* PScene = GetPScene_LockFree(Body1, Body2, DebugOwner);
	SCOPED_SCENE_WRITE_LOCK(PScene);
	{
		const bool bValidConstraintSetup = PScene && GetPActors_AssumesLocked(Body1, Body2, &PActor1, &PActor2, DebugOwner);
		if (!bValidConstraintSetup)
		{
			return;
		}

		InitConstraintPhysX_AssumesLocked(PActor1, PActor2, PScene, InScale, InConstraintBrokenDelegate);
	}
	
#endif // WITH_PHYSX

}

#if WITH_PHYSX
void FConstraintInstance::InitConstraintPhysX_AssumesLocked(physx::PxRigidActor* PActor1, physx::PxRigidActor* PActor2, physx::PxScene* PScene, float InScale, FOnConstraintBroken InConstraintBrokenDelegate)
{
	OnConstraintBrokenDelegate = InConstraintBrokenDelegate;
	LastKnownScale = InScale;

	PhysxUserData = FPhysxUserData(this);

	// if there's already a constraint, get rid of it first
	if (ConstraintData)
	{
		TermConstraint();
	}

	if (!CreatePxJoint_AssumesLocked(PActor1, PActor2, PScene))
	{
		return;
	}
	
	// update mass
	UpdateAverageMass_AssumesLocked(PActor1, PActor2);

	ProfileInstance.UpdatePhysX_AssumesLocked(ConstraintData, AverageMass, bScaleLinearLimits ? LastKnownScale : 1.f);

	EnsureSleepingActorsStaySleeping_AssumesLocked(PActor1, PActor2);
}
#endif

#if WITH_PHYSX
void FConstraintProfileProperties::UpdatePhysX_AssumesLocked(PxD6Joint* Joint, float AverageMass, float UseScale) const
{
	// flags and projection settings
	UpdatePhysXConstraintFlags_AssumesLocked(Joint);

	//limits
	LinearLimit.UpdatePhysXLinearLimit_AssumesLocked(Joint, AverageMass, UseScale);
	ConeLimit.UpdatePhysXConeLimit_AssumesLocked(Joint, AverageMass);
	TwistLimit.UpdatePhysXTwistLimit_AssumesLocked(Joint, AverageMass);

	//breakable
	UpdatePhysXBreakable_AssumesLocked(Joint);

	//motors
	LinearDrive.UpdatePhysXLinearDrive_AssumesLocked(Joint);
	AngularDrive.UpdatePhysXAngularDrive_AssumesLocked(Joint);
	UpdatePhysXDriveTarget_AssumesLocked(Joint);

}
#endif

#if WITH_PHYSX
void FConstraintProfileProperties::UpdatePhysXDriveTarget_AssumesLocked(PxD6Joint* Joint) const
{
	const FQuat OrientationTargetQuat(AngularDrive.OrientationTarget);

	Joint->setDrivePosition(PxTransform(U2PVector(LinearDrive.PositionTarget), U2PQuat(OrientationTargetQuat)));
	Joint->setDriveVelocity(U2PVector(LinearDrive.VelocityTarget), U2PVector(RevolutionsToRads(AngularDrive.AngularVelocityTarget)));

}
#endif

void FConstraintInstance::TermConstraint()
{
#if WITH_PHYSX
	if (!ConstraintData)
	{
		return;
	}

	// use correct scene
	if(PxScene* PScene = GetPhysXSceneFromIndex(SceneIndex))
	{
		SCOPED_SCENE_WRITE_LOCK(PScene);
		ConstraintData->release();
	}

	ConstraintData = nullptr;
#endif
}

bool FConstraintInstance::IsTerminated() const
{
#if WITH_PHYSX
	return (ConstraintData == nullptr);
#else 
	return true;
#endif //WITH_PHYSX
}

bool FConstraintInstance::IsValidConstraintInstance() const
{
#if WITH_PHYSX
	return ConstraintData != nullptr;
#else
	return false;
#endif // WITH_PHYSX
}

void FConstraintInstance::CopyProfilePropertiesFrom(const FConstraintProfileProperties& FromProperties)
{
	ProfileInstance = FromProperties;
#if WITH_PHYSX
	ExecuteOnUnbrokenJointReadWrite([&](PxD6Joint* Joint)
	{
		ProfileInstance.UpdatePhysX_AssumesLocked(Joint, AverageMass, bScaleLinearLimits ? LastKnownScale : 1.f);
	});
#endif
}

void FConstraintInstance::CopyConstraintGeometryFrom(const FConstraintInstance* FromInstance)
{
	Pos1 = FromInstance->Pos1;
	PriAxis1 = FromInstance->PriAxis1;
	SecAxis1 = FromInstance->SecAxis1;

	Pos2 = FromInstance->Pos2;
	PriAxis2 = FromInstance->PriAxis2;
	SecAxis2 = FromInstance->SecAxis2;
}

void FConstraintInstance::CopyConstraintParamsFrom(const FConstraintInstance* FromInstance)
{
#if WITH_PHYSX
	check(!FromInstance->ConstraintData);
	check(!ConstraintData);
#endif
	check(FromInstance->SceneIndex == 0);

	*this = *FromInstance;
}

FTransform FConstraintInstance::GetRefFrame(EConstraintFrame::Type Frame) const
{
	FTransform Result;

	if(Frame == EConstraintFrame::Frame1)
	{
		Result = FTransform(PriAxis1, SecAxis1, PriAxis1 ^ SecAxis1, Pos1);
	}
	else
	{
		Result = FTransform(PriAxis2, SecAxis2, PriAxis2 ^ SecAxis2, Pos2);
	}

	float Error = FMath::Abs( Result.GetDeterminant() - 1.0f );
	if(Error > 0.01f)
	{
		UE_LOG(LogPhysics, Warning,  TEXT("FConstraintInstance::GetRefFrame : Contained scale."));
	}

	return Result;
}

#if WITH_PHYSX
FORCEINLINE physx::PxJointActorIndex::Enum U2PConstraintFrame(EConstraintFrame::Type Frame)
{
	// Swap frame order, since Unreal reverses physx order
	return (Frame == EConstraintFrame::Frame1) ? physx::PxJointActorIndex::eACTOR1 : physx::PxJointActorIndex::eACTOR0;
}
#endif


void FConstraintInstance::SetRefFrame(EConstraintFrame::Type Frame, const FTransform& RefFrame)
{
#if WITH_PHYSX
	PxJointActorIndex::Enum PxFrame = U2PConstraintFrame(Frame);
#endif
	if(Frame == EConstraintFrame::Frame1)
	{
		Pos1 = RefFrame.GetTranslation();
		PriAxis1 = RefFrame.GetUnitAxis( EAxis::X );
		SecAxis1 = RefFrame.GetUnitAxis( EAxis::Y );
	}
	else
	{
		Pos2 = RefFrame.GetTranslation();
		PriAxis2 = RefFrame.GetUnitAxis( EAxis::X );
		SecAxis2 = RefFrame.GetUnitAxis( EAxis::Y );
	}

#if WITH_PHYSX
	ExecuteOnUnbrokenJointReadWrite([&] (PxD6Joint* Joint)
	{
		PxTransform PxRefFrame = U2PTransform(RefFrame);
		Joint->setLocalPose(PxFrame, PxRefFrame);
	});
#endif

}

void FConstraintInstance::SetRefPosition(EConstraintFrame::Type Frame, const FVector& RefPosition)
{
#if WITH_PHYSX
	PxJointActorIndex::Enum PxFrame = U2PConstraintFrame(Frame);
#endif

	if (Frame == EConstraintFrame::Frame1)
	{
		Pos1 = RefPosition;
	}
	else
	{
		Pos2 = RefPosition;
	}

#if WITH_PHYSX
	ExecuteOnUnbrokenJointReadWrite([&] (PxD6Joint* Joint)
	{
		PxTransform PxRefFrame = ConstraintData->getLocalPose(PxFrame);
		PxRefFrame.p = U2PVector(RefPosition);
		Joint->setLocalPose(PxFrame, PxRefFrame);
	});
#endif
}

void FConstraintInstance::SetRefOrientation(EConstraintFrame::Type Frame, const FVector& PriAxis, const FVector& SecAxis)
{
#if WITH_PHYSX
	PxJointActorIndex::Enum PxFrame = U2PConstraintFrame(Frame);
	FVector RefPos;
#endif
		
	if (Frame == EConstraintFrame::Frame1)
	{
		RefPos = Pos1;
		PriAxis1 = PriAxis;
		SecAxis1 = SecAxis;
	}
	else
	{
		RefPos = Pos2;
		PriAxis2 = PriAxis;
		SecAxis2 = SecAxis;
	}
	
#if WITH_PHYSX
	ExecuteOnUnbrokenJointReadWrite([&] (PxD6Joint* Joint)
	{
		FTransform URefTransform = FTransform(PriAxis, SecAxis, PriAxis ^ SecAxis, RefPos);
		PxTransform PxRefFrame = U2PTransform(URefTransform);
		Joint->setLocalPose(PxFrame, PxRefFrame);
	});
#endif
}

/** Get the position of this constraint in world space. */
FVector FConstraintInstance::GetConstraintLocation()
{
#if WITH_PHYSX
	PxD6Joint* Joint = (PxD6Joint*)	ConstraintData;
	if (!Joint)
	{
		return FVector::ZeroVector;
	}

	PxRigidActor* JointActor0, *JointActor1;
	Joint->getActors(JointActor0, JointActor1);

	PxVec3 JointPos(0);

	// get the first anchor point in global frame
	if(JointActor0)
	{
		JointPos = JointActor0->getGlobalPose().transform(Joint->getLocalPose(PxJointActorIndex::eACTOR0).p);
	}

	// get the second archor point in global frame
	if(JointActor1)
	{
		JointPos += JointActor1->getGlobalPose().transform(Joint->getLocalPose(PxJointActorIndex::eACTOR1).p);
	}

	JointPos *= 0.5f;
	
	return P2UVector(JointPos);

#else
	return FVector::ZeroVector;
#endif
}

void FConstraintInstance::GetConstraintForce(FVector& OutLinearForce, FVector& OutAngularForce)
{
	OutLinearForce = FVector::ZeroVector;
	OutAngularForce = FVector::ZeroVector;
#if WITH_PHYSX
	ExecuteOnUnbrokenJointReadOnly([&] (const PxD6Joint* Joint)
	{
		PxVec3 PxOutLinearForce;
		PxVec3 PxOutAngularForce;
		Joint->getConstraint()->getForce(PxOutLinearForce, PxOutAngularForce);

		OutLinearForce = P2UVector(PxOutLinearForce);
		OutAngularForce = P2UVector(PxOutAngularForce);
	});
#endif
}



/** Function for turning linear position drive on and off. */
void FConstraintInstance::SetLinearPositionDrive(bool bEnableXDrive, bool bEnableYDrive, bool bEnableZDrive)
{
	ProfileInstance.LinearDrive.SetLinearPositionDrive(bEnableXDrive, bEnableYDrive, bEnableZDrive);
#if WITH_PHYSX
	ExecuteOnUnbrokenJointReadWrite([this](PxD6Joint* Joint)
	{
		ProfileInstance.LinearDrive.UpdatePhysXLinearDrive_AssumesLocked(Joint);
	});
#endif
}

/** Function for turning linear velocity drive on and off. */
void FConstraintInstance::SetLinearVelocityDrive(bool bEnableXDrive, bool bEnableYDrive, bool bEnableZDrive)
{
	ProfileInstance.LinearDrive.SetLinearVelocityDrive(bEnableXDrive, bEnableYDrive, bEnableZDrive);
#if WITH_PHYSX
	ExecuteOnUnbrokenJointReadWrite([this](PxD6Joint* Joint)
	{
		ProfileInstance.LinearDrive.UpdatePhysXLinearDrive_AssumesLocked(Joint);
	});
#endif
}

/** Function for turning angular position drive on and off. */
void FConstraintInstance::SetAngularPositionDrive(bool InEnableSwingDrive, bool InEnableTwistDrive)
{
	ProfileInstance.AngularDrive.SetAngularPositionDrive(InEnableSwingDrive, InEnableTwistDrive);
#if WITH_PHYSX
	ExecuteOnUnbrokenJointReadWrite([this](PxD6Joint* Joint)
	{
		ProfileInstance.AngularDrive.UpdatePhysXAngularDrive_AssumesLocked(Joint);
	});
#endif
}

/** Function for turning angular velocity drive on and off. */
void FConstraintInstance::SetAngularVelocityDrive(bool InEnableSwingDrive, bool InEnableTwistDrive)
{
	ProfileInstance.AngularDrive.SetAngularVelocityDrive(InEnableSwingDrive, InEnableTwistDrive);
#if WITH_PHYSX
	ExecuteOnUnbrokenJointReadWrite([this](PxD6Joint* Joint)
	{
		ProfileInstance.AngularDrive.UpdatePhysXAngularDrive_AssumesLocked(Joint);
	});
#endif
}

/** Function for setting linear position target. */
void FConstraintInstance::SetLinearPositionTarget(const FVector& InPosTarget)
{
	// If settings are the same, don't do anything.
	if( ProfileInstance.LinearDrive.PositionTarget == InPosTarget )
	{
		return;
	}

	ProfileInstance.LinearDrive.PositionTarget = InPosTarget;

#if WITH_PHYSX
	ExecuteOnUnbrokenJointReadWrite([InPosTarget](PxD6Joint* Joint)
	{
		PxVec3 Pos = U2PVector(InPosTarget);
		Joint->setDrivePosition(PxTransform(Pos, Joint->getDrivePosition().q));
	});
#endif
}

/** Function for setting linear velocity target. */
void FConstraintInstance::SetLinearVelocityTarget(const FVector& InVelTarget)
{
	// If settings are the same, don't do anything.
	if (ProfileInstance.LinearDrive.VelocityTarget == InVelTarget)
	{
		return;
	}

	ProfileInstance.LinearDrive.VelocityTarget = InVelTarget;

#if WITH_PHYSX
	ExecuteOnUnbrokenJointReadWrite([InVelTarget](PxD6Joint* Joint)
	{
		PxVec3 CurrentLinearVel, CurrentAngVel;
		Joint->getDriveVelocity(CurrentLinearVel, CurrentAngVel);

		PxVec3 NewLinearVel = U2PVector(InVelTarget);
		Joint->setDriveVelocity(NewLinearVel, CurrentAngVel);
	});
#endif
}

/** Function for setting linear motor parameters. */
void FConstraintInstance::SetLinearDriveParams(float InSpring, float InDamping, float InForceLimit)
{
	ProfileInstance.LinearDrive.SetDriveParams(InSpring, InDamping, InForceLimit);

#if WITH_PHYSX
	ExecuteOnUnbrokenJointReadWrite([this] (PxD6Joint* Joint)
	{
		ProfileInstance.LinearDrive.UpdatePhysXLinearDrive_AssumesLocked(Joint);
	});
#endif
}

/** Function for setting target angular position. */
void FConstraintInstance::SetAngularOrientationTarget(const FQuat& InOrientationTarget)
{
	FRotator OrientationTargetRot(InOrientationTarget);

	// If settings are the same, don't do anything.
	if( ProfileInstance.AngularDrive.OrientationTarget == OrientationTargetRot )
	{
		return;
	}

	ProfileInstance.AngularDrive.OrientationTarget = OrientationTargetRot;

#if WITH_PHYSX
	ExecuteOnUnbrokenJointReadWrite([InOrientationTarget](PxD6Joint* Joint)
	{
		PxQuat Quat = U2PQuat(InOrientationTarget);
		Joint->setDrivePosition(PxTransform(Joint->getDrivePosition().p, Quat));
	});
#endif
}

float FConstraintInstance::GetCurrentSwing1() const
{
	float Swing1 = 0.f;
#if WITH_PHYSX
	ExecuteOnUnbrokenJointReadOnly([&Swing1](const PxD6Joint* Joint)
	{
		Swing1 = Joint->getSwingZAngle();
	});
#endif

	return Swing1;
}

float FConstraintInstance::GetCurrentSwing2() const
{
	float Swing2 = 0.f;
#if WITH_PHYSX
	ExecuteOnUnbrokenJointReadOnly([&Swing2](const PxD6Joint* Joint)
	{
		Swing2 = Joint->getSwingYAngle();
	});
#endif

	return Swing2;
}

float FConstraintInstance::GetCurrentTwist() const
{
	float Twist = 0.f;
#if WITH_PHYSX
	ExecuteOnUnbrokenJointReadOnly([&Twist](const PxD6Joint* Joint)
	{
		Twist = Joint->getTwist();
	});
#endif

	return Twist;
}


/** Function for setting target angular velocity. */
void FConstraintInstance::SetAngularVelocityTarget(const FVector& InVelTarget)
{
	// If settings are the same, don't do anything.
	if( ProfileInstance.AngularDrive.AngularVelocityTarget == InVelTarget )
	{
		return;
	}

	ProfileInstance.AngularDrive.AngularVelocityTarget = InVelTarget;

#if WITH_PHYSX
	ExecuteOnUnbrokenJointReadWrite([InVelTarget](PxD6Joint* Joint)
	{
		PxVec3 CurrentLinearVel, CurrentAngVel;
		Joint->getDriveVelocity(CurrentLinearVel, CurrentAngVel);

		PxVec3 AngVel = U2PVector(RevolutionsToRads(InVelTarget));
		Joint->setDriveVelocity(CurrentLinearVel, AngVel);
	});
#endif
}

/** Function for setting angular motor parameters. */
void FConstraintInstance::SetAngularDriveParams(float InSpring, float InDamping, float InForceLimit)
{
	ProfileInstance.AngularDrive.SetDriveParams(InSpring, InDamping, InForceLimit);

#if WITH_PHYSX
	ExecuteOnUnbrokenJointReadWrite([&] (PxD6Joint* Joint)
	{
		ProfileInstance.AngularDrive.UpdatePhysXAngularDrive_AssumesLocked(Joint);
	});
#endif
}


/** Scale Angular Limit Constraints (as defined in RB_ConstraintSetup) */
void FConstraintInstance::SetAngularDOFLimitScale(float InSwing1LimitScale, float InSwing2LimitScale, float InTwistLimitScale)
{
#if WITH_PHYSX
	ExecuteOnUnbrokenJointReadWrite([&] (PxD6Joint* Joint)
	{
		if ( ProfileInstance.ConeLimit.Swing1Motion == ACM_Limited || ProfileInstance.ConeLimit.Swing2Motion == ACM_Limited )
		{
			// PhysX swing directions are different from Unreal's - so change here.
			if (ProfileInstance.ConeLimit.Swing1Motion == ACM_Limited)
			{
				Joint->setMotion(PxD6Axis::eSWING2, PxD6Motion::eLIMITED);
			}

			if (ProfileInstance.ConeLimit.Swing2Motion == ACM_Limited)
			{
				Joint->setMotion(PxD6Axis::eSWING1, PxD6Motion::eLIMITED);
			}
		
			//The limit values need to be clamped so it will be valid in PhysX
			PxReal ZLimitAngle = FMath::ClampAngle(ProfileInstance.ConeLimit.Swing1LimitDegrees * InSwing1LimitScale, KINDA_SMALL_NUMBER, 179.9999f) * (PI/180.0f);
			PxReal YLimitAngle = FMath::ClampAngle(ProfileInstance.ConeLimit.Swing2LimitDegrees * InSwing2LimitScale, KINDA_SMALL_NUMBER, 179.9999f) * (PI/180.0f);
			PxReal LimitContactDistance =  FMath::DegreesToRadians(FMath::Max(1.f, ProfileInstance.ConeLimit.ContactDistance * FMath::Min(InSwing1LimitScale, InSwing2LimitScale)));

			Joint->setSwingLimit(PxJointLimitCone(YLimitAngle, ZLimitAngle, LimitContactDistance));
		}

		if ( ProfileInstance.ConeLimit.Swing1Motion  == ACM_Locked )
		{
			Joint->setMotion(PxD6Axis::eSWING2, PxD6Motion::eLOCKED);
		}

		if ( ProfileInstance.ConeLimit.Swing2Motion  == ACM_Locked )
		{
			Joint->setMotion(PxD6Axis::eSWING1, PxD6Motion::eLOCKED);
		}

		if ( ProfileInstance.TwistLimit.TwistMotion == ACM_Limited )
		{
			Joint->setMotion(PxD6Axis::eTWIST, PxD6Motion::eLIMITED);
			const float TwistLimitRad	= ProfileInstance.TwistLimit.TwistLimitDegrees * InTwistLimitScale * (PI/180.0f);
			PxReal LimitContactDistance =  FMath::DegreesToRadians(FMath::Max(1.f, ProfileInstance.ConeLimit.ContactDistance * InTwistLimitScale));

			Joint->setTwistLimit(PxJointAngularLimitPair(-TwistLimitRad, TwistLimitRad, LimitContactDistance)); 
		}
		else if ( ProfileInstance.TwistLimit.TwistMotion == ACM_Locked )
		{
			Joint->setMotion(PxD6Axis::eTWIST, PxD6Motion::eLOCKED);
		}
		
	});
#endif
}

/** Allows you to dynamically change the size of the linear limit 'sphere'. */
void FConstraintInstance::SetLinearLimitSize(float NewLimitSize)
{
	//TODO: Is this supposed to be scaling the linear limit? The code just sets it directly.
#if WITH_PHYSX
	ExecuteOnUnbrokenJointReadWrite([&] (PxD6Joint* Joint)
	{
		PxReal LimitContactDistance = 1.f * (PI / 180.0f);
		Joint->setLinearLimit(PxJointLinearLimit(GPhysXSDK->getTolerancesScale(), NewLimitSize, LimitContactDistance * GPhysXSDK->getTolerancesScale().length)); // LOC_MOD33 need to scale the contactDistance if not using its default value
	});
#endif
}

bool FConstraintInstance::Serialize(FArchive& Ar)
{
	Ar.UsingCustomVersion(FFrameworkObjectVersion::GUID);
	return false;	//We only have this function to mark custom GUID. Still want serialize tagged properties
}

void FConstraintInstance::PostSerialize(const FArchive& Ar)
{
#if WITH_EDITORONLY_DATA
	if (Ar.IsLoading() && Ar.UE4Ver() < VER_UE4_FIXUP_STIFFNESS_AND_DAMPING_SCALE)
	{
		LinearLimitStiffness_DEPRECATED		/= CVarConstraintStiffnessScale.GetValueOnGameThread();
		SwingLimitStiffness_DEPRECATED		/= CVarConstraintStiffnessScale.GetValueOnGameThread();
		TwistLimitStiffness_DEPRECATED		/= CVarConstraintStiffnessScale.GetValueOnGameThread();
		LinearLimitDamping_DEPRECATED		/=  CVarConstraintDampingScale.GetValueOnGameThread();
		SwingLimitDamping_DEPRECATED		/=  CVarConstraintDampingScale.GetValueOnGameThread();
		TwistLimitDamping_DEPRECATED		/=  CVarConstraintDampingScale.GetValueOnGameThread();
	}

	if (Ar.IsLoading() && Ar.UE4Ver() < VER_UE4_FIXUP_MOTOR_UNITS)
	{
		AngularVelocityTarget_DEPRECATED *= 1.f / (2.f * PI);	//we want to use revolutions per second - old system was using radians directly
	}

	if (Ar.IsLoading() && Ar.UE4Ver() < VER_UE4_CONSTRAINT_INSTANCE_MOTOR_FLAGS)
	{
		bLinearXVelocityDrive_DEPRECATED = LinearVelocityTarget_DEPRECATED.X != 0.f;
		bLinearYVelocityDrive_DEPRECATED = LinearVelocityTarget_DEPRECATED.Y != 0.f;
		bLinearZVelocityDrive_DEPRECATED = LinearVelocityTarget_DEPRECATED.Z != 0.f;
	}
	
	if (Ar.IsLoading() && Ar.CustomVer(FFrameworkObjectVersion::GUID) < FFrameworkObjectVersion::ConstraintInstanceBehaviorParameters)
	{
		//Need to move all the deprecated properties into the new profile struct
		ProfileInstance.bDisableCollision = bDisableCollision_DEPRECATED;
		ProfileInstance.bEnableProjection = bEnableProjection_DEPRECATED;
		ProfileInstance.ProjectionLinearTolerance = ProjectionLinearTolerance_DEPRECATED;
		ProfileInstance.ProjectionAngularTolerance = ProjectionAngularTolerance_DEPRECATED;
		ProfileInstance.LinearLimit.XMotion = LinearXMotion_DEPRECATED;
		ProfileInstance.LinearLimit.YMotion = LinearYMotion_DEPRECATED;
		ProfileInstance.LinearLimit.ZMotion = LinearZMotion_DEPRECATED;
		ProfileInstance.LinearLimit.Limit = LinearLimitSize_DEPRECATED;
		ProfileInstance.LinearLimit.bSoftConstraint = bLinearLimitSoft_DEPRECATED;
		ProfileInstance.LinearLimit.Stiffness = LinearLimitStiffness_DEPRECATED;
		ProfileInstance.LinearLimit.Damping = LinearLimitDamping_DEPRECATED;
		ProfileInstance.bLinearBreakable = bLinearBreakable_DEPRECATED;
		ProfileInstance.LinearBreakThreshold = LinearBreakThreshold_DEPRECATED;
		ProfileInstance.ConeLimit.Swing1Motion = AngularSwing1Motion_DEPRECATED;
		ProfileInstance.TwistLimit.TwistMotion = AngularTwistMotion_DEPRECATED;
		ProfileInstance.ConeLimit.Swing2Motion = AngularSwing2Motion_DEPRECATED;
		ProfileInstance.ConeLimit.bSoftConstraint = bSwingLimitSoft_DEPRECATED;
		ProfileInstance.TwistLimit.bSoftConstraint = bTwistLimitSoft_DEPRECATED;
		ProfileInstance.ConeLimit.Swing1LimitDegrees = Swing1LimitAngle_DEPRECATED;
		ProfileInstance.TwistLimit.TwistLimitDegrees = TwistLimitAngle_DEPRECATED;
		ProfileInstance.ConeLimit.Swing2LimitDegrees = Swing2LimitAngle_DEPRECATED;
		ProfileInstance.ConeLimit.Stiffness = SwingLimitStiffness_DEPRECATED;
		ProfileInstance.ConeLimit.Damping = SwingLimitDamping_DEPRECATED;
		ProfileInstance.TwistLimit.Stiffness = TwistLimitStiffness_DEPRECATED;
		ProfileInstance.TwistLimit.Damping = TwistLimitDamping_DEPRECATED;
		ProfileInstance.bAngularBreakable = bAngularBreakable_DEPRECATED;
		ProfileInstance.AngularBreakThreshold = AngularBreakThreshold_DEPRECATED;

		//we no longer have a single control for all linear axes. If it was off we ensure all individual drives are off. If it's on we just leave things alone.
		//This loses a bit of info, but the ability to toggle drives on and off at runtime was very obfuscated so hopefuly this doesn't hurt too many people. They can still toggle individual drives on and off
		ProfileInstance.LinearDrive.XDrive.bEnablePositionDrive = bLinearXPositionDrive_DEPRECATED && bLinearPositionDrive_DEPRECATED;
		ProfileInstance.LinearDrive.XDrive.bEnableVelocityDrive = bLinearXVelocityDrive_DEPRECATED && bLinearVelocityDrive_DEPRECATED;
		ProfileInstance.LinearDrive.YDrive.bEnablePositionDrive = bLinearYPositionDrive_DEPRECATED && bLinearPositionDrive_DEPRECATED;
		ProfileInstance.LinearDrive.YDrive.bEnableVelocityDrive = bLinearYVelocityDrive_DEPRECATED && bLinearVelocityDrive_DEPRECATED;
		ProfileInstance.LinearDrive.ZDrive.bEnablePositionDrive = bLinearZPositionDrive_DEPRECATED && bLinearPositionDrive_DEPRECATED;
		ProfileInstance.LinearDrive.ZDrive.bEnableVelocityDrive = bLinearZVelocityDrive_DEPRECATED && bLinearVelocityDrive_DEPRECATED;
		
		ProfileInstance.LinearDrive.PositionTarget = LinearPositionTarget_DEPRECATED;
		ProfileInstance.LinearDrive.VelocityTarget = LinearVelocityTarget_DEPRECATED;

		//Linear drives now set settings per axis so duplicate old data
		ProfileInstance.LinearDrive.XDrive.Stiffness = LinearDriveSpring_DEPRECATED;
		ProfileInstance.LinearDrive.YDrive.Stiffness = LinearDriveSpring_DEPRECATED;
		ProfileInstance.LinearDrive.ZDrive.Stiffness = LinearDriveSpring_DEPRECATED;
		ProfileInstance.LinearDrive.XDrive.Damping = LinearDriveDamping_DEPRECATED;
		ProfileInstance.LinearDrive.YDrive.Damping = LinearDriveDamping_DEPRECATED;
		ProfileInstance.LinearDrive.ZDrive.Damping = LinearDriveDamping_DEPRECATED;
		ProfileInstance.LinearDrive.XDrive.MaxForce = LinearDriveForceLimit_DEPRECATED;
		ProfileInstance.LinearDrive.YDrive.MaxForce = LinearDriveForceLimit_DEPRECATED;
		ProfileInstance.LinearDrive.ZDrive.MaxForce = LinearDriveForceLimit_DEPRECATED;

		//We now expose twist swing and slerp drive directly. In the old system you had a single switch, but then there was also special switches for disabling twist and swing
		//Technically someone COULD disable these, but they are not exposed in editor so it seems very unlikely. So if they are true and angular orientation is false we override it
		ProfileInstance.AngularDrive.SwingDrive.bEnablePositionDrive = bEnableSwingDrive_DEPRECATED && bAngularOrientationDrive_DEPRECATED;
		ProfileInstance.AngularDrive.SwingDrive.bEnableVelocityDrive = bEnableSwingDrive_DEPRECATED && bAngularVelocityDrive_DEPRECATED;
		ProfileInstance.AngularDrive.TwistDrive.bEnablePositionDrive = bEnableTwistDrive_DEPRECATED && bAngularOrientationDrive_DEPRECATED;
		ProfileInstance.AngularDrive.TwistDrive.bEnableVelocityDrive = bEnableTwistDrive_DEPRECATED && bAngularVelocityDrive_DEPRECATED;
		ProfileInstance.AngularDrive.SlerpDrive.bEnablePositionDrive = bAngularOrientationDrive_DEPRECATED;
		ProfileInstance.AngularDrive.SlerpDrive.bEnableVelocityDrive = bAngularVelocityDrive_DEPRECATED;

		ProfileInstance.AngularDrive.AngularDriveMode = AngularDriveMode_DEPRECATED;
		ProfileInstance.AngularDrive.OrientationTarget = AngularOrientationTarget_DEPRECATED;
		ProfileInstance.AngularDrive.AngularVelocityTarget = AngularVelocityTarget_DEPRECATED;

		//duplicate drive spring data into all 3 drives
		ProfileInstance.AngularDrive.SwingDrive.Stiffness = AngularDriveSpring_DEPRECATED;
		ProfileInstance.AngularDrive.TwistDrive.Stiffness = AngularDriveSpring_DEPRECATED;
		ProfileInstance.AngularDrive.SlerpDrive.Stiffness = AngularDriveSpring_DEPRECATED;
		ProfileInstance.AngularDrive.SwingDrive.Damping = AngularDriveDamping_DEPRECATED;
		ProfileInstance.AngularDrive.TwistDrive.Damping = AngularDriveDamping_DEPRECATED;
		ProfileInstance.AngularDrive.SlerpDrive.Damping = AngularDriveDamping_DEPRECATED;
		ProfileInstance.AngularDrive.SwingDrive.MaxForce = AngularDriveForceLimit_DEPRECATED;
		ProfileInstance.AngularDrive.TwistDrive.MaxForce = AngularDriveForceLimit_DEPRECATED;
		ProfileInstance.AngularDrive.SlerpDrive.MaxForce = AngularDriveForceLimit_DEPRECATED;

	}
#endif
}

void FConstraintInstance::OnConstraintBroken()
{
	OnConstraintBrokenDelegate.ExecuteIfBound(ConstraintIndex);
}

//Hacks to easily get zeroed memory for special case when we don't use GC
void FConstraintInstance::Free(FConstraintInstance * Ptr)
{
	Ptr->~FConstraintInstance();
	FMemory::Free(Ptr);
}
FConstraintInstance * FConstraintInstance::Alloc()
{
	void* Memory = FMemory::Malloc(sizeof(FConstraintInstance));
	FMemory::Memzero(Memory, sizeof(FConstraintInstance));
	return new (Memory)FConstraintInstance();
}

void FConstraintInstance::EnableProjection()
{
	ProfileInstance.bEnableProjection = true;
	SCOPED_SCENE_WRITE_LOCK(ConstraintData->getScene());
	ConstraintData->setProjectionLinearTolerance(ProfileInstance.ProjectionLinearTolerance);
	ConstraintData->setProjectionAngularTolerance(ProfileInstance.ProjectionAngularTolerance);
	ConstraintData->setConstraintFlag(PxConstraintFlag::ePROJECTION, true);
}

void FConstraintInstance::DisableProjection()
{
	ProfileInstance.bEnableProjection = false;
	SCOPED_SCENE_WRITE_LOCK(ConstraintData->getScene());
	ConstraintData->setConstraintFlag(PxConstraintFlag::ePROJECTION, false);
}

#undef LOCTEXT_NAMESPACE<|MERGE_RESOLUTION|>--- conflicted
+++ resolved
@@ -302,14 +302,6 @@
 	return PScene;
 }
 
-<<<<<<< HEAD
-bool CanActorSimulate(const FBodyInstance* BI, const PxRigidActor* PActor)
-{
-	if (PActor && (PActor->getActorFlags() & PxActorFlag::eDISABLE_SIMULATION))
-	{
-		const UPrimitiveComponent* PrimComp = BI->OwnerComponent.Get();
-		UE_LOG(LogPhysics, Warning, TEXT("Attempting to create a joint on actor (%s) which is not eligible for simulation. Is it marked QueryOnly?"), *PrimComp->GetReadableName());
-=======
 bool CanActorSimulate(const FBodyInstance* BI, const PxRigidActor* PActor, UObject* DebugOwner)
 {
 	if (PActor && (PActor->getActorFlags() & PxActorFlag::eDISABLE_SIMULATION))
@@ -323,7 +315,6 @@
 			->AddToken(FUObjectToken::Create(PrimComp))
 			->AddToken(FTextToken::Create(LOCTEXT("InvalidBodyEnd", "which is not eligible for simulation. Is it marked QueryOnly?")));
 #endif // !(UE_BUILD_SHIPPING || UE_BUILD_TEST)
->>>>>>> aaefee4c
 
 		return false;
 	}
@@ -363,11 +354,7 @@
 		return false;
 	}
 
-<<<<<<< HEAD
-	if(!CanActorSimulate(Body1, PActor1) || !CanActorSimulate(Body2, PActor2))
-=======
 	if(!CanActorSimulate(Body1, PActor1, DebugOwner) || !CanActorSimulate(Body2, PActor2, DebugOwner))
->>>>>>> aaefee4c
 	{
 		return false;
 	}
