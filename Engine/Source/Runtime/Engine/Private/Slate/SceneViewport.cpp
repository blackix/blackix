--- conflicted
+++ resolved
@@ -1694,14 +1694,8 @@
 	if(!UseSeparateRenderTarget() && !IsValidRef(ViewportRHI) && ViewportWidget.IsValid())
 	{
 		FSlateRenderer* Renderer = FSlateApplication::Get().GetRenderer();
-<<<<<<< HEAD
-		FWidgetPath WidgetPath;
-
-		TSharedPtr<SWindow> Window = FSlateApplication::Get().FindWidgetWindow(ViewportWidget.Pin().ToSharedRef(), WidgetPath);
-=======
 
 		TSharedPtr<SWindow> Window = FSlateApplication::Get().FindWidgetWindow(ViewportWidget.Pin().ToSharedRef());
->>>>>>> 9f6ccf49
 
 		// If the window is not valid then we are likely in a loading movie and the viewport is not attached to the window.  
 		// We'll have to wait until safe
