--- conflicted
+++ resolved
@@ -335,8 +335,6 @@
 	return FCursorReply::Cursor(MouseCursorToUse);
 }
 
-<<<<<<< HEAD
-=======
 TOptional<TSharedRef<SWidget>> FSceneViewport::OnMapCursor(const FCursorReply& CursorReply)
 {
 	if (ViewportClient && GetSizeXY() != FIntPoint::ZeroValue)
@@ -346,7 +344,6 @@
 	return ISlateViewport::OnMapCursor(CursorReply);
 }
 
->>>>>>> 2e95d669
 FReply FSceneViewport::OnMouseButtonDown( const FGeometry& InGeometry, const FPointerEvent& InMouseEvent )
 {
 	// Start a new reply state
@@ -720,11 +717,7 @@
 		// Switch to the viewport clients world before processing input
 		FScopedConditionalWorldSwitcher WorldSwitcher( ViewportClient );
 
-<<<<<<< HEAD
-		if (!ViewportClient->InputKey(this, InKeyEvent.GetUserIndex(), Key, InKeyEvent.IsRepeat() ? IE_Repeat : IE_Pressed))
-=======
 		if (!ViewportClient->InputKey(this, InKeyEvent.GetUserIndex(), Key, InKeyEvent.IsRepeat() ? IE_Repeat : IE_Pressed, 1.0f, Key.IsGamepadKey()))
->>>>>>> 2e95d669
 		{
 			CurrentReplyState = FReply::Unhandled();
 		}
@@ -745,11 +738,7 @@
 		// Switch to the viewport clients world before processing input
 		FScopedConditionalWorldSwitcher WorldSwitcher( ViewportClient );
 
-<<<<<<< HEAD
-		if (!ViewportClient->InputKey(this, InKeyEvent.GetUserIndex(), Key, IE_Released))
-=======
 		if (!ViewportClient->InputKey(this, InKeyEvent.GetUserIndex(), Key, IE_Released, 1.0f, Key.IsGamepadKey()))
->>>>>>> 2e95d669
 		{
 			CurrentReplyState = FReply::Unhandled();
 		}
