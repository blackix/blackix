--- conflicted
+++ resolved
@@ -25,15 +25,6 @@
 		}
 
 		FLoadingSoundWaveInfo LoadingSoundWaveInfo;
-<<<<<<< HEAD
-		LoadingSoundWaveInfo.SoundWave = InSoundWave;
-		LoadingSoundWaveInfo.OnLoaded = MoveTemp(OnLoaded);
-		LoadingSoundWaveInfo.bIsLoading = true;
-
-		if (LoadingSoundWaveInfo.SoundWave->GetPrecacheState() != ESoundWavePrecacheState::Done)
-		{
-			LoadingSoundWaveInfo.bIsLoaded = false;
-=======
 
 		const bool bRequestPrecache = InSoundWave->GetPrecacheState() != ESoundWavePrecacheState::Done ||
 			!InSoundWave->RawPCMData ||
@@ -41,25 +32,18 @@
 		if (bRequestPrecache)
 		{
 			LoadingSoundWaveInfo.Status = FLoadingSoundWaveInfo::LoadStatus::Loading;
->>>>>>> 5edfa17c
 
 			// Kick off a decompression/precache of the sound wave
 			AudioDevice->Precache(InSoundWave, false, true, true);
 		}
 		else
 		{
-<<<<<<< HEAD
-			LoadingSoundWaveInfo.bIsLoaded = true;
-		}
-
-=======
 			LoadingSoundWaveInfo.Status = FLoadingSoundWaveInfo::LoadStatus::Loaded;
 		}
 
 		LoadingSoundWaveInfo.SoundWave  = InSoundWave;
 		LoadingSoundWaveInfo.OnLoaded   = MoveTemp(OnLoaded);
 
->>>>>>> 5edfa17c
 		LoadingSoundWaves.Add(LoadingSoundWaveInfo);
 	}
 
@@ -68,33 +52,6 @@
 		for (int32 i = LoadingSoundWaves.Num() - 1; i >= 0; --i)
 		{
 			FLoadingSoundWaveInfo& LoadingSoundWaveInfo = LoadingSoundWaves[i];
-<<<<<<< HEAD
-
-			if (LoadingSoundWaveInfo.bIsLoading || LoadingSoundWaveInfo.bIsLoaded)
-			{
-				check(LoadingSoundWaveInfo.SoundWave);
-
-				if (LoadingSoundWaveInfo.bIsLoaded || LoadingSoundWaveInfo.SoundWave->GetPrecacheState() == ESoundWavePrecacheState::Done)
-				{
-					LoadingSoundWaveInfo.bIsLoading = false;
-					LoadingSoundWaveInfo.bIsLoaded = true;
-
-					TSampleBuffer<> SampleBuffer;
-
-					USoundWave* SoundWave = LoadingSoundWaveInfo.SoundWave;
-
-					SampleBuffer.RawPCMData.Reset(SoundWave->RawPCMDataSize);
-					SampleBuffer.RawPCMData.AddUninitialized(SoundWave->RawPCMDataSize);
-					FMemory::Memcpy(SampleBuffer.RawPCMData.GetData(), SoundWave->RawPCMData, SoundWave->RawPCMDataSize);
-					SampleBuffer.NumSamples = SoundWave->RawPCMDataSize / sizeof(int16);
-					SampleBuffer.NumChannels = SoundWave->NumChannels;
-					SampleBuffer.NumFrames = SampleBuffer.NumSamples / SoundWave->NumChannels;
-					SampleBuffer.SampleRate = SoundWave->GetSampleRateForCurrentPlatform();
-					SampleBuffer.SampleDuration = (float)SampleBuffer.NumFrames / SampleBuffer.SampleRate;
-
-					LoadingSoundWaveInfo.OnLoaded(SoundWave, SampleBuffer);
-
-=======
 			if (USoundWave* SoundWave = LoadingSoundWaveInfo.SoundWave)
 			{
 				if (SoundWave->GetPrecacheState() == ESoundWavePrecacheState::Done)
@@ -109,7 +66,6 @@
 
 					TSampleBuffer<> SampleBuffer(RawPCMData, NumSamples, SoundWave->NumChannels, SoundWave->GetSampleRateForCurrentPlatform());
 					LoadingSoundWaveInfo.OnLoaded(SoundWave, SampleBuffer);
->>>>>>> 5edfa17c
 					LoadingSoundWaves.RemoveAtSwap(i, 1, false);
 				}
 			}
