--- conflicted
+++ resolved
@@ -316,14 +316,9 @@
 		// @TODO - Potentially make this serializable (or cooked data) to eliminate the slight load time cost we'll incur below to generate this list in a cooked build. For now, it's not serialized since the raw UProperty references cannot be saved out.
 		UpdateCustomPropertyListForPostConstruction();
 
-<<<<<<< HEAD
-		// Generate "fast path" instancing data for inherited SCS node templates.
-		if (InheritableComponentHandler)
-=======
 		// Generate "fast path" instancing data for inherited SCS node templates. This data may also be used to support inherited SCS component default value overrides
 		// in a nativized, cooked build, in which this Blueprint class inherits from a nativized Blueprint parent. See CheckAndApplyComponentTemplateOverrides() below.
 		if (InheritableComponentHandler && (bHasCookedComponentInstancingData || bHasNativizedParent))
->>>>>>> 5edfa17c
 		{
 			for (auto RecordIt = InheritableComponentHandler->CreateRecordIterator(); RecordIt; ++RecordIt)
 			{
@@ -334,31 +329,6 @@
 			}
 		}
 
-<<<<<<< HEAD
-		// Generate "fast path" instancing data for SCS node templates owned by this Blueprint class.
-		if (SimpleConstructionScript)
-		{
-			const TArray<USCS_Node*>& AllSCSNodes = SimpleConstructionScript->GetAllNodes();
-			for (USCS_Node* SCSNode : AllSCSNodes)
-			{
-				if (SCSNode->ComponentTemplate && SCSNode->CookedComponentInstancingData.bIsValid)
-				{
-					SCSNode->CookedComponentInstancingData.BuildCachedPropertyDataFromTemplate(SCSNode->ComponentTemplate);
-				}
-			}
-		}
-
-		// Generate "fast path" instancing data for UCS/AddComponent node templates.
-		if (CookedComponentInstancingData.Num() > 0)
-		{
-			for (UActorComponent* ComponentTemplate : ComponentTemplates)
-			{
-				if (ComponentTemplate)
-				{
-					if (FBlueprintCookedComponentInstancingData* ComponentInstancingData = CookedComponentInstancingData.Find(ComponentTemplate->GetFName()))
-					{
-						ComponentInstancingData->BuildCachedPropertyDataFromTemplate(ComponentTemplate);
-=======
 		if (bHasCookedComponentInstancingData)
 		{
 			// Generate "fast path" instancing data for SCS node templates owned by this Blueprint class.
@@ -388,7 +358,6 @@
 								ComponentInstancingData->BuildCachedPropertyDataFromTemplate(ComponentTemplate);
 							}
 						}
->>>>>>> 5edfa17c
 					}
 				}
 			}
@@ -1806,8 +1775,6 @@
 
 			// This will also load the cached property list, if necessary.
 			const FCustomPropertyListNode* PropertyList = GetCachedPropertyList();
-<<<<<<< HEAD
-=======
 
 			// Make sure we don't have any previously-built data.
 			if (!ensure(CachedPropertyData.Num() == 0))
@@ -1816,7 +1783,6 @@
 
 				CachedPropertyData.Empty();
 			}
->>>>>>> 5edfa17c
 
 			// Write template data out to the "fast path" buffer. All dependencies will be loaded at this point.
 			FBlueprintComponentInstanceDataWriter InstanceDataWriter(CachedPropertyData, PropertyList);
