--- conflicted
+++ resolved
@@ -169,22 +169,6 @@
 	return WorldContext ? WorldContext->GetWorld()->GetWorldSettings()->WorldToMeters : 0.f;
 }
 
-<<<<<<< HEAD
-void UHeadMountedDisplayFunctionLibrary::SetTrackingOrigin(ETrackingOriginSelector::Type InOrigin)
-{
-	if (GEngine->HMDDevice.IsValid())
-	{
-		IHeadMountedDisplay::ETrackingOrigin Origin = IHeadMountedDisplay::Eye;
-		switch (InOrigin)
-		{
-		case ETrackingOriginSelector::Eye:
-			Origin = IHeadMountedDisplay::Eye;
-			break;
-		case ETrackingOriginSelector::Floor:
-			Origin = IHeadMountedDisplay::Floor;
-			break;
-		default: check(0); // shouldn't happen, check the EOriginTypeSelector
-=======
 void UHeadMountedDisplayFunctionLibrary::SetTrackingOrigin(TEnumAsByte<EHMDTrackingOrigin::Type> InOrigin)
 {
 	if (GEngine->HMDDevice.IsValid())
@@ -200,31 +184,11 @@
 			break;
 		default:
 			break;
->>>>>>> dff3c48b
 		}
 		GEngine->HMDDevice->SetTrackingOrigin(Origin);
 	}
 }
 
-<<<<<<< HEAD
-ETrackingOriginSelector::Type UHeadMountedDisplayFunctionLibrary::GetTrackingOrigin()
-{
-	if (GEngine->HMDDevice.IsValid())
-	{
-		IHeadMountedDisplay::ETrackingOrigin Origin = GEngine->HMDDevice->GetTrackingOrigin();
-		switch (Origin)
-		{
-		case IHeadMountedDisplay::Eye:
-			return ETrackingOriginSelector::Eye;
-			break;
-		case IHeadMountedDisplay::Floor:
-			return ETrackingOriginSelector::Floor;
-			break;
-		default: check(0); // shouldn't happen, check the EOriginTypeSelector
-		}
-	}
-	return ETrackingOriginSelector::Eye;
-=======
 TEnumAsByte<EHMDTrackingOrigin::Type> UHeadMountedDisplayFunctionLibrary::GetTrackingOrigin()
 {
 	EHMDTrackingOrigin::Type Origin = EHMDTrackingOrigin::Eye;
@@ -235,7 +199,6 @@
 	}
 
 	return Origin;
->>>>>>> dff3c48b
 }
 
 void UHeadMountedDisplayFunctionLibrary::GetVRFocusState(bool& bUseFocus, bool& bHasFocus)
