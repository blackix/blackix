--- conflicted
+++ resolved
@@ -20,6 +20,14 @@
 #include "ClearQuad.h"
 #include "Engine/Texture2D.h"
 
+#if WITH_EDITOR
+#include "AssetRegistryModule.h"
+#include "AssetToolsModule.h"
+#include "IAssetTools.h"
+#include "IContentBrowserSingleton.h"
+#include "PackageTools.h"
+#endif
+
 //////////////////////////////////////////////////////////////////////////
 // UKismetRenderingLibrary
 
@@ -221,24 +229,77 @@
 
 }*/
 
-
-void UKismetRenderingLibrary::ConvertRenderTargetToTexture2DEditorOnly( UObject* WorldContextObject, UTextureRenderTarget2D* RenderTarget, UTexture2D* Texture )
+UTexture2D* UKismetRenderingLibrary::RenderTargetCreateStaticTexture2DEditorOnly(UTextureRenderTarget2D* RenderTarget, FString InName, enum TextureCompressionSettings CompressionSettings, enum TextureMipGenSettings MipSettings)
 {
 #if WITH_EDITOR
 	if (!RenderTarget)
 	{
-<<<<<<< HEAD
+		FMessageLog("Blueprint").Warning(LOCTEXT("RenderTargetCreateStaticTexture2D_InvalidRenderTarget", "RenderTargetCreateStaticTexture2DEditorOnly: RenderTarget must be non-null."));
+		return nullptr;
+	}
+	else if (!RenderTarget->Resource)
+	{
+		FMessageLog("Blueprint").Warning(LOCTEXT("RenderTargetCreateStaticTexture2D_ReleasedRenderTarget", "RenderTargetCreateStaticTexture2DEditorOnly: RenderTarget has been released."));
+		return nullptr;
+	}
+	else
+	{
+		FString Name;
+		FString PackageName;
+		IAssetTools& AssetTools = FModuleManager::Get().LoadModuleChecked<FAssetToolsModule>("AssetTools").Get();
+
+		//Use asset name only if directories are specified, otherwise full path
+		if (!InName.Contains(TEXT("/")))
+		{
+			FString AssetName = RenderTarget->GetOutermost()->GetName();
+			const FString SanitizedBasePackageName = PackageTools::SanitizePackageName(AssetName);
+			const FString PackagePath = FPackageName::GetLongPackagePath(SanitizedBasePackageName) + TEXT("/");
+			AssetTools.CreateUniqueAssetName(PackagePath, InName, PackageName, Name);
+		}
+		else
+		{
+			InName.RemoveFromStart(TEXT("/"));
+			InName.RemoveFromStart(TEXT("Content/"));
+			InName.StartsWith(TEXT("Game/")) == true ? InName.InsertAt(0, TEXT("/")) : InName.InsertAt(0, TEXT("/Game/"));
+			AssetTools.CreateUniqueAssetName(InName, TEXT(""), PackageName, Name);
+		}
+
+		UObject* NewObj = nullptr;
+
+		// create a static 2d texture
+		NewObj = RenderTarget->ConstructTexture2D(CreatePackage(NULL, *PackageName), Name, RenderTarget->GetMaskedFlags(), CTF_Default | CTF_AllowMips, NULL);
+		UTexture2D* NewTex = Cast<UTexture2D>(NewObj);
+
+		if (NewTex != nullptr)
+		{
+			// package needs saving
+			NewObj->MarkPackageDirty();
+
+			// Notify the asset registry
+			FAssetRegistryModule::AssetCreated(NewObj);
+
+			// Update Compression and Mip settings
+			NewTex->CompressionSettings = CompressionSettings;
+			NewTex->MipGenSettings = MipSettings;
+			NewTex->PostEditChange();
+
+			return NewTex;
+		}
+		FMessageLog("Blueprint").Warning(LOCTEXT("RenderTargetCreateStaticTexture2D_FailedToCreateTexture", "RenderTargetCreateStaticTexture2DEditorOnly: Failed to create a new texture."));
+	}
+#else
+	FMessageLog("Blueprint").Error(LOCTEXT("Texture2D's cannot be created at runtime.", "RenderTargetCreateStaticTexture2DEditorOnly: Can't create Texture2D at run time. "));
+#endif
+	return nullptr;
+}
+
+
+void UKismetRenderingLibrary::ConvertRenderTargetToTexture2DEditorOnly( UObject* WorldContextObject, UTextureRenderTarget2D* RenderTarget, UTexture2D* Texture )
+{
+#if WITH_EDITOR
+	if (!RenderTarget)
+	{
 		FMessageLog("Blueprint").Warning(LOCTEXT("ConvertRenderTargetToTexture2D_InvalidRenderTarget", "ConvertRenderTargetToTexture2DEditorOnly: RenderTarget must be non-null."));
-=======
-		UTexture2D* NewTexture = RenderTarget->ConstructTexture2D(Texture->GetOuter(), Texture->GetName(), RenderTarget->GetMaskedFlags(), CTF_Default, NULL);
-
-		check(NewTexture == Texture);
-		
-		NewTexture->Modify();
-		NewTexture->MarkPackageDirty();
-		NewTexture->PostEditChange();
-		NewTexture->UpdateResource();
->>>>>>> fe293936
 	}
 	else if (!RenderTarget->Resource)
 	{
@@ -394,13 +455,6 @@
 			// const cast required, as BP will treat Context as an output without the const
 			const_cast<FDrawToRenderTargetContext&>(Context) = FDrawToRenderTargetContext();
 		}
-<<<<<<< HEAD
-=======
-		else if (!World)
-		{
-			FMessageLog("Blueprint").Warning(LOCTEXT("EndDrawCanvasToRenderTarget_InvalidWorldContextObject", "EndDrawCanvasToRenderTarget: WorldContextObject is not valid."));
-		}
->>>>>>> fe293936
 		else
 		{
 			FMessageLog("Blueprint").Warning(LOCTEXT("EndDrawCanvasToRenderTarget_InvalidContext", "EndDrawCanvasToRenderTarget: Context must be valid."));
