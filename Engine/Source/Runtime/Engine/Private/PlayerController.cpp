--- conflicted
+++ resolved
@@ -52,10 +52,6 @@
 
 APlayerController::APlayerController(const FObjectInitializer& ObjectInitializer)
 	: Super(ObjectInitializer)
-<<<<<<< HEAD
-	, SlateOperations(new FReply( FReply::Unhandled() ))
-=======
->>>>>>> cce8678d
 {
 	NetPriority = 3.0f;
 	CheatClass = UCheatManager::StaticClass();
@@ -4469,11 +4465,7 @@
 	ULocalPlayer* LocalPlayer = Cast< ULocalPlayer >( Player );
 	if ( GameViewportClient && LocalPlayer )
 	{
-<<<<<<< HEAD
-		InData.ApplyInputMode(*SlateOperations, *GameViewportClient);
-=======
 		InData.ApplyInputMode( LocalPlayer->GetSlateOperations(), *GameViewportClient );
->>>>>>> cce8678d
 	}
 }
 
