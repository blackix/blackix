// Copyright 1998-2017 Epic Games, Inc. All Rights Reserved.

#pragma once 

#include "CoreMinimal.h"
#include "Modules/ModuleInterface.h"
#include "Engine/Engine.h"
#include "Sound/SoundAttenuation.h"
#include "Components/AudioComponent.h"
#include "Sound/SoundClass.h"
#include "Audio.h"
#include "Sound/AudioVolume.h"
#include "Sound/SoundConcurrency.h"
#include "Sound/SoundMix.h"
#include "AudioDeviceManager.h"
#include "EngineGlobals.h"

class FAudioEffectsManager;
class FCanvas;
class FViewport;
class FViewportClient;
class ICompressedAudioInfo;
class UReverbEffect;
class USoundBase;
class USoundEffectSourcePreset;
class USoundEffectSubmixPreset;
class USoundSubmix;
class USoundWave;
struct FActiveSound;
struct FAudioQualitySettings;

/**
 * Forward declares
 */
class USoundClass;
class UWorld;
class FOutputDevice;
class FArchive;
class FReferenceCollector;
struct FWaveInstance;
class USoundWave;
class FSoundBuffer;
class USoundBase;
class USoundAttenuation;
struct FRotator;
struct FActiveSound;
class USoundMix;

class FAudioEffectsManager;
class FViewportClient;
class ICompressedAudioInfo;
class IAudioPlugin;
class IAudioSpatialization;
class UReverbEffect;
class USoundConcurrency;
class FViewport;
class FViewportClient;
class FCanvas;

struct FAudioComponentParam;
struct FAudioQualitySettings;
class USoundEffectSubmixPreset;
class USoundEffectSourcePreset;

/** 
 * Debug state of the audio system
 */
enum EDebugState
{
	// No debug sounds
	DEBUGSTATE_None,
	// No reverb sounds
	DEBUGSTATE_IsolateDryAudio,
	// Only reverb sounds
	DEBUGSTATE_IsolateReverb,
	// Force LPF on all sources
	DEBUGSTATE_TestLPF,
	// Bleed stereo sounds fully to the rear speakers
	DEBUGSTATE_TestStereoBleed,
	// Bleed all sounds to the LFE speaker
	DEBUGSTATE_TestLFEBleed,
	// Disable any LPF filter effects
	DEBUGSTATE_DisableLPF,
	// Disable any radio filter effects
	DEBUGSTATE_DisableRadio,
	DEBUGSTATE_MAX,
};

/**
 * Current state of a SoundMix
 */
namespace ESoundMixState
{
	enum Type
	{
		// Waiting to fade in
		Inactive,
		// Fading in
		FadingIn,
		// Fully active
		Active,
		// Fading out
		FadingOut,
		// Time elapsed, just about to be removed
		AwaitingRemoval,
	};

	static const TCHAR* GetString(ESoundMixState::Type InType)
	{
		switch (InType)
		{
			case ESoundMixState::Inactive: return TEXT("Inactive");
			case ESoundMixState::FadingIn: return TEXT("FadingIn");
			case ESoundMixState::Active: return TEXT("Active");
			case ESoundMixState::FadingOut: return TEXT("FadingOut");
			case ESoundMixState::AwaitingRemoval: return TEXT("AwaitingRemoval");
			default: return TEXT("unknown");
		}
	}
}

namespace ESortedActiveWaveGetType
{
	enum Type
	{
		FullUpdate,
		PausedUpdate,
		QueryOnly,
	};
}

namespace ERequestedAudioStats
{
	static const uint8 SoundWaves = 0x1;
	static const uint8 SoundCues = 0x2;
	static const uint8 Sounds = 0x4;
	static const uint8 SoundMixes = 0x8;
	static const uint8 DebugSounds = 0x10;
	static const uint8 LongSoundNames = 0x20;
};

/** Simple class that wraps the math involved with interpolating a parameter over time based on audio device update time. */
class ENGINE_API FDynamicParameter
{
public:
	explicit FDynamicParameter(float Value);

	void Set(float Value, float InDuration);
	void Update(float DeltaTime);

	bool IsDone() const
	{
		return CurrTimeSec >= DurationSec;
	}
	float GetValue() const
	{
		return CurrValue;
	}
	float GetTargetValue() const
	{
		return TargetValue;
	}

private:
	float CurrValue;
	float StartValue;
	float DeltaValue;
	float CurrTimeSec;
	float DurationSec;
	float LastTime;
	float TargetValue;
};

/** 
 * Defines the properties of the listener
 */
struct FListener
{
	FTransform Transform;
	FVector Velocity;

	struct FInteriorSettings InteriorSettings;

	/** The ID of the volume the listener resides in */
	uint32 AudioVolumeID;

	/** The ID of the world the listener resides in */
	uint32 WorldID;

	/** The times of interior volumes fading in and out */
	double InteriorStartTime;
	double InteriorEndTime;
	double ExteriorEndTime;
	double InteriorLPFEndTime;
	double ExteriorLPFEndTime;
	float InteriorVolumeInterp;
	float InteriorLPFInterp;
	float ExteriorVolumeInterp;
	float ExteriorLPFInterp;
	FAudioDevice* AudioDevice;

	FVector GetUp() const		{ return Transform.GetUnitAxis(EAxis::Z); }
	FVector GetFront() const	{ return Transform.GetUnitAxis(EAxis::Y); }
	FVector GetRight() const	{ return Transform.GetUnitAxis(EAxis::X); }

	/**
	 * Works out the interp value between source and end
	 */
	float Interpolate(const double EndTime);

	/**
	 * Gets the current state of the interior settings for the listener
	 */
	void UpdateCurrentInteriorSettings();

	/** 
	 * Apply the interior settings to ambient sounds
	 */
	void ApplyInteriorSettings(uint32 AudioVolumeID, const FInteriorSettings& Settings);

	FListener(FAudioDevice* InAudioDevice)
		: Transform(FTransform::Identity)
		, Velocity(ForceInit)
		, AudioVolumeID(0)
		, InteriorStartTime(0.0)
		, InteriorEndTime(0.0)
		, ExteriorEndTime(0.0)
		, InteriorLPFEndTime(0.0)
		, ExteriorLPFEndTime(0.0)
		, InteriorVolumeInterp(0.f)
		, InteriorLPFInterp(0.f)
		, ExteriorVolumeInterp(0.f)
		, ExteriorLPFInterp(0.f)
		, AudioDevice(InAudioDevice)
	{
	}

private:
	FListener();
};

/** 
 * Structure for collating info about sound classes
 */
struct FAudioClassInfo
{
	int32 NumResident;
	int32 SizeResident;
	int32 NumRealTime;
	int32 SizeRealTime;

	FAudioClassInfo()
		: NumResident(0)
		, SizeResident(0)
		, NumRealTime(0)
		, SizeRealTime(0)
	{
	}
};

struct FSoundMixState
{
	bool IsBaseSoundMix;
	uint32 ActiveRefCount;
	uint32 PassiveRefCount;
	double StartTime;
	double FadeInStartTime;
	double FadeInEndTime;
	double FadeOutStartTime;
	double EndTime;
	float InterpValue;
	ESoundMixState::Type CurrentState;
};

struct FSoundMixClassOverride
{
	FSoundClassAdjuster SoundClassAdjustor;
	FDynamicParameter VolumeOverride;
	FDynamicParameter PitchOverride;
	float FadeInTime;
	uint8 bOverrideApplied : 1;
	uint8 bOverrideChanged : 1;
	uint8 bIsClearing : 1;
	uint8 bIsCleared : 1;

	FSoundMixClassOverride()
		: VolumeOverride(1.0f)
		, PitchOverride(1.0f)
		, FadeInTime(0.0f)
		, bOverrideApplied(false)
		, bOverrideChanged(false)
		, bIsClearing(false)
		, bIsCleared(false)
	{
	}
};

typedef TMap<USoundClass*, FSoundMixClassOverride> FSoundMixClassOverrideMap;

struct FActivatedReverb
{
	FReverbSettings ReverbSettings;
	float Priority;

	FActivatedReverb()
		: Priority(0.f)
	{
	}
};

/** Struct used to cache listener attenuation vector math results */
struct FAttenuationListenerData
{
	FVector ListenerToSoundDir;
	FTransform ListenerTransform;
	float AttenuationDistance;
	float ListenerToSoundDistance;
	bool bDataComputed;

	FAttenuationListenerData()
		: ListenerToSoundDir(FVector::ZeroVector)
		, AttenuationDistance(0.0f)
		, ListenerToSoundDistance(0.0f)
		, bDataComputed(false)
	{}
};

struct FAttenuationFocusData
{
	float FocusFactor;
	float DistanceScale;
	float PriorityScale;
	float VolumeScale;

	FAttenuationFocusData()
		: FocusFactor(1.0f)
		, DistanceScale(1.0f)
		, PriorityScale(1.0f)
		, VolumeScale(1.0f)
	{}
};

/*
* Setting for global focus scaling
*/
struct FGlobalFocusSettings
{
	float FocusAzimuthScale;
	float NonFocusAzimuthScale;
	float FocusDistanceScale;
	float NonFocusDistanceScale;
	float FocusVolumeScale;
	float NonFocusVolumeScale;
	float FocusPriorityScale;
	float NonFocusPriorityScale;

	FGlobalFocusSettings()
		: FocusAzimuthScale(1.0f)
		, NonFocusAzimuthScale(1.0f)
		, FocusDistanceScale(1.0f)
		, NonFocusDistanceScale(1.0f)
		, FocusVolumeScale(1.0f)
		, NonFocusVolumeScale(1.0f)
		, FocusPriorityScale(1.0f)
		, NonFocusPriorityScale(1.0f)
	{}
};

#if !UE_BUILD_SHIPPING
struct FAudioStats
{
	FAudioStats()
		: bStale(true)
	{
	}

	struct FStatWaveInstanceInfo
	{
		FString Description;
		float ActualVolume;
		int32 InstanceIndex;
		FName WaveInstanceName;
	};

	struct FStatSoundInfo
	{
		FString SoundName;
		FName SoundClassName;
		float Distance;
		uint32 AudioComponentID;
		FTransform Transform;
		TArray<FStatWaveInstanceInfo> WaveInstanceInfos;
		TMultiMap<EAttenuationShape::Type, FBaseAttenuationSettings::AttenuationShapeDetails> ShapeDetailsMap;
	};

	struct FStatSoundMix
	{
		FString MixName;
		float InterpValue;
		int32 RefCount;
		bool bIsCurrentEQ;
	};

	uint8 bStale:1;
	FVector ListenerLocation;
	TArray<FStatSoundInfo> StatSoundInfos;
	TArray<FStatSoundMix> StatSoundMixes;

};
#endif

/** Interface to register a device changed listener to respond to audio device changes. */
class IDeviceChangedListener
{
public:
	virtual void OnDeviceRemoved(FString DeviceID) = 0;
};

class ENGINE_API FAudioDevice : public FExec
{
public:

	//Begin FExec Interface
	virtual bool Exec(UWorld* InWorld, const TCHAR* Cmd, FOutputDevice& Ar = *GLog) override;
	//End FExec Interface

#if !UE_BUILD_SHIPPING
private:
	/**
	 * Exec command handlers
	 */
	bool HandleDumpSoundInfoCommand(const TCHAR* Cmd, FOutputDevice& Ar);
	/**
	 * Lists all the loaded sounds and their memory footprint
	 */
	bool HandleListSoundsCommand(const TCHAR* Cmd, FOutputDevice& Ar);
	/**
	 * Lists all the playing waveinstances and their associated source
	 */
	bool HandleListWavesCommand(const TCHAR* Cmd, FOutputDevice& Ar);
	/**
	 * Lists a summary of loaded sound collated by class
	 */
	bool HandleListSoundClassesCommand(const TCHAR* Cmd, FOutputDevice& Ar);
	/**
	 * shows sound class hierarchy
	 */
	bool HandleShowSoundClassHierarchyCommand(const TCHAR* Cmd, FOutputDevice& Ar);
	bool HandleListSoundClassVolumesCommand(const TCHAR* Cmd, FOutputDevice& Ar);
	bool HandleListAudioComponentsCommand(const TCHAR* Cmd, FOutputDevice& Ar);
	bool HandleListSoundDurationsCommand(const TCHAR* Cmd, FOutputDevice& Ar);
	bool HandleSoundTemplateInfoCommand(const TCHAR* Cmd, FOutputDevice& Ar);
	bool HandlePlaySoundCueCommand(const TCHAR* Cmd, FOutputDevice& Ar);
	bool HandlePlaySoundWaveCommand(const TCHAR* Cmd, FOutputDevice& Ar);
	bool HandleSetBaseSoundMixCommand(const TCHAR* Cmd, FOutputDevice& Ar);
	bool HandleIsolateDryAudioCommand(const TCHAR* Cmd, FOutputDevice& Ar);
	bool HandleIsolateReverbCommand(const TCHAR* Cmd, FOutputDevice& Ar);
	bool HandleTestLPFCommand(const TCHAR* Cmd, FOutputDevice& Ar);
	bool HandleTestStereoBleedCommand(const TCHAR* Cmd, FOutputDevice& Ar);
	bool HandleTestLFEBleedCommand(const TCHAR* Cmd, FOutputDevice& Ar);
	bool HandleDisableLPFCommand(const TCHAR* Cmd, FOutputDevice& Ar);
	bool HandleDisableRadioCommand(const TCHAR* Cmd, FOutputDevice& Ar);
	bool HandleEnableRadioCommand(const TCHAR* Cmd, FOutputDevice& Ar);
	bool HandleResetSoundStateCommand(const TCHAR* Cmd, FOutputDevice& Ar);
	bool HandleToggleSpatializationExtensionCommand(const TCHAR* Cmd, FOutputDevice& Ar);
	bool HandleEnableHRTFForAllCommand(const TCHAR* Cmd, FOutputDevice& Ar);
	bool HandleSoloCommand(const TCHAR* Cmd, FOutputDevice& Ar);
	bool HandleClearSoloCommand(const TCHAR* Cmd, FOutputDevice& Ar);
	bool HandlePlayAllPIEAudioCommand(const TCHAR* Cmd, FOutputDevice& Ar);
	bool HandleAudio3dVisualizeCommand(const TCHAR* Cmd, FOutputDevice& Ar);
	bool HandleAudioMemoryInfo(const TCHAR* Cmd, FOutputDevice& Ar);
	bool HandleAudioSoloSoundClass(const TCHAR* Cmd, FOutputDevice& Ar);
	bool HandleAudioSoloSoundWave(const TCHAR* Cmd, FOutputDevice& Ar);
	bool HandleAudioSoloSoundCue(const TCHAR* Cmd, FOutputDevice& Ar);
	bool HandleAudioMixerDebugSound(const TCHAR* Cmd, FOutputDevice& Ar);
	bool HandleSoundClassFixup(const TCHAR* Cmd, FOutputDevice& Ar);

	/**
	* Lists a summary of loaded sound collated by class
	*/
	void ShowSoundClassHierarchy(FOutputDevice& Ar, USoundClass* SoundClass = nullptr, int32 Indent = 0) const;

	/** 
	* Gets a summary of loaded sound collated by class
	*/
	void GetSoundClassInfo(TMap<FName, FAudioClassInfo>& AudioClassInfos);
#endif

public:

	/**
	 * Constructor
	 */
	FAudioDevice();

	virtual ~FAudioDevice()
	{
	}

	/** Returns an array of available audio devices names for the platform */
	virtual void GetAudioDeviceList(TArray<FString>& OutAudioDeviceNames) const
	{
	}

	/** Returns the quality settings used by the default audio settings. */
	static FAudioQualitySettings GetQualityLevelSettings();

	/**
	 * Basic initialization of the platform agnostic layer of the audio system
	 */
	bool Init(int32 InMaxChannels);

	/**
	 * Tears down the audio device
	 */
	void Teardown();

	/**
	 * The audio system's main "Tick" function
	 */
	void Update(bool bGameTicking);

	/**
	 * Suspend/resume all sounds (global pause for device suspend/resume, etc.)
	 *
	 * @param bGameTicking Whether the game is still ticking at the time of suspend
	 */
	void Suspend(bool bGameTicking);

	/**
	 * Counts the bytes for the structures used in this class
	 */
	virtual void CountBytes(FArchive& Ar);

	/**
	 * Track references to UObjects
	 */
	void AddReferencedObjects(FReferenceCollector& Collector);

	/**
	 * Iterate over the active AudioComponents for wave instances that could be playing.
	 *
	 * @return Index of first wave instance that can have a source attached
	 */
	int32 GetSortedActiveWaveInstances(TArray<FWaveInstance*>& WaveInstances, const ESortedActiveWaveGetType::Type GetType);

	/** Update the active sound playback time. This is done here to do after all audio is updated. */
	void UpdateActiveSoundPlaybackTime();

	/** Optional fadeout of audio to avoid clicks when closing audio device. */
	virtual void FadeOut() {}

	/**
	 * Stop all the audio components and sources attached to the world. nullptr world means all components.
	 */
	void Flush(UWorld* WorldToFlush, bool bClearActivatedReverb = true);

	/**
	 * Stop any playing sounds that are using a particular SoundWave
	 *
	 * @param SoundWave					Resource to stop any sounds that are using it
	 * @param[out] StoppedComponents	List of Audio Components that were stopped
	 */
	void StopSoundsUsingResource(USoundWave* SoundWave, TArray<UAudioComponent*>* StoppedComponents = nullptr);

#if WITH_EDITOR
	/** Deals with anything audio related that should happen when PIE starts */
	void OnBeginPIE(const bool bIsSimulating);

	/** Deals with anything audio related that should happen when PIE ends */
	void OnEndPIE(const bool bIsSimulating);
#endif

	/**
	 * Precaches the passed in sound node wave object.
	 *
	 * @param	SoundWave		Resource to be precached.
	 * @param	bSynchronous	If true, this function will block until a vorbis decompression is complete
	 * @param	bTrackMemory	If true, the audio mem stats will be updated
	 * @param   bForceFullDecompression If true, the sound wave will be fully decompressed regardless of size.
	 */
	virtual void Precache(USoundWave* SoundWave, bool bSynchronous = false, bool bTrackMemory = true, bool bForceFullDecompression = false);

	/**
	 * Precaches all existing sounds. Called when audio setup is complete
	 */
	void PrecacheStartupSounds();

	/** 
	 * Sets the maximum number of channels dynamically. Can't raise the cap over the initial value but can lower it 
	 */
	virtual void SetMaxChannels(int32 InMaxChannels);

	/** Returns the max channels used by the audio device. */
	int32 GetMaxChannels() const;

	/**
	* Stops any sound sources which are using the given buffer.
	*
	* @param	FSoundBuffer	Buffer to check against
	*/
	void StopSourcesUsingBuffer(FSoundBuffer * SoundBuffer);

	/**
	 * Stops all game sounds (and possibly UI) sounds
	 *
	 * @param bShouldStopUISounds If true, this function will stop UI sounds as well
	 */
	virtual void StopAllSounds(bool bShouldStopUISounds = false);

	/**
	 * Sets the details about the listener
	 * @param   ListenerIndex		The index of the listener
	 * @param   ListenerTransform   The listener's world transform
	 * @param   DeltaSeconds		The amount of time over which velocity should be calculated.  If 0, then velocity will not be calculated.
	 */
	void SetListener(UWorld* World, int32 InListenerIndex, const FTransform& ListenerTransform, float InDeltaSeconds);

	const TArray<FListener>& GetListeners() const { check(IsInAudioThread()); return Listeners; }

	/** 
	 * Returns the currently applied reverb effect if there is one.
	 */
	UReverbEffect* GetCurrentReverbEffect() const
	{
		check(IsInGameThread());
		return CurrentReverbEffect;
	}

	struct ENGINE_API FCreateComponentParams
	{
		FCreateComponentParams();
		FCreateComponentParams(UWorld* World, AActor* Actor = nullptr);
		FCreateComponentParams(AActor* Actor);
		FCreateComponentParams(FAudioDevice* AudioDevice);

		USoundAttenuation* AttenuationSettings;
		USoundConcurrency* ConcurrencySettings;
		bool bAutoDestroy;
		bool bPlay;
		bool bStopWhenOwnerDestroyed;

		void SetLocation(FVector Location);

	private:
		UWorld* World;
		AActor* Actor;
		FAudioDevice* AudioDevice;

		bool bLocationSet;
		FVector Location;

		void CommonInit();

		friend class FAudioDevice;
	};

	/**
	 * Creates an audio component to handle playing a sound.
	 * Plays a sound at the given location without creating an audio component.
	 * @param   Sound				The USoundBase to play at the location.
	 * @param   World				The world this sound is playing in.
	 * @param   AActor				The optional actor with which to play the sound on.
	 * @param   Play				Whether or not to automatically call play on the audio component after it is created.
	 * @param	bStopWhenOwnerDestroyed Whether or not to automatically stop the audio component if its owner is destroyed.
	 * @param	Location			The sound's location.
	 * @param	AttenuationSettings	The sound's attenuation settings to use. Will default to the USoundBase's AttenuationSettings if not specified.
	 * @param	USoundConcurrency	The sound's sound concurrency settings to use. Will use the USoundBase's USoundConcurrency if not specified.
	 * @return	The created audio component if the function successfully created one or a nullptr if not successful. Note: if audio is disabled or if there were no hardware audio devices available, this will return nullptr.
	 */
	DEPRECATED(4.14, "Use CreateComponent that passes a parameters block instead")
	static UAudioComponent* CreateComponent(USoundBase* Sound, UWorld* World, AActor* Actor = nullptr, bool bPlay = true, bool bStopWhenOwnerDestroyed = false, const FVector* Location = nullptr, USoundAttenuation* AttenuationSettings = nullptr, USoundConcurrency* ConcurrencySettings = nullptr);

	static UAudioComponent* CreateComponent(USoundBase* Sound, const FCreateComponentParams& Params = FCreateComponentParams());

	/** 
	 * Plays a sound at the given location without creating an audio component.
	 * @param   Sound				The USoundBase to play at the location.
	 * @param   World				The world this sound is playing in.
	 * @param   VolumeMultiplier	The volume multiplier to set on the sound.
	 * @param   PitchMultiplier		The pitch multiplier to set on the sound.
	 * @param	StartTime			The initial time offset for the sound.
	 * @param	Location			The sound's position.
	 * @param	Rotation			The sound's rotation.
	 * @param	AttenuationSettings	The sound's attenuation settings to use (optional). Will default to the USoundBase's AttenuationSettings if not specified.
	 * @param	USoundConcurrency	The sound's sound concurrency settings to use (optional). Will use the USoundBase's USoundConcurrency if not specified.
	 * @param	Params				An optional list of audio component params to immediately apply to a sound.
	 */
	void PlaySoundAtLocation(USoundBase* Sound, UWorld* World, float VolumeMultiplier, float PitchMultiplier, float StartTime, const FVector& Location, const FRotator& Rotation, USoundAttenuation* AttenuationSettings = nullptr, USoundConcurrency* ConcurrencySettings = nullptr, const TArray<FAudioComponentParam>* Params = nullptr);

	/**
	 * Adds an active sound to the audio device
	 */
	void AddNewActiveSound(const FActiveSound& ActiveSound);

	/**
	 * Removes the active sound for the specified audio component
	 */
	void StopActiveSound(uint64 AudioComponentID);

	/**
	* Stops the active sound
	*/
	void StopActiveSound(FActiveSound* ActiveSound);

	/**
	* Pauses the active sound for the specified audio component
	*/
	void PauseActiveSound(uint64 AudioComponentID, const bool bInIsPaused);

	/**
	* Finds the active sound for the specified audio component ID
	*/
	FActiveSound* FindActiveSound(uint64 AudioComponentID);

	/**
	 * Removes an active sound from the active sounds array
	 */
	void RemoveActiveSound(FActiveSound* ActiveSound);

	void AddAudioVolumeProxy(const FAudioVolumeProxy& Proxy);
	void RemoveAudioVolumeProxy(uint32 AudioVolumeID);
	void UpdateAudioVolumeProxy(const FAudioVolumeProxy& Proxy);

	struct FAudioVolumeSettings
	{
		uint32 AudioVolumeID;
		float Priority;
		FReverbSettings ReverbSettings;
		FInteriorSettings InteriorSettings;
	};

	void GetAudioVolumeSettings(const uint32 WorldID, const FVector& Location, FAudioVolumeSettings& OutSettings) const;

public:

	void SetDefaultAudioSettings(UWorld* World, const FReverbSettings& DefaultReverbSettings, const FInteriorSettings& DefaultInteriorSettings);

	/** 
	 * Gets the current audio debug state
	 */
	EDebugState GetMixDebugState() const { return((EDebugState)DebugState); }

	void SetMixDebugState(EDebugState DebugState);

	/**
	 * Set up the sound class hierarchy
	 */
	void InitSoundClasses();

protected:
	/**
	 * Set up the initial sound sources
	 * Allows us to initialize sound source early on, allowing for render callback hookups for iOS Audio.
	 */
	void InitSoundSources();

public:
	/**
	 * Registers a sound class with the audio device
	 *
	 * @param	SoundClassName	name of sound class to retrieve
	 * @return	sound class properties if it exists
	 */
	void RegisterSoundClass(USoundClass* InSoundClass);

	/**
	* Unregisters a sound class
	*/
	void UnregisterSoundClass(USoundClass* SoundClass);

	/** Initializes sound submixes. */
	virtual void InitSoundSubmixes() {}

	/** Registers the sound submix */
	virtual void RegisterSoundSubmix(USoundSubmix* SoundSubmix, bool bInit) {}

	/** Unregisters the sound submix */
	virtual void UnregisterSoundSubmix(USoundSubmix* SoundSubmix) {}

	virtual void InitSoundEffectPresets() {}

	/**
	* Gets the current properties of a sound class, if the sound class hasn't been registered, then it returns nullptr
	*
	* @param	SoundClassName	name of sound class to retrieve
	* @return	sound class properties if it exists
	*/
	FSoundClassProperties* GetSoundClassCurrentProperties(USoundClass* InSoundClass);

	/**
	* Checks to see if a coordinate is within a distance of any listener
	*/
	bool LocationIsAudible(const FVector& Location, const float MaxDistance) const;

	/**
	* Checks to see if a coordinate is within a distance of the given listener
	*/
	static bool LocationIsAudible(const FVector& Location, const FTransform& ListenerTransform, const float MaxDistance);

	/**
	 * Sets the Sound Mix that should be active by default
	 */
	void SetDefaultBaseSoundMix(USoundMix* SoundMix);

	/**
	 * Removes a sound mix - called when SoundMix is unloaded
	 */
	void RemoveSoundMix(USoundMix* SoundMix);

	/** 
	 * Resets all interpolating values to defaults.
	 */
	void ResetInterpolation();

	/** Enables or Disables the radio effect. */
	void EnableRadioEffect(bool bEnable = false);

	friend class FAudioEffectsManager;
	/**
	 * Sets a new sound mix and applies it to all appropriate sound classes
	 */
	void SetBaseSoundMix(USoundMix* SoundMix);

	/**
	 * Push a SoundMix onto the Audio Device's list.
	 *
	 * @param SoundMix The SoundMix to push.
	 * @param bIsPassive Whether this is a passive push from a playing sound.
	 */
	void PushSoundMixModifier(USoundMix* SoundMix, bool bIsPassive = false, bool bIsRetrigger = false);

	/** 
	 * Sets a sound class override in the given sound mix.
	 */
	void SetSoundMixClassOverride(USoundMix* InSoundMix, USoundClass* InSoundClass, float Volume, float Pitch, float FadeInTime, bool bApplyToChildren);

	/**
	* Clears a sound class override in the given sound mix.
	*/
	void ClearSoundMixClassOverride(USoundMix* InSoundMix, USoundClass* InSoundClass, float FadeOutTime);

	/**
	 * Pop a SoundMix from the Audio Device's list.
	 *
	 * @param SoundMix The SoundMix to pop.
	 * @param bIsPassive Whether this is a passive pop from a sound finishing.
	 */
	void PopSoundMixModifier(USoundMix* SoundMix, bool bIsPassive = false);

	/**
	 * Clear the effect of one SoundMix completely.
	 *
	 * @param SoundMix The SoundMix to clear.
	 */
	void ClearSoundMixModifier(USoundMix* SoundMix);

	/**
	 * Clear the effect of all SoundMix modifiers.
	 */
	void ClearSoundMixModifiers();

	/** Activates a Reverb Effect without the need for a volume
	 * @param ReverbEffect Reverb Effect to use
	 * @param TagName Tag to associate with Reverb Effect
	 * @param Priority Priority of the Reverb Effect
	 * @param Volume Volume level of Reverb Effect
	 * @param FadeTime Time before Reverb Effect is fully active
	 */
	void ActivateReverbEffect(UReverbEffect* ReverbEffect, FName TagName, float Priority, float Volume, float FadeTime);
	
	/**
	 * Deactivates a Reverb Effect not applied by a volume
	 *
	 * @param TagName Tag associated with Reverb Effect to remove
	 */
	void DeactivateReverbEffect(FName TagName);

	virtual FName GetRuntimeFormat(USoundWave* SoundWave) = 0;

	/** Whether this SoundWave has an associated info class to decompress it */
	virtual bool HasCompressedAudioInfoClass(USoundWave* SoundWave) { return false; }

	/** Whether this device supports realtime decompression of sound waves (i.e. DTYPE_RealTime) */
	virtual bool SupportsRealtimeDecompression() const
	{ 
		return false;
	}

	/** Creates a Compressed audio info class suitable for decompressing this SoundWave */
	virtual ICompressedAudioInfo* CreateCompressedAudioInfo(USoundWave* SoundWave) { return nullptr; }

	/**
	 * Check for errors and output a human readable string
	 */
	virtual bool ValidateAPICall(const TCHAR* Function, uint32 ErrorCode)
	{
		return true;
	}

	const TArray<FActiveSound*>& GetActiveSounds() const 
	{ 
		check(IsInAudioThread()); 
		return ActiveSounds; 
	}

	/* When the set of Audio volumes have changed invalidate the cached values of active sounds */
	void InvalidateCachedInteriorVolumes() const;

	/** Suspend any context related objects */
	virtual void SuspendContext() {}
	
	/** Resume any context related objects */
	virtual void ResumeContext() {}

	/** Check if any background music or sound is playing through the audio device */
	virtual bool IsExernalBackgroundSoundActive() { return false; }

	/** Whether or not HRTF spatialization is enabled for all. */
	bool IsHRTFEnabledForAll() const;

	bool IsAudioDeviceMuted() const;

	void SetDeviceMuted(bool bMuted);

	/** Computes and returns some geometry related to the listener and the given sound transform. */
	void GetAttenuationListenerData(FAttenuationListenerData& OutListenerData, const FTransform& SoundTransform, const FSoundAttenuationSettings& AttenuationSettings, const FTransform* InListenerTransform = nullptr) const;

	/** Returns the azimuth angle of the sound relative to the sound's nearest listener. Used for 3d audio calculations. */
	void GetAzimuth(FAttenuationListenerData& OutListenerData, const USoundBase* Sound, const FTransform& SoundTransform, const FSoundAttenuationSettings& AttenuationSettings, const FTransform& ListenerTransform, float& OutAzimuth, float& AbsoluteAzimuth) const;

	/** Returns the focus factor of a sound based on its position and listener data. */
	float GetFocusFactor(FAttenuationListenerData& OutListenerData, const USoundBase* Sound, const float Azimuth, const FSoundAttenuationSettings& AttenuationSettings) const;

	/** Gets the max distance and focus factor of a sound. */
	void GetMaxDistanceAndFocusFactor(USoundBase* Sound, const UWorld* World, const FVector& Location, const FSoundAttenuationSettings* AttenuationSettingsToApply, float& OutMaxDistance, float& OutFocusFactor);

	/**
	* Checks if the given sound would be audible.
	* @param Sound					The sound to check if it would be audible
	* @param World					The world the sound is playing in
	* @param Location				The location the sound is playing in the world
	* @param AttenuationSettings	The (optional) attenuation settings the sound is using
	* @param MaxDistance			The computed max distance of the sound.
	* @param FocusFactor			The focus factor of the sound.
	* @param Returns true if the sound is audible, false otherwise.
	*/
	bool SoundIsAudible(USoundBase* Sound, const UWorld* World, const FVector& Location, const FSoundAttenuationSettings* AttenuationSettingsToApply, float MaxDistance, float FocusFactor);

	/** Returns the index of the listener closest to the given sound transform */
	static int32 FindClosestListenerIndex(const FTransform& SoundTransform, const TArray<FListener>& InListeners);
	int32 FindClosestListenerIndex(const FTransform& SoundTransform) const;

	/** Return the audio stream time */
	virtual double GetAudioTime() const
	{
		return 0.0;
	}

	/** Enables the audio device to output debug audio to test audio device output. */
	virtual void EnableDebugAudioOutput()
	{
	}

	/** Returns the main audio device of the engine */
	static FAudioDevice* GetMainAudioDevice()
	{
		// Try to get GEngine's main audio device
		FAudioDevice* AudioDevice = GEngine->GetMainAudioDevice();

		// If we don't have a main audio device (maybe we're running in a non-standard mode like a commandlet)
		if (!AudioDevice)
		{
			// We should have an active device for device manager
			FAudioDeviceManager* DeviceManager = GEngine->GetAudioDeviceManager();
			return DeviceManager->GetActiveAudioDevice();
		}
		return AudioDevice;
	}

	/** Returns the audio device manager */
	static FAudioDeviceManager* GetAudioDeviceManager()
	{
		return GEngine->GetAudioDeviceManager();
	}

	/** Low pass filter OneOverQ value */
	float GetLowPassFilterResonance() const;

	/** Returns the number of active sound sources */
	virtual int32 GetNumActiveSources() const { return 0; }

	/** Returns the sample rate used by the audio device. */
	float GetSampleRate() const { return SampleRate; }

	/** Returns the buffer length of the audio device. */
	int32 GetBufferLength() const { return DeviceOutputBufferLength; }

	/** Whether or not there's a spatialization plugin enabled. */
	bool IsSpatializationPluginEnabled() const
	{
		return bSpatializationInterfaceEnabled && SpatializationPluginInterface.IsValid();
	}

	/** Return the spatialization plugin interface. */
	TSharedPtr<IAudioSpatialization> GetSpatializationPluginInterface()
	{
		return SpatializationPluginInterface;
	}

	/** Whether or not there's an occlusion plugin enabled. */
	bool IsOcclusionPluginEnabled() const
	{
		return bOcclusionInterfaceEnabled && OcclusionInterface.IsValid();
	}

	static bool IsOcclusionPluginLoaded()
	{
		if (FAudioDevice* MainAudioDevice = GEngine->GetMainAudioDevice())
		{
			return MainAudioDevice->OcclusionInterface.IsValid();
		}
		return false;
	}

	/** Whether or not there's a reverb plugin enabled. */
	bool IsReverbPluginEnabled() const
	{
		return bReverbInterfaceEnabled && ReverbPluginInterface.IsValid();
	}

	static bool IsReverbPluginLoaded()
	{
		if (FAudioDevice* MainAudioDevice = GEngine->GetMainAudioDevice())
		{
			return MainAudioDevice->ReverbPluginInterface.IsValid();
		}
		return false;
	}

	/** Returns if this is the multi-platform audio mixer. */
	bool IsAudioMixerEnabled() const
	{
		return bAudioMixerModuleLoaded;
	}

	/** Updates the source effect chain. Only implemented in audio mixer. */
	virtual void UpdateSourceEffectChain(const uint32 SourceEffectChainId, const TArray<FSourceEffectChainEntry>& SourceEffectChain, const bool bPlayEffectChainTails) {}

	/** Returns the current source effect chain entries set dynamically from BP or elsewhere. */
	virtual bool GetCurrentSourceEffectChain(const uint32 SourceEffectChainId, TArray<FSourceEffectChainEntry>& OutCurrentSourceEffectChainEntries) { return false; }

protected:
	friend class FSoundSource;

	/**
	 * Handle pausing/unpausing of sources when entering or leaving pause mode, or global pause (like device suspend)
	 */
	void HandlePause(bool bGameTicking, bool bGlobalPause = false);

	/**
	 * Stop sources that need to be stopped, and touch the ones that need to be kept alive
	 * Stop sounds that are too low in priority to be played
	 */
	void StopSources(TArray<FWaveInstance*>& WaveInstances, int32 FirstActiveIndex);

	/**
	 * Start and/or update any sources that have a high enough priority to play
	 */
	void StartSources(TArray<FWaveInstance*>& WaveInstances, int32 FirstActiveIndex, bool bGameTicking);

private:

	/**
	 * Parses the sound classes and propagates multiplicative properties down the tree.
	 */
	void ParseSoundClasses();


	/**
	 * Set the mix for altering sound class properties
	 *
	 * @param NewMix The SoundMix to apply
	 * @param SoundMixState The State associated with this SoundMix
	 */
	bool ApplySoundMix(USoundMix* NewMix, FSoundMixState* SoundMixState);

	/**
	 * Updates the state of a sound mix if it is pushed more than once.
	 *
	 * @param SoundMix The SoundMix we are updating
	 * @param SoundMixState The State associated with this SoundMix
	 */
	void UpdateSoundMix(USoundMix* SoundMix, FSoundMixState* SoundMixState);

	/**
	 * Updates list of SoundMixes that are applied passively, pushing and popping those that change
	 *
	 * @param WaveInstances Sorted list of active wave instances
	 * @param FirstActiveIndex Index of first wave instance that will be played.
	 */
	void UpdatePassiveSoundMixModifiers(TArray<FWaveInstance*>& WaveInstances, int32 FirstActiveIndex);

	/**
	 * Attempt to clear the effect of a particular SoundMix
	 *
	 * @param SoundMix The SoundMix we're attempting to clear
	 * @param SoundMixState The current state of this SoundMix
	 *
	 * @return Whether this SoundMix could be cleared (only true when both ref counts are zero).
	 */
	bool TryClearingSoundMix(USoundMix* SoundMix, FSoundMixState* SoundMixState);

	/**
	 * Attempt to remove this SoundMix's EQ effect - it may not currently be active
	 *
	 * @param SoundMix The SoundMix we're attempting to clear
	 *
	 * @return Whether the effect of this SoundMix was cleared
	 */
	bool TryClearingEQSoundMix(USoundMix* SoundMix);

	/**
	 * Find the SoundMix with the next highest EQ priority to the one passed in
	 *
	 * @param SoundMix The highest priority SoundMix, which will be ignored
	 *
	 * @return The next highest priority SoundMix or nullptr if one cannot be found
	 */
	USoundMix* FindNextHighestEQPrioritySoundMix(USoundMix* IgnoredSoundMix);

	/**
	 * Clear the effect of a SoundMix completely - only called after checking it's safe to
	 */
	void ClearSoundMix(USoundMix* SoundMix);

	/**
	 * Sets the sound class adjusters from a SoundMix.
	 *
	 * @param SoundMix		The SoundMix to apply adjusters from
	 * @param InterpValue	Proportion of adjuster to apply
	 * @param DeltaTime 	The current frame delta time. Used to interpolate sound class adjusters.
	 */
	void ApplyClassAdjusters(USoundMix* SoundMix, float InterpValue, float DeltaTime);

	/**
	* Construct the CurrentSoundClassProperties map
	* @param DeltaTime The current frame delta. Used to interpolate sound class adjustments.
	*
	* This contains the original sound class properties propagated properly, and all adjustments due to the sound mixes
	*/
	void UpdateSoundClassProperties(float DeltaTime);

	/**
	 * Recursively apply an adjuster to the passed in sound class and all children of the sound class
	 * 
	 * @param InAdjuster		The adjuster to apply
	 * @param InSoundClassName	The name of the sound class to apply the adjuster to.  Also applies to all children of this class
	 */
	void RecursiveApplyAdjuster(const FSoundClassAdjuster& InAdjuster, USoundClass* InSoundClass);

	/**
	 * Takes an adjuster value and modifies it by the proportion that is currently in effect
	 */
	float InterpolateAdjuster(const float Adjuster, const float InterpValue) const
	{
		return Adjuster * InterpValue + 1.0f - InterpValue;
	}

public:

	/**
	 * Platform dependent call to init effect data on a sound source
	 */
	void* InitEffect(FSoundSource* Source);

	/**
	 * Platform dependent call to update the sound output with new parameters
	 * The audio system's main "Tick" function
	 */
	void* UpdateEffect(FSoundSource* Source);

	/**
	 * Platform dependent call to destroy any effect related data
	 */
	void DestroyEffect(FSoundSource* Source);

	/**
	 * Return the pointer to the sound effects handler
	 */
	FAudioEffectsManager* GetEffects()
	{
		check(IsInAudioThread());
		return Effects;
	}

private:
	/**
	 * Internal helper function used by ParseSoundClasses to traverse the tree.
	 *
	 * @param CurrentClass			Subtree to deal with
	 * @param ParentProperties		Propagated properties of parent node
	 */
	void RecurseIntoSoundClasses(USoundClass* CurrentClass, FSoundClassProperties& ParentProperties);

	/**
	 * Find the current highest priority reverb after a change to the list of active ones.
	 */
	void UpdateHighestPriorityReverb();

	void SendUpdateResultsToGameThread(int32 FirstActiveIndex);

public:

// If we make FAudioDevice not be subclassable, then all the functions following would move to IAudioDeviceModule

	/** Starts up any platform specific hardware/APIs */
	virtual bool InitializeHardware()
	{
		return true;
	}

	/** Shuts down any platform specific hardware/APIs */
	virtual void TeardownHardware()
	{
	}

	/** Lets the platform any tick actions */
	virtual void UpdateHardware()
	{
	}

	/** Creates a new platform specific sound source */
	virtual FAudioEffectsManager* CreateEffectsManager();

	/** Creates a new platform specific sound source */
	virtual FSoundSource* CreateSoundSource() = 0;

	void AddSoundToStop(struct FActiveSound* SoundToStop);

	/**   
	* Gets the direction of the given position vector transformed relative to listener.   
	* @param Position				Input position vector to transform relative to listener
	* @param OutDistance			Optional output of distance from position to listener
	* @return The input position relative to the listener.
	*/
	FVector GetListenerTransformedDirection(const FVector& Position, float* OutDistance);

	/** Returns the current audio device update delta time. */
	float GetDeviceDeltaTime() const
	{
		return DeviceDeltaTime;
	}

	/** Sets the update delta time for the audio frame */
	void UpdateDeviceDeltaTime()
	{
		const double CurrTime = FPlatformTime::Seconds();
		DeviceDeltaTime = CurrTime - LastUpdateTime;
		LastUpdateTime = CurrTime;
	}

	/** Update the audio clock to be based off the update delta time */
	virtual void UpdateAudioClock()
	{
		AudioClock += GetDeviceDeltaTime();
	}

private:
	/** Processes the set of pending sounds that need to be stopped */ 
	void ProcessingPendingActiveSoundStops(bool bForceDelete = false);

public:

	/** Query if the editor is in VR Preview for the current play world. Returns false for non-editor builds */
	static bool CanUseVRAudioDevice();

	/** Returns the audio clock of the audio device. Not supported on all platforms. */
	double GetAudioClock() const { return AudioClock; }

#if !UE_BUILD_SHIPPING
	void DumpActiveSounds() const;

	void RenderStatReverb(UWorld* World, FViewport* Viewport, FCanvas* Canvas, int32 X, int32& Y, const FVector* ViewLocation, const FRotator* ViewRotation) const;

	void UpdateSoundShowFlags(const uint8 OldSoundShowFlags, const uint8 NewSoundShowFlags);
	void UpdateRequestedStat(const uint8 InRequestedStat);
	void ResolveDesiredStats(FViewportClient* ViewportClient);

	FAudioStats& GetAudioStats()
	{
		check(IsInGameThread());
		return AudioStats;
	}
#endif

	bool AreStartupSoundsPreCached() const { return bStartupSoundsPreCached; }

	float GetTransientMasterVolume() const { check(IsInAudioThread()); return TransientMasterVolume; }
	void SetTransientMasterVolume(float TransientMasterVolume);

	FSoundSource* GetSoundSource(FWaveInstance* WaveInstance) const;

	const FGlobalFocusSettings& GetGlobalFocusSettings() const;
	void SetGlobalFocusSettings(const FGlobalFocusSettings& NewFocusSettings);

	const FDynamicParameter& GetGlobalPitchScale() const { check(IsInAudioThread()); return GlobalPitchScale; }
	void SetGlobalPitchModulation(float PitchScale, float TimeSec);

	float GetPlatformAudioHeadroom() const { check(IsInAudioThread()); return PlatformAudioHeadroom; }
	void SetPlatformAudioHeadroom(float PlatformHeadRoom);

	DEPRECATED(4.13, "Direct access of SoundClasses is no longer allowed. Instead you should use the SoundMixClassOverride system")
	const TMap<USoundClass*, FSoundClassProperties>& GetSoundClassPropertyMap() const
	{
		check(IsInAudioThread());
		return SoundClasses;
	}

	/** Whether or not virtual sounds are enabled, */
	bool VirtualSoundsEnabled() const { return bAllowVirtualizedSounds; }

	bool IsMainAudioDevice()
	{
		FAudioDevice* MainAudioDevice = GEngine->GetMainAudioDevice();
		return (MainAudioDevice == nullptr || MainAudioDevice == this);
	}

public:

	/** The maximum number of concurrent audible sounds */
	int32 MaxChannels;

	/** The number of worker threads to use to process sources. (audio mixer feature) */
	int32 NumSourceWorkers;

	/** The sample rate of the audio device */
	int32 SampleRate;

	/** The length of output callback buffer */
	int32 DeviceOutputBufferLength;

	/** The length of output callback buffer */
<<<<<<< HEAD
	int32 BufferLength;
=======
>>>>>>> 50b84fc1

	/** The amount of memory to reserve for always resident sounds */
	int32 CommonAudioPoolSize;

	/** Pointer to permanent memory allocation stack. */
	void* CommonAudioPool;

	/** Available size in permanent memory stack */
	int32 CommonAudioPoolFreeBytes;

	/** The handle for this audio device used in the audio device manager. */
	uint32 DeviceHandle;

	/** An audio plugin. */
	IAudioPlugin* AudioPlugin;

	/** 3rd party audio spatialization interface. */
	TSharedPtr<IAudioSpatialization> SpatializationPluginInterface;

	/** 3rd party reverb interface. */
	TSharedPtr<IAudioReverb> ReverbPluginInterface;

	/** 3rd party occlusion interface. */
	TSharedPtr<IAudioOcclusion> OcclusionInterface;

	/** 3rd party listener observer. */
	TSharedPtr<IAudioListenerObserver> ListenerObserver;

private:
	// Audio thread representation of listeners
	TArray<FListener> Listeners;

	// Game thread cache of listener transforms
	TArray<FTransform> ListenerTransforms;

	uint64 CurrentTick;

	/** An AudioComponent to play test sounds on */
	TWeakObjectPtr<UAudioComponent> TestAudioComponent;

	/** The debug state of the audio device */
	TEnumAsByte<enum EDebugState> DebugState;

	/** transient master volume multiplier that can be modified at runtime without affecting user settings automatically reset to 1.0 on level change */
	float TransientMasterVolume;

	/** Global dynamic pitch scale parameter */
	FDynamicParameter GlobalPitchScale;

	/** The global focus settings */
	FGlobalFocusSettings GlobalFocusSettings;
	FGlobalFocusSettings GlobalFocusSettings_GameThread;
	
	/** Timestamp of the last update */
	double LastUpdateTime;

	/** Next resource ID to assign out to a wave/buffer */
	int32 NextResourceID;

	/** Set of sources used to play sounds (platform will subclass these) */
protected:
	TArray<FSoundSource*> Sources;
	TArray<FSoundSource*> FreeSources;

private:
	TMap<FWaveInstance*, FSoundSource*>	WaveInstanceSourceMap;

	/** Current properties of all sound classes */
	TMap<USoundClass*, FSoundClassProperties>	SoundClasses;

	/** The Base SoundMix that's currently active */
	USoundMix* BaseSoundMix;

	/** The Base SoundMix that should be applied by default */
	USoundMix* DefaultBaseSoundMix;

	/** Map of sound mixes currently affecting audio properties */
	TMap<USoundMix*, FSoundMixState> SoundMixModifiers;

	/** Map of sound mix sound class overrides. Will override any sound class effects for any sound mixes */
	TMap<USoundMix*, FSoundMixClassOverrideMap> SoundMixClassEffectOverrides;

protected:
	/** Interface to audio effects processing */
	FAudioEffectsManager* Effects;

private:
	UReverbEffect* CurrentReverbEffect;

	/** A volume headroom to apply to specific platforms to achieve better platform consistency. */
	float PlatformAudioHeadroom;

	/** Reverb Effects activated without volumes - Game Thread owned */
	TMap<FName, FActivatedReverb> ActivatedReverbs;

	/** The activated reverb that currently has the highest priority - Audio Thread owned */
	FActivatedReverb HighestPriorityActivatedReverb;

	/** Gamethread representation of whether HRTF is enabled for all 3d sounds. (not bitpacked to avoid thread issues) */
	bool bHRTFEnabledForAll_OnGameThread:1;

	uint8 bGameWasTicking:1;

public:
	/* HACK: Temporarily disable audio caching.  This will be done better by changing the decompression pool size in the future */
	uint8 bDisableAudioCaching:1;

	/** Whether or not the lower-level audio device hardware initialized. */
	uint32 bIsAudioDeviceHardwareInitialized : 1;

	/** Whether or not the audio mixer module is being used by this device. */
	uint8 bAudioMixerModuleLoaded : 1;

private:
	/* True once the startup sounds have been precached */
	uint8 bStartupSoundsPreCached:1;

	/** Whether or not various audio plugin interfaces are enabled. */
	uint8 bSpatializationInterfaceEnabled:1;
	uint8 bOcclusionInterfaceEnabled:1;
	uint8 bReverbInterfaceEnabled:1;
	uint8 bListenerObserverInterfaceEnabled:1;

	/** Whether HRTF is enabled for all 3d sounds. */
	uint8 bHRTFEnabledForAll:1;

	/** Whether the audio device is active (current audio device in-focus in PIE) */
	uint8 bIsDeviceMuted:1;

	/** Whether the audio device has been initialized */
	uint8 bIsInitialized:1;

protected:

	/** The audio clock from the audio hardware. Not supported on all platforms. */
	double AudioClock;

	/** Whether or not we allow center channel panning (audio mixer only feature.) */
	uint8 bAllowCenterChannel3DPanning : 1;

private:

	/** Whether the value in HighestPriorityActivatedReverb should be used - Audio Thread owned */
	uint8 bHasActivatedReverb:1;

	/** Whether or not we're supporting zero volume wave instances */
	uint8 bAllowVirtualizedSounds:1;

#if !UE_BUILD_SHIPPING
	uint8 RequestedAudioStats;
	FAudioStats AudioStats;
#endif
	/** The audio thread update delta time for this audio thread update tick. */
	float DeviceDeltaTime;

	TArray<FActiveSound*> ActiveSounds;
	TArray<FWaveInstance*> ActiveWaveInstances;

	/** Cached copy of sound class adjusters array. Cached to avoid allocating every frame. */
	TArray<FSoundClassAdjuster> SoundClassAdjustersCopy;

	/** Set of sounds which will be stopped next audio frame update */
	TSet<FActiveSound*> PendingSoundsToStop;

	/** A set of sounds which need to be deleted but weren't able to be deleted due to pending async operations */
	TArray<FActiveSound*> PendingSoundsToDelete;

	TMap<uint64, FActiveSound*> AudioComponentIDToActiveSoundMap;

	TMap<uint32, FAudioVolumeProxy> AudioVolumeProxies;

	TMap<uint32, TPair<FReverbSettings,FInteriorSettings>> WorldIDToDefaultAudioVolumeSettingsMap;

	/** List of passive SoundMixes active last frame */
	TArray<USoundMix*> PrevPassiveSoundMixModifiers;

	friend class FSoundConcurrencyManager;
	FSoundConcurrencyManager ConcurrencyManager;

	/** Inverse listener transformation, used for spatialization */
	FMatrix InverseListenerTransform;
};


/**
 * Interface for audio device modules
 */

/** Defines the interface of a module implementing an audio device and associated classes. */
class IAudioDeviceModule : public IModuleInterface
{
public:

	/** Creates a new instance of the audio device implemented by the module. */
	virtual bool IsAudioMixerModule() const { return false; }
	virtual FAudioDevice* CreateAudioDevice() = 0;
};

<|MERGE_RESOLUTION|>--- conflicted
+++ resolved
@@ -1341,10 +1341,6 @@
 	int32 DeviceOutputBufferLength;
 
 	/** The length of output callback buffer */
-<<<<<<< HEAD
-	int32 BufferLength;
-=======
->>>>>>> 50b84fc1
 
 	/** The amount of memory to reserve for always resident sounds */
 	int32 CommonAudioPoolSize;
