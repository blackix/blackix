// Copyright 1998-2018 Epic Games, Inc. All Rights Reserved.

#pragma once

#if WITH_EDITOR

#include "CoreMinimal.h"
#include "Engine/EngineTypes.h"
#include "PackedNormal.h"
#include "Components.h"
#include "GPUSkinPublicDefs.h"
#include "BoneIndices.h"
#include "Serialization/BulkData.h"
#include "SkeletalMeshTypes.h"


//
//	FSoftSkinVertex
//

struct FSoftSkinVertex
{
	FVector			Position;

	// Tangent, U-direction
	FVector			TangentX;
	// Binormal, V-direction
	FVector			TangentY;
	// Normal
	FVector4		TangentZ;

	// UVs
	FVector2D		UVs[MAX_TEXCOORDS];
	// VertexColor
	FColor			Color;
	uint8			InfluenceBones[MAX_TOTAL_INFLUENCES];
	uint8			InfluenceWeights[MAX_TOTAL_INFLUENCES];

	/** If this vert is rigidly weighted to a bone, return true and the bone index. Otherwise return false. */
	ENGINE_API bool GetRigidWeightBone(uint8& OutBoneIndex) const;

	/** Returns the maximum weight of any bone that influences this vertex. */
	ENGINE_API uint8 GetMaximumWeight() const;

	/**
	* Serializer
	*
	* @param Ar - archive to serialize with
	* @param V - vertex to serialize
	* @return archive that was used
	*/
	friend FArchive& operator<<(FArchive& Ar, FSoftSkinVertex& V);
};



/**
* A set of skeletal mesh triangles which use the same material
*/
struct FSkelMeshSection
{
	/** Material (texture) used for this section. */
	uint16 MaterialIndex;

	/** The offset of this section's indices in the LOD's index buffer. */
	uint32 BaseIndex;

	/** The number of triangles in this section. */
	uint32 NumTriangles;

	/** Is this mesh selected? */
	uint8 bSelected : 1;

	/** This section will recompute tangent in runtime */
	bool bRecomputeTangent;

	/** This section will cast shadow */
	bool bCastShadow;

	/** This is set for old 'duplicate' sections that need to get removed on load */
	bool bLegacyClothingSection_DEPRECATED;

	/** Corresponding Section Index will be enabled when this section is disabled
	because corresponding cloth section will be shown instead of this
	or disabled section index when this section is enabled for cloth simulation
	*/
	int16 CorrespondClothSectionIndex_DEPRECATED;

	/** Decide whether enabling clothing LOD for this section or not, just using skelmesh LOD_0's one to decide */
	/** no need anymore because each clothing LOD will be assigned to each mesh LOD  */
	uint8 bEnableClothLOD_DEPRECATED;

	/** The offset into the LOD's vertex buffer of this section's vertices. */
	uint32 BaseVertexIndex;

	/** The soft vertices of this section. */
	TArray<FSoftSkinVertex> SoftVertices;

	/** The extra vertex data for mapping to an APEX clothing simulation mesh. */
	TArray<FMeshToMeshVertData> ClothMappingData;

	/** The bones which are used by the vertices of this section. Indices of bones in the USkeletalMesh::RefSkeleton array */
	TArray<FBoneIndexType> BoneMap;

	/** Number of vertices in this section (size of SoftVertices array). Available in non-editor builds. */
	int32 NumVertices;

	/** max # of bones used to skin the vertices in this section */
	int32 MaxBoneInfluences;

	// INDEX_NONE if not set
	int16 CorrespondClothAssetIndex;

	/** Clothing data for this section, clothing is only present if ClothingData.IsValid() returns true */
	FClothingSectionData ClothingData;

	/** Map between a vertex index and all vertices that share the same position **/
	TMap<int32, TArray<int32>> OverlappingVertices;

	/** If disabled, we won't render this section */
	bool bDisabled;
<<<<<<< HEAD
=======

	/*
	 * The LOD index at which any generated lower quality LODs will include this section.
	 * A value of -1 mean the section will always be include when generating a LOD
	 */
	int32 GenerateUpToLodIndex;
>>>>>>> a23640a2

	FSkelMeshSection()
		: MaterialIndex(0)
		, BaseIndex(0)
		, NumTriangles(0)
		, bSelected(false)
		, bRecomputeTangent(false)
		, bCastShadow(true)
		, bLegacyClothingSection_DEPRECATED(false)
		, CorrespondClothSectionIndex_DEPRECATED(-1)
		, BaseVertexIndex(0)
		, NumVertices(0)
		, MaxBoneInfluences(4)
		, CorrespondClothAssetIndex(INDEX_NONE)
		, bDisabled(false)
<<<<<<< HEAD
=======
		, GenerateUpToLodIndex(-1)
>>>>>>> a23640a2
	{}


	/**
	* @return total num rigid verts for this section
	*/
	FORCEINLINE int32 GetNumVertices() const
	{
		// Either SoftVertices should be empty, or size should match NumVertices
		check(SoftVertices.Num() == 0 || SoftVertices.Num() == NumVertices);
		return NumVertices;
	}

	/**
	* @return starting index for rigid verts for this section in the LOD vertex buffer
	*/
	FORCEINLINE int32 GetVertexBufferIndex() const
	{
		return BaseVertexIndex;
	}

	/**
	* @return TRUE if we have cloth data for this section
	*/
	FORCEINLINE bool HasClothingData() const
	{
		return (ClothMappingData.Num() > 0);
	}

	/**
	* Calculate max # of bone influences used by this skel mesh section
	*/
	ENGINE_API void CalcMaxBoneInfluences();

	FORCEINLINE bool HasExtraBoneInfluences() const
	{
		return MaxBoneInfluences > MAX_INFLUENCES_PER_STREAM;
	}

	// Serialization.
	friend FArchive& operator<<(FArchive& Ar, FSkelMeshSection& S);
};

/**
* All data to define a certain LOD model for a skeletal mesh.
*/
class FSkeletalMeshLODModel
{
public:
	/** Sections. */
	TArray<FSkelMeshSection> Sections;

	uint32						NumVertices;
	/** The number of unique texture coordinate sets in this lod */
	uint32						NumTexCoords;

	/** Index buffer, covering all sections */
	TArray<uint32> IndexBuffer;

	/**
	* Bone hierarchy subset active for this LOD.
	* This is a map between the bones index of this LOD (as used by the vertex structs) and the bone index in the reference skeleton of this SkeletalMesh.
	*/
	TArray<FBoneIndexType> ActiveBoneIndices;

	/**
	* Bones that should be updated when rendering this LOD. This may include bones that are not required for rendering.
	* All parents for bones in this array should be present as well - that is, a complete path from the root to each bone.
	* For bone LOD code to work, this array must be in strictly increasing order, to allow easy merging of other required bones.
	*/
	TArray<FBoneIndexType> RequiredBones;

	/** Mapping from final mesh vertex index to raw import vertex index. Needed for vertex animation, which only stores positions for import verts. */
	TArray<int32>				MeshToImportVertexMap;
	/** The max index in MeshToImportVertexMap, ie. the number of imported (raw) verts. */
	int32						MaxImportVertex;

	/** Editor only data: array of the original point (wedge) indices for each of the vertices in a FSkeletalMeshLODModel */
	FIntBulkData				RawPointIndices;
	FWordBulkData				LegacyRawPointIndices;


	/** Constructor (default) */
	FSkeletalMeshLODModel()
		: NumVertices(0)
		, NumTexCoords(0)
		, MaxImportVertex(-1)
	{
	}

	/**
	* Special serialize function passing the owning UObject along as required by FUnytpedBulkData
	* serialization.
	*
	* @param	Ar		Archive to serialize with
	* @param	Owner	UObject this structure is serialized within
	* @param	Idx		Index of current array entry being serialized
	*/
	void Serialize(FArchive& Ar, UObject* Owner, int32 Idx);

	/**
	* Fill array with vertex position and tangent data from skel mesh chunks.
	*
	* @param Vertices Array to fill.
	*/
	ENGINE_API void GetVertices(TArray<FSoftSkinVertex>& Vertices) const;

	/**
	* Fill array with APEX cloth mapping data.
	*
	* @param MappingData Array to fill.
	*/
	void GetClothMappingData(TArray<FMeshToMeshVertData>& MappingData, TArray<uint64>& OutClothIndexMapping) const;



	/** Utility for finding the section that a particular vertex is in. */
	ENGINE_API void GetSectionFromVertexIndex(int32 InVertIndex, int32& OutSectionIndex, int32& OutVertIndex) const;

	/**
	* @return true if any chunks have cloth data.
	*/
	bool HasClothData() const;

	ENGINE_API int32 NumNonClothingSections() const;

	ENGINE_API int32 GetNumNonClothingVertices() const;

	/**
	* Similar to GetVertices but ignores vertices from clothing sections
	* to avoid getting duplicate vertices from clothing sections if not needed
	*
	* @param OutVertices Array to fill
	*/
	ENGINE_API void GetNonClothVertices(TArray<FSoftSkinVertex>& OutVertices) const;

	bool DoSectionsNeedExtraBoneInfluences() const;

	void GetResourceSizeEx(FResourceSizeEx& CumulativeResourceSize) const;
};

#endif // WITH_EDITOR<|MERGE_RESOLUTION|>--- conflicted
+++ resolved
@@ -119,15 +119,12 @@
 
 	/** If disabled, we won't render this section */
 	bool bDisabled;
-<<<<<<< HEAD
-=======
 
 	/*
 	 * The LOD index at which any generated lower quality LODs will include this section.
 	 * A value of -1 mean the section will always be include when generating a LOD
 	 */
 	int32 GenerateUpToLodIndex;
->>>>>>> a23640a2
 
 	FSkelMeshSection()
 		: MaterialIndex(0)
@@ -143,10 +140,7 @@
 		, MaxBoneInfluences(4)
 		, CorrespondClothAssetIndex(INDEX_NONE)
 		, bDisabled(false)
-<<<<<<< HEAD
-=======
 		, GenerateUpToLodIndex(-1)
->>>>>>> a23640a2
 	{}
 
 
