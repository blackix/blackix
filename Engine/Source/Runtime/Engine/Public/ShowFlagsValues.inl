--- conflicted
+++ resolved
@@ -90,11 +90,7 @@
 SHOWFLAG_FIXED_IN_SHIPPING(1, SceneColorFringe, SFG_PostProcess, LOCTEXT("SceneColorFringeSF", "Scene Color Fringe"))
 /** If Translucency should be rendered into a separate RT and composited without DepthOfField, can be disabled in the materials (affects sorting), SHOWFLAG_ALWAYS_ACCESSIBLE for now because USceneCaptureComponent needs that */
 SHOWFLAG_ALWAYS_ACCESSIBLE(SeparateTranslucency, SFG_Advanced, LOCTEXT("SeparateTranslucencySF", "Separate Translucency"))
-<<<<<<< HEAD
-/** If Screen Percentage should be applied (upscaling), useful to disable it in editor, SHOWFLAG_ALWAYS_ACCESSIBLE for now because some VR code is using it  */
-=======
 /** If Screen Percentage should be applied.  */
->>>>>>> e3a25b20
 SHOWFLAG_ALWAYS_ACCESSIBLE(ScreenPercentage, SFG_Hidden, LOCTEXT("ScreenPercentageSF", "Screen Percentage"))
 /** Helper to tweak motion blur settings */
 SHOWFLAG_FIXED_IN_SHIPPING(0, VisualizeMotionBlur, SFG_Visualize, LOCTEXT("VisualizeMotionBlurSF", "Motion Blur"))
