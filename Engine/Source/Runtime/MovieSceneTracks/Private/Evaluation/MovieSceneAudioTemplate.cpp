--- conflicted
+++ resolved
@@ -307,9 +307,6 @@
 		AudioComponent.bOverrideAttenuation = bAllowSpatialization;
 		AudioComponent.Stop();
 		AudioComponent.SetSound(Sound);
-<<<<<<< HEAD
-		AudioComponent.bIsUISound = true;
-=======
 #if WITH_EDITOR
 		UObject* PlaybackContext = Player.GetPlaybackContext();
 		UWorld* World = PlaybackContext ? PlaybackContext->GetWorld() : nullptr;
@@ -322,7 +319,6 @@
 		{
 			AudioComponent.bIsUISound = false;
 		}
->>>>>>> 50b84fc1
 		AudioComponent.Play((Context.GetTime() - AudioRange.GetLowerBoundValue()) + FMath::Max(AudioStartOffset, 0.f));
 
 		if (Context.GetStatus() == EMovieScenePlayerStatus::Scrubbing)
