--- conflicted
+++ resolved
@@ -18,24 +18,6 @@
 	return MakeShareable( new FMovieSceneBoolTrackInstance( *this ) );
 }
 
-<<<<<<< HEAD
-bool UMovieSceneBoolTrack::AddKeyToSection( float Time, bool Value, FKeyParams KeyParams)
-{
-	const UMovieSceneSection* NearestSection = MovieSceneHelpers::FindNearestSectionAtTime( Sections, Time );
-	if (!NearestSection || KeyParams.bAddKeyEvenIfUnchanged || CastChecked<UMovieSceneBoolSection>(NearestSection)->NewKeyIsNewData(Time, Value, KeyParams))
-	{
-		Modify();
-
-		UMovieSceneBoolSection* NewSection = CastChecked<UMovieSceneBoolSection>(FindOrAddSection(  Time ));
-	
-		NewSection->AddKey( Time, Value, KeyParams );
-
-		return true;
-	}
-	return false;
-}
-=======
->>>>>>> 73f66985
 
 bool UMovieSceneBoolTrack::Eval( float Position, float LastPostion, bool& OutBool ) const
 {	
@@ -51,19 +33,5 @@
 		OutBool = CastChecked<UMovieSceneBoolSection>( Section )->Eval( Position );
 	}
 
-<<<<<<< HEAD
-	return Section != NULL;
-}
-
-bool UMovieSceneBoolTrack::CanKeyTrack(float Time, bool Value, FKeyParams KeyParams) const
-{
-	const UMovieSceneSection* NearestSection = MovieSceneHelpers::FindNearestSectionAtTime( Sections, Time );
-	if (!NearestSection || CastChecked<UMovieSceneBoolSection>(NearestSection)->NewKeyIsNewData(Time, Value, KeyParams))
-	{
-		return true;
-	}
-	return false;
-=======
 	return (Section != nullptr);
->>>>>>> 73f66985
 }