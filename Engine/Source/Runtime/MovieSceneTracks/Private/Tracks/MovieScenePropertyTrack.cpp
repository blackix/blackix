// Copyright 1998-2016 Epic Games, Inc. All Rights Reserved.

#include "MovieSceneTracksPrivatePCH.h"
#include "MovieScenePropertyTrack.h"


UMovieScenePropertyTrack::UMovieScenePropertyTrack( const FObjectInitializer& ObjectInitializer )
	: Super( ObjectInitializer )
{
}


void UMovieScenePropertyTrack::SetPropertyNameAndPath( FName InPropertyName, const FString& InPropertyPath )
{
	check((InPropertyName != NAME_None) && !InPropertyPath.IsEmpty());

	PropertyName = InPropertyName;
	PropertyPath = InPropertyPath;
}


const TArray<UMovieSceneSection*>& UMovieScenePropertyTrack::GetAllSections() const
{
	return Sections;
}


#if WITH_EDITORONLY_DATA
FText UMovieScenePropertyTrack::GetDisplayName() const
{
	return FText::FromName(PropertyName);
}
#endif


FName UMovieScenePropertyTrack::GetTrackName() const
{
	return PropertyName;
}


void UMovieScenePropertyTrack::RemoveAllAnimationData()
{
	Sections.Empty();
}


bool UMovieScenePropertyTrack::HasSection(const UMovieSceneSection& Section) const 
{
	return Sections.Contains(&Section);
}


void UMovieScenePropertyTrack::AddSection(UMovieSceneSection& Section) 
{
	Sections.Add(&Section);
}


<<<<<<< HEAD
void UMovieScenePropertyTrack::AddSection( UMovieSceneSection* Section ) 
{
	Sections.Add( Section );
}


void UMovieScenePropertyTrack::RemoveSection( UMovieSceneSection* Section ) 
=======
void UMovieScenePropertyTrack::RemoveSection(UMovieSceneSection& Section)
>>>>>>> 73f66985
{
	Sections.Remove(&Section);
}


bool UMovieScenePropertyTrack::IsEmpty() const
{
	return Sections.Num() == 0;
}


UMovieSceneSection* UMovieScenePropertyTrack::FindOrAddSection( float Time )
{
	// Find a spot for the section so that they are sorted by start time
	for( int32 SectionIndex = 0; SectionIndex < Sections.Num(); ++SectionIndex )
	{
		UMovieSceneSection* Section = Sections[SectionIndex];

		if( Section->IsTimeWithinSection( Time ) )
		{
			return Section;
		}

		// Check if there are no more sections that would overlap the time 
		if( !Sections.IsValidIndex( SectionIndex+1 ) || Sections[SectionIndex+1]->GetStartTime() > Time )
		{
			// No sections overlap the time
		
			if( SectionIndex > 0 )
			{
				// Append and grow the previous section
				UMovieSceneSection* PreviousSection = Sections[ SectionIndex ? SectionIndex-1 : 0 ];
		
				PreviousSection->SetEndTime( Time );
				return PreviousSection;
			}
			else if( Sections.IsValidIndex( SectionIndex+1 ) )
			{
				// Prepend and grow the next section because there are no sections before this one
				UMovieSceneSection* NextSection = Sections[SectionIndex+1];
				NextSection->SetStartTime( Time );
				return NextSection;
			}	
			else
			{
				// SectionIndex == 0 
				UMovieSceneSection* PreviousSection = Sections[0];
				if( PreviousSection->GetEndTime() < Time )
				{
					// Append and grow the section
					PreviousSection->SetEndTime( Time );
				}
				else
				{
					// Prepend and grow the section
					PreviousSection->SetStartTime( Time );
				}
				return PreviousSection;
			}
		}

	}

	check( Sections.Num() == 0 );

	// Add a new section that starts and ends at the same time
	UMovieSceneSection* NewSection = CreateNewSection();
	NewSection->SetFlags(RF_Transactional);
	NewSection->SetStartTime( Time );
	NewSection->SetEndTime( Time );

	Sections.Add( NewSection );

	return NewSection;
}


TRange<float> UMovieScenePropertyTrack::GetSectionBoundaries() const
{
	TArray< TRange<float> > Bounds;

	for (int32 SectionIndex = 0; SectionIndex < Sections.Num(); ++SectionIndex)
	{
		Bounds.Add(Sections[SectionIndex]->GetRange());
	}

	return TRange<float>::Hull(Bounds);
}<|MERGE_RESOLUTION|>--- conflicted
+++ resolved
@@ -57,17 +57,7 @@
 }
 
 
-<<<<<<< HEAD
-void UMovieScenePropertyTrack::AddSection( UMovieSceneSection* Section ) 
-{
-	Sections.Add( Section );
-}
-
-
-void UMovieScenePropertyTrack::RemoveSection( UMovieSceneSection* Section ) 
-=======
 void UMovieScenePropertyTrack::RemoveSection(UMovieSceneSection& Section)
->>>>>>> 73f66985
 {
 	Sections.Remove(&Section);
 }
