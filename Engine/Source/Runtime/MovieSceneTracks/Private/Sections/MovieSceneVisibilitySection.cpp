--- conflicted
+++ resolved
@@ -6,22 +6,4 @@
 
 UMovieSceneVisibilitySection::UMovieSceneVisibilitySection( const FObjectInitializer& ObjectInitializer )
 	: Super( ObjectInitializer )
-<<<<<<< HEAD
-{ }
-
-
-void UMovieSceneVisibilitySection::AddKey( float Time, bool bHiddenInGame, FKeyParams KeyParams )
-{
-	// The property that's being changed is bHiddenInGame. But we want to store the inverse of that as visibility, so invert the incoming value.
-	Super::AddKey(Time, !bHiddenInGame, KeyParams);
-}
-
-
-bool UMovieSceneVisibilitySection::NewKeyIsNewData( float Time, bool bHiddenInGame, FKeyParams KeyParams ) const
-{
-	// The property that's being changed is bHiddenInGame. But we want to store the inverse of that as visibility, so invert the incoming value.
-	return Super::NewKeyIsNewData(Time, !bHiddenInGame, KeyParams);
-}
-=======
-{ }
->>>>>>> 73f66985
+{ }