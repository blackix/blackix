--- conflicted
+++ resolved
@@ -9,20 +9,6 @@
 
 #include "MovieSceneVectorTrack.generated.h"
 
-<<<<<<< HEAD
-struct MOVIESCENETRACKS_API FVectorKey
-{
-	FVectorKey() { }
-	FVectorKey( const FVector& InValue, FName InCurveName );
-	FVectorKey( const FVector2D& InValue, FName InCurveName );
-	FVectorKey( const FVector4& InValue, FName InCurveName );
-
-	FVector4 Value;
-	uint32 ChannelsUsed;
-	FName CurveName;
-};
-=======
->>>>>>> 73f66985
 
 /**
  * Handles manipulation of component transforms in a movie scene
@@ -37,19 +23,6 @@
 	virtual TSharedPtr<IMovieSceneTrackInstance> CreateInstance() override;
 
 	/**
-<<<<<<< HEAD
-	 * Adds a key to a section.  Will create the section if it doesn't exist
-	 *
-	 * @param Time				The time relative to the owning movie scene where the section should be
-	 * @param Key				The vector key to add
-	 * @param KeyParams         The keying parameters 
-	 * @return True if the key was successfully added.
-	 */
-	virtual bool AddKeyToSection( float Time, const FVectorKey& Key, FKeyParams KeyParams );
-	
-	/**
-=======
->>>>>>> 73f66985
 	 * Evaluates the track at the playback position
 	 *
 	 * @param Position	The current playback position
@@ -59,27 +32,12 @@
 	 */
 	virtual bool Eval( float Position, float LastPostion, FVector4& InOutVector ) const;
 
-	/**
-	 * Get whether the track can be keyed at a particular time.
-	 *
-	 * @param Time				The time relative to the owning movie scene where the section should be
-	 * @param Value				The value of the key
-	 * @param KeyParams         The keying parameters
-	 * @return Whether the track can be keyed
-	 */
-	virtual bool CanKeyTrack( float Time, const FVectorKey& Key, FKeyParams KeyParams ) const;
-
 	/** @return Get the number of channels used by the vector */
 	int32 GetNumChannelsUsed() const { return NumChannelsUsed; }
 
-<<<<<<< HEAD
-private:
-	virtual bool AddKeyToSection( float Time, const FVector4& InKey, int32 InChannelsUsed, FName CurveName, FKeyParams KeyParams );
-=======
 	/** Set the number of channels used by the vector */
 	void SetNumChannelsUsed( int32 InNumChannelsUsed ) { NumChannelsUsed = InNumChannelsUsed; }
 
->>>>>>> 73f66985
 private:
 	/** The number of channels used by the vector (2,3, or 4) */
 	UPROPERTY()
