// Copyright 1998-2016 Epic Games, Inc. All Rights Reserved.

#pragma once

#include "Curves/IntegralCurve.h"
#include "MovieSceneSection.h"
#include "MovieSceneParticleSection.generated.h"


/**
 * Defines the types of particle keys.
 */
UENUM()
namespace EParticleKey
{
	enum Type
	{
		Activate = 0,
		Deactivate = 1,
		Trigger = 2,
	};
}


/**
 * Particle section, for particle toggling and triggering.
 */
UCLASS(MinimalAPI)
class UMovieSceneParticleSection
	: public UMovieSceneSection
{
	GENERATED_UCLASS_BODY()

	MOVIESCENETRACKS_API void AddKey(float Time, EParticleKey::Type KeyType);

	MOVIESCENETRACKS_API FIntegralCurve& GetParticleCurve();

<<<<<<< HEAD
	/**
	* UMovieSceneSection interface
	*/
	virtual void MoveSection( float DeltaPosition, TSet<FKeyHandle>& KeyHandles ) override;
	virtual void DilateSection( float DilationFactor, float Origin, TSet<FKeyHandle>& KeyHandles ) override;
	virtual void GetKeyHandles( TSet<FKeyHandle>& OutKeyHandles, TRange<float> TimeRange ) const override;
	virtual TOptional<float> GetKeyTime( FKeyHandle KeyHandle ) const override;
	virtual void SetKeyTime( FKeyHandle KeyHandle, float Time ) override;
=======
public:

	//~ UMovieSceneSection interface

	virtual void MoveSection(float DeltaPosition, TSet<FKeyHandle>& KeyHandles) override;
	virtual void DilateSection(float DilationFactor, float Origin, TSet<FKeyHandle>& KeyHandles) override;
	virtual void GetKeyHandles(TSet<FKeyHandle>& OutKeyHandles, TRange<float> TimeRange) const override;
	virtual TOptional<float> GetKeyTime(FKeyHandle KeyHandle) const override;
	virtual void SetKeyTime(FKeyHandle KeyHandle, float Time) override;
>>>>>>> aaefee4c

private:

	/** Curve containing the particle keys. */
	UPROPERTY()
	FIntegralCurve ParticleKeys;
};<|MERGE_RESOLUTION|>--- conflicted
+++ resolved
@@ -35,16 +35,6 @@
 
 	MOVIESCENETRACKS_API FIntegralCurve& GetParticleCurve();
 
-<<<<<<< HEAD
-	/**
-	* UMovieSceneSection interface
-	*/
-	virtual void MoveSection( float DeltaPosition, TSet<FKeyHandle>& KeyHandles ) override;
-	virtual void DilateSection( float DilationFactor, float Origin, TSet<FKeyHandle>& KeyHandles ) override;
-	virtual void GetKeyHandles( TSet<FKeyHandle>& OutKeyHandles, TRange<float> TimeRange ) const override;
-	virtual TOptional<float> GetKeyTime( FKeyHandle KeyHandle ) const override;
-	virtual void SetKeyTime( FKeyHandle KeyHandle, float Time ) override;
-=======
 public:
 
 	//~ UMovieSceneSection interface
@@ -54,7 +44,6 @@
 	virtual void GetKeyHandles(TSet<FKeyHandle>& OutKeyHandles, TRange<float> TimeRange) const override;
 	virtual TOptional<float> GetKeyTime(FKeyHandle KeyHandle) const override;
 	virtual void SetKeyTime(FKeyHandle KeyHandle, float Time) override;
->>>>>>> aaefee4c
 
 private:
 
