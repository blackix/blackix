--- conflicted
+++ resolved
@@ -289,20 +289,12 @@
 	/**
 	 * This method is called when new game frame begins (called on a game thread).
 	 */
-<<<<<<< HEAD
-	virtual bool OnStartGameFrame() { return false; }
-=======
 	virtual bool OnStartGameFrame( FWorldContext& WorldContext ) { return false; }
->>>>>>> a8a797ea
 
 	/**
 	 * This method is called when game frame ends (called on a game thread).
 	 */
-<<<<<<< HEAD
-	virtual bool OnEndGameFrame() { return false; }
-=======
 	virtual bool OnEndGameFrame( FWorldContext& WorldContext ) { return false; }
->>>>>>> a8a797ea
 
 	/** 
 	 * Additional optional distorion rendering parameters
