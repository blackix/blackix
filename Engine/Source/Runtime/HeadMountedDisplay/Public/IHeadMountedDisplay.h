--- conflicted
+++ resolved
@@ -342,32 +342,15 @@
 	 */
 	virtual FString GetVersionString() const { return FString(TEXT("GenericHMD")); }
 
-<<<<<<< HEAD
-	enum ETrackingOrigin
-	{
-		Eye		= 0,
-		Floor	= 1,
-	};
-
 	/**
 	 * Sets tracking origin (either 'eye'-level or 'floor'-level).
 	 */
-	virtual void SetTrackingOrigin(ETrackingOrigin);
-=======
-	/**
-	 * Sets tracking origin (either 'eye'-level or 'floor'-level).
-	 */
 	virtual void SetTrackingOrigin(EHMDTrackingOrigin::Type NewOrigin) {};
->>>>>>> dff3c48b
 
 	/**
 	 * Returns current tracking origin.
 	 */
-<<<<<<< HEAD
-	virtual ETrackingOrigin GetTrackingOrigin();
-=======
 	virtual EHMDTrackingOrigin::Type GetTrackingOrigin() { return EHMDTrackingOrigin::Eye; }
->>>>>>> dff3c48b
 
 	/**
 	 * Returns true, if the App is using VR focus. This means that the app may handle lifecycle events differently from
