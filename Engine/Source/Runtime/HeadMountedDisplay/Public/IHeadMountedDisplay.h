--- conflicted
+++ resolved
@@ -6,12 +6,9 @@
 #include "Layout/SlateRect.h"
 #include "HeadMountedDisplayTypes.h"
 
-<<<<<<< HEAD
-=======
 // depending on your kit and SDK, you may want to use this.
 // new distortion handling still in development.
 
->>>>>>> 73f66985
 /**
  * HMD device interface
  */
@@ -104,14 +101,6 @@
 	virtual void RebaseObjectOrientationAndPosition(FVector& Position, FQuat& Orientation) const = 0;
 
 	/**
-<<<<<<< HEAD
-	 * Rebase the input position and orientation to that of the HMD's base
-	 */
-	virtual void RebaseObjectOrientationAndPosition(FVector& Position, FQuat& Orientation) const = 0;
-
-	/**
-=======
->>>>>>> 73f66985
 	 * Get the ISceneViewExtension for this HMD, or none.
 	 */
 	virtual TSharedPtr<class ISceneViewExtension, ESPMode::ThreadSafe> GetViewExtension() = 0;
@@ -250,8 +239,6 @@
 	virtual FQuat GetBaseOrientation() const { return FQuat::Identity; }
 
 	/**
-<<<<<<< HEAD
-=======
 	 * Scales the HMD position that gets added to the virtual camera position.
 	 *
 	 * @param PosScale3D	(in) the scale to apply to the HMD position.
@@ -264,7 +251,6 @@
 	virtual FVector GetPositionScale3D() const { return FVector::ZeroVector; }
 
 	/**
->>>>>>> 73f66985
 	* @return true if a hidden area mesh is available for the device.
 	*/
 	virtual bool HasHiddenAreaMesh() const { return false; }
