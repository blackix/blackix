--- conflicted
+++ resolved
@@ -382,12 +382,6 @@
 
 	void GatherLateUpdatePrimitives(USceneComponent* Component, TArray<LateUpdatePrimitiveInfo>& Primitives);
 
-<<<<<<< HEAD
-	/** Stores the dimensions of the window before we moved into fullscreen mode, so they can be restored */
-	FSlateRect PreFullScreenRect;
-	
-=======
->>>>>>> e58dcb1b
 	/** Primitives that need late update before rendering */
 	TArray<LateUpdatePrimitiveInfo> LateUpdatePrimitives;
 
