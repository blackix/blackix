// Copyright 1998-2018 Epic Games, Inc. All Rights Reserved.

#pragma once

#include "IXRTrackingSystem.h"
#include "IXRCamera.h"

class HEADMOUNTEDDISPLAY_API FXRTrackingSystemDelegates
{
public:
	DECLARE_MULTICAST_DELEGATE_OneParam(FXRTrackingOriginChanged, const IXRTrackingSystem* /*TrackingSystem*/);
	static FXRTrackingOriginChanged OnXRTrackingOriginChanged;
};

/** 
 * Base utility class for implementations of the IXRTrackingSystem interface
 * Contains helpers and default implementation of most abstract methods, so final implementations only need to override features that they support.
 */
class HEADMOUNTEDDISPLAY_API FXRTrackingSystemBase : public IXRTrackingSystem
{
public:
	FXRTrackingSystemBase();
	virtual ~FXRTrackingSystemBase();

	/**
	 * Whether or not the system supports positional tracking (either via sensor or other means).
	 * The default implementation always returns false, indicating that only rotational tracking is supported.
	 */
	virtual bool DoesSupportPositionalTracking() const override { return false; }

	/**
	 * If the system currently has valid tracking positions. If not supported at all, returns false.
	 * Defaults to calling DoesSupportPositionalTracking();
	 */
	virtual bool HasValidTrackingPosition() override { return DoesSupportPositionalTracking(); }

	/**
	 * Get the count of tracked devices.
	 *
	 * @param Type Optionally limit the count to a certain type
	 * @return the count of matching tracked devices.
	 *
	 * The default implementation calls EnumerateTrackedDevices and returns the number of elements added to the array.
	 */
	virtual uint32 CountTrackedDevices(EXRTrackedDeviceType Type = EXRTrackedDeviceType::Any) override;

	/**
	 * Check current tracking status of a device.
	 * @param DeviceId the device to request status for.
	 * @return true if the system currently has valid tracking info for the given device ID.
	 *
	 * The default implementation returns the result of calling GetCurrentPose(DeviceId, ...), ignoring the returned pose.
	 */
	virtual bool IsTracking(int32 DeviceId) override;

	/**
	 * If the device id represents a tracking sensor, reports the frustum properties in game-world space of the sensor.
	 * @param DeviceId the device to request information for.
	 * @param OutOrientation The current orientation of the device.
	 * @param OutPosition The current position of the device.
	 * @param OutSensorProperties A struct containing the tracking sensor properties.
	 * @return true if the device tracking is valid and supports returning tracking sensor properties.
	 *
	 * The default implementation returns false for all device ids.
	 */
	virtual bool GetTrackingSensorProperties(int32 DeviceId, FQuat& OutOrientation, FVector& OutPosition, FXRSensorProperties& OutSensorProperties) override
	{
		return false;
	}

	/**
	 * Get the IXCamera instance for the given device.
	 * @param DeviceId the device the camera should track.
	 * @return a shared pointer to an IXRCamera.
	 *
	 * The default implementation only supports a single IXRCamera for the HMD Device, returning a FDefaultXRCamera instance.
	 */
	virtual TSharedPtr< class IXRCamera, ESPMode::ThreadSafe > GetXRCamera(int32 DeviceId = HMDDeviceId) override;

	/**
	 * Returns version string.
	 */
	virtual FString GetVersionString() const { return FString(TEXT("GenericHMD")); }

	virtual bool GetRelativeEyePose(int32 DeviceId, EStereoscopicPass Eye, FQuat& OutOrientation, FVector& OutPosition) override;

	/**
	 * Sets tracking origin (either 'eye'-level or 'floor'-level).
	 *
	 * The default implementations simply ignores the origin value.
	 */
	virtual void SetTrackingOrigin(EHMDTrackingOrigin::Type NewOrigin) override { }

	/**
	 * Returns current tracking origin.
	 *
	 * The default implementation always reports 'eye'-level tracking.
	 */
	virtual EHMDTrackingOrigin::Type GetTrackingOrigin() override
	{
		return EHMDTrackingOrigin::Eye;
	}

	/**
	 * Returns the system's latest known tracking-to-world transform.
	 */
	virtual FTransform GetTrackingToWorldTransform() const override;

	/** 
	 * Returns a transform for converting from 'Floor' origin space to 'Eye' origin space.
	 * The default implementation always returns the identity.
	 */
	virtual bool GetFloorToEyeTrackingTransform(FTransform& OutFloorToEye) const override { OutFloorToEye = FTransform::Identity; return false; }

	/**
	 * Refreshes the system's known tracking-to-world transform.
	 */
	virtual void UpdateTrackingToWorldTransform(const FTransform& TrackingToWorldOverride) override;

	/**
	 * This method should return the world to meters scale for the current frame.
	 * Should be callable on both the render and the game threads.
	 * @return the current world to meter scale.
	 */
	virtual float GetWorldToMetersScale() const =0;

protected:
<<<<<<< HEAD
=======
	/** 
	 * Meant to be called by sub-classes whenever the tracking origin is altered.
	 */
	virtual void OnTrackingOriginChanged()
	{
		FXRTrackingSystemDelegates::OnXRTrackingOriginChanged.Broadcast(this);
	}
>>>>>>> a23640a2

	/**
	 * Computes the project's tracking-to-world transform based off how the user 
	 * has set up their camera system (assumes the camera is parented to the XR 
	 * origin, and in turn uses that transform).
	 *
	 * Intended to be called from OnStartGameFrame()
	 */
	FTransform RefreshTrackingToWorldTransform(FWorldContext& WorldContext);
	FTransform ComputeTrackingToWorldTransform(FWorldContext& WorldContext) const;
	
	TSharedPtr< class FDefaultXRCamera, ESPMode::ThreadSafe > XRCamera;

	FTransform CachedTrackingToWorld;
};
<|MERGE_RESOLUTION|>--- conflicted
+++ resolved
@@ -125,8 +125,6 @@
 	virtual float GetWorldToMetersScale() const =0;
 
 protected:
-<<<<<<< HEAD
-=======
 	/** 
 	 * Meant to be called by sub-classes whenever the tracking origin is altered.
 	 */
@@ -134,7 +132,6 @@
 	{
 		FXRTrackingSystemDelegates::OnXRTrackingOriginChanged.Broadcast(this);
 	}
->>>>>>> a23640a2
 
 	/**
 	 * Computes the project's tracking-to-world transform based off how the user 
