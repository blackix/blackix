// Copyright 1998-2016 Epic Games, Inc. All Rights Reserved.

#include "HeadMountedDisplayPrivate.h"
#include "PrimitiveSceneInfo.h"

void IHeadMountedDisplay::GatherLateUpdatePrimitives(USceneComponent* Component, TArray<LateUpdatePrimitiveInfo>& Primitives)
{
	// If a scene proxy is present, cache it
	UPrimitiveComponent* PrimitiveComponent = dynamic_cast<UPrimitiveComponent*>(Component);
	if (PrimitiveComponent && PrimitiveComponent->SceneProxy)
	{
		FPrimitiveSceneInfo* PrimitiveSceneInfo = PrimitiveComponent->SceneProxy->GetPrimitiveSceneInfo();
		if (PrimitiveSceneInfo)
		{
			LateUpdatePrimitiveInfo PrimitiveInfo;
			PrimitiveInfo.IndexAddress = PrimitiveSceneInfo->GetIndexAddress();
			PrimitiveInfo.SceneInfo = PrimitiveSceneInfo;
			Primitives.Add(PrimitiveInfo);
		}
	}

	// Gather children proxies
	const int32 ChildCount = Component->GetNumChildrenComponents();
	for (int32 ChildIndex = 0; ChildIndex < ChildCount; ++ChildIndex)
	{
		USceneComponent* ChildComponent = Component->GetChildComponent(ChildIndex);
		if (!ChildComponent)
		{
			continue;
		}

		GatherLateUpdatePrimitives(ChildComponent, Primitives);
	}
}

/**
* HMD device console vars
*/
static TAutoConsoleVariable<int32> CVarHiddenAreaMask(
	TEXT("vr.HiddenAreaMask"),
	1,
	TEXT("0 to disable hidden area mask, 1 to enable."),
	ECVF_Scalability | ECVF_RenderThreadSafe);


static void SetTrackingOrigin(const TArray<FString>& Args)
{
	int Origin = 0;
	if (Args.Num())
	{
		Origin = FCString::Atoi(*Args[0]);
		if (GEngine && GEngine->HMDDevice.IsValid())
		{
<<<<<<< HEAD
			GEngine->HMDDevice->SetTrackingOrigin(IHeadMountedDisplay::ETrackingOrigin(Origin));
=======
			GEngine->HMDDevice->SetTrackingOrigin(EHMDTrackingOrigin::Type(Origin));
>>>>>>> dff3c48b
		}
	}
	else
	{
		if (GEngine && GEngine->HMDDevice.IsValid())
		{
			Origin = GEngine->HMDDevice->GetTrackingOrigin();
		}
		if (GLog)
		{
			GLog->Logf(ELogVerbosity::Display, TEXT("Tracking orgin is set to %d"), Origin);
		}
	}
}

static FAutoConsoleCommand CTrackingOriginCmd(
	TEXT("vr.SetTrackingOrigin"),
<<<<<<< HEAD
	TEXT("0 - tracking origin is at the eyes/head, 1 - tracking origin is at the floor."),
=======
	TEXT("0 - tracking origin is at the floor, 1 - tracking origin is at the eyes."),
>>>>>>> dff3c48b
	FConsoleCommandWithArgsDelegate::CreateStatic(SetTrackingOrigin));

class FHeadMountedDisplayModule : public IHeadMountedDisplayModule
{
	virtual TSharedPtr< class IHeadMountedDisplay, ESPMode::ThreadSafe > CreateHeadMountedDisplay()
	{
		TSharedPtr<IHeadMountedDisplay, ESPMode::ThreadSafe> DummyVal = NULL;
		return DummyVal;
	}

	FString GetModulePriorityKeyName() const
	{
		return FString(TEXT("Default"));
	}
};

IMPLEMENT_MODULE( FHeadMountedDisplayModule, HeadMountedDisplay );

IHeadMountedDisplay::IHeadMountedDisplay()
{
	PreFullScreenRect = FSlateRect(-1.f, -1.f, -1.f, -1.f);
}

void IHeadMountedDisplay::PushPreFullScreenRect(const FSlateRect& InPreFullScreenRect)
{
	PreFullScreenRect = InPreFullScreenRect;
}

void IHeadMountedDisplay::PopPreFullScreenRect(FSlateRect& OutPreFullScreenRect)
{
	OutPreFullScreenRect = PreFullScreenRect;
	PreFullScreenRect = FSlateRect(-1.f, -1.f, -1.f, -1.f);
}

void IHeadMountedDisplay::SetupLateUpdate(const FTransform& ParentToWorld, USceneComponent* Component)
{
	LateUpdateParentToWorld = ParentToWorld;
	LateUpdatePrimitives.Reset();
	GatherLateUpdatePrimitives(Component, LateUpdatePrimitives);
}

void IHeadMountedDisplay::ApplyLateUpdate(FSceneInterface* Scene, const FTransform& OldRelativeTransform, const FTransform& NewRelativeTransform)
{
	if (!LateUpdatePrimitives.Num())
	{
		return;
	}

	const FTransform OldCameraTransform = OldRelativeTransform * LateUpdateParentToWorld;
	const FTransform NewCameraTransform = NewRelativeTransform * LateUpdateParentToWorld;
	const FMatrix LateUpdateTransform = (OldCameraTransform.Inverse() * NewCameraTransform).ToMatrixWithScale();

	// Apply delta to the affected scene proxies
	for (auto PrimitiveInfo : LateUpdatePrimitives)
	{
		FPrimitiveSceneInfo* RetrievedSceneInfo = Scene->GetPrimitiveSceneInfo(*PrimitiveInfo.IndexAddress);
		FPrimitiveSceneInfo* CachedSceneInfo = PrimitiveInfo.SceneInfo;
		// If the retrieved scene info is different than our cached scene info then the primitive was removed from the scene
		if (CachedSceneInfo == RetrievedSceneInfo && CachedSceneInfo->Proxy)
		{
			CachedSceneInfo->Proxy->ApplyLateUpdateTransform(LateUpdateTransform);
		}
	}
	LateUpdatePrimitives.Reset();
}

<<<<<<< HEAD
void IHeadMountedDisplay::SetTrackingOrigin(ETrackingOrigin InOrigin)
{
	if (GLog)
	{
		GLog->Log(ELogVerbosity::Display, TEXT("Not implemented IHeadMountedDisplay::SetTrackingOrigin is called"));
	}
}

IHeadMountedDisplay::ETrackingOrigin IHeadMountedDisplay::GetTrackingOrigin()
{
	if (GLog)
	{
		GLog->Log(ELogVerbosity::Display, TEXT("Not implemented IHeadMountedDisplay::GetTrackingOrigin is called"));
	}
	return Eye;
}
=======
>>>>>>> dff3c48b
bool IHeadMountedDisplay::DoesAppUseVRFocus() const
{
	return FApp::UseVRFocus();
}

bool IHeadMountedDisplay::DoesAppHaveVRFocus() const
{
	return FApp::HasVRFocus();
}

<|MERGE_RESOLUTION|>--- conflicted
+++ resolved
@@ -51,11 +51,7 @@
 		Origin = FCString::Atoi(*Args[0]);
 		if (GEngine && GEngine->HMDDevice.IsValid())
 		{
-<<<<<<< HEAD
-			GEngine->HMDDevice->SetTrackingOrigin(IHeadMountedDisplay::ETrackingOrigin(Origin));
-=======
 			GEngine->HMDDevice->SetTrackingOrigin(EHMDTrackingOrigin::Type(Origin));
->>>>>>> dff3c48b
 		}
 	}
 	else
@@ -73,11 +69,7 @@
 
 static FAutoConsoleCommand CTrackingOriginCmd(
 	TEXT("vr.SetTrackingOrigin"),
-<<<<<<< HEAD
-	TEXT("0 - tracking origin is at the eyes/head, 1 - tracking origin is at the floor."),
-=======
 	TEXT("0 - tracking origin is at the floor, 1 - tracking origin is at the eyes."),
->>>>>>> dff3c48b
 	FConsoleCommandWithArgsDelegate::CreateStatic(SetTrackingOrigin));
 
 class FHeadMountedDisplayModule : public IHeadMountedDisplayModule
@@ -144,25 +136,6 @@
 	LateUpdatePrimitives.Reset();
 }
 
-<<<<<<< HEAD
-void IHeadMountedDisplay::SetTrackingOrigin(ETrackingOrigin InOrigin)
-{
-	if (GLog)
-	{
-		GLog->Log(ELogVerbosity::Display, TEXT("Not implemented IHeadMountedDisplay::SetTrackingOrigin is called"));
-	}
-}
-
-IHeadMountedDisplay::ETrackingOrigin IHeadMountedDisplay::GetTrackingOrigin()
-{
-	if (GLog)
-	{
-		GLog->Log(ELogVerbosity::Display, TEXT("Not implemented IHeadMountedDisplay::GetTrackingOrigin is called"));
-	}
-	return Eye;
-}
-=======
->>>>>>> dff3c48b
 bool IHeadMountedDisplay::DoesAppUseVRFocus() const
 {
 	return FApp::UseVRFocus();
