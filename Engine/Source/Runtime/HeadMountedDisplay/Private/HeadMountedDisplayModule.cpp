--- conflicted
+++ resolved
@@ -2,8 +2,6 @@
 
 #include "HeadMountedDisplayPrivate.h"
 
-<<<<<<< HEAD
-=======
 void GatherSceneProxies(USceneComponent* Component, FPrimitiveSceneProxy* SceneProxies[], int32& SceneProxyCount, int32 MaxSceneProxyCount)
 {
 	// If a scene proxy is present, cache it
@@ -28,7 +26,6 @@
 	}
 }
 
->>>>>>> 73f66985
 /**
 * HMD device console vars
 */
