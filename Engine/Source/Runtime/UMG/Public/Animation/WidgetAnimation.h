// Copyright 1998-2016 Epic Games, Inc. All Rights Reserved.

#pragma once

#include "MovieSceneSequence.h"
#include "WidgetAnimationBinding.h"
#include "WidgetAnimation.generated.h"


class UMovieScene;
class UUserWidget;

DECLARE_DYNAMIC_MULTICAST_DELEGATE(FOnWidgetAnimationPlaybackStatusChanged);

UCLASS(BlueprintType, MinimalAPI)
class UWidgetAnimation
	: public UMovieSceneSequence
{
	GENERATED_UCLASS_BODY()

public:

#if WITH_EDITOR
	/**
	 * Get a placeholder animation.
	 *
	 * @return Placeholder animation.
	 */
	static UMG_API UWidgetAnimation* GetNullAnimation();
#endif

	/**
	 * Get the start time of this animation.
	 *
	 * @return Start time in seconds.
	 * @see GetEndTime
	 */
	UFUNCTION(BlueprintCallable, Category="Animation")
	UMG_API float GetStartTime() const;

	/**
	 * Get the end time of this animation.
	 *
	 * @return End time in seconds.
	 * @see GetStartTime
	 */
	UFUNCTION(BlueprintCallable, Category="Animation")
	UMG_API float GetEndTime() const;

<<<<<<< HEAD
=======
	/** Fires when the widget animation starts playing. */
	UPROPERTY(BlueprintAssignable, Category="Animation")
	FOnWidgetAnimationPlaybackStatusChanged OnAnimationStarted;

	/** Fires when the widget animation is finished. */
	UPROPERTY(BlueprintAssignable, Category="Animation")
	FOnWidgetAnimationPlaybackStatusChanged OnAnimationFinished;

>>>>>>> 73f66985
	/**
	 * Initialize the animation with a new user widget.
	 *
	 * @param InPreviewWidget The user widget to preview.
	 */
	UMG_API void Initialize(UUserWidget* InPreviewWidget);

<<<<<<< HEAD
public:

	// UMovieSceneAnimation overrides

	virtual bool AllowsSpawnableObjects() const override;
	virtual void BindPossessableObject(const FGuid& ObjectId, UObject& PossessedObject) override;
	virtual bool CanPossessObject(UObject& Object) const override;
	virtual void DestroyAllSpawnedObjects() override { }
	virtual UObject* FindObject(const FGuid& ObjectId) const override;
	virtual FGuid FindObjectId(UObject& Object) const override;
	virtual UMovieScene* GetMovieScene() const override;
	virtual UObject* GetParentObject(UObject* Object) const override;
	virtual void SpawnOrDestroyObjects(bool DestroyAll) override { }
	virtual void UnbindPossessableObjects(const FGuid& ObjectId) override;

#if WITH_EDITOR
	virtual bool TryGetObjectDisplayName(const FGuid& ObjectId, FText& OutDisplayName) const override;
#endif

	const TArray<FWidgetAnimationBinding>& GetBindings() const { return AnimationBindings; }
public:

=======
public:

	// UMovieSceneAnimation overrides

	virtual void BindPossessableObject(const FGuid& ObjectId, UObject& PossessedObject, UObject* Context) override;
	virtual bool CanPossessObject(UObject& Object) const override;
	virtual UObject* FindPossessableObject(const FGuid& ObjectId, UObject* Context) const override;
	virtual FGuid FindPossessableObjectId(UObject& Object) const override;
	virtual UMovieScene* GetMovieScene() const override;
	virtual UObject* GetParentObject(UObject* Object) const override;
	virtual void UnbindPossessableObjects(const FGuid& ObjectId) override;

	const TArray<FWidgetAnimationBinding>& GetBindings() const { return AnimationBindings; }
public:

>>>>>>> 73f66985
	/** Pointer to the movie scene that controls this animation. */
	UPROPERTY()
	UMovieScene* MovieScene;

	UPROPERTY()
	TArray<FWidgetAnimationBinding> AnimationBindings;

private:

	/** The current preview widget, if any. */
	TWeakObjectPtr<UUserWidget> PreviewWidget;

	/** Mapping of preview objects to sequencer GUIDs */
	TMultiMap<FGuid, TWeakObjectPtr<UObject>> IdToPreviewObjects;
	TMultiMap<FGuid, TWeakObjectPtr<UObject>> IdToSlotContentPreviewObjects;
	TMap<TWeakObjectPtr<UObject>, FGuid> PreviewObjectToIds;
	TMap<TWeakObjectPtr<UObject>, FGuid> SlotContentPreviewObjectToIds;
};<|MERGE_RESOLUTION|>--- conflicted
+++ resolved
@@ -47,8 +47,6 @@
 	UFUNCTION(BlueprintCallable, Category="Animation")
 	UMG_API float GetEndTime() const;
 
-<<<<<<< HEAD
-=======
 	/** Fires when the widget animation starts playing. */
 	UPROPERTY(BlueprintAssignable, Category="Animation")
 	FOnWidgetAnimationPlaybackStatusChanged OnAnimationStarted;
@@ -57,7 +55,6 @@
 	UPROPERTY(BlueprintAssignable, Category="Animation")
 	FOnWidgetAnimationPlaybackStatusChanged OnAnimationFinished;
 
->>>>>>> 73f66985
 	/**
 	 * Initialize the animation with a new user widget.
 	 *
@@ -65,30 +62,6 @@
 	 */
 	UMG_API void Initialize(UUserWidget* InPreviewWidget);
 
-<<<<<<< HEAD
-public:
-
-	// UMovieSceneAnimation overrides
-
-	virtual bool AllowsSpawnableObjects() const override;
-	virtual void BindPossessableObject(const FGuid& ObjectId, UObject& PossessedObject) override;
-	virtual bool CanPossessObject(UObject& Object) const override;
-	virtual void DestroyAllSpawnedObjects() override { }
-	virtual UObject* FindObject(const FGuid& ObjectId) const override;
-	virtual FGuid FindObjectId(UObject& Object) const override;
-	virtual UMovieScene* GetMovieScene() const override;
-	virtual UObject* GetParentObject(UObject* Object) const override;
-	virtual void SpawnOrDestroyObjects(bool DestroyAll) override { }
-	virtual void UnbindPossessableObjects(const FGuid& ObjectId) override;
-
-#if WITH_EDITOR
-	virtual bool TryGetObjectDisplayName(const FGuid& ObjectId, FText& OutDisplayName) const override;
-#endif
-
-	const TArray<FWidgetAnimationBinding>& GetBindings() const { return AnimationBindings; }
-public:
-
-=======
 public:
 
 	// UMovieSceneAnimation overrides
@@ -104,7 +77,6 @@
 	const TArray<FWidgetAnimationBinding>& GetBindings() const { return AnimationBindings; }
 public:
 
->>>>>>> 73f66985
 	/** Pointer to the movie scene that controls this animation. */
 	UPROPERTY()
 	UMovieScene* MovieScene;
