--- conflicted
+++ resolved
@@ -74,46 +74,6 @@
 					BottomCurve.Eval(Position, DefaultValue.Bottom));
 }
 
-<<<<<<< HEAD
-void UMovieSceneMarginSection::AddKey( float Time, const FMarginKey& MarginKey, FKeyParams KeyParams )
-{
-	Modify();
-
-	static FName LeftName("Left");
-	static FName TopName("Top");
-	static FName RightName("Right");
-	static FName BottomName("Bottom");
-
-	FName CurveName = MarginKey.CurveName;
-
-	bool bTopKeyExists = TopCurve.IsKeyHandleValid(TopCurve.FindKey(Time));
-	bool bLeftKeyExists = LeftCurve.IsKeyHandleValid(LeftCurve.FindKey(Time));
-	bool bRightKeyExists = RightCurve.IsKeyHandleValid(RightCurve.FindKey(Time));
-	bool bBottomKeyExists = BottomCurve.IsKeyHandleValid(BottomCurve.FindKey(Time));
-
-	if ( (CurveName == NAME_None || CurveName == LeftName) &&
-			(KeyParams.bAddKeyEvenIfUnchanged || !(!bLeftKeyExists && !KeyParams.bAutoKeying && LeftCurve.GetNumKeys() > 0) ) )
-	{
-		AddKeyToCurve(LeftCurve, Time, MarginKey.Value.Left, KeyParams);
-	}
-
-	if ( (CurveName == NAME_None || CurveName == TopName) &&
-			(KeyParams.bAddKeyEvenIfUnchanged || !(!bTopKeyExists && !KeyParams.bAutoKeying && TopCurve.GetNumKeys() > 0) ) )
-	{
-		AddKeyToCurve(TopCurve, Time, MarginKey.Value.Top, KeyParams);
-	}
-
-	if ( (CurveName == NAME_None || CurveName == RightName) &&
-			(KeyParams.bAddKeyEvenIfUnchanged || !(!bRightKeyExists && !KeyParams.bAutoKeying && RightCurve.GetNumKeys() > 0) ) )
-	{
-		AddKeyToCurve(RightCurve, Time, MarginKey.Value.Right, KeyParams);
-	}
-
-	if ( (CurveName == NAME_None || CurveName == BottomName) &&
-			(KeyParams.bAddKeyEvenIfUnchanged || !(!bBottomKeyExists && !KeyParams.bAutoKeying && BottomCurve.GetNumKeys() > 0) ) )
-	{
-		AddKeyToCurve(BottomCurve, Time, MarginKey.Value.Bottom, KeyParams);
-=======
 
 template<typename CurveType>
 CurveType* GetCurveForChannel( EKeyMarginChannel Channel, CurveType* LeftCurve, CurveType* TopCurve, CurveType* RightCurve, CurveType* BottomCurve )
@@ -128,27 +88,11 @@
 		return RightCurve;
 	case EKeyMarginChannel::Bottom:
 		return BottomCurve;
->>>>>>> 73f66985
 	}
 	checkf(false, TEXT("Invalid curve channel"));
 	return nullptr;
 }
 
-<<<<<<< HEAD
-bool UMovieSceneMarginSection::NewKeyIsNewData(float Time, const FMargin& Value, FKeyParams KeyParams) const
-{
-	bool bHasEmptyKeys = TopCurve.GetNumKeys() == 0 ||
-		LeftCurve.GetNumKeys() == 0 ||
-		RightCurve.GetNumKeys() == 0 ||
-		BottomCurve.GetNumKeys() == 0 ||
-		(Eval(Time,Value) != Value);
-
-	if (bHasEmptyKeys || (KeyParams.bAutoKeying && Eval(Time, Value) != Value))
-	{
-		return true;
-	}
-	return false;
-=======
 
 void UMovieSceneMarginSection::AddKey( float Time, const FMarginKey& Key, EMovieSceneKeyInterpolation KeyInterpolation )
 {
@@ -173,5 +117,4 @@
 {
 	FRichCurve* KeyCurve = GetCurveForChannel( Key.Channel, &LeftCurve, &TopCurve, &RightCurve, &BottomCurve );
 	SetCurveDefault( *KeyCurve, Key.Value );
->>>>>>> 73f66985
 }
