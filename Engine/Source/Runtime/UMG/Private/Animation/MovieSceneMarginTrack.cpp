--- conflicted
+++ resolved
@@ -20,26 +20,6 @@
 }
 
 
-<<<<<<< HEAD
-bool UMovieSceneMarginTrack::AddKeyToSection( float Time, const FMarginKey& MarginKey, FKeyParams KeyParams )
-{
-	const UMovieSceneSection* NearestSection = MovieSceneHelpers::FindNearestSectionAtTime( Sections, Time );
-	if (!NearestSection || KeyParams.bAddKeyEvenIfUnchanged || CastChecked<UMovieSceneMarginSection>(NearestSection)->NewKeyIsNewData(Time, MarginKey.Value, KeyParams) )
-	{
-		Modify();
-
-		UMovieSceneMarginSection* NewSection = CastChecked<UMovieSceneMarginSection>( FindOrAddSection( Time ) );
-
-		NewSection->AddKey( Time, MarginKey, KeyParams );
-
-		return true;
-	}
-	return false;
-}
-
-
-=======
->>>>>>> 73f66985
 bool UMovieSceneMarginTrack::Eval( float Position, float LastPosition, FMargin& InOutMargin ) const
 {
 	const UMovieSceneSection* Section = MovieSceneHelpers::FindNearestSectionAtTime( Sections, Position );
@@ -56,19 +36,5 @@
 		InOutMargin = MarginSection->Eval( Position, InOutMargin );
 	}
 
-<<<<<<< HEAD
-	return Section != NULL;
-}
-
-bool UMovieSceneMarginTrack::CanKeyTrack(float Time, const FMarginKey& MarginKey, FKeyParams KeyParams) const
-{
-	const UMovieSceneSection* NearestSection = MovieSceneHelpers::FindNearestSectionAtTime( Sections, Time );
-	if (!NearestSection || CastChecked<UMovieSceneMarginSection>(NearestSection)->NewKeyIsNewData(Time, MarginKey.Value, KeyParams))
-	{
-		return true;
-	}
-	return false;
-=======
 	return (Section != nullptr);
->>>>>>> 73f66985
 }