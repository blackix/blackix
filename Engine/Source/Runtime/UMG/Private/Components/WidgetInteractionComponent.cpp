// Copyright 1998-2015 Epic Games, Inc. All Rights Reserved.

#include "UMGPrivatePCH.h"

#include "WidgetComponent.h"
#include "WidgetLayoutLibrary.h"
#include "WidgetInteractionComponent.h"

#include "Kismet/KismetSystemLibrary.h"

#define LOCTEXT_NAMESPACE "WidgetInteraction"

UWidgetInteractionComponent::UWidgetInteractionComponent(const FObjectInitializer& ObjectInitializer)
	: Super(ObjectInitializer)
	, VirtualUserIndex(0)
	, PointerIndex(0)
	, InteractionDistance(500)
	, InteractionSource(EWidgetInteractionSource::World)
	, bEnableHitTesting(true)
	, bShowDebug(false)
	, DebugColor(FLinearColor::Red)
{
	PrimaryComponentTick.bCanEverTick = true;
<<<<<<< HEAD
=======
	TraceChannel = ECC_Visibility;
	bAutoActivate = true;
>>>>>>> 92a3597a

#if WITH_EDITORONLY_DATA
	ArrowComponent = ObjectInitializer.CreateEditorOnlyDefaultSubobject<UArrowComponent>(this, TEXT("ArrowComponent0"));

	if ( ArrowComponent && !IsTemplate() )
	{
		ArrowComponent->ArrowColor = DebugColor.ToFColor(true);
		ArrowComponent->AttachToComponent(this, FAttachmentTransformRules(EAttachmentRule::KeepRelative, false));
	}
#endif
}

void UWidgetInteractionComponent::OnComponentCreated()
{
#if WITH_EDITORONLY_DATA
	if ( ArrowComponent )
	{
		ArrowComponent->ArrowColor = DebugColor.ToFColor(true);
		ArrowComponent->SetVisibility(bEnableHitTesting);
	}
#endif
}

void UWidgetInteractionComponent::Activate(bool bReset)
{
	Super::Activate(bReset);

	if ( FSlateApplication::IsInitialized() )
	{
		if ( !VirtualUser.IsValid() )
		{
			VirtualUser = FSlateApplication::Get().FindOrCreateVirtualUser(VirtualUserIndex);
		}
	}
}

void UWidgetInteractionComponent::Deactivate()
{
	Super::Deactivate();

	if ( FSlateApplication::IsInitialized() )
	{
		if ( VirtualUser.IsValid() )
		{
			FSlateApplication::Get().UnregisterUser(VirtualUser->GetUserIndex());
			VirtualUser.Reset();
		}
	}
}

void UWidgetInteractionComponent::TickComponent(float DeltaTime, ELevelTick TickType, FActorComponentTickFunction* ThisTickFunction)
{
	Super::TickComponent(DeltaTime, TickType, ThisTickFunction);

	SimulatePointerMovement();
}

bool UWidgetInteractionComponent::CanSendInput()
{
	return FSlateApplication::IsInitialized() && VirtualUser.IsValid();
}

void UWidgetInteractionComponent::SetCustomHitResult(const FHitResult& HitResult)
{
	CustomHitResult = HitResult;
}

bool UWidgetInteractionComponent::PerformTrace(FHitResult& HitResult)
{
	switch( InteractionSource )
	{
		case EWidgetInteractionSource::World:
		{
			const FVector WorldLocation = GetComponentLocation();
			const FTransform WorldTransform = GetComponentTransform();
			const FVector Direction = WorldTransform.GetUnitAxis(EAxis::X);

			TArray<UPrimitiveComponent*> PrimitiveChildren;
			GetRelatedComponentsToIgnoreInAutomaticHitTesting(PrimitiveChildren);

			FCollisionQueryParams Params = FCollisionQueryParams::DefaultQueryParam;
			Params.AddIgnoredComponents(PrimitiveChildren);

<<<<<<< HEAD
			FCollisionObjectQueryParams Everything(FCollisionObjectQueryParams::AllObjects);
			return GetWorld()->LineTraceSingleByObjectType(HitResult, WorldLocation, WorldLocation + ( Direction * InteractionDistance ), Everything, Params);
=======
			return GetWorld()->LineTraceSingleByChannel(HitResult, WorldLocation, WorldLocation + ( Direction * InteractionDistance ), TraceChannel, Params);
>>>>>>> 92a3597a
		}
		case EWidgetInteractionSource::Mouse:
		case EWidgetInteractionSource::CenterScreen:
		{
			TArray<UPrimitiveComponent*> PrimitiveChildren;
			GetRelatedComponentsToIgnoreInAutomaticHitTesting(PrimitiveChildren);

			FCollisionQueryParams Params = FCollisionQueryParams::DefaultQueryParam;
			Params.AddIgnoredComponents(PrimitiveChildren);

			APlayerController* PlayerController = GetWorld()->GetFirstPlayerController();

			ULocalPlayer* LocalPlayer = PlayerController->GetLocalPlayer();
			bool bHit = false;
			if ( LocalPlayer && LocalPlayer->ViewportClient )
			{
				if ( InteractionSource == EWidgetInteractionSource::Mouse )
				{
					FVector2D MousePosition;
					if ( LocalPlayer->ViewportClient->GetMousePosition(MousePosition) )
					{
<<<<<<< HEAD
						bHit = PlayerController->GetHitResultAtScreenPosition(MousePosition, ECC_Visibility, Params, HitResult);
=======
						bHit = PlayerController->GetHitResultAtScreenPosition(MousePosition, TraceChannel, Params, HitResult);
>>>>>>> 92a3597a
					}
				}
				else if ( InteractionSource == EWidgetInteractionSource::CenterScreen )
				{
					FVector2D ViewportSize;
					LocalPlayer->ViewportClient->GetViewportSize(ViewportSize);

<<<<<<< HEAD
					bHit = PlayerController->GetHitResultAtScreenPosition(ViewportSize * 0.5f, ECC_Visibility, Params, HitResult);
=======
					bHit = PlayerController->GetHitResultAtScreenPosition(ViewportSize * 0.5f, TraceChannel, Params, HitResult);
>>>>>>> 92a3597a
				}

				// Don't allow infinite distance hit testing.
				if ( bHit )
				{
					if ( HitResult.Distance > InteractionDistance )
					{
						HitResult = FHitResult();
						bHit = false;
					}
				}
			}
			
			return bHit;
		}
		case EWidgetInteractionSource::Custom:
		{
			HitResult = CustomHitResult;
			return HitResult.bBlockingHit;
		}
	}

	return false;
}

void UWidgetInteractionComponent::GetRelatedComponentsToIgnoreInAutomaticHitTesting(TArray<UPrimitiveComponent*>& IgnorePrimitives)
{
	TArray<USceneComponent*> SceneChildren;
	if ( AActor* Owner = GetOwner() )
	{
		if ( USceneComponent* Root = Owner->GetRootComponent() )
		{
			Root = Root->GetAttachmentRoot();
			Root->GetChildrenComponents(true, SceneChildren);
			SceneChildren.Add(Root);
		}
	}

	for ( USceneComponent* SceneComponent : SceneChildren )
	{
		if ( UPrimitiveComponent* PrimtiveComponet = Cast<UPrimitiveComponent>(SceneComponent) )
		{
			// Don't ignore widget components that are siblings.
			if ( SceneComponent->IsA<UWidgetComponent>() )
			{
				continue;
			}

			IgnorePrimitives.Add(PrimtiveComponet);
		}
	}
}

void UWidgetInteractionComponent::SimulatePointerMovement()
{
	bIsHoveredWidgetInteractable = false;
	bIsHoveredWidgetFocusable = false;
	bIsHoveredWidgetHitTestVisible = false;

	if ( !bEnableHitTesting )
	{
		return;
	}

	if ( !CanSendInput() )
	{
		return;
	}
	
	LocalHitLocation = LastLocalHitLocation;
	FWidgetPath WidgetPathUnderFinger;
	
	const bool bHit = PerformTrace(LastHitResult);

	UWidgetComponent* OldHoveredWidget = HoveredWidgetComponent;
	
	HoveredWidgetComponent = nullptr;

	if (bHit)
	{
		HoveredWidgetComponent = Cast<UWidgetComponent>(LastHitResult.GetComponent());
		if ( HoveredWidgetComponent )
		{
			HoveredWidgetComponent->GetLocalHitLocation(LastHitResult.ImpactPoint, LocalHitLocation );
			WidgetPathUnderFinger = FWidgetPath(HoveredWidgetComponent->GetHitWidgetPath(LastHitResult.ImpactPoint, /*bIgnoreEnabledStatus*/ false));
		}
	}

	if ( bShowDebug )
	{
		if ( HoveredWidgetComponent )
		{
			UKismetSystemLibrary::DrawDebugSphere(this, LastHitResult.ImpactPoint, 2.5f, 12, DebugColor, 0, 2);
		}

		if ( InteractionSource == EWidgetInteractionSource::World || InteractionSource == EWidgetInteractionSource::Custom )
		{
			if ( HoveredWidgetComponent )
			{
				UKismetSystemLibrary::DrawDebugLine(this, LastHitResult.TraceStart, LastHitResult.ImpactPoint, DebugColor, 0, 1);
			}
			else
			{
				UKismetSystemLibrary::DrawDebugLine(this, LastHitResult.TraceStart, LastHitResult.TraceEnd, DebugColor, 0, 1);
			}
		}
	}
	
	FPointerEvent PointerEvent(
		VirtualUser->GetUserIndex(),
		PointerIndex,
		LocalHitLocation,
		LastLocalHitLocation,
		PressedKeys,
		FKey(),
		0.0f,
		ModifierKeys);
	
	if (WidgetPathUnderFinger.IsValid())
	{
		check(HoveredWidgetComponent);
		LastWigetPath = WidgetPathUnderFinger;
		
		FSlateApplication::Get().RoutePointerMoveEvent(WidgetPathUnderFinger, PointerEvent, false);
	}
	else
	{
		FWidgetPath EmptyWidgetPath;
		FSlateApplication::Get().RoutePointerMoveEvent(EmptyWidgetPath, PointerEvent, false);

		LastWigetPath = FWeakWidgetPath();
	}

	if ( HoveredWidgetComponent )
	{
		HoveredWidgetComponent->RequestRedraw();
	}

	LastLocalHitLocation = LocalHitLocation;

	if ( WidgetPathUnderFinger.IsValid() )
	{
		const FArrangedChildren::FArrangedWidgetArray& AllArrangedWidgets = WidgetPathUnderFinger.Widgets.GetInternalArray();
		for ( const FArrangedWidget& ArrangedWidget : AllArrangedWidgets )
		{
			const TSharedRef<SWidget>& Widget = ArrangedWidget.Widget;
			if ( Widget->IsInteractable() )
			{
				bIsHoveredWidgetInteractable = true;
			}

			if ( Widget->SupportsKeyboardFocus() )
			{
				bIsHoveredWidgetFocusable = true;
			}

			if ( Widget->GetVisibility().IsHitTestVisible() )
			{
				bIsHoveredWidgetHitTestVisible = true;
			}
		}
	}

	if ( HoveredWidgetComponent != OldHoveredWidget )
	{
		if ( OldHoveredWidget )
		{
			OldHoveredWidget->RequestRedraw();
		}

		OnHoveredWidgetChanged.Broadcast(HoveredWidgetComponent, OldHoveredWidget);
	}
}

void UWidgetInteractionComponent::PressPointerKey(FKey Key)
{
	if ( !CanSendInput() )
	{
		return;
	}

	if (PressedKeys.Contains(Key))
	{
		return;
	}
	
	PressedKeys.Add(Key);
	
	FWidgetPath WidgetPathUnderFinger = LastWigetPath.ToWidgetPath();
		
	FPointerEvent PointerEvent(
		VirtualUser->GetUserIndex(),
		PointerIndex,
		LocalHitLocation,
		LastLocalHitLocation,
		PressedKeys,
		Key,
		0.0f,
		ModifierKeys);
		
	FReply Reply = FSlateApplication::Get().RoutePointerDownEvent(WidgetPathUnderFinger, PointerEvent);
	
	// @TODO Something about double click, expose directly, or automatically do it if key press happens within
	// the double click timeframe?
	//Reply = FSlateApplication::Get().RoutePointerDoubleClickEvent( WidgetPathUnderFinger, PointerEvent );
}

void UWidgetInteractionComponent::ReleasePointerKey(FKey Key)
{
	if ( !CanSendInput() )
	{
		return;
	}

	if (!PressedKeys.Contains(Key))
	{
		return;
	}
	
	PressedKeys.Remove(Key);
	
	FWidgetPath WidgetPathUnderFinger = LastWigetPath.ToWidgetPath();
		
	FPointerEvent PointerEvent(
		VirtualUser->GetUserIndex(),
		PointerIndex,
		LocalHitLocation,
		LastLocalHitLocation,
		PressedKeys,
		Key,
		0.0f,
		ModifierKeys);
		
	FReply Reply = FSlateApplication::Get().RoutePointerUpEvent(WidgetPathUnderFinger, PointerEvent);
}

bool UWidgetInteractionComponent::PressKey(FKey Key, bool bRepeat)
{
	if ( !CanSendInput() )
	{
		return false;
	}

	const uint32* KeyCodePtr;
	const uint32* CharCodePtr;
	FInputKeyManager::Get().GetCodesFromKey(Key, KeyCodePtr, CharCodePtr);

	uint32 KeyCode = KeyCodePtr ? *KeyCodePtr : 0;
	uint32 CharCode = CharCodePtr ? *CharCodePtr : 0;

	FKeyEvent KeyEvent(Key, ModifierKeys, VirtualUser->GetUserIndex(), bRepeat, KeyCode, CharCode);
	bool DownResult = FSlateApplication::Get().ProcessKeyDownEvent(KeyEvent);

	if ( CharCodePtr )
	{
		FCharacterEvent CharacterEvent(CharCode, ModifierKeys, VirtualUser->GetUserIndex(), bRepeat);
		return FSlateApplication::Get().ProcessKeyCharEvent(CharacterEvent);
	}

	return DownResult;
}

bool UWidgetInteractionComponent::ReleaseKey(FKey Key)
{
	if ( !CanSendInput() )
	{
		return false;
	}

	const uint32* KeyCodePtr;
	const uint32* CharCodePtr;
	FInputKeyManager::Get().GetCodesFromKey(Key, KeyCodePtr, CharCodePtr);

	uint32 KeyCode = KeyCodePtr ? *KeyCodePtr : 0;
	uint32 CharCode = CharCodePtr ? *CharCodePtr : 0;

	FKeyEvent KeyEvent(Key, ModifierKeys, VirtualUser->GetUserIndex(), false, KeyCode, CharCode);
	return FSlateApplication::Get().ProcessKeyUpEvent(KeyEvent);
}

bool UWidgetInteractionComponent::PressAndReleaseKey(FKey Key)
{
	const bool PressResult = PressKey(Key, false);
	const bool ReleaseResult = ReleaseKey(Key);

	return PressResult || ReleaseResult;
}

bool UWidgetInteractionComponent::SendKeyChar(FString Characters, bool bRepeat)
{
	if ( !CanSendInput() )
	{
		return false;
	}

	bool bProcessResult = false;

	for ( int32 CharIndex = 0; CharIndex < Characters.Len(); CharIndex++ )
	{
		TCHAR CharKey = Characters[CharIndex];

		FCharacterEvent CharacterEvent(CharKey, ModifierKeys, VirtualUser->GetUserIndex(), bRepeat);
		bProcessResult |= FSlateApplication::Get().ProcessKeyCharEvent(CharacterEvent);
	}

	return bProcessResult;
}

void UWidgetInteractionComponent::ScrollWheel(float ScrollDelta)
{
	if ( !CanSendInput() )
	{
		return;
	}

	FWidgetPath WidgetPathUnderFinger = LastWigetPath.ToWidgetPath();
	
	FPointerEvent MouseWheelEvent(
		VirtualUser->GetUserIndex(),
		PointerIndex,
		LocalHitLocation,
		LastLocalHitLocation,
		PressedKeys,
		EKeys::MouseWheelAxis,
		ScrollDelta,
		ModifierKeys);

	FSlateApplication::Get().RouteMouseWheelOrGestureEvent(WidgetPathUnderFinger, MouseWheelEvent, nullptr);
}

UWidgetComponent* UWidgetInteractionComponent::GetHoveredWidgetComponent() const
{
	return HoveredWidgetComponent;
}

bool UWidgetInteractionComponent::IsOverInteractableWidget() const
{
	return bIsHoveredWidgetInteractable;
}

bool UWidgetInteractionComponent::IsOverFocusableWidget() const
{
	return bIsHoveredWidgetFocusable;
}

bool UWidgetInteractionComponent::IsOverHitTestVisibleWidget() const
{
	return bIsHoveredWidgetHitTestVisible;
<<<<<<< HEAD
}

const FWeakWidgetPath& UWidgetInteractionComponent::GetHoveredWidgetPath() const
{
	return LastWigetPath;
}

const FHitResult& UWidgetInteractionComponent::GetLastHitResult() const
{
	return LastHitResult;
=======
}

const FWeakWidgetPath& UWidgetInteractionComponent::GetHoveredWidgetPath() const
{
	return LastWigetPath;
}

const FHitResult& UWidgetInteractionComponent::GetLastHitResult() const
{
	return LastHitResult;
}

FVector2D UWidgetInteractionComponent::Get2DHitLocation() const
{
	return LocalHitLocation;
>>>>>>> 92a3597a
}

#undef LOCTEXT_NAMESPACE<|MERGE_RESOLUTION|>--- conflicted
+++ resolved
@@ -21,11 +21,8 @@
 	, DebugColor(FLinearColor::Red)
 {
 	PrimaryComponentTick.bCanEverTick = true;
-<<<<<<< HEAD
-=======
 	TraceChannel = ECC_Visibility;
 	bAutoActivate = true;
->>>>>>> 92a3597a
 
 #if WITH_EDITORONLY_DATA
 	ArrowComponent = ObjectInitializer.CreateEditorOnlyDefaultSubobject<UArrowComponent>(this, TEXT("ArrowComponent0"));
@@ -109,12 +106,7 @@
 			FCollisionQueryParams Params = FCollisionQueryParams::DefaultQueryParam;
 			Params.AddIgnoredComponents(PrimitiveChildren);
 
-<<<<<<< HEAD
-			FCollisionObjectQueryParams Everything(FCollisionObjectQueryParams::AllObjects);
-			return GetWorld()->LineTraceSingleByObjectType(HitResult, WorldLocation, WorldLocation + ( Direction * InteractionDistance ), Everything, Params);
-=======
 			return GetWorld()->LineTraceSingleByChannel(HitResult, WorldLocation, WorldLocation + ( Direction * InteractionDistance ), TraceChannel, Params);
->>>>>>> 92a3597a
 		}
 		case EWidgetInteractionSource::Mouse:
 		case EWidgetInteractionSource::CenterScreen:
@@ -136,11 +128,7 @@
 					FVector2D MousePosition;
 					if ( LocalPlayer->ViewportClient->GetMousePosition(MousePosition) )
 					{
-<<<<<<< HEAD
-						bHit = PlayerController->GetHitResultAtScreenPosition(MousePosition, ECC_Visibility, Params, HitResult);
-=======
 						bHit = PlayerController->GetHitResultAtScreenPosition(MousePosition, TraceChannel, Params, HitResult);
->>>>>>> 92a3597a
 					}
 				}
 				else if ( InteractionSource == EWidgetInteractionSource::CenterScreen )
@@ -148,11 +136,7 @@
 					FVector2D ViewportSize;
 					LocalPlayer->ViewportClient->GetViewportSize(ViewportSize);
 
-<<<<<<< HEAD
-					bHit = PlayerController->GetHitResultAtScreenPosition(ViewportSize * 0.5f, ECC_Visibility, Params, HitResult);
-=======
 					bHit = PlayerController->GetHitResultAtScreenPosition(ViewportSize * 0.5f, TraceChannel, Params, HitResult);
->>>>>>> 92a3597a
 				}
 
 				// Don't allow infinite distance hit testing.
@@ -501,7 +485,6 @@
 bool UWidgetInteractionComponent::IsOverHitTestVisibleWidget() const
 {
 	return bIsHoveredWidgetHitTestVisible;
-<<<<<<< HEAD
 }
 
 const FWeakWidgetPath& UWidgetInteractionComponent::GetHoveredWidgetPath() const
@@ -512,23 +495,11 @@
 const FHitResult& UWidgetInteractionComponent::GetLastHitResult() const
 {
 	return LastHitResult;
-=======
-}
-
-const FWeakWidgetPath& UWidgetInteractionComponent::GetHoveredWidgetPath() const
-{
-	return LastWigetPath;
-}
-
-const FHitResult& UWidgetInteractionComponent::GetLastHitResult() const
-{
-	return LastHitResult;
 }
 
 FVector2D UWidgetInteractionComponent::Get2DHitLocation() const
 {
 	return LocalHitLocation;
->>>>>>> 92a3597a
 }
 
 #undef LOCTEXT_NAMESPACE