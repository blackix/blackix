// Copyright 1998-2014 Epic Games, Inc. All Rights Reserved.

#include "UMGPrivatePCH.h"

#define LOCTEXT_NAMESPACE "UMG"

/////////////////////////////////////////////////////
// UTextBlock

UTextBlock::UTextBlock(const FObjectInitializer& ObjectInitializer)
	: Super(ObjectInitializer)
{
	bIsVariable = false;

<<<<<<< HEAD
	WidgetStyle = *UTextBlock::GetDefaultStyle();
=======
//	WidgetStyle = *UTextBlock::GetDefaultStyle();
>>>>>>> 972e0610

	Text = LOCTEXT("TextBlockDefaultValue", "Text Block");
	ShadowOffset = FVector2D(1.0f, 1.0f);
	ColorAndOpacity = FLinearColor::White;
	ShadowColorAndOpacity = FLinearColor::Transparent;
	LineHeightPercentage = 1.0f;

	static ConstructorHelpers::FObjectFinder<UFont> RobotoFontObj(TEXT("/Engine/EngineFonts/Roboto"));
	Font = FSlateFontInfo(RobotoFontObj.Object, 24, FName("Bold"));
}

void UTextBlock::ReleaseSlateResources(bool bReleaseChildren)
{
	Super::ReleaseSlateResources(bReleaseChildren);

	MyTextBlock.Reset();
}

void UTextBlock::SetColorAndOpacity(FSlateColor InColorAndOpacity)
{
	ColorAndOpacity = InColorAndOpacity;
	if( MyTextBlock.IsValid() )
	{
		MyTextBlock->SetColorAndOpacity( InColorAndOpacity );
	}
}

void UTextBlock::SetShadowColorAndOpacity(FLinearColor InShadowColorAndOpacity)
{
	ShadowColorAndOpacity = InShadowColorAndOpacity;
	if( MyTextBlock.IsValid() )
	{
		MyTextBlock->SetShadowColorAndOpacity(InShadowColorAndOpacity);
	}
}

void UTextBlock::SetShadowOffset(FVector2D InShadowOffset)
{
	ShadowOffset = InShadowOffset;
	if( MyTextBlock.IsValid() )
	{
		MyTextBlock->SetShadowOffset(ShadowOffset);
	}
}

TSharedRef<SWidget> UTextBlock::RebuildWidget()
{
	MyTextBlock = SNew(STextBlock);
//		.TextStyle(&WidgetStyle);

	return MyTextBlock.ToSharedRef();
}

void UTextBlock::SynchronizeProperties()
{
	Super::SynchronizeProperties();

<<<<<<< HEAD
	FString FontPath = FPaths::GameContentDir() / Font.FontName.ToString();

	if( !FPaths::FileExists(FontPath) )
	{
		FontPath = FPaths::EngineContentDir() / Font.FontName.ToString();
	}

=======
>>>>>>> 972e0610
	TAttribute<FText> TextBinding = OPTIONAL_BINDING(FText, Text);
	TAttribute<FSlateColor> ColorAndOpacityBinding = OPTIONAL_BINDING(FSlateColor, ColorAndOpacity);
	TAttribute<FLinearColor> ShadowColorAndOpacityBinding = OPTIONAL_BINDING(FLinearColor, ShadowColorAndOpacity);

	MyTextBlock->SetText(TextBinding);
	MyTextBlock->SetFont(Font);
	MyTextBlock->SetColorAndOpacity(ColorAndOpacityBinding);
	MyTextBlock->SetShadowOffset(ShadowOffset);
	MyTextBlock->SetShadowColorAndOpacity(ShadowColorAndOpacityBinding);
	MyTextBlock->SetAutoWrapText(AutoWrapText);
	MyTextBlock->SetWrapTextAt(WrapTextAt != 0 ? WrapTextAt : TAttribute<float>());
	MyTextBlock->SetMinDesiredWidth(MinDesiredWidth);
	MyTextBlock->SetLineHeightPercentage(LineHeightPercentage);
	MyTextBlock->SetMargin(Margin);
	MyTextBlock->SetJustification(Justification);
}

FText UTextBlock::GetText() const
{
	if (MyTextBlock.IsValid())
	{
		return MyTextBlock->GetText();
	}

	return Text;
}

void UTextBlock::SetText(FText InText)
{
	Text = InText;
	if ( MyTextBlock.IsValid() )
	{
		MyTextBlock->SetText(Text);
	}
}

void UTextBlock::PostLoad()
{
	Super::PostLoad();

	if ( GetLinkerUE4Version() < VER_UE4_DEPRECATE_UMG_STYLE_ASSETS )
	{
		if ( Style_DEPRECATED != nullptr )
		{
			//const FTextBlockStyle* StylePtr = Style_DEPRECATED->GetStyle<FTextBlockStyle>();
			//if ( StylePtr != nullptr )
			//{
			//	WidgetStyle = *StylePtr;
			//}

			Style_DEPRECATED = nullptr;
		}
	}
}

const FTextBlockStyle* UTextBlock::GetDefaultStyle()
{
	static const STextBlock::FArguments Defaults;
	return Defaults._TextStyle;
}

#if WITH_EDITOR

FString UTextBlock::GetLabelMetadata() const
{
	const int32 MaxSampleLength = 15;

	FString TextStr = Text.ToString();
	TextStr = TextStr.Len() <= MaxSampleLength ? TextStr : TextStr.Left(MaxSampleLength - 2) + TEXT("..");
	return TEXT(" \"") + TextStr + TEXT("\"");
}

void UTextBlock::HandleTextCommitted(const FText& InText, ETextCommit::Type CommitteType)
{
	//TODO UMG How will this migrate to the template?  Seems to me we need the previews to have access to their templates!
	//TODO UMG How will the user click the editable area?  There is an overlay blocking input so that other widgets don't get them.
	//     Need a way to recognize one particular widget and forward things to them!
}

const FSlateBrush* UTextBlock::GetEditorIcon()
{
	return FUMGStyle::Get().GetBrush("Widget.TextBlock");
}

const FText UTextBlock::GetPaletteCategory()
{
	return LOCTEXT("Common", "Common");
}

#endif

/////////////////////////////////////////////////////

#undef LOCTEXT_NAMESPACE<|MERGE_RESOLUTION|>--- conflicted
+++ resolved
@@ -12,11 +12,7 @@
 {
 	bIsVariable = false;
 
-<<<<<<< HEAD
-	WidgetStyle = *UTextBlock::GetDefaultStyle();
-=======
 //	WidgetStyle = *UTextBlock::GetDefaultStyle();
->>>>>>> 972e0610
 
 	Text = LOCTEXT("TextBlockDefaultValue", "Text Block");
 	ShadowOffset = FVector2D(1.0f, 1.0f);
@@ -74,16 +70,6 @@
 {
 	Super::SynchronizeProperties();
 
-<<<<<<< HEAD
-	FString FontPath = FPaths::GameContentDir() / Font.FontName.ToString();
-
-	if( !FPaths::FileExists(FontPath) )
-	{
-		FontPath = FPaths::EngineContentDir() / Font.FontName.ToString();
-	}
-
-=======
->>>>>>> 972e0610
 	TAttribute<FText> TextBinding = OPTIONAL_BINDING(FText, Text);
 	TAttribute<FSlateColor> ColorAndOpacityBinding = OPTIONAL_BINDING(FSlateColor, ColorAndOpacity);
 	TAttribute<FLinearColor> ShadowColorAndOpacityBinding = OPTIONAL_BINDING(FLinearColor, ShadowColorAndOpacity);
