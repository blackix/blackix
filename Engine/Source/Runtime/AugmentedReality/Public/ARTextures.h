// Copyright 1998-2018 Epic Games, Inc. All Rights Reserved.

#pragma once

#include "CoreMinimal.h"
#include "UObject/ObjectMacros.h"
#include "Engine/Texture.h"
#include "Engine/TextureCube.h"
#include "ARTextures.generated.h"

UENUM(BlueprintType, Category="AR AugmentedReality", meta=(Experimental))
enum class EARTextureType : uint8
{
	CameraImage,
	CameraDepth,
<<<<<<< HEAD
//@joeg -- Addedd environment capture support
=======
>>>>>>> cf6d231e
	EnvironmentCapture
};

/**
 * Base class for all AR texture types.
 * Derived from UTexture instead of UTexture2D because UTexture2D is all about streaming and source art
 */
UCLASS(Abstract, BlueprintType)
class AUGMENTEDREALITY_API UARTexture : public UTexture
{
	GENERATED_UCLASS_BODY()

public:
	/** The type of texture this is */
	UPROPERTY(BlueprintReadOnly, Category="AR AugmentedReality", meta=(Experimental))
	EARTextureType TextureType;

	/** The timestamp this texture was captured at */
	UPROPERTY(BlueprintReadOnly, Category="AR AugmentedReality", meta=(Experimental))
	float Timestamp;

	/** The guid of texture that gets registered as an external texture */
	UPROPERTY(BlueprintReadOnly, Category="AR AugmentedReality", meta=(Experimental))
	FGuid ExternalTextureGuid;

	/** The width and height of the texture */
	UPROPERTY(BlueprintReadOnly, Category="AR AugmentedReality", meta=(Experimental))
	FVector2D Size;
};

/**
 * Base class for all AR textures that represent the camera image data
 */
UCLASS(Abstract, BlueprintType)
class AUGMENTEDREALITY_API UARTextureCameraImage : public UARTexture
{
	GENERATED_UCLASS_BODY()

public:
};

UENUM(BlueprintType, Category="AR AugmentedReality", meta=(Experimental))
enum class EARDepthQuality : uint8
{
	Unkown,
	/** Not suitable to use as part of a rendering pass or for scene reconstruction */
	Low,
	/** Suitable for rendering against or for use in scene reconstruction */
	High
};

UENUM(BlueprintType, Category="AR AugmentedReality", meta=(Experimental))
enum class EARDepthAccuracy : uint8
{
	Unkown,
	/** Suitable for gross sorting of depths */
	Approximate,
	/** Accurate depth values that match the physical world */
	Accurate
};

/**
 * Base class for all AR textures that represent the camera depth data
 */
UCLASS(Abstract, BlueprintType)
class AUGMENTEDREALITY_API UARTextureCameraDepth : public UARTexture
{
	GENERATED_UCLASS_BODY()

public:
	/** The quality of the depth information captured this frame */
	UPROPERTY(BlueprintReadOnly, Category="AR AugmentedReality", meta=(Experimental))
	EARDepthQuality DepthQuality;

	/** The accuracy of the depth information captured this frame */
	UPROPERTY(BlueprintReadOnly, Category="AR AugmentedReality", meta=(Experimental))
	EARDepthAccuracy DepthAccuracy;

	/** Whether or not the depth information is temporally smoothed */
	UPROPERTY(BlueprintReadOnly, Category="AR AugmentedReality", meta=(Experimental))
	bool bIsTemporallySmoothed;
};

<<<<<<< HEAD
//@joeg -- Added for environment capture support
=======
>>>>>>> cf6d231e
/**
 * Base class for all AR textures that represent the environment for lighting and reflection
 */
UCLASS(Abstract, BlueprintType)
class AUGMENTEDREALITY_API UAREnvironmentCaptureProbeTexture : public UTextureCube
{
	GENERATED_UCLASS_BODY()
	
public:
	/** The type of texture this is */
	UPROPERTY(BlueprintReadOnly, Category="AR AugmentedReality", meta=(Experimental))
	EARTextureType TextureType;
	
	/** The timestamp this texture was captured at */
	UPROPERTY(BlueprintReadOnly, Category="AR AugmentedReality", meta=(Experimental))
	float Timestamp;
	
	/** The guid of texture that gets registered as an external texture */
	UPROPERTY(BlueprintReadOnly, Category="AR AugmentedReality", meta=(Experimental))
	FGuid ExternalTextureGuid;
	
	/** The width and height of the texture */
	UPROPERTY(BlueprintReadOnly, Category="AR AugmentedReality", meta=(Experimental))
	FVector2D Size;
};<|MERGE_RESOLUTION|>--- conflicted
+++ resolved
@@ -13,10 +13,6 @@
 {
 	CameraImage,
 	CameraDepth,
-<<<<<<< HEAD
-//@joeg -- Addedd environment capture support
-=======
->>>>>>> cf6d231e
 	EnvironmentCapture
 };
 
@@ -100,10 +96,6 @@
 	bool bIsTemporallySmoothed;
 };
 
-<<<<<<< HEAD
-//@joeg -- Added for environment capture support
-=======
->>>>>>> cf6d231e
 /**
  * Base class for all AR textures that represent the environment for lighting and reflection
  */
