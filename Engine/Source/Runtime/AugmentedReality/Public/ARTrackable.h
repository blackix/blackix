--- conflicted
+++ resolved
@@ -147,10 +147,7 @@
 	UFUNCTION(BlueprintPure, Category = "AR AugmentedReality|Image Detection")
 	UARCandidateImage* GetDetectedImage() const { return DetectedImage; };
 
-<<<<<<< HEAD
-=======
 	DEPRECATED(4.21, "This property is now deprecated, please use GetTrackingState() and check for EARTrackingState::Tracking or IsTracked() instead.")
->>>>>>> cf6d231e
 	/** Whether the image is currently being tracked by the AR system */
 	UPROPERTY(BlueprintReadOnly, Category="AR AugmentedReality|Face Geometry")
 	bool bIsTracked;
@@ -231,19 +228,11 @@
 	// Nose blend shapes
 	NoseSneerLeft,
 	NoseSneerRight,
-<<<<<<< HEAD
-//@joeg -- Tongue blend shape support
-=======
->>>>>>> cf6d231e
 	TongueOut,
 	// Treat the head rotation as curves for LiveLink support
 	HeadYaw,
 	HeadPitch,
 	HeadRoll,
-<<<<<<< HEAD
-//@joeg -- Eye tracking support
-=======
->>>>>>> cf6d231e
 	// Treat eye rotation as curves for LiveLink support
 	LeftEyeYaw,
 	LeftEyePitch,
@@ -254,10 +243,6 @@
 	MAX
 };
 
-<<<<<<< HEAD
-//@joeg -- Eye tracking support
-=======
->>>>>>> cf6d231e
 UENUM(BlueprintType, Category="AR AugmentedReality", meta=(Experimental))
 enum class EAREye : uint8
 {
@@ -300,10 +285,7 @@
 	UPROPERTY(BlueprintReadOnly, Category="AR AugmentedReality|Face Geometry")
 	FVector LookAtTarget;
 
-<<<<<<< HEAD
-=======
 	DEPRECATED(4.21, "This property is now deprecated, please use GetTrackingState() and check for EARTrackingState::Tracking or IsTracked() instead.")
->>>>>>> cf6d231e
 	/** Whether the face is currently being tracked by the AR system */
 	UPROPERTY(BlueprintReadOnly, Category="AR AugmentedReality|Face Geometry")
 	bool bIsTracked;
@@ -318,20 +300,12 @@
 	// @todo JoeG - route the uvs in
 	TArray<FVector2D> UVs;
 
-<<<<<<< HEAD
-//@joeg -- Eye tracking support
-=======
->>>>>>> cf6d231e
 	/** The transform for the left eye */
 	FTransform LeftEyeTransform;
 	/** The transform for the right eye */
 	FTransform RightEyeTransform;
 };
 
-<<<<<<< HEAD
-//@joeg -- Added environmental texture probe support
-=======
->>>>>>> cf6d231e
 /** A tracked environment texture probe that gives you a cube map for reflections */
 UCLASS(BlueprintType)
 class AUGMENTEDREALITY_API UAREnvironmentCaptureProbe :
@@ -363,10 +337,6 @@
 	UAREnvironmentCaptureProbeTexture* EnvironmentCaptureTexture;
 };
 
-<<<<<<< HEAD
-//@joeg -- Added for object detection
-=======
->>>>>>> cf6d231e
 UCLASS(BlueprintType)
 class AUGMENTEDREALITY_API UARTrackedObject : public UARTrackedGeometry
 {
