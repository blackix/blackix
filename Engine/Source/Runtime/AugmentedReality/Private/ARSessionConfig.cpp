--- conflicted
+++ resolved
@@ -14,12 +14,8 @@
 , FrameSyncMode(EARFrameSyncMode::SyncTickWithoutCameraImage)
 , bEnableAutomaticCameraOverlay(true)
 , bEnableAutomaticCameraTracking(true)
-<<<<<<< HEAD
-//@joeg -- Added image tracking support
-=======
 , bResetCameraTracking(true)
 , bResetTrackedObjects(true)
->>>>>>> cf6d231e
 , MaxNumSimultaneousImagesTracked(1)
 {
 }
@@ -96,29 +92,16 @@
 	return CandidateImages;
 }
 
-<<<<<<< HEAD
-//@joeg -- Added image tracking support
-=======
->>>>>>> cf6d231e
 int32 UARSessionConfig::GetMaxNumSimultaneousImagesTracked() const
 {
     return MaxNumSimultaneousImagesTracked;
 }
 
-<<<<<<< HEAD
-//@joeg -- Added environmental texture probe support
-/** @see EnvironmentCaptureProbeType */
-=======
->>>>>>> cf6d231e
 EAREnvironmentCaptureProbeType UARSessionConfig::GetEnvironmentCaptureProbeType() const
 {
 	return EnvironmentCaptureProbeType;
 }
 
-<<<<<<< HEAD
-//@joeg -- Load/Save world support
-=======
->>>>>>> cf6d231e
 const TArray<uint8>& UARSessionConfig::GetWorldMapData() const
 {
 	return WorldMapData;
@@ -128,26 +111,17 @@
 {
 	WorldMapData = MoveTemp(InWorldMapData);
 }
-<<<<<<< HEAD
-//@joeg -- end load/save
 
-//@joeg -- Object detection
-=======
-
->>>>>>> cf6d231e
 const TArray<UARCandidateObject*>& UARSessionConfig::GetCandidateObjectList() const
 {
 	return CandidateObjects;
 }
 
-<<<<<<< HEAD
-=======
 void UARSessionConfig::SetCandidateObjectList(const TArray<UARCandidateObject*>& InCandidateObjects)
 {
 	CandidateObjects = InCandidateObjects;
 }
 
->>>>>>> cf6d231e
 void UARSessionConfig::AddCandidateObject(UARCandidateObject* CandidateObject)
 {
 	if (CandidateObject != nullptr)
@@ -155,9 +129,6 @@
 		CandidateObjects.Add(CandidateObject);
 	}
 }
-<<<<<<< HEAD
-//@joeg -- end object detection
-=======
 
 FARVideoFormat UARSessionConfig::GetDesiredVideoFormat() const
 {
@@ -188,7 +159,6 @@
 {
 	FaceTrackingUpdate = InUpdate;
 }
->>>>>>> cf6d231e
 
 void UARSessionConfig::Serialize(FArchive& Ar)
 {
