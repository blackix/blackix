// Copyright 1998-2017 Epic Games, Inc. All Rights Reserved.

#if PLATFORM_ANDROID

#include "OpenGLDrvPrivate.h"
#include "AndroidEGL.h"
#include "AndroidApplication.h"
#include "AndroidWindow.h"
#include <android/native_window.h>
#include <android/native_window_jni.h>
#include "OpenGLDrvPrivate.h"


AndroidEGL* AndroidEGL::Singleton = NULL;
DEFINE_LOG_CATEGORY(LogEGL);

#define ENABLE_CONFIG_FILTER 1
#define ENABLE_EGL_DEBUG 0

const  int EGLMinRedBits		= 5;
const  int EGLMinGreenBits		= 6;
const  int EGLMinBlueBits		= 5;
const  int EGLMinAlphaBits		= 0;
const  int EGLMinDepthBits		= 16;
const  int EGLMinStencilBits	= 0;
const  int EGLMinSampleBuffers	= 0;
const  int EGLMinSampleSamples	= 0;



struct EGLConfigParms
{
	/** Whether this is a valid configuration or not */
	int validConfig;
	/** The number of bits requested for the red component */
	int redSize ;
	/** The number of bits requested for the green component */
	int greenSize  ;
	/** The number of bits requested for the blue component */
	int blueSize;
	/** The number of bits requested for the alpha component */
	int alphaSize ;
	/** The number of bits requested for the depth component */
	int depthSize;
	/** The number of bits requested for the stencil component */
	int stencilSize ;
	/** The number of multisample buffers requested */
	int sampleBuffers;
	/** The number of samples requested */
	int sampleSamples;

	EGLConfigParms();
	EGLConfigParms(const EGLConfigParms& Parms);
};


struct AndroidESPImpl
{
	FPlatformOpenGLContext	SharedContext;
	FPlatformOpenGLContext	RenderingContext;
	FPlatformOpenGLContext	SingleThreadedContext;

	EGLDisplay eglDisplay;
	EGLint eglNumConfigs;
	EGLint eglFormat;
	EGLConfig eglConfigParam;
	EGLSurface eglSurface;
	EGLSurface auxSurface;
	EGLint eglWidth;
	EGLint eglHeight;
	EGLint NativeVisualID;
	float eglRatio;
	EGLConfigParms Parms;
	int DepthSize;
	uint32_t SwapBufferFailureCount;
	ANativeWindow* Window;
	bool Initalized ;
	EOpenGLCurrentContext CurrentContextType;
	GLuint OnScreenColorRenderBuffer;
	GLuint ResolveFrameBuffer;
	AndroidESPImpl();
};

const EGLint Attributes[] = {
	EGL_RED_SIZE,       EGLMinRedBits,
	EGL_GREEN_SIZE,     EGLMinGreenBits,
	EGL_BLUE_SIZE,      EGLMinBlueBits,
	EGL_ALPHA_SIZE,     EGLMinAlphaBits,
	EGL_DEPTH_SIZE,     EGLMinDepthBits,
	EGL_STENCIL_SIZE,   EGLMinStencilBits,
	EGL_SAMPLE_BUFFERS, EGLMinSampleBuffers,
	EGL_SAMPLES,        EGLMinSampleSamples,
	EGL_RENDERABLE_TYPE,  EGL_OPENGL_ES2_BIT,
	EGL_SURFACE_TYPE, EGL_WINDOW_BIT | EGL_PBUFFER_BIT,
	EGL_CONFIG_CAVEAT,  EGL_NONE,
	EGL_NONE
};


EGLConfigParms::EGLConfigParms(const EGLConfigParms& Parms)
{
	validConfig = Parms.validConfig;
	redSize = Parms.redSize;
	greenSize = Parms.greenSize;
	blueSize = Parms.blueSize;
	alphaSize = Parms.alphaSize;
	depthSize = Parms.depthSize;
	stencilSize = Parms.stencilSize;
	sampleBuffers = Parms.sampleBuffers;
	sampleSamples = Parms.sampleSamples;
}

EGLConfigParms::EGLConfigParms()  : 
validConfig (0)
	,redSize(8)
	,greenSize(8)
	,blueSize(8)
	,alphaSize(0)
	,depthSize(24)
	,stencilSize(0)
	,sampleBuffers(0)
	,sampleSamples(0)
{
	// If not default, set the preference
	int DepthBufferPreference = (int)FAndroidWindow::GetDepthBufferPreference();
	if (DepthBufferPreference > 0)
		depthSize = DepthBufferPreference;
}

AndroidEGL::AndroidEGL()
:	bSupportsKHRCreateContext(false)
,	bSupportsKHRSurfacelessContext(false)
,	ContextAttributes(nullptr)
{
	PImplData = new AndroidESPImpl();
}

void AndroidEGL::ResetDisplay()
{
	if(PImplData->eglDisplay != EGL_NO_DISPLAY)
	{
		FPlatformMisc::LowLevelOutputDebugStringf( TEXT("AndroidEGL::ResetDisplay()" ));
		eglMakeCurrent(PImplData->eglDisplay, EGL_NO_SURFACE, EGL_NO_SURFACE, EGL_NO_CONTEXT);
		PImplData->CurrentContextType = CONTEXT_Invalid;
	}
}

void AndroidEGL::DestroySurface()
{
	FPlatformMisc::LowLevelOutputDebugStringf( TEXT("AndroidEGL::DestroySurface()" ));
	if( PImplData->eglSurface != EGL_NO_SURFACE )
	{
		eglDestroySurface(PImplData->eglDisplay, PImplData->eglSurface);
		PImplData->eglSurface = EGL_NO_SURFACE;
	}
	if( PImplData->auxSurface != EGL_NO_SURFACE )
	{
		eglDestroySurface( PImplData->eglDisplay, PImplData->auxSurface);
		PImplData->auxSurface = EGL_NO_SURFACE;
	}

	PImplData->RenderingContext.eglSurface = EGL_NO_SURFACE;
	PImplData->SingleThreadedContext.eglSurface = EGL_NO_SURFACE;
	PImplData->SharedContext.eglSurface = EGL_NO_SURFACE;
}

void AndroidEGL::TerminateEGL()
{

	eglTerminate(PImplData->eglDisplay);
	PImplData->eglDisplay = EGL_NO_DISPLAY;
	PImplData->Initalized = false;
}

/* Can be called from any thread */
EGLBoolean AndroidEGL::SetCurrentContext(EGLContext InContext, EGLSurface InSurface)
{
	//context can be null.so can surface from PlatformNULLContextSetup
	EGLBoolean Result = EGL_FALSE;
	EGLContext CurrentContext = GetCurrentContext();

	// activate the context
	if( CurrentContext != InContext)
	{
		if (CurrentContext !=EGL_NO_CONTEXT )
		{
			glFlush();
		}
		if(InContext == EGL_NO_CONTEXT && InSurface == EGL_NO_SURFACE)
		{
			ResetDisplay();
		}
		else
		{
			//if we have a valid context, and no surface then create a tiny pbuffer and use that temporarily
			EGLSurface Surface = InSurface;
			if (!bSupportsKHRSurfacelessContext && InContext != EGL_NO_CONTEXT && InSurface == EGL_NO_SURFACE)
			{
				checkf(PImplData->auxSurface == EGL_NO_SURFACE, TEXT("ERROR: PImplData->auxSurface already in use. PBuffer surface leak!"));
				EGLint PBufferAttribs[] =
				{
					EGL_WIDTH, 1,
					EGL_HEIGHT, 1,
					EGL_TEXTURE_TARGET, EGL_NO_TEXTURE,
					EGL_TEXTURE_FORMAT, EGL_NO_TEXTURE,
					EGL_NONE
				};
				PImplData->auxSurface = eglCreatePbufferSurface(PImplData->eglDisplay, PImplData->eglConfigParam, PBufferAttribs);
				if (PImplData->auxSurface == EGL_NO_SURFACE)
				{
					checkf(PImplData->auxSurface != EGL_NO_SURFACE, TEXT("eglCreatePbufferSurface error : 0x%x"), eglGetError());
				}
				Surface = PImplData->auxSurface;
			}

			Result = eglMakeCurrent(PImplData->eglDisplay, Surface, Surface, InContext);
			checkf(Result == EGL_TRUE, TEXT("ERROR: SetCurrentSharedContext eglMakeCurrent failed : 0x%x"), eglGetError());
		}
	}
	return Result;
}

void AndroidEGL::ResetInternal()
{
	Terminate();
}

void AndroidEGL::CreateEGLSurface(ANativeWindow* InWindow, bool bCreateWndSurface)
{
	// due to possible early initialization, don't redo this
	if (PImplData->eglSurface != EGL_NO_SURFACE)
	{
		FPlatformMisc::LowLevelOutputDebugStringf(TEXT("AndroidEGL::CreateEGLSurface() Already initialized: %p"), PImplData->eglSurface);
		return;
	}

	if (bCreateWndSurface)
	{
		//need ANativeWindow
		PImplData->eglSurface = eglCreateWindowSurface(PImplData->eglDisplay, PImplData->eglConfigParam,InWindow, NULL);

		FPlatformMisc::LowLevelOutputDebugStringf( TEXT("AndroidEGL::CreateEGLSurface() %p" ),PImplData->eglSurface);

		if(PImplData->eglSurface == EGL_NO_SURFACE )
		{
			checkf(PImplData->eglSurface != EGL_NO_SURFACE, TEXT("eglCreateWindowSurface error : 0x%x"), eglGetError());
			ResetInternal();
		}

		// On some Android devices, eglChooseConfigs will lie about valid configurations (specifically 32-bit color)
		/*	if (eglGetError() == EGL10.EGL_BAD_MATCH)
		{
		Logger.LogOut("eglCreateWindowSurface FAILED, retrying with more restricted context");

		// Dump what's already been initialized
		cleanupEGL();

		// Reduce target color down to 565
		eglAttemptedParams.redSize = 5;
		eglAttemptedParams.greenSize = 6;
		eglAttemptedParams.blueSize = 5;
		eglAttemptedParams.alphaSize = 0;
		initEGL(eglAttemptedParams);

		// try again
		eglSurface = eglCreateWindowSurface(PImplData->eglDisplay, eglConfig, surface, null);
		}

		*/
		EGLBoolean result = EGL_FALSE;
		if (!( result =  ( eglQuerySurface(PImplData->eglDisplay, PImplData->eglSurface, EGL_WIDTH, &PImplData->eglWidth) && eglQuerySurface(PImplData->eglDisplay, PImplData->eglSurface, EGL_HEIGHT, &PImplData->eglHeight) ) ) )
		{
			ResetInternal();
		}

		checkf(result == EGL_TRUE, TEXT("eglQuerySurface error : 0x%x"), eglGetError());
	}
	else
	{
		// create a fake surface instead
		EGLint pbufferAttribs[] =
		{
			EGL_WIDTH, 1,
			EGL_HEIGHT, 1,
			EGL_TEXTURE_TARGET, EGL_NO_TEXTURE,
			EGL_TEXTURE_FORMAT, EGL_NO_TEXTURE,
			EGL_NONE
		};

		checkf(PImplData->eglWidth != 0, TEXT("eglWidth is ZERO; could be a problem!"));
		checkf(PImplData->eglHeight != 0, TEXT("eglHeight is ZERO; could be a problem!"));
		pbufferAttribs[1] = PImplData->eglWidth;
		pbufferAttribs[3] = PImplData->eglHeight;

		FPlatformMisc::LowLevelOutputDebugStringf( TEXT("AndroidEGL::CreateEGLSurface(%d), eglSurface = eglCreatePbufferSurface(), %dx%d" ),
			int(bCreateWndSurface), pbufferAttribs[1], pbufferAttribs[3]);
		PImplData->eglSurface = eglCreatePbufferSurface(PImplData->eglDisplay, PImplData->eglConfigParam, pbufferAttribs);
		if(PImplData->eglSurface== EGL_NO_SURFACE )
		{
			checkf(PImplData->eglSurface != EGL_NO_SURFACE, TEXT("eglCreatePbufferSurface error : 0x%x"), eglGetError());
			ResetInternal();
		}
	}

	EGLint pbufferAttribs[] =
	{
		EGL_WIDTH, 1,
		EGL_HEIGHT, 1,
		EGL_TEXTURE_TARGET, EGL_NO_TEXTURE,
		EGL_TEXTURE_FORMAT, EGL_NO_TEXTURE,
		EGL_NONE
	};

	checkf(PImplData->eglWidth != 0, TEXT("eglWidth is ZERO; could be a problem!"));
	checkf(PImplData->eglHeight != 0, TEXT("eglHeight is ZERO; could be a problem!"));
	pbufferAttribs[1] = PImplData->eglWidth;
	pbufferAttribs[3] = PImplData->eglHeight;

	FPlatformMisc::LowLevelOutputDebugStringf( TEXT("AndroidEGL::CreateEGLSurface(%d), auxSurface = eglCreatePbufferSurface(), %dx%d" ), 
		int(bCreateWndSurface), pbufferAttribs[1], pbufferAttribs[3]);
	PImplData->auxSurface = eglCreatePbufferSurface(PImplData->eglDisplay, PImplData->eglConfigParam, pbufferAttribs);
	if(PImplData->auxSurface== EGL_NO_SURFACE )
	{
		checkf(PImplData->auxSurface != EGL_NO_SURFACE, TEXT("eglCreatePbufferSurface error : 0x%x"), eglGetError());
		ResetInternal();
	}
}


void AndroidEGL::InitEGL(APIVariant API)
{
	// make sure we only do this once (it's optionally done early for cooker communication)
//	static bool bAlreadyInitialized = false;
	if (PImplData->Initalized)
	{
		return;
	}
//	bAlreadyInitialized = true;

	check(PImplData->eglDisplay == EGL_NO_DISPLAY)
	PImplData->eglDisplay = eglGetDisplay(EGL_DEFAULT_DISPLAY);
	checkf(PImplData->eglDisplay, TEXT(" eglGetDisplay error : 0x%x "), eglGetError());
	
	EGLBoolean  result = 	eglInitialize(PImplData->eglDisplay, 0 , 0);
	checkf( result == EGL_TRUE, TEXT("elgInitialize error: 0x%x "), eglGetError());

	// Get the EGL Extension list to determine what is supported
	FString Extensions = ANSI_TO_TCHAR( eglQueryString( PImplData->eglDisplay, EGL_EXTENSIONS));

	FPlatformMisc::LowLevelOutputDebugStringf( TEXT("EGL Extensions: \n%s" ), *Extensions );

	bSupportsKHRCreateContext = Extensions.Contains(TEXT("EGL_KHR_create_context"));
	bSupportsKHRSurfacelessContext = Extensions.Contains(TEXT("EGL_KHR_surfaceless_context"));

	if (API == AV_OpenGLES)
	{
		result = eglBindAPI(EGL_OPENGL_ES_API);
	}
	else if (API == AV_OpenGLCore)
	{
		result = eglBindAPI(EGL_OPENGL_API);
	}
	else
	{
		checkf( 0, TEXT("Attempt to initialize EGL with unedpected API type"));
	}

	checkf( result == EGL_TRUE, TEXT("eglBindAPI error: 0x%x "), eglGetError());

#if ENABLE_CONFIG_FILTER

	EGLConfig* EGLConfigList = NULL;
	result = eglChooseConfig(PImplData->eglDisplay, Attributes, NULL, 0, &PImplData->eglNumConfigs);
	if (result)
	{
		int NumConfigs = PImplData->eglNumConfigs;
		EGLConfigList = new EGLConfig[NumConfigs];
		result = eglChooseConfig(PImplData->eglDisplay, Attributes, EGLConfigList, NumConfigs, &PImplData->eglNumConfigs);
	}
	if (!result)
	{
		ResetInternal();
	}

	checkf(result == EGL_TRUE , TEXT(" eglChooseConfig error: 0x%x"), eglGetError());

	checkf(PImplData->eglNumConfigs != 0  ,TEXT(" eglChooseConfig num EGLConfigLists is 0 . error: 0x%x"), eglGetError());

	int ResultValue = 0 ;
	bool haveConfig = false;
	int64 score = LONG_MAX;
	for (uint32_t i = 0; i < PImplData->eglNumConfigs; i++)
	{
		int64 currScore = 0;
		int r, g, b, a, d, s, sb, sc, nvi;
		eglGetConfigAttrib(PImplData->eglDisplay, EGLConfigList[i], EGL_RED_SIZE, &ResultValue); r = ResultValue;
		eglGetConfigAttrib(PImplData->eglDisplay, EGLConfigList[i], EGL_GREEN_SIZE, &ResultValue); g = ResultValue;
		eglGetConfigAttrib(PImplData->eglDisplay, EGLConfigList[i], EGL_BLUE_SIZE, &ResultValue); b = ResultValue;
		eglGetConfigAttrib(PImplData->eglDisplay, EGLConfigList[i], EGL_ALPHA_SIZE, &ResultValue); a = ResultValue;
		eglGetConfigAttrib(PImplData->eglDisplay, EGLConfigList[i], EGL_DEPTH_SIZE, &ResultValue); d = ResultValue;
		eglGetConfigAttrib(PImplData->eglDisplay, EGLConfigList[i], EGL_STENCIL_SIZE, &ResultValue); s = ResultValue;
		eglGetConfigAttrib(PImplData->eglDisplay, EGLConfigList[i], EGL_SAMPLE_BUFFERS, &ResultValue); sb = ResultValue;
		eglGetConfigAttrib(PImplData->eglDisplay, EGLConfigList[i], EGL_SAMPLES, &ResultValue); sc = ResultValue;

		// Optional, Tegra-specific non-linear depth buffer, which allows for much better
		// effective depth range in relatively limited bit-depths (e.g. 16-bit)
		int bNonLinearDepth = 0;
		if (eglGetConfigAttrib(PImplData->eglDisplay, EGLConfigList[i], EGL_DEPTH_ENCODING_NV, &ResultValue))
		{
			bNonLinearDepth = (ResultValue == EGL_DEPTH_ENCODING_NONLINEAR_NV) ? 1 : 0;
		}

		// Favor EGLConfigLists by RGB, then Depth, then Non-linear Depth, then Stencil, then Alpha
		currScore = 0;
		currScore |= ((int64)FPlatformMath::Min(FPlatformMath::Abs(sb - PImplData->Parms.sampleBuffers), 15)) << 29;
		currScore |= ((int64)FPlatformMath::Min(FPlatformMath::Abs(sc - PImplData->Parms.sampleSamples), 31)) << 24;
		currScore |= FPlatformMath::Min(
						FPlatformMath::Abs(r - PImplData->Parms.redSize) +
						FPlatformMath::Abs(g - PImplData->Parms.greenSize) +
						FPlatformMath::Abs(b - PImplData->Parms.blueSize), 127) << 17;
		currScore |= FPlatformMath::Min(FPlatformMath::Abs(d - PImplData->Parms.depthSize), 63) << 11;
		currScore |= FPlatformMath::Min(FPlatformMath::Abs(1 - bNonLinearDepth), 1) << 10;
		currScore |= FPlatformMath::Min(FPlatformMath::Abs(s - PImplData->Parms.stencilSize), 31) << 6;
		currScore |= FPlatformMath::Min(FPlatformMath::Abs(a - PImplData->Parms.alphaSize), 31) << 0;

#if ENABLE_EGL_DEBUG
		LogConfigInfo(EGLConfigList[i]);
#endif

		if (currScore < score || !haveConfig)
		{
			PImplData->eglConfigParam	= EGLConfigList[i];
			PImplData->DepthSize = d;		// store depth/stencil sizes
			haveConfig	= true;
			score		= currScore;
			eglGetConfigAttrib(PImplData->eglDisplay, EGLConfigList[i], EGL_NATIVE_VISUAL_ID, &ResultValue);PImplData->NativeVisualID = ResultValue;
		}
	}
	check(haveConfig);
	delete[] EGLConfigList;
#else

	EGLConfig EGLConfigList[1];
	if(!( result = eglChooseConfig(PImplData->eglDisplay, Attributes, EGLConfigList, 1,  &PImplData->eglNumConfigs)))
	{
		ResetInternal();
	}

	checkf(result == EGL_TRUE , TEXT(" eglChooseConfig error: 0x%x"), eglGetError());

	checkf(PImplData->eglNumConfigs != 0  ,TEXT(" eglChooseConfig num EGLConfigLists is 0 . error: 0x%x"), eglGetError());
	PImplData->eglConfigParam	= EGLConfigList[0];
	int ResultValue = 0 ;
	eglGetConfigAttrib(PImplData->eglDisplay, EGLConfigList[0], EGL_DEPTH_SIZE, &ResultValue); PImplData->DepthSize = ResultValue;
	eglGetConfigAttrib(PImplData->eglDisplay, EGLConfigList[0], EGL_NATIVE_VISUAL_ID, &ResultValue);PImplData->NativeVisualID = ResultValue;
#endif
}



AndroidESPImpl::AndroidESPImpl():
eglDisplay(EGL_NO_DISPLAY)
	,eglNumConfigs(0)
	,eglFormat(-1)
	,eglConfigParam(NULL)
	,eglSurface(EGL_NO_SURFACE)
	,auxSurface(EGL_NO_SURFACE)
	,eglWidth(8)  // required for GearVR apps with internal win surf mgmt
	,eglHeight(8) // required for GearVR apps with internal win surf mgmt
	,eglRatio(0)
	,DepthSize(0)
	,SwapBufferFailureCount(0)
	,Window(NULL)
	,Initalized(false)
	,OnScreenColorRenderBuffer(0)
	,ResolveFrameBuffer(0)
	,NativeVisualID(0)
	,CurrentContextType(CONTEXT_Invalid)
{
}

AndroidEGL* AndroidEGL::GetInstance()
{
	if(!Singleton)
	{
		Singleton = new AndroidEGL();
	}

	return Singleton;
}

void AndroidEGL::DestroyBackBuffer()
{
	if(PImplData->ResolveFrameBuffer)
	{
		glDeleteFramebuffers(1, &PImplData->ResolveFrameBuffer);
		PImplData->ResolveFrameBuffer = 0 ;
	}
	if(PImplData->OnScreenColorRenderBuffer)
	{
		glDeleteRenderbuffers(1, &(PImplData->OnScreenColorRenderBuffer));
		PImplData->OnScreenColorRenderBuffer = 0;
	}
}

void AndroidEGL::InitBackBuffer()
{
	//add check to see if any context was made current. 
	GLint OnScreenWidth, OnScreenHeight;
	PImplData->ResolveFrameBuffer = 0;
	PImplData->OnScreenColorRenderBuffer = 0;
	OnScreenWidth = PImplData->eglWidth;
	OnScreenHeight = PImplData->eglHeight;

	PImplData->RenderingContext.ViewportFramebuffer =GetResolveFrameBuffer();
	PImplData->SharedContext.ViewportFramebuffer = GetResolveFrameBuffer();
	PImplData->SingleThreadedContext.ViewportFramebuffer = GetResolveFrameBuffer();
}

extern void AndroidThunkCpp_SetDesiredViewSize(int32 Width, int32 Height);

void AndroidEGL::InitSurface(bool bUseSmallSurface, bool bCreateWndSurface)
{
	FPlatformMisc::LowLevelOutputDebugStringf(TEXT("AndroidEGL::InitSurface %d, %d"), int(bUseSmallSurface), int(bCreateWndSurface));

	ANativeWindow* window = (ANativeWindow*)FPlatformMisc::GetHardwareWindow();
	if (window == NULL)
	{
		// Sleep if the hardware window isn't currently available.
		// The Window may not exist if the activity is pausing/resuming, in which case we make this thread wait
		// This case will come up frequently as a result of the DON flow in Gvr.
		// Until the app is fully resumed. It would be nicer if this code respected the lifecycle events
		// of an android app instead, but all of those events are handled on a separate thread and it would require
		// significant re-architecturing to do.
		FPlatformMisc::LowLevelOutputDebugString(TEXT("Waiting for Native window in AndroidEGL::InitSurface"));
		while (window == NULL)
		{
			FPlatformProcess::Sleep(0.001f);
			window = (ANativeWindow*)FPlatformMisc::GetHardwareWindow();
		}
	}

	PImplData->Window = (ANativeWindow*)window;
	int32 Width = 8, Height = 8;
	if (!bUseSmallSurface)
	{
		FPlatformRect WindowSize = FAndroidWindow::GetScreenRect();
		Width = WindowSize.Right;
		Height = WindowSize.Bottom;
		AndroidThunkCpp_SetDesiredViewSize(Width, Height);
	}
	ANativeWindow_setBuffersGeometry(PImplData->Window, Width, Height, PImplData->NativeVisualID);
	CreateEGLSurface(PImplData->Window, bCreateWndSurface);
	
	PImplData->SharedContext.eglSurface = PImplData->auxSurface;
	PImplData->RenderingContext.eglSurface = PImplData->eglSurface;
	PImplData->SingleThreadedContext.eglSurface = PImplData->eglSurface;
}

// call out to JNI to see if the application was packaged for GearVR
extern bool AndroidThunkCpp_IsGearVRApplication();

void AndroidEGL::ReInit()
{
	FPlatformMisc::LowLevelOutputDebugString(TEXT("AndroidEGL::ReInit()"));
	SetCurrentContext(EGL_NO_CONTEXT, EGL_NO_SURFACE);
	bool bCreateSurface = !AndroidThunkCpp_IsGearVRApplication();
	InitSurface(false, bCreateSurface);
	SetCurrentSharedContext();
}

void AndroidEGL::Init(APIVariant API, uint32 MajorVersion, uint32 MinorVersion, bool bDebug)
{

	if (PImplData->Initalized)
	{
		return;
	}
	InitEGL(API);

	if (bSupportsKHRCreateContext)
	{
		const uint32 MaxElements = 13;
		uint32 Flags = 0;

		Flags |= bDebug ? EGL_CONTEXT_OPENGL_DEBUG_BIT_KHR : 0;

		ContextAttributes = new int[MaxElements];
		uint32 Element = 0;
		
		ContextAttributes[Element++] = EGL_CONTEXT_MAJOR_VERSION_KHR;
		ContextAttributes[Element++] = MajorVersion;
		ContextAttributes[Element++] = EGL_CONTEXT_MINOR_VERSION_KHR;
		ContextAttributes[Element++] = MinorVersion;
		if (API == AV_OpenGLCore)
		{
			ContextAttributes[Element++] = EGL_CONTEXT_OPENGL_PROFILE_MASK_KHR;
			ContextAttributes[Element++] = EGL_CONTEXT_OPENGL_CORE_PROFILE_BIT_KHR;
		}
		ContextAttributes[Element++] = EGL_CONTEXT_FLAGS_KHR;
		ContextAttributes[Element++] = Flags;
		ContextAttributes[Element++] = EGL_NONE;

		checkf( Element < MaxElements, TEXT("Too many elements in config list"));
	}
	else
	{
		// Fall back to the least common denominator
		ContextAttributes = new int[3];
		ContextAttributes[0] = EGL_CONTEXT_CLIENT_VERSION;
		ContextAttributes[1] = 2;
		ContextAttributes[2] = EGL_NONE;
	}

	InitContexts();
	PImplData->Initalized   = true;
//	INITIATE_GL_FRAME_DUMP();
}

AndroidEGL::~AndroidEGL()
{
	delete PImplData;
	delete []ContextAttributes;
}

void AndroidEGL::GetDimensions(uint32& OutWidth, uint32& OutHeight)
{
	OutWidth = PImplData->eglWidth;
	OutHeight = PImplData->eglHeight;
}

void AndroidEGL::DestroyContext(EGLContext InContext)
{
	if(InContext != EGL_NO_CONTEXT) //soft fail
	{
		eglDestroyContext(PImplData->eglDisplay, InContext);
	}
}

EGLContext AndroidEGL::CreateContext(EGLContext InSharedContext)
{
	return eglCreateContext(PImplData->eglDisplay, PImplData->eglConfigParam,  InSharedContext , ContextAttributes);
}

int32 AndroidEGL::GetError()
{
	return eglGetError();
}

bool AndroidEGL::SwapBuffers()
{
	if ( PImplData->eglSurface == NULL || !eglSwapBuffers(PImplData->eglDisplay, PImplData->eglSurface))
	{
		// shutdown if swapbuffering goes down
		if( PImplData->SwapBufferFailureCount > 10 )
		{
			//Process.killProcess(Process.myPid());		//@todo android
		}
		PImplData->SwapBufferFailureCount++;

		// basic reporting
		if( PImplData->eglSurface == NULL )
		{
			return false;
		}
		else
		{
			if( eglGetError() == EGL_CONTEXT_LOST )
			{				
				//Logger.LogOut("swapBuffers: EGL11.EGL_CONTEXT_LOST err: " + eglGetError());					
				//Process.killProcess(Process.myPid());		//@todo android
			}
		}

		return false;
	}

	return true;
}

bool AndroidEGL::IsInitialized()
{
	return PImplData->Initalized;
}

GLuint AndroidEGL::GetOnScreenColorRenderBuffer()
{
	return PImplData->OnScreenColorRenderBuffer;
}

GLuint AndroidEGL::GetResolveFrameBuffer()
{
	return PImplData->ResolveFrameBuffer;
}

bool AndroidEGL::IsCurrentContextValid()
{
	EGLContext eglContext =  eglGetCurrentContext();
	return ( eglContext != EGL_NO_CONTEXT);
}

EGLContext AndroidEGL::GetCurrentContext()
{
	return eglGetCurrentContext();
}

EGLDisplay AndroidEGL::GetDisplay() const
{
	return PImplData->eglDisplay;
}

ANativeWindow* AndroidEGL::GetNativeWindow() const
{
	return PImplData->Window;
}

bool AndroidEGL::InitContexts()
{
	bool Result = true; 

	PImplData->SharedContext.eglContext = CreateContext();
	
	PImplData->RenderingContext.eglContext = CreateContext(PImplData->SharedContext.eglContext);
	
	PImplData->SingleThreadedContext.eglContext = CreateContext();
	return Result;
}

void AndroidEGL::SetCurrentSharedContext()
{
	check(IsInGameThread());
	PImplData->CurrentContextType = CONTEXT_Shared;

	if(GUseThreadedRendering)
	{
		SetCurrentContext(PImplData->SharedContext.eglContext, PImplData->SharedContext.eglSurface);
	}
	else
	{
		SetCurrentContext(PImplData->SingleThreadedContext.eglContext, PImplData->SingleThreadedContext.eglSurface);
	}
}

void AndroidEGL::SetSharedContext()
{
	check(IsInGameThread());
	PImplData->CurrentContextType = CONTEXT_Shared;

	SetCurrentContext(PImplData->SharedContext.eglContext, PImplData->SharedContext.eglSurface);
}

void AndroidEGL::SetSingleThreadRenderingContext()
{
	PImplData->CurrentContextType = CONTEXT_Rendering;
	SetCurrentContext(PImplData->SingleThreadedContext.eglContext, PImplData->SingleThreadedContext.eglSurface);
}

void AndroidEGL::SetMultithreadRenderingContext()
{
	PImplData->CurrentContextType = CONTEXT_Rendering;
	SetCurrentContext(PImplData->RenderingContext.eglContext, PImplData->RenderingContext.eglSurface);
}

void AndroidEGL::SetCurrentRenderingContext()
{
	PImplData->CurrentContextType = CONTEXT_Rendering;
	if(GUseThreadedRendering)
	{
		SetCurrentContext(PImplData->RenderingContext.eglContext, PImplData->RenderingContext.eglSurface);
	}
	else
	{
		SetCurrentContext(PImplData->SingleThreadedContext.eglContext, PImplData->SingleThreadedContext.eglSurface);
	}
}

void AndroidEGL::Terminate()
{
	ResetDisplay();
	DestroyContext(PImplData->SharedContext.eglContext);
	PImplData->SharedContext.Reset();
	DestroyContext(PImplData->RenderingContext.eglContext);
	PImplData->RenderingContext.Reset();
	DestroyContext(PImplData->SingleThreadedContext.eglContext);
	PImplData->SingleThreadedContext.Reset();
	DestroySurface();
	TerminateEGL();
}

uint32_t AndroidEGL::GetCurrentContextType()
{
	if(GUseThreadedRendering)
	{
		EGLContext CurrentContext = GetCurrentContext();
		if (CurrentContext == PImplData->RenderingContext.eglContext)
		{
			return CONTEXT_Rendering;
		}
		else if (CurrentContext == PImplData->SharedContext.eglContext)
		{
			return CONTEXT_Shared;
		}
		else if (CurrentContext != EGL_NO_CONTEXT)
		{
			return CONTEXT_Other;
		}
	}
	else
	{
		return CONTEXT_Shared;//make sure current context is valid one. //check(GetCurrentContext != NULL);
	}

	return CONTEXT_Invalid;
}

FPlatformOpenGLContext* AndroidEGL::GetRenderingContext()
{
	if(GUseThreadedRendering)
	{
		return &PImplData->RenderingContext;
	}
	else
	{
		return &PImplData->SingleThreadedContext;
	}
}

void AndroidEGL::UnBind()
{
	FPlatformMisc::LowLevelOutputDebugString(TEXT("AndroidEGL::UnBind()"));
	ResetDisplay();
	DestroySurface();
}

void FAndroidAppEntry::ReInitWindow(void* NewNativeWindowHandle)
{
	FPlatformMisc::LowLevelOutputDebugString(TEXT("AndroidEGL::ReInitWindow()"));
<<<<<<< HEAD
=======

	// It isn't safe to call ShouldUseVulkan if AndroidEGL is not initialized.
	// However, since we don't need to ReInit the window in that case anyways we
	// can return early.
	if (!AndroidEGL::GetInstance()->IsInitialized())
	{
		return;
	}

	// @todo vulkan: Clean this up, and does vulkan need any code here?
>>>>>>> f00d6e77
	if (!FAndroidMisc::ShouldUseVulkan())
	{
		AndroidEGL::GetInstance()->ReInit();
	}

	const auto& OnReinitWindowCallback = FAndroidMisc::GetOnReInitWindowCallback();
	if (OnReinitWindowCallback)
	{
		OnReinitWindowCallback(NewNativeWindowHandle);
	}
}

void FAndroidAppEntry::DestroyWindow()
{
	FPlatformMisc::LowLevelOutputDebugString(TEXT("AndroidEGL::DestroyWindow()"));

	// It isn't safe to call ShouldUseVulkan if AndroidEGL is not initialized.
	// However, since we don't need to UnBind AndoirdEGL in that case anyways we
	// can return early.
	if (!AndroidEGL::GetInstance()->IsInitialized())
	{
		return;
	}

	// @todo vulkan: Clean this up, and does vulkan need any code here?
	if (!FAndroidMisc::ShouldUseVulkan())
	{
		AndroidEGL::GetInstance()->UnBind();
	}
}

void AndroidEGL::LogConfigInfo(EGLConfig  EGLConfigInfo)
{
	EGLint ResultValue = 0 ;
	eglGetConfigAttrib(PImplData->eglDisplay, EGLConfigInfo, EGL_RED_SIZE, &ResultValue); FPlatformMisc::LowLevelOutputDebugStringf( TEXT("EGLConfigInfo : EGL_RED_SIZE :	%u" ), ResultValue );
	eglGetConfigAttrib(PImplData->eglDisplay, EGLConfigInfo, EGL_GREEN_SIZE, &ResultValue);  FPlatformMisc::LowLevelOutputDebugStringf( TEXT("EGLConfigInfo :EGL_GREEN_SIZE :	%u" ), ResultValue );
	eglGetConfigAttrib(PImplData->eglDisplay, EGLConfigInfo, EGL_BLUE_SIZE, &ResultValue);  FPlatformMisc::LowLevelOutputDebugStringf( TEXT("EGLConfigInfo :EGL_BLUE_SIZE :	%u" ), ResultValue );
	eglGetConfigAttrib(PImplData->eglDisplay, EGLConfigInfo, EGL_ALPHA_SIZE, &ResultValue); FPlatformMisc::LowLevelOutputDebugStringf( TEXT("EGLConfigInfo :EGL_ALPHA_SIZE :	%u" ), ResultValue );
	eglGetConfigAttrib(PImplData->eglDisplay, EGLConfigInfo, EGL_DEPTH_SIZE, &ResultValue);  FPlatformMisc::LowLevelOutputDebugStringf( TEXT("EGLConfigInfo :EGL_DEPTH_SIZE :	%u" ), ResultValue );
	eglGetConfigAttrib(PImplData->eglDisplay, EGLConfigInfo, EGL_STENCIL_SIZE, &ResultValue);  FPlatformMisc::LowLevelOutputDebugStringf( TEXT("EGLConfigInfo :EGL_STENCIL_SIZE :	%u" ), ResultValue );
	eglGetConfigAttrib(PImplData->eglDisplay, EGLConfigInfo, EGL_SAMPLE_BUFFERS, &ResultValue);  FPlatformMisc::LowLevelOutputDebugStringf( TEXT("EGLConfigInfo :EGL_SAMPLE_BUFFERS :	%u" ), ResultValue );
	eglGetConfigAttrib(PImplData->eglDisplay,EGLConfigInfo, EGL_BIND_TO_TEXTURE_RGB, &ResultValue);  FPlatformMisc::LowLevelOutputDebugStringf( TEXT("EGLConfigInfo :EGL_BIND_TO_TEXTURE_RGB :	%u" ), ResultValue );
	eglGetConfigAttrib(PImplData->eglDisplay,EGLConfigInfo, EGL_SAMPLES, &ResultValue);  FPlatformMisc::LowLevelOutputDebugStringf( TEXT("EGLConfigInfo :EGL_SAMPLES :	%u" ), ResultValue );
	eglGetConfigAttrib(PImplData->eglDisplay,EGLConfigInfo, EGL_COLOR_BUFFER_TYPE, &ResultValue);  FPlatformMisc::LowLevelOutputDebugStringf( TEXT("EGLConfigInfo :EGL_COLOR_BUFFER_TYPE :	%u" ), ResultValue );
	eglGetConfigAttrib(PImplData->eglDisplay,EGLConfigInfo, EGL_CONFIG_CAVEAT, &ResultValue);  FPlatformMisc::LowLevelOutputDebugStringf( TEXT("EGLConfigInfo :EGL_CONFIG_CAVEAT :	%u" ), ResultValue );
	eglGetConfigAttrib(PImplData->eglDisplay,EGLConfigInfo, EGL_CONFIG_ID, &ResultValue); FPlatformMisc::LowLevelOutputDebugStringf( TEXT("EGLConfigInfo :EGL_CONFIG_ID :	%u" ), ResultValue );
	eglGetConfigAttrib(PImplData->eglDisplay,EGLConfigInfo, EGL_CONFORMANT, &ResultValue);  FPlatformMisc::LowLevelOutputDebugStringf( TEXT("EGLConfigInfo :EGL_CONFORMANT :	%u" ), ResultValue );
	eglGetConfigAttrib(PImplData->eglDisplay,EGLConfigInfo, EGL_LEVEL, &ResultValue);  FPlatformMisc::LowLevelOutputDebugStringf( TEXT("EGLConfigInfo :EGL_LEVEL :	%u" ), ResultValue );
	eglGetConfigAttrib(PImplData->eglDisplay,EGLConfigInfo, EGL_LUMINANCE_SIZE, &ResultValue);  FPlatformMisc::LowLevelOutputDebugStringf( TEXT("EGLConfigInfo :EGL_LUMINANCE_SIZE :	%u" ), ResultValue );
	eglGetConfigAttrib(PImplData->eglDisplay,EGLConfigInfo, EGL_MAX_PBUFFER_WIDTH, &ResultValue);  FPlatformMisc::LowLevelOutputDebugStringf( TEXT("EGLConfigInfo :EGL_MAX_PBUFFER_WIDTH :	%u" ), ResultValue );
	eglGetConfigAttrib(PImplData->eglDisplay,EGLConfigInfo, EGL_MAX_PBUFFER_HEIGHT, &ResultValue);  FPlatformMisc::LowLevelOutputDebugStringf( TEXT("EGLConfigInfo :EGL_MAX_PBUFFER_HEIGHT :	%u" ), ResultValue );
	eglGetConfigAttrib(PImplData->eglDisplay,EGLConfigInfo, EGL_MAX_PBUFFER_PIXELS, &ResultValue);  FPlatformMisc::LowLevelOutputDebugStringf( TEXT("EGLConfigInfo :EGL_MAX_PBUFFER_PIXELS :	%u" ), ResultValue );
	eglGetConfigAttrib(PImplData->eglDisplay,EGLConfigInfo, EGL_MAX_SWAP_INTERVAL, &ResultValue);  FPlatformMisc::LowLevelOutputDebugStringf( TEXT("EGLConfigInfo :EGL_MAX_SWAP_INTERVAL :	%u" ), ResultValue );
	eglGetConfigAttrib(PImplData->eglDisplay,EGLConfigInfo, EGL_MIN_SWAP_INTERVAL, &ResultValue);  FPlatformMisc::LowLevelOutputDebugStringf( TEXT("EGLConfigInfo :EGL_MIN_SWAP_INTERVAL :	%u" ), ResultValue );
	eglGetConfigAttrib(PImplData->eglDisplay,EGLConfigInfo, EGL_NATIVE_RENDERABLE, &ResultValue);  FPlatformMisc::LowLevelOutputDebugStringf( TEXT("EGLConfigInfo :EGL_NATIVE_RENDERABLE :	%u" ), ResultValue );
	eglGetConfigAttrib(PImplData->eglDisplay,EGLConfigInfo, EGL_NATIVE_VISUAL_TYPE, &ResultValue);  FPlatformMisc::LowLevelOutputDebugStringf( TEXT("EGLConfigInfo :EGL_NATIVE_VISUAL_TYPE :	%u" ), ResultValue );
	eglGetConfigAttrib(PImplData->eglDisplay,EGLConfigInfo, EGL_NATIVE_VISUAL_ID, &ResultValue);  FPlatformMisc::LowLevelOutputDebugStringf( TEXT("EGLConfigInfo :EGL_NATIVE_VISUAL_ID :	%u" ), ResultValue );
	eglGetConfigAttrib(PImplData->eglDisplay,EGLConfigInfo, EGL_RENDERABLE_TYPE, &ResultValue);  FPlatformMisc::LowLevelOutputDebugStringf( TEXT("EGLConfigInfo :EGL_RENDERABLE_TYPE :	%u" ), ResultValue );
	eglGetConfigAttrib(PImplData->eglDisplay,EGLConfigInfo, EGL_SURFACE_TYPE, &ResultValue);  FPlatformMisc::LowLevelOutputDebugStringf( TEXT("EGLConfigInfo :EGL_SURFACE_TYPE :	%u" ), ResultValue );
	eglGetConfigAttrib(PImplData->eglDisplay,EGLConfigInfo, EGL_TRANSPARENT_TYPE, &ResultValue);  FPlatformMisc::LowLevelOutputDebugStringf( TEXT("EGLConfigInfo :EGL_TRANSPARENT_TYPE :	%u" ), ResultValue );
	eglGetConfigAttrib(PImplData->eglDisplay,EGLConfigInfo, EGL_TRANSPARENT_RED_VALUE, &ResultValue);  FPlatformMisc::LowLevelOutputDebugStringf( TEXT("EGLConfigInfo :EGL_TRANSPARENT_RED_VALUE :	%u" ), ResultValue );
	eglGetConfigAttrib(PImplData->eglDisplay,EGLConfigInfo, EGL_TRANSPARENT_GREEN_VALUE, &ResultValue);  FPlatformMisc::LowLevelOutputDebugStringf( TEXT("EGLConfigInfo :EGL_TRANSPARENT_GREEN_VALUE :	%u" ), ResultValue );
	eglGetConfigAttrib(PImplData->eglDisplay,EGLConfigInfo, EGL_TRANSPARENT_BLUE_VALUE, &ResultValue);  FPlatformMisc::LowLevelOutputDebugStringf( TEXT("EGLConfigInfo :EGL_TRANSPARENT_BLUE_VALUE :	%u" ), ResultValue );
}


#endif<|MERGE_RESOLUTION|>--- conflicted
+++ resolved
@@ -835,8 +835,6 @@
 void FAndroidAppEntry::ReInitWindow(void* NewNativeWindowHandle)
 {
 	FPlatformMisc::LowLevelOutputDebugString(TEXT("AndroidEGL::ReInitWindow()"));
-<<<<<<< HEAD
-=======
 
 	// It isn't safe to call ShouldUseVulkan if AndroidEGL is not initialized.
 	// However, since we don't need to ReInit the window in that case anyways we
@@ -847,7 +845,6 @@
 	}
 
 	// @todo vulkan: Clean this up, and does vulkan need any code here?
->>>>>>> f00d6e77
 	if (!FAndroidMisc::ShouldUseVulkan())
 	{
 		AndroidEGL::GetInstance()->ReInit();
