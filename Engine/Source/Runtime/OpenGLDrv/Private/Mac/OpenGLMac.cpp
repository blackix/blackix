--- conflicted
+++ resolved
@@ -631,7 +631,6 @@
 }
 
 void* PlatformGetWindow(FPlatformOpenGLContext* Context, void** AddParam)
-<<<<<<< HEAD
 {
 	check(Context && Context->WindowHandle);
 
@@ -640,16 +639,6 @@
 
 bool PlatformBlitToViewport( FPlatformOpenGLDevice* Device, const FOpenGLViewport& Viewport, uint32 BackbufferSizeX, uint32 BackbufferSizeY, bool bPresent,bool bLockToVsync, int32 SyncInterval )
 {
-=======
-{
-	check(Context && Context->WindowHandle);
-
-	return (void*)Context->WindowHandle;
-}
-
-bool PlatformBlitToViewport( FPlatformOpenGLDevice* Device, const FOpenGLViewport& Viewport, uint32 BackbufferSizeX, uint32 BackbufferSizeY, bool bPresent,bool bLockToVsync, int32 SyncInterval )
-{
->>>>>>> 81f58720
 	FPlatformOpenGLContext* const Context = Viewport.GetGLContext();
 
 	check(Context && Context->OpenGLView);
