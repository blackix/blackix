// Copyright 1998-2019 Epic Games, Inc. All Rights Reserved.

#pragma once

#include "RenderGraphResources.h"
#include "ShaderParameterMacros.h"


/** Whether visualize texture tool is supported. */
#define SUPPORTS_VISUALIZE_TEXTURE (WITH_ENGINE && !(UE_BUILD_SHIPPING || UE_BUILD_TEST))


/** Whether render graph should support draw events or not.
 * RENDER_GRAPH_DRAW_EVENTS == 0 means there is no string processing at all.
 * RENDER_GRAPH_DRAW_EVENTS == 1 means const TCHAR* is only passdown.
 * RENDER_GRAPH_DRAW_EVENTS == 2 means complex formated FString is passdown.
 */
#if WITH_PROFILEGPU
	#define RENDER_GRAPH_DRAW_EVENTS 2
#else
	#define RENDER_GRAPH_DRAW_EVENTS 0
#endif


/** Opaque object to store a draw event. */
class RENDERCORE_API FRDGEventName
{
public:
	inline FRDGEventName() 
	{ }

	#if RENDER_GRAPH_DRAW_EVENTS == 2

	explicit FRDGEventName(const TCHAR* EventFormat, ...);

	#elif RENDER_GRAPH_DRAW_EVENTS == 1

	explicit inline FRDGEventName(const TCHAR* EventFormat)
		: EventName(EventFormat)
	{ }

	#endif

	const TCHAR* GetTCHAR() const
	{
		#if RENDER_GRAPH_DRAW_EVENTS == 2
			return *EventName;
		#elif RENDER_GRAPH_DRAW_EVENTS == 1
			return EventName;
		#else
			return TEXT("UnknownRDVEvent");
		#endif
	}

private:
	#if RENDER_GRAPH_DRAW_EVENTS == 2
		FString EventName;
	#elif RENDER_GRAPH_DRAW_EVENTS == 1
		const TCHAR* EventName;
	#endif
};


/** Hierarchical scope for draw events of passes. */
class RENDERCORE_API FRDGEventScope
{
private:
	// Pointer towards this one is contained in.
	const FRDGEventScope* const ParentScope;

	// Name of the event.
	const FRDGEventName Name;


	FRDGEventScope(const FRDGEventScope* InParentScope, FRDGEventName&& InName)
		: ParentScope(InParentScope), Name(InName)
	{ }


	friend class FRDGBuilder;
	friend class FStackRDGEventScopeRef;
};

/** Whether render graph should support draw events or not.
 * RENDER_GRAPH_DRAW_EVENTS == 0 means there is no string processing at all.
 * RENDER_GRAPH_DRAW_EVENTS == 1 means const TCHAR* is only passdown.
 * RENDER_GRAPH_DRAW_EVENTS == 2 means complex formated FString is passdown.
 */
#if WITH_PROFILEGPU
	#define RENDER_GRAPH_DRAW_EVENTS 2
#else
	#define RENDER_GRAPH_DRAW_EVENTS 0
#endif


/** Opaque object to store a draw event. */
class RENDERCORE_API FRDGEventName
{
public:
	inline FRDGEventName() 
	{ }

	#if RENDER_GRAPH_DRAW_EVENTS == 2

	explicit FRDGEventName(const TCHAR* EventFormat, ...);

	#elif RENDER_GRAPH_DRAW_EVENTS == 1

	explicit inline FRDGEventName(const TCHAR* EventFormat)
		: EventName(EventFormat)
	{ }

	#endif

	const TCHAR* GetTCHAR() const
	{
		#if RENDER_GRAPH_DRAW_EVENTS == 2
			return *EventName;
		#elif RENDER_GRAPH_DRAW_EVENTS == 1
			return EventName;
		#else
			return TEXT("UnknownRDVEvent");
		#endif
	}

private:
	#if RENDER_GRAPH_DRAW_EVENTS == 2
		FString EventName;
	#elif RENDER_GRAPH_DRAW_EVENTS == 1
		const TCHAR* EventName;
	#endif
};


/** Hierarchical scope for draw events of passes. */
class RENDERCORE_API FRDGEventScope
{
private:
	// Pointer towards this one is contained in.
	const FRDGEventScope* const ParentScope;

	// Name of the event.
	const FRDGEventName Name;


	FRDGEventScope(const FRDGEventScope* InParentScope, FRDGEventName&& InName)
		: ParentScope(InParentScope), Name(InName)
	{ }


	friend class FRDGBuilder;
	friend class FStackRDGEventScopeRef;
};


/** Flags to anotate passes. */
enum class ERenderGraphPassFlags
{
	None = 0,

	/** Pass uses compute only */
	Compute = 1 << 0,

	//#todo-rco: Remove this when we can do split/per mip layout transitions.
	/** Hint to some RHIs this pass will be generating mips to optimize transitions. */
	GenerateMips = 1 << 1,
};

ENUM_CLASS_FLAGS(ERenderGraphPassFlags)


// TODO(RDG): remove from global scope?
struct RENDERCORE_API FShaderParameterStructRef
{
	const void*						Contents;
	const FRHIUniformBufferLayout*	Layout;

	template<typename MemberType>
	MemberType* GetMemberPtrAtOffset(uint16 Offset) const
	{
		return reinterpret_cast<MemberType*>(((uint8*)Contents) + Offset);
	}
};


/** 
 * Base class of a render graph pass
 */
struct RENDERCORE_API FRenderGraphPass
{
	FRenderGraphPass(FRDGEventName&& InName, const FRDGEventScope* InParentScope, FShaderParameterStructRef InParameterStruct, ERenderGraphPassFlags InPassFlags)
		: Name(static_cast<FRDGEventName&&>(InName))
		, ParentScope(InParentScope)
		, ParameterStruct(InParameterStruct)
		, PassFlags(InPassFlags)
	{
		if (IsCompute())
		{
			ensureMsgf(ParameterStruct.Layout->NumRenderTargets() == 0, TEXT("Pass %s was declared as ERenderGraphPassFlags::Compute yet has RenderTargets in its ResourceTable"), GetName());
		}
	}

	virtual ~FRenderGraphPass() {}

	virtual void Execute(FRHICommandListImmediate& RHICmdList) const = 0;

	const TCHAR* GetName() const {
		return Name.GetTCHAR();
	}

	const ERenderGraphPassFlags& GetFlags() const
	{
		return PassFlags;
	}

	bool IsCompute() const {
		return (PassFlags & ERenderGraphPassFlags::Compute) == ERenderGraphPassFlags::Compute;
	}
	
	FShaderParameterStructRef GetParameters() const { return ParameterStruct; }

protected:
	const FRDGEventName Name;
	const FRDGEventScope* const ParentScope;
	const FShaderParameterStructRef ParameterStruct;
	const ERenderGraphPassFlags PassFlags;

	friend class FRDGBuilder;
};

/** 
 * Render graph pass with lambda execute function
 */
template <typename ParameterStructType, typename ExecuteLambdaType>
struct TLambdaRenderPass final : public FRenderGraphPass
{
	TLambdaRenderPass(FRDGEventName&& InName, const FRDGEventScope* InParentScope, FShaderParameterStructRef InParameterStruct, ERenderGraphPassFlags InPassFlags, ExecuteLambdaType&& InExecuteLambda)
		: FRenderGraphPass(static_cast<FRDGEventName&&>(InName), InParentScope, InParameterStruct, InPassFlags)
		, ExecuteLambda(static_cast<ExecuteLambdaType&&>(InExecuteLambda))
	{ }

	~TLambdaRenderPass()
	{
		// Manually call the destructor of the pass parameter, to make sure RHI references are released since the pass parameters are allocated on FMemStack.
		// TODO(RDG): this may lead to RHI resource leaks if a struct allocated in FMemStack does not actually get used through FRDGBuilder::AddPass().
		ParameterStructType* Struct = reinterpret_cast<ParameterStructType*>(const_cast<void*>(FRenderGraphPass::ParameterStruct.Contents));
		Struct->~ParameterStructType();
	}

	virtual void Execute(FRHICommandListImmediate& RHICmdList) const override
	{
		ExecuteLambda(RHICmdList);
	}

	ExecuteLambdaType ExecuteLambda;
};

/** 
 * Builds the per-frame render graph.
 * Resources must be created from the builder before they can be bound to Pass ResourceTables.
 * These resources are descriptors only until the graph is executed, where RHI resources are allocated as needed.
 */
class RENDERCORE_API FRDGBuilder
{
public:
	/** A RHI cmd list is required, if using the immediate mode. */
	FRDGBuilder(FRHICommandListImmediate& InRHICmdList)
		: RHICmdList(InRHICmdList)
<<<<<<< HEAD
	{
		for (int32 i = 0; i < kMaxScopeCount; i++)
			ScopesStack[i] = nullptr;
	}

	~FRDGBuilder()
=======
>>>>>>> 70e5db4e
	{
		for (int32 i = 0; i < kMaxScopeCount; i++)
			ScopesStack[i] = nullptr;
	}

	~FRDGBuilder();

	/** Register a external texture to be tracked by the render graph. */
	inline FRDGTextureRef RegisterExternalTexture(const TRefCountPtr<IPooledRenderTarget>& ExternalPooledTexture, const TCHAR* Name = TEXT("External"))
	{
		#if RENDER_GRAPH_DEBUGGING
		{
			ensureMsgf(ExternalPooledTexture.IsValid(), TEXT("Attempted to register NULL external texture: %s"), Name);
		}
		#endif
		FRDGTexture* OutTexture = AllocateForRHILifeTime<FRDGTexture>(Name, ExternalPooledTexture->GetDesc());
		OutTexture->PooledRenderTarget = ExternalPooledTexture;
		OutTexture->CachedRHI.Texture = ExternalPooledTexture->GetRenderTargetItem().ShaderResourceTexture;
		AllocatedTextures.Add(OutTexture, ExternalPooledTexture);
		#if RENDER_GRAPH_DEBUGGING
		{
			OutTexture->bHasEverBeenProduced = true;
			Resources.Add(OutTexture);
		}
		#endif
		return OutTexture;
	}

<<<<<<< HEAD
	/** Create graph tracked resource from a descriptor with a debug name. */
=======
	/** Create graph tracked resource from a descriptor with a debug name.
	 *
	 * The debug name is the name used for GPU debugging tools, but also for the VisualizeTexture/Vis command.
	 */
>>>>>>> 70e5db4e
	inline FRDGTextureRef CreateTexture(const FPooledRenderTargetDesc& Desc, const TCHAR* DebugName)
	{
		#if RENDER_GRAPH_DEBUGGING
		{
			ensureMsgf(!bHasExecuted, TEXT("Render graph texture %s needs to be created before the builder execution."), DebugName);
		}
		#endif
		FRDGTexture* Texture = AllocateForRHILifeTime<FRDGTexture>(DebugName, Desc);
		#if RENDER_GRAPH_DEBUGGING
			Resources.Add(Texture);
		#endif
		return Texture;
	}

<<<<<<< HEAD
	/** Create graph tracked resource from a descriptor with a debug name. */
=======
	/** Create graph tracked resource from a descriptor with a debug name.
	 *
	 * The debug name is the name used for GPU debugging tools, but also for the VisualizeTexture/Vis command.
	 */
>>>>>>> 70e5db4e
	inline FRDGBufferRef CreateBuffer(const FRDGBufferDesc& Desc, const TCHAR* DebugName)
	{
		#if RENDER_GRAPH_DEBUGGING
		{
			ensureMsgf(!bHasExecuted, TEXT("Render graph buffer %s needs to be created before the builder execution."), DebugName);
		}
		#endif
		FRDGBuffer* Buffer = AllocateForRHILifeTime<FRDGBuffer>(DebugName, Desc);
		#if RENDER_GRAPH_DEBUGGING
			Resources.Add(Buffer);
		#endif
		return Buffer;
	}

	/** Create graph tracked SRV for a texture from a descriptor. */
	inline FRDGTextureSRVRef CreateSRV(const FRDGTextureSRVDesc& Desc)
	{
		check(Desc.Texture);
		#if RENDER_GRAPH_DEBUGGING
		{
			ensureMsgf(!bHasExecuted, TEXT("Render graph SRV %s needs to be created before the builder execution."), Desc.Texture->Name);
			ensureMsgf(Desc.Texture->Desc.TargetableFlags & TexCreate_ShaderResource, TEXT("Attempted to create SRV from texture %s which was not created with TexCreate_ShaderResource"), Desc.Texture->Name);
		}
		#endif
		
		FRDGTextureSRV* SRV = AllocateForRHILifeTime<FRDGTextureSRV>(Desc.Texture->Name, Desc);
		#if RENDER_GRAPH_DEBUGGING
			Resources.Add(SRV);
		#endif
		return SRV;
	}

	/** Create graph tracked SRV for a buffer from a descriptor. */
	inline FRDGBufferSRVRef CreateSRV(const FRDGBufferSRVDesc& Desc)
	{
		check(Desc.Buffer);
		#if RENDER_GRAPH_DEBUGGING
		{
			ensureMsgf(!bHasExecuted, TEXT("Render graph SRV %s needs to be created before the builder execution."), Desc.Buffer->Name);
		}
		#endif
		
		FRDGBufferSRV* SRV = AllocateForRHILifeTime<FRDGBufferSRV>(Desc.Buffer->Name, Desc);
		#if RENDER_GRAPH_DEBUGGING
			Resources.Add(SRV);
		#endif
		return SRV;
	}

	/** Create graph tracked UAV for a texture from a descriptor. */
	inline FRDGTextureUAVRef CreateUAV(const FRDGTextureUAVDesc& Desc)
	{
		check(Desc.Texture);
		#if RENDER_GRAPH_DEBUGGING
		{
			ensureMsgf(!bHasExecuted, TEXT("Render graph UAV %s needs to be created before the builder execution."), Desc.Texture->Name);
			ensureMsgf(Desc.Texture->Desc.TargetableFlags & TexCreate_UAV, TEXT("Attempted to create UAV from texture %s which was not created with TexCreate_UAV"), Desc.Texture->Name);
		}
		#endif
		
		FRDGTextureUAV* UAV = AllocateForRHILifeTime<FRDGTextureUAV>(Desc.Texture->Name, Desc);
		#if RENDER_GRAPH_DEBUGGING
			Resources.Add(UAV);
		#endif
		return UAV;
	}

	/** Create graph tracked UAV for a buffer from a descriptor. */
	inline FRDGBufferUAVRef CreateUAV(const FRDGBufferUAVDesc& Desc)
	{
		check(Desc.Buffer);
		#if RENDER_GRAPH_DEBUGGING
		{
			ensureMsgf(!bHasExecuted, TEXT("Render graph UAV %s needs to be created before the builder execution."), Desc.Buffer->Name);
		}
		#endif
		
		FRDGBufferUAV* UAV = AllocateForRHILifeTime<FRDGBufferUAV>(Desc.Buffer->Name, Desc);
		#if RENDER_GRAPH_DEBUGGING
			Resources.Add(UAV);
		#endif
		return UAV;
	}

	inline FRDGBufferUAVRef CreateUAV(FRDGBufferRef Buffer, EPixelFormat Format)
	{
		return CreateUAV( FRDGBufferUAVDesc(Buffer, Format) );
	}

	/** Allocates parameter struct specifically to survive through the life time of the render graph. */
	template< typename ParameterStructType >
	inline ParameterStructType* AllocParameters() const
	{
<<<<<<< HEAD
=======
		// TODO(RDG): could allocate using AllocateForRHILifeTime() to avoid the copy done when using FRHICommandList::BuildLocalUniformBuffer()
>>>>>>> 70e5db4e
		ParameterStructType* OutParameterPtr = new(FMemStack::Get()) ParameterStructType;
		FMemory::Memzero(OutParameterPtr, sizeof(ParameterStructType));
		return OutParameterPtr;
	}

	/** Adds a lambda pass to the graph.
	 *
	 * The Name of the pass should be generated with enough information to identify it's purpose and GPU cost, to be clear
	 * for GPU profiling tools.
	 *
	 * Caution: The pass parameter will be validated, and should not longer be modified after this call, since the pass may be executed
	 * right away with the immediate debugging mode.
	 * TODO(RDG): Verify with hashing.
	 */
	template<typename ParameterStructType, typename ExecuteLambdaType>
	void AddPass(
		FRDGEventName&& Name, 
		ParameterStructType* ParameterStruct,
		ERenderGraphPassFlags Flags,
		ExecuteLambdaType&& ExecuteLambda)
	{
		#if RENDER_GRAPH_DEBUGGING
		{
			checkf(!bHasExecuted, TEXT("Render graph pass %s needs to be added before the builder execution."), Name.GetTCHAR());
		}
		#endif

		auto NewPass = new(FMemStack::Get()) TLambdaRenderPass<ParameterStructType, ExecuteLambdaType>(
			static_cast<FRDGEventName&&>(Name), CurrentScope,
			{ ParameterStruct, &ParameterStructType::FTypeInfo::GetStructMetadata()->GetLayout() },
			Flags,
			static_cast<ExecuteLambdaType&&>(ExecuteLambda) );
		Passes.Emplace(NewPass);

		#if RENDER_GRAPH_DEBUGGING || SUPPORTS_VISUALIZE_TEXTURE
		{
			DebugPass(NewPass);
		}
		#endif
	}

	/** Queue a texture extraction. This will set *OutTexturePtr with the internal pooled render target at the Execute().
	 *
	 * Note: even when the render graph uses the immediate debugging mode (executing passes as they get added), the texture extrations
	 * will still happen in the Execute(), to ensure there is no bug caused in code outside the render graph on whether this mode is used or not.
	 */
	inline void QueueTextureExtraction(FRDGTextureRef Texture, TRefCountPtr<IPooledRenderTarget>* OutTexturePtr, bool bTransitionToRead = true)
	{
		check(Texture);
		check(OutTexturePtr);
		#if RENDER_GRAPH_DEBUGGING
		{
			checkf(!bHasExecuted,
				TEXT("Accessing render graph internal texture %s with QueueTextureExtraction() needs to happen before the builder's execution."),
				Texture->Name);
<<<<<<< HEAD
=======

			checkf(Texture->bHasEverBeenProduced,
				TEXT("Unable to queue the extraction of the texture %s because it has not been produced by any pass."),
				Texture->Name);
>>>>>>> 70e5db4e
		}
		#endif
		FDeferredInternalTextureQuery Query;
		Query.Texture = Texture;
		Query.OutTexturePtr = OutTexturePtr;
		Query.bTransitionToRead = bTransitionToRead;
		DeferredInternalTextureQueries.Emplace(Query);
	}

	/** Flag a texture that is only produced by only 1 pass, but never used or extracted, to avoid generating a warning at runtime. */
	FORCEINLINE_DEBUGGABLE void RemoveUnusedTextureWarning(FRDGTextureRef Texture)
	{
		check(Texture);
		#if RENDER_GRAPH_DEBUGGING
		{
			checkf(!bHasExecuted,
				TEXT("Flaging texture %s with FlagUnusedTexture() needs to happen before the builder's execution."),
				Texture->Name);
			
			// Increment the number of time the texture has been accessed to avoid warning on produced but never used resources that were produced
			// only to be extracted for the graph.
			Texture->DebugPassAccessCount += 1;
		}
		#endif
	}

	/** 
	 * Executes the queued passes, managing setting of render targets (RHI RenderPasses), resource transitions and queued texture extraction.
	 */
	void Execute();


public:
	/** The RHI command list used for the render graph. */
	FRHICommandListImmediate& RHICmdList;


private:
	static constexpr int32 kMaxScopeCount = 8;

	/** Array of all pass created */
	TArray<FRenderGraphPass*, SceneRenderingAllocator> Passes;

	/** Keep the references over the pooled render target, since FRDGTexture is allocated on FMemStack. */
	TMap<const FRDGTexture*, TRefCountPtr<IPooledRenderTarget>, SceneRenderingSetAllocator> AllocatedTextures;

	/** Keep the references over the pooled render target, since FRDGTexture is allocated on FMemStack. */
	TMap<const FRDGBuffer*, TRefCountPtr<FPooledRDGBuffer>, SceneRenderingSetAllocator> AllocatedBuffers;

	/** Array of all deferred access to internal textures. */
	struct FDeferredInternalTextureQuery
	{
		const FRDGTexture* Texture;
		TRefCountPtr<IPooledRenderTarget>* OutTexturePtr;
		bool bTransitionToRead;
	};
	TArray<FDeferredInternalTextureQuery, SceneRenderingAllocator> DeferredInternalTextureQueries;

	#if RENDER_GRAPH_DRAW_EVENTS == 2
		/** All scopes allocated that needs to be arround to call destructors. */
		TArray<FRDGEventScope*, SceneRenderingAllocator> EventScopes;
	#endif

	/** The current event scope as creating passes. */
	const FRDGEventScope* CurrentScope = nullptr;

	/** Stacks of scopes pushed to the RHI command list. */
	TStaticArray<const FRDGEventScope*, kMaxScopeCount> ScopesStack;

	#if RENDER_GRAPH_DEBUGGING
		/** Whether the Execute() has already been called. */
		bool bHasExecuted = false;

		/** Lists of all created resources */
		TArray<const FRDGResource*, SceneRenderingAllocator> Resources;
	#endif

	void DebugPass(const FRenderGraphPass* Pass);
	void ValidatePass(const FRenderGraphPass* Pass) const;
	void CaptureAnyInterestingPassOutput(const FRenderGraphPass* Pass);

	void WalkGraphDependencies();
	
	template<class Type, class ...ConstructorParameterTypes>
	Type* AllocateForRHILifeTime(ConstructorParameterTypes&&... ConstructorParameters)
	{
		check(IsInRenderingThread());
		// When bypassing the RHI command queuing, can allocate directly on render thread memory stack allocator, otherwise allocate
		// on the RHI's stack allocator so RHICreateUniformBuffer() can dereference render graph resources.
		if (RHICmdList.Bypass() || 1) // TODO: UE-68018
		{
			return new (FMemStack::Get()) Type(Forward<ConstructorParameterTypes>(ConstructorParameters)...);
		}
		else
		{
			void* UnitializedType = RHICmdList.Alloc<Type>();
			return new (UnitializedType) Type(Forward<ConstructorParameterTypes>(ConstructorParameters)...);
		}
	}

	void AllocateRHITextureIfNeeded(const FRDGTexture* Texture, bool bComputePass);
	void AllocateRHITextureUAVIfNeeded(const FRDGTextureUAV* UAV, bool bComputePass);
	void AllocateRHIBufferSRVIfNeeded(const FRDGBufferSRV* SRV, bool bComputePass);
	void AllocateRHIBufferUAVIfNeeded(const FRDGBufferUAV* UAV, bool bComputePass);


	void TransitionTexture( const FRDGTexture* Texture, EResourceTransitionAccess TransitionAccess, bool bRequiredCompute ) const;
	void TransitionUAV(FUnorderedAccessViewRHIParamRef UAV, const FRDGResource* UnderlyingResource, EResourceTransitionAccess TransitionAccess, bool bRequiredCompute ) const;

	void PushDrawEventStack(const FRenderGraphPass* Pass);
	void ExecutePass( const FRenderGraphPass* Pass );
	void AllocateAndTransitionPassResources(const FRenderGraphPass* Pass, struct FRHIRenderPassInfo* OutRPInfo, bool* bOutHasRenderTargets);
	static void WarnForUselessPassDependencies(const FRenderGraphPass* Pass);

	void ReleaseRHITextureIfPossible(const FRDGTexture* Texture);
	void ReleaseRHIBufferIfPossible(const FRDGBuffer* Buffer);
	void ReleaseUnecessaryResources(const FRenderGraphPass* Pass);

	void ProcessDeferredInternalResourceQueries();
	void DestructPasses();

	friend class FStackRDGEventScopeRef;
<<<<<<< HEAD
=======

	/** To allow greater flexibility in the user code, the RHI can dereferenced RDG resource when creating uniform buffer. */
	// TODO(RDG): Make this a little more explicit in RHI code.
	static_assert(STRUCT_OFFSET(FRDGResource, CachedRHI) == 0, "FRDGResource::CachedRHI requires to be at offset 0 so the RHI can dereferenced them.");
>>>>>>> 70e5db4e
}; // class FRDGBuilder


#if RENDER_GRAPH_DRAW_EVENTS

/** Stack reference of render graph scope. */
class RENDERCORE_API FStackRDGEventScopeRef
{
public:
	FStackRDGEventScopeRef() = delete;
	FStackRDGEventScopeRef(const FStackRDGEventScopeRef&) = delete;
	FStackRDGEventScopeRef(FStackRDGEventScopeRef&&) = delete;
	void operator = (const FStackRDGEventScopeRef&) = delete;

	inline FStackRDGEventScopeRef(FRDGBuilder& InGraphBuilder, FRDGEventName&& ScopeName)
		: GraphBuilder(InGraphBuilder)
	{
		checkf(!GraphBuilder.bHasExecuted, TEXT("Render graph bulider has already been executed."));

		auto NewScope = new(FMemStack::Get()) FRDGEventScope(GraphBuilder.CurrentScope, Forward<FRDGEventName>(ScopeName));

		#if RENDER_GRAPH_DRAW_EVENTS == 2
		{
			GraphBuilder.EventScopes.Add(NewScope);
		}
		#endif

		GraphBuilder.CurrentScope = NewScope;
	}

	inline ~FStackRDGEventScopeRef()
	{
		check(GraphBuilder.CurrentScope != nullptr);
		GraphBuilder.CurrentScope = GraphBuilder.CurrentScope->ParentScope;
	}

private:
	FRDGBuilder& GraphBuilder;
};

#endif // RENDER_GRAPH_DRAW_EVENTS


/** Macros for create render graph event names and scopes.
 *
 *		FRDGEventName Name = RDG_EVENT_NAME("MyPass %sx%s", ViewRect.Width(), ViewRect.Height());
 *
 *		RDG_EVENT_SCOPE(GraphBuilder, "MyProcessing %sx%s", ViewRect.Width(), ViewRect.Height());
 */
#if RENDER_GRAPH_DRAW_EVENTS == 2

#define RDG_EVENT_NAME(Format, ...) FRDGEventName(TEXT(Format), ##__VA_ARGS__)
#define RDG_EVENT_SCOPE(GraphBuilder, Format, ...) \
	FStackRDGEventScopeRef PREPROCESSOR_JOIN(__RDG_ScopeRef_,__LINE__) ((GraphBuilder), RDG_EVENT_NAME(Format, ##__VA_ARGS__))

#elif RENDER_GRAPH_DRAW_EVENTS == 1

#define RDG_EVENT_NAME(Format, ...) FRDGEventName(TEXT(Format))
#define RDG_EVENT_SCOPE(GraphBuilder, Format, ...) \
	FStackRDGEventScopeRef PREPROCESSOR_JOIN(__RDG_ScopeRef_,__LINE__) ((GraphBuilder), RDG_EVENT_NAME(Format, ##__VA_ARGS__))

#else // !RENDER_GRAPH_DRAW_EVENTS

#define RDG_EVENT_NAME(Format, ...) FRDGEventName()
#define RDG_EVENT_SCOPE(GraphBuilder, Format, ...) 

#endif // !RENDER_GRAPH_DRAW_EVENTS<|MERGE_RESOLUTION|>--- conflicted
+++ resolved
@@ -81,77 +81,6 @@
 	friend class FStackRDGEventScopeRef;
 };
 
-/** Whether render graph should support draw events or not.
- * RENDER_GRAPH_DRAW_EVENTS == 0 means there is no string processing at all.
- * RENDER_GRAPH_DRAW_EVENTS == 1 means const TCHAR* is only passdown.
- * RENDER_GRAPH_DRAW_EVENTS == 2 means complex formated FString is passdown.
- */
-#if WITH_PROFILEGPU
-	#define RENDER_GRAPH_DRAW_EVENTS 2
-#else
-	#define RENDER_GRAPH_DRAW_EVENTS 0
-#endif
-
-
-/** Opaque object to store a draw event. */
-class RENDERCORE_API FRDGEventName
-{
-public:
-	inline FRDGEventName() 
-	{ }
-
-	#if RENDER_GRAPH_DRAW_EVENTS == 2
-
-	explicit FRDGEventName(const TCHAR* EventFormat, ...);
-
-	#elif RENDER_GRAPH_DRAW_EVENTS == 1
-
-	explicit inline FRDGEventName(const TCHAR* EventFormat)
-		: EventName(EventFormat)
-	{ }
-
-	#endif
-
-	const TCHAR* GetTCHAR() const
-	{
-		#if RENDER_GRAPH_DRAW_EVENTS == 2
-			return *EventName;
-		#elif RENDER_GRAPH_DRAW_EVENTS == 1
-			return EventName;
-		#else
-			return TEXT("UnknownRDVEvent");
-		#endif
-	}
-
-private:
-	#if RENDER_GRAPH_DRAW_EVENTS == 2
-		FString EventName;
-	#elif RENDER_GRAPH_DRAW_EVENTS == 1
-		const TCHAR* EventName;
-	#endif
-};
-
-
-/** Hierarchical scope for draw events of passes. */
-class RENDERCORE_API FRDGEventScope
-{
-private:
-	// Pointer towards this one is contained in.
-	const FRDGEventScope* const ParentScope;
-
-	// Name of the event.
-	const FRDGEventName Name;
-
-
-	FRDGEventScope(const FRDGEventScope* InParentScope, FRDGEventName&& InName)
-		: ParentScope(InParentScope), Name(InName)
-	{ }
-
-
-	friend class FRDGBuilder;
-	friend class FStackRDGEventScopeRef;
-};
-
 
 /** Flags to anotate passes. */
 enum class ERenderGraphPassFlags
@@ -266,15 +195,6 @@
 	/** A RHI cmd list is required, if using the immediate mode. */
 	FRDGBuilder(FRHICommandListImmediate& InRHICmdList)
 		: RHICmdList(InRHICmdList)
-<<<<<<< HEAD
-	{
-		for (int32 i = 0; i < kMaxScopeCount; i++)
-			ScopesStack[i] = nullptr;
-	}
-
-	~FRDGBuilder()
-=======
->>>>>>> 70e5db4e
 	{
 		for (int32 i = 0; i < kMaxScopeCount; i++)
 			ScopesStack[i] = nullptr;
@@ -303,14 +223,10 @@
 		return OutTexture;
 	}
 
-<<<<<<< HEAD
-	/** Create graph tracked resource from a descriptor with a debug name. */
-=======
 	/** Create graph tracked resource from a descriptor with a debug name.
 	 *
 	 * The debug name is the name used for GPU debugging tools, but also for the VisualizeTexture/Vis command.
 	 */
->>>>>>> 70e5db4e
 	inline FRDGTextureRef CreateTexture(const FPooledRenderTargetDesc& Desc, const TCHAR* DebugName)
 	{
 		#if RENDER_GRAPH_DEBUGGING
@@ -325,14 +241,10 @@
 		return Texture;
 	}
 
-<<<<<<< HEAD
-	/** Create graph tracked resource from a descriptor with a debug name. */
-=======
 	/** Create graph tracked resource from a descriptor with a debug name.
 	 *
 	 * The debug name is the name used for GPU debugging tools, but also for the VisualizeTexture/Vis command.
 	 */
->>>>>>> 70e5db4e
 	inline FRDGBufferRef CreateBuffer(const FRDGBufferDesc& Desc, const TCHAR* DebugName)
 	{
 		#if RENDER_GRAPH_DEBUGGING
@@ -426,10 +338,7 @@
 	template< typename ParameterStructType >
 	inline ParameterStructType* AllocParameters() const
 	{
-<<<<<<< HEAD
-=======
 		// TODO(RDG): could allocate using AllocateForRHILifeTime() to avoid the copy done when using FRHICommandList::BuildLocalUniformBuffer()
->>>>>>> 70e5db4e
 		ParameterStructType* OutParameterPtr = new(FMemStack::Get()) ParameterStructType;
 		FMemory::Memzero(OutParameterPtr, sizeof(ParameterStructType));
 		return OutParameterPtr;
@@ -485,13 +394,10 @@
 			checkf(!bHasExecuted,
 				TEXT("Accessing render graph internal texture %s with QueueTextureExtraction() needs to happen before the builder's execution."),
 				Texture->Name);
-<<<<<<< HEAD
-=======
 
 			checkf(Texture->bHasEverBeenProduced,
 				TEXT("Unable to queue the extraction of the texture %s because it has not been produced by any pass."),
 				Texture->Name);
->>>>>>> 70e5db4e
 		}
 		#endif
 		FDeferredInternalTextureQuery Query;
@@ -614,13 +520,10 @@
 	void DestructPasses();
 
 	friend class FStackRDGEventScopeRef;
-<<<<<<< HEAD
-=======
 
 	/** To allow greater flexibility in the user code, the RHI can dereferenced RDG resource when creating uniform buffer. */
 	// TODO(RDG): Make this a little more explicit in RHI code.
 	static_assert(STRUCT_OFFSET(FRDGResource, CachedRHI) == 0, "FRDGResource::CachedRHI requires to be at offset 0 so the RHI can dereferenced them.");
->>>>>>> 70e5db4e
 }; // class FRDGBuilder
 
 
