// Copyright 1998-2018 Epic Games, Inc. All Rights Reserved.

#include "CoreMinimal.h"
#include "MetalShaderFormat.h"
#include "ShaderCore.h"
#include "MetalShaderResources.h"
#include "ShaderCompilerCommon.h"
#include "Misc/ConfigCacheIni.h"
#include "Serialization/MemoryWriter.h"
#include "Serialization/MemoryReader.h"
#include "Misc/FileHelper.h"
#include "Misc/Paths.h"
#include "HAL/PlatformFilemanager.h"

#if PLATFORM_WINDOWS
#include "Windows/WindowsHWrapper.h"
#include "Windows/AllowWindowsPlatformTypes.h"
THIRD_PARTY_INCLUDES_START
	#include "Windows/PreWindowsApi.h"
	#include <objbase.h>
	#include <assert.h>
	#include <stdio.h>
	#include "Windows/PostWindowsApi.h"
	#include "Windows/MinWindows.h"
THIRD_PARTY_INCLUDES_END
#include "Windows/HideWindowsPlatformTypes.h"
#endif

#include "ShaderPreprocessor.h"
#include "hlslcc.h"
#include "MetalBackend.h"
#include "MetalDerivedData.h"
#include "DerivedDataCacheInterface.h"

// The Metal standard library extensions we need for UE4.
#include "ue4_stdlib.h"

DEFINE_LOG_CATEGORY_STATIC(LogMetalShaderCompiler, Log, All); 

static FString	GRemoteBuildServerHost;
static FString	GRemoteBuildServerUser;
static FString	GRemoteBuildServerSSHKey;
static FString	GSSHPath;
static FString	GRSyncPath;
static FString	GMetalToolsPath[2];
static FString	GMetalBinaryPath[2];
static FString	GMetalLibraryPath[2];
static FString	GMetalCompilerVers[2];
static FString	GTempFolderPath;
static bool		GMetalLoggedRemoteCompileNotConfigured;	// This is used to reduce log spam, its not perfect because there is not a place to reset this flag so a log msg will only be given once per editor run
static bool		GRemoteBuildConfigured = false;

FString GetXcodePath();

// Add (|| PLATFORM_MAC) to enable Mac to Mac remote building
#define UNIXLIKE_TO_MAC_REMOTE_BUILDING (PLATFORM_LINUX)

bool IsRemoteBuildingConfigured(const FShaderCompilerEnvironment* InEnvironment)
{
	// if we have gotten an environment, then it is possible the remote server data has changed, in all other cases, it is not possible for it change
	if (!GRemoteBuildConfigured || InEnvironment != nullptr)
	{
		GRemoteBuildConfigured = false;
		bool	remoteCompilingEnabled = false;
		GConfig->GetBool(TEXT("/Script/IOSRuntimeSettings.IOSRuntimeSettings"), TEXT("EnableRemoteShaderCompile"), remoteCompilingEnabled, GEngineIni);
		if (!remoteCompilingEnabled && !FParse::Param(FCommandLine::Get(), TEXT("enableremote")))
		{
			if (InEnvironment == nullptr || InEnvironment->RemoteServerData.Num() < 2)
			{
				return false;
			}
		}

		bool bUsingXGE = false;
		GConfig->GetBool(TEXT("/Script/UnrealEd.UnrealEdOptions"), TEXT("UsingXGE"), bUsingXGE, GEditorIni);
		if (bUsingXGE)
		{
			if (!GMetalLoggedRemoteCompileNotConfigured)
			{
				if (!PLATFORM_MAC || UNIXLIKE_TO_MAC_REMOTE_BUILDING)
				{
					UE_LOG(LogMetalShaderCompiler, Warning, TEXT("Remote shader compilation cannot be used with XGE interface (is this a Launch-on build? try to pre-cook shaders to speed up loading times)."));
				}
				GMetalLoggedRemoteCompileNotConfigured = true;
			}
			return false;
		}

		GRemoteBuildServerHost = "";

		if (InEnvironment != nullptr && InEnvironment->RemoteServerData.Contains(TEXT("RemoteServerName")))
		{
			GRemoteBuildServerHost = InEnvironment->RemoteServerData[TEXT("RemoteServerName")];
		}
		if (GRemoteBuildServerHost.Len() == 0)
		{
			GConfig->GetString(TEXT("/Script/IOSRuntimeSettings.IOSRuntimeSettings"), TEXT("RemoteServerName"), GRemoteBuildServerHost, GEngineIni);
			if (GRemoteBuildServerHost.Len() == 0)
			{
				// check for it on the command line - meant for ShaderCompileWorker
				if (!FParse::Value(FCommandLine::Get(), TEXT("servername"), GRemoteBuildServerHost) && GRemoteBuildServerHost.Len() == 0)
				{
					if (GRemoteBuildServerHost.Len() == 0)
					{
						if (!GMetalLoggedRemoteCompileNotConfigured)
						{
							if (!PLATFORM_MAC || UNIXLIKE_TO_MAC_REMOTE_BUILDING)
							{
								UE_LOG(LogMetalShaderCompiler, Warning, TEXT("Remote Building is not configured: RemoteServerName is not set."));
							}
							GMetalLoggedRemoteCompileNotConfigured = true;
						}
						return false;
					}
				}
			}
		}

		GRemoteBuildServerUser = "";
		if (InEnvironment != nullptr && InEnvironment->RemoteServerData.Contains(TEXT("RSyncUsername")))
		{
			GRemoteBuildServerUser = InEnvironment->RemoteServerData[TEXT("RSyncUsername")];
		}

		if (GRemoteBuildServerUser.Len() == 0)
		{
			GConfig->GetString(TEXT("/Script/IOSRuntimeSettings.IOSRuntimeSettings"), TEXT("RSyncUsername"), GRemoteBuildServerUser, GEngineIni);

			if (GRemoteBuildServerUser.Len() == 0)
			{
				// check for it on the command line - meant for ShaderCompileWorker
				if (!FParse::Value(FCommandLine::Get(), TEXT("serveruser"), GRemoteBuildServerUser) && GRemoteBuildServerUser.Len() == 0)
				{
					if (GRemoteBuildServerUser.Len() == 0)
					{
						if (!GMetalLoggedRemoteCompileNotConfigured)
						{
							if (!PLATFORM_MAC || UNIXLIKE_TO_MAC_REMOTE_BUILDING)
							{
								UE_LOG(LogMetalShaderCompiler, Warning, TEXT("Remote Building is not configured: RSyncUsername is not set."));
							}
							GMetalLoggedRemoteCompileNotConfigured = true;
						}
						return false;
					}
				}
			}
		}

		GRemoteBuildServerSSHKey = "";
		if (InEnvironment != nullptr && InEnvironment->RemoteServerData.Contains(TEXT("SSHPrivateKeyOverridePath")))
		{
			GRemoteBuildServerSSHKey = InEnvironment->RemoteServerData[TEXT("SSHPrivateKeyOverridePath")];
		}
		if (GRemoteBuildServerSSHKey.Len() == 0)
		{
			GConfig->GetString(TEXT("/Script/IOSRuntimeSettings.IOSRuntimeSettings"), TEXT("SSHPrivateKeyOverridePath"), GRemoteBuildServerSSHKey, GEngineIni);

			GConfig->GetString(TEXT("/Script/IOSRuntimeSettings.IOSRuntimeSettings"), TEXT("SSHPrivateKeyOverridePath"), GRemoteBuildServerSSHKey, GEngineIni);
			if (GRemoteBuildServerSSHKey.Len() == 0)
			{
				if (!FParse::Value(FCommandLine::Get(), TEXT("serverkey"), GRemoteBuildServerSSHKey) && GRemoteBuildServerSSHKey.Len() == 0)
				{
					if (GRemoteBuildServerSSHKey.Len() == 0)
					{
						// RemoteToolChain.cs in UBT looks in a few more places but the code in FIOSTargetSettingsCustomization::OnGenerateSSHKey() only puts the key in this location so just going with that to keep things simple
						FString Path = FPlatformMisc::GetEnvironmentVariable(TEXT("APPDATA"));
						GRemoteBuildServerSSHKey = FString::Printf(TEXT("%s\\Unreal Engine\\UnrealBuildTool\\SSHKeys\\%s\\%s\\RemoteToolChainPrivate.key"), *Path, *GRemoteBuildServerHost, *GRemoteBuildServerUser);
					}
				}
			}
		}

		if (!FPaths::FileExists(GRemoteBuildServerSSHKey))
		{
			if (!GMetalLoggedRemoteCompileNotConfigured)
			{
				if (!PLATFORM_MAC || UNIXLIKE_TO_MAC_REMOTE_BUILDING)
				{
					UE_LOG(LogMetalShaderCompiler, Warning, TEXT("Remote Building is not configured: SSH private key was not found."));
				}
				GMetalLoggedRemoteCompileNotConfigured = true;
			}
			return false;
		}

	#if PLATFORM_LINUX || PLATFORM_MAC

		// On Unix like systems we have access to ssh and scp at the command line so we can invoke them directly
		GSSHPath = FString(TEXT("/usr/bin/ssh"));
		GRSyncPath = FString(TEXT("/usr/bin/scp"));

	#else

		// Windows requires a Delta copy install for ssh and rsync
		FString DeltaCopyPath;
		GConfig->GetString(TEXT("/Script/IOSRuntimeSettings.IOSRuntimeSettings"), TEXT("DeltaCopyInstallPath"), DeltaCopyPath, GEngineIni);
		if (DeltaCopyPath.IsEmpty() || !FPaths::DirectoryExists(DeltaCopyPath))
		{
			// If no user specified directory try the UE4 bundled directory
			DeltaCopyPath = FPaths::ConvertRelativePathToFull(FPaths::EngineDir() / TEXT("Extras\\ThirdPartyNotUE\\DeltaCopy\\Binaries"));
		}

		if (!FPaths::DirectoryExists(DeltaCopyPath))
		{
			// if no UE4 bundled version of DeltaCopy, try and use the default install location
			FString ProgramPath = FPlatformMisc::GetEnvironmentVariable(TEXT("PROGRAMFILES(X86)"));
			DeltaCopyPath = FPaths::Combine(*ProgramPath, TEXT("DeltaCopy"));
		}

		if (!FPaths::DirectoryExists(DeltaCopyPath))
		{
			if (!GMetalLoggedRemoteCompileNotConfigured)
			{
				if (!PLATFORM_MAC || UNIXLIKE_TO_MAC_REMOTE_BUILDING)
				{
					UE_LOG(LogMetalShaderCompiler, Warning, TEXT("Remote Building is not configured: DeltaCopy was not found."));
				}
				GMetalLoggedRemoteCompileNotConfigured = true;
			}
			return false;
		}

		GSSHPath = FPaths::Combine(*DeltaCopyPath, TEXT("ssh.exe"));
		GRSyncPath = FPaths::Combine(*DeltaCopyPath, TEXT("rsync.exe"));

	#endif
		FString XcodePath = GetXcodePath();
		if (XcodePath.Len() <= 0)
		{
			if (!GMetalLoggedRemoteCompileNotConfigured)
			{
				if (!PLATFORM_MAC || UNIXLIKE_TO_MAC_REMOTE_BUILDING)
				{
					UE_LOG(LogMetalShaderCompiler, Warning, TEXT("Connection could not be established for remote shader compilation. Check your configuration and the connection to the remote server."));
				}
				GMetalLoggedRemoteCompileNotConfigured = true;
			}
			return false;
		}
		GRemoteBuildConfigured = true;
	}

	return true;	
}

static bool CompileProcessAllowsRuntimeShaderCompiling(const FShaderCompilerInput& InputCompilerEnvironment)
{
    bool bArchiving = InputCompilerEnvironment.Environment.CompilerFlags.Contains(CFLAG_Archive);
    bool bDebug = InputCompilerEnvironment.Environment.CompilerFlags.Contains(CFLAG_Debug);
    
    return !bArchiving && bDebug;
}

static bool ExecProcess(const TCHAR* Command, const TCHAR* Params, int32* OutReturnCode, FString* OutStdOut, FString* OutStdErr)
{
#if PLATFORM_MAC && !UNIXLIKE_TO_MAC_REMOTE_BUILDING
	return FPlatformProcess::ExecProcess(Command, Params, OutReturnCode, OutStdOut, OutStdErr);
#else
	void* ReadPipe = nullptr, *WritePipe = nullptr;
	FPlatformProcess::CreatePipe(ReadPipe, WritePipe);
	FProcHandle Proc;

	Proc = FPlatformProcess::CreateProc(Command, Params, true, true, true, NULL, -1, NULL, WritePipe);

	if (!Proc.IsValid())
	{
		return false;
	}

	// Wait for the process to complete
	int32 ReturnCode = 0;
	FPlatformProcess::WaitForProc(Proc);
	FPlatformProcess::GetProcReturnCode(Proc, &ReturnCode);

	*OutStdOut = FPlatformProcess::ReadPipe(ReadPipe);
	FPlatformProcess::ClosePipe(ReadPipe, WritePipe);
	FPlatformProcess::CloseProc(Proc);
	if (OutReturnCode)
		*OutReturnCode = ReturnCode;

	// Did it work?
	return (ReturnCode == 0);
#endif
}

bool ExecRemoteProcess(const TCHAR* Command, const TCHAR* Params, int32* OutReturnCode, FString* OutStdOut, FString* OutStdErr)
{
#if PLATFORM_MAC && !UNIXLIKE_TO_MAC_REMOTE_BUILDING
	return FPlatformProcess::ExecProcess(Command, Params, OutReturnCode, OutStdOut, OutStdErr);
#else
	if (GRemoteBuildServerHost.IsEmpty())
	{
		return false;
	}

	FString CmdLine = FString(TEXT("-i \"")) + GRemoteBuildServerSSHKey + TEXT("\" \"") + GRemoteBuildServerUser + '@' + GRemoteBuildServerHost + TEXT("\" ") + Command + TEXT(" ") + (Params != nullptr ? Params : TEXT(""));
	return ExecProcess(*GSSHPath, *CmdLine, OutReturnCode, OutStdOut, OutStdErr);

#endif
}

FString GetXcodePath()
{
#if PLATFORM_MAC && !UNIXLIKE_TO_MAC_REMOTE_BUILDING
	return FPlatformMisc::GetXcodePath();
#else
	FString XcodePath;
	if (ExecRemoteProcess(TEXT("/usr/bin/xcode-select"),TEXT("--print-path"), nullptr, &XcodePath, nullptr) && XcodePath.Len() > 0)
	{
		XcodePath.RemoveAt(XcodePath.Len() - 1); // Remove \n at the end of the string
	}
	return XcodePath;
#endif
}

FString GetMetalStdLibPath(FString const& PlatformPath)
{
	FString Result;
	bool bOK = false;
	FString Exec = FString::Printf(TEXT("\"%s/clang\" -name metal_stdlib"), *PlatformPath);
	bOK = ExecRemoteProcess(TEXT("/usr/bin/find"), *Exec, nullptr, &Result, nullptr);
	if (bOK && Result.Len() > 0)
	{
		Result.RemoveAt(Result.Len() - 1); // Remove \n at the end of the string
	}
	return Result;
}

FString GetMetalCompilerVers(FString const& PlatformPath)
{
	FString Result;
	bool bOK = false;
	bOK = ExecRemoteProcess(*PlatformPath, TEXT("-v"), nullptr, &Result, &Result);
	if (bOK && Result.Len() > 0)
	{
		TCHAR Buffer[256];
#if !PLATFORM_WINDOWS
		if(swscanf(*Result, TEXT("Apple LLVM version %*ls (%ls)"), Buffer))
#else
		if(swscanf_s(*Result, TEXT("Apple LLVM version %*ls (%ls)"), Buffer, 256))
#endif
		{
			Result = (&Buffer[0]);
			Result.RemoveFromEnd(TEXT(")"));
		}
		else
		{
			Result = TEXT("");
		}
	}
	return Result;
}

bool RemoteFileExists(const FString& Path)
{
#if PLATFORM_MAC && !UNIXLIKE_TO_MAC_REMOTE_BUILDING
	return IFileManager::Get().FileExists(*Path);
#else
	int32 ReturnCode = 1;
	FString StdOut;
	FString StdErr;
	return (ExecRemoteProcess(*FString::Printf(TEXT("test -e \"%s\""), *Path), nullptr, &ReturnCode, &StdOut, &StdErr) && ReturnCode == 0);
#endif
}

static uint32 GetMaxArgLength()
{
#if PLATFORM_MAC && !UNIXLIKE_TO_MAC_REMOTE_BUILDING
    return ARG_MAX;
#else
    // Ask the remote machine via "getconf ARG_MAX"
    return 1024 * 256;
#endif
}

FString MakeRemoteTempFolder(FString Path)
{
#if PLATFORM_MAC && !UNIXLIKE_TO_MAC_REMOTE_BUILDING
	return Path;
#else
	if(GTempFolderPath.Len() == 0)
	{
		FString TempFolderPath;
		if (ExecRemoteProcess(TEXT("mktemp -d -t UE4Metal"), nullptr, nullptr, &TempFolderPath, nullptr) && TempFolderPath.Len() > 0)
		{
			TempFolderPath.RemoveAt(TempFolderPath.Len() - 1); // Remove \n at the end of the string
		}
		GTempFolderPath = TempFolderPath;
	}

	return GTempFolderPath;
#endif
}

FString LocalPathToRemote(const FString& LocalPath, const FString& RemoteFolder)
{
#if PLATFORM_MAC && !UNIXLIKE_TO_MAC_REMOTE_BUILDING
	return LocalPath;
#else
	return RemoteFolder / FPaths::GetCleanFilename(LocalPath);
#endif
}

bool CopyLocalFileToRemote(FString const& LocalPath, FString const& RemotePath)
{
#if PLATFORM_MAC && !UNIXLIKE_TO_MAC_REMOTE_BUILDING
	return true;
#else
#if UNIXLIKE_TO_MAC_REMOTE_BUILDING
    // Params formatted for 'scp'
    FString	params = FString::Printf(TEXT("%s %s@%s:%s"), *LocalPath, *GRemoteBuildServerUser, *GRemoteBuildServerHost, *RemotePath);
#else
	FString	remoteBasePath;
	FString remoteFileName;
	FString	remoteFileExt;
	FPaths::Split(RemotePath, remoteBasePath, remoteFileName, remoteFileExt);
	
	FString cygwinLocalPath = TEXT("/cygdrive/") + LocalPath.Replace(TEXT(":"), TEXT(""));

	FString	params = 
		FString::Printf(
			TEXT("-zrltgoDe \"'%s' -i '%s'\" --rsync-path=\"mkdir -p %s && rsync\" --chmod=ug=rwX,o=rxX '%s' \"%s@%s\":'%s'"), 
			*GSSHPath,
			*GRemoteBuildServerSSHKey, 
			*remoteBasePath, 
			*cygwinLocalPath, 
			*GRemoteBuildServerUser,
			*GRemoteBuildServerHost,
			*RemotePath);
			
#endif

	int32	returnCode;
	FString	stdOut, stdErr;
	return ExecProcess(*GRSyncPath, *params, &returnCode, &stdOut, &stdErr);
#endif
}

bool CopyRemoteFileToLocal(FString const& RemotePath, FString const& LocalPath)
{
#if PLATFORM_MAC && !UNIXLIKE_TO_MAC_REMOTE_BUILDING
	return true;
#else
#if UNIXLIKE_TO_MAC_REMOTE_BUILDING
    // Params formatted for 'scp'
    FString	params = FString::Printf(TEXT("%s@%s:%s %s"), *GRemoteBuildServerUser, *GRemoteBuildServerHost, *RemotePath, *LocalPath);
#else
	FString cygwinLocalPath = TEXT("/cygdrive/") + LocalPath.Replace(TEXT(":"), TEXT(""));

	FString	params = 
		FString::Printf(
			TEXT("-zrltgoDe \"'%s' -i '%s'\" \"%s@%s\":'%s' '%s'"), 
			*GSSHPath,
			*GRemoteBuildServerSSHKey, 
			*GRemoteBuildServerUser,
			*GRemoteBuildServerHost,
			*RemotePath, 
			*cygwinLocalPath);

#endif

	int32	returnCode;
	FString	stdOut, stdErr;
	return ExecProcess(*GRSyncPath, *params, &returnCode, &stdOut, &stdErr);
#endif
}

FString GetMetalBinaryPath(uint32 ShaderPlatform)
{
	const bool bIsMobile = (ShaderPlatform == SP_METAL || ShaderPlatform == SP_METAL_MRT || ShaderPlatform == SP_METAL_TVOS || ShaderPlatform == SP_METAL_MRT_TVOS);
	if(GMetalBinaryPath[bIsMobile].Len() == 0 || GMetalToolsPath[bIsMobile].Len() == 0)
	{
		FString XcodePath = GetXcodePath();
		if (XcodePath.Len() > 0)
		{
			FString MetalToolsPath = bIsMobile ? FString::Printf(TEXT("%s/Platforms/iPhoneOS.platform/usr/bin"), *XcodePath) : FString::Printf(TEXT("%s/Toolchains/XcodeDefault.xctoolchain/usr/metal/macos/bin"), *XcodePath);
			FString MetalPath = MetalToolsPath + TEXT("/metal");
			if (!RemoteFileExists(MetalPath))
			{
				if (bIsMobile)
				{
					MetalToolsPath = FString::Printf(TEXT("%s/Platforms/iPhoneOS.platform/usr/bin"), *XcodePath);
				}
				else
				{
					MetalToolsPath = FString::Printf(TEXT("%s/Platforms/MacOSX.platform/usr/bin"), *XcodePath);
				}
				MetalPath = MetalToolsPath + TEXT("/metal");
			}

			if (RemoteFileExists(MetalPath))
			{
				GMetalBinaryPath[bIsMobile] = MetalPath;
				GMetalToolsPath[bIsMobile] = MetalToolsPath;
				
				GMetalCompilerVers[bIsMobile] = GetMetalCompilerVers(MetalPath);
				
				FString MetalLibraryPath = FString::Printf(TEXT("%s/../lib"), *MetalToolsPath);
				
				FString MetalStdLibPath = GetMetalStdLibPath(MetalLibraryPath);
				if (RemoteFileExists(MetalStdLibPath))
				{
					GMetalLibraryPath[bIsMobile] = MetalStdLibPath;
				}
			}
		}
	}

	return GMetalBinaryPath[bIsMobile];
}

FString GetMetalToolsPath(uint32 ShaderPlatform)
{
	GetMetalBinaryPath(ShaderPlatform);
	
	const bool bIsMobile = (ShaderPlatform == SP_METAL || ShaderPlatform == SP_METAL_MRT || ShaderPlatform == SP_METAL_TVOS || ShaderPlatform == SP_METAL_MRT_TVOS);
	return GMetalToolsPath[bIsMobile];
}

FString GetMetalLibraryPath(uint32 ShaderPlatform)
{
	GetMetalBinaryPath(ShaderPlatform);
	
	const bool bIsMobile = (ShaderPlatform == SP_METAL || ShaderPlatform == SP_METAL_MRT || ShaderPlatform == SP_METAL_TVOS || ShaderPlatform == SP_METAL_MRT_TVOS);
	return GMetalLibraryPath[bIsMobile];
}

FString GetMetalCompilerVersion(uint32 ShaderPlatform)
{
	GetMetalBinaryPath(ShaderPlatform);
	
	const bool bIsMobile = (ShaderPlatform == SP_METAL || ShaderPlatform == SP_METAL_MRT || ShaderPlatform == SP_METAL_TVOS || ShaderPlatform == SP_METAL_MRT_TVOS);
	return GMetalCompilerVers[bIsMobile];
}

uint16 GetXcodeVersion(uint64& BuildVersion)
{
	BuildVersion = 0;
	
	static uint64 Build = 0;
	static uint16 Version = UINT16_MAX;
	if (Version == UINT16_MAX)
	{
		Version = 0; // No Xcode install is 0, so only text shaders will work
		FString XcodePath = GetXcodePath();
		if (XcodePath.Len() > 0)
		{
			FString Path = FString::Printf(TEXT("%s/usr/bin/xcodebuild"), *XcodePath);
			FString Result;
			bool bOK = false;
			bOK = ExecRemoteProcess(*Path, TEXT("-version"), nullptr, &Result, nullptr);
			if (bOK && Result.Len() > 0)
			{
				uint32 Major = 0;
				uint32 Minor = 0;
				uint32 Patch = 0;
				int32 NumResults = 0;
	#if !PLATFORM_WINDOWS
				NumResults = swscanf(*Result, TEXT("Xcode %u.%u.%u"), &Major, &Minor, &Patch);
	#else
				NumResults = swscanf_s(*Result, TEXT("Xcode %u.%u.%u"), &Major, &Minor, &Patch);
	#endif
				if (NumResults >= 2)
				{
					Version = (((Major & 0xff) << 8) | ((Minor & 0xf) << 4) | (Patch & 0xf));
					
					ANSICHAR const* BuildScan = "Xcode %*u.%*u.%*u\nBuild version %s";
					if (NumResults == 2)
					{
						BuildScan = "Xcode %*u.%*u\nBuild version %s";
					}
					
					ANSICHAR Buffer[9] = {0,0,0,0,0,0,0,0,0};
#if !PLATFORM_WINDOWS
					if(sscanf(TCHAR_TO_ANSI(*Result), BuildScan, Buffer))
#else
					if(sscanf_s(TCHAR_TO_ANSI(*Result), BuildScan, Buffer, 9))
#endif
					{
						FMemory::Memcpy(&Build, Buffer, sizeof(uint64));
					}
				}
			}
		}
	}
	BuildVersion = Build;
	return Version;
}

bool ChecksumRemoteFile(FString const& RemotePath, uint32* CRC, uint32* Len)
{
	int32 ReturnCode = -1;
	FString Output;
	bool bOK = ExecRemoteProcess(TEXT("/usr/bin/cksum"), *RemotePath, &ReturnCode, &Output, nullptr);
	if (bOK)
	{
#if !PLATFORM_WINDOWS
		if(swscanf(*Output, TEXT("%u %u"), CRC, Len) != 2)
#else
		if(swscanf_s(*Output, TEXT("%u %u"), CRC, Len) != 2)
#endif
		{
			bOK = false;
		}
	}
	return bOK;
}

bool ModificationTimeRemoteFile(FString const& RemotePath, uint64& Time)
{
	int32 ReturnCode = -1;
	FString Output;
	FString Args = TEXT(" -f \"%Sm\" -t \"%s\" ") + RemotePath;
	bool bOK = ExecRemoteProcess(TEXT("/usr/bin/stat"), *Args, &ReturnCode, &Output, nullptr);
	if (bOK)
	{
		LexFromString(Time, *Output);
	}
	return bOK;
}

bool RemoveRemoteFile(FString const& RemotePath)
{
	int32 ReturnCode = -1;
	FString Output;
	bool bOK = ExecRemoteProcess(TEXT("/bin/rm"), *RemotePath, &ReturnCode, &Output, nullptr);
	if (bOK)
	{
		bOK = (ReturnCode == 0);
	}
	return bOK;
}

/*------------------------------------------------------------------------------
	Shader compiling.
------------------------------------------------------------------------------*/

static inline uint32 ParseNumber(const TCHAR* Str)
{
	uint32 Num = 0;
	while (*Str && *Str >= '0' && *Str <= '9')
	{
		Num = Num * 10 + *Str++ - '0';
	}
	return Num;
}

static inline uint32 ParseNumber(const ANSICHAR* Str)
{
	uint32 Num = 0;
	while (*Str && *Str >= '0' && *Str <= '9')
	{
		Num = Num * 10 + *Str++ - '0';
	}
	return Num;
}

struct FHlslccMetalHeader : public CrossCompiler::FHlslccHeader
{
	FHlslccMetalHeader(uint8 const Version, bool const bUsingTessellation);
	virtual ~FHlslccMetalHeader();
	
	// After the standard header, different backends can output their own info
	virtual bool ParseCustomHeaderEntries(const ANSICHAR*& ShaderSource) override;
	
	float  TessellationMaxTessFactor;
	uint32 TessellationOutputControlPoints;
	uint32 TessellationDomain; // 3 = tri, 4 = quad
	uint32 TessellationInputControlPoints;
	uint32 TessellationPatchesPerThreadGroup;
	uint32 TessellationPatchCountBuffer;
	uint32 TessellationIndexBuffer;
	uint32 TessellationHSOutBuffer;
	uint32 TessellationHSTFOutBuffer;
	uint32 TessellationControlPointOutBuffer;
	uint32 TessellationControlPointIndexBuffer;
	EMetalOutputWindingMode TessellationOutputWinding;
	EMetalPartitionMode TessellationPartitioning;
	uint8 Version;
	bool bUsingTessellation;
};

FHlslccMetalHeader::FHlslccMetalHeader(uint8 const InVersion, bool const bInUsingTessellation)
{
	TessellationMaxTessFactor = 0.0f;
	TessellationOutputControlPoints = 0;
	TessellationDomain = 0;
	TessellationInputControlPoints = 0;
	TessellationPatchesPerThreadGroup = 0;
	TessellationOutputWinding = EMetalOutputWindingMode::Clockwise;
	TessellationPartitioning = EMetalPartitionMode::Pow2;
	
	TessellationPatchCountBuffer = UINT_MAX;
	TessellationIndexBuffer = UINT_MAX;
	TessellationHSOutBuffer = UINT_MAX;
	TessellationHSTFOutBuffer = UINT_MAX;
	TessellationControlPointOutBuffer = UINT_MAX;
	TessellationControlPointIndexBuffer = UINT_MAX;
	
	Version = InVersion;
	bUsingTessellation = bInUsingTessellation;
}

FHlslccMetalHeader::~FHlslccMetalHeader()
{
	
}

bool FHlslccMetalHeader::ParseCustomHeaderEntries(const ANSICHAR*& ShaderSource)
{
#define DEF_PREFIX_STR(Str) \
static const ANSICHAR* Str##Prefix = "// @" #Str ": "; \
static const int32 Str##PrefixLen = FCStringAnsi::Strlen(Str##Prefix)
	DEF_PREFIX_STR(TessellationOutputControlPoints);
	DEF_PREFIX_STR(TessellationDomain);
	DEF_PREFIX_STR(TessellationInputControlPoints);
	DEF_PREFIX_STR(TessellationMaxTessFactor);
	DEF_PREFIX_STR(TessellationOutputWinding);
	DEF_PREFIX_STR(TessellationPartitioning);
	DEF_PREFIX_STR(TessellationPatchesPerThreadGroup);
	DEF_PREFIX_STR(TessellationPatchCountBuffer);
	DEF_PREFIX_STR(TessellationIndexBuffer);
	DEF_PREFIX_STR(TessellationHSOutBuffer);
	DEF_PREFIX_STR(TessellationHSTFOutBuffer);
	DEF_PREFIX_STR(TessellationControlPointOutBuffer);
	DEF_PREFIX_STR(TessellationControlPointIndexBuffer);
#undef DEF_PREFIX_STR
	
	// Early out for non-tessellation...
	if (Version < 2 || !bUsingTessellation)
	{
		return true;
	}
	
	auto ParseUInt32Attribute = [&ShaderSource](const ANSICHAR* prefix, int32 prefixLen, uint32& attributeOut)
	{
		if (FCStringAnsi::Strncmp(ShaderSource, prefix, prefixLen) == 0)
		{
			ShaderSource += prefixLen;
			
			if (!CrossCompiler::ParseIntegerNumber(ShaderSource, attributeOut))
			{
				return false;
			}
			
			if (!CrossCompiler::Match(ShaderSource, '\n'))
			{
				return false;
			}
		}
		
		return true;
	};
 
	// Read number of tessellation output control points
	if (!ParseUInt32Attribute(TessellationOutputControlPointsPrefix, TessellationOutputControlPointsPrefixLen, TessellationOutputControlPoints))
	{
		return false;
	}
	
	// Read the tessellation domain (tri vs quad)
	if (FCStringAnsi::Strncmp(ShaderSource, TessellationDomainPrefix, TessellationDomainPrefixLen) == 0)
	{
		ShaderSource += TessellationDomainPrefixLen;
		
		if (FCStringAnsi::Strncmp(ShaderSource, "tri", 3) == 0)
		{
			ShaderSource += 3;
			TessellationDomain = 3;
		}
		else if (FCStringAnsi::Strncmp(ShaderSource, "quad", 4) == 0)
		{
			ShaderSource += 4;
			TessellationDomain = 4;
		}
		else
		{
			return false;
		}
		
		if (!CrossCompiler::Match(ShaderSource, '\n'))
		{
			return false;
		}
	}
	
	// Read number of tessellation input control points
	if (!ParseUInt32Attribute(TessellationInputControlPointsPrefix, TessellationInputControlPointsPrefixLen, TessellationInputControlPoints))
	{
		return false;
	}
	
	// Read max tessellation factor
	if (FCStringAnsi::Strncmp(ShaderSource, TessellationMaxTessFactorPrefix, TessellationMaxTessFactorPrefixLen) == 0)
	{
		ShaderSource += TessellationMaxTessFactorPrefixLen;
		
#if PLATFORM_WINDOWS
		if (sscanf_s(ShaderSource, "%g\n", &TessellationMaxTessFactor) != 1)
#else
		if (sscanf(ShaderSource, "%g\n", &TessellationMaxTessFactor) != 1)
#endif
		{
			return false;
		}
		
		while (*ShaderSource != '\n')
		{
			++ShaderSource;
		}
		++ShaderSource; // to match the newline
	}
	
	// Read tessellation output winding mode
	if (FCStringAnsi::Strncmp(ShaderSource, TessellationOutputWindingPrefix, TessellationOutputWindingPrefixLen) == 0)
	{
		ShaderSource += TessellationOutputWindingPrefixLen;
		
		if (FCStringAnsi::Strncmp(ShaderSource, "cw", 2) == 0)
		{
			ShaderSource += 2;
			TessellationOutputWinding = EMetalOutputWindingMode::Clockwise;
		}
		else if (FCStringAnsi::Strncmp(ShaderSource, "ccw", 3) == 0)
		{
			ShaderSource += 3;
			TessellationOutputWinding = EMetalOutputWindingMode::CounterClockwise;
		}
		else
		{
			return false;
		}
		
		if (!CrossCompiler::Match(ShaderSource, '\n'))
		{
			return false;
		}
	}
	
	// Read tessellation partition mode
	if (FCStringAnsi::Strncmp(ShaderSource, TessellationPartitioningPrefix, TessellationPartitioningPrefixLen) == 0)
	{
		ShaderSource += TessellationPartitioningPrefixLen;
		
		static char const* partitionModeNames[] =
		{
			// order match enum order
			"pow2",
			"integer",
			"fractional_odd",
			"fractional_even",
		};
		
		bool match = false;
		for (size_t i = 0; i < sizeof(partitionModeNames) / sizeof(partitionModeNames[0]); ++i)
		{
			size_t partitionModeNameLen = strlen(partitionModeNames[i]);
			if (FCStringAnsi::Strncmp(ShaderSource, partitionModeNames[i], partitionModeNameLen) == 0)
			{
				ShaderSource += partitionModeNameLen;
				TessellationPartitioning = (EMetalPartitionMode)i;
				match = true;
				break;
			}
		}
		
		if (!match)
		{
			return false;
		}
		
		if (!CrossCompiler::Match(ShaderSource, '\n'))
		{
			return false;
		}
	}
	
	// Read number of tessellation patches per threadgroup
	if (!ParseUInt32Attribute(TessellationPatchesPerThreadGroupPrefix, TessellationPatchesPerThreadGroupPrefixLen, TessellationPatchesPerThreadGroup))
	{
		return false;
	}
	
	if (!ParseUInt32Attribute(TessellationPatchCountBufferPrefix, TessellationPatchCountBufferPrefixLen, TessellationPatchCountBuffer))
	{
		TessellationPatchCountBuffer = UINT_MAX;
	}
	
	if (!ParseUInt32Attribute(TessellationIndexBufferPrefix, TessellationIndexBufferPrefixLen, TessellationIndexBuffer))
	{
		TessellationIndexBuffer = UINT_MAX;
	}
	
	if (!ParseUInt32Attribute(TessellationHSOutBufferPrefix, TessellationHSOutBufferPrefixLen, TessellationHSOutBuffer))
	{
		TessellationHSOutBuffer = UINT_MAX;
	}
	
	if (!ParseUInt32Attribute(TessellationControlPointOutBufferPrefix, TessellationControlPointOutBufferPrefixLen, TessellationControlPointOutBuffer))
	{
		TessellationControlPointOutBuffer = UINT_MAX;
	}
	
	if (!ParseUInt32Attribute(TessellationHSTFOutBufferPrefix, TessellationHSTFOutBufferPrefixLen, TessellationHSTFOutBuffer))
	{
		TessellationHSTFOutBuffer = UINT_MAX;
	}
	
	if (!ParseUInt32Attribute(TessellationControlPointIndexBufferPrefix, TessellationControlPointIndexBufferPrefixLen, TessellationControlPointIndexBuffer))
	{
		TessellationControlPointIndexBuffer = UINT_MAX;
	}
	
	return true;
}

/**
 * Construct the final microcode from the compiled and verified shader source.
 * @param ShaderOutput - Where to store the microcode and parameter map.
 * @param InShaderSource - Metal source with input/output signature.
 * @param SourceLen - The length of the Metal source code.
 */
void BuildMetalShaderOutput(
	FShaderCompilerOutput& ShaderOutput,
	const FShaderCompilerInput& ShaderInput,
	FSHAHash const& GUIDHash,
	uint32 CCFlags,
	const ANSICHAR* InShaderSource,
	uint32 SourceLen,
	uint32 SourceCRCLen,
	uint32 SourceCRC,
	uint8 Version,
	TCHAR const* Standard,
	TCHAR const* MinOSVersion,
	EMetalTypeBufferMode TypeMode,
	TArray<FShaderCompilerError>& OutErrors,
	FMetalTessellationOutputs const& TessOutputAttribs,
	uint32 TypedBuffers,
	uint32 InvariantBuffers,
	uint32 TypedUAVs,
	uint32 ConstantBuffers,
	TArray<uint8> const& TypedBufferFormats,
	bool bAllowFastIntriniscs
	)
{
	ShaderOutput.bSucceeded = false;
	
	const ANSICHAR* USFSource = InShaderSource;
	
	uint32 NumLines = 0;
	const ANSICHAR* Main = FCStringAnsi::Strstr(USFSource, "Main_");
	while (Main && *Main)
	{
		if (*Main == '\n')
		{
			NumLines++;
		}
		Main++;
	}
	
	FString const* UsingTessellationDefine = ShaderInput.Environment.GetDefinitions().Find(TEXT("USING_TESSELLATION"));
	bool bUsingTessellation = (UsingTessellationDefine != nullptr && FString("1") == *UsingTessellationDefine);
	
	FHlslccMetalHeader CCHeader(Version, bUsingTessellation);
	if (!CCHeader.Read(USFSource, SourceLen))
	{
		UE_LOG(LogMetalShaderCompiler, Fatal, TEXT("Bad hlslcc header found"));
	}
	
	const ANSICHAR* SideTableString = FCStringAnsi::Strstr(USFSource, "@SideTable: ");
	
	EShaderFrequency Frequency = (EShaderFrequency)ShaderOutput.Target.Frequency;
	const bool bIsMobile = (ShaderInput.Target.Platform == SP_METAL || ShaderInput.Target.Platform == SP_METAL_MRT || ShaderInput.Target.Platform == SP_METAL_TVOS || ShaderInput.Target.Platform == SP_METAL_MRT_TVOS);
	bool bNoFastMath = ShaderInput.Environment.CompilerFlags.Contains(CFLAG_NoFastMath);
	FString const* UsingWPO = ShaderInput.Environment.GetDefinitions().Find(TEXT("USES_WORLD_POSITION_OFFSET"));
	if (UsingWPO && FString("1") == *UsingWPO && (ShaderInput.Target.Platform == SP_METAL_MRT || ShaderInput.Target.Platform == SP_METAL_MRT_TVOS) && Frequency == SF_Vertex)
	{
		// WPO requires that we make all multiply/sincos instructions invariant :(
		bNoFastMath = true;
	}
	
	
	FMetalCodeHeader Header;
	Header.CompileFlags = (ShaderInput.Environment.CompilerFlags.Contains(CFLAG_Debug) ? (1 << CFLAG_Debug) : 0);
	Header.CompileFlags |= (bNoFastMath ? (1 << CFLAG_NoFastMath) : 0);
	Header.CompileFlags |= (ShaderInput.Environment.CompilerFlags.Contains(CFLAG_KeepDebugInfo) ? (1 << CFLAG_KeepDebugInfo) : 0);
	Header.CompileFlags |= (ShaderInput.Environment.CompilerFlags.Contains(CFLAG_ZeroInitialise) ? (1 <<  CFLAG_ZeroInitialise) : 0);
	Header.CompileFlags |= (ShaderInput.Environment.CompilerFlags.Contains(CFLAG_BoundsChecking) ? (1 << CFLAG_BoundsChecking) : 0);
	Header.CompileFlags |= (ShaderInput.Environment.CompilerFlags.Contains(CFLAG_Archive) ? (1 << CFLAG_Archive) : 0);
	Header.CompilerVersion = GetXcodeVersion(Header.CompilerBuild);
	Header.Version = Version;
	Header.SideTable = -1;
	Header.SourceLen = SourceCRCLen;
	Header.SourceCRC = SourceCRC;
    Header.Bindings.bDiscards = false;
	Header.Bindings.ConstantBuffers = ConstantBuffers;
	if (Version >= 2)
	{
		Header.Bindings.TypedBufferFormats.SetNumZeroed(METAL_MAX_BUFFERS);
		Header.Bindings.TypedBuffers = TypedBuffers;
		Header.Bindings.InvariantBuffers = InvariantBuffers;
		for (uint32 i = 0; i < (uint32)TypedBufferFormats.Num(); i++)
		{
			if ((TypedBuffers & (1 << i)) != 0)
			{
				check(TypedBufferFormats[i] > Unknown);
                check(TypedBufferFormats[i] < Max);
                if ((TypeMode > EMetalTypeBufferModeRaw)
                && (TypeMode < EMetalTypeBufferModeFun)
                && (TypedBufferFormats[i] < RGB8Sint || TypedBufferFormats[i] > RGB32Float)
                && (TypeMode == EMetalTypeBufferModeUAV || TypeMode == EMetalTypeBufferModeTex || !(TypedUAVs & (1 << i))))
                {
                	Header.Bindings.LinearBuffer |= (1 << i);
	                Header.Bindings.TypedBuffers &= ~(1 << i);
                }
                else
                {
					Header.Bindings.TypedBufferFormats[i] = TypedBufferFormats[i];
                }
			}
			else if ((InvariantBuffers & (1 << i)) != 0)
			{
				Header.Bindings.TypedBufferFormats[i] = TypedBufferFormats[i];
			}
		}
		
		// Raw mode means all buffers are invariant
		if (TypeMode == EMetalTypeBufferModeRaw)
		{
			Header.Bindings.TypedBuffers = 0;
			Header.Bindings.InvariantBuffers = InvariantBuffers|TypedBuffers;
		}
	}
	else // No typed buffers on Metal 1.0-1.1 - all are invariant
	{
		Header.Bindings.TypedBuffers = 0;
		Header.Bindings.InvariantBuffers = InvariantBuffers|TypedBuffers;
		Header.Bindings.TypedBufferFormats = TypedBufferFormats;
	}
	
	if (SideTableString)
	{
		int32 SideTableLoc = -1;
		while (*SideTableString && *SideTableString != '\n')
		{
			if (*SideTableString == '(')
			{
				SideTableString++;
				if (*SideTableString && *SideTableString != '\n')
				{
					SideTableLoc = (int32)ParseNumber(SideTableString);
				}
			}
			else
			{
				SideTableString++;
			}
		}
		if (SideTableLoc >= 0)
		{
			Header.SideTable = SideTableLoc;
		}
		else
		{
			UE_LOG(LogMetalShaderCompiler, Fatal, TEXT("Couldn't parse the SideTable buffer index for bounds checking"));
		}
	}
	
	FShaderParameterMap& ParameterMap = ShaderOutput.ParameterMap;

	TBitArray<> UsedUniformBufferSlots;
	UsedUniformBufferSlots.Init(false,32);

	// Write out the magic markers.
	Header.Frequency = Frequency;

	// Only inputs for vertex shaders must be tracked.
	if (Frequency == SF_Vertex)
	{
		static const FString AttributePrefix = TEXT("in_ATTRIBUTE");
		for (auto& Input : CCHeader.Inputs)
		{
			// Only process attributes.
			if (Input.Name.StartsWith(AttributePrefix))
			{
				uint8 AttributeIndex = ParseNumber(*Input.Name + AttributePrefix.Len());
				Header.Bindings.InOutMask |= (1 << AttributeIndex);
			}
		}
	}

	// Then the list of outputs.
	static const FString TargetPrefix = "FragColor";
	static const FString GL_FragDepth = "FragDepth";
	// Only outputs for pixel shaders must be tracked.
	if (Frequency == SF_Pixel)
	{
		for (auto& Output : CCHeader.Outputs)
		{
			// Handle targets.
			if (Output.Name.StartsWith(TargetPrefix))
			{
				uint8 TargetIndex = ParseNumber(*Output.Name + TargetPrefix.Len());
				Header.Bindings.InOutMask |= (1 << TargetIndex);
			}
			// Handle depth writes.
			else if (Output.Name.Equals(GL_FragDepth))
			{
				Header.Bindings.InOutMask |= 0x8000;
			}
        }
        
        // For fragment shaders that discard but don't output anything we need at least a depth-stencil surface, so we need a way to validate this at runtime.
        if (FCStringAnsi::Strstr(USFSource, "discard_fragment()") != nullptr)
        {
            Header.Bindings.bDiscards = true;
        }
	}

	bool bHasRegularUniformBuffers = false;

	// Then 'normal' uniform buffers.
	for (auto& UniformBlock : CCHeader.UniformBlocks)
	{
		uint16 UBIndex = UniformBlock.Index;
		if (UBIndex >= Header.Bindings.NumUniformBuffers)
		{
			Header.Bindings.NumUniformBuffers = UBIndex + 1;
		}
		UsedUniformBufferSlots[UBIndex] = true;
		ParameterMap.AddParameterAllocation(*UniformBlock.Name, UBIndex, 0, 0);
		bHasRegularUniformBuffers = true;
	}

	// Packed global uniforms
	const uint16 BytesPerComponent = 4;
	TMap<ANSICHAR, uint16> PackedGlobalArraySize;
	for (auto& PackedGlobal : CCHeader.PackedGlobals)
	{
		ParameterMap.AddParameterAllocation(
			*PackedGlobal.Name,
			PackedGlobal.PackedType,
			PackedGlobal.Offset * BytesPerComponent,
			PackedGlobal.Count * BytesPerComponent
			);

		uint16& Size = PackedGlobalArraySize.FindOrAdd(PackedGlobal.PackedType);
		Size = FMath::Max<uint16>(BytesPerComponent * (PackedGlobal.Offset + PackedGlobal.Count), Size);
	}

	// Packed Uniform Buffers
	TMap<int, TMap<ANSICHAR, uint16> > PackedUniformBuffersSize;
	if ((CCFlags & HLSLCC_PackUniformsIntoUniformBufferWithNames) == HLSLCC_PackUniformsIntoUniformBufferWithNames)
	{
		for (auto& PackedUB : CCHeader.PackedUBs)
		{
			for (auto& Member : PackedUB.Members)
			{
				ParameterMap.AddParameterAllocation(
													*Member.Name,
													EArrayType_FloatHighp,
													Member.Offset * BytesPerComponent,
													Member.Count * BytesPerComponent
													);
				
				uint16& Size = PackedUniformBuffersSize.FindOrAdd(PackedUB.Attribute.Index).FindOrAdd(EArrayType_FloatHighp);
				Size = FMath::Max<uint16>(BytesPerComponent * (Member.Offset + Member.Count), Size);
			}
		}
	}
	else
	{
		for (auto& PackedUB : CCHeader.PackedUBs)
		{
			check(PackedUB.Attribute.Index == Header.Bindings.NumUniformBuffers);
			UsedUniformBufferSlots[PackedUB.Attribute.Index] = true;
			ParameterMap.AddParameterAllocation(*PackedUB.Attribute.Name, Header.Bindings.NumUniformBuffers++, 0, 0);
			
			// Nothing else...
			//for (auto& Member : PackedUB.Members)
			//{
			//}
		}
		
		// Packed Uniform Buffers copy lists & setup sizes for each UB/Precision entry
		for (auto& PackedUBCopy : CCHeader.PackedUBCopies)
		{
			CrossCompiler::FUniformBufferCopyInfo CopyInfo;
			CopyInfo.SourceUBIndex = PackedUBCopy.SourceUB;
			CopyInfo.SourceOffsetInFloats = PackedUBCopy.SourceOffset;
			CopyInfo.DestUBIndex = PackedUBCopy.DestUB;
			CopyInfo.DestUBTypeName = PackedUBCopy.DestPackedType;
			CopyInfo.DestUBTypeIndex = CrossCompiler::PackedTypeNameToTypeIndex(CopyInfo.DestUBTypeName);
			CopyInfo.DestOffsetInFloats = PackedUBCopy.DestOffset;
			CopyInfo.SizeInFloats = PackedUBCopy.Count;

			Header.UniformBuffersCopyInfo.Add(CopyInfo);

			auto& UniformBufferSize = PackedUniformBuffersSize.FindOrAdd(CopyInfo.DestUBIndex);
			uint16& Size = UniformBufferSize.FindOrAdd(CopyInfo.DestUBTypeName);
			Size = FMath::Max<uint16>(BytesPerComponent * (CopyInfo.DestOffsetInFloats + CopyInfo.SizeInFloats), Size);
		}

		for (auto& PackedUBCopy : CCHeader.PackedUBGlobalCopies)
		{
			CrossCompiler::FUniformBufferCopyInfo CopyInfo;
			CopyInfo.SourceUBIndex = PackedUBCopy.SourceUB;
			CopyInfo.SourceOffsetInFloats = PackedUBCopy.SourceOffset;
			CopyInfo.DestUBIndex = PackedUBCopy.DestUB;
			CopyInfo.DestUBTypeName = PackedUBCopy.DestPackedType;
			CopyInfo.DestUBTypeIndex = CrossCompiler::PackedTypeNameToTypeIndex(CopyInfo.DestUBTypeName);
			CopyInfo.DestOffsetInFloats = PackedUBCopy.DestOffset;
			CopyInfo.SizeInFloats = PackedUBCopy.Count;

			Header.UniformBuffersCopyInfo.Add(CopyInfo);

			uint16& Size = PackedGlobalArraySize.FindOrAdd(CopyInfo.DestUBTypeName);
			Size = FMath::Max<uint16>(BytesPerComponent * (CopyInfo.DestOffsetInFloats + CopyInfo.SizeInFloats), Size);
		}
	}
	Header.Bindings.bHasRegularUniformBuffers = bHasRegularUniformBuffers;

	// Setup Packed Array info
	Header.Bindings.PackedGlobalArrays.Reserve(PackedGlobalArraySize.Num());
	for (auto Iterator = PackedGlobalArraySize.CreateIterator(); Iterator; ++Iterator)
	{
		ANSICHAR TypeName = Iterator.Key();
		uint16 Size = Iterator.Value();
		Size = (Size + 0xf) & (~0xf);
		CrossCompiler::FPackedArrayInfo Info;
		Info.Size = Size;
		Info.TypeName = TypeName;
		Info.TypeIndex = (uint8)CrossCompiler::PackedTypeNameToTypeIndex(TypeName);
		Header.Bindings.PackedGlobalArrays.Add(Info);
	}

	// Setup Packed Uniform Buffers info
	Header.Bindings.PackedUniformBuffers.Reserve(PackedUniformBuffersSize.Num());
	
	if ((CCFlags & HLSLCC_PackUniformsIntoUniformBufferWithNames) == HLSLCC_PackUniformsIntoUniformBufferWithNames)
	{
		// In this mode there should only be 0 or 1 packed UB that contains all the aligned & named global uniform parameters
		check(PackedUniformBuffersSize.Num() <= 1);
		for (auto Iterator = PackedUniformBuffersSize.CreateIterator(); Iterator; ++Iterator)
		{
			int BufferIndex = Iterator.Key();
			auto& ArraySizes = Iterator.Value();
			for (auto IterSizes = ArraySizes.CreateIterator(); IterSizes; ++IterSizes)
			{
				ANSICHAR TypeName = IterSizes.Key();
				uint16 Size = IterSizes.Value();
				Size = (Size + 0xf) & (~0xf);
				CrossCompiler::FPackedArrayInfo Info;
				Info.Size = Size;
				Info.TypeName = TypeName;
				Info.TypeIndex = BufferIndex;
				Header.Bindings.PackedGlobalArrays.Add(Info);
			}
		}
	}
	else
	{
		for (auto Iterator = PackedUniformBuffersSize.CreateIterator(); Iterator; ++Iterator)
		{
			int BufferIndex = Iterator.Key();
			auto& ArraySizes = Iterator.Value();
			TArray<CrossCompiler::FPackedArrayInfo> InfoArray;
			InfoArray.Reserve(ArraySizes.Num());
			for (auto IterSizes = ArraySizes.CreateIterator(); IterSizes; ++IterSizes)
			{
				ANSICHAR TypeName = IterSizes.Key();
				uint16 Size = IterSizes.Value();
				Size = (Size + 0xf) & (~0xf);
				CrossCompiler::FPackedArrayInfo Info;
				Info.Size = Size;
				Info.TypeName = TypeName;
				Info.TypeIndex = CrossCompiler::PackedTypeNameToTypeIndex(TypeName);
				InfoArray.Add(Info);
			}
			
			Header.Bindings.PackedUniformBuffers.Add(InfoArray);
		}
	}

	uint32 NumTextures = 0;
	
	// Then samplers.
	TMap<FString, uint32> SamplerMap;
	for (auto& Sampler : CCHeader.Samplers)
	{
		ParameterMap.AddParameterAllocation(
			*Sampler.Name,
			0,
			Sampler.Offset,
			Sampler.Count
			);

		NumTextures += Sampler.Count;

		for (auto& SamplerState : Sampler.SamplerStates)
		{
			SamplerMap.Add(SamplerState, Sampler.Count);
		}
	}
	
	Header.Bindings.NumSamplers = CCHeader.SamplerStates.Num();

	// Then UAVs (images in Metal)
	for (auto& UAV : CCHeader.UAVs)
	{
		ParameterMap.AddParameterAllocation(
			*UAV.Name,
			0,
			UAV.Offset,
			UAV.Count
			);

		Header.Bindings.NumUAVs = FMath::Max<uint8>(
			Header.Bindings.NumSamplers,
			UAV.Offset + UAV.Count
			);
	}

	for (auto& SamplerState : CCHeader.SamplerStates)
	{
		ParameterMap.AddParameterAllocation(
			*SamplerState.Name,
			0,
			SamplerState.Index,
			SamplerMap[SamplerState.Name]
			);
	}

	Header.NumThreadsX = CCHeader.NumThreads[0];
	Header.NumThreadsY = CCHeader.NumThreads[1];
	Header.NumThreadsZ = CCHeader.NumThreads[2];
	
	Header.TessellationOutputControlPoints 		= CCHeader.TessellationOutputControlPoints;
	Header.TessellationDomain					= CCHeader.TessellationDomain;
	Header.TessellationInputControlPoints       = CCHeader.TessellationInputControlPoints;
	Header.TessellationMaxTessFactor            = CCHeader.TessellationMaxTessFactor;
	Header.TessellationOutputWinding			= CCHeader.TessellationOutputWinding;
	Header.TessellationPartitioning				= CCHeader.TessellationPartitioning;
	Header.TessellationPatchesPerThreadGroup    = CCHeader.TessellationPatchesPerThreadGroup;
	Header.TessellationPatchCountBuffer         = CCHeader.TessellationPatchCountBuffer;
	Header.TessellationIndexBuffer              = CCHeader.TessellationIndexBuffer;
	Header.TessellationHSOutBuffer              = CCHeader.TessellationHSOutBuffer;
	Header.TessellationHSTFOutBuffer            = CCHeader.TessellationHSTFOutBuffer;
	Header.TessellationControlPointOutBuffer    = CCHeader.TessellationControlPointOutBuffer;
	Header.TessellationControlPointIndexBuffer  = CCHeader.TessellationControlPointIndexBuffer;
	Header.TessellationOutputAttribs            = TessOutputAttribs;
	Header.bTessFunctionConstants				= (FCStringAnsi::Strstr(USFSource, "indexBufferType [[ function_constant(32) ]]") != nullptr);
	Header.bDeviceFunctionConstants				= (FCStringAnsi::Strstr(USFSource, "#define __METAL_DEVICE_CONSTANT_INDEX__ 1") != nullptr);
	
	// Build the SRT for this shader.
	{
		// Build the generic SRT for this shader.
		FShaderCompilerResourceTable GenericSRT;
		BuildResourceTableMapping(ShaderInput.Environment.ResourceTableMap, ShaderInput.Environment.ResourceTableLayoutHashes, UsedUniformBufferSlots, ShaderOutput.ParameterMap, GenericSRT);

		// Copy over the bits indicating which resource tables are active.
		Header.Bindings.ShaderResourceTable.ResourceTableBits = GenericSRT.ResourceTableBits;

		Header.Bindings.ShaderResourceTable.ResourceTableLayoutHashes = GenericSRT.ResourceTableLayoutHashes;

		// Now build our token streams.
		BuildResourceTableTokenStream(GenericSRT.TextureMap, GenericSRT.MaxBoundResourceTable, Header.Bindings.ShaderResourceTable.TextureMap);
		BuildResourceTableTokenStream(GenericSRT.ShaderResourceViewMap, GenericSRT.MaxBoundResourceTable, Header.Bindings.ShaderResourceTable.ShaderResourceViewMap);
		BuildResourceTableTokenStream(GenericSRT.SamplerMap, GenericSRT.MaxBoundResourceTable, Header.Bindings.ShaderResourceTable.SamplerMap);
		BuildResourceTableTokenStream(GenericSRT.UnorderedAccessViewMap, GenericSRT.MaxBoundResourceTable, Header.Bindings.ShaderResourceTable.UnorderedAccessViewMap);

		Header.Bindings.NumUniformBuffers = FMath::Max((uint8)GetNumUniformBuffersUsed(GenericSRT), Header.Bindings.NumUniformBuffers);
	}

	FString MetalCode = FString(USFSource);
	if (ShaderInput.Environment.CompilerFlags.Contains(CFLAG_KeepDebugInfo) || ShaderInput.Environment.CompilerFlags.Contains(CFLAG_Debug))
	{
		MetalCode.InsertAt(0, FString::Printf(TEXT("// %s\n"), *CCHeader.Name));
		Header.ShaderName = CCHeader.Name;

		//@TODO disabled but left for reference - seems to cause Metal shader compile errors at the moment
#if (0)
		if (ShaderInput.Environment.CompilerFlags.Contains(CFLAG_KeepDebugInfo))
		{
			static FString UE4StdLib((TCHAR*)FUTF8ToTCHAR((ANSICHAR const*)ue4_stdlib_metal, ue4_stdlib_metal_len).Get());
			MetalCode.ReplaceInline(TEXT("#include \"ue4_stdlib.metal\""), *UE4StdLib);
			MetalCode.ReplaceInline(TEXT("#pragma once"), TEXT(""));
		}
#endif
	}
	
	if (Header.Bindings.NumSamplers > MaxMetalSamplers)
	{
		ShaderOutput.bSucceeded = false;
		FShaderCompilerError* NewError = new(ShaderOutput.Errors) FShaderCompilerError();
		
		FString SamplerList;
		for (int32 i = 0; i < CCHeader.SamplerStates.Num(); i++)
		{
			auto const& Sampler = CCHeader.SamplerStates[i];
			SamplerList += FString::Printf(TEXT("%d:%s\n"), Sampler.Index, *Sampler.Name);
		}
		
		NewError->StrippedErrorMessage =
			FString::Printf(TEXT("shader uses %d (%d) samplers exceeding the limit of %d\nSamplers:\n%s"),
				Header.Bindings.NumSamplers, CCHeader.SamplerStates.Num(), MaxMetalSamplers, *SamplerList);
	}
	else if(CompileProcessAllowsRuntimeShaderCompiling(ShaderInput))
	{
		// Write out the header and shader source code.
		FMemoryWriter Ar(ShaderOutput.ShaderCode.GetWriteAccess(), true);
		uint8 PrecompiledFlag = 0;
		Ar << PrecompiledFlag;
		Ar << Header;
		Ar.Serialize((void*)USFSource, SourceLen + 1 - (USFSource - InShaderSource));
		
		// store data we can pickup later with ShaderCode.FindOptionalData('n'), could be removed for shipping
		ShaderOutput.ShaderCode.AddOptionalData('n', TCHAR_TO_UTF8(*ShaderInput.GenerateShaderName()));

		if (ShaderInput.ExtraSettings.bExtractShaderSource)
		{
			ShaderOutput.OptionalFinalShaderSource = MetalCode;
		}

		ShaderOutput.NumInstructions = NumLines;
		ShaderOutput.NumTextureSamplers = Header.Bindings.NumSamplers;
		ShaderOutput.bSucceeded = true;
	}
	else
	{
		uint64 XcodeBuildVers = 0;
		uint16 XcodeVers = GetXcodeVersion(XcodeBuildVers);
		uint16 XcodeMajorVers = ((XcodeVers >> 8) & 0xff);
		
        // metal commandlines
        FString DebugInfo = ShaderInput.Environment.CompilerFlags.Contains(CFLAG_KeepDebugInfo) ? TEXT("-gline-tables-only") : TEXT("");
		if (XcodeMajorVers >= 10 && ShaderInput.Environment.CompilerFlags.Contains(CFLAG_KeepDebugInfo))
		{
			DebugInfo += TEXT(" -MO");
		}
		
        FString MathMode = bNoFastMath ? TEXT("-fno-fast-math") : TEXT("-ffast-math");
        
		// at this point, the shader source is ready to be compiled
		// We need to use a temp directory path that will be consistent across devices so that debug info
		// can be loaded (as it must be at a consistent location).
#if PLATFORM_MAC || UNIXLIKE_TO_MAC_REMOTE_BUILDING
		FString TempDir = TEXT("/tmp");
#else
		FString TempDir = FPlatformProcess::UserTempDir();
#endif
		
		int32 ReturnCode = 0;
		FString Results;
		FString Errors;
		bool bSucceeded = false;

		bool bRemoteBuildingConfigured = IsRemoteBuildingConfigured(&ShaderInput.Environment);
		
		FString MetalPath = GetMetalBinaryPath(ShaderInput.Target.Platform);
		FString MetalToolsPath = GetMetalToolsPath(ShaderInput.Target.Platform);
		
		bool bMetalCompilerAvailable = false;

		if (((PLATFORM_MAC && !UNIXLIKE_TO_MAC_REMOTE_BUILDING) || bRemoteBuildingConfigured) && (MetalPath.Len() > 0 && MetalToolsPath.Len() > 0))
		{
			bMetalCompilerAvailable = true;
		}
		
		bool bDebugInfoSucceded = false;
		FMetalShaderBytecode Bytecode;
		FMetalShaderDebugInfo DebugCode;
		
		FString HashedName = FString::Printf(TEXT("%u_%u"), SourceCRCLen, SourceCRC);
		
		if(!bMetalCompilerAvailable)
		{
			// No Metal Compiler - just put the source code directly into /tmp and report error - we are now using text shaders when this was not the requested configuration
			// Move it into place using an atomic move - ensures only one compile "wins"
			FString InputFilename = (TempDir / HashedName) + TEXT(".metal");
			FString SaveFile = FPaths::CreateTempFilename(*TempDir, TEXT("ShaderTemp"), TEXT(""));
			FFileHelper::SaveStringToFile(MetalCode, *SaveFile);
			IFileManager::Get().Move(*InputFilename, *SaveFile, false, false, true, true);
			IFileManager::Get().Delete(*SaveFile);
			
			TCHAR const* Message = nullptr;
			if (PLATFORM_MAC && !UNIXLIKE_TO_MAC_REMOTE_BUILDING)
			{
				Message = TEXT("Xcode's metal shader compiler was not found, verify Xcode has been installed on this Mac and that it has been selected in Xcode > Preferences > Locations > Command-line Tools.");
			}
			else if (!bRemoteBuildingConfigured)
			{
				Message = TEXT("Remote shader compilation has not been configured in the Editor settings for this project. Please follow the instructions for enabling remote compilation for iOS.");
			}
			else
			{
				Message = TEXT("Xcode's metal shader compiler was not found, verify Xcode has been installed on the Mac used for remote compilation and that the Mac is accessible via SSH from this machine.");
			}
			
			FShaderCompilerError* Error = new(OutErrors) FShaderCompilerError();
			Error->ErrorVirtualFilePath = InputFilename;
			Error->ErrorLineString = TEXT("0");
			Error->StrippedErrorMessage = FString(Message);
			
			bRemoteBuildingConfigured = false;
		}
		else
		{
			// Compiler available - more intermediate files will be created - to avoid cross stream clashes - add uniqueness to our tmp folder - but uniqueness that can be reused so no random GUIDs.
			
			TCHAR const* CompileType = bRemoteBuildingConfigured ? TEXT("remotely") : TEXT("locally");
			
			bool bFoundStdLib = false;
			FString StdLibPath = GetMetalLibraryPath(ShaderInput.Target.Platform);
			bFoundStdLib = RemoteFileExists(*StdLibPath);
			
			// PCHs need the same checksum to ensure that the result can be used with the current version of the file
			uint32 PchCRC = 0;
			uint32 PchLen = 0;
			bool const bChkSum = ChecksumRemoteFile(StdLibPath, &PchCRC, &PchLen);
			
			// PCHs need the modifiction time (in secs. since UTC Epoch) to ensure that the result can be used with the current version of the file
			uint64 ModTime = 0;
			bool const bModTime = ModificationTimeRemoteFile(StdLibPath, ModTime);
			FString CompilerVersion = GetMetalCompilerVersion(ShaderInput.Target.Platform);

			static uint32 UE4StdLibCRCLen = ue4_stdlib_metal_len;
			static uint32 UE4StdLibCRC = 0;
			{
				if (UE4StdLibCRC == 0)
				{
					TArrayView<const uint8> UE4PCHData((const uint8*)ue4_stdlib_metal, ue4_stdlib_metal_len);
					FString UE4StdLibFilename = FPaths::CreateTempFilename(*TempDir, TEXT("ShaderStdLib"), TEXT(""));
					if (FFileHelper::SaveArrayToFile(UE4PCHData, *UE4StdLibFilename))
					{
						FString RemoteTempPath = LocalPathToRemote(UE4StdLibFilename, MakeRemoteTempFolder(FString(TempDir)));
						CopyLocalFileToRemote(UE4StdLibFilename, RemoteTempPath);
						ChecksumRemoteFile(*RemoteTempPath, &UE4StdLibCRC, &UE4StdLibCRCLen);
						IFileManager::Get().Delete(*UE4StdLibFilename);
					}
				}
				
				if(UE4StdLibCRCLen != 0 && UE4StdLibCRC != 0 && PchLen != 0 && PchCRC != 0)
				{
					// If we need to add more items (e.g debug info, math mode, std) and this gets too long - convert to using a hash of all the required items instead
					TempDir /= FString::Printf(TEXT("UE4_%s_%u_%u_%u_%u"), *CompilerVersion, UE4StdLibCRC, UE4StdLibCRCLen, PchCRC, PchLen);
				}
			}
			
			// Now write out the source metal file since we have added to the tempDir path
			FString MetalFilePath = (TempDir / HashedName) + TEXT(".metal");
			FString InputFilename = MetalFilePath;
			FString ObjFilename = FPaths::CreateTempFilename(*TempDir, TEXT("ShaderObj"), TEXT(""));
			FString OutputFilename = FPaths::CreateTempFilename(*TempDir, TEXT("ShaderOut"), TEXT(""));
			
			// Move it into place using an atomic move - ensures only one compile "wins"
			FString SaveFile = FPaths::CreateTempFilename(*TempDir, TEXT("ShaderTemp"), TEXT(""));
			FFileHelper::SaveStringToFile(MetalCode, *SaveFile);
			IFileManager::Get().Move(*MetalFilePath, *SaveFile, false, false, true, true);
			IFileManager::Get().Delete(*SaveFile);
			
			bool bUseSharedPCH = false;
			FString MetalPCHFile;
			
			FString VersionedName = FString::Printf(TEXT("metal_stdlib_%u%u%llu%s%s%s%s%s%s%d.pch"), PchCRC, PchLen, ModTime, *GUIDHash.ToString(), *CompilerVersion, MinOSVersion, *DebugInfo, *MathMode, Standard, GetTypeHash(MetalToolsPath));
			
			// get rid of some not so filename-friendly characters ('=',' ' -> '_')
			VersionedName = VersionedName.Replace(TEXT("="), TEXT("_")).Replace(TEXT(" "), TEXT("_"));
			
			MetalPCHFile = TempDir / VersionedName;
			FString RemoteMetalPCHFile = LocalPathToRemote(MetalPCHFile, TempDir);

			if(bFoundStdLib && bChkSum)
			{
				if(RemoteFileExists(*RemoteMetalPCHFile))
				{
					bUseSharedPCH = true;
				}
				else
				{
					FMetalShaderBytecodeJob Job;
					Job.ShaderFormat = ShaderInput.ShaderFormat;
					Job.Hash = GUIDHash;
					Job.TmpFolder = TempDir;
					Job.InputFile = StdLibPath;
					Job.OutputFile = MetalPCHFile;
					Job.CompilerVersion = CompilerVersion;
					Job.MinOSVersion = MinOSVersion;
					Job.DebugInfo = DebugInfo;
					Job.MathMode = MathMode;
					Job.Standard = Standard;
					Job.SourceCRCLen = PchLen;
					Job.SourceCRC = PchCRC;
					Job.bRetainObjectFile = false;
					Job.bCompileAsPCH = true;
					
					FMetalShaderBytecodeCooker* BytecodeCooker = new FMetalShaderBytecodeCooker(Job);
					bool bDataWasBuilt = false;
					TArray<uint8> OutData;
					bUseSharedPCH = GetDerivedDataCacheRef().GetSynchronous(BytecodeCooker, OutData, &bDataWasBuilt) && OutData.Num();
					if (bUseSharedPCH)
					{
						FMemoryReader Ar(OutData);
						Ar << Bytecode;
						
						if (!bDataWasBuilt)
						{
							FString TempPath = FPaths::CreateTempFilename(*TempDir, TEXT("MetalSharedPCH-"), TEXT(".metal.pch"));
							if (FFileHelper::SaveArrayToFile(Bytecode.OutputFile, *TempPath))
							{
								IFileManager::Get().Move(*MetalPCHFile, *TempPath, false, false, true, false);
								IFileManager::Get().Delete(*TempPath);
							}
							
							int64 FileSize = IFileManager::Get().FileSize(*MetalPCHFile);
							if(FileSize == Bytecode.OutputFile.Num())
							{
								bUseSharedPCH = true;
							}
							else
							{
								bUseSharedPCH = false;
								
								FShaderCompilerError* Error = new(OutErrors) FShaderCompilerError();
								Error->ErrorVirtualFilePath = InputFilename;
								Error->ErrorLineString = TEXT("0");
								Error->StrippedErrorMessage = FString::Printf(TEXT("Metal Shared PCH failed to save %s to %s - compilation will continue without a PCH: %s."), CompileType, *TempPath, *MetalPCHFile);
							}
						}
					}
					else
					{
						FShaderCompilerError* Error = new(OutErrors) FShaderCompilerError();
						Error->ErrorVirtualFilePath = InputFilename;
						Error->ErrorLineString = TEXT("0");
						Error->StrippedErrorMessage = FString::Printf(TEXT("Metal Shared PCH generation failed %s - compilation will continue without a PCH: %s."), CompileType, *Job.Message);
					}
				}
			}
			else
			{
				FShaderCompilerError* Error = new(OutErrors) FShaderCompilerError();
				Error->ErrorVirtualFilePath = InputFilename;
				Error->ErrorLineString = TEXT("0");
				Error->StrippedErrorMessage = FString::Printf(TEXT("Metal Shared PCH generation failed - cannot find metal_stdlib header relative to %s %s."), *MetalToolsPath, CompileType);
			}
		
			uint32 DebugInfoHandle = 0;
			if (!bIsMobile && !ShaderInput.Environment.CompilerFlags.Contains(CFLAG_Archive))
			{
				FMetalShaderDebugInfoJob Job;
				Job.ShaderFormat = ShaderInput.ShaderFormat;
				Job.Hash = GUIDHash;
				Job.CompilerVersion = CompilerVersion;
				Job.MinOSVersion = MinOSVersion;
				Job.DebugInfo = DebugInfo;
				Job.MathMode = MathMode;
				Job.Standard = Standard;
				Job.SourceCRCLen = SourceCRCLen;
				Job.SourceCRC = SourceCRC;
				
				Job.MetalCode = MetalCode;
				
				FMetalShaderDebugInfoCooker* DebugInfoCooker = new FMetalShaderDebugInfoCooker(Job);
				
				DebugInfoHandle = GetDerivedDataCacheRef().GetAsynchronous(DebugInfoCooker);
			}
			
			// Attempt to precompile the ue4_stdlib.metal file as a PCH, using the metal_stdlib PCH if it exists
			// Will fallback to just using the raw ue4_stdlib.metal file if PCH compilation fails
			// The ue4_stdlib.metal PCH is not cached in the DDC as modifications to the file invalidate the PCH, so it is only valid for this SCW's existence.
			FString UE4StdLibFilePath = TempDir / TEXT("ue4_stdlib.metal");
			static FString RemoteUE4StdLibFolder = MakeRemoteTempFolder(TempDir);
			FString RemoteUE4StdLibFilePath = LocalPathToRemote(UE4StdLibFilePath, RemoteUE4StdLibFolder);
			{
				uint32 RemotePchCRC = 0;
				uint32 RemotePchLen = 0;
				if (!RemoteFileExists(RemoteUE4StdLibFilePath) || !ChecksumRemoteFile(*RemoteUE4StdLibFilePath, &RemotePchCRC, &RemotePchLen) || RemotePchCRC != UE4StdLibCRC)
				{
					TArrayView<const uint8> UE4PCHData((const uint8*)ue4_stdlib_metal, ue4_stdlib_metal_len);
					FString UE4StdLibFilename = FPaths::CreateTempFilename(*TempDir, TEXT("ShaderStdLib"), TEXT(""));
					if (FFileHelper::SaveArrayToFile(UE4PCHData, *UE4StdLibFilename))
					{
						IFileManager::Get().Move(*UE4StdLibFilePath, *UE4StdLibFilename, false, false, true, true);
						IFileManager::Get().Delete(*UE4StdLibFilename);
					}
					CopyLocalFileToRemote(UE4StdLibFilePath, RemoteUE4StdLibFilePath);
				}
				
#if (PLATFORM_MAC && !UNIXLIKE_TO_MAC_REMOTE_BUILDING)				
				FString Defines = Header.bDeviceFunctionConstants ? TEXT("-D__METAL_DEVICE_CONSTANT_INDEX__=1") : TEXT("");
				Defines += FString::Printf(TEXT(" -D__METAL_MANUAL_TEXTURE_METADATA__=%d"), !(bUsingTessellation && (Frequency == SF_Vertex || Frequency == SF_Hull)) && Version < 3);
				Defines += FString::Printf(TEXT(" -D__METAL_USE_TEXTURE_CUBE_ARRAY__=%d"), !bIsMobile);
				switch(TypeMode)
				{
					case EMetalTypeBufferModeRaw:
						Defines += TEXT(" -D__METAL_TYPED_BUFFER_READ_IMPL__=0");
						Defines += TEXT(" -D__METAL_TYPED_BUFFER_RW_IMPL__=0");
						break;
					case EMetalTypeBufferModeSRV:
						Defines += TEXT(" -D__METAL_TYPED_BUFFER_READ_IMPL__=1");
						Defines += TEXT(" -D__METAL_TYPED_BUFFER_RW_IMPL__=2");
						break;
					case EMetalTypeBufferModeUAV:
						Defines += TEXT(" -D__METAL_TYPED_BUFFER_READ_IMPL__=1");
						Defines += TEXT(" -D__METAL_TYPED_BUFFER_RW_IMPL__=1");
						break;
					case EMetalTypeBufferModeTex:
						Defines += TEXT(" -D__METAL_TYPED_BUFFER_READ_IMPL__=3");
						Defines += TEXT(" -D__METAL_TYPED_BUFFER_RW_IMPL__=3");
						break;
					case EMetalTypeBufferModeFun:
						Defines += TEXT(" -D__METAL_TYPED_BUFFER_READ_IMPL__=2");
						Defines += TEXT(" -D__METAL_TYPED_BUFFER_RW_IMPL__=2");
						break;
					default:
						break;
				}
				
				int64 UnixTime = IFileManager::Get().GetTimeStamp(*UE4StdLibFilePath).ToUnixTimestamp();
				FString UE4StdLibFilePCH = FString::Printf(TEXT("%s.%u%u%u%u%s%s%s%s%s%s%d%d%lld.pch"), *UE4StdLibFilePath, UE4StdLibCRC, UE4StdLibCRCLen, PchCRC, PchLen, *GUIDHash.ToString(), *CompilerVersion, MinOSVersion, *DebugInfo, *MathMode, Standard, GetTypeHash(MetalToolsPath), GetTypeHash(Defines), UnixTime);
				FString RemoteUE4StdLibFilePCH = LocalPathToRemote(UE4StdLibFilePCH, RemoteUE4StdLibFolder);
				if (RemoteFileExists(RemoteUE4StdLibFilePath) && !IFileManager::Get().FileExists(*UE4StdLibFilePCH) && !RemoteFileExists(RemoteUE4StdLibFilePCH))
				{
					FMetalShaderBytecodeJob Job;
					Job.ShaderFormat = ShaderInput.ShaderFormat;
					Job.Hash = GUIDHash;
					Job.TmpFolder = TempDir;
					Job.InputFile = RemoteUE4StdLibFilePath;
					Job.OutputFile = RemoteUE4StdLibFilePCH;
					Job.CompilerVersion = CompilerVersion;
					Job.MinOSVersion = MinOSVersion;
					Job.DebugInfo = DebugInfo;
					Job.MathMode = MathMode;
					Job.Standard = Standard;
					Job.SourceCRCLen = ue4_stdlib_metal_len;
					Job.SourceCRC = FCrc::MemCrc32(ue4_stdlib_metal, Job.SourceCRCLen);
					Job.bRetainObjectFile = false;
					Job.bCompileAsPCH = true;
                    Job.Defines = Defines;
					
					FMetalShaderBytecodeCooker Cooker(Job);
					TArray<uint8> Data;
					Cooker.Build(Data);
				}
				
				if (IFileManager::Get().FileExists(*UE4StdLibFilePCH) && RemoteFileExists(RemoteUE4StdLibFilePath))
				{
					if (bUseSharedPCH)
					{
						CopyLocalFileToRemote(MetalPCHFile, RemoteMetalPCHFile);
					}
					MetalPCHFile = UE4StdLibFilePCH;
					bUseSharedPCH = true;
				}
#endif
			}
			
			FMetalShaderBytecodeJob Job;
			Job.ShaderFormat = ShaderInput.ShaderFormat;
			Job.Hash = GUIDHash;
			Job.TmpFolder = TempDir;
			Job.InputFile = InputFilename;
			// With the debug-info enabled don't use a shared PCH, should help resolve issues with shader debugging.
			if (bUseSharedPCH && !ShaderInput.Environment.CompilerFlags.Contains(CFLAG_KeepDebugInfo))
			{
				Job.InputPCHFile = MetalPCHFile;
			}
			Job.OutputFile = OutputFilename;
			Job.OutputObjectFile = ObjFilename;
			Job.CompilerVersion = CompilerVersion;
			Job.MinOSVersion = MinOSVersion;
			Job.DebugInfo = DebugInfo;
			Job.MathMode = MathMode;
			Job.Standard = Standard;
			Job.SourceCRCLen = SourceCRCLen;
			Job.SourceCRC = SourceCRC;
			Job.bRetainObjectFile = ShaderInput.Environment.CompilerFlags.Contains(CFLAG_Archive);
			Job.bCompileAsPCH = false;
			Job.IncludeDir = RemoteUE4StdLibFolder;

			FMetalShaderBytecodeCooker* BytecodeCooker = new FMetalShaderBytecodeCooker(Job);
			
			bool bDataWasBuilt = false;
			TArray<uint8> OutData;
			bSucceeded = GetDerivedDataCacheRef().GetSynchronous(BytecodeCooker, OutData, &bDataWasBuilt);
			if (bSucceeded)
			{
				if (OutData.Num())
				{
					FMemoryReader Ar(OutData);
					Ar << Bytecode;
					
					if (!bIsMobile && !ShaderInput.Environment.CompilerFlags.Contains(CFLAG_Archive))
					{
						GetDerivedDataCacheRef().WaitAsynchronousCompletion(DebugInfoHandle);
						TArray<uint8> DebugData;
						bDebugInfoSucceded = GetDerivedDataCacheRef().GetAsynchronousResults(DebugInfoHandle, DebugData);
						if (bDebugInfoSucceded)
						{
							if (DebugData.Num())
							{
								FMemoryReader DebugAr(DebugData);
								DebugAr << DebugCode;
							}
						}
					}
				}
				else
				{
					FShaderCompilerError* Error = new(OutErrors) FShaderCompilerError();
					Error->ErrorVirtualFilePath = InputFilename;
					Error->ErrorLineString = TEXT("0");
					Error->StrippedErrorMessage = FString::Printf(TEXT("DDC returned empty byte array despite claiming that the bytecode was built successfully."));
				}
			}
			else
			{
				FShaderCompilerError* Error = new(OutErrors) FShaderCompilerError();
				Error->ErrorVirtualFilePath = InputFilename;
				Error->ErrorLineString = TEXT("0");
				Error->StrippedErrorMessage = Job.Message;
			}
		}
		
		if (bSucceeded)
		{
			// Write out the header and compiled shader code
			FMemoryWriter Ar(ShaderOutput.ShaderCode.GetWriteAccess(), true);
			uint8 PrecompiledFlag = 1;
			Ar << PrecompiledFlag;
			Ar << Header;

			// jam it into the output bytes
			Ar.Serialize(Bytecode.OutputFile.GetData(), Bytecode.OutputFile.Num());

			if (ShaderInput.Environment.CompilerFlags.Contains(CFLAG_Archive))
			{
				ShaderOutput.ShaderCode.AddOptionalData('o', Bytecode.ObjectFile.GetData(), Bytecode.ObjectFile.Num());
			}
			
			if (bDebugInfoSucceded && !ShaderInput.Environment.CompilerFlags.Contains(CFLAG_Archive) && DebugCode.CompressedData.Num())
			{
				ShaderOutput.ShaderCode.AddOptionalData('z', DebugCode.CompressedData.GetData(), DebugCode.CompressedData.Num());
				ShaderOutput.ShaderCode.AddOptionalData('p', TCHAR_TO_UTF8(*Bytecode.NativePath));
				ShaderOutput.ShaderCode.AddOptionalData('u', (const uint8*)&DebugCode.UncompressedSize, sizeof(DebugCode.UncompressedSize));
			}
			
			if (ShaderInput.Environment.CompilerFlags.Contains(CFLAG_KeepDebugInfo))
			{
				// store data we can pickup later with ShaderCode.FindOptionalData('n'), could be removed for shipping
				ShaderOutput.ShaderCode.AddOptionalData('n', TCHAR_TO_UTF8(*ShaderInput.GenerateShaderName()));
				if (DebugCode.CompressedData.Num() == 0)
				{
					ShaderOutput.ShaderCode.AddOptionalData('c', TCHAR_TO_UTF8(*MetalCode));
					ShaderOutput.ShaderCode.AddOptionalData('p', TCHAR_TO_UTF8(*Bytecode.NativePath));
				}
			}
			else if (ShaderInput.Environment.CompilerFlags.Contains(CFLAG_Archive))
			{
				ShaderOutput.ShaderCode.AddOptionalData('c', TCHAR_TO_UTF8(*MetalCode));
				ShaderOutput.ShaderCode.AddOptionalData('p', TCHAR_TO_UTF8(*Bytecode.NativePath));
			}
			
			ShaderOutput.NumTextureSamplers = Header.Bindings.NumSamplers;
		}

		if (ShaderInput.ExtraSettings.bExtractShaderSource)
		{
			ShaderOutput.OptionalFinalShaderSource = MetalCode;
		}
		
		ShaderOutput.NumInstructions = NumLines;
		ShaderOutput.bSucceeded = bSucceeded;
	}
}

/*------------------------------------------------------------------------------
	External interface.
------------------------------------------------------------------------------*/

// For Metal <= 1.1
static const EHlslShaderFrequency FrequencyTable1[] =
{
	HSF_VertexShader,
	HSF_InvalidFrequency,
	HSF_InvalidFrequency,
	HSF_PixelShader,
	HSF_InvalidFrequency,
	HSF_ComputeShader
};

// For Metal >= 1.2
static const EHlslShaderFrequency FrequencyTable2[] =
{
	HSF_VertexShader,
	HSF_HullShader,
	HSF_DomainShader,
	HSF_PixelShader,
	HSF_InvalidFrequency,
	HSF_ComputeShader
};

FString CreateRemoteDataFromEnvironment(const FShaderCompilerEnvironment& Environment)
{
	FString Line = TEXT("\n#if 0 /*BEGIN_REMOTE_SERVER*/\n");
	for (auto Pair : Environment.RemoteServerData)
	{
		Line += FString::Printf(TEXT("%s=%s\n"), *Pair.Key, *Pair.Value);
	}
	Line += TEXT("#endif /*END_REMOTE_SERVER*/\n");
	return Line;
}

void CreateEnvironmentFromRemoteData(const FString& String, FShaderCompilerEnvironment& OutEnvironment)
{
	FString Prolog = TEXT("#if 0 /*BEGIN_REMOTE_SERVER*/");
	int32 FoundBegin = String.Find(Prolog, ESearchCase::CaseSensitive);
	if (FoundBegin == INDEX_NONE)
	{
		return;
	}
	int32 FoundEnd = String.Find(TEXT("#endif /*END_REMOTE_SERVER*/"), ESearchCase::CaseSensitive, ESearchDir::FromStart, FoundBegin);
	if (FoundEnd == INDEX_NONE)
	{
		return;
	}

	// +1 for EOL
	const TCHAR* Ptr = &String[FoundBegin + 1 + Prolog.Len()];
	const TCHAR* PtrEnd = &String[FoundEnd];
	while (Ptr < PtrEnd)
	{
		FString Key;
		if (!CrossCompiler::ParseIdentifier(Ptr, Key))
		{
			return;
		}
		if (!CrossCompiler::Match(Ptr, TEXT("=")))
		{
			return;
		}
		FString Value;
		if (!CrossCompiler::ParseString(Ptr, Value))
		{
			return;
		}
		if (!CrossCompiler::Match(Ptr, '\n'))
		{
			return;
		}
		OutEnvironment.RemoteServerData.FindOrAdd(Key) = Value;
	}
}

void CompileShader_Metal(const FShaderCompilerInput& _Input,FShaderCompilerOutput& Output,const FString& WorkingDirectory)
{
	auto Input = _Input;
	FString PreprocessedShader;
	FShaderCompilerDefinitions AdditionalDefines;
	EHlslCompileTarget HlslCompilerTarget = HCT_FeatureLevelES3_1; // Always ES3.1 for now due to the way RCO has configured the MetalBackend
	EHlslCompileTarget MetalCompilerTarget = HCT_FeatureLevelES3_1; // Varies depending on the actual intended Metal target.

	// Work out which standard we need, this is dependent on the shader platform.
	const bool bIsMobile = (Input.Target.Platform == SP_METAL || Input.Target.Platform == SP_METAL_MRT || Input.Target.Platform == SP_METAL_TVOS || Input.Target.Platform == SP_METAL_MRT_TVOS);
	TCHAR const* StandardPlatform = nullptr;
	if (bIsMobile)
	{
		StandardPlatform = TEXT("ios");
		AdditionalDefines.SetDefine(TEXT("IOS"), 1);
	}
	else
	{
		StandardPlatform = TEXT("macos");
		AdditionalDefines.SetDefine(TEXT("MAC"), 1);
	}
	
	AdditionalDefines.SetDefine(TEXT("COMPILER_HLSLCC"), 1 );
	AdditionalDefines.SetDefine(TEXT("row_major"), TEXT(""));
	AdditionalDefines.SetDefine(TEXT("COMPILER_METAL"), 1);

	static FName NAME_SF_METAL(TEXT("SF_METAL"));
	static FName NAME_SF_METAL_MRT(TEXT("SF_METAL_MRT"));
	static FName NAME_SF_METAL_TVOS(TEXT("SF_METAL_TVOS"));
	static FName NAME_SF_METAL_MRT_TVOS(TEXT("SF_METAL_MRT_TVOS"));
	static FName NAME_SF_METAL_SM5_NOTESS(TEXT("SF_METAL_SM5_NOTESS"));
	static FName NAME_SF_METAL_SM5(TEXT("SF_METAL_SM5"));
	static FName NAME_SF_METAL_MACES3_1(TEXT("SF_METAL_MACES3_1"));
	static FName NAME_SF_METAL_MACES2(TEXT("SF_METAL_MACES2"));
	static FName NAME_SF_METAL_MRT_MAC(TEXT("SF_METAL_MRT_MAC"));
	
    EMetalGPUSemantics Semantics = EMetalGPUSemanticsMobile;
	
	FString const* MaxVersion = Input.Environment.GetDefinitions().Find(TEXT("MAX_SHADER_LANGUAGE_VERSION"));
    uint8 VersionEnum = 0;
    if (MaxVersion)
    {
        if(MaxVersion->IsNumeric())
        {
            LexFromString(VersionEnum, *(*MaxVersion));
        }
    }
	
	bool bAppleTV = (Input.ShaderFormat == NAME_SF_METAL_TVOS || Input.ShaderFormat == NAME_SF_METAL_MRT_TVOS);
    if (Input.ShaderFormat == NAME_SF_METAL || Input.ShaderFormat == NAME_SF_METAL_TVOS)
	{
        VersionEnum = VersionEnum > 0 ? VersionEnum : 0;
        AdditionalDefines.SetDefine(TEXT("METAL_PROFILE"), 1);
	}
	else if (Input.ShaderFormat == NAME_SF_METAL_MRT || Input.ShaderFormat == NAME_SF_METAL_MRT_TVOS)
	{
        UE_CLOG(VersionEnum == 0, LogShaders, Warning, TEXT("Metal shader version should be Metal v1.2 or higher for format %s!"), VersionEnum, *Input.ShaderFormat.ToString());
		AdditionalDefines.SetDefine(TEXT("METAL_MRT_PROFILE"), 1);
		VersionEnum = VersionEnum > 0 ? VersionEnum : 2;
		MetalCompilerTarget = HCT_FeatureLevelSM5;
		Semantics = EMetalGPUSemanticsTBDRDesktop;
	}
	else if (Input.ShaderFormat == NAME_SF_METAL_MACES2)
	{
        UE_CLOG(VersionEnum == 0, LogShaders, Warning, TEXT("Metal shader version should be Metal v1.1 or higher for format %s!"), VersionEnum, *Input.ShaderFormat.ToString());
		AdditionalDefines.SetDefine(TEXT("METAL_ES2_PROFILE"), 1);
		VersionEnum = VersionEnum > 0 ? VersionEnum : 1;
		MetalCompilerTarget = HCT_FeatureLevelES2;
		Semantics = EMetalGPUSemanticsImmediateDesktop;
	}
	else if (Input.ShaderFormat == NAME_SF_METAL_MACES3_1)
	{
        UE_CLOG(VersionEnum == 0, LogShaders, Warning, TEXT("Metal shader version should be Metal v1.1 or higher for format %s!"), VersionEnum, *Input.ShaderFormat.ToString());
		AdditionalDefines.SetDefine(TEXT("METAL_PROFILE"), 1);
		VersionEnum = VersionEnum > 0 ? VersionEnum : 1;
		MetalCompilerTarget = HCT_FeatureLevelES3_1;
		Semantics = EMetalGPUSemanticsImmediateDesktop;
	}
	else if (Input.ShaderFormat == NAME_SF_METAL_SM5_NOTESS)
	{
        UE_CLOG(VersionEnum == 0, LogShaders, Warning, TEXT("Metal shader version should be Metal v1.2 or higher for format %s!"), VersionEnum, *Input.ShaderFormat.ToString());
		AdditionalDefines.SetDefine(TEXT("METAL_SM5_NOTESS_PROFILE"), 1);
		AdditionalDefines.SetDefine(TEXT("USING_VERTEX_SHADER_LAYER"), 1);
        VersionEnum = VersionEnum > 0 ? VersionEnum : 2;
		MetalCompilerTarget = HCT_FeatureLevelSM5;
		Semantics = EMetalGPUSemanticsImmediateDesktop;
	}
	else if (Input.ShaderFormat == NAME_SF_METAL_SM5)
	{
        UE_CLOG(VersionEnum == 0, LogShaders, Warning, TEXT("Metal shader version should be Metal v1.2 or higher for format %s!"), VersionEnum, *Input.ShaderFormat.ToString());
		AdditionalDefines.SetDefine(TEXT("METAL_SM5_PROFILE"), 1);
		AdditionalDefines.SetDefine(TEXT("USING_VERTEX_SHADER_LAYER"), 1);
        VersionEnum = VersionEnum > 0 ? VersionEnum : 3;
		MetalCompilerTarget = HCT_FeatureLevelSM5;
		Semantics = EMetalGPUSemanticsImmediateDesktop;
	}
	else if (Input.ShaderFormat == NAME_SF_METAL_MRT_MAC)
	{
        UE_CLOG(VersionEnum == 0, LogShaders, Warning, TEXT("Metal shader version should be Metal v1.2 or higher for format %s!"), VersionEnum, *Input.ShaderFormat.ToString());
		AdditionalDefines.SetDefine(TEXT("METAL_MRT_PROFILE"), 1);
		VersionEnum = VersionEnum > 0 ? VersionEnum : 2;
		MetalCompilerTarget = HCT_FeatureLevelSM5;
		Semantics = EMetalGPUSemanticsTBDRDesktop;
	}
	else
	{
		Output.bSucceeded = false;
		new(Output.Errors) FShaderCompilerError(*FString::Printf(TEXT("Invalid shader format '%s' passed to compiler."), *Input.ShaderFormat.ToString()));
		return;
	}
	
    EMetalTypeBufferMode TypeMode = EMetalTypeBufferModeRaw;
	FString MinOSVersion;
	FString StandardVersion;
	switch(VersionEnum)
	{
		case 4:
			// Enable full SM5 feature support so tessellation & fragment UAVs compile
<<<<<<< HEAD
            HlslCompilerTarget = HCT_FeatureLevelSM5;
			StandardVersion = TEXT("2.1");
			MinOSVersion = bIsMobile ? TEXT("") : TEXT("-mmacosx-version-min=10.14");
			TypeMode = EMetalTypeBufferModeTex;
=======
			TypeMode = EMetalTypeBufferModeTex;
            HlslCompilerTarget = HCT_FeatureLevelSM5;
			StandardVersion = TEXT("2.1");
			if (bAppleTV)
			{
				MinOSVersion = TEXT("-mtvos-version-min=12.0");
			}
			else if (bIsMobile)
			{
				MinOSVersion = TEXT("-mios-version-min=12.0");
			}
			else
			{
				MinOSVersion = TEXT("-mmacosx-version-min=10.14");
			}
>>>>>>> 15f50b57
			break;
		case 3:
			// Enable full SM5 feature support so tessellation & fragment UAVs compile
			TypeMode = EMetalTypeBufferModeUAV;
            HlslCompilerTarget = HCT_FeatureLevelSM5;
			StandardVersion = TEXT("2.0");
<<<<<<< HEAD
			MinOSVersion = bIsMobile ? TEXT("") : TEXT("-mmacosx-version-min=10.13");
			TypeMode = EMetalTypeBufferModeUAV;
=======
			if (bAppleTV)
			{
				MinOSVersion = TEXT("-mtvos-version-min=11.0");
			}
			else if (bIsMobile)
			{
				MinOSVersion = TEXT("-mios-version-min=11.0");
			}
			else
			{
				MinOSVersion = TEXT("-mmacosx-version-min=10.13");
			}
>>>>>>> 15f50b57
			break;
		case 2:
			// Enable full SM5 feature support so tessellation & fragment UAVs compile
			TypeMode = EMetalTypeBufferModeSRV;
            HlslCompilerTarget = HCT_FeatureLevelSM5;
			StandardVersion = TEXT("1.2");
			if (bAppleTV)
			{
				MinOSVersion = TEXT("-mtvos-version-min=10.0");
			}
			else if (bIsMobile)
			{
				MinOSVersion = TEXT("-mios-version-min=10.0");
			}
			else
			{
				MinOSVersion = TEXT("-mmacosx-version-min=10.12");
			}
			break;
		case 1:
			HlslCompilerTarget = bIsMobile ? HlslCompilerTarget : HCT_FeatureLevelSM5;
			StandardVersion = TEXT("1.1");
			MinOSVersion = bIsMobile ? TEXT("") : TEXT("-mmacosx-version-min=10.11");
			break;
		case 0:
		default:
			check(bIsMobile);
			StandardVersion = TEXT("1.0");
			MinOSVersion = TEXT("");
			break;
	}
	
	// Force floats if the material requests it
	const bool bUseFullPrecisionInPS = Input.Environment.CompilerFlags.Contains(CFLAG_UseFullPrecisionInPS);
	if (bUseFullPrecisionInPS || (VersionEnum < 2)) // Too many bugs in Metal 1.0 & 1.1 with half floats the more time goes on and the compiler stack changes
	{
		AdditionalDefines.SetDefine(TEXT("FORCE_FLOATS"), (uint32)1);
	}
	
	FString Standard = FString::Printf(TEXT("-std=%s-metal%s"), StandardPlatform, *StandardVersion);
	
	bool const bDirectCompile = FParse::Param(FCommandLine::Get(), TEXT("directcompile"));
	if (bDirectCompile)
	{
		Input.DumpDebugInfoPath = FPaths::GetPath(Input.VirtualSourceFilePath);
	}
	
	const bool bDumpDebugInfo = (Input.DumpDebugInfoPath != TEXT("") && IFileManager::Get().DirectoryExists(*Input.DumpDebugInfoPath));

	// Allow the shader pipeline to override the platform default in here.
	uint32 MaxUnrollLoops = 32;
	if (Input.Environment.CompilerFlags.Contains(CFLAG_AvoidFlowControl))
	{
		AdditionalDefines.SetDefine(TEXT("COMPILER_SUPPORTS_ATTRIBUTES"), (uint32)0);
		MaxUnrollLoops = 1024; // Max. permitted by hlslcc
	}
	else if (Input.Environment.CompilerFlags.Contains(CFLAG_PreferFlowControl))
	{
		AdditionalDefines.SetDefine(TEXT("COMPILER_SUPPORTS_ATTRIBUTES"), (uint32)0);
		MaxUnrollLoops = 0;
	}
	else
	{
		AdditionalDefines.SetDefine(TEXT("COMPILER_SUPPORTS_ATTRIBUTES"), (uint32)1);
	}

	if (!Input.bSkipPreprocessedCache && !bDirectCompile)
	{
		FString const* UsingTessellationDefine = Input.Environment.GetDefinitions().Find(TEXT("USING_TESSELLATION"));
		bool bUsingTessellation = (UsingTessellationDefine != nullptr && FString("1") == *UsingTessellationDefine);
		if (bUsingTessellation && (Input.Target.Frequency == SF_Vertex))
		{
			// force HULLSHADER on so that VS that is USING_TESSELLATION can be built together with the proper HS
			FString const* VertexShaderDefine = Input.Environment.GetDefinitions().Find(TEXT("VERTEXSHADER"));
			check(VertexShaderDefine && FString("1") == *VertexShaderDefine);
			FString const* HullShaderDefine = Input.Environment.GetDefinitions().Find(TEXT("HULLSHADER"));
			check(HullShaderDefine && FString("0") == *HullShaderDefine);
			Input.Environment.SetDefine(TEXT("HULLSHADER"), 1u);
		}
		if (Input.Target.Frequency == SF_Hull)
		{
			check(bUsingTessellation);
			// force VERTEXSHADER on so that HS that is USING_TESSELLATION can be built together with the proper VS
			FString const* VertexShaderDefine = Input.Environment.GetDefinitions().Find(TEXT("VERTEXSHADER"));
			check(VertexShaderDefine && FString("0") == *VertexShaderDefine);
			FString const* HullShaderDefine = Input.Environment.GetDefinitions().Find(TEXT("HULLSHADER"));
			check(HullShaderDefine && FString("1") == *HullShaderDefine);

			// enable VERTEXSHADER so that this HS will hash uniquely with its associated VS
			// We do not want a given HS to be shared among numerous VS'Sampler
			// this should accomplish that goal -- see GenerateOutputHash
			Input.Environment.SetDefine(TEXT("VERTEXSHADER"), 1u);
		}
	}

	if (Input.bSkipPreprocessedCache)
	{
		if (!FFileHelper::LoadFileToString(PreprocessedShader, *Input.VirtualSourceFilePath))
		{
			return;
		}

		// Remove const as we are on debug-only mode
		CrossCompiler::CreateEnvironmentFromResourceTable(PreprocessedShader, (FShaderCompilerEnvironment&)Input.Environment);
		CreateEnvironmentFromRemoteData(PreprocessedShader, (FShaderCompilerEnvironment&)Input.Environment);
	}
	else
	{
		if (!PreprocessShader(PreprocessedShader, Output, Input, AdditionalDefines))
		{
			// The preprocessing stage will add any relevant errors.
			return;
		}
	}

	if (Input.ShaderFormat != NAME_SF_METAL_SM5)
	{
		// Disable instanced stereo on everything but Metal SM5 for 10.13+
		StripInstancedStereo(PreprocessedShader);
	}

	char* MetalShaderSource = NULL;
	char* ErrorLog = NULL;

	const EHlslShaderFrequency Frequency = HlslCompilerTarget < HCT_FeatureLevelSM5 ? FrequencyTable1[Input.Target.Frequency] : FrequencyTable2[Input.Target.Frequency];
	if (Frequency == HSF_InvalidFrequency)
	{
		Output.bSucceeded = false;
		FShaderCompilerError* NewError = new(Output.Errors) FShaderCompilerError();
		NewError->StrippedErrorMessage = FString::Printf(
			TEXT("%s shaders not supported for use in Metal."),
			CrossCompiler::GetFrequencyName((EShaderFrequency)Input.Target.Frequency)
			);
		return;
	}


	// This requires removing the HLSLCC_NoPreprocess flag later on!
	RemoveUniformBuffersFromSource(Input.Environment, PreprocessedShader);

	// Write out the preprocessed file and a batch file to compile it if requested (DumpDebugInfoPath is valid)
	if (bDumpDebugInfo && !bDirectCompile)
	{
		FArchive* FileWriter = IFileManager::Get().CreateFileWriter(*(Input.DumpDebugInfoPath / FPaths::GetBaseFilename(Input.GetSourceFilename() + TEXT(".usf"))));
		if (FileWriter)
		{
			auto AnsiSourceFile = StringCast<ANSICHAR>(*PreprocessedShader);
			FileWriter->Serialize((ANSICHAR*)AnsiSourceFile.Get(), AnsiSourceFile.Length());
			{
				FString Line = CrossCompiler::CreateResourceTableFromEnvironment(Input.Environment);
				FileWriter->Serialize(TCHAR_TO_ANSI(*Line), Line.Len());

				// add the remote data if necessary
//				if (IsRemoteBuildingConfigured(&Input.Environment))
				{
					Line = CreateRemoteDataFromEnvironment(Input.Environment);
					FileWriter->Serialize(TCHAR_TO_ANSI(*Line), Line.Len());
				}
			}
			FileWriter->Close();
			delete FileWriter;
		}

		if (Input.bGenerateDirectCompileFile)
		{
			FFileHelper::SaveStringToFile(CreateShaderCompilerWorkerDirectCommandLine(Input), *(Input.DumpDebugInfoPath / TEXT("DirectCompile.txt")));
		}
	}

	uint32 CCFlags = HLSLCC_NoPreprocess | HLSLCC_PackUniformsIntoUniformBufferWithNames | HLSLCC_FixAtomicReferences | HLSLCC_KeepSamplerAndImageNames;
	if (!bDirectCompile || UE_BUILD_DEBUG)
	{
		// Validation is expensive - only do it when compiling directly for debugging
		CCFlags |= HLSLCC_NoValidation;
	}
	
	FSHAHash GUIDHash;
	if (!bDirectCompile)
	{
		TArray<FString> GUIDFiles;
		GUIDFiles.Add(FPaths::ConvertRelativePathToFull(TEXT("/Engine/Public/Platform/Metal/MetalCommon.ush")));
		GUIDFiles.Add(FPaths::ConvertRelativePathToFull(TEXT("/Engine/Public/ShaderVersion.ush")));
		GUIDHash = GetShaderFilesHash(GUIDFiles, Input.Target.GetPlatform());
	}
	else
	{
		FGuid Guid = FGuid::NewGuid();
		FSHA1::HashBuffer(&Guid, sizeof(FGuid), GUIDHash.Hash);
	}
	
	// Required as we added the RemoveUniformBuffersFromSource() function (the cross-compiler won't be able to interpret comments w/o a preprocessor)
	CCFlags &= ~HLSLCC_NoPreprocess;

	FMetalShaderOutputCooker* Cooker = new FMetalShaderOutputCooker(Input,Output,WorkingDirectory, PreprocessedShader, GUIDHash, VersionEnum, CCFlags, HlslCompilerTarget, MetalCompilerTarget, Semantics, TypeMode, MaxUnrollLoops, Frequency, bDumpDebugInfo, Standard, MinOSVersion);
		
	bool bDataWasBuilt = false;
	TArray<uint8> OutData;
	bool bCompiled = GetDerivedDataCacheRef().GetSynchronous(Cooker, OutData, &bDataWasBuilt) && OutData.Num();
	Output.bSucceeded = bCompiled;
	if (bCompiled && !bDataWasBuilt)
	{
		FShaderCompilerOutput TestOutput;
		FMemoryReader Reader(OutData);
		Reader << TestOutput;
			
		// If successful update the header & optional data to provide the proper material name
		if (TestOutput.bSucceeded)
		{
			TArray<uint8> const& Code = TestOutput.ShaderCode.GetReadAccess();
				
			// Parse the existing data and extract the source code. We have to recompile it
			FShaderCodeReader ShaderCode(Code);
			FMemoryReader Ar(Code, true);
			Ar.SetLimitSize(ShaderCode.GetActualShaderCodeSize());
				
			// was the shader already compiled offline?
			uint8 OfflineCompiledFlag;
			Ar << OfflineCompiledFlag;
			check(OfflineCompiledFlag == 0 || OfflineCompiledFlag == 1);
				
			// get the header
			FMetalCodeHeader Header;
			Ar << Header;
				
			// remember where the header ended and code (precompiled or source) begins
			int32 CodeOffset = Ar.Tell();
			uint32 CodeSize = ShaderCode.GetActualShaderCodeSize() - CodeOffset;
			const uint8* SourceCodePtr = (uint8*)Code.GetData() + CodeOffset;
				
			// Copy the non-optional shader bytecode
			TArray<uint8> SourceCode;
			SourceCode.Append(SourceCodePtr, ShaderCode.GetActualShaderCodeSize() - CodeOffset);
				
			// store data we can pickup later with ShaderCode.FindOptionalData('n'), could be removed for shipping
			ANSICHAR const* Text = ShaderCode.FindOptionalData('c');
			ANSICHAR const* Path = ShaderCode.FindOptionalData('p');
			ANSICHAR const* Name = ShaderCode.FindOptionalData('n');
				
			int32 ObjectSize = 0;
			uint8 const* Object = ShaderCode.FindOptionalDataAndSize('o', ObjectSize);
				
			int32 DebugSize = 0;
			uint8 const* Debug = ShaderCode.FindOptionalDataAndSize('z', DebugSize);
				
			int32 UncSize = 0;
			uint8 const* UncData = ShaderCode.FindOptionalDataAndSize('u', UncSize);
				
			// Replace the shader name.
			if (Header.ShaderName.Len())
			{
				Header.ShaderName = Input.GenerateShaderName();
			}
				
			// Write out the header and shader source code.
			FMemoryWriter WriterAr(Output.ShaderCode.GetWriteAccess(), true);
			WriterAr << OfflineCompiledFlag;
			WriterAr << Header;
			WriterAr.Serialize((void*)SourceCodePtr, CodeSize);
				
			if (Name)
			{
				Output.ShaderCode.AddOptionalData('n', TCHAR_TO_UTF8(*Input.GenerateShaderName()));
			}
			if (Path)
			{
				Output.ShaderCode.AddOptionalData('p', Path);
			}
			if (Text)
			{
				Output.ShaderCode.AddOptionalData('c', Text);
			}
			if (Object && ObjectSize)
			{
				Output.ShaderCode.AddOptionalData('o', Object, ObjectSize);
			}
			if (Debug && DebugSize && UncSize && UncData)
			{
				Output.ShaderCode.AddOptionalData('z', Debug, DebugSize);
				Output.ShaderCode.AddOptionalData('u', UncData, UncSize);
			}
				
			Output.ParameterMap = TestOutput.ParameterMap;
			Output.Errors = TestOutput.Errors;
			Output.Target = TestOutput.Target;
			Output.NumInstructions = TestOutput.NumInstructions;
			Output.NumTextureSamplers = TestOutput.NumTextureSamplers;
			Output.bSucceeded = TestOutput.bSucceeded;
			Output.bFailedRemovingUnused = TestOutput.bFailedRemovingUnused;
			Output.bSupportsQueryingUsedAttributes = TestOutput.bSupportsQueryingUsedAttributes;
			Output.UsedAttributes = TestOutput.UsedAttributes;
		}
	}
}

bool StripShader_Metal(TArray<uint8>& Code, class FString const& DebugPath, bool const bNative)
{
	bool bSuccess = false;
	
	FShaderCodeReader ShaderCode(Code);
	FMemoryReader Ar(Code, true);
	Ar.SetLimitSize(ShaderCode.GetActualShaderCodeSize());
	
	// was the shader already compiled offline?
	uint8 OfflineCompiledFlag;
	Ar << OfflineCompiledFlag;
	
	if(bNative && OfflineCompiledFlag == 1)
	{
		// get the header
		FMetalCodeHeader Header;
		Ar << Header;
		
		// Must be compiled for archiving or something is very wrong.
		if(bNative == false || Header.CompileFlags & (1 << CFLAG_Archive))
		{
			bSuccess = true;
			
			// remember where the header ended and code (precompiled or source) begins
			int32 CodeOffset = Ar.Tell();
			const uint8* SourceCodePtr = (uint8*)Code.GetData() + CodeOffset;
			
			// Copy the non-optional shader bytecode
			TArray<uint8> SourceCode;
			SourceCode.Append(SourceCodePtr, ShaderCode.GetActualShaderCodeSize() - CodeOffset);
			
			const ANSICHAR* ShaderSource = ShaderCode.FindOptionalData('c');
			const size_t ShaderSourceLength = ShaderSource ? FCStringAnsi::Strlen(ShaderSource) : 0;
			bool const bHasShaderSource = ShaderSourceLength > 0;
			
			const ANSICHAR* ShaderPath = ShaderCode.FindOptionalData('p');
			bool const bHasShaderPath = (ShaderPath && FCStringAnsi::Strlen(ShaderPath) > 0);
			
			if (bHasShaderSource && bHasShaderPath)
			{
				FString DebugFilePath = DebugPath / FString(ShaderPath);
				FString DebugFolderPath = FPaths::GetPath(DebugFilePath);
				if (IFileManager::Get().MakeDirectory(*DebugFolderPath, true))
				{
					FString TempPath = FPaths::CreateTempFilename(*DebugFolderPath, TEXT("MetalShaderFile-"), TEXT(".metal"));
					IPlatformFile& PlatformFile = FPlatformFileManager::Get().GetPlatformFile();
					IFileHandle* FileHandle = PlatformFile.OpenWrite(*TempPath);
					if (FileHandle)
					{
						FileHandle->Write((const uint8 *)ShaderSource, ShaderSourceLength);
						delete FileHandle;

						IFileManager::Get().Move(*DebugFilePath, *TempPath, false, false, true, false);
						IFileManager::Get().Delete(*TempPath);
					}
					else
					{
						UE_LOG(LogShaders, Error, TEXT("Shader stripping failed: shader %s (Len: %0.8x, CRC: %0.8x) failed to create file %s!"), *Header.ShaderName, Header.SourceLen, Header.SourceCRC, *TempPath);
					}
				}
			}
			
			if (bNative)
			{
				int32 ObjectSize = 0;
				const uint8* ShaderObject = ShaderCode.FindOptionalDataAndSize('o', ObjectSize);
				
				// If ShaderObject and ObjectSize is zero then the code has already been stripped - source code should be the byte code
				if(ShaderObject && ObjectSize)
				{
					TArray<uint8> ObjectCodeArray;
					ObjectCodeArray.Append(ShaderObject, ObjectSize);
					SourceCode = ObjectCodeArray;
				}
			}
			
			// Strip any optional data
			if (bNative || ShaderCode.GetOptionalDataSize() > 0)
			{
				// Write out the header and compiled shader code
				FShaderCode NewCode;
				FMemoryWriter NewAr(NewCode.GetWriteAccess(), true);
				NewAr << OfflineCompiledFlag;
				NewAr << Header;
				
				// jam it into the output bytes
				NewAr.Serialize(SourceCode.GetData(), SourceCode.Num());
				
				Code = NewCode.GetReadAccess();
			}
		}
		else
		{
			UE_LOG(LogShaders, Error, TEXT("Shader stripping failed: shader %s (Len: %0.8x, CRC: %0.8x) was not compiled for archiving into a native library (Native: %s, Compile Flags: %0.8x)!"), *Header.ShaderName, Header.SourceLen, Header.SourceCRC, bNative ? TEXT("true") : TEXT("false"), (uint32)Header.CompileFlags);
		}
	}
	else
	{
		UE_LOG(LogShaders, Error, TEXT("Shader stripping failed: shader %s (Native: %s, Offline Compiled: %d) was not compiled to bytecode for native archiving!"), *DebugPath, bNative ? TEXT("true") : TEXT("false"), OfflineCompiledFlag);
	}
	
	return bSuccess;
}

EShaderPlatform MetalShaderFormatToLegacyShaderPlatform(FName ShaderFormat)
{
	static FName NAME_SF_METAL(TEXT("SF_METAL"));
	static FName NAME_SF_METAL_MRT(TEXT("SF_METAL_MRT"));
	static FName NAME_SF_METAL_TVOS(TEXT("SF_METAL_TVOS"));
	static FName NAME_SF_METAL_MRT_TVOS(TEXT("SF_METAL_MRT_TVOS"));
	static FName NAME_SF_METAL_SM5_NOTESS(TEXT("SF_METAL_SM5_NOTESS"));
	static FName NAME_SF_METAL_SM5(TEXT("SF_METAL_SM5"));
	static FName NAME_SF_METAL_MRT_MAC(TEXT("SF_METAL_MRT_MAC"));
	static FName NAME_SF_METAL_MACES3_1(TEXT("SF_METAL_MACES3_1"));
	static FName NAME_SF_METAL_MACES2(TEXT("SF_METAL_MACES2"));
	
	if (ShaderFormat == NAME_SF_METAL)				return SP_METAL;
	if (ShaderFormat == NAME_SF_METAL_MRT)			return SP_METAL_MRT;
	if (ShaderFormat == NAME_SF_METAL_TVOS)			return SP_METAL_TVOS;
	if (ShaderFormat == NAME_SF_METAL_MRT_TVOS)		return SP_METAL_MRT_TVOS;
	if (ShaderFormat == NAME_SF_METAL_MRT_MAC)		return SP_METAL_MRT_MAC;
	if (ShaderFormat == NAME_SF_METAL_SM5)			return SP_METAL_SM5;
	if (ShaderFormat == NAME_SF_METAL_SM5_NOTESS)	return SP_METAL_SM5_NOTESS;
	if (ShaderFormat == NAME_SF_METAL_MACES3_1)		return SP_METAL_MACES3_1;
	if (ShaderFormat == NAME_SF_METAL_MACES2)		return SP_METAL_MACES2;
	
	return SP_NumPlatforms;
}

uint64 AppendShader_Metal(FName const& Format, FString const& WorkingDir, const FSHAHash& Hash, TArray<uint8>& InShaderCode)
{
	uint64 Id = 0;
	
	// Remote building needs to run through the check code for the Metal tools paths to be available for remotes (ensures this will work on incremental launches if there are no shaders to build)
	bool bRemoteBuildingConfigured = IsRemoteBuildingConfigured();
	
	EShaderPlatform Platform = MetalShaderFormatToLegacyShaderPlatform(Format);
	FString MetalPath = GetMetalBinaryPath(Platform);
	FString MetalToolsPath = GetMetalToolsPath(Platform);
	if (MetalPath.Len() > 0 && MetalToolsPath.Len() > 0)
	{
		// Parse the existing data and extract the source code. We have to recompile it
		FShaderCodeReader ShaderCode(InShaderCode);
		FMemoryReader Ar(InShaderCode, true);
		Ar.SetLimitSize(ShaderCode.GetActualShaderCodeSize());
		
		// was the shader already compiled offline?
		uint8 OfflineCompiledFlag;
		Ar << OfflineCompiledFlag;
		if (OfflineCompiledFlag == 1)
		{
			// get the header
			FMetalCodeHeader Header;
			Ar << Header;
			
			// Must be compiled for archiving or something is very wrong.
			if(Header.CompileFlags & (1 << CFLAG_Archive))
			{
				// remember where the header ended and code (precompiled or source) begins
				int32 CodeOffset = Ar.Tell();
				const uint8* SourceCodePtr = (uint8*)InShaderCode.GetData() + CodeOffset;
				
				// Copy the non-optional shader bytecode
				int32 ObjectCodeDataSize = 0;
				uint8 const* Object = ShaderCode.FindOptionalDataAndSize('o', ObjectCodeDataSize);
				
				// 'o' segment missing this is a pre stripped shader
				if(!Object)
				{
					ObjectCodeDataSize = ShaderCode.GetActualShaderCodeSize() - CodeOffset;
					Object = SourceCodePtr;
				}
				
				TArrayView<const uint8> ObjectCodeArray(Object, ObjectCodeDataSize);
				
				// Object code segment
				FString ObjFilename = WorkingDir / FString::Printf(TEXT("Main_%0.8x_%0.8x.o"), Header.SourceLen, Header.SourceCRC);
				
				bool const bHasObjectData = (ObjectCodeDataSize > 0) || IFileManager::Get().FileExists(*ObjFilename);
				if (bHasObjectData)
				{
					// metal commandlines
					int32 ReturnCode = 0;
					FString Results;
					FString Errors;
					
					bool bHasObjectFile = IFileManager::Get().FileExists(*ObjFilename);
					if (ObjectCodeDataSize > 0)
					{
						// write out shader object code source (IR) for archiving to a single library file later
						if( FFileHelper::SaveArrayToFile(ObjectCodeArray, *ObjFilename) )
						{
							bHasObjectFile = true;
						}
					}
					
					if (bHasObjectFile)
					{
						Id = ((uint64)Header.SourceLen << 32) | Header.SourceCRC;
						
						// This is going to get serialised into the shader resource archive we don't anything but the header info now with the archive flag set
						Header.CompileFlags |= (1 << CFLAG_Archive);
						
						// Write out the header and compiled shader code
						FShaderCode NewCode;
						FMemoryWriter NewAr(NewCode.GetWriteAccess(), true);
						NewAr << OfflineCompiledFlag;
						NewAr << Header;
						
						InShaderCode = NewCode.GetReadAccess();
						
						UE_LOG(LogShaders, Verbose, TEXT("Archiving succeeded: shader %s (Len: %0.8x, CRC: %0.8x, SHA: %s)"), *Header.ShaderName, Header.SourceLen, Header.SourceCRC, *Hash.ToString());
					}
					else
					{
						UE_LOG(LogShaders, Error, TEXT("Archiving failed: failed to write temporary file %s for shader %s (Len: %0.8x, CRC: %0.8x, SHA: %s)"), *ObjFilename, *Header.ShaderName, Header.SourceLen, Header.SourceCRC, *Hash.ToString());
					}
				}
				else
				{
					UE_LOG(LogShaders, Error, TEXT("Archiving failed: shader %s (Len: %0.8x, CRC: %0.8x, SHA: %s) has no object data"), *Header.ShaderName, Header.SourceLen, Header.SourceCRC, *Hash.ToString());
				}
			}
			else
			{
				UE_LOG(LogShaders, Error, TEXT("Archiving failed: shader %s (Len: %0.8x, CRC: %0.8x, SHA: %s) was not compiled for archiving (Compile Flags: %0.8x)!"), *Header.ShaderName, Header.SourceLen, Header.SourceCRC, *Hash.ToString(), (uint32)Header.CompileFlags);
			}
		}
		else
		{
			UE_LOG(LogShaders, Error, TEXT("Archiving failed: shader SHA: %s was not compiled to bytecode (%d)!"), *Hash.ToString(), OfflineCompiledFlag);
		}
	}
	else
	{
		UE_LOG(LogShaders, Error, TEXT("Archiving failed: no Xcode install on the local machine or a remote Mac."));
	}
	return Id;
}

bool FinalizeLibrary_Metal(FName const& Format, FString const& WorkingDir, FString const& LibraryPath, TSet<uint64> const& Shaders, class FString const& DebugOutputDir)
{
	bool bOK = false;
	
	// Check remote building before the Metal tools paths to ensure configured
	bool bRemoteBuildingConfigured = IsRemoteBuildingConfigured();

	EShaderPlatform Platform = MetalShaderFormatToLegacyShaderPlatform(Format);
	FString MetalPath = GetMetalBinaryPath(Platform);
	FString MetalToolsPath = GetMetalToolsPath(Platform);
	if (MetalPath.Len() > 0 && MetalToolsPath.Len() > 0)
	{
		int32 ReturnCode = 0;
		FString Results;
		FString Errors;
		
		FString ArchivePath = FPaths::CreateTempFilename(*WorkingDir, TEXT("MetalArchive"), TEXT("")) + TEXT(".metalar");
		
		IFileManager::Get().Delete(*ArchivePath);
		IFileManager::Get().Delete(*LibraryPath);
	
		// Check and init remote handling
		const bool bBuildingRemotely = (!PLATFORM_MAC || UNIXLIKE_TO_MAC_REMOTE_BUILDING) && bRemoteBuildingConfigured;
		FString RemoteDestination = TEXT("/tmp");
		if(bBuildingRemotely)
		{
			RemoteDestination = MakeRemoteTempFolder(TEXT("/tmp"));
			ArchivePath = LocalPathToRemote(ArchivePath, RemoteDestination);
		}
		
		bool bArchiveFileValid = false;
		
		// Archive build phase - like unix ar, build metal archive from all the object files
		{
			// Metal commandlines
			UE_LOG(LogShaders, Display, TEXT("Archiving %d shaders for shader platform: %s"), Shaders.Num(), *Format.GetPlainNameString());
			if(bRemoteBuildingConfigured)
			{
				UE_LOG(LogShaders, Display, TEXT("Attempting to Archive using remote at '%s@%s' with ssh identity '%s'"), *GRemoteBuildServerUser, *GRemoteBuildServerHost, *GRemoteBuildServerSSHKey);
			}
			
			int32 Index = 0;
			FString MetalArPath = MetalToolsPath + TEXT("/metal-ar");
			FString Params = FString::Printf(TEXT("q \"%s\""), *ArchivePath);
			
			const uint32 ArgCommandMax = GetMaxArgLength();
			const uint32 ArchiveOperationCommandLength = bBuildingRemotely ? GSSHPath.Len() + MetalArPath.Len() : MetalArPath.Len();  

			for (auto Shader : Shaders)
			{
				uint32 Len = (Shader >> 32);
				uint32 CRC = (Shader & 0xffffffff);
				
				// Build source file name path
				UE_LOG(LogShaders, Verbose, TEXT("[%d/%d] %s Main_%0.8x_%0.8x.o"), ++Index, Shaders.Num(), *Format.GetPlainNameString(), Len, CRC);
				FString SourceFileNameParam = FString::Printf(TEXT("\"%s/Main_%0.8x_%0.8x.o\""), *WorkingDir, Len, CRC);
				
				// Remote builds copy file and swizzle Source File Name param
				if(bBuildingRemotely)
				{
					FString DestinationFileNameParam = FString::Printf(TEXT("%s/Main_%0.8x_%0.8x.o"), *RemoteDestination, Len, CRC);
					if(!CopyLocalFileToRemote(SourceFileNameParam, DestinationFileNameParam))
					{
						UE_LOG(LogShaders, Error, TEXT("Archiving failed: Copy object file to remote failed for file:%s"), *SourceFileNameParam);
						Params.Empty();
						break;
					}
					SourceFileNameParam = FString::Printf(TEXT("\"%s\""), *DestinationFileNameParam);		// Wrap each param in it's own string
				}
				
				// Have we gone past sensible argument length - incremently archive
				if (Params.Len() + SourceFileNameParam.Len() + ArchiveOperationCommandLength + 3 >= (ArgCommandMax / 2))
				{
					ExecRemoteProcess( *MetalArPath, *Params, &ReturnCode, &Results, &Errors );
					bArchiveFileValid = RemoteFileExists(*ArchivePath);
					
					if (ReturnCode != 0 || !bArchiveFileValid)
					{
						UE_LOG(LogShaders, Error, TEXT("Archiving failed: metal-ar failed with code %d: %s"), ReturnCode, *Errors);
						Params.Empty();
						break;
					}
					
					// Reset params
					Params = FString::Printf(TEXT("q \"%s\""), *ArchivePath);
				}
				
				// Safe to add this file
				Params += TEXT(" ");
				Params += SourceFileNameParam;
			}
		
			// Any left over files - incremently archive again
			if (!Params.IsEmpty())
			{
				ExecRemoteProcess( *MetalArPath, *Params, &ReturnCode, &Results, &Errors );
                bArchiveFileValid = RemoteFileExists(*ArchivePath);
				
				if (ReturnCode != 0 || !bArchiveFileValid)
				{
					UE_LOG(LogShaders, Error, TEXT("Archiving failed: metal-ar failed with code %d: %s"), ReturnCode, *Errors);
				}
			}
			
			// If remote, leave the archive file where it is - we don't actually need it locally
		}
		
		// Lib build phase, metalar to metallib 
		{
			// handle compile error
			if (ReturnCode == 0 && bArchiveFileValid)
			{
				UE_LOG(LogShaders, Display, TEXT("Post-processing archive for shader platform: %s"), *Format.GetPlainNameString());
				
				FString MetalLibPath = MetalToolsPath + TEXT("/metallib");
				
				FString RemoteLibPath = LocalPathToRemote(LibraryPath, RemoteDestination);
				FString OriginalRemoteLibPath = RemoteLibPath;
				FString Params;

				if (RemoteFileExists(RemoteLibPath))
				{
					UE_LOG(LogShaders, Warning, TEXT("Archiving warning: target metallib already exists and will be overwritten: %s"), *RemoteLibPath);
				}
				if (RemoveRemoteFile(RemoteLibPath) != 0)
				{
					UE_LOG(LogShaders, Warning, TEXT("Archiving warning: target metallib already exists and count not be overwritten: %s"), *RemoteLibPath);

					// Output to a unique file
					FGuid Guid = FGuid::NewGuid();
					RemoteLibPath = OriginalRemoteLibPath + FString::Printf(TEXT(".%x%x%x%x"), Guid.A, Guid.B, Guid.C, Guid.D);
				}
			
				Params = FString::Printf(TEXT("-o=\"%s\" \"%s\""), *RemoteLibPath, *ArchivePath);
				ReturnCode = 0;
				Results = TEXT("");
				Errors = TEXT("");
				ExecRemoteProcess( *MetalLibPath, *Params, &ReturnCode, &Results, &Errors );
	
				// handle compile error
				if (ReturnCode == 0)
				{
					// There is problem going to location with spaces using remote copy (at least on Mac no combination of \ and/or "" works) - work around this issue @todo investigate this further
                    FString LocalCopyLocation = FPaths::Combine(TEXT("/tmp"),FPaths::GetCleanFilename(LibraryPath));
						
                    if(bBuildingRemotely && CopyRemoteFileToLocal(RemoteLibPath, LocalCopyLocation))
                    {
                        IFileManager::Get().Move(*LibraryPath, *LocalCopyLocation);
                    }
					else if (!bBuildingRemotely && RemoteLibPath != LibraryPath)
					{
						IFileManager::Get().Move(*RemoteLibPath, *LibraryPath);
					}

					bOK = (IFileManager::Get().FileSize(*LibraryPath) > 0);

					if (!bOK)
					{
						UE_LOG(LogShaders, Error, TEXT("Archiving failed: failed to copy to local destination: %s"), *LibraryPath);
					}
				}
				else
				{
					UE_LOG(LogShaders, Error, TEXT("Archiving failed: metallib failed with code %d: %s"), ReturnCode, *Errors);
				}
			}
			else
			{
				UE_LOG(LogShaders, Error, TEXT("Archiving failed: no valid input for metallib."));
			}
		}
	}
	else
	{
		UE_LOG(LogShaders, Error, TEXT("Archiving failed: no Xcode install."));
	}
	
	return bOK;
}<|MERGE_RESOLUTION|>--- conflicted
+++ resolved
@@ -2072,12 +2072,6 @@
 	{
 		case 4:
 			// Enable full SM5 feature support so tessellation & fragment UAVs compile
-<<<<<<< HEAD
-            HlslCompilerTarget = HCT_FeatureLevelSM5;
-			StandardVersion = TEXT("2.1");
-			MinOSVersion = bIsMobile ? TEXT("") : TEXT("-mmacosx-version-min=10.14");
-			TypeMode = EMetalTypeBufferModeTex;
-=======
 			TypeMode = EMetalTypeBufferModeTex;
             HlslCompilerTarget = HCT_FeatureLevelSM5;
 			StandardVersion = TEXT("2.1");
@@ -2093,17 +2087,12 @@
 			{
 				MinOSVersion = TEXT("-mmacosx-version-min=10.14");
 			}
->>>>>>> 15f50b57
 			break;
 		case 3:
 			// Enable full SM5 feature support so tessellation & fragment UAVs compile
 			TypeMode = EMetalTypeBufferModeUAV;
             HlslCompilerTarget = HCT_FeatureLevelSM5;
 			StandardVersion = TEXT("2.0");
-<<<<<<< HEAD
-			MinOSVersion = bIsMobile ? TEXT("") : TEXT("-mmacosx-version-min=10.13");
-			TypeMode = EMetalTypeBufferModeUAV;
-=======
 			if (bAppleTV)
 			{
 				MinOSVersion = TEXT("-mtvos-version-min=11.0");
@@ -2116,7 +2105,6 @@
 			{
 				MinOSVersion = TEXT("-mmacosx-version-min=10.13");
 			}
->>>>>>> 15f50b57
 			break;
 		case 2:
 			// Enable full SM5 feature support so tessellation & fragment UAVs compile
