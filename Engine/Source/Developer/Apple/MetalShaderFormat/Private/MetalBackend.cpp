// Copyright 1998-2017 Epic Games, Inc. All Rights Reserved.

#include "MetalBackend.h"
#include "MetalShaderFormat.h"
#include "hlslcc.h"
#include "hlslcc_private.h"
#include "MetalUtils.h"
#include "compiler.h"
#include "ShaderCore.h"
#include "MetalShaderResources.h"

PRAGMA_DISABLE_SHADOW_VARIABLE_WARNINGS
#include "glsl_parser_extras.h"
PRAGMA_POP

#include "hash_table.h"
#include "ir_rvalue_visitor.h"
#include "PackUniformBuffers.h"
#include "IRDump.h"
#include "OptValueNumbering.h"
#include "ir_optimization.h"
#include "MetalUtils.h"

#if !PLATFORM_WINDOWS
#define _strdup strdup
#endif

#define SIMDGROUP_MEMORY_BARRIER						"SIMDGroupMemoryBarrier"
#define GROUP_MEMORY_BARRIER						"GroupMemoryBarrier"
#define GROUP_MEMORY_BARRIER_WITH_GROUP_SYNC		"GroupMemoryBarrierWithGroupSync"
#define DEVICE_MEMORY_BARRIER					"DeviceMemoryBarrier"
#define DEVICE_MEMORY_BARRIER_WITH_GROUP_SYNC	"DeviceMemoryBarrierWithGroupSync"
#define ALL_MEMORY_BARRIER						"AllMemoryBarrier"
#define ALL_MEMORY_BARRIER_WITH_GROUP_SYNC		"AllMemoryBarrierWithGroupSync"

// NOTE: a lot of the comments refer to running out OUTPUT_CP rate -- not all comments were fixed...
#define EXEC_AT_INPUT_CP_RATE 1 // exec at input CP rate

#define MULTI_PATCH 1

/**
 * This table must match the ir_expression_operation enum.
 */
static const char * const MetalExpressionTable[ir_opcode_count][4] =
	{
	{ "(~", ")", "", "" }, // ir_unop_bit_not,
	{ "not(", ")", "", "!" }, // ir_unop_logic_not,
	{ "(-", ")", "", "" }, // ir_unop_neg,
	{ "fabs(", ")", "", "" }, // ir_unop_abs,
	{ "sign(", ")", "", "" }, // ir_unop_sign,
	{ "(1.0/(", "))", "", "" }, // ir_unop_rcp,
	{ "rsqrt(", ")", "", "" }, // ir_unop_rsq,
	{ "sqrt(", ")", "", "" }, // ir_unop_sqrt,
	{ "exp(", ")", "", "" }, // ir_unop_exp,      /**< Log base e on gentype */
	{ "log(", ")", "", "" }, // ir_unop_log,	     /**< Natural log on gentype */
	{ "exp2(", ")", "", "" }, // ir_unop_exp2,
	{ "log2(", ")", "", "" }, // ir_unop_log2,
	{ "int(", ")", "", "" }, // ir_unop_f2i,      /**< Float-to-integer conversion. */
	{ "float(", ")", "", "" }, // ir_unop_i2f,      /**< Integer-to-float conversion. */
	{ "bool(", ")", "", "" }, // ir_unop_f2b,      /**< Float-to-boolean conversion */
	{ "float(", ")", "", "" }, // ir_unop_b2f,      /**< Boolean-to-float conversion */
	{ "bool(", ")", "", "" }, // ir_unop_i2b,      /**< int-to-boolean conversion */
	{ "int(", ")", "", "" }, // ir_unop_b2i,      /**< Boolean-to-int conversion */
	{ "uint(", ")", "", "" }, // ir_unop_b2u,
	{ "bool(", ")", "", "" }, // ir_unop_u2b,
	{ "uint(", ")", "", "" }, // ir_unop_f2u,
	{ "float(", ")", "", "" }, // ir_unop_u2f,      /**< Unsigned-to-float conversion. */
	{ "uint(", ")", "", "" }, // ir_unop_i2u,      /**< Integer-to-unsigned conversion. */
	{ "int(", ")", "", "" }, // ir_unop_u2i,      /**< Unsigned-to-integer conversion. */
	{ "int(", ")", "", "" }, // ir_unop_h2i,
	{ "half(", ")", "", "" }, // ir_unop_i2h,
	{ "float(", ")", "", "" }, // ir_unop_h2f,
	{ "half(", ")", "", "" }, // ir_unop_f2h,
	{ "bool(", ")", "", "" }, // ir_unop_h2b,
	{ "float(", ")", "", "" }, // ir_unop_b2h,
	{ "uint(", ")", "", "" }, // ir_unop_h2u,
	{ "uint(", ")", "", "" }, // ir_unop_u2h,
	{ "transpose(", ")", "", "" }, // ir_unop_transpose
	{ "any(", ")", "", "" }, // ir_unop_any,
	{ "all(", ")", "", "" }, // ir_unop_all,

	/**
	* \name Unary floating-point rounding operations.
	*/
	/*@{*/
	{ "trunc(", ")", "", "" }, // ir_unop_trunc,
	{ "ceil(", ")", "", "" }, // ir_unop_ceil,
	{ "floor(", ")", "", "" }, // ir_unop_floor,
	{ "fract(", ")", "", "" }, // ir_unop_fract,
	{ "round(", ")", "", "" }, // ir_unop_round,
	/*@}*/

	/**
	* \name Trigonometric operations.
	*/
	/*@{*/
	{ "sin(", ")", "", "" }, // ir_unop_sin,
	{ "cos(", ")", "", "" }, // ir_unop_cos,
	{ "tan(", ")", "", "" }, // ir_unop_tan,
	{ "asin(", ")", "", "" }, // ir_unop_asin,
	{ "acos(", ")", "", "" }, // ir_unop_acos,
	{ "atan(", ")", "", "" }, // ir_unop_atan,
	{ "sinh(", ")", "", "" }, // ir_unop_sinh,
	{ "cosh(", ")", "", "" }, // ir_unop_cosh,
	{ "tanh(", ")", "", "" }, // ir_unop_tanh,
	/*@}*/

	/**
	* \name Normalize.
	*/
	/*@{*/
	{ "normalize(", ")", "", "" }, // ir_unop_normalize,
	/*@}*/

	/**
	* \name Partial derivatives.
	*/
	/*@{*/
	{ "dfdx(", ")", "", "" }, // ir_unop_dFdx,
	{ "dfdy(", ")", "", "" }, // ir_unop_dFdy,
	/*@}*/

	{ "isnan(", ")", "", "" }, // ir_unop_isnan,
	{ "isinf(", ")", "", "" }, // ir_unop_isinf,

	{ "floatBitsToUint(", ")", "", "" }, // ir_unop_fasu,
	{ "floatBitsToInt(", ")", "", "" }, // ir_unop_fasi,
	{ "intBitsToFloat(", ")", "", "" }, // ir_unop_iasf,
	{ "uintBitsToFloat(", ")", "", "" }, // ir_unop_uasf,

	{ "bitfieldReverse(", ")", "", "" }, // ir_unop_bitreverse,
	{ "bitCount(", ")", "", "" }, // ir_unop_bitcount,
	{ "findMSB(", ")", "", "" }, // ir_unop_msb,
	{ "findLSB(", ")", "", "" }, // ir_unop_lsb,

	{ "ERROR_NO_NOISE_FUNCS(", ")", "", "" }, // ir_unop_noise,

	{ "(", "+", ")", "" }, // ir_binop_add,
	{ "(", "-", ")", "" }, // ir_binop_sub,
	{ "(", "*", ")", "" }, // ir_binop_mul,
	{ "(", "/", ")", "" }, // ir_binop_div,

	/**
	* Takes one of two combinations of arguments:
	*
	* - mod(vecN, vecN)
	* - mod(vecN, float)
	*
	* Does not take integer types.
	*/
	{ "fmod(", ",", ")", "%" }, // ir_binop_mod,
	{ "modf(", ",", ")", "" }, // ir_binop_modf,

	{ "step(", ",", ")", "" }, // ir_binop_step,

	/**
	* \name Binary comparison operators which return a boolean vector.
	* The type of both operands must be equal.
	*/
	/*@{*/
	{ "(", "<", ")", "<" }, // ir_binop_less,
	{ "(", ">", ")", ">" }, // ir_binop_greater,
	{ "(", "<=", ")", "<=" }, // ir_binop_lequal,
	{ "(", ">=", ")", ">=" }, // ir_binop_gequal,
	{ "(", "==", ")", "==" }, // ir_binop_equal,
	{ "(", "!=", ")", "!=" }, // ir_binop_nequal,
	/**
	* Returns single boolean for whether all components of operands[0]
	* equal the components of operands[1].
	*/
	{ "(", "==", ")", "" }, // ir_binop_all_equal,
	/**
	* Returns single boolean for whether any component of operands[0]
	* is not equal to the corresponding component of operands[1].
	*/
	{ "(", "!=", ")", "" }, // ir_binop_any_nequal,
	/*@}*/

	/**
	* \name Bit-wise binary operations.
	*/
	/*@{*/
	{ "(", "<<", ")", "" }, // ir_binop_lshift,
	{ "(", ">>", ")", "" }, // ir_binop_rshift,
	{ "(", "&", ")", "" }, // ir_binop_bit_and,
	{ "(", "^", ")", "" }, // ir_binop_bit_xor,
	{ "(", "|", ")", "" }, // ir_binop_bit_or,
	/*@}*/

	{ "bool%d(uint%d(", ")*uint%d(", "))", "&&" }, // ir_binop_logic_and,
	{ "bool%d(abs(int%d(", ")+int%d(", ")))", "^^" }, // ir_binop_logic_xor,
	{ "bool%d(uint%d(", ")+uint%d(", "))", "||" }, // ir_binop_logic_or,

	{ "dot(", ",", ")", "" }, // ir_binop_dot,
	{ "cross(", ",", ")", "" }, // ir_binop_cross,
	{ "fmin(", ",", ")", "" }, // ir_binop_min,
	{ "fmax(", ",", ")", "" }, // ir_binop_max,
	{ "atan2(", ",", ")", "" },
	{ "pow(", ",", ")", "" }, // ir_binop_pow,

	{ "mix(", ",", ",", ")" }, // ir_ternop_lerp,
	{ "smoothstep(", ",", ",", ")" }, // ir_ternop_smoothstep,
	{ "clamp(", ",", ",", ")" }, // ir_ternop_clamp,

	{ "ERROR_QUADOP_VECTOR(", ",", ")" }, // ir_quadop_vector,
};

static_assert((sizeof(MetalExpressionTable) / sizeof(MetalExpressionTable[0])) == ir_opcode_count, "Metal Expression Table Size Mismatch");

struct SDMARange
{
	unsigned SourceCB;
	unsigned SourceOffset;
	unsigned Size;
	unsigned DestCBIndex;
	unsigned DestCBPrecision;
	unsigned DestOffset;

	bool operator <(SDMARange const & Other) const
	{
		if (SourceCB == Other.SourceCB)
		{
			return SourceOffset < Other.SourceOffset;
		}

		return SourceCB < Other.SourceCB;
	}
};
typedef std::list<SDMARange> TDMARangeList;
typedef std::map<unsigned, TDMARangeList> TCBDMARangeMap;


static void InsertRange( TCBDMARangeMap& CBAllRanges, unsigned SourceCB, unsigned SourceOffset, unsigned Size, unsigned DestCBIndex, unsigned DestCBPrecision, unsigned DestOffset ) 
{
	check(SourceCB < (1 << 12));
	check(DestCBIndex < (1 << 12));
	check(DestCBPrecision < (1 << 8));
	unsigned SourceDestCBKey = (SourceCB << 20) | (DestCBIndex << 8) | DestCBPrecision;
	SDMARange Range = { SourceCB, SourceOffset, Size, DestCBIndex, DestCBPrecision, DestOffset };

	TDMARangeList& CBRanges = CBAllRanges[SourceDestCBKey];
//printf("* InsertRange: %08x\t%u:%u - %u:%c:%u:%u\n", SourceDestCBKey, SourceCB, SourceOffset, DestCBIndex, DestCBPrecision, DestOffset, Size);
	if (CBRanges.empty())
	{
		CBRanges.push_back(Range);
	}
	else
	{
		TDMARangeList::iterator Prev = CBRanges.end();
		bool bAdded = false;
		for (auto Iter = CBRanges.begin(); Iter != CBRanges.end(); ++Iter)
		{
			if (SourceOffset + Size <= Iter->SourceOffset)
			{
				if (Prev == CBRanges.end())
				{
					CBRanges.push_front(Range);
				}
				else
				{
					CBRanges.insert(Iter, Range);
				}

				bAdded = true;
				break;
			}

			Prev = Iter;
		}

		if (!bAdded)
		{
			CBRanges.push_back(Range);
		}

		if (CBRanges.size() > 1)
		{
			// Try to merge ranges
			bool bDirty = false;
			do
			{
				bDirty = false;
				TDMARangeList NewCBRanges;
				for (auto Iter = CBRanges.begin(); Iter != CBRanges.end(); ++Iter)
				{
					if (Iter == CBRanges.begin())
					{
						Prev = CBRanges.begin();
					}
					else
					{
						if (Prev->SourceOffset + Prev->Size == Iter->SourceOffset && Prev->DestOffset + Prev->Size == Iter->DestOffset)
						{
							SDMARange Merged = *Prev;
							Merged.Size = Prev->Size + Iter->Size;
							NewCBRanges.pop_back();
							NewCBRanges.push_back(Merged);
							++Iter;
							NewCBRanges.insert(NewCBRanges.end(), Iter, CBRanges.end());
							bDirty = true;
							break;
						}
					}

					NewCBRanges.push_back(*Iter);
					Prev = Iter;
				}

				CBRanges.swap(NewCBRanges);
			}
			while (bDirty);
		}
	}
}

static TDMARangeList SortRanges( TCBDMARangeMap& CBRanges ) 
{
	TDMARangeList Sorted;
	for (auto Iter = CBRanges.begin(); Iter != CBRanges.end(); ++Iter)
	{
		Sorted.insert(Sorted.end(), Iter->second.begin(), Iter->second.end());
	}

	Sorted.sort();

	return Sorted;
}

static void DumpSortedRanges(TDMARangeList& SortedRanges)
{
	printf("**********************************\n");
	for (auto i = SortedRanges.begin(); i != SortedRanges.end(); ++i )
	{
		auto o = *i;
		printf("\t%u:%u - %u:%c:%u:%u\n", o.SourceCB, o.SourceOffset, o.DestCBIndex, o.DestCBPrecision, o.DestOffset, o.Size);
	}
}

/**
 * IR visitor used to generate Metal. Based on ir_print_visitor.
 */
class FGenerateMetalVisitor : public ir_visitor
{
	FMetalCodeBackend* Backend;
	_mesa_glsl_parse_state* ParseState;

	/** Track which multi-dimensional arrays are used. */
	struct md_array_entry : public exec_node
	{
		const glsl_type* type;
	};

public:
	/** External variables. */
	exec_list input_variables;
protected:
	exec_list output_variables;
	exec_list uniform_variables;
	exec_list sampler_variables;
	exec_list image_variables;

	/** Attribute [numthreads(X,Y,Z)] */
	int32 NumThreadsX;
	int32 NumThreadsY;
	int32 NumThreadsZ;

	// Tessellation data, may migrate to Backend in future.
	glsl_tessellation_info tessellation;

	/** Track global instructions. */
	struct global_ir : public exec_node
	{
		ir_instruction* ir;
		explicit global_ir(ir_instruction* in_ir) : ir(in_ir) {}
	};

	/** Global instructions. */
	exec_list global_instructions;

	/** A mapping from ir_variable * -> unique printable names. */
	hash_table *printable_names;
	/** Structures required by the code. */
	hash_table *used_structures;
	/** Uniform block variables required by the code. */
	hash_table *used_uniform_blocks;
	/** Multi-dimensional arrays required by the code. */

	// Code generation flags
	_mesa_glsl_parser_targets Frequency;

	FBuffers& Buffers;

	/** Memory context within which to make allocations. */
	void *mem_ctx;
	/** Buffer to which GLSL source is being generated. */
	char** buffer;
	/** Indentation level. */
	int indentation;
	/** Scope depth. */
	int scope_depth;
	// Expression Depth
	int ExpressionDepth;
	/** The number of temporary variables declared in the current scope. */
	int temp_id;
	/** The number of global variables declared. */
	int global_id;
	/** Whether a semicolon must be printed before the next EOL. */
	bool needs_semicolon;
	bool IsMain;
	/**
	 * Whether uint literals should be printed as int literals. This is a hack
	 * because glCompileShader crashes on Mac OS X with code like this:
	 * foo = bar[0u];
	 */
	bool should_print_uint_literals_as_ints;
	/** number of loops in the generated code */
	int loop_count;

	// Only one stage_in is allowed
	bool bStageInEmitted;

	// Are we in the middle of a function signature?
	//bool bIsFunctionSig = false;

	// Use packed_ prefix when printing out structs
	bool bUsePacked;

	// Do we need to add #include <compute_shaders>
	bool bNeedsComputeInclude;
	
	// Do we need to add CubemapTo2DArrayFace functions?
	bool bCubeArrayHackFloat4;
	bool bCubeArrayHackFloat3;

    const char *shaderPrefix()
    {
        switch (Frequency)
        {
	        case vertex_shader:
	            return "vs";
	        case tessellation_control_shader:
	            return "hs";
	        case tessellation_evaluation_shader:
	            return "ds";
	        case fragment_shader:
	            return "ps";
	        case compute_shader:
	            return "cs";
	        default:
	            check(0);
	            break;
        }
        return "";
    }
    
	/**
	 * Fetch/generate a unique name for ir_variable.
	 *
	 * GLSL IR permits multiple ir_variables to share the same name.  This works
	 * fine until we try to print it, when we really need a unique one.
	 */
	const char *unique_name(ir_variable *var)
	{
		if (var->mode == ir_var_temporary || var->mode == ir_var_auto)
		{
			/* Do we already have a name for this variable? */
			const char *name = (const char *) hash_table_find(this->printable_names, var);
			if (name == NULL)
			{
				bool bIsGlobal = (scope_depth == 0 && var->mode != ir_var_temporary);
				const char* prefix = "g";
				if (!bIsGlobal)
				{
					if (var->type->is_matrix())
					{
						prefix = "m";
					}
					else if (var->type->is_vector())
					{
						prefix = "v";
					}
					else
					{
						switch (var->type->base_type)
						{
						case GLSL_TYPE_BOOL: prefix = "b"; break;
						case GLSL_TYPE_UINT: prefix = "u"; break;
						case GLSL_TYPE_INT: prefix = "i"; break;
						case GLSL_TYPE_HALF: prefix = "h"; break;
						case GLSL_TYPE_FLOAT: prefix = "f"; break;
						default: prefix = "t"; break;
						}
					}
				}
				int var_id = bIsGlobal ? global_id++ : temp_id++;
				name = ralloc_asprintf(mem_ctx, "%s%d", prefix, var_id);
				hash_table_insert(this->printable_names, (void *)name, var);
			}
			return name;
		}

		/* If there's no conflict, just use the original name */
		return var->name;
	}

	/**
	 * Add tabs/spaces for the current indentation level.
	 */
	void indent()
	{
		for (int i = 0; i < indentation; i++)
		{
			ralloc_asprintf_append(buffer, "\t");
		}
	}

	/**
	 * Print the base type, e.g. vec3.
	 */
	void print_base_type(const glsl_type *t)
	{
		if (t->base_type == GLSL_TYPE_ARRAY)
		{
			bool bPrevPacked = bUsePacked;
			if (t->element_type()->is_vector() && t->element_type()->vector_elements == 3)
			{
				bUsePacked = false;
			}
			print_base_type(t->fields.array);
			bUsePacked = bPrevPacked;
		}
		else if (t->base_type == GLSL_TYPE_INPUTPATCH)
		{
			print_base_type(t->inner_type);
		}
		else if (t->base_type == GLSL_TYPE_OUTPUTPATCH)
		{
			print_base_type(t->inner_type);
		}
		else if ((t->base_type == GLSL_TYPE_STRUCT)
				&& (strncmp("gl_", t->name, 3) != 0))
		{
			ralloc_asprintf_append(buffer, "%s", t->name);
		}
		else if (t->base_type == GLSL_TYPE_SAMPLER && t->sampler_buffer) 
		{
			// Typed buffer read
			check(t->inner_type);
			print_base_type(t->inner_type);
		}
		else if (t->base_type == GLSL_TYPE_IMAGE)
		{
			// Do nothing...
		}
		else
		{
			if (t->base_type == GLSL_TYPE_SAMPLER)
			{
				bool bDone = false;
				if (t->sampler_dimensionality == GLSL_SAMPLER_DIM_2D && t->sampler_array)
				{
					ralloc_asprintf_append(buffer, t->sampler_shadow ? "depth2d_array" : "texture2d_array");
					bDone = true;
				}
				else if (t->sampler_dimensionality == GLSL_SAMPLER_DIM_CUBE && t->sampler_array)
				{
					if (Backend->bIsDesktop == EMetalGPUSemanticsImmediateDesktop)
					{
						ralloc_asprintf_append(buffer, "texturecube_array");
					}
					else
					{
						ralloc_asprintf_append(buffer, t->sampler_shadow ? "depth2d_array" : "texture2d_array");
					}
					bDone = true;
				}
				else if (t->sampler_dimensionality == GLSL_SAMPLER_DIM_2D && t->sampler_ms)
				{
					ralloc_asprintf_append(buffer, t->sampler_shadow ? "depth2d_ms" : "texture2d_ms");
					bDone = true;
				}
				else if (t->HlslName)
				{
					if (!strcmp(t->HlslName, "texture2d") && t->sampler_shadow)
					{
						ralloc_asprintf_append(buffer, "depth2d");
						bDone = true;
					}
					else if (!strcmp(t->HlslName, "texturecube") && t->sampler_shadow)
					{
						ralloc_asprintf_append(buffer, "depthcube");
						bDone = true;
					}
				}

				if (!bDone)
				{
					ralloc_asprintf_append(buffer, "%s", t->HlslName ? t->HlslName : "UnsupportedSamplerType");
				}
			}
			else
			{
				check(t->HlslName);
				if (bUsePacked && t->is_vector() && t->vector_elements < 4)
				{
					ralloc_asprintf_append(buffer, "packed_%s", t->HlslName);
				}
				else
				{
					ralloc_asprintf_append(buffer, "%s", t->HlslName);
				}
			}
		}
	}

	/**
	 * Print the portion of the type that appears before a variable declaration.
	 */
	void print_type_pre(const glsl_type *t)
	{
		print_base_type(t);
	}

	/**
	 * Print the portion of the type that appears after a variable declaration.
	 */
	void print_type_post(const glsl_type *t)
	{
		if (t->base_type == GLSL_TYPE_ARRAY)
		{
			ralloc_asprintf_append(buffer, "[%u]", t->length);
			print_type_post(t->element_type());
		}
		else if (t->base_type == GLSL_TYPE_INPUTPATCH || t->base_type == GLSL_TYPE_OUTPUTPATCH)
		{
			ralloc_asprintf_append(buffer, "[%u] /* %s */", t->patch_length, t->name);
			print_type_post(t->inner_type);
		}
	}

	/**
	 * Print a full variable declaration.
	 */
	void print_type_full(const glsl_type *t)
	{
		print_type_pre(t);
		print_type_post(t);
	}

	/**
	 * Visit a single instruction. Appends a semicolon and EOL if needed.
	 */
	void do_visit(ir_instruction* ir)
	{
		needs_semicolon = true;
		ir->accept(this);
		if (needs_semicolon)
		{
			ralloc_asprintf_append(buffer, ";\n");
		}
	}

	/**
	* \name Visit methods
	*
	* As typical for the visitor pattern, there must be one \c visit method for
	* each concrete subclass of \c ir_instruction.  Virtual base classes within
	* the hierarchy should not have \c visit methods.
	*/

	virtual void visit(ir_rvalue *rvalue) override
	{
		check(0 && "ir_rvalue not handled for GLSL export.");
	}
	
	bool is_struct_type(const glsl_type * type)
	{
		if(type->base_type != GLSL_TYPE_STRUCT && type->base_type != GLSL_TYPE_INPUTPATCH)
		{
			if (type->base_type == GLSL_TYPE_ARRAY && type->element_type())
			{
				return is_struct_type(type->element_type());
			}
			else
			{
				return false;
			}
		}
		else
		{
			return true;
		}
	}

	void print_zero_initialiser(const glsl_type * type)
	{
		if(type->base_type != GLSL_TYPE_STRUCT)
		{
			if (type->base_type != GLSL_TYPE_ARRAY)
			{
				ir_constant* zero = ir_constant::zero(mem_ctx, type);
				if (zero)
				{
					zero->accept(this);
				}
			}
			else
			{
				ralloc_asprintf_append(buffer, "{");
				
				for (uint32 i = 0; i < type->length; i++)
				{
					if (i > 0)
					{
						ralloc_asprintf_append(buffer, ", ");
					}
					print_zero_initialiser(type->element_type());
				}
				
				ralloc_asprintf_append(buffer, "}");
			}
		}
	}

	virtual void visit(ir_variable *var) override
	{
		// Check for an initialized const variable
		// If var is read-only and initialized, set it up as an initialized const
		bool constInit = false;
		if (var->has_initializer && var->read_only && (var->constant_initializer || var->constant_value))
		{
			ralloc_asprintf_append( buffer, "const ");
			constInit = true;
		}

		if (scope_depth == 0)
		{
			check(0);
		}

		if (scope_depth == 0 && var->mode == ir_var_temporary)
		{
			check(0);
		}
		else
		{
			if (scope_depth == 0 &&
			   ((var->mode == ir_var_in) || (var->mode == ir_var_out)) && 
			   var->is_interface_block)
			{
				check(0);
			}
			else if (var->type->is_image())
			{
				auto* PtrType = var->type->is_array() ? var->type->element_type() : var->type;
				check(!PtrType->is_array() && PtrType->inner_type);

				// Buffer
				int BufferIndex = Buffers.GetIndex(var);
				check(BufferIndex >= 0);
				if (var->type->sampler_buffer)
				{
                    check(BufferIndex <= 30);
					ralloc_asprintf_append(
						buffer,
						"device "
						);
					if (Buffers.AtomicVariables.find(var) != Buffers.AtomicVariables.end())
					{
						ralloc_asprintf_append(buffer, "atomic_");
					}
					print_type_pre(PtrType->inner_type);
					ralloc_asprintf_append(buffer, " *%s", unique_name(var));
					print_type_post(PtrType->inner_type);
					ralloc_asprintf_append(
						buffer,
						" [[ buffer(%d) ]]", BufferIndex
						);
				}
				else
				{
					auto ImageToMetalType = [](const char* Src, char* Dest, SIZE_T DestLen)
					{
						auto* Found = strstr(Src, "image");
						check(Found);
						Src = Found + 5;	// strlen("image")
						FCStringAnsi::Strcpy(Dest, DestLen, "texture");
						Dest += 7;	// strlen("texture")
						if (Src[0] >= '1' && Src[0] <= '3')
						{
							*Dest++ = *Src++;
							*Dest++ = 'd';
							*Dest = 0;
							check(*Src == 'D');
							Src++;
						}
						else if (strncmp(Src, "Cube", 4) == 0)
						{
							FCStringAnsi::Strcpy(Dest, DestLen, "cube");
							Dest += 4;
						}
						else
						{
							check(0);
						}

						if (strncmp(Src, "Array", 5) == 0)
						{
							FCStringAnsi::Strcpy(Dest, DestLen, "_array");
						}
					};

					check(PtrType->inner_type->is_numeric());
					char Temp[32];
					ImageToMetalType(PtrType->name, Temp, sizeof(Temp) - 1);
					ralloc_asprintf_append(buffer, "%s<", Temp);
					// UAVs require type per channel, not including # of channels
					print_type_pre(PtrType->inner_type->get_scalar_type());
                    
                    uint32 Access = Backend->ImageRW.FindChecked(var);
                    switch((EMetalAccess)Access)
                    {
                        case EMetalAccessRead:
                            ralloc_asprintf_append(buffer, ", access::read> %s", unique_name(var));
                            break;
                        case EMetalAccessWrite:
                            ralloc_asprintf_append(buffer, ", access::write> %s", unique_name(var));
                            break;
                        case EMetalAccessReadWrite:
                            ralloc_asprintf_append(buffer, ", access::read_write> %s", unique_name(var));
                            break;
                        default:
                            check(false);
                    }
					ralloc_asprintf_append(
						buffer,
						" [[ texture(%d) ]]", BufferIndex
						);
				}
			}
			else
			{
				if (IsMain && var->type->base_type == GLSL_TYPE_STRUCT && (var->mode == ir_var_in || var->mode == ir_var_out || var->mode == ir_var_uniform))
				{
					if (hash_table_find(used_structures, var->type) == NULL)
					{
						hash_table_insert(used_structures, (void*)var->type, var->type);
					}
				}

				if (IsMain && var->mode == ir_var_uniform)
				{
					auto* PtrType = var->type->is_array() ? var->type->element_type() : var->type;
					check(!PtrType->is_array());
					if (var->type->is_sampler())
					{
						if (var->type->sampler_buffer)
						{
							// Buffer
							int BufferIndex = Buffers.GetIndex(var);
							check(BufferIndex >= 0 && BufferIndex <= 30);
							ralloc_asprintf_append(
								buffer,
								"const device "
								);
							print_type_pre(PtrType);
							ralloc_asprintf_append(buffer, " *%s", unique_name(var));
							print_type_post(PtrType);
							ralloc_asprintf_append(
								buffer,
								" [[ buffer(%d) ]]", BufferIndex
								);
						}
						else
						{
							// Regular textures
							auto* Entry = ParseState->FindPackedSamplerEntry(var->name);
							check(Entry);
							//@todo-rco: SamplerStates
							auto SamplerStateFound = ParseState->TextureToSamplerMap.find(Entry->Name.c_str());
							if (SamplerStateFound != ParseState->TextureToSamplerMap.end())
							{
								auto& SamplerStates = SamplerStateFound->second;
								for (auto& SamplerState : SamplerStates)
								{
									bool bAdded = false;
									int32 SamplerStateIndex = Buffers.GetUniqueSamplerStateIndex(SamplerState, true, bAdded);
									if (bAdded)
									{
										ralloc_asprintf_append(
											buffer,
											"sampler s%d [[ sampler(%d) ]], ", SamplerStateIndex, SamplerStateIndex);
									}
								}
							}

							print_type_pre(PtrType);
							const char* InnerType = "float";
							if (PtrType->inner_type)
							{
								if (PtrType->base_type == GLSL_TYPE_SAMPLER && PtrType->sampler_shadow)
								{
									//#todo-rco: Currently force to float...
								}
								else
								{
									switch (PtrType->inner_type->base_type)
									{
									case GLSL_TYPE_HALF:
										InnerType = "half";
										break;
									case GLSL_TYPE_INT:
										InnerType = "int";
										break;
									case GLSL_TYPE_UINT:
										InnerType = "uint";
										break;
									default:
										break;
									}
								}
							}
                            
                            int BufferIndex = Buffers.GetIndex(var);
                            check(BufferIndex >= 0);
                            
							ralloc_asprintf_append(
								buffer,
								"<%s> %s", InnerType, unique_name(var));
							print_type_post(PtrType);
							ralloc_asprintf_append(
								buffer,
								" [[ texture(%u) ]]", BufferIndex
								);
						}
					}
					else
					{
						int BufferIndex = Buffers.GetIndex(var);
						bool bNeedsPointer = (var->semantic && (strlen(var->semantic) == 1));
						check(BufferIndex >= 0 && BufferIndex <= 30);
						ralloc_asprintf_append(
							buffer,
							"constant "
							);
						print_type_pre(PtrType);
						ralloc_asprintf_append(buffer, " %s%s", bNeedsPointer ? "*" : "&", unique_name(var));
						print_type_post(PtrType);
						ralloc_asprintf_append(
							buffer,
							" [[ buffer(%d) ]]", BufferIndex
							);
					}
				}
				else if (IsMain && var->mode == ir_var_in)
				{
					if (!strcmp(var->name, "gl_FrontFacing"))
					{
						check(var->type->is_boolean());
						print_type_pre(var->type);
						ralloc_asprintf_append(buffer, " %s", unique_name(var));
						print_type_post(var->type);
						ralloc_asprintf_append(
							buffer,
							" [[ front_facing ]]"
							);
					}
					else if (var->semantic && !strncmp(var->semantic, "[[ color(", 9))
					{
						check(var->type->is_vector() && var->type->vector_elements == 4);
						print_type_pre(var->type);
						ralloc_asprintf_append(buffer, " %s", unique_name(var));
						print_type_post(var->type);
						ralloc_asprintf_append(
							buffer,
							" %s",
							var->semantic
							);
					}
					else if (Frequency == tessellation_evaluation_shader && IsMain && var->type->is_array())
					{
						// Generate a UAV directly as we bypass the normal path.
						ralloc_asprintf_append(buffer, "const device ");
						print_base_type(var->type->element_type());
						ralloc_asprintf_append(buffer, " *%s", unique_name(var));
						check(var->semantic);
                        if (strlen(var->semantic) == 0)
                        {
                            int BufferIndex = Buffers.GetIndex(var);
                            check(BufferIndex >= 0 && BufferIndex <= 30);
                            ralloc_asprintf_append(
                                buffer,
                                " [[ buffer(%d) ]]", BufferIndex
                                );
                        }
                        else
                        {
                            ralloc_asprintf_append(buffer, " %s", var->semantic);
                        }
					}
					else if(var->semantic && !strncmp(var->semantic,"[[", 2))
					{
						check(!var->type->is_record());
						print_type_pre(var->type);
						ralloc_asprintf_append(buffer," %s",unique_name(var));
						print_type_post(var->type);
						ralloc_asprintf_append(
							buffer,
							" %s",
							var->semantic
							);
					}
					else
					{
						check(var->type->is_record());
						check(!bStageInEmitted);
						print_type_pre(var->type);
						ralloc_asprintf_append(buffer, " %s", unique_name(var));
						print_type_post(var->type);
						ralloc_asprintf_append(
							buffer,
							" [[ stage_in ]]"
							);
						bStageInEmitted = true;
					}
					if(var->is_patch_constant)
					{
						ralloc_asprintf_append(buffer, "/*ir_var_in, is_patch_constant*/");
					}
				}
				else if (Backend->bIsTessellationVSHS && IsMain && var->mode == ir_var_out && var->type->is_array())
				{
					// Generate a UAV directly as we bypass the normal path.
					ralloc_asprintf_append(buffer, "device ");
					print_base_type(var->type->element_type());
					ralloc_asprintf_append(buffer, " *%s", unique_name(var));
                    check(var->semantic);
                    if (strlen(var->semantic) == 0)
                    {
                        int BufferIndex = Buffers.GetIndex(var);
                        check(BufferIndex >= 0 && BufferIndex <= 30);
                        ralloc_asprintf_append(
                                               buffer,
                                               " [[ buffer(%d) ]]", BufferIndex
                                               );
                    }
                    else
                    {
                        ralloc_asprintf_append(buffer, " %s", var->semantic);
                    }
				}
				else if (IsMain && var->mode == ir_var_out)
				{
					auto* PtrType = var->type->is_array() ? var->type->element_type() : var->type;
					check(!PtrType->is_array());
					print_type_pre(PtrType);
					ralloc_asprintf_append(buffer, " %s", unique_name(var));
					print_type_post(PtrType);
					if(var->is_patch_constant)
					{
						ralloc_asprintf_append(buffer, "/*ir_var_out, is_patch_constant*/");
					}
				}
				else
				{
					if (var->mode == ir_var_shared)
					{
						ralloc_asprintf_append(buffer, "threadgroup ");
					}

					if (Buffers.AtomicVariables.find(var) != Buffers.AtomicVariables.end())
					{
						ralloc_asprintf_append(buffer, "atomic_");
					}

					print_type_pre(var->type);
					ralloc_asprintf_append(buffer, " %s", unique_name(var));
					print_type_post(var->type);
					if(var->is_patch_constant)
					{
						ralloc_asprintf_append(buffer, "/*???, is_patch_constant*/");
					}
				}
			}
		}

		// Add the initializer if we need it
		if (constInit)
		{
			ralloc_asprintf_append(buffer, " = ");
			if (var->constant_initializer)
			{
				var->constant_initializer->accept(this);
			}
			else
			{
				var->constant_value->accept(this);
			}
		}
		else if ((Backend && Backend->bZeroInitialise) && (var->type->base_type != GLSL_TYPE_STRUCT) && (var->mode == ir_var_auto || var->mode == ir_var_temporary || var->mode == ir_var_shared) && (Buffers.AtomicVariables.find(var) == Buffers.AtomicVariables.end()))
		{
			// @todo UE-34355 temporary workaround for 10.12 shader compiler error - really all arrays should be zero'd but only threadgroup shared initialisation works on the Beta drivers.
			if (!is_struct_type(var->type) && (var->type->base_type != GLSL_TYPE_ARRAY || var->mode == ir_var_shared))
			{
				ralloc_asprintf_append(buffer, " = ");
				print_zero_initialiser(var->type);
			}
		}
	}

	virtual void visit(ir_function_signature *sig) override
	{
		// Reset temporary id count.
		temp_id = 0;
		bool bPrintComma = false;
		scope_depth++;
		IsMain = sig->is_main;

		print_type_full(sig->return_type);
		ralloc_asprintf_append(buffer, " %s(", sig->function_name());
		
        if (sig->is_main && Backend && Backend->bBoundsChecks)
		{
            bool bInsertSideTable = false;
            foreach_iter(exec_list_iterator, iter, sig->parameters)
            {
                ir_variable *const inst = (ir_variable *) iter.get();
                bInsertSideTable |= ((inst->type->is_image() || inst->type->sampler_buffer) && inst->used);
            }
            if (bInsertSideTable)
            {
                ir_variable* BufferSizes = new(ParseState)ir_variable(glsl_type::uint_type, "BufferSizes", ir_var_uniform);
                BufferSizes->semantic = "u";
                Buffers.Buffers.Add(BufferSizes);
                sig->parameters.push_head(BufferSizes);
            }
		}

		if(Backend && Backend->bIsTessellationVSHS)
		{
			check(sig->is_main);
            
            ir_variable* patchCount = new(ParseState)ir_variable(glsl_type::uint_type, "patchCount", ir_var_uniform);
            patchCount->semantic = "u";
            Buffers.Buffers.Add(patchCount);
            
            int32 patchIndex = Buffers.GetIndex(patchCount);
            check(patchIndex >= 0 && patchIndex < 30);
            
            ir_variable* indexBuffer = new(ParseState)ir_variable(glsl_type::void_type, "indexBuffer", ir_var_in);
            indexBuffer->semantic = "";
            Buffers.Buffers.Add(indexBuffer);
            
            int32 IndexBufferIndex = Buffers.GetIndex(indexBuffer);
            check(IndexBufferIndex >= 0 && IndexBufferIndex < 30);
            
            ralloc_asprintf_append(
				buffer,
				"uint2 thread_position_in_grid [[thread_position_in_grid]],\n"
				"ushort2 thread_position_in_threadgroup [[thread_position_in_threadgroup]],\n"
				"uint2 threadgroup_position_in_grid [[threadgroup_position_in_grid]],\n"
				"constant uint *patchCount [[ buffer(%d) ]],\n"
				"const device void *indexBuffer [[ buffer(%d) ]]", // indexBufferType == 0 means not indexed (and will strip) 1 means uint16_t* and 2 means uint32_t*
                patchIndex, IndexBufferIndex
			);
			bPrintComma = true;
		}
		if(Frequency == tessellation_evaluation_shader)
		{
			check(sig->is_main);
			ralloc_asprintf_append(
				buffer,
				"RealDSStageIn realDSStageIn [[stage_in]], "
				"uint patch_id [[patch_id]]"
			);
			bPrintComma = true;
		}

		foreach_iter(exec_list_iterator, iter, sig->parameters)
		{
			ir_variable *const inst = (ir_variable *) iter.get();
			if (bPrintComma)
			{
				ralloc_asprintf_append(buffer, ",\n");
				++indentation;
				indent();
				--indentation;
			}
			inst->accept(this);
			bPrintComma = true;
		}
		check(sig->is_main);
		ralloc_asprintf_append(buffer, ")\n");

		indent();
		ralloc_asprintf_append(buffer, "{\n");

		if(Frequency == tessellation_evaluation_shader)
		{
			check(sig->is_main);
			ralloc_asprintf_append(buffer, "#define __DSPatch realDSStageIn.patchControlPoints\n");
			ralloc_asprintf_append(buffer, "#define __DSStageIn (&realDSStageIn.dsStageIn)\n");
		}

		if (sig->is_main && !global_instructions.is_empty())
		{
			indentation++;
			foreach_iter(exec_list_iterator, iter, global_instructions)
			{
				global_ir* gir = (global_ir*)iter.get();
				indent();
				do_visit(gir->ir);
			}
			indentation--;
		}

		// Copy the global attributes
		if (sig->is_main)
		{
			NumThreadsX = sig->wg_size_x;
			NumThreadsY = sig->wg_size_y;
			NumThreadsZ = sig->wg_size_z;

			tessellation = sig->tessellation;
		}

		indentation++;
		foreach_iter(exec_list_iterator, iter, sig->body)
		{
			ir_instruction *const inst = (ir_instruction *) iter.get();
			indent();
			do_visit(inst);
		}
		indentation--;
		indent();
		ralloc_asprintf_append(buffer, "}\n");
		needs_semicolon = false;
		IsMain = false;
		scope_depth--;
	}

	virtual void visit(ir_function *func) override
	{
		foreach_iter(exec_list_iterator, iter, *func)
		{
			ir_function_signature *const sig = (ir_function_signature *) iter.get();
			if (sig->is_defined && !sig->is_builtin)
			{
				indent();
				if (sig->is_main)
				{
					if (Backend->bIsTessellationVSHS)
					{
						check(EXEC_AT_INPUT_CP_RATE);
						ralloc_asprintf_append(buffer, "#define GET_PATCH_COUNT() patchCount[0]\n");
						ralloc_asprintf_append(buffer, "#define GET_PATCH_ID() (thread_position_in_grid.x / TessellationInputControlPoints)\n");
						ralloc_asprintf_append(buffer, "#define GET_PATCH_VALID() (GET_PATCH_ID() < GET_PATCH_COUNT())\n");
						ralloc_asprintf_append(buffer, "#define GET_INSTANCE_ID() threadgroup_position_in_grid.y\n");
						ralloc_asprintf_append(buffer, "#define GET_INTERNAL_PATCH_ID() (GET_INSTANCE_ID() * GET_PATCH_COUNT() + GET_PATCH_ID())\n");
						ralloc_asprintf_append(buffer, "#define GET_PATCH_ID_IN_THREADGROUP() (GET_PATCH_ID() %% TessellationPatchesPerThreadGroup)\n");
						ralloc_asprintf_append(buffer, "#define GET_INPUT_CP_ID() (thread_position_in_grid.x %% TessellationInputControlPoints)\n");
						/* NOTE: relies upon
						enum EMetalIndexType
						{
							EMetalIndexType_None   = 0,
							EMetalIndexType_UInt16 = 1,
							EMetalIndexType_UInt32 = 2
						};*/
						ralloc_asprintf_append(buffer, "constant uint indexBufferType [[ function_constant(0) ]];\n");
						ralloc_asprintf_append(buffer, "#define GET_VERTEX_ID() \\\n");
						ralloc_asprintf_append(buffer, "	(indexBufferType == 0) ? thread_position_in_grid.x : \\\n");
						ralloc_asprintf_append(buffer, "	(indexBufferType == 1) ? ((const device ushort *)indexBuffer)[thread_position_in_grid.x] : \\\n");
						ralloc_asprintf_append(buffer, "	(indexBufferType == 2) ? ((const device uint   *)indexBuffer)[thread_position_in_grid.x] : \\\n");
						ralloc_asprintf_append(buffer, "	thread_position_in_grid.x\n");
						ralloc_asprintf_append(buffer, "/* optionally vertex_id = GET_VERTEX_ID() + grid_origin.x */\n");
					}

					switch (Frequency)
					{
					case vertex_shader:
						if (Backend->bIsTessellationVSHS)
						{
							ralloc_asprintf_append(buffer, "kernel ");
						}
						else
						{
							ralloc_asprintf_append(buffer, "vertex ");
						}
						break;
					case tessellation_control_shader:
						ralloc_asprintf_append(buffer, "kernel ");
						break;
					case tessellation_evaluation_shader:
						{
							{
								bool hasFDSStageIn = false;
								for (unsigned i = 0; i < ParseState->num_user_structures; i++)
								{
									const glsl_type *const s = ParseState->user_structures[i];
									if(strcmp(s->name, "FDSStageIn") == 0)
									{
										hasFDSStageIn = true;
										break;
									}
								}
								ralloc_asprintf_append(buffer, "struct RealDSStageIn\n{\n%s\tpatch_control_point<PatchControlPointOut> patchControlPoints;\n};\n", hasFDSStageIn ? "\tFDSStageIn dsStageIn;\n" : "");
							}

							const char *domainString = NULL;
							switch(sig->tessellation.domain)
							{
							case GLSL_DOMAIN_TRI:
								domainString = "triangle";
								break;
							case GLSL_DOMAIN_QUAD:
								domainString = "quad";
								break;
							default:
								check(0);
								break;
							}
							ralloc_asprintf_append(buffer, "[[ patch(%s, %d) ]] ", domainString, sig->tessellation.outputcontrolpoints);
							ralloc_asprintf_append(buffer, "vertex ");
						}
						break;
					case fragment_shader:
						ralloc_asprintf_append(buffer, "fragment ");
						break;
					case compute_shader:
						ralloc_asprintf_append(buffer, "kernel ");
						break;
					default:
						check(0);
						break;
					}
				}

				sig->accept(this);
			}
		}
		needs_semicolon = false;
	}

	virtual void visit(ir_expression *expr) override
	{
		check(scope_depth > 0);
		++ExpressionDepth;

		int numOps = expr->get_num_operands();
		ir_expression_operation op = expr->operation;

		if (op == ir_unop_rcp)
		{
			check(numOps == 1);

			FCustomStdString Type = expr->type->name;
			Type = FixVecPrefix(Type);

			ralloc_asprintf_append(buffer, "(%s(1.0) / ", Type.c_str());
			expr->operands[0]->accept(this);
			ralloc_asprintf_append(buffer, ")");
		}
		else if (op >= ir_unop_fasu && op <= ir_unop_uasf)
		{
            if (expr->type != expr->operands[0]->type)
			{
				ralloc_asprintf_append(buffer, "as_type<");
				print_type_full(expr->type);
				ralloc_asprintf_append(buffer, ">(");
				expr->operands[0]->accept(this);
				ralloc_asprintf_append(buffer, ")");
			}
			else
			{
				ralloc_asprintf_append(buffer, "(");
				expr->operands[0]->accept(this);
				ralloc_asprintf_append(buffer, ")");
			}
		}
		else if (numOps == 1 && op >= ir_unop_first_conversion && op <= ir_unop_last_conversion)
		{
			FCustomStdString Type = expr->type->name;
			Type = FixVecPrefix(Type);

			ralloc_asprintf_append(buffer, "%s(", Type.c_str());
			expr->operands[0]->accept(this);
			ralloc_asprintf_append(buffer, ")");
		}
		else if (expr->type->is_scalar() &&
			((numOps == 1 && op == ir_unop_logic_not) ||
			 (numOps == 2 && op >= ir_binop_first_comparison && op <= ir_binop_last_comparison) ||
			 (numOps == 2 && op >= ir_binop_first_logic && op <= ir_binop_last_logic)))
		{
			const char* op_str = MetalExpressionTable[op][3];
			ralloc_asprintf_append(buffer, "%s%s",
				(numOps == 1) ? op_str : "",
				(ExpressionDepth > 1) ? "(" : "");
			expr->operands[0]->accept(this);
			if (numOps == 2)
			{
				ralloc_asprintf_append(buffer, "%s", op_str);
				expr->operands[1]->accept(this);
			}
			ralloc_asprintf_append(buffer, (ExpressionDepth > 1) ? ")" : "");
		}
		else if (expr->type->is_vector() && numOps == 2 &&
			op >= ir_binop_first_logic && op <= ir_binop_last_logic)
		{
			ralloc_asprintf_append(buffer, MetalExpressionTable[op][0], expr->type->vector_elements, expr->type->vector_elements);
			expr->operands[0]->accept(this);
			ralloc_asprintf_append(buffer, MetalExpressionTable[op][1], expr->type->vector_elements);
			expr->operands[1]->accept(this);
			ralloc_asprintf_append(buffer, MetalExpressionTable[op][2]);
		}
		else if (op == ir_binop_mod && !expr->type->is_float())
		{
			ralloc_asprintf_append(buffer, "((");
			expr->operands[0]->accept(this);
			ralloc_asprintf_append(buffer, ")%%(");
			expr->operands[1]->accept(this);
			ralloc_asprintf_append(buffer, "))");
		}
		else if (op == ir_binop_mul && expr->type->is_matrix()
			&& expr->operands[0]->type->is_matrix()
			&& expr->operands[1]->type->is_matrix())
		{
			ralloc_asprintf_append(buffer, "ERRROR_MulMatrix()");
			check(0);
		}
		else if ((op == ir_ternop_clamp || op == ir_unop_sqrt || op == ir_unop_rsq) && expr->type->base_type == GLSL_TYPE_FLOAT)
		{
			ralloc_asprintf_append(buffer, "precise::%s", MetalExpressionTable[op][0]);
			for (int i = 0; i < numOps; ++i)
			{
				expr->operands[i]->accept(this);
				ralloc_asprintf_append(buffer, MetalExpressionTable[op][i+1]);
			}
		}
		else if (numOps == 2 && (op == ir_binop_max || op == ir_binop_min))
		{
			// Convert fmax/fmin to max/min when dealing with integers
			auto* OpString = MetalExpressionTable[op][0];
			check(OpString[0] == 'f');
			
			if(expr->type->is_integer())
			{
				OpString = (OpString + 1);
			}
			else if(expr->type->base_type == GLSL_TYPE_FLOAT)
			{
				ralloc_asprintf_append(buffer, "precise::");
			}
			
			ralloc_asprintf_append(buffer, OpString);
			expr->operands[0]->accept(this);
			ralloc_asprintf_append(buffer, MetalExpressionTable[op][1]);
			expr->operands[1]->accept(this);
			ralloc_asprintf_append(buffer, MetalExpressionTable[op][2]);
		}
		else if (numOps == 2 && op == ir_binop_dot)
		{
			auto* OpString = MetalExpressionTable[op][0];
			
			if (expr->operands[0]->type->is_scalar() && expr->operands[1]->type->is_scalar())
			{
				ralloc_asprintf_append(buffer, "(");
				expr->operands[0]->accept(this);
				ralloc_asprintf_append(buffer, "*");
				expr->operands[1]->accept(this);
				ralloc_asprintf_append(buffer, ")");
			}
			else
			{
				ralloc_asprintf_append(buffer, OpString);
				expr->operands[0]->accept(this);
				ralloc_asprintf_append(buffer, MetalExpressionTable[op][1]);
				expr->operands[1]->accept(this);
				ralloc_asprintf_append(buffer, MetalExpressionTable[op][2]);
			}
		}
		else if (op == ir_unop_lsb && numOps == 1)
		{
			ralloc_asprintf_append(buffer, "ctz(");
			expr->operands[0]->accept(this);
			ralloc_asprintf_append(buffer, ")");
		}
		else if (op == ir_unop_msb && numOps == 1)
		{
			ralloc_asprintf_append(buffer, "clz(");
			expr->operands[0]->accept(this);
			ralloc_asprintf_append(buffer, ")");
		}
		else if (op == ir_unop_bitcount && numOps == 1)
		{
			ralloc_asprintf_append(buffer, "popcount(");
			expr->operands[0]->accept(this);
			ralloc_asprintf_append(buffer, ")");
        }
        else if (op == ir_unop_abs && !expr->operands[0]->type->is_float())
        {
            ralloc_asprintf_append(buffer, "abs(");
            for (int i = 0; i < numOps; ++i)
            {
                expr->operands[i]->accept(this);
                ralloc_asprintf_append(buffer, MetalExpressionTable[op][i+1]);
            }
        }
		else if (numOps < 4)
		{
			ralloc_asprintf_append(buffer, MetalExpressionTable[op][0]);
			for (int i = 0; i < numOps; ++i)
			{
				expr->operands[i]->accept(this);
				ralloc_asprintf_append(buffer, MetalExpressionTable[op][i+1]);
			}
		}

		--ExpressionDepth;
	}

	virtual void visit(ir_texture *tex) override
	{
		check(scope_depth > 0);
		bool bNeedsClosingParenthesis = true;
		if (tex->op == ir_txs)
		{
			ralloc_asprintf_append(buffer, "int2((int)");
		}

		if (tex->op != ir_txf)
		{
			tex->sampler->accept(this);
		}
		switch (tex->op)
		{
		case ir_tex:
		case ir_txl:
		case ir_txb:
		case ir_txd:
		{
			ralloc_asprintf_append(buffer, tex->shadow_comparitor ? ".sample_compare(" : ".sample(");
			auto* Texture = tex->sampler->variable_referenced();
			check(Texture);
			auto* Entry = ParseState->FindPackedSamplerEntry(Texture->name);
			bool bDummy;
			int32 SamplerStateIndex = Buffers.GetUniqueSamplerStateIndex(tex->SamplerStateName, false, bDummy);
			check(SamplerStateIndex != INDEX_NONE);
			ralloc_asprintf_append(buffer, "s%d, ", SamplerStateIndex);
			
			bool bLocalCubeArrayHacks = false;
			if (tex->sampler->type->sampler_array)
			{
				// Need to split the coordinate
				char const* CoordSwizzle = "";
				char const* IndexSwizzle = "y";
				switch(tex->sampler->type->sampler_dimensionality)
				{
					case GLSL_SAMPLER_DIM_1D:
					{
						break;
					}
					case GLSL_SAMPLER_DIM_2D:
					case GLSL_SAMPLER_DIM_RECT:
					{
						CoordSwizzle = "y";
						IndexSwizzle = "z";
						break;
					}
					case GLSL_SAMPLER_DIM_3D:
					{
						CoordSwizzle = "yz";
						IndexSwizzle = "w";
						break;
					}
					case GLSL_SAMPLER_DIM_CUBE:
					{
						if (Backend->bIsDesktop == EMetalGPUSemanticsImmediateDesktop)
						{
							CoordSwizzle = "yz";
							IndexSwizzle = "w";
						}
						else
						{
							CoordSwizzle = "y";
							IndexSwizzle = "z";
							bLocalCubeArrayHacks = true;
							
							switch(tex->coordinate->type->components())
							{
								case 3:
									bCubeArrayHackFloat3 = true;
									break;
								case 4:
									bCubeArrayHackFloat4 = true;
									break;
								default:
									break;
							}
						}
						break;
					}
					case GLSL_SAMPLER_DIM_BUF:
					case GLSL_SAMPLER_DIM_EXTERNAL:
					default:
					{
						check(0);
						break;
					}
				}
				
				ralloc_asprintf_append(buffer, "%s(", bLocalCubeArrayHacks ? "CubemapTo2DArrayFace" : "");
				tex->coordinate->accept(this);
				
				ralloc_asprintf_append(buffer, ").x%s, (uint)%s(", CoordSwizzle, bLocalCubeArrayHacks ? "CubemapTo2DArrayFace" : "");
				tex->coordinate->accept(this);
				ralloc_asprintf_append(buffer, ").%s", IndexSwizzle);
			}
			else
			{
				tex->coordinate->accept(this);
			}
			
			if (tex->shadow_comparitor)
			{
				ralloc_asprintf_append(buffer, ", ");
				tex->shadow_comparitor->accept(this);
			}

			if (tex->op == ir_txl && (!tex->shadow_comparitor || !tex->lod_info.lod->is_zero()))
			{
				ralloc_asprintf_append(buffer, ", level(");
				tex->lod_info.lod->accept(this);
				ralloc_asprintf_append(buffer, ")");
			}
			else if (tex->op == ir_txb)
			{
				ralloc_asprintf_append(buffer, ", bias(");
				tex->lod_info.lod->accept(this);
				ralloc_asprintf_append(buffer, ")");
			}
			else if (tex->op == ir_txd)
			{
				char const* GradientType = "";
				switch(tex->sampler->type->sampler_dimensionality)
				{
					case GLSL_SAMPLER_DIM_2D:
					case GLSL_SAMPLER_DIM_RECT:
					{
						GradientType = "gradient2d";
						break;
					}
					case GLSL_SAMPLER_DIM_3D:
					{
						GradientType = "gradient3d";
						break;
					}
					case GLSL_SAMPLER_DIM_CUBE:
					{
						if (!bLocalCubeArrayHacks)
						{
							GradientType = "gradientcube";
						}
						else
						{
							GradientType = "gradient2d";
						}
						break;
					}
					case GLSL_SAMPLER_DIM_1D:
					case GLSL_SAMPLER_DIM_BUF:
					case GLSL_SAMPLER_DIM_EXTERNAL:
					default:
					{
						check(0);
						break;
					}
				}
				ralloc_asprintf_append(buffer, ", %s(", GradientType);
				tex->lod_info.grad.dPdx->accept(this);
				ralloc_asprintf_append(buffer, ",");
				tex->lod_info.grad.dPdy->accept(this);
				ralloc_asprintf_append(buffer, ")");
			}

			if (tex->offset)
			{
				ralloc_asprintf_append(buffer, ", ");
				tex->offset->accept(this);
			}
		}
			break;

		case ir_txf:
		{
			check(tex->sampler->type);
			if (tex->sampler->type->is_sampler() && tex->sampler->type->sampler_buffer)
			{
				auto* Texture = tex->sampler->variable_referenced();
				int Index = Buffers.GetIndex(Texture);
				check(Index >= 0 && Index <= 30);
				
				ralloc_asprintf_append(buffer, "(");
				tex->sampler->accept(this);
				if (Backend && Backend->bBoundsChecks)
				{
					ralloc_asprintf_append(buffer, "[");
					ralloc_asprintf_append(buffer, "min(");
					tex->coordinate->accept(this);
					ralloc_asprintf_append(buffer, ",");
					
					ralloc_asprintf_append(buffer, "((BufferSizes[%d] / sizeof(", Index);
					print_type_pre(Texture->type->inner_type);
					ralloc_asprintf_append(buffer, ")) - 1))]");
					
					if (Buffers.AtomicVariables.find(Texture) == Buffers.AtomicVariables.end())
					{
						ralloc_asprintf_append(buffer, " * int(");
						tex->coordinate->accept(this);
						ralloc_asprintf_append(buffer, " < (BufferSizes[%d] / sizeof(", Index);
						print_type_pre(Texture->type->inner_type);
						ralloc_asprintf_append(buffer, ")))");
					}
				}
				else
				{
					ralloc_asprintf_append(buffer, "[");
					tex->coordinate->accept(this);
					ralloc_asprintf_append(buffer, "]");
				}
				
				ralloc_asprintf_append(buffer, ")");
				
				bNeedsClosingParenthesis = false;
			}
			else
			{
				tex->sampler->accept(this);
				ralloc_asprintf_append(buffer, ".read(");
				tex->coordinate->accept(this);
				
				if (tex->sampler->type->sampler_ms)
				{
					ralloc_asprintf_append(buffer, ",");
					tex->lod_info.sample_index->accept(this);
				}
			}
		}
			break;

		case ir_txg:
		{
			//Tv gather(sampler s, float2 coord, int2 offset = int2(0)) const
			//Tv gather_compare(sampler s, float2 coord, float compare_value, int2 offset = int2(0)) const
			if (tex->shadow_comparitor)
			{
				ralloc_asprintf_append(buffer, ".gather_compare(");
			}
			else
			{
				ralloc_asprintf_append(buffer, ".gather(");
			}
			// Sampler
			auto* Texture = tex->sampler->variable_referenced();
			check(Texture);
			bool bDummy;
			auto* Entry = ParseState->FindPackedSamplerEntry(Texture->name);
			int32 SamplerStateIndex = Buffers.GetUniqueSamplerStateIndex(tex->SamplerStateName, false, bDummy);
			check(SamplerStateIndex != INDEX_NONE);
			ralloc_asprintf_append(buffer, "s%d, ", SamplerStateIndex);
			// Coord
			tex->coordinate->accept(this);

			if (tex->shadow_comparitor)
			{
				tex->shadow_comparitor->accept(this);
				ralloc_asprintf_append(buffer, ", ");
			}

			if (tex->offset)
			{
				ralloc_asprintf_append(buffer, ", ");
				tex->offset->accept(this);
			}
		}
			break;

		case ir_txs:
		{
			// Convert from:
			//	HLSL
			//		int w, h;
			//		T.GetDimensions({lod, }w, h);
			// GLSL
			//		ivec2 Temp;
			//		Temp = textureSize(T{, lod});
			// Metal
			//		int2 Temp = int2((int)T.get_width({lod}), (int)T.get_height({lod}));
			ralloc_asprintf_append(buffer, ".get_width(");
			if (tex->lod_info.lod)
			{
				tex->lod_info.lod->accept(this);
			}
			ralloc_asprintf_append(buffer, "), (int)");
			tex->sampler->accept(this);
			ralloc_asprintf_append(buffer, ".get_height(");
			if (tex->lod_info.lod)
			{
				tex->lod_info.lod->accept(this);
			}
			ralloc_asprintf_append(buffer, ")");
		}
			break;

		case ir_txm:
		{
			// Convert from:
			//	HLSL
			//		uint w, h, d;
			//		T.GetDimensions({lod, }w, h, d);
			// Metal
			//		uint2 Temp = T.get_num_mip_levels();
			ralloc_asprintf_append(buffer, ".get_num_mip_levels()");
		}
			break;

		default:
			ralloc_asprintf_append(buffer, "UNKNOWN TEXOP %d!", tex->op);
			check(0);
			break;
		}

		if (bNeedsClosingParenthesis)
		{
			ralloc_asprintf_append(buffer, ")");
		}
	}

	virtual void visit(ir_swizzle *swizzle) override
	{
		check(scope_depth > 0);

		const unsigned mask[4] =
		{
			swizzle->mask.x,
			swizzle->mask.y,
			swizzle->mask.z,
			swizzle->mask.w,
		};

		if (swizzle->val->type->is_scalar())
		{
			// Scalar -> Vector swizzles must use the constructor syntax.
			if (swizzle->type->is_scalar() == false)
			{
				print_type_full(swizzle->type);
				ralloc_asprintf_append(buffer, "(");
				swizzle->val->accept(this);
				ralloc_asprintf_append(buffer, ")");
			}
		}
		else
		{
			const bool is_constant = swizzle->val->as_constant() != nullptr;
			if (is_constant)
			{
				ralloc_asprintf_append(buffer, "(");
			}
			swizzle->val->accept(this);
			if (is_constant)
			{
				ralloc_asprintf_append(buffer, ")");
			}
			ralloc_asprintf_append(buffer, ".");
			for (unsigned i = 0; i < swizzle->mask.num_components; i++)
			{
				ralloc_asprintf_append(buffer, "%c", "xyzw"[mask[i]]);
			}
		}
	}

	virtual void visit(ir_dereference_variable *deref) override
	{
		check(scope_depth > 0);

		ir_variable* var = deref->variable_referenced();

		ralloc_asprintf_append(buffer, unique_name(var));

		if (var->type->base_type == GLSL_TYPE_STRUCT)
		{
			if (hash_table_find(used_structures, var->type) == NULL)
			{
				hash_table_insert(used_structures, (void*)var->type, var->type);
			}
		}

		if (var->type->base_type == GLSL_TYPE_ARRAY && var->type->fields.array->base_type == GLSL_TYPE_STRUCT)
		{
			if (hash_table_find(used_structures, var->type->fields.array) == NULL)
			{
				hash_table_insert(used_structures, (void*)var->type->fields.array, var->type->fields.array);
			}
		}

		if ((var->type->base_type == GLSL_TYPE_INPUTPATCH || var->type->base_type == GLSL_TYPE_OUTPUTPATCH) && var->type->inner_type->base_type == GLSL_TYPE_STRUCT)
		{
			if (hash_table_find(used_structures, var->type->inner_type) == NULL)
			{
				hash_table_insert(used_structures, (void*)var->type->inner_type, var->type->inner_type);
			}
		}

		if (var->mode == ir_var_uniform && var->semantic != NULL)
		{
			if (hash_table_find(used_uniform_blocks, var->semantic) == NULL)
			{
				hash_table_insert(used_uniform_blocks, (void*)var->semantic, var->semantic);
			}
		}
	}

	virtual void visit(ir_dereference_array *deref) override
	{
		check(scope_depth > 0);

		deref->array->accept(this);

		// Make extra sure crappy Mac OS X compiler won't have any reason to crash
		bool enforceInt = false;

		if (deref->array_index->type->base_type == GLSL_TYPE_UINT)
		{
			if (deref->array_index->ir_type == ir_type_constant)
			{
				should_print_uint_literals_as_ints = true;
			}
			else
			{
				enforceInt = true;
			}
		}

		if (enforceInt)
		{
			ralloc_asprintf_append(buffer, "[int(");
		}
		else
		{
			ralloc_asprintf_append(buffer, "[");
		}

		deref->array_index->accept(this);
		should_print_uint_literals_as_ints = false;

		if (enforceInt)
		{
			ralloc_asprintf_append(buffer, ")]");
		}
		else
		{
			ralloc_asprintf_append(buffer, "]");
		}
	}

	void print_image_op( ir_dereference_image *deref, ir_rvalue *src)
	{
		const int dst_elements = deref->type->vector_elements;
		const int src_elements = (src) ? src->type->vector_elements : 1;
		
		check( 1 <= dst_elements && dst_elements <= 4);
		check( 1 <= src_elements && src_elements <= 4);

		if ( deref->op == ir_image_access)
		{
			bool bIsRWTexture = !deref->image->type->sampler_buffer;
			bool bIsArray = bIsRWTexture && strstr(deref->image->type->name, "Array") != nullptr;
			if (src == nullptr)
			{
				if (bIsRWTexture)
				{
					deref->image->accept(this);
					ralloc_asprintf_append(buffer, ".read(");
					deref->image_index->accept(this);
					ralloc_asprintf_append(buffer, ")");
				}
				else
				{
					auto* Texture = deref->image->variable_referenced();
					int Index = Buffers.GetIndex(Texture);
					check(Index >= 0 && Index <= 30);
					
					ralloc_asprintf_append(buffer, "(");
					deref->image->accept(this);
					
					if (Backend && Backend->bBoundsChecks)
					{
						ralloc_asprintf_append(buffer, "[");
						ralloc_asprintf_append(buffer, "min(");
						deref->image_index->accept(this);
						ralloc_asprintf_append(buffer, ",");
						
						ralloc_asprintf_append(buffer, "((BufferSizes[%d] / sizeof(", Index);
						print_type_pre(Texture->type->inner_type);
						ralloc_asprintf_append(buffer, ")) - 1))]"/*.%s, swizzle[dst_elements - 1]*/);
						
						// Can't flush to zero for a structured buffer...
						if (!Texture->type->inner_type->is_record() && Buffers.AtomicVariables.find(Texture) == Buffers.AtomicVariables.end())
						{
							ralloc_asprintf_append(buffer, " * int(");
							deref->image_index->accept(this);
							ralloc_asprintf_append(buffer, " < (BufferSizes[%d] / sizeof(", Index);
							print_type_pre(Texture->type->inner_type);
							ralloc_asprintf_append(buffer, ")))");
						}
					}
					else
					{
						ralloc_asprintf_append(buffer, "[");
						deref->image_index->accept(this);
						ralloc_asprintf_append(buffer, "]"/*.%s, swizzle[dst_elements - 1]*/);
					}
					
					ralloc_asprintf_append(buffer, ")");
				}
			}
			else
			{
				deref->image->accept(this);
				if (bIsRWTexture)
				{
					ralloc_asprintf_append(buffer, ".write(");
					// @todo Zebra: Below is a terrible hack - the input to write is always vec<T, 4>,
					// 				but the type T comes from the texture type.  
					if(src_elements == 1)
					{
						switch(deref->type->base_type)
						{
							case GLSL_TYPE_UINT:
								ralloc_asprintf_append(buffer, "uint4(");
								break;
							case GLSL_TYPE_INT:
								ralloc_asprintf_append(buffer, "int4(");
								break;
							case GLSL_TYPE_HALF:
								ralloc_asprintf_append(buffer, "half4(");
								break;
							case GLSL_TYPE_FLOAT:
							default:
								ralloc_asprintf_append(buffer, "float4(");
								break;
						}
						src->accept(this);
						ralloc_asprintf_append(buffer, ")");
					}
					else
					{
						switch(deref->type->base_type)
						{
							case GLSL_TYPE_UINT:
								ralloc_asprintf_append(buffer, "(uint4)(");
								break;
							case GLSL_TYPE_INT:
								ralloc_asprintf_append(buffer, "(int4)(");
								break;
							case GLSL_TYPE_HALF:
								ralloc_asprintf_append(buffer, "(half4)(");
								break;
							case GLSL_TYPE_FLOAT:
							default:
								ralloc_asprintf_append(buffer, "(float4)(");
								break;
						}
						src->accept(this);
						switch (src_elements)
						{
							case 3:
								ralloc_asprintf_append(buffer, ").xyzx");
								break;
							case 2:
								ralloc_asprintf_append(buffer, ").xyxy");
								break;
							default:
								ralloc_asprintf_append(buffer, ")");
								break;
						}
					}

					//#todo-rco: Add language spec to know if indices need to be uint
					ralloc_asprintf_append(buffer, ",(uint");
					if (bIsArray && deref->image_index->type->vector_elements == 3)
					{
						//RWTexture2DArray
						ralloc_asprintf_append(buffer, "2)(");
						deref->image_index->accept(this);
						ralloc_asprintf_append(buffer, ".xy), (uint(");
						deref->image_index->accept(this);
						ralloc_asprintf_append(buffer, ".z)))");
					}
					else if (bIsArray && deref->image_index->type->vector_elements == 2)
					{
						//RWTexture1DArray
						ralloc_asprintf_append(buffer, ")(");
						deref->image_index->accept(this);
						ralloc_asprintf_append(buffer, ".x), (uint(");
						deref->image_index->accept(this);
						ralloc_asprintf_append(buffer, ".y)))");
					}
					else
					{
						switch (deref->image_index->type->vector_elements)
						{
						case 4:
						case 3:
						case 2:
							ralloc_asprintf_append(buffer, "%u", deref->image_index->type->vector_elements);
							//fallthrough
						case 1:
							ralloc_asprintf_append(buffer, ")(");
							break;
						}
						deref->image_index->accept(this);
						ralloc_asprintf_append(buffer, "))");
					}
				}
				else
				{
					if (Backend && Backend->bBoundsChecks)
					{
						ralloc_asprintf_append(buffer, "[");
						ralloc_asprintf_append(buffer, "min(");
						deref->image_index->accept(this);
						ralloc_asprintf_append(buffer, ",");
						
						auto* Texture = deref->image->variable_referenced();
						int Index = Buffers.GetIndex(Texture);
						check(Index >= 0 && Index <= 30);
						
						ralloc_asprintf_append(buffer, "(BufferSizes[%d] / sizeof(", Index);
						print_type_pre(Texture->type->inner_type);
						ralloc_asprintf_append(buffer, ")))] = ");
					}
					else
					{
						ralloc_asprintf_append(buffer, "[");
						deref->image_index->accept(this);
						ralloc_asprintf_append(buffer, "] = ");
					}
					src->accept(this);
					ralloc_asprintf_append(buffer, ""/*".%s", expand[src_elements - 1]*/);
				}
			}
		}
		else if ( deref->op == ir_image_dimensions)
		{
			ralloc_asprintf_append( buffer, "imageSize( " );
			deref->image->accept(this);
			ralloc_asprintf_append(buffer, ")");
		}
		else
		{
			check( !"Unknown image operation");
		}
	}

	virtual void visit(ir_dereference_image *deref) override
	{
		check(scope_depth > 0);

		print_image_op( deref, NULL);
		
	}

	virtual void visit(ir_dereference_record *deref) override
	{
		check(scope_depth > 0);

		deref->record->accept(this);
		ralloc_asprintf_append(buffer, ".%s", deref->field);
	}

	virtual void visit(ir_assignment *assign) override
	{
		if (scope_depth == 0)
		{
			global_instructions.push_tail(new(mem_ctx) global_ir(assign));
			needs_semicolon = false;
			return;
		}

		// constant variables with initializers are statically assigned
		ir_variable *var = assign->lhs->variable_referenced();
		if (var->has_initializer && var->read_only && (var->constant_initializer || var->constant_value))
		{
			//This will leave a blank line with a semi-colon
			return;
		}

		if (assign->condition)
		{
			ralloc_asprintf_append(buffer, "if(");
			assign->condition->accept(this);
			ralloc_asprintf_append(buffer, ") { ");
		}

		if (assign->lhs->as_dereference_image() != NULL)
		{
			/** EHart - should the write mask be checked here? */
			print_image_op( assign->lhs->as_dereference_image(), assign->rhs);
		}
		else
		{
			char mask[6];
			unsigned j = 1;
			if (assign->lhs->type->is_scalar() == false ||
				assign->write_mask != 0x1)
			{
				for (unsigned i = 0; i < 4; i++)
				{
					if ((assign->write_mask & (1 << i)) != 0)
					{
						mask[j] = "xyzw"[i];
						j++;
					}
				}
			}
			mask[j] = '\0';

			mask[0] = (j == 1) ? '\0' : '.';

			assign->lhs->accept(this);
			ralloc_asprintf_append(buffer, "%s = ", mask);

			// Hack: Need to add additional cast from packed types
			bool bNeedToAcceptRHS = true;
			if (auto* Expr = assign->rhs->as_expression())
			{
				if (Expr->operation == ir_unop_f2h)
				{
					auto* Var = Expr->operands[0]->variable_referenced();
					if (Var && Var->mode == ir_var_uniform && Var->type->HlslName && !strcmp(Var->type->HlslName, "__PACKED__"))
					{
						ralloc_asprintf_append(buffer, "%s(%s(", Expr->type->name, FixVecPrefix(PromoteHalfToFloatType(ParseState, Expr->type)->name).c_str());
						Expr->operands[0]->accept(this);
						ralloc_asprintf_append(buffer, "))");
						bNeedToAcceptRHS = false;
					}
				}
			}

			if (bNeedToAcceptRHS)
			{
				assign->rhs->accept(this);
			}
		}

		if (assign->condition)
		{
			ralloc_asprintf_append(buffer, "%s }", needs_semicolon ? ";" : "");
		}
	}

	void print_constant(ir_constant *constant, int index)
	{
		if (constant->type->is_float())
		{
			if (constant->is_component_finite(index))
			{
				float value = constant->value.f[index];
				float absval = fabsf(value);
				
				const char *format = "%e";
				if (absval >= 1.0f)
				{
					format = (fmodf(absval,1.0f) < 1.e-8f) ? "%.1f" : "%.8f";
				}
				else if (absval < 1.e-18f)
				{
					format = "%.1f";
				}
				
				ralloc_asprintf_append(buffer, format, value);
			}
			else
			{
				switch (constant->value.u[index])
				{
					case 0x7f800000u:
						ralloc_asprintf_append(buffer, "(1.0/0.0)");
						break;

					case 0xffc00000u:
						ralloc_asprintf_append(buffer, "(0.0/0.0)");
						break;

					case 0xff800000u:
						ralloc_asprintf_append(buffer, "(-1.0/0.0)");
						break;

					default:
						ralloc_asprintf_append(buffer, "UnknownNonFinite_0x%08x", constant->value.u[index]);
						check(0);
				}
			}
		}
		else if (constant->type->base_type == GLSL_TYPE_INT)
		{
			ralloc_asprintf_append(buffer, "%d", constant->value.i[index]);
		}
		else if (constant->type->base_type == GLSL_TYPE_UINT)
		{
			ralloc_asprintf_append(buffer, "%u%s",
				constant->value.u[index],
				should_print_uint_literals_as_ints ? "" : "u"
				);
		}
		else if (constant->type->base_type == GLSL_TYPE_BOOL)
		{
			ralloc_asprintf_append(buffer, "%s", constant->value.b[index] ? "true" : "false");
		}
	}

	virtual void visit(ir_constant *constant) override
	{
		if (constant->type == glsl_type::float_type
			|| constant->type == glsl_type::int_type
			|| constant->type == glsl_type::uint_type)
		{
			print_constant(constant, 0);
		}
		else if (constant->type->is_record())
		{
			print_type_full(constant->type);
			ralloc_asprintf_append(buffer, "(");
			ir_constant* value = (ir_constant*)constant->components.get_head();
			if (value)
			{
				value->accept(this);
			}
			for (uint32 i = 1; i < constant->type->length; i++)
			{
				check(value);
				value = (ir_constant*)value->next;
				if (value)
				{
					ralloc_asprintf_append(buffer, ",");
					value->accept(this);
				}
			}
			ralloc_asprintf_append(buffer, ")");
		}
		else if (constant->type->is_array())
		{
			print_type_full(constant->type);
			ralloc_asprintf_append(buffer, "(");
			constant->get_array_element(0)->accept(this);
			for (uint32 i = 1; i < constant->type->length; ++i)
			{
				ralloc_asprintf_append(buffer, ",");
				constant->get_array_element(i)->accept(this);
			}
			ralloc_asprintf_append(buffer, ")");
		}
		else
		{
			if (constant->type->is_matrix())
			{
				// Need to print row by row
				print_type_full(constant->type);
				ralloc_asprintf_append(buffer, "(");
				const auto* RowType = constant->type->column_type();
				uint32 Component = 0;
				for (uint32 Index = 0; Index < constant->type->matrix_columns; ++Index)
				{
					if (Index > 0)
					{
						ralloc_asprintf_append(buffer, ",");
					}
					print_type_full(RowType);
					ralloc_asprintf_append(buffer, "(");
					for (uint32 VecIndex = 0; VecIndex < RowType->vector_elements; ++VecIndex)
					{
						if (VecIndex > 0)
						{
							ralloc_asprintf_append(buffer, ",");
						}
						print_constant(constant, Component);
						++Component;
					}
					ralloc_asprintf_append(buffer, ")");
				}
				check(Component == constant->type->components());
				ralloc_asprintf_append(buffer, ")");
			}
			else
			{
				print_type_full(constant->type);
				ralloc_asprintf_append(buffer, "(");
				print_constant(constant, 0);
				int num_components = constant->type->components();
				for (int i = 1; i < num_components; ++i)
				{
					ralloc_asprintf_append(buffer, ",");
					print_constant(constant, i);
				}
				ralloc_asprintf_append(buffer, ")");
			}
		}
	}

	virtual void visit(ir_call *call) override
	{
		if (scope_depth == 0)
		{
			global_instructions.push_tail(new(mem_ctx) global_ir(call));
			needs_semicolon = false;
			return;
		}

		if (call->return_deref)
		{
			call->return_deref->accept(this);
			ralloc_asprintf_append(buffer, " = ");
		}
		else
		{
			//@todo-rco: Fix this properly
			if (!strcmp(call->callee_name(), SIMDGROUP_MEMORY_BARRIER))
			{
				bNeedsComputeInclude = true;
				ralloc_asprintf_append(buffer, "simdgroup_barrier(mem_flags::mem_threadgroup)");
				return;
			}
			else if (!strcmp(call->callee_name(), GROUP_MEMORY_BARRIER) || !strcmp(call->callee_name(), GROUP_MEMORY_BARRIER_WITH_GROUP_SYNC))
			{
				bNeedsComputeInclude = true;
				ralloc_asprintf_append(buffer, "threadgroup_barrier(mem_flags::mem_threadgroup)");
				return;
			}
			else if (!strcmp(call->callee_name(), DEVICE_MEMORY_BARRIER) || !strcmp(call->callee_name(), DEVICE_MEMORY_BARRIER_WITH_GROUP_SYNC))
			{
				bNeedsComputeInclude = true;
				ralloc_asprintf_append(buffer, "threadgroup_barrier(mem_flags::mem_device)");
				return;
			}
			else if (!strcmp(call->callee_name(), ALL_MEMORY_BARRIER) || !strcmp(call->callee_name(), ALL_MEMORY_BARRIER_WITH_GROUP_SYNC))
			{
				bNeedsComputeInclude = true;
				ralloc_asprintf_append(buffer, "threadgroup_barrier(mem_flags::mem_device_and_threadgroup)");
				return;
			}
		}

        if (call->return_deref && call->return_deref->type && call->return_deref->type->is_scalar())
        {
            if (!strcmp(call->callee_name(), "length"))
            {
                bool bIsVector = true;
                foreach_iter(exec_list_iterator, iter, *call)
                {
                    ir_instruction *const inst = (ir_instruction *) iter.get();
                    ir_rvalue* const val = inst->as_rvalue();
                    if (val && val->type->is_scalar())
                    {
                        bIsVector &= val->type->is_vector();
                    }
                }
                
                if (!bIsVector)
                {
                    ralloc_asprintf_append(buffer, "(");
                    foreach_iter(exec_list_iterator, iter, *call)
                    {
                        ir_instruction *const inst = (ir_instruction *) iter.get();
                        inst->accept(this);
                    }
                    ralloc_asprintf_append(buffer, ")");
                    return;
                }
            }
        }
        
		if (!strcmp(call->callee_name(), "packHalf2x16"))
		{
			ralloc_asprintf_append(buffer, "as_type<uint>(half2(");
		}
		else if (!strcmp(call->callee_name(), "unpackHalf2x16"))
		{
			if(call->return_deref && call->return_deref->type && call->return_deref->type->base_type == GLSL_TYPE_HALF)
			{
				ralloc_asprintf_append(buffer, "half2(as_type<half2>(");
			}
			else
			{
				ralloc_asprintf_append(buffer, "float2(as_type<half2>(");
			}
		}
		else
		{
			ralloc_asprintf_append(buffer, "%s(", call->callee_name());
		}
		bool bPrintComma = false;
		foreach_iter(exec_list_iterator, iter, *call)
		{
			ir_instruction *const inst = (ir_instruction *) iter.get();
			if (bPrintComma)
			{
				ralloc_asprintf_append(buffer, ",");
			}
			inst->accept(this);
			bPrintComma = true;
		}
		ralloc_asprintf_append(buffer, ")");
		
		if (!strcmp(call->callee_name(), "packHalf2x16") || !strcmp(call->callee_name(), "unpackHalf2x16"))
		{
			ralloc_asprintf_append(buffer, ")");
		}
	}

	virtual void visit(ir_return *ret) override
	{
		check(scope_depth > 0);

		ralloc_asprintf_append(buffer, "return ");
		ir_rvalue *const value = ret->get_value();
		if (value)
		{
			value->accept(this);
		}
	}

	virtual void visit(ir_discard *discard) override
	{
		check(scope_depth > 0);

		if (discard->condition)
		{
			ralloc_asprintf_append(buffer, "if (");
			discard->condition->accept(this);
			ralloc_asprintf_append(buffer, ") ");
		}
		ralloc_asprintf_append(buffer, "discard_fragment()");
	}

	bool try_conditional_move(ir_if *expr)
	{
		ir_dereference_variable *dest_deref = NULL;
		ir_rvalue *true_value = NULL;
		ir_rvalue *false_value = NULL;
		unsigned write_mask = 0;
		const glsl_type *assign_type = NULL;
		int num_inst;

		num_inst = 0;
		foreach_iter(exec_list_iterator, iter, expr->then_instructions)
		{
			if (num_inst > 0)
			{
				// multiple instructions? not a conditional move
				return false;
			}

			ir_instruction *const inst = (ir_instruction *) iter.get();
			ir_assignment *assignment = inst->as_assignment();
			if (assignment && (assignment->rhs->ir_type == ir_type_dereference_variable || assignment->rhs->ir_type == ir_type_constant))
			{
				dest_deref = assignment->lhs->as_dereference_variable();
				true_value = assignment->rhs;
				write_mask = assignment->write_mask;
			}
			num_inst++;
		}

		if (dest_deref == NULL || true_value == NULL)
		{
			return false;
		}

		num_inst = 0;
		foreach_iter(exec_list_iterator, iter, expr->else_instructions)
		{
			if (num_inst > 0)
			{
				// multiple instructions? not a conditional move
				return false;
			}

			ir_instruction *const inst = (ir_instruction *) iter.get();
			ir_assignment *assignment = inst->as_assignment();
			if (assignment && (assignment->rhs->ir_type == ir_type_dereference_variable || assignment->rhs->ir_type == ir_type_constant))
			{
				ir_dereference_variable *tmp_deref = assignment->lhs->as_dereference_variable();
				if (tmp_deref
					&& tmp_deref->var == dest_deref->var
					&& tmp_deref->type == dest_deref->type
					&& assignment->write_mask == write_mask)
				{
					false_value= assignment->rhs;
				}
			}
			num_inst++;
		}

		if (false_value == NULL)
			return false;

		char mask[6];
		unsigned j = 1;
		if (dest_deref->type->is_scalar() == false || write_mask != 0x1)
		{
			for (unsigned i = 0; i < 4; i++)
			{
				if ((write_mask & (1 << i)) != 0)
				{
					mask[j] = "xyzw"[i];
					j++;
				}
			}
		}
		mask[j] = '\0';
		mask[0] = (j == 1) ? '\0' : '.';

		dest_deref->accept(this);
		ralloc_asprintf_append(buffer, "%s = (", mask);
		expr->condition->accept(this);
		ralloc_asprintf_append(buffer, ")?(");
		true_value->accept(this);
		ralloc_asprintf_append(buffer, "):(");
		false_value->accept(this);
		ralloc_asprintf_append(buffer, ")");

		return true;
	}

	virtual void visit(ir_if *expr) override
	{
		check(scope_depth > 0);

		if (try_conditional_move(expr) == false)
		{
			ralloc_asprintf_append(buffer, "if (");
			expr->condition->accept(this);
			ralloc_asprintf_append(buffer, ")\n");
			indent();
			ralloc_asprintf_append(buffer, "{\n");

			indentation++;

			if (Backend->bIsTessellationVSHS)
			{
				// Support for MULTI_PATCH
				// @todo make this more generic -- it should function anywhere...
				// perhaps this can be done in hlslcc better?
				// peephole optimization to use a reference instead of a temp array (also so it will build)
				//		FHitProxyVSToDS t22[3] /* input_patch<FHitProxyVSToDS> */;
				//		t22 = I[int(u4)];
				// ->
				//		threadgroup auto &t22 = I[int(u4)];
				// NOTE: could instead do... (cleaner, easier to maintain and generic)
				//		FHitProxyVSToDS t22[3] /* input_patch<FHitProxyVSToDS> */;
				//		t22 = I[int(u4)];
				// ->
				//		threadgroup FHitProxyVSToDS *t22[3] /* input_patch<FHitProxyVSToDS> */;
				//		t22 = &I[int(u4)];
				
				ir_instruction *head = (ir_instruction *)(expr->then_instructions.get_head());
				check(head == nullptr || head->get_prev());
				ir_instruction *next = (ir_instruction *)(head && head->get_next() && head->get_next()->get_next() ? head->get_next() : nullptr);
				check(next == nullptr || next->get_next());
				ir_variable *patch_var = head ? head->as_variable() : nullptr;
				ir_assignment *patch_assign = next ? next->as_assignment() : nullptr;
				if(patch_var && patch_var->type->is_patch() && patch_var->mode == ir_var_auto)
				{
					// we must fix this case else it will not compile
					check(patch_assign);
					check(patch_var == patch_assign->whole_variable_written());
					patch_var->remove();
					patch_assign->remove();
					indent();
					ralloc_asprintf_append(buffer, "threadgroup auto &%s = ", unique_name(patch_var));
					patch_assign->rhs->accept(this);
					ralloc_asprintf_append(buffer, ";\n");
				}
			}

			foreach_iter(exec_list_iterator, iter, expr->then_instructions)
			{
				ir_instruction *const inst = (ir_instruction *)iter.get();
				indent();
				do_visit(inst);
			}
			indentation--;

			indent();
			ralloc_asprintf_append(buffer, "}\n");

			if (!expr->else_instructions.is_empty())
			{
				indent();
				ralloc_asprintf_append(buffer, "else\n");
				indent();
				ralloc_asprintf_append(buffer, "{\n");

				indentation++;
				foreach_iter(exec_list_iterator, iter, expr->else_instructions)
				{
					ir_instruction *const inst = (ir_instruction *)iter.get();
					indent();
					do_visit(inst);
				}
				indentation--;

				indent();
				ralloc_asprintf_append(buffer, "}\n");
			}

			needs_semicolon = false;
		}
	}

	virtual void visit(ir_loop *loop) override
	{
		check(scope_depth > 0);

		if (loop->counter && loop->to)
		{
			// IR cmp operator is when to terminate loop; whereas GLSL for loop syntax
			// is while to continue the loop. Invert the meaning of operator when outputting.
			const char* termOp = NULL;
			switch (loop->cmp)
			{
				case ir_binop_less: termOp = ">="; break;
				case ir_binop_greater: termOp = "<="; break;
				case ir_binop_lequal: termOp = ">"; break;
				case ir_binop_gequal: termOp = "<"; break;
				case ir_binop_equal: termOp = "!="; break;
				case ir_binop_nequal: termOp = "=="; break;
				default: check(false);
			}
			ralloc_asprintf_append(buffer, "for (;%s%s", unique_name(loop->counter), termOp);
			loop->to->accept (this);
			ralloc_asprintf_append(buffer, ";)\n");
		}
		else
		{
#if 1
			ralloc_asprintf_append(buffer, "for (;;)\n");
#else
			ralloc_asprintf_append(buffer, "for ( int loop%d = 0; loop%d < 256; loop%d ++)\n", loop_count, loop_count, loop_count);
			loop_count++;
#endif
		}
		indent();
		ralloc_asprintf_append(buffer, "{\n");

		indentation++;
		foreach_iter(exec_list_iterator, iter, loop->body_instructions)
		{
			ir_instruction *const inst = (ir_instruction *) iter.get();
			indent();
			do_visit(inst);
		}
		indentation--;

		indent();
		ralloc_asprintf_append(buffer, "}\n");

		needs_semicolon = false;
	}

	virtual void visit(ir_loop_jump *jmp) override
	{
		check(scope_depth > 0);

		ralloc_asprintf_append(buffer, "%s",
			jmp->is_break() ? "break" : "continue");
	}

	virtual void visit(ir_atomic *ir) override
	{
		const char* SharedAtomicFunctions[ir_atomic_count] = 
		{
			"atomic_fetch_add_explicit",
			"atomic_fetch_and_explicit",
			"atomic_fetch_min_explicit",
			"atomic_fetch_max_explicit",
			"atomic_fetch_or_explicit",
			"atomic_fetch_xor_explicit",
			"atomic_exchange_explicit",
			"atomic_compare_exchange_weak_explicit",
			"atomic_load_explicit",
			"atomic_store_explicit",
		};
		static_assert(sizeof(SharedAtomicFunctions) / sizeof(SharedAtomicFunctions[0]) == ir_atomic_count, "Mismatched entries!");
/*
		const char *imageAtomicFunctions[] =
		{
			"imageAtomicAdd",
			"imageAtomicAnd",
			"imageAtomicMin",
			"imageAtomicMax",
			"imageAtomicOr",
			"imageAtomicXor",
			"imageAtomicExchange",
			"imageAtomicCompSwap"
		};
*/
		check(scope_depth > 0);
		const bool is_image = ir->memory_ref->as_dereference_image() != NULL;

		if (ir->lhs)
		{
			ir->lhs->accept(this);
			ralloc_asprintf_append(buffer, " = ");
		}
		//if (!is_image)
		{
			ralloc_asprintf_append(buffer, "%s(&", SharedAtomicFunctions[ir->operation]);
			ir->memory_ref->accept(this);
			if (ir->operands[0])
			{
				ralloc_asprintf_append(buffer, ", ");
				ir->operands[0]->accept(this);
			}
			if (ir->operands[1])
			{
				ralloc_asprintf_append(buffer, ", ");
				ir->operands[1]->accept(this);
			}
			ralloc_asprintf_append(buffer, ", memory_order_relaxed)");
		}
/*
		else
		{
			ir_dereference_image *image = ir->memory_ref->as_dereference_image();
			ralloc_asprintf_append(buffer, " = %s(",
				imageAtomicFunctions[ir->operation]);
			image->image->accept(this);
			ralloc_asprintf_append(buffer, ", ");
			image->image_index->accept(this);
			ralloc_asprintf_append(buffer, ", ");
			ir->operands[0]->accept(this);
			if (ir->operands[1])
			{
				ralloc_asprintf_append(buffer, ", ");
				ir->operands[1]->accept(this);
			}
			ralloc_asprintf_append(buffer, ", memory_order_relaxed)");
		}*/
	}

	/**
	 * Declare structs used by the code that has been generated.
	 */
	void declare_structs(_mesa_glsl_parse_state* state)
	{
		// If any variable in a uniform block is in use, the entire uniform block
		// must be present including structs that are not actually accessed.
		for (unsigned i = 0; i < state->num_uniform_blocks; i++)
		{
			const glsl_uniform_block* block = state->uniform_blocks[i];
			if (hash_table_find(used_uniform_blocks, block->name))
			{
				for (unsigned var_index = 0; var_index < block->num_vars; ++var_index)
				{
					const glsl_type* type = block->vars[var_index]->type;
					if (type->base_type == GLSL_TYPE_STRUCT &&
						hash_table_find(used_structures, type) == NULL)
					{
						hash_table_insert(used_structures, (void*)type, type);
					}
				}
			}
		}

		// If otherwise unused structure is a member of another, used structure, the unused structure is also, in fact, used
		{
			int added_structure_types;
			do
			{
				added_structure_types = 0;
				for (unsigned i = 0; i < state->num_user_structures; i++)
				{
					const glsl_type *const s = state->user_structures[i];

					if (hash_table_find(used_structures, s) == NULL)
					{
						continue;
					}

					for (unsigned j = 0; j < s->length; j++)
					{
						const glsl_type* type = s->fields.structure[j].type;

						if (type->base_type == GLSL_TYPE_STRUCT)
						{
							if (hash_table_find(used_structures, type) == NULL)
							{
								hash_table_insert(used_structures, (void*)type, type);
								++added_structure_types;
							}
						}
						else if (type->base_type == GLSL_TYPE_ARRAY && type->fields.array->base_type == GLSL_TYPE_STRUCT)
						{
							if (hash_table_find(used_structures, type->fields.array) == NULL)
							{
								hash_table_insert(used_structures, (void*)type->fields.array, type->fields.array);
							}
						}
						else if ((type->base_type == GLSL_TYPE_INPUTPATCH || type->base_type == GLSL_TYPE_OUTPUTPATCH) && type->inner_type->base_type == GLSL_TYPE_STRUCT)
						{
							if (hash_table_find(used_structures, type->inner_type) == NULL)
							{
								hash_table_insert(used_structures, (void*)type->inner_type, type->inner_type);
							}
						}
					}
				}
			}
			while( added_structure_types > 0 );
		}

		for (unsigned i = 0; i < state->num_user_structures; i++)
		{
			const glsl_type *const s = state->user_structures[i];

			if (hash_table_find(used_structures, s) == NULL)
			{
				continue;
			}

			if (s->HlslName && !strcmp(s->HlslName, "__PACKED__"))
			{
				bUsePacked = true;
			}

			ralloc_asprintf_append(buffer, "struct %s\n{\n", s->name);

			if (s->length == 0)
			{
//				ralloc_asprintf_append(buffer, "\t float glsl_doesnt_like_empty_structs;\n"); // not needed in Metal
			}
			else
			{
				for (unsigned j = 0; j < s->length; j++)
				{
					ralloc_asprintf_append(buffer, "\t");
					print_type_pre(s->fields.structure[j].type);
					ralloc_asprintf_append(buffer, " %s", s->fields.structure[j].name);
					print_type_post(s->fields.structure[j].type);
					//@todo-rco
					if (s->fields.structure[j].semantic)
					{
						if (!strncmp(s->fields.structure[j].semantic, "ATTRIBUTE", 9))
						{
							ralloc_asprintf_append(buffer, " [[ attribute(%s) ]]", s->fields.structure[j].semantic + 9);
						}
						else if (!strncmp(s->fields.structure[j].semantic, "gl_FragDepth", 12) || !strcmp(s->fields.structure[j].semantic, "[[ depth(any) ]]"))
						{
							ralloc_asprintf_append(buffer, " [[ depth(any) ]]");
							output_variables.push_tail(new(state) extern_var(new(state)ir_variable(s->fields.structure[j].type, "FragDepth", ir_var_out)));
						}
						else if (!strcmp(s->fields.structure[j].semantic, "SV_RenderTargetArrayIndex"))
						{
							ralloc_asprintf_append(buffer, " [[ render_target_array_index ]]");
						}
						else if (!strcmp(s->fields.structure[j].semantic, "SV_Coverage") || !strcmp(s->fields.structure[j].semantic, "[[ sample_mask ]]"))
						{
							ralloc_asprintf_append(buffer, " [[ sample_mask ]]");
						}
						else if (!strncmp(s->fields.structure[j].semantic, "[[", 2))
						{
							ralloc_asprintf_append(buffer, " %s", s->fields.structure[j].semantic);
						}
						else if (Backend->bIsTessellationVSHS)
						{
							ralloc_asprintf_append(buffer, " /* %s */", s->fields.structure[j].semantic);
						}
						else if (Frequency == tessellation_evaluation_shader)
						{
							// @todo could try and use arguments here...
							ralloc_asprintf_append(buffer, " /* %s */", s->fields.structure[j].semantic);
						}
						else
						{
							ralloc_asprintf_append(buffer, "[[ ERROR! ]]");
							check(0);
						}
					}
					ralloc_asprintf_append(buffer, ";\n");
				}
			}
			ralloc_asprintf_append(buffer, "};\n\n");
			bUsePacked = false;
		}

		unsigned num_used_blocks = 0;
		for (unsigned i = 0; i < state->num_uniform_blocks; i++)
		{
			const glsl_uniform_block* block = state->uniform_blocks[i];
			if (hash_table_find(used_uniform_blocks, block->name))
			{
				const char* block_name = block->name;
				check(0);
/*
				if (state->has_packed_uniforms)
				{
					block_name = ralloc_asprintf(mem_ctx, "%sb%u",
						glsl_variable_tag_from_parser_target(state->target),
						num_used_blocks
						);
				}
				ralloc_asprintf_append(buffer, "layout(std140) uniform %s\n{\n", block_name);

				for (unsigned var_index = 0; var_index < block->num_vars; ++var_index)
				{
					ir_variable* var = block->vars[var_index];
					ralloc_asprintf_append(buffer, "\t");
					print_type_pre(var->type);
					ralloc_asprintf_append(buffer, " %s", var->name);
					print_type_post(var->type);
					ralloc_asprintf_append(buffer, ";\n");
				}
				ralloc_asprintf_append(buffer, "};\n\n");
*/
				num_used_blocks++;
			}
		}
	}

	void PrintPackedSamplers(_mesa_glsl_parse_state::TUniformList& Samplers, TStringToSetMap& TextureToSamplerMap)
	{
		bool bPrintHeader = true;
		bool bNeedsComma = false;
		for (_mesa_glsl_parse_state::TUniformList::iterator Iter = Samplers.begin(); Iter != Samplers.end(); ++Iter)
		{
			glsl_packed_uniform& Sampler = *Iter;
			FCustomStdString SamplerStates("");
			TStringToSetMap::iterator IterFound = TextureToSamplerMap.find(Sampler.Name);
			if (IterFound != TextureToSamplerMap.end())
			{
				TStringSet& ListSamplerStates = IterFound->second;
				check(!ListSamplerStates.empty());
				for (TStringSet::iterator IterSS = ListSamplerStates.begin(); IterSS != ListSamplerStates.end(); ++IterSS)
				{
					if (IterSS == ListSamplerStates.begin())
					{
						SamplerStates += "[";
					}
					else
					{
						SamplerStates += ",";
					}
					SamplerStates += *IterSS;
				}

				SamplerStates += "]";
			}

			// Try to find SRV index
			uint32 Offset = Buffers.GetIndex(Sampler.CB_PackedSampler);
            check(Offset >= 0);
            
			ralloc_asprintf_append(
				buffer,
				"%s%s(%u:%u%s)",
				bNeedsComma ? "," : "",
				Sampler.Name.c_str(),
				Offset,
				Sampler.num_components,
				SamplerStates.c_str()
				);

			bNeedsComma = true;
		}
	}

	void PrintImages(_mesa_glsl_parse_state::TUniformList& Uniforms)
	{
		bool bPrintHeader = true;
		bool bNeedsComma = false;
		for (_mesa_glsl_parse_state::TUniformList::iterator Iter = Uniforms.begin(); Iter != Uniforms.end(); ++Iter)
		{
			glsl_packed_uniform& Uniform = *Iter;
			ANSICHAR Name[32];
			FCStringAnsi::Sprintf(Name, "%si%u", glsl_variable_tag_from_parser_target(Frequency), Uniform.offset);
			int32 Offset = Buffers.GetIndex(Name);
            check(Offset >= 0);
			ralloc_asprintf_append(
				buffer,
				"%s%s(%u:%u)",
				bNeedsComma ? "," : "",
				Uniform.Name.c_str(),
				Offset,
				Uniform.num_components
				);
			bNeedsComma = true;
		}
	}

	void PrintPackedGlobals(_mesa_glsl_parse_state* State)
	{
		//	@PackedGlobals: Global0(DestArrayType, DestOffset, SizeInFloats), Global1(DestArrayType, DestOffset, SizeInFloats), ...
		bool bNeedsHeader = true;
		bool bNeedsComma = false;
		for (auto ArrayIter = State->GlobalPackedArraysMap.begin(); ArrayIter != State->GlobalPackedArraysMap.end(); ++ArrayIter)
		{
			char ArrayType = ArrayIter->first;
			if (ArrayType != EArrayType_Image && ArrayType != EArrayType_Sampler)
			{
				_mesa_glsl_parse_state::TUniformList& Uniforms = ArrayIter->second;
				check(!Uniforms.empty());

				for (auto Iter = Uniforms.begin(); Iter != Uniforms.end(); ++Iter)
				{
					glsl_packed_uniform& Uniform = *Iter;
					if (!State->bFlattenUniformBuffers || Uniform.CB_PackedSampler.empty())
					{
						if (bNeedsHeader)
						{
							ralloc_asprintf_append(buffer, "// @PackedGlobals: ");
							bNeedsHeader = false;
						}

						ralloc_asprintf_append(
							buffer,
							"%s%s(%c:%u,%u)",
							bNeedsComma ? "," : "",
							Uniform.Name.c_str(),
							ArrayType,
							Uniform.offset,
							Uniform.num_components
							);
						bNeedsComma = true;
					}
				}
			}
		}

		if (!bNeedsHeader)
		{
			ralloc_asprintf_append(buffer, "\n");
		}
	}

	void PrintPackedUniformBuffers(_mesa_glsl_parse_state* State)
	{
		// @PackedUB: UniformBuffer0(SourceIndex0): Member0(SourceOffset,SizeInFloats),Member1(SourceOffset,SizeInFloats), ...
		// @PackedUB: UniformBuffer1(SourceIndex1): Member0(SourceOffset,SizeInFloats),Member1(SourceOffset,SizeInFloats), ...
		// ...

		// First find all used CBs (since we lost that info during flattening)
		TStringSet UsedCBs;
		for (auto IterCB = State->CBPackedArraysMap.begin(); IterCB != State->CBPackedArraysMap.end(); ++IterCB)
		{
			for (auto Iter = IterCB->second.begin(); Iter != IterCB->second.end(); ++Iter)
			{
				_mesa_glsl_parse_state::TUniformList& Uniforms = Iter->second;
				for (auto IterU = Uniforms.begin(); IterU != Uniforms.end(); ++IterU)
				{
					if (!IterU->CB_PackedSampler.empty())
					{
						check(IterCB->first == IterU->CB_PackedSampler);
						UsedCBs.insert(IterU->CB_PackedSampler);
					}
				}
			}
		}

		check(UsedCBs.size() == State->CBPackedArraysMap.size());

		// Now get the CB index based off source declaration order, and print an info line for each, while creating the mem copy list
		unsigned CBIndex = 0;
		TCBDMARangeMap CBRanges;
		for (unsigned i = 0; i < State->num_uniform_blocks; i++)
		{
			const glsl_uniform_block* block = State->uniform_blocks[i];
			if (UsedCBs.find(block->name) != UsedCBs.end())
			{
				bool bNeedsHeader = true;

				// Now the members for this CB
				bool bNeedsComma = false;
				auto IterPackedArrays = State->CBPackedArraysMap.find(block->name);
				check(IterPackedArrays != State->CBPackedArraysMap.end());
				for (auto Iter = IterPackedArrays->second.begin(); Iter != IterPackedArrays->second.end(); ++Iter)
				{
					char ArrayType = Iter->first;
					check(ArrayType != EArrayType_Image && ArrayType != EArrayType_Sampler);

					_mesa_glsl_parse_state::TUniformList& Uniforms = Iter->second;
					for (auto IterU = Uniforms.begin(); IterU != Uniforms.end(); ++IterU)
					{
						glsl_packed_uniform& Uniform = *IterU;
						if (Uniform.CB_PackedSampler == block->name)
						{
							if (bNeedsHeader)
							{
								ralloc_asprintf_append(buffer, "// @PackedUB: %s(%u): ",
									block->name,
									CBIndex);
								bNeedsHeader = false;
							}

							ralloc_asprintf_append(buffer, "%s%s(%u,%u)",
								bNeedsComma ? "," : "",
								Uniform.Name.c_str(),
								Uniform.OffsetIntoCBufferInFloats,
								Uniform.SizeInFloats);

							bNeedsComma = true;
							unsigned SourceOffset = Uniform.OffsetIntoCBufferInFloats;
							unsigned DestOffset = Uniform.offset;
							unsigned Size = Uniform.SizeInFloats;
							unsigned DestCBIndex = 0;
							unsigned DestCBPrecision = ArrayType;
							InsertRange(CBRanges, CBIndex, SourceOffset, Size, DestCBIndex, DestCBPrecision, DestOffset);
						}
					}
				}

				if (!bNeedsHeader)
				{
					ralloc_asprintf_append(buffer, "\n");
				}

				CBIndex++;
			}
		}

		//DumpSortedRanges(SortRanges(CBRanges));

		// @PackedUBCopies: SourceArray:SourceOffset-DestArray:DestOffset,SizeInFloats;SourceArray:SourceOffset-DestArray:DestOffset,SizeInFloats,...
		bool bFirst = true;
		for (auto Iter = CBRanges.begin(); Iter != CBRanges.end(); ++Iter)
		{
			TDMARangeList& List = Iter->second;
			for (auto IterList = List.begin(); IterList != List.end(); ++IterList)
			{
				if (bFirst)
				{
					ralloc_asprintf_append(buffer, "// @PackedUBGlobalCopies: ");
					bFirst = false;
				}
				else
				{
					ralloc_asprintf_append(buffer, ",");
				}

				check(IterList->DestCBIndex == 0);
				ralloc_asprintf_append(buffer, "%u:%u-%c:%u:%u", IterList->SourceCB, IterList->SourceOffset, IterList->DestCBPrecision, IterList->DestOffset, IterList->Size);
			}
		}

		if (!bFirst)
		{
			ralloc_asprintf_append(buffer, "\n");
		}
	}

	void PrintPackedUniforms(_mesa_glsl_parse_state* State)
	{
		PrintPackedGlobals(State);

		if (State->bFlattenUniformBuffers && !State->CBuffersOriginal.empty())
		{
			PrintPackedUniformBuffers(State);
		}
	}

	/**
	 * Print a list of external variables.
	 */
	void print_extern_vars(_mesa_glsl_parse_state* State, exec_list* extern_vars)
	{
		const char *type_str[] = { "u", "i", "f", "f", "b", "t", "?", "?", "?", "?", "s", "os", "im", "ip", "op" };
		const char *col_str[] = { "", "", "2x", "3x", "4x" };
		const char *row_str[] = { "", "1", "2", "3", "4" };

		check( sizeof(type_str)/sizeof(char*) == GLSL_TYPE_MAX);

		bool need_comma = false;
		foreach_iter(exec_list_iterator, iter, *extern_vars)
		{
			ir_variable* var = ((extern_var*)iter.get())->var;
			const glsl_type* type = var->type;
			if (!strcmp(var->name,"gl_in"))
			{
				// Ignore it, as we can't properly frame this information in current format, and it's not used anyway for geometry shaders
				continue;
			}
			if (!strncmp(var->name,"in_",3) || !strncmp(var->name,"out_",4))
			{
				if (type->is_record())
				{
					// This is the specific case for GLSL >= 150, as we generate a struct with a member for each interpolator (which we still want to count)
					if (type->length != 1)
					{
						_mesa_glsl_warning(State, "Found a complex structure as in/out, counting is not implemented yet...\n");
						continue;
					}

					type = type->fields.structure->type;
				}

				// In and out variables may be packed in structures, or array of structures.
				// But we're interested only in those that aren't, ie. inputs for vertex shader and outputs for pixel shader.
				if (type->is_array() || type->is_record())
				{
					continue;
				}
			}
			bool is_array = type->is_array();
			int array_size = is_array ? type->length : 0;
			if (is_array)
			{
				type = type->fields.array;
			}
			ralloc_asprintf_append(buffer, "%s%s%s%s",
				need_comma ? "," : "",
				type_str[type->base_type],
				col_str[type->matrix_columns],
				row_str[type->vector_elements]);
			if (is_array)
			{
				ralloc_asprintf_append(buffer, "[%u]", array_size);
			}
			ralloc_asprintf_append(buffer, ":%s", var->name);
			need_comma = true;
		}
	}

	/**
	 * Print the input/output signature for this shader.
	 */
	void print_signature(_mesa_glsl_parse_state *state)
	{
		if (!input_variables.is_empty())
		{
			ralloc_asprintf_append(buffer, "// @Inputs: ");
			print_extern_vars(state, &input_variables);
			ralloc_asprintf_append(buffer, "\n");
		}

		if (!output_variables.is_empty())
		{
			ralloc_asprintf_append(buffer, "// @Outputs: ");
			print_extern_vars(state, &output_variables);
			ralloc_asprintf_append(buffer, "\n");
		}
		if (state->num_uniform_blocks > 0 && !state->bFlattenUniformBuffers)
		{
			bool bFirst = true;
			for (int i = 0; i < Buffers.Buffers.Num(); ++i)
			{
				// Some entries might be null, if we used more packed than real UBs used
				if (Buffers.Buffers[i])
				{
					auto* Var = Buffers.Buffers[i]->as_variable();
					if (!Var->semantic && !Var->type->is_sampler() && !Var->type->is_image())
					{
						ralloc_asprintf_append(buffer, "%s%s(%d)",
							bFirst ? "// @UniformBlocks: " : ",",
							Var->name, i);
						bFirst = false;
					}
				}
			}
			if (!bFirst)
			{
				ralloc_asprintf_append(buffer, "\n");
			}
		}

		if (state->has_packed_uniforms)
		{
			PrintPackedUniforms(state);

			if (!state->GlobalPackedArraysMap[EArrayType_Sampler].empty())
			{
				ralloc_asprintf_append(buffer, "// @Samplers: ");
				PrintPackedSamplers(
					state->GlobalPackedArraysMap[EArrayType_Sampler],
					state->TextureToSamplerMap
					);
				ralloc_asprintf_append(buffer, "\n");
			}

			if (!state->GlobalPackedArraysMap[EArrayType_Image].empty())
			{
				ralloc_asprintf_append(buffer, "// @UAVs: ");
				PrintImages(state->GlobalPackedArraysMap[EArrayType_Image]);
				ralloc_asprintf_append(buffer, "\n");
			}
		}
		else
		{
			if (!uniform_variables.is_empty())
			{
				ralloc_asprintf_append(buffer, "// @Uniforms: ");
				print_extern_vars(state, &uniform_variables);
				ralloc_asprintf_append(buffer, "\n");
			}
			if (!sampler_variables.is_empty())
			{
				ralloc_asprintf_append(buffer, "// @Samplers: ");
				print_extern_vars(state, &sampler_variables);
				ralloc_asprintf_append(buffer, "\n");
			}
			if (!image_variables.is_empty())
			{
				ralloc_asprintf_append(buffer, "// @UAVs: ");
				print_extern_vars(state, &image_variables);
				ralloc_asprintf_append(buffer, "\n");
			}
		}

		if (Buffers.UniqueSamplerStates.Num() > 0)
		{
			ralloc_asprintf_append(buffer, "// @SamplerStates: ");
			for (int32 Index = 0; Index < Buffers.UniqueSamplerStates.Num(); ++Index)
			{
				ralloc_asprintf_append(buffer, "%s%d:%s", Index > 0 ? "," : "", Index, Buffers.UniqueSamplerStates[Index].c_str());
			}
			ralloc_asprintf_append(buffer, "\n");
		}

		if (Frequency == compute_shader)
		{
			ralloc_asprintf_append(buffer, "// @NumThreads: %d, %d, %d\n", this->NumThreadsX, this->NumThreadsY, this->NumThreadsZ);
		}
		
		if (Backend->bIsTessellationVSHS || Frequency == tessellation_evaluation_shader)
		{
			check(tessellation.outputcontrolpoints != 0);
			ralloc_asprintf_append(buffer, "// @TessellationOutputControlPoints: %d\n", tessellation.outputcontrolpoints);
			ralloc_asprintf_append(buffer, "// @TessellationDomain: ");
			switch (tessellation.domain)
			{
				case GLSL_DOMAIN_TRI:
					ralloc_asprintf_append(buffer, "tri");
					break;
				case GLSL_DOMAIN_QUAD:
					ralloc_asprintf_append(buffer, "quad");
					break;
				case GLSL_DOMAIN_NONE:
				case GLSL_DOMAIN_ISOLINE:
				default:
					check(0);
			}
			ralloc_asprintf_append(buffer, "\n");
		}

		if (Backend->bIsTessellationVSHS)
		{
			check(Backend->inputcontrolpoints != 0);
			ralloc_asprintf_append(buffer, "// @TessellationInputControlPoints: %d\n", Backend->inputcontrolpoints);
			ralloc_asprintf_append(buffer, "// @TessellationMaxTessFactor: %g\n", tessellation.maxtessfactor);
			check(Backend->patchesPerThreadgroup != 0);
			ralloc_asprintf_append(buffer, "// @TessellationPatchesPerThreadGroup: %d\n", Backend->patchesPerThreadgroup);
            
            FCustomStdString patchCountName("patchCount");
<<<<<<< HEAD
            int32 patchIndex = Buffers.GetIndex(patchCountName, Backend->bIsDesktop);
=======
            int32 patchIndex = Buffers.GetIndex(patchCountName);
>>>>>>> 50b84fc1
            if(patchIndex < 0 || patchIndex > 30)
            {
                _mesa_glsl_error(ParseState, "Couldn't assign a buffer binding point (%d) for the TessellationPatchCountBuffer.", patchIndex);
            }
            ralloc_asprintf_append(buffer, "// @TessellationPatchCountBuffer: %u\n", (uint32)patchIndex);

            FCustomStdString indexBufferName("indexBuffer");
            int32 ibIndex = Buffers.GetIndex(indexBufferName);
            if (ibIndex >= 0)
            {
                check(ibIndex < 30);
                ralloc_asprintf_append(buffer, "// @TessellationIndexBuffer: %u\n", (uint32)ibIndex);
            }
            
            FCustomStdString HSOutName("__HSOut");
<<<<<<< HEAD
            int32 hsOutIndex = Buffers.GetIndex(HSOutName, Backend->bIsDesktop);
=======
            int32 hsOutIndex = Buffers.GetIndex(HSOutName);
>>>>>>> 50b84fc1
            if(hsOutIndex > 30)
            {
                _mesa_glsl_error(ParseState, "Couldn't assign a buffer binding point (%d) for the TessellationHSOutBuffer.", hsOutIndex);
            }
			ralloc_asprintf_append(buffer, "// @TessellationHSOutBuffer: %u\n", (uint32)hsOutIndex);
			
			FCustomStdString PatchControlPointOutBufferName("PatchControlPointOutBuffer");
<<<<<<< HEAD
			int32 patchControlIndex = Buffers.GetIndex(PatchControlPointOutBufferName, Backend->bIsDesktop);
=======
			int32 patchControlIndex = Buffers.GetIndex(PatchControlPointOutBufferName);
>>>>>>> 50b84fc1
            if(patchControlIndex < 0 || patchControlIndex > 30)
            {
                _mesa_glsl_error(ParseState, "Couldn't assign a buffer binding point (%d) for the TessellationControlPointOutBuffer.", patchControlIndex);
            }
			ralloc_asprintf_append(buffer, "// @TessellationControlPointOutBuffer: %u\n", (uint32)patchControlIndex);

            FCustomStdString HSTFOutName("__HSTFOut");
<<<<<<< HEAD
            int32 hstfOutIndex = Buffers.GetIndex(HSTFOutName, Backend->bIsDesktop);
=======
            int32 hstfOutIndex = Buffers.GetIndex(HSTFOutName);
>>>>>>> 50b84fc1
            if(hstfOutIndex < 0 || hstfOutIndex > 30)
            {
                _mesa_glsl_error(ParseState, "Couldn't assign a buffer binding point (%d) for the TessellationHSTFOutBuffer.", hstfOutIndex);
            }
            ralloc_asprintf_append(buffer, "// @TessellationHSTFOutBuffer: %u\n", (uint32)hstfOutIndex);
            
            int32 ControlPointBuffer = Buffers.Buffers.Num();
            for (uint32 i = 0; i < 30u && i < (uint32)Buffers.Buffers.Num(); i++)
            {
                if(!Buffers.Buffers[i])
                {
                    ControlPointBuffer = i;
                    break;
                }
            }
            if (ControlPointBuffer >= 0 && ControlPointBuffer < 30)
            {
                ralloc_asprintf_append(buffer, "// @TessellationControlPointIndexBuffer: %d\n", ControlPointBuffer);
            }
            else
            {
                _mesa_glsl_error(ParseState, "Couldn't assign a buffer binding point (%d) for the TessellationControlPointIndexBuffer.", ControlPointBuffer);
            }
		}

		if (Frequency == tessellation_evaluation_shader)
		{
			ralloc_asprintf_append(buffer, "// @TessellationOutputWinding: ");
			switch (tessellation.outputtopology)
			{
				case GLSL_OUTPUTTOPOLOGY_TRIANGLE_CW:
					ralloc_asprintf_append(buffer, "cw");
					break;
				case GLSL_OUTPUTTOPOLOGY_TRIANGLE_CCW:
					ralloc_asprintf_append(buffer, "ccw");
					break;
				case GLSL_OUTPUTTOPOLOGY_NONE:
				case GLSL_OUTPUTTOPOLOGY_POINT:
				case GLSL_OUTPUTTOPOLOGY_LINE:
				default:
					check(0);
			}
			ralloc_asprintf_append(buffer, "\n");

			ralloc_asprintf_append(buffer, "// @TessellationPartitioning: ");
			switch (tessellation.partitioning)
			{
				case GLSL_PARTITIONING_INTEGER:
					ralloc_asprintf_append(buffer, "integer");
					break;
				case GLSL_PARTITIONING_FRACTIONAL_EVEN:
					ralloc_asprintf_append(buffer, "fractional_even");
					break;
				case GLSL_PARTITIONING_FRACTIONAL_ODD:
					ralloc_asprintf_append(buffer, "fractional_odd");
					break;
				case GLSL_PARTITIONING_POW2:
					ralloc_asprintf_append(buffer, "pow2");
					break;
				case GLSL_PARTITIONING_NONE:
				default:
					check(0);
			}
			ralloc_asprintf_append(buffer, "\n");
			
			FCustomStdString HSOutName("__DSStageIn");
<<<<<<< HEAD
            int32 hsOutIndex = Buffers.GetIndex(HSOutName, Backend->bIsDesktop);
=======
            int32 hsOutIndex = Buffers.GetIndex(HSOutName);
>>>>>>> 50b84fc1
            if(hsOutIndex > 30)
            {
                _mesa_glsl_error(ParseState, "Couldn't assign a buffer binding point (%d) for the TessellationHSOutBuffer.", hsOutIndex);
            }
			ralloc_asprintf_append(buffer, "// @TessellationHSOutBuffer: %u\n", (uint32)hsOutIndex);
			
			FCustomStdString PatchControlPointOutBufferName("__DSPatch");
<<<<<<< HEAD
            int32 patchControlIndex = Buffers.GetIndex(PatchControlPointOutBufferName, Backend->bIsDesktop);
=======
            int32 patchControlIndex = Buffers.GetIndex(PatchControlPointOutBufferName);
>>>>>>> 50b84fc1
            if(patchControlIndex < 0 || patchControlIndex > 30)
            {
                _mesa_glsl_error(ParseState, "Couldn't assign a buffer binding point (%d) for the TessellationControlPointOutBuffer.", patchControlIndex);
            }
			ralloc_asprintf_append(buffer, "// @TessellationControlPointOutBuffer: %u\n", (uint32)patchControlIndex);
		}

		bool foundSideTable = false;
		for (int i = 0; i < Buffers.Buffers.Num(); ++i)
		{
			if (Buffers.Buffers[i])
			{
				auto* Var = Buffers.Buffers[i]->as_variable();
				if (!Var->type->is_sampler() && !Var->type->is_image() && Var->semantic && !strcmp(Var->semantic, "u") && Var->mode == ir_var_uniform && Var->name && !strcmp(Var->name, "BufferSizes"))
				{
					check(foundSideTable == false);
					foundSideTable = true;
					ralloc_asprintf_append(buffer, "// @SideTable: %s(%d)", Var->name, i);
				}
			}
		}
	}

public:

	/** Constructor. */
	FGenerateMetalVisitor(FMetalCodeBackend* InBackend, _mesa_glsl_parse_state* InParseState, _mesa_glsl_parser_targets InFrequency, FBuffers& InBuffers)
		: Backend(InBackend)
		, ParseState(InParseState)
		, Frequency(InFrequency)
		, Buffers(InBuffers)
		, buffer(0)
		, indentation(0)
		, scope_depth(0)
		, ExpressionDepth(0)
		, temp_id(0)
		, global_id(0)
		, needs_semicolon(false)
		, IsMain(false)
		, should_print_uint_literals_as_ints(false)
		, loop_count(0)
		, bStageInEmitted(false)
		, bUsePacked(false)
		, bNeedsComputeInclude(false)
		, bCubeArrayHackFloat4(false)
		, bCubeArrayHackFloat3(false)
	{
		printable_names = hash_table_ctor(32, hash_table_pointer_hash, hash_table_pointer_compare);
		used_structures = hash_table_ctor(128, hash_table_pointer_hash, hash_table_pointer_compare);
		used_uniform_blocks = hash_table_ctor(32, hash_table_string_hash, hash_table_string_compare);
	}

	/** Destructor. */
	virtual ~FGenerateMetalVisitor()
	{
		hash_table_dtor(printable_names);
		hash_table_dtor(used_structures);
		hash_table_dtor(used_uniform_blocks);
	}

	/**
	 * Executes the visitor on the provided ir.
	 * @returns the Metal source code generated.
	 */
	const char* run(exec_list* ir)
	{
		mem_ctx = ralloc_context(NULL);

		char* code_buffer = ralloc_asprintf(mem_ctx, "");
		buffer = &code_buffer;

		foreach_iter(exec_list_iterator, iter, *ir)
		{
			ir_instruction *inst = (ir_instruction *)iter.get();
			do_visit(inst);
		}
		buffer = 0;

		char* decl_buffer = ralloc_asprintf(mem_ctx, "");
		buffer = &decl_buffer;
		declare_structs(ParseState);
		buffer = 0;

		char* signature = ralloc_asprintf(mem_ctx, "");
		buffer = &signature;
		print_signature(ParseState);
		buffer = 0;

        char* metal_defines = ralloc_asprintf(mem_ctx, "");
        buffer = &metal_defines;
        const char *StageName = shaderPrefix();
		if (Backend->bIsTessellationVSHS || Frequency == tessellation_evaluation_shader)
		{
			check(tessellation.outputcontrolpoints != 0);
			ralloc_asprintf_append(buffer, "#define TessellationOutputControlPoints %d\n", tessellation.outputcontrolpoints);
			ralloc_asprintf_append(buffer, "#define ");
			switch (tessellation.domain)
			{
				case GLSL_DOMAIN_TRI:
					ralloc_asprintf_append(buffer, "PRIMITIVE_TYPE_TRIANGLES");
					break;
				case GLSL_DOMAIN_QUAD:
					ralloc_asprintf_append(buffer, "PRIMITIVE_TYPE_QUADS");
					break;
				case GLSL_DOMAIN_NONE:
				case GLSL_DOMAIN_ISOLINE:
				default:
					check(0);
			}
			ralloc_asprintf_append(buffer, "\n");
		}

		if (Backend->bIsTessellationVSHS)
		{
			check(Backend->inputcontrolpoints != 0);
			ralloc_asprintf_append(buffer, "#define TessellationInputControlPoints %d\n", Backend->inputcontrolpoints);
			ralloc_asprintf_append(buffer, "#define TessellationMaxTessFactor %g\n", tessellation.maxtessfactor);
			check(Backend->patchesPerThreadgroup != 0);
			ralloc_asprintf_append(buffer, "#define TessellationPatchesPerThreadGroup %d\n", Backend->patchesPerThreadgroup);
		}
		
		if (Frequency == tessellation_evaluation_shader)
		{
			ralloc_asprintf_append(buffer, "#define GET_INTERNAL_PATCH_ID() patch_id\n");
		}

        buffer = 0;
		
		char* CubemapHack = ralloc_asprintf(mem_ctx, "");
		// Convert CubeMapArray to 2DArray for iOS/tvOS: x=>x, y=>y, z=>Face
		if (Backend->bIsDesktop == EMetalGPUSemanticsTBDRDesktop && (bCubeArrayHackFloat4 || bCubeArrayHackFloat3))
		{
			buffer = &CubemapHack;
			if (bCubeArrayHackFloat4)
			{
				ralloc_asprintf_append(buffer, "static float3 CubemapTo2DArrayFace(float4 P)\n");
				ralloc_asprintf_append(buffer, "{\n");
				ralloc_asprintf_append(buffer, "	\tfloat ArrayIndex = P.w * 6;\n");
				ralloc_asprintf_append(buffer, "	\tfloat3 Coords = abs(P.xyz);\n");
				ralloc_asprintf_append(buffer, "	\tif(Coords.x >= Coords.y && Coords.x >= Coords.z)\n");
				ralloc_asprintf_append(buffer, "	\t{\n");
				ralloc_asprintf_append(buffer, "	\t	\tCoords.xy = P.zy / P.x;\n");
				ralloc_asprintf_append(buffer, "	\t	\tCoords.z = P.x >= 0 ? 0 : 1;\n");
				ralloc_asprintf_append(buffer, "	\t	\tCoords.x *= -(1 - Coords.z);\n");
				ralloc_asprintf_append(buffer, "	\t}\n");
				ralloc_asprintf_append(buffer, "	\telse if(Coords.y >= Coords.x && Coords.y >= Coords.z)\n");
				ralloc_asprintf_append(buffer, "	\t{\n");
				ralloc_asprintf_append(buffer, "	\t	\tCoords.xy = P.xz / P.y;\n");
				ralloc_asprintf_append(buffer, "	\t	\tCoords.z = P.y >= 0 ? 0 : 1;\n");
				ralloc_asprintf_append(buffer, "	\t	\tCoords.y *= -(1 - Coords.z);\n");
				ralloc_asprintf_append(buffer, "	\t	\tCoords.z += 2;\n");
				ralloc_asprintf_append(buffer, "	\t}\n");
				ralloc_asprintf_append(buffer, "	\telse\n");
				ralloc_asprintf_append(buffer, "	\t{\n");
				ralloc_asprintf_append(buffer, "	\t	\tCoords.xy = P.xy / P.z;\n");
				ralloc_asprintf_append(buffer, "	\t	\tCoords.z = P.z >= 0 ? 0 : 1;\n");
				ralloc_asprintf_append(buffer, "	\t	\tCoords.x *= -(Coords.z);\n");
				ralloc_asprintf_append(buffer, "	\t	\tCoords.z += 4;\n");
				ralloc_asprintf_append(buffer, "	\t}\n");
				ralloc_asprintf_append(buffer, "	\tCoords.xy = 0.5 * (Coords.xy + 1);\n");
				ralloc_asprintf_append(buffer, "	\tCoords.z += ArrayIndex;\n");
				ralloc_asprintf_append(buffer, "	\treturn Coords;\n");
				ralloc_asprintf_append(buffer, "}\n");
				ralloc_asprintf_append(buffer, "\n");
			}
			if (bCubeArrayHackFloat3)
			{
				ralloc_asprintf_append(buffer, "static float3 CubemapTo2DArrayFace(float3 P)\n");
				ralloc_asprintf_append(buffer, "{\n");
				ralloc_asprintf_append(buffer, "	\tfloat4 Coords = P.xyzx;\n");
				ralloc_asprintf_append(buffer, "	\tCoords.w = 0;\n");
				ralloc_asprintf_append(buffer, "	\treturn CubemapTo2DArrayFace(Coords);\n");
				ralloc_asprintf_append(buffer, "}\n\n");
			}
			buffer = 0;
		}

		char* full_buffer = ralloc_asprintf(
			ParseState,
			"// Compiled by HLSLCC\n%s\n%s\n#include <metal_stdlib>\n%s\nusing namespace metal;\n\n%s%s%s",
			signature,
			metal_defines,
			bNeedsComputeInclude ? "#include <metal_compute>" : "",
			CubemapHack,
			decl_buffer,
			code_buffer
			);
		ralloc_free(mem_ctx);

		return full_buffer;
	}
};

char* FMetalCodeBackend::GenerateCode(exec_list* ir, _mesa_glsl_parse_state* state, EHlslShaderFrequency Frequency)
{
	// We'll need this Buffers info for the [[buffer()]] index
	FBuffers Buffers;
	FGenerateMetalVisitor visitor(this, state, state->target, Buffers);

	// At this point, all inputs and outputs are global uniforms, no structures.

	// Promotes all inputs from half to float to avoid stage_in issues
	PromoteInputsAndOutputsGlobalHalfToFloat(ir, state, Frequency);

	// Move all inputs & outputs to structs for Metal
	PackInputsAndOutputs(ir, state, Frequency, visitor.input_variables);

	// ir_var_uniform instances be global, so move them as arguments to main
	MovePackedUniformsToMain(ir, state, Buffers);

	//@todo-rco: Do we need this here?
	ExpandArrayAssignments(ir, state);

	// Fix any special language extensions (FrameBufferFetchES2() intrinsic)
	FixIntrinsics(ir, state);

	// Remove half->float->half or float->half->float
	FixRedundantCasts(ir);

	if (!OptimizeAndValidate(ir, state))
	{
		return nullptr;
	}

	// Do not call Optimize() after this!
	{
		// Metal can't do implicit conversions between half<->float during math expressions
		BreakPrecisionChangesVisitor(ir, state);

		// Metal can't read from a packed_* type, which for us come from a constant buffer
		//@todo-rco: Might not work if accessing packed_half* m[N]!
		RemovePackedVarReferences(ir, state);

		FindAtomicVariables(ir, Buffers.AtomicVariables);

		bool bConvertUniformsToFloats = (HlslCompileFlags & HLSLCC_FlattenUniformBuffers) != HLSLCC_FlattenUniformBuffers;
		ConvertHalfToFloatUniformsAndSamples(ir, state, bConvertUniformsToFloats, true);

		Validate(ir, state);
	}

	// Generate the actual code string
	const char* code = visitor.run(ir);
	return _strdup(code);
}

struct FMetalCheckNonComputeRestrictionsVisitor : public ir_hierarchical_visitor
{
	_mesa_glsl_parse_state* ParseState;
    uint8 Version;
	bool bErrors;
	FMetalCheckNonComputeRestrictionsVisitor(_mesa_glsl_parse_state* InParseState, uint8 InVersion)
		: ParseState(InParseState)
        , Version(InVersion)
		, bErrors(false)
	{
	}

	virtual ir_visitor_status visit(ir_variable* IR) override
	{
		if (IR->type && IR->type->is_image() && (Version < 2 || ParseState->target != fragment_shader))
		{
			if (IR->name)
			{
				_mesa_glsl_error(ParseState, "Metal doesn't allow UAV '%s' on non-compute shader stages.", IR->name);
			}
			else
			{
				_mesa_glsl_error(ParseState, "Metal doesn't allow UAV on non-compute shader stages.");
			}
			bErrors = true;
			return visit_stop;
		}
		// @todo validate that GLSL_OUTPUTTOPOLOGY_POINT, GLSL_OUTPUTTOPOLOGY_LINE are not used

		return visit_continue;
	}
}; 

struct FMetalCheckComputeRestrictionsVisitor : public ir_rvalue_visitor
{
    TMap<ir_variable*, uint32>& ImageRW;
	_mesa_glsl_parse_state* ParseState;
    uint8 Version;
    bool bErrors;

	FMetalCheckComputeRestrictionsVisitor(TMap<ir_variable*, uint32>& InImageRW, _mesa_glsl_parse_state* InParseState, uint8 InVersion)
		: ImageRW(InImageRW)
        , ParseState(InParseState)
        , Version(InVersion)
		, bErrors(false)
	{
	}

	virtual ir_visitor_status visit(ir_variable* IR) override
	{
		if (IR->type && IR->type->is_image())
		{
			ImageRW.Add(IR, 0);
		}

		return ir_rvalue_visitor::visit(IR);
	}

	void VerifyDeReference(ir_dereference* DeRef, bool bWrite)
	{
		auto* Var = DeRef->variable_referenced();
		if (Var && Var->type && Var->type->is_image() && !Var->type->sampler_buffer)
		{
			if (bWrite)
			{
				ImageRW[Var] |= EMetalAccessWrite;
			}
			else
			{
				ImageRW[Var] |= EMetalAccessRead;
			}

			if (ImageRW[Var] == EMetalAccessReadWrite && Version < 2)
			{
				_mesa_glsl_error(ParseState, "Metal doesn't allow simultaneous read & write on RWTexture(s) %s%s%s", Var->name ? "(" : "", Var->name ? Var->name : "", Var->name ? ")" : "");
				bErrors = true;
			}
		}
	}

	ir_visitor_status visit_leave(ir_assignment *ir) override
	{
		auto ReturnValue = ir_rvalue_visitor::visit_leave(ir);
		if (ReturnValue != visit_stop)
		{
			VerifyDeReference(ir->lhs, true);
			if (bErrors)
			{
				return visit_stop;
			}
		}
		return ReturnValue;
	}

	virtual void handle_rvalue(ir_rvalue **rvalue) override
	{
		if (rvalue && *rvalue)
		{
			auto* DeRef = (*rvalue)->as_dereference();
			if (DeRef)
			{
				VerifyDeReference(DeRef, in_assignee);
			}
		}
	}
};


bool FMetalCodeBackend::ApplyAndVerifyPlatformRestrictions(exec_list* Instructions, _mesa_glsl_parse_state* ParseState, EHlslShaderFrequency Frequency)
{
	if (Frequency == HSF_ComputeShader)
	{
		FMetalCheckComputeRestrictionsVisitor Visitor(ImageRW, ParseState, Version);
		Visitor.run(Instructions);

		return !Visitor.bErrors;
	}
	else
	{
		FMetalCheckNonComputeRestrictionsVisitor Visitor(ParseState, Version);
		Visitor.run(Instructions);

		return !Visitor.bErrors;
	}
}

bool FMetalCodeBackend::GenerateMain(EHlslShaderFrequency Frequency, const char* EntryPoint, exec_list* Instructions, _mesa_glsl_parse_state* ParseState)
{
	auto* EntryPointSig = FindEntryPointFunction(Instructions, ParseState, EntryPoint);
	if (!EntryPointSig)
	{
		_mesa_glsl_error(ParseState, "shader entry point '%s' not found", EntryPoint);
		return false;
	}

	exec_list DeclInstructions;
	exec_list PreCallInstructions;
	exec_list ArgInstructions;
	exec_list PostCallInstructions;

	exec_list PrePreCallInstructions; 
	exec_list PostPostCallInstructions;
	auto* HullEntryPointSig = FindEntryPointFunction(Instructions, ParseState, "MainHull"); // Need to use proper name here for shader combining to work!
	auto* VertexEntryPointSig = EntryPointSig;
	FSemanticQualifier Qualifier;
	if(Frequency == HSF_VertexShader && HullEntryPointSig)
	{
		// is this a VS used for tessellation?
		check(bIsTessellationVSHS == false);
		bIsTessellationVSHS = true;
		EntryPointSig = HullEntryPointSig;
		Qualifier.Fields.bIsTessellationVSHS = bIsTessellationVSHS;
		Qualifier.Fields.bIsPatchConstant = true;
	}
	if(Frequency == HSF_HullShader)
	{
		check(HullEntryPointSig);
		// Find first possible vertex main function to combine Hull + Vertex, not ideal but the alternative is VS as stream out & HS as compute which will be more bandwidth...
		VertexEntryPointSig = NULL;
		VertexEntryPointSig = VertexEntryPointSig ? VertexEntryPointSig : FindEntryPointFunction(Instructions, ParseState, "Main");
		VertexEntryPointSig = VertexEntryPointSig ? VertexEntryPointSig : FindEntryPointFunction(Instructions, ParseState, "VSMain");
		VertexEntryPointSig = VertexEntryPointSig ? VertexEntryPointSig : FindEntryPointFunction(Instructions, ParseState, "MainVS");
		VertexEntryPointSig = VertexEntryPointSig ? VertexEntryPointSig : FindEntryPointFunction(Instructions, ParseState, "MainVertexShader");
		VertexEntryPointSig = VertexEntryPointSig ? VertexEntryPointSig : FindEntryPointFunction(Instructions, ParseState, "VShader");
		VertexEntryPointSig = VertexEntryPointSig ? VertexEntryPointSig : FindEntryPointFunction(Instructions, ParseState, "CapsuleShadowingUpsampleVS");
		VertexEntryPointSig = VertexEntryPointSig ? VertexEntryPointSig : FindEntryPointFunction(Instructions, ParseState, "ConvertToUniformMeshVS");
		VertexEntryPointSig = VertexEntryPointSig ? VertexEntryPointSig : FindEntryPointFunction(Instructions, ParseState, "ShadowObjectCullVS");
		VertexEntryPointSig = VertexEntryPointSig ? VertexEntryPointSig : FindEntryPointFunction(Instructions, ParseState, "ObjectCullVS");
		VertexEntryPointSig = VertexEntryPointSig ? VertexEntryPointSig : FindEntryPointFunction(Instructions, ParseState, "IrradianceCacheSplatVS");
		VertexEntryPointSig = VertexEntryPointSig ? VertexEntryPointSig : FindEntryPointFunction(Instructions, ParseState, "MainBenchmarkVS");
		VertexEntryPointSig = VertexEntryPointSig ? VertexEntryPointSig : FindEntryPointFunction(Instructions, ParseState, "HdrCustomResolveVS");
		VertexEntryPointSig = VertexEntryPointSig ? VertexEntryPointSig : FindEntryPointFunction(Instructions, ParseState, "HeightfieldSubsectionQuadVS");
		VertexEntryPointSig = VertexEntryPointSig ? VertexEntryPointSig : FindEntryPointFunction(Instructions, ParseState, "HeightfieldComponentQuadVS");
		VertexEntryPointSig = VertexEntryPointSig ? VertexEntryPointSig : FindEntryPointFunction(Instructions, ParseState, "DirectionalVertexMain");
		VertexEntryPointSig = VertexEntryPointSig ? VertexEntryPointSig : FindEntryPointFunction(Instructions, ParseState, "RadialVertexMain");
		VertexEntryPointSig = VertexEntryPointSig ? VertexEntryPointSig : FindEntryPointFunction(Instructions, ParseState, "DownsampleLightShaftsVertexMain");
		VertexEntryPointSig = VertexEntryPointSig ? VertexEntryPointSig : FindEntryPointFunction(Instructions, ParseState, "CopyToCubeFaceVS");
		VertexEntryPointSig = VertexEntryPointSig ? VertexEntryPointSig : FindEntryPointFunction(Instructions, ParseState, "MainForGS");
		VertexEntryPointSig = VertexEntryPointSig ? VertexEntryPointSig : FindEntryPointFunction(Instructions, ParseState, "PositionOnlyMain");
		VertexEntryPointSig = VertexEntryPointSig ? VertexEntryPointSig : FindEntryPointFunction(Instructions, ParseState, "WriteToSliceMainVS");

		check(bIsTessellationVSHS == false);
		bIsTessellationVSHS = true;
		EntryPointSig = HullEntryPointSig;
		Qualifier.Fields.bIsTessellationVSHS = bIsTessellationVSHS;
		Qualifier.Fields.bIsPatchConstant = true;
	}

	ParseState->tessellation = EntryPointSig->tessellation;

	// get number of input and output control points
	foreach_iter(exec_list_iterator, Iter, EntryPointSig->parameters)
	{
		const ir_variable* Variable = (ir_variable*)Iter.get();
		if (bIsTessellationVSHS && Variable->type->base_type == GLSL_TYPE_INPUTPATCH)
		{
			check(inputcontrolpoints == 0);
			// get the # input control points from the templated type patch_length
			inputcontrolpoints = Variable->type->patch_length;
		}
		else if (bIsTessellationVSHS && Variable->type->base_type == GLSL_TYPE_OUTPUTPATCH)
		{
			check(0); // this is the return of mainHull
		}
		else if (Frequency == HSF_DomainShader && Variable->type->base_type == GLSL_TYPE_OUTPUTPATCH)
		{
			check(ParseState->tessellation.outputcontrolpoints == 0);
			// get the # output control points from the templated type patch_length
			ParseState->tessellation.outputcontrolpoints = Variable->type->patch_length;
		}
	}

	if (bIsTessellationVSHS)
	{
		// @todo can METAL_TESS_MAX_THREADS_PER_THREADGROUP change?
		static const unsigned int METAL_TESS_MAX_THREADS_PER_THREADGROUP = 32;
		check(inputcontrolpoints != 0);
		check(ParseState->tessellation.outputcontrolpoints != 0);
		patchesPerThreadgroup = METAL_TESS_MAX_THREADS_PER_THREADGROUP / FMath::Max<uint32>(inputcontrolpoints, ParseState->tessellation.outputcontrolpoints);
		check(patchesPerThreadgroup != 0);
		check(patchesPerThreadgroup <= METAL_TESS_MAX_THREADS_PER_THREADGROUP);

#if EXEC_AT_INPUT_CP_RATE
		// create and call GET_INPUT_CP_ID
		ir_variable* SV_InputControlPointIDVar = NULL; // @todo it would be better to do this under GenerateInputFromSemantic (also this is ... should never be used by anything in the USF... only internal)
		{
			ir_function *Function = NULL;
			// create GET_INPUT_CP_ID
			{
				const glsl_type* retType = glsl_type::get_instance(GLSL_TYPE_UINT, 1, 1);
				ir_function_signature* sig = new(ParseState)ir_function_signature(retType);
				sig->is_builtin = true;
				Function = new(ParseState)ir_function("GET_INPUT_CP_ID");
				Function->add_signature(sig);
			}
			check(Function);

			exec_list VoidParameter;
			ir_function_signature * FunctionSig = Function->matching_signature(&VoidParameter);

			ir_variable* TempVariable = new(ParseState) ir_variable(glsl_type::get_instance(GLSL_TYPE_UINT, 1, 1), "SV_InputControlPointID", ir_var_temporary);
			ir_dereference_variable* TempVariableDeref = new(ParseState) ir_dereference_variable(TempVariable);
			PrePreCallInstructions.push_tail(TempVariable);

			auto* Call = new(ParseState)ir_call(FunctionSig, TempVariableDeref, &VoidParameter);
			PrePreCallInstructions.push_tail(Call);

			SV_InputControlPointIDVar = TempVariable;
			ParseState->symbols->add_variable(SV_InputControlPointIDVar);
		}

		// SV_OutputControlPointID is filled out in the loop that calls MainHull
		ir_variable* SV_OutputControlPointIDVar = new(ParseState) ir_variable(glsl_type::get_instance(GLSL_TYPE_UINT, 1, 1), "SV_OutputControlPointID", ir_var_temporary);
		PrePreCallInstructions.push_tail(SV_OutputControlPointIDVar);
		ParseState->symbols->add_variable(SV_OutputControlPointIDVar);

		// special case to simplify matters -- just SV_OutputControlPointID = SV_InputControlPointID; (as no loops are necessary in this case)
		check(inputcontrolpoints != 0);
		check(ParseState->tessellation.outputcontrolpoints != 0);
		if(inputcontrolpoints == ParseState->tessellation.outputcontrolpoints)
		{
			// NOTE: this will become dead code if inputcontrolpoints != outputcontrolpoints
			auto* Assign = new(ParseState)ir_assignment(
				new (ParseState)ir_dereference_variable(ParseState->symbols->get_variable("SV_OutputControlPointID")),
				new (ParseState)ir_dereference_variable(ParseState->symbols->get_variable("SV_InputControlPointID"))
				);
			PrePreCallInstructions.push_tail(Assign);
		}
#else // EXEC_AT_INPUT_CP_RATE
		// create and call GET_OUTPUT_CP_ID
		ir_variable* SV_OutputControlPointIDVar = NULL; // @todo it would be better to do this under GenerateInputFromSemantic
		{
			ir_function *Function = NULL;
			// create GET_OUTPUT_CP_ID
			{
				const glsl_type* retType = glsl_type::get_instance(GLSL_TYPE_UINT, 1, 1);
				ir_function_signature* sig = new(ParseState)ir_function_signature(retType);
				sig->is_builtin = true;
				Function = new(ParseState)ir_function("GET_OUTPUT_CP_ID");
				Function->add_signature(sig);
			}
			check(Function);

			exec_list VoidParameter;
			ir_function_signature * FunctionSig = Function->matching_signature(&VoidParameter);

			ir_variable* TempVariable = new(ParseState) ir_variable(glsl_type::get_instance(GLSL_TYPE_UINT, 1, 1), "SV_OutputControlPointID", ir_var_temporary);
			ir_dereference_variable* TempVariableDeref = new(ParseState) ir_dereference_variable(TempVariable);
			PrePreCallInstructions.push_tail(TempVariable);

			auto* Call = new(ParseState)ir_call(FunctionSig, TempVariableDeref, &VoidParameter);
			PrePreCallInstructions.push_tail(Call);

			SV_OutputControlPointIDVar = TempVariable;
			ParseState->symbols->add_variable(SV_OutputControlPointIDVar);
		}
#endif // EXEC_AT_INPUT_CP_RATE
		// create and call GET_PATCH_VALID
		{
			ir_function *Function = NULL;
			// create GET_PATCH_VALID
			{
				const glsl_type* retType = glsl_type::get_instance(GLSL_TYPE_BOOL, 1, 1);
				ir_function_signature* sig = new(ParseState)ir_function_signature(retType);
				sig->is_builtin = true;
				Function = new(ParseState)ir_function("GET_PATCH_VALID");
				Function->add_signature(sig);
			}
			check(Function);

			exec_list VoidParameter;
			ir_function_signature * FunctionSig = Function->matching_signature(&VoidParameter);

			ir_variable* TempVariable = new(ParseState) ir_variable(glsl_type::get_instance(GLSL_TYPE_BOOL, 1, 1), "isPatchValid", ir_var_temporary);
			ir_dereference_variable* TempVariableDeref = new(ParseState) ir_dereference_variable(TempVariable);
			PrePreCallInstructions.push_tail(TempVariable);

			auto* Call = new(ParseState)ir_call(FunctionSig, TempVariableDeref, &VoidParameter);
			PrePreCallInstructions.push_tail(Call);

			ParseState->symbols->add_variable(TempVariable);
		}

		// create and call GET_PATCH_ID_IN_THREADGROUP
		{
			ir_function *Function = NULL;
			// create GET_PATCH_ID_IN_THREADGROUP
			{
				const glsl_type* retType = glsl_type::get_instance(GLSL_TYPE_UINT, 1, 1);
				ir_function_signature* sig = new(ParseState)ir_function_signature(retType);
				sig->is_builtin = true;
				Function = new(ParseState)ir_function("GET_PATCH_ID_IN_THREADGROUP");
				Function->add_signature(sig);
			}
			check(Function);

			exec_list VoidParameter;
			ir_function_signature * FunctionSig = Function->matching_signature(&VoidParameter);

			ir_variable* TempVariable = new(ParseState) ir_variable(glsl_type::get_instance(GLSL_TYPE_UINT, 1, 1), "patchIDInThreadgroup", ir_var_temporary);
			ir_dereference_variable* TempVariableDeref = new(ParseState) ir_dereference_variable(TempVariable);
			PrePreCallInstructions.push_tail(TempVariable);

			auto* Call = new(ParseState)ir_call(FunctionSig, TempVariableDeref, &VoidParameter);
			PrePreCallInstructions.push_tail(Call);

			ParseState->symbols->add_variable(TempVariable);
		}
	}

	ir_variable* InputPatchVar = NULL;

	ParseState->symbols->push_scope();

	// Find all system semantics and generate in/out globals
	foreach_iter(exec_list_iterator, Iter, EntryPointSig->parameters)
	{
		const ir_variable* Variable = (ir_variable*)Iter.get();
		if (bIsTessellationVSHS && Variable->type->base_type == GLSL_TYPE_INPUTPATCH)
		{
			auto InputMultiPatchType = glsl_type::get_array_instance(Variable->type, patchesPerThreadgroup);
			ir_variable* ArgVar = new(ParseState)ir_variable(InputMultiPatchType, Variable->name, ir_var_shared);
			PrePreCallInstructions.push_tail(ArgVar);
			ir_dereference* ArgVarDeref =
				new(ParseState)ir_dereference_array(
					ArgVar,
					new (ParseState)ir_dereference_variable(ParseState->symbols->get_variable("patchIDInThreadgroup"))
				);
			ArgInstructions.push_tail(ArgVarDeref);

			check(Variable->mode == ir_var_in);

			check(InputPatchVar == NULL);
			InputPatchVar = ArgVar;
		}
		else if (bIsTessellationVSHS && Variable->type->base_type == GLSL_TYPE_OUTPUTPATCH)
		{
			check(0); // this is the return of mainHull
		}
		else if (Frequency == HSF_DomainShader && Variable->type->base_type == GLSL_TYPE_OUTPUTPATCH)
		{
			ir_variable* ArgVar = new(ParseState)ir_variable(Variable->type, Variable->name, ir_var_in);
			ArgVar->read_only = true;
			DeclInstructions.push_tail(ArgVar);
			ir_dereference_variable* ArgVarDeref = new(ParseState)ir_dereference_variable(ArgVar);
			ArgInstructions.push_tail(ArgVarDeref);

			check(Variable->mode == ir_var_in);
		}
		else
		if (Variable->semantic != NULL || Variable->type->is_record())
		{
			ir_dereference_variable* ArgVarDeref = NULL;
			switch (Variable->mode)
			{
			case ir_var_in:
				ArgVarDeref = MetalUtils::GenerateInput(
					Frequency, bIsDesktop,
					ParseState,
					Variable->semantic,
					Variable->type,
					&DeclInstructions,
					&PreCallInstructions
					);
				break;
			case ir_var_out:
				ArgVarDeref = MetalUtils::GenerateOutput(
					Frequency, bIsDesktop,
					ParseState,
					Variable->semantic,
					Qualifier,
					Variable->type,
					&DeclInstructions,
					&PreCallInstructions,
					&PostCallInstructions
					);
				break;
			default:
			   _mesa_glsl_error(
				   ParseState,
				   "entry point parameter '%s' must be an input or output",
				   Variable->name
				   );
			}
			
			ArgInstructions.push_tail(ArgVarDeref);
		}
		else
		{
			check(0);
		}
	}

	ir_variable* OutputPatchVar = NULL;
	if(bIsTessellationVSHS)
	{
		check(!EntryPointSig->return_type->is_void());
	}

	// The function's return value should have an output semantic if it's not void.
	ir_dereference_variable* EntryPointReturn = nullptr;
	if (!EntryPointSig->return_type->is_void())
	{
		if(bIsTessellationVSHS)
		{
			// generate
			// OutputType EntryPointReturn;
			// threadgroup OutputType ThreadOutputPatch[3]; // output_patch<OutputType, 3> ThreadOutputPatch;
			// ... [done below] EntryPointReturn = MainHull(...);
			// ThreadOutputPatch[SV_OutputControlPointID] = EntryPointReturn;

			const auto OutputType = EntryPointSig->return_type;
			// Generate a local variable to hold the output.
			ir_variable* TempVariable = new(ParseState) ir_variable(OutputType, nullptr, ir_var_temporary);
			ir_dereference_variable* TempVariableDeref = new(ParseState) ir_dereference_variable(TempVariable);
			PrePreCallInstructions.push_tail(TempVariable);
			EntryPointReturn = TempVariableDeref;

			auto OutputPatchType = glsl_type::get_array_instance(OutputType, ParseState->tessellation.outputcontrolpoints);
			auto OutputMultiPatchType = glsl_type::get_array_instance(OutputPatchType, patchesPerThreadgroup);
			// Generate a threadgroup variable to hold all the outputs.
			// threadgroup OutputType ThreadOutputPatch[patchesPerThreadgroup][outputcontrolpoints];
			OutputPatchVar = new(ParseState) ir_variable(OutputMultiPatchType, "ThreadOutputMultiPatch", ir_var_shared);
			PrePreCallInstructions.push_tail(OutputPatchVar);
			ir_dereference_array* OutputPatchElementIndex = new(ParseState)ir_dereference_array(
				new(ParseState)ir_dereference_array(
					OutputPatchVar,
					new (ParseState)ir_dereference_variable(ParseState->symbols->get_variable("patchIDInThreadgroup"))
				),
				new (ParseState)ir_dereference_variable(ParseState->symbols->get_variable("SV_OutputControlPointID"))
				);
			PostCallInstructions.push_tail(
				new (ParseState)ir_assignment(
					OutputPatchElementIndex,
					EntryPointReturn
				)
				);
		}
		else
		{
			EntryPointReturn = MetalUtils::GenerateOutput(Frequency, bIsDesktop, ParseState, EntryPointSig->return_semantic, Qualifier, EntryPointSig->return_type, &DeclInstructions, &PreCallInstructions, &PostCallInstructions);
		}
	}

		/*
		we map the HLSL vertex and hull shader to this Metal kernel function
		for the most parts, we treat variables of InputPatch and OutputPatch as arrays of the inner type

		if(!EXEC_AT_INPUT_CP_RATE) loop
		[optional] call vertex fetch // @todo use StageInOutDescriptor
		call vertex shader main
		barrier
		
		if(EXEC_AT_INPUT_CP_RATE) loop
		build input patch from shader input interface blocks
		call hull shader main function with input patch and current control point id (SV_OutputControlPointID)
		copy hull shader main result for the current control point to theadgroup memory (ThreadOutputPatch)
		barrier
		(so all instances have computed the per control point data)

		if control point id (SV_OutputControlPointID) is 0
		call patch constant function with the ThreadOutputPatch as an input
		copy the patch constant result to the PatchOut and TFOut

		if(EXEC_AT_INPUT_CP_RATE) loop
		copy ThreadOutputPatch to CPOut 
		*/

		if (bIsTessellationVSHS)
		{
			// create and call GET_INTERNAL_PATCH_ID
			ir_variable* internalPatchIDVar = NULL;
			{
				ir_function *Function = NULL;
				// create GET_INTERNAL_PATCH_ID
				{
					const glsl_type* retType = glsl_type::get_instance(GLSL_TYPE_UINT, 1, 1);
					ir_function_signature* sig = new(ParseState)ir_function_signature(retType);
					sig->is_builtin = true;
					Function = new(ParseState)ir_function("GET_INTERNAL_PATCH_ID");
					Function->add_signature(sig);
				}
				check(Function);

				exec_list VoidParameter;
				ir_function_signature * FunctionSig = Function->matching_signature(&VoidParameter);

				ir_variable* TempVariable = new(ParseState) ir_variable(glsl_type::get_instance(GLSL_TYPE_UINT, 1, 1), "internalPatchIDVar", ir_var_temporary);
				ir_dereference_variable* TempVariableDeref = new(ParseState) ir_dereference_variable(TempVariable);
				PrePreCallInstructions.push_tail(TempVariable);

				auto* Call = new(ParseState)ir_call(FunctionSig, TempVariableDeref, &VoidParameter);
				PrePreCallInstructions.push_tail(Call);

				internalPatchIDVar = TempVariable;
			}


			exec_list VertexDeclInstructions; // will only have the inputs with semantics
			exec_list VertexPreCallInstructions; // will only have the copy to temp-struct part
			exec_list VertexArgInstructions;

			ir_variable* OutputVertexVar = NULL;

			// Find all system semantics and generate in/out globals
			foreach_iter(exec_list_iterator, Iter, VertexEntryPointSig->parameters)
			{
				const ir_variable* Variable = (ir_variable*)Iter.get();
				if (Variable->semantic != NULL || Variable->type->is_record())
				{
					ir_dereference_variable* ArgVarDeref = NULL;
					switch (Variable->mode)
					{
					case ir_var_in:
						ArgVarDeref = MetalUtils::GenerateInput(
							Frequency, bIsDesktop,
							ParseState,
							Variable->semantic,
							Variable->type,
							&VertexDeclInstructions,
							&VertexPreCallInstructions
							);
						break;
					case ir_var_out:
						{
							// Generate a local variable to hold the output.
							ir_variable* ArgVar = new(ParseState) ir_variable(Variable->type, Variable->name, ir_var_temporary);
							ArgVarDeref = new(ParseState)ir_dereference_variable(ArgVar);
							VertexPreCallInstructions.push_tail(ArgVar);

							if(Variable->type->is_record())
							{
								check(OutputVertexVar == NULL);
								OutputVertexVar = ArgVar;
							}
							else if (!Variable->semantic || strcmp(Variable->semantic, "SV_POSITION") != 0)
							{
								// @todo Error about the ignored variables - audit to ensure only SV_Position is duplicated
								_mesa_glsl_error(ParseState, "Unhandled output variable %s [[%s]] found in tessellation shader.\n", Variable->name, Variable->semantic);
							}
						}
						break;
					default:
					   _mesa_glsl_error(
						   ParseState,
						   "entry point parameter '%s' must be an input or output",
						   Variable->name
						   );
					}
			
					VertexArgInstructions.push_tail(ArgVarDeref);
				}
			}
			

			// process VertexDeclInstructions
			//	/*50550*//*I*/vec4 IN_ATTRIBUTE0 : [[ attribute(ATTRIBUTE0) ]];
			//->
			//	struct InputVertexType {
			//		vec4 IN_ATTRIBUTE0;
			//	} InputVertexVar;
			std::set<ir_variable*> VSInVariables;

			TArray<glsl_struct_field> VSInMembers;

			uint32 usedAttributes = 0;
			ir_variable* vertex_id = NULL;
			ir_variable* instance_id = NULL;

			foreach_iter(exec_list_iterator, Iter, VertexDeclInstructions)
			{
				ir_instruction* IR = (ir_instruction*)Iter.get();
				auto* Variable = IR->as_variable();
				check(Variable);
				{
					switch (Variable->mode)
					{
					case ir_var_in:
						{
							check(!Variable->type->is_array());
							check(Variable->semantic);
							check(Variable->semantic);
							int attributeIndex = -1;
#if PLATFORM_WINDOWS
							sscanf_s(Variable->semantic, "[[ attribute(ATTRIBUTE%d) ]]", &attributeIndex);
							sscanf_s(Variable->semantic, "[[ user(ATTRIBUTE%d) ]]", &attributeIndex);
#else
							sscanf(Variable->semantic, "[[ attribute(ATTRIBUTE%d) ]]", &attributeIndex);
							sscanf(Variable->semantic, "[[ user(ATTRIBUTE%d) ]]", &attributeIndex);
#endif
							if(attributeIndex == -1)
							{
 								if(!strcmp(Variable->semantic, "[[ vertex_id ]]"))
 								{
 									vertex_id = Variable;
 								}
 								else if(!strcmp(Variable->semantic, "[[ instance_id ]]"))
 								{
 									instance_id = Variable;
								}
								else if (!Variable->semantic || strcmp(Variable->semantic, "SV_POSITION") != 0)
								{
									// @todo Error about the ignored variables - audit to ensure only SV_Position is duplicated
									_mesa_glsl_error(ParseState, "Unhandled input variable %s [[%s]] found in tessellation shader.\n", Variable->name, Variable->semantic);
								}
							}
							else
							{
 								check(attributeIndex >= 0 && attributeIndex <= 31);
 								glsl_struct_field Member;
 								Member.type = Variable->type;
 								Member.name = ralloc_strdup(ParseState, Variable->name);
 								Member.semantic = ralloc_asprintf(ParseState, "[[ attribute(%d) ]]", attributeIndex);
 								usedAttributes |= (1 << attributeIndex);
								VSInMembers.Add(Member);
								VSInVariables.insert(Variable);
							}
							// @todo It would be better to add "#define has_IN_ATTRIBUTE0" to VSHSDefines...
						}
						break;
					default:
						check(0);
					}
				}
			}

			if(vertex_id)
			{
				// @todo could strip out indexBuffer and indexBufferType if vertex_id == NULL
				auto *Variable = vertex_id;
				Variable->remove();
				Variable->mode = ir_var_temporary;
				VertexPreCallInstructions.push_tail(Variable);
				// create and call GET_VERTEX_ID
				{
					ir_function *Function = NULL;
					// create GET_VERTEX_ID
					{
						const glsl_type* retType = glsl_type::get_instance(GLSL_TYPE_UINT, 1, 1);
						ir_function_signature* sig = new(ParseState)ir_function_signature(retType);
						sig->is_builtin = true;
						Function = new(ParseState)ir_function("GET_VERTEX_ID");
						Function->add_signature(sig);
					}
					check(Function);

					exec_list VoidParameter;
					ir_function_signature * FunctionSig = Function->matching_signature(&VoidParameter);

					ir_dereference_variable* VariableDeref = new(ParseState) ir_dereference_variable(Variable);

					auto* Call = new(ParseState)ir_call(FunctionSig, VariableDeref, &VoidParameter);
					VertexPreCallInstructions.push_tail(Call);
				}
			}

			if(instance_id)
			{
				auto *Variable = instance_id;
				Variable->remove();
				Variable->mode = ir_var_temporary;
				VertexPreCallInstructions.push_tail(Variable);
				// create and call GET_INSTANCE_ID
				{
					ir_function *Function = NULL;
					// create GET_INSTANCE_ID
					{
						const glsl_type* retType = glsl_type::get_instance(GLSL_TYPE_UINT, 1, 1);
						ir_function_signature* sig = new(ParseState)ir_function_signature(retType);
						sig->is_builtin = true;
						Function = new(ParseState)ir_function("GET_INSTANCE_ID");
						Function->add_signature(sig);
					}
					check(Function);

					exec_list VoidParameter;
					ir_function_signature * FunctionSig = Function->matching_signature(&VoidParameter);

					ir_dereference_variable* VariableDeref = new(ParseState) ir_dereference_variable(Variable);

					auto* Call = new(ParseState)ir_call(FunctionSig, VariableDeref, &VoidParameter);
					VertexPreCallInstructions.push_tail(Call);
				}
			}

			auto InputVertexType = glsl_type::get_record_instance(&VSInMembers[0], (unsigned int)VSInMembers.Num(), "InputVertexType");
			// add and read from stage_in
			ir_variable* InputVertexVar = new(ParseState)ir_variable(InputVertexType, "InputVertexVar", ir_var_in);
			InputVertexVar->semantic = ralloc_asprintf(ParseState, "stage_in"); // the proper semantic will be added later
			DeclInstructions.push_tail(InputVertexVar);
			ParseState->symbols->add_variable(InputVertexVar);
			ParseState->AddUserStruct(InputVertexType);

			// fix VertexPreCallInstructions
			//	/*50554*//*50553*//*50552*/Param1249.Position = /*50551*/IN_ATTRIBUTE0;
			//->
			//	/*50554*//*50553*//*50552*/Param1249.Position = /*50551*/InputVertexVar.IN_ATTRIBUTE0;
			foreach_iter(exec_list_iterator, Iter, VertexPreCallInstructions)
			{
				ir_instruction* IR = (ir_instruction*)Iter.get();
				auto* assign = IR->as_assignment();
				if (assign)
				{
					auto Variable = assign->rhs->variable_referenced();
					if(VSInVariables.find(Variable) != VSInVariables.end())
					{
						// @todo assert each VSInVariables is only hit once...
						assign->rhs = new(ParseState)ir_dereference_record(InputVertexVar, Variable->name);
					}
				}
			}


			// optimization if inputcontrolpoints == outputcontrolpoints -- no need for a loop
			if(EXEC_AT_INPUT_CP_RATE || inputcontrolpoints == ParseState->tessellation.outputcontrolpoints)
			{
				// add ... if(isPatchValid)
				ir_if* pv_if = new(ParseState)ir_if(new(ParseState)ir_dereference_variable(ParseState->symbols->get_variable("isPatchValid")));
				PrePreCallInstructions.push_tail(pv_if);


				pv_if->then_instructions.append_list(&VertexPreCallInstructions);

				// call VertexMain
				pv_if->then_instructions.push_tail(new(ParseState) ir_call(VertexEntryPointSig, NULL, &VertexArgInstructions));

				// assign OutputVertexVar to InputPatchVar[patchIDInThreadgroup][SV_OutputControlPointID] // NOTE: in this case SV_OutputControlPointID == inputControlPointID
				ir_dereference_array* InputPatchElementIndex = new(ParseState)ir_dereference_array(
					new(ParseState)ir_dereference_array(
						InputPatchVar,
						new (ParseState)ir_dereference_variable(ParseState->symbols->get_variable("patchIDInThreadgroup"))
					),
#if EXEC_AT_INPUT_CP_RATE
					new (ParseState)ir_dereference_variable(ParseState->symbols->get_variable("SV_InputControlPointID"))
#else // EXEC_AT_INPUT_CP_RATE
					new (ParseState)ir_dereference_variable(ParseState->symbols->get_variable("SV_OutputControlPointID"))
#endif // EXEC_AT_INPUT_CP_RATE
					);
				pv_if->then_instructions.push_tail(
					new (ParseState)ir_assignment(
						InputPatchElementIndex,
						new (ParseState)ir_dereference_variable(OutputVertexVar)
					)
					);
			}
			else
			{
				check(0); // not currently a supported combination with compute stageIn attributes
				check(!EXEC_AT_INPUT_CP_RATE); // this will never happen if EXEC_AT_INPUT_CP_RATE
				// add ...	for(uint baseCPID = 0; baseCPID < TessellationInputControlPoints; baseCPID += TessellationOutputControlPoints)
				ir_variable* baseCPIDVar = new(ParseState)ir_variable(glsl_type::get_instance(GLSL_TYPE_UINT, 1, 1), "baseCPIDVar", ir_var_temporary);
				PrePreCallInstructions.push_tail(baseCPIDVar);
				// add ... uint baseCPID = 0
				PrePreCallInstructions.push_tail(
					new(ParseState)ir_assignment(
						new(ParseState)ir_dereference_variable(baseCPIDVar),
						new(ParseState)ir_constant((unsigned)0)
					)
					);
				ir_loop* vf_loop = new(ParseState)ir_loop();
				PrePreCallInstructions.push_tail(vf_loop);

				// NOTE: cannot use from/to/increment/counter/cmp because that is used during optimizations
				// add ... baseCPID < TessellationInputControlPoints (to break from the for loop)
				ir_if* vf_loop_break = new(ParseState)ir_if(
					new(ParseState)ir_expression(ir_binop_gequal,
						new(ParseState)ir_dereference_variable(baseCPIDVar),
						new(ParseState)ir_constant((unsigned)inputcontrolpoints)
					)
					);
				vf_loop->body_instructions.push_tail(vf_loop_break);
				vf_loop_break->then_instructions.push_tail(
						new(ParseState)ir_loop_jump(ir_loop_jump::jump_break)
					);
				vf_loop->mode = ir_loop::loop_dont_care;

				// add ... const uint inputCPID = baseCPID + SV_OutputControlPointID; // baseCPID + GET_OUTPUT_CP_ID()
				ir_variable* inputCPIDVar = new(ParseState)ir_variable(glsl_type::get_instance(GLSL_TYPE_UINT, 1, 1), "inputCPIDVar", ir_var_temporary);
				vf_loop->body_instructions.push_tail(inputCPIDVar);
				vf_loop->body_instructions.push_tail(
					new(ParseState)ir_assignment(
						new(ParseState)ir_dereference_variable(inputCPIDVar),
						new(ParseState)ir_expression(ir_binop_add,
							new(ParseState)ir_dereference_variable(baseCPIDVar),
							new(ParseState)ir_dereference_variable(ParseState->symbols->get_variable("SV_OutputControlPointID"))
						)
					)
					);

				// add ... if(inputCPID < TessellationInputControlPoints)
				ir_if* vf_if = new(ParseState)ir_if(
					new(ParseState)ir_expression(ir_binop_less,
						new(ParseState)ir_dereference_variable(inputCPIDVar),
						new(ParseState)ir_constant((unsigned)inputcontrolpoints)
					)
					);
				vf_loop->body_instructions.push_tail(vf_if);
				// add ... baseCPID += TessellationOutputControlPoints
				vf_loop->body_instructions.push_tail(
					new(ParseState)ir_assignment(
						new(ParseState)ir_dereference_variable(baseCPIDVar),
						new(ParseState)ir_expression(ir_binop_add,
							new(ParseState)ir_dereference_variable(baseCPIDVar),
							new(ParseState)ir_constant((unsigned)ParseState->tessellation.outputcontrolpoints)
						)
					)
					);

				// add ...	const uint vertex_id = threadgroup_position_in_grid * TessellationInputControlPoints + inputCPID;
				ir_variable* vertex_idVar = new(ParseState)ir_variable(glsl_type::get_instance(GLSL_TYPE_UINT, 1, 1), "vertex_idVar", ir_var_temporary);
				vf_if->then_instructions.push_tail(vertex_idVar);
				vf_if->then_instructions.push_tail(
					new (ParseState)ir_assignment(
						new(ParseState)ir_dereference_variable(vertex_idVar),
						new(ParseState)ir_expression(ir_binop_add,
							new(ParseState)ir_expression(ir_binop_mul,
								new(ParseState)ir_dereference_variable(internalPatchIDVar),
								new(ParseState)ir_constant((unsigned)inputcontrolpoints)
							),
							new(ParseState)ir_dereference_variable(inputCPIDVar)
						)
					)
					);

				check(0);
				vf_if->then_instructions.append_list(&VertexPreCallInstructions);

				// call VertexMain
				vf_if->then_instructions.push_tail(new(ParseState) ir_call(VertexEntryPointSig, NULL, &VertexArgInstructions));

				// assign OutputVertexVar to InputPatchVar[patchIDInThreadgroup][inputCPID]
				ir_dereference_array* InputPatchElementIndex = new(ParseState)ir_dereference_array(
					new(ParseState)ir_dereference_array(
						InputPatchVar,
						new (ParseState)ir_dereference_variable(ParseState->symbols->get_variable("patchIDInThreadgroup"))
					),
					new (ParseState)ir_dereference_variable(inputCPIDVar)
					);
				vf_if->then_instructions.push_tail(
					new (ParseState)ir_assignment(
						InputPatchElementIndex,
						new (ParseState)ir_dereference_variable(OutputVertexVar)
					)
					);
			}

			// call barrier() to ensure that all threads have computed the per-input-patch computation
			{
				ir_function *Function = ParseState->symbols->get_function(bIsDesktop == EMetalGPUSemanticsImmediateDesktop ? GROUP_MEMORY_BARRIER : SIMDGROUP_MEMORY_BARRIER);
				check(Function);
				check(Function->signatures.get_head() == Function->signatures.get_tail());
				exec_list VoidParameter;
				ir_function_signature * BarrierFunctionSig = Function->matching_signature(&VoidParameter);
				PrePreCallInstructions.push_tail(new(ParseState)ir_call(BarrierFunctionSig, NULL, &VoidParameter));
			}

			ir_function_signature* PatchConstantSig = FindEntryPointFunction(Instructions, ParseState, ParseState->tessellation.patchconstantfunc);
			if (!PatchConstantSig)
			{
				_mesa_glsl_error(ParseState, "patch constant function `%s' not found", ParseState->tessellation.patchconstantfunc);
			}

			// call barrier() to ensure that all threads have computed the per-output-patch computation
			{
				ir_function *Function = ParseState->symbols->get_function(bIsDesktop == EMetalGPUSemanticsImmediateDesktop ? GROUP_MEMORY_BARRIER : SIMDGROUP_MEMORY_BARRIER);
				check(Function);
				check(Function->signatures.get_head() == Function->signatures.get_tail());
				exec_list VoidParameter;
				ir_function_signature * BarrierFunctionSig = Function->matching_signature(&VoidParameter);
				PostPostCallInstructions.push_tail(new(ParseState)ir_call(BarrierFunctionSig, NULL, &VoidParameter));
			}

			// track attribute#s
			int onAttribute = 0;

			// call the entry point
			check(PatchConstantSig);
			{
				CallPatchConstantFunction(ParseState, OutputPatchVar, internalPatchIDVar, PatchConstantSig, DeclInstructions, PostPostCallInstructions, onAttribute);
			}

			exec_list MainHullDeclInstructions;
			exec_list PreMainHullCallInstructions;
			exec_list PostMainHullCallInstructions;

			const glsl_type* OutputType = NULL;

			FSemanticQualifier OutQualifier;
			OutQualifier.Fields.bIsPatchConstant = true;

			{
				auto NestedEntryPointReturn = MetalUtils::GenerateOutput(
					HSF_HullShader, bIsDesktop,
					ParseState,
					EntryPointSig->return_semantic,
					OutQualifier,
					EntryPointSig->return_type,
					&MainHullDeclInstructions,
					&PreMainHullCallInstructions,
					&PostMainHullCallInstructions
					);

				ir_dereference* deref = nullptr;
				if(!EXEC_AT_INPUT_CP_RATE || inputcontrolpoints == ParseState->tessellation.outputcontrolpoints)
				{
					deref = EntryPointReturn;
				}
				else
				{
					deref = new(ParseState)ir_dereference_array(
							new(ParseState)ir_dereference_array(
								OutputPatchVar,
								new (ParseState)ir_dereference_variable(ParseState->symbols->get_variable("patchIDInThreadgroup"))
							),
							new (ParseState)ir_dereference_variable(ParseState->symbols->get_variable("SV_OutputControlPointID"))
						);
				}

				auto* Assign = new(ParseState)ir_assignment(NestedEntryPointReturn, deref);
				// insert the assign at the head of PostMainHullCallInstructions
				PostMainHullCallInstructions.push_head(Assign);
			}

			// make a flat perControlPoint struct
			ir_dereference_variable* OutputControlPointDeref = NULL;
			{
				std::set<ir_variable*> HSOutVariables;

				TArray<glsl_struct_field> HSOutMembers;
				
				static uint8 TypeSizes[(uint8)EMetalComponentType::Max] = {4, 4, 2, 4, 1};
				TessAttribs.PatchControlPointOutSize = 0;
				uint32 PatchControlPointOutAlignment = 0;
				foreach_iter(exec_list_iterator, Iter, MainHullDeclInstructions)
				{
					ir_instruction* IR = (ir_instruction*)Iter.get();
					auto* Variable = IR->as_variable();
					if (Variable)
					{
						switch (Variable->mode)
						{
						case ir_var_out:
							{
								check(!Variable->type->is_array());
								glsl_struct_field Member;
								Member.type = Variable->type;
								Variable->name = ralloc_asprintf(ParseState, "OUT_ATTRIBUTE%d_%s", onAttribute, Variable->name);
								Member.name = ralloc_strdup(ParseState, Variable->name);
                                Member.semantic = ralloc_strdup(ParseState, Variable->semantic ? Variable->semantic : Variable->name);
                                check(!Variable->type->is_array() && !Variable->type->is_record() && !Variable->type->is_matrix());
                                FMetalAttribute Attr;
                                Attr.Index = onAttribute;
                                check((uint8)Variable->type->base_type < (uint8)EMetalComponentType::Max);
                                Attr.Type = (EMetalComponentType)Variable->type->base_type;
                                Attr.Components = Variable->type->components();
								uint32 MemberSize = FMath::RoundUpToPowerOfTwo(TypeSizes[(uint8)Attr.Type] * Attr.Components);
								Attr.Offset = Align(TessAttribs.PatchControlPointOutSize, MemberSize);
								TessAttribs.PatchControlPointOutSize = Attr.Offset + MemberSize;
								if (PatchControlPointOutAlignment < MemberSize)
								{
									PatchControlPointOutAlignment = MemberSize;
								}
								TessAttribs.PatchControlPointOut.Add(Attr);
								onAttribute++;
								HSOutMembers.Add(Member);
								HSOutVariables.insert(Variable);
							}
							break;
						default:
							check(0);
						}
					}
				}
				TessAttribs.PatchControlPointOutSize = Align(TessAttribs.PatchControlPointOutSize, PatchControlPointOutAlignment);

				if (HSOutMembers.Num())
				{
					auto Type = glsl_type::get_record_instance(&HSOutMembers[0], (unsigned int)HSOutMembers.Num(), "PatchControlPointOut");
					ParseState->AddUserStruct(Type);
					OutputType = glsl_type::get_array_instance(Type, 1000); // the size is meaningless

					auto OutputControlPointVar = new(ParseState)ir_variable(Type, nullptr, ir_var_temporary);
					PostMainHullCallInstructions.push_tail(OutputControlPointVar);
					OutputControlPointDeref = new(ParseState)ir_dereference_variable(OutputControlPointVar);

					// copy to HSOut
					for(auto &Variable : HSOutVariables)
					{
						Variable->remove();
						Variable->mode = ir_var_temporary;
						PostMainHullCallInstructions.push_head(Variable);
						check(Variable->name);
						ir_dereference* DeRefMember = new(ParseState)ir_dereference_record(OutputControlPointVar, Variable->name);
						auto* Assign = new(ParseState)ir_assignment(DeRefMember, new(ParseState)ir_dereference_variable(Variable));
						PostMainHullCallInstructions.push_tail(Assign);
					}
				}
			}

			ir_variable* PatchControlPointOutBuffer = new(ParseState) ir_variable(OutputType, "PatchControlPointOutBuffer", ir_var_out); // the array size of this is meaningless
			PatchControlPointOutBuffer->semantic = ralloc_asprintf(ParseState, ""); // empty attribute for a buffer pointer means that it will be automatically choosen
			MainHullDeclInstructions.push_tail(PatchControlPointOutBuffer);

			// NOTE: other possibility
			// device ControlPointOutputType (*PatchControlPointOutBuffer)[outputcontrolpoints] [[ buffer(...) ]]
			// PatchControlPointOutBuffer[internalPatchID][GET_OUTPUT_CP_ID()] = OutputPatchVar[patchIDInThreadgroup][GET_OUTPUT_CP_ID()];

			// PatchControlPointOutBuffer[GET_INTERNAL_PATCH_ID() * outputcontrolpoints + GET_OUTPUT_CP_ID()] = OutputPatchVar[patchIDInThreadgroup][GET_OUTPUT_CP_ID()];
			{
				ir_dereference_array* PatchControlPointOutBufferDeref = new(ParseState)ir_dereference_array(
					PatchControlPointOutBuffer,
					new(ParseState)ir_expression(ir_binop_add,
						new(ParseState)ir_expression(ir_binop_mul,
							new(ParseState)ir_dereference_variable(internalPatchIDVar),
							new(ParseState)ir_constant((unsigned)ParseState->tessellation.outputcontrolpoints)
						),
						new (ParseState)ir_dereference_variable(ParseState->symbols->get_variable("SV_OutputControlPointID"))
					)
					);

				PostMainHullCallInstructions.push_tail(
					new (ParseState)ir_assignment(
						PatchControlPointOutBufferDeref,
						OutputControlPointDeref
					)
					);
			}

			// add ... if(isPatchValid)
			ir_if* pv_if = new(ParseState)ir_if(new(ParseState)ir_dereference_variable(ParseState->symbols->get_variable("isPatchValid")));
			pv_if->then_instructions.append_list(&PreMainHullCallInstructions);
			pv_if->then_instructions.append_list(&PostMainHullCallInstructions);
			
			DeclInstructions.append_list(&MainHullDeclInstructions);
			if(!EXEC_AT_INPUT_CP_RATE || inputcontrolpoints == ParseState->tessellation.outputcontrolpoints)
			{
				PostPostCallInstructions.push_tail(pv_if);
			}
			else
			{

				// add ...	for(uint baseCPID = 0; baseCPID < TessellationOutputControlPoints; baseCPID += TessellationInputControlPoints)
				ir_variable* baseCPIDVar = new(ParseState)ir_variable(glsl_type::get_instance(GLSL_TYPE_UINT, 1, 1), "baseCPIDVar", ir_var_temporary);
				PostPostCallInstructions.push_tail(baseCPIDVar);
				// add ... uint baseCPID = 0
				PostPostCallInstructions.push_tail(
					new(ParseState)ir_assignment(
						new(ParseState)ir_dereference_variable(baseCPIDVar),
						new(ParseState)ir_constant((unsigned)0)
					)
					);
				ir_loop* vf_loop = new(ParseState)ir_loop();
				PostPostCallInstructions.push_tail(vf_loop);

				// NOTE: cannot use from/to/increment/counter/cmp because that is used during optimizations
				// add ... baseCPID < TessellationOutputControlPoints (to break from the for loop)
				ir_if* vf_loop_break = new(ParseState)ir_if(
					new(ParseState)ir_expression(ir_binop_gequal,
						new(ParseState)ir_dereference_variable(baseCPIDVar),
						new(ParseState)ir_constant((unsigned)ParseState->tessellation.outputcontrolpoints)
					)
					);
				vf_loop->body_instructions.push_tail(vf_loop_break);
				vf_loop_break->then_instructions.push_tail(
						new(ParseState)ir_loop_jump(ir_loop_jump::jump_break)
					);
				vf_loop->mode = ir_loop::loop_dont_care;

				// add ... const uint outputCPID = baseCPID + SV_InputControlPointID; // baseCPID + GET_INPUT_CP_ID()
				vf_loop->body_instructions.push_tail(
					new(ParseState)ir_assignment(
						new(ParseState)ir_dereference_variable(ParseState->symbols->get_variable("SV_OutputControlPointID")),
						new(ParseState)ir_expression(ir_binop_add,
							new(ParseState)ir_dereference_variable(baseCPIDVar),
							new(ParseState)ir_dereference_variable(ParseState->symbols->get_variable("SV_InputControlPointID"))
						)
					)
					);

				// add ... if(outputCPID < TessellationOutputControlPoints)
				ir_if* vf_if = new(ParseState)ir_if(
					new(ParseState)ir_expression(ir_binop_less,
						new(ParseState)ir_dereference_variable(ParseState->symbols->get_variable("SV_OutputControlPointID")),
						new(ParseState)ir_constant((unsigned)ParseState->tessellation.outputcontrolpoints)
					)
					);
				vf_loop->body_instructions.push_tail(vf_if);
				// add ... baseCPID += TessellationInputControlPoints
				vf_loop->body_instructions.push_tail(
					new(ParseState)ir_assignment(
						new(ParseState)ir_dereference_variable(baseCPIDVar),
						new(ParseState)ir_expression(ir_binop_add,
							new(ParseState)ir_dereference_variable(baseCPIDVar),
							new(ParseState)ir_constant((unsigned)inputcontrolpoints)
						)
					)
					);

				vf_if->then_instructions.push_tail(pv_if);
			}
		}

	ParseState->symbols->pop_scope();

	// Generate the Main() function signature
	ir_function_signature* MainSig = new(ParseState) ir_function_signature(glsl_type::void_type);
	MainSig->is_defined = true;
	MainSig->is_main = true;
	MainSig->body.append_list(&PrePreCallInstructions);
#if EXEC_AT_INPUT_CP_RATE
	if(!bIsTessellationVSHS)
	{
		MainSig->body.append_list(&PreCallInstructions);
		// Call the original EntryPoint
		MainSig->body.push_tail(new(ParseState) ir_call(EntryPointSig, EntryPointReturn, &ArgInstructions));
		MainSig->body.append_list(&PostCallInstructions);
	}
	else
	{
		// add ... if(isPatchValid)
		ir_if* pv_if = new(ParseState)ir_if(new(ParseState)ir_dereference_variable(ParseState->symbols->get_variable("isPatchValid")));
		pv_if->then_instructions.append_list(&PreCallInstructions);
		// Call the original EntryPoint
		pv_if->then_instructions.push_tail(new(ParseState) ir_call(EntryPointSig, EntryPointReturn, &ArgInstructions));
		pv_if->then_instructions.append_list(&PostCallInstructions);

		if(inputcontrolpoints == ParseState->tessellation.outputcontrolpoints)
		{
			MainSig->body.push_tail(pv_if);
		}
		else
		{

			// add ...	for(uint baseCPID = 0; baseCPID < TessellationOutputControlPoints; baseCPID += TessellationInputControlPoints)
			ir_variable* baseCPIDVar = new(ParseState)ir_variable(glsl_type::get_instance(GLSL_TYPE_UINT, 1, 1), "baseCPIDVar", ir_var_temporary);
			MainSig->body.push_tail(baseCPIDVar);
			// add ... uint baseCPID = 0
			MainSig->body.push_tail(
				new(ParseState)ir_assignment(
					new(ParseState)ir_dereference_variable(baseCPIDVar),
					new(ParseState)ir_constant((unsigned)0)
				)
				);
			ir_loop* vf_loop = new(ParseState)ir_loop();
			MainSig->body.push_tail(vf_loop);

			// NOTE: cannot use from/to/increment/counter/cmp because that is used during optimizations
			// add ... baseCPID < TessellationOutputControlPoints (to break from the for loop)
			ir_if* vf_loop_break = new(ParseState)ir_if(
				new(ParseState)ir_expression(ir_binop_gequal,
					new(ParseState)ir_dereference_variable(baseCPIDVar),
					new(ParseState)ir_constant((unsigned)ParseState->tessellation.outputcontrolpoints)
				)
				);
			vf_loop->body_instructions.push_tail(vf_loop_break);
			vf_loop_break->then_instructions.push_tail(
					new(ParseState)ir_loop_jump(ir_loop_jump::jump_break)
				);
			vf_loop->mode = ir_loop::loop_dont_care;

			// add ... const uint outputCPID = baseCPID + SV_InputControlPointID; // baseCPID + GET_INPUT_CP_ID()
			vf_loop->body_instructions.push_tail(
				new(ParseState)ir_assignment(
					new(ParseState)ir_dereference_variable(ParseState->symbols->get_variable("SV_OutputControlPointID")),
					new(ParseState)ir_expression(ir_binop_add,
						new(ParseState)ir_dereference_variable(baseCPIDVar),
						new(ParseState)ir_dereference_variable(ParseState->symbols->get_variable("SV_InputControlPointID"))
					)
				)
				);

			// add ... if(outputCPID < TessellationOutputControlPoints)
			ir_if* vf_if = new(ParseState)ir_if(
				new(ParseState)ir_expression(ir_binop_less,
					new(ParseState)ir_dereference_variable(ParseState->symbols->get_variable("SV_OutputControlPointID")),
					new(ParseState)ir_constant((unsigned)ParseState->tessellation.outputcontrolpoints)
				)
				);
			vf_loop->body_instructions.push_tail(vf_if);
			// add ... baseCPID += TessellationInputControlPoints
			vf_loop->body_instructions.push_tail(
				new(ParseState)ir_assignment(
					new(ParseState)ir_dereference_variable(baseCPIDVar),
					new(ParseState)ir_expression(ir_binop_add,
						new(ParseState)ir_dereference_variable(baseCPIDVar),
						new(ParseState)ir_constant((unsigned)inputcontrolpoints)
					)
				)
				);

			vf_if->then_instructions.push_tail(pv_if);
		}
	}
#else // EXEC_AT_INPUT_CP_RATE
	MainSig->body.append_list(&PreCallInstructions);
	// Call the original EntryPoint
	MainSig->body.push_tail(new(ParseState) ir_call(EntryPointSig, EntryPointReturn, &ArgInstructions));
	MainSig->body.append_list(&PostCallInstructions);
#endif // EXEC_AT_INPUT_CP_RATE
	MainSig->body.append_list(&PostPostCallInstructions);
	MainSig->wg_size_x = EntryPointSig->wg_size_x;
	MainSig->wg_size_y = EntryPointSig->wg_size_y;
	MainSig->wg_size_z = EntryPointSig->wg_size_z;
	// NOTE: ParseState->tessellation has been modified since EntryPointSig->tessellation was used...
	MainSig->tessellation = ParseState->tessellation;

	// Generate the Main() function
	auto* MainFunction = new(ParseState)ir_function("Main_00000000_00000000");
	MainFunction->add_signature(MainSig);
	// Adds uniforms as globals
	Instructions->append_list(&DeclInstructions);
	Instructions->push_tail(MainFunction);

	// Now that we have a proper Main(), move global setup to Main().
	MoveGlobalInstructionsToMain(Instructions);
	return true;
}

void FMetalCodeBackend::CallPatchConstantFunction(_mesa_glsl_parse_state* ParseState, ir_variable* OutputPatchVar, ir_variable* internalPatchIDVar, ir_function_signature* PatchConstantSig, exec_list& DeclInstructions, exec_list &PostCallInstructions, int &onAttribute)
{
	exec_list PatchConstantArgs;
	if (OutputPatchVar && !PatchConstantSig->parameters.is_empty())
	{
		PatchConstantArgs.push_tail(
			new(ParseState)ir_dereference_array(
				OutputPatchVar,
				new (ParseState)ir_dereference_variable(ParseState->symbols->get_variable("patchIDInThreadgroup"))
			)
			);
	}

	ir_if* thread_if = new(ParseState)ir_if(
		new(ParseState)ir_expression(
		ir_binop_equal,
		new (ParseState)ir_constant(
		0u
		),
		new (ParseState)ir_dereference_variable(
#if EXEC_AT_INPUT_CP_RATE
		ParseState->symbols->get_variable("SV_InputControlPointID")
#else // EXEC_AT_INPUT_CP_RATE
		ParseState->symbols->get_variable("SV_OutputControlPointID")
#endif // EXEC_AT_INPUT_CP_RATE
		)
		)
		);

	exec_list PatchConstDeclInstructions;
	exec_list PrePatchConstCallInstructions;
	exec_list PostPatchConstCallInstructions;

	FSemanticQualifier Qualifier;
	Qualifier.Fields.bIsPatchConstant = true;

	ir_dereference_variable* PatchConstantReturn = MetalUtils::GenerateOutput(
		HSF_HullShader, bIsDesktop,
		ParseState,
		PatchConstantSig->return_semantic,
		Qualifier,
		PatchConstantSig->return_type,
		&PatchConstDeclInstructions,
		&PrePatchConstCallInstructions,
		&PostPatchConstCallInstructions
		);

	// @todo only write out if patch not culled
	// write TFOut to TFOutBuffer (only if outputCPID == 0)
	// write HSOut to HSOutBuffer (only if outputCPID == 0)
	{
		std::set<ir_variable*> HSOutVariables;
		ir_variable* HSOut = nullptr;

		std::set<ir_variable*> HSTFOutVariables;
		ir_variable* HSTFOut = nullptr;

		TArray<glsl_struct_field> HSOutMembers;

		static uint8 TypeSizes[(uint8)EMetalComponentType::Max] = {4, 4, 2, 4, 1};
		TessAttribs.HSOutSize = 0;
		uint32 HSOutAlignment = 0;
		
		foreach_iter(exec_list_iterator, Iter, PatchConstDeclInstructions)
		{
			ir_instruction* IR = (ir_instruction*)Iter.get();
			auto* Variable = IR->as_variable();
			if (Variable)
			{
				switch (Variable->mode)
				{
				case ir_var_out:
					{
						check(!Variable->type->is_array());
						if (Variable->semantic && FCStringAnsi::Strnicmp(Variable->semantic, "SV_", 3) == 0)
						{
							HSTFOutVariables.insert(Variable);
							break;
						}
						glsl_struct_field Member;
						Member.type = Variable->type;
						Variable->name = ralloc_asprintf(ParseState, "OUT_ATTRIBUTE%d_%s", onAttribute, Variable->name);
						Member.name = ralloc_strdup(ParseState, Variable->name);
                        Member.semantic = ralloc_strdup(ParseState, Variable->semantic ? Variable->semantic : Variable->name);
                        
                        check(!Variable->type->is_array() && !Variable->type->is_record() && !Variable->type->is_matrix());
                        FMetalAttribute Attr;
                        Attr.Index = onAttribute;
                        check((uint8)Variable->type->base_type < (uint8)EMetalComponentType::Max);
                        Attr.Type = (EMetalComponentType)Variable->type->base_type;
                        Attr.Components = Variable->type->components();
						uint32 MemberSize = FMath::RoundUpToPowerOfTwo(TypeSizes[(uint8)Attr.Type] * Attr.Components);
						Attr.Offset = Align(TessAttribs.HSOutSize, MemberSize);
						TessAttribs.HSOutSize = Attr.Offset + MemberSize;
						if (HSOutAlignment < MemberSize)
						{
							HSOutAlignment = MemberSize;
						}
                        TessAttribs.HSOut.Add(Attr);
                        
						onAttribute++;
						HSOutMembers.Add(Member);
						HSOutVariables.insert(Variable);
					}
					break;
				default:
					check(0);
				}
			}
		}
		TessAttribs.HSOutSize = Align(TessAttribs.HSOutSize, HSOutAlignment);

		if (HSOutMembers.Num())
		{
			auto Type = glsl_type::get_record_instance(&HSOutMembers[0], (unsigned int)HSOutMembers.Num(), "FHSOut");
			auto OutType = glsl_type::get_array_instance(Type, 1000); // the size is meaningless
			HSOut = new(ParseState)ir_variable(OutType, "__HSOut", ir_var_out);
			HSOut->semantic = ralloc_asprintf(ParseState, ""); // empty attribute for a buffer pointer means that it will be automatically choosen
			PatchConstDeclInstructions.push_tail(HSOut);
			ParseState->symbols->add_variable(HSOut);

			if (!ParseState->AddUserStruct(Type))
			{
				YYLTYPE loc = {0};
				_mesa_glsl_error(&loc, ParseState, "struct '%s' previously defined", Type->name);
			}

			// copy to HSOut
			for(auto &Variable : HSOutVariables)
			{
				Variable->remove();
				Variable->mode = ir_var_temporary;
				PrePatchConstCallInstructions.push_tail(Variable);
				check(Variable->name);
				ir_dereference* DeRefArray = new(ParseState)ir_dereference_array(HSOut, new(ParseState) ir_dereference_variable(internalPatchIDVar));
				ir_dereference* DeRefMember = new(ParseState)ir_dereference_record(DeRefArray, Variable->name);
				auto* Assign = new(ParseState)ir_assignment(DeRefMember, new(ParseState)ir_dereference_variable(Variable));
				PostPatchConstCallInstructions.push_tail(Assign);
			}
		}
		
		// generate...
		// struct TFType
		// {
		//     half SV_TessFactor...
		//     half SV_InsideTessFactor...
		// };
		// device TFType *HSTFOut;
		// if(GET_OUTPUT_CP_ID() == 0)
		// {
		//    TFType tf;
		//    tf.SV_TessFactorN = SV_TessFactorN;
		//    tf.SV_InsideTessFactorN = SV_InsideTessFactorN;
		//    idx = GET_INTERNAL_PATCH_ID()
		//    HSTFOut[idx] = tf;
		// }
		check(HSTFOutVariables.size());
		{
			check(ParseState->tessellation.domain == GLSL_DOMAIN_QUAD || ParseState->tessellation.domain == GLSL_DOMAIN_TRI);
			bool isQuad = ParseState->tessellation.domain == GLSL_DOMAIN_QUAD;
			check((isQuad && HSTFOutVariables.size() == 6) || (!isQuad && HSTFOutVariables.size() == 4));

			// create TFType and HSTFOut and tf
			ir_variable* tf = nullptr;
			{
				TessAttribs.HSTFOutSize = 0;
				TArray<glsl_struct_field> TFTypeMembers;
				for(unsigned int onTF = 0; onTF < (isQuad ? 4u : 3u); onTF++)
				{
					glsl_struct_field Member;
					Member.type = glsl_type::get_instance(GLSL_TYPE_HALF, 1, 1);
					Member.name = ralloc_asprintf(ParseState, "SV_TessFactor%u", onTF);
					// @todo assert Member.name is in HSTFOutVariables
					Member.semantic = Member.name;
					TFTypeMembers.Add(Member);
					TessAttribs.HSTFOutSize += 2;
				}
				for(unsigned int onTF = 0; onTF < (isQuad ? 2u : 1u); onTF++)
				{
					glsl_struct_field Member;
					Member.type = glsl_type::get_instance(GLSL_TYPE_HALF, 1, 1);
					Member.name = isQuad ? ralloc_asprintf(ParseState, "SV_InsideTessFactor%u", onTF) : "SV_InsideTessFactor";
					// @todo assert Member.name is in HSTFOutVariables
					Member.semantic = Member.name;
					TFTypeMembers.Add(Member);
					TessAttribs.HSTFOutSize += 2;
				}
				
				auto TFType = glsl_type::get_record_instance(&TFTypeMembers[0], (unsigned int)TFTypeMembers.Num(), "TFType");
				tf = new(ParseState)ir_variable(TFType, "tf", ir_var_temporary);
				PostPatchConstCallInstructions.push_tail(tf);
				auto TFOutType = glsl_type::get_array_instance(TFType, 1000); // the size is meaningless
				HSTFOut = new(ParseState)ir_variable(TFOutType, "__HSTFOut", ir_var_out);
				HSTFOut->semantic = ralloc_asprintf(ParseState, ""); // empty attribute for a buffer pointer means that it will be automatically choosen
				PatchConstDeclInstructions.push_tail(HSTFOut);
				ParseState->symbols->add_variable(HSTFOut);
				ParseState->AddUserStruct(TFType);
			}

			// copy TFs to tf
			for(auto &Variable : HSTFOutVariables)
			{
				Variable->remove();
				Variable->mode = ir_var_temporary;
				PrePatchConstCallInstructions.push_tail(Variable);
				check(Variable->semantic);
				ir_dereference* DeRefMember = new(ParseState)ir_dereference_record(tf, Variable->semantic);
				Variable->semantic = NULL;
				auto* Assign = new(ParseState)ir_assignment(DeRefMember, new(ParseState)ir_dereference_variable(Variable));
				PostPatchConstCallInstructions.push_tail(Assign);
			}

			// copy tf to HSTFOut[idx]
			{
				ir_dereference* DeRefArray = new(ParseState)ir_dereference_array(HSTFOut, new(ParseState) ir_dereference_variable(internalPatchIDVar));
				auto* Assign = new(ParseState)ir_assignment(DeRefArray, new(ParseState)ir_dereference_variable(tf));
				PostPatchConstCallInstructions.push_tail(Assign);
			}
		}
	}

	DeclInstructions.append_list(&PatchConstDeclInstructions);

	thread_if->then_instructions.append_list(&PrePatchConstCallInstructions);
	thread_if->then_instructions.push_tail(new(ParseState)ir_call(PatchConstantSig, PatchConstantReturn, &PatchConstantArgs));
	thread_if->then_instructions.append_list(&PostPatchConstCallInstructions);

	// add ... if(isPatchValid)
	ir_if* pv_if = new(ParseState)ir_if(new(ParseState)ir_dereference_variable(ParseState->symbols->get_variable("isPatchValid")));
	PostCallInstructions.push_tail(pv_if);

	pv_if->then_instructions.push_tail(thread_if);
}

FMetalCodeBackend::FMetalCodeBackend(FMetalTessellationOutputs& TessOutputAttribs, unsigned int InHlslCompileFlags, EHlslCompileTarget InTarget, uint8 InVersion, EMetalGPUSemantics bInDesktop, bool bInZeroInitialise, bool bInBoundsChecks) :
	FCodeBackend(InHlslCompileFlags, HCT_FeatureLevelES3_1),
	TessAttribs(TessOutputAttribs)
{
    Version = InVersion;
	bIsDesktop = bInDesktop;
	bZeroInitialise = bInZeroInitialise;
	bBoundsChecks = bInBoundsChecks;
}

void FMetalLanguageSpec::SetupLanguageIntrinsics(_mesa_glsl_parse_state* State, exec_list* ir)
{
	// Framebuffer fetch
	{
		// Leave original fb ES2 fetch function as that's what the hlsl expects
		make_intrinsic_genType(ir, State, FRAMEBUFFER_FETCH_ES2, ir_invalid_opcode, IR_INTRINSIC_HALF, 0, 4, 4);

		// MRTs; first make intrinsics for each MRT, then a non-intrinsic version to use that (helps when converting to Metal)
		for (int i = 0; i < MAX_SIMULTANEOUS_RENDER_TARGETS; ++i)
		{
			char FunctionName[32];
#if PLATFORM_WINDOWS
			sprintf_s(FunctionName, 32, "%s%d", FRAMEBUFFER_FETCH_MRT, i);
#else
			sprintf(FunctionName, "%s%d", FRAMEBUFFER_FETCH_MRT, i);
#endif
			make_intrinsic_genType(ir, State, FunctionName, ir_invalid_opcode, IR_INTRINSIC_HALF, 0, 4, 4);
		}

		const auto* ReturnType = glsl_type::get_instance(GLSL_TYPE_HALF, 4, 1);
		ir_function* Func = new(State) ir_function(FRAMEBUFFER_FETCH_MRT);
		ir_function_signature* Sig = new(State) ir_function_signature(ReturnType);
		//Sig->is_builtin = true;
		Sig->is_defined = true;
		ir_variable* MRTIndex = new(State) ir_variable(glsl_type::int_type, "Arg0", ir_var_in);
		Sig->parameters.push_tail(MRTIndex);

		for (int i = 0; i < MAX_SIMULTANEOUS_RENDER_TARGETS; ++i)
		{
			// Inject:
			//	if (Arg0 == i) FRAMEBUFFER_FETCH_MRT#i();
			auto* Condition = new(State) ir_expression(ir_binop_equal, new(State) ir_dereference_variable((ir_variable*)Sig->parameters.get_head()), new(State) ir_constant(i));
			auto* If = new(State) ir_if(Condition);
			char FunctionName[32];
#if PLATFORM_WINDOWS
			sprintf_s(FunctionName, 32, "%s%d", FRAMEBUFFER_FETCH_MRT, i);
#else
			sprintf(FunctionName, "%s%d", FRAMEBUFFER_FETCH_MRT, i);
#endif
			auto* IntrinsicSig = FCodeBackend::FindEntryPointFunction(ir, State, FunctionName);
			auto* ReturnValue = new(State) ir_variable(ReturnType, nullptr, ir_var_temporary);
			exec_list Empty;
			auto* Call = new(State) ir_call(IntrinsicSig, new(State) ir_dereference_variable(ReturnValue), &Empty);
			Call->use_builtin = true;
			If->then_instructions.push_tail(ReturnValue);
			If->then_instructions.push_tail(Call);
			If->then_instructions.push_tail(new(State) ir_return(new(State) ir_dereference_variable(ReturnValue)));
			Sig->body.push_tail(If);
		}

		Func->add_signature(Sig);

		State->symbols->add_global_function(Func);
		ir->push_tail(Func);
	}

	// Memory sync/barriers
	
	{
		make_intrinsic_genType(ir, State, SIMDGROUP_MEMORY_BARRIER, ir_invalid_opcode, IR_INTRINSIC_RETURNS_VOID, 0, 0, 0);
		make_intrinsic_genType(ir, State, GROUP_MEMORY_BARRIER, ir_invalid_opcode, IR_INTRINSIC_RETURNS_VOID, 0, 0, 0);
		make_intrinsic_genType(ir, State, GROUP_MEMORY_BARRIER_WITH_GROUP_SYNC, ir_invalid_opcode, IR_INTRINSIC_RETURNS_VOID, 0, 0, 0);
		make_intrinsic_genType(ir, State, DEVICE_MEMORY_BARRIER, ir_invalid_opcode, IR_INTRINSIC_RETURNS_VOID, 0, 0, 0);
		make_intrinsic_genType(ir, State, DEVICE_MEMORY_BARRIER_WITH_GROUP_SYNC, ir_invalid_opcode, IR_INTRINSIC_RETURNS_VOID, 0, 0, 0);
		make_intrinsic_genType(ir, State, ALL_MEMORY_BARRIER, ir_invalid_opcode, IR_INTRINSIC_RETURNS_VOID, 0, 0, 0);
		make_intrinsic_genType(ir, State, ALL_MEMORY_BARRIER_WITH_GROUP_SYNC, ir_invalid_opcode, IR_INTRINSIC_RETURNS_VOID, 0, 0, 0);
	}
}<|MERGE_RESOLUTION|>--- conflicted
+++ resolved
@@ -3460,11 +3460,7 @@
 			ralloc_asprintf_append(buffer, "// @TessellationPatchesPerThreadGroup: %d\n", Backend->patchesPerThreadgroup);
             
             FCustomStdString patchCountName("patchCount");
-<<<<<<< HEAD
-            int32 patchIndex = Buffers.GetIndex(patchCountName, Backend->bIsDesktop);
-=======
             int32 patchIndex = Buffers.GetIndex(patchCountName);
->>>>>>> 50b84fc1
             if(patchIndex < 0 || patchIndex > 30)
             {
                 _mesa_glsl_error(ParseState, "Couldn't assign a buffer binding point (%d) for the TessellationPatchCountBuffer.", patchIndex);
@@ -3480,11 +3476,7 @@
             }
             
             FCustomStdString HSOutName("__HSOut");
-<<<<<<< HEAD
-            int32 hsOutIndex = Buffers.GetIndex(HSOutName, Backend->bIsDesktop);
-=======
             int32 hsOutIndex = Buffers.GetIndex(HSOutName);
->>>>>>> 50b84fc1
             if(hsOutIndex > 30)
             {
                 _mesa_glsl_error(ParseState, "Couldn't assign a buffer binding point (%d) for the TessellationHSOutBuffer.", hsOutIndex);
@@ -3492,11 +3484,7 @@
 			ralloc_asprintf_append(buffer, "// @TessellationHSOutBuffer: %u\n", (uint32)hsOutIndex);
 			
 			FCustomStdString PatchControlPointOutBufferName("PatchControlPointOutBuffer");
-<<<<<<< HEAD
-			int32 patchControlIndex = Buffers.GetIndex(PatchControlPointOutBufferName, Backend->bIsDesktop);
-=======
 			int32 patchControlIndex = Buffers.GetIndex(PatchControlPointOutBufferName);
->>>>>>> 50b84fc1
             if(patchControlIndex < 0 || patchControlIndex > 30)
             {
                 _mesa_glsl_error(ParseState, "Couldn't assign a buffer binding point (%d) for the TessellationControlPointOutBuffer.", patchControlIndex);
@@ -3504,11 +3492,7 @@
 			ralloc_asprintf_append(buffer, "// @TessellationControlPointOutBuffer: %u\n", (uint32)patchControlIndex);
 
             FCustomStdString HSTFOutName("__HSTFOut");
-<<<<<<< HEAD
-            int32 hstfOutIndex = Buffers.GetIndex(HSTFOutName, Backend->bIsDesktop);
-=======
             int32 hstfOutIndex = Buffers.GetIndex(HSTFOutName);
->>>>>>> 50b84fc1
             if(hstfOutIndex < 0 || hstfOutIndex > 30)
             {
                 _mesa_glsl_error(ParseState, "Couldn't assign a buffer binding point (%d) for the TessellationHSTFOutBuffer.", hstfOutIndex);
@@ -3575,11 +3559,7 @@
 			ralloc_asprintf_append(buffer, "\n");
 			
 			FCustomStdString HSOutName("__DSStageIn");
-<<<<<<< HEAD
-            int32 hsOutIndex = Buffers.GetIndex(HSOutName, Backend->bIsDesktop);
-=======
             int32 hsOutIndex = Buffers.GetIndex(HSOutName);
->>>>>>> 50b84fc1
             if(hsOutIndex > 30)
             {
                 _mesa_glsl_error(ParseState, "Couldn't assign a buffer binding point (%d) for the TessellationHSOutBuffer.", hsOutIndex);
@@ -3587,11 +3567,7 @@
 			ralloc_asprintf_append(buffer, "// @TessellationHSOutBuffer: %u\n", (uint32)hsOutIndex);
 			
 			FCustomStdString PatchControlPointOutBufferName("__DSPatch");
-<<<<<<< HEAD
-            int32 patchControlIndex = Buffers.GetIndex(PatchControlPointOutBufferName, Backend->bIsDesktop);
-=======
             int32 patchControlIndex = Buffers.GetIndex(PatchControlPointOutBufferName);
->>>>>>> 50b84fc1
             if(patchControlIndex < 0 || patchControlIndex > 30)
             {
                 _mesa_glsl_error(ParseState, "Couldn't assign a buffer binding point (%d) for the TessellationControlPointOutBuffer.", patchControlIndex);
