// Copyright 1998-2015 Epic Games, Inc. All Rights Reserved.

#include "FriendsAndChatPrivatePCH.h"
#include "SFriendItem.h"
#include "FriendViewModel.h"
#include "SFriendsToolTip.h"
#include "SFriendsList.h"
#include "SFriendsAndChatCombo.h"

#define LOCTEXT_NAMESPACE "SFriendItem"

class SFriendItemImpl : public SFriendItem
{
public:

	void Construct(const FArguments& InArgs, const TSharedRef<FFriendViewModel>& InViewModel)
	{
		FriendStyle = *InArgs._FriendStyle;
		this->ViewModel = InViewModel;
		FFriendViewModel* ViewModelPtr = ViewModel.Get();
		MenuMethod = InArgs._Method;
		PendingAction = EFriendActionType::MAX_None;
<<<<<<< HEAD
=======

		FFriendsAndChatComboButtonStyle ActionButtonStyle;
		ActionButtonStyle.ComboButtonStyle = &FriendStyle.ActionComboButtonStyle;
		ActionButtonStyle.ButtonTextStyle = &FriendStyle.ActionComboButtonTextStyle;

		TSharedPtr<SButton> RemoveFriendButton;
		TSharedPtr<SButton> CancelFriendButton;
		TSharedPtr<SButton> JoinGameButton;
		TSharedPtr<SButton> CancelFriendRequestButton;
>>>>>>> cce8678d

		SUserWidget::Construct(SUserWidget::FArguments()
		[
			SNew(SButton)
<<<<<<< HEAD
			.ButtonStyle(&FriendStyle.FriendListItemButtonSimpleStyle)
			.ContentPadding(9.0f)
=======
			.ButtonStyle(FCoreStyle::Get(), "NoBorder")
			.ContentPadding(FMargin(0))
>>>>>>> cce8678d
			[
				SNew(SBorder)
				.OnMouseDoubleClick(this, &SFriendItemImpl::OnDoubleClick)
				.Padding(FMargin(0))
				.BorderBackgroundColor(FLinearColor::Transparent)
				[
					SNew(SHorizontalBox)
					+ SHorizontalBox::Slot()
<<<<<<< HEAD
					.Padding(10, 0)
					.AutoWidth()
					.VAlign(VAlign_Center)
=======
					.Padding(10, 10)
					.AutoWidth()
					.VAlign(VAlign_Top)
>>>>>>> cce8678d
					.HAlign(HAlign_Left)
					[
						SNew(SOverlay)
						+ SOverlay::Slot()
						[
							SNew(SImage)
							.Image(this, &SFriendItemImpl::GetPresenceBrush)

						]
						+ SOverlay::Slot()
						.VAlign(VAlign_Top)
						.HAlign(HAlign_Right)
						[
							SNew(SImage)
							.Image(this, &SFriendItemImpl::GetStatusBrush)
						]
					]
					+ SHorizontalBox::Slot()
<<<<<<< HEAD
=======
					.Padding(0, 10)
>>>>>>> cce8678d
					[
						SNew(SOverlay)
						+ SOverlay::Slot()
						.HAlign(HAlign_Fill)
						[
							SNew(SHorizontalBox)
							+SHorizontalBox::Slot()
							.FillWidth(1)
							[
								SNew(SVerticalBox)
								+ SVerticalBox::Slot()
<<<<<<< HEAD
=======
								.HAlign(HAlign_Left)
								.VAlign(VAlign_Top)
								.AutoHeight()
>>>>>>> cce8678d
								[
									SNew(STextBlock)
									.Font(FriendStyle.FriendsFontStyleBold)
									.ColorAndOpacity(FriendStyle.DefaultFontColor)
<<<<<<< HEAD
									.Text(ViewModel->GetFriendName())
								]
								+ SVerticalBox::Slot()
								.HAlign(HAlign_Left)
								.VAlign(VAlign_Center)
								[
									SNew(STextBlock)
									.Font(FriendStyle.FriendsFontStyleSmallBold)
									.ColorAndOpacity(FriendStyle.DefaultFontColor)
=======
									.Text(FText::FromString(ViewModel->GetName()))
								]
								+ SVerticalBox::Slot()
								.HAlign(HAlign_Left)
								.VAlign(VAlign_Top)
								.AutoHeight()
								[
									SNew(STextBlock)
									.Font(FriendStyle.FriendsFontStyleSmallBold)
									.ColorAndOpacity(FriendStyle.DefaultDullFontColor)
>>>>>>> cce8678d
									.Text(ViewModelPtr, &FFriendViewModel::GetFriendLocation)
								]
							]
							+ SHorizontalBox::Slot()
							.Padding(15, 0)
							.AutoWidth()
							.VAlign(VAlign_Center)
							.HAlign(HAlign_Right)
							[
								SAssignNew(ActionMenuButton, SFriendsAndChatCombo)
								.FriendStyle(&FriendStyle)
<<<<<<< HEAD
=======
								.ButtonStyleOverride(&ActionButtonStyle)
>>>>>>> cce8678d
								.ButtonText(FText::GetEmpty())
								.bShowIcon(false)
								.DropdownItems(this, &SFriendItemImpl::GetActionItems)
								.bSetButtonTextToSelectedItem(false)
								.bAutoCloseWhenClicked(true)
								.ButtonSize(FriendStyle.ActionComboButtonSize)
								.Placement(MenuPlacement_ComboBoxRight)
								.OnDropdownItemClicked(this, &SFriendItemImpl::HandleItemClicked)
								.OnDropdownOpened(this, &SFriendItemImpl::HandleActionMenuOpened)
								.Visibility(this, &SFriendItemImpl::ActionMenuButtonVisibility)
<<<<<<< HEAD
=======
							 	.Cursor(EMouseCursor::Hand)
>>>>>>> cce8678d
							]
						]
						+ SOverlay::Slot()
						.HAlign(HAlign_Right)
						.VAlign(VAlign_Bottom)
<<<<<<< HEAD
						.Padding(0, 0, 5, 0)
						[
							SNew(SUniformGridPanel)
							.Visibility(this, &SFriendItemImpl::PendingActionVisibility, EFriendActionType::RemoveFriend)
							+ SUniformGridPanel::Slot(0, 0)
							[
								SNew(SBox)
								.Padding(5)
								[
									SNew(SButton)
									.OnClicked(this, &SFriendItemImpl::HandlePendingActionClicked, true)
									.ButtonStyle(SFriendsList::GetActionButtonStyle(FriendStyle, EFriendActionType::ToActionLevel(EFriendActionType::RemoveFriend)))
									.VAlign(VAlign_Center)
									.HAlign(HAlign_Center)
									[
										SNew(STextBlock)
										.ColorAndOpacity(SFriendsList::GetActionButtonFontColor(FriendStyle, EFriendActionType::ToActionLevel(EFriendActionType::RemoveFriend)))
										.Font(FriendStyle.FriendsFontStyleSmallBold)
										.Text(EFriendActionType::ToText(EFriendActionType::RemoveFriend))
									]
								]
							]
							+ SUniformGridPanel::Slot(1, 0)
							[
								SNew(SBox)
								.Padding(5)
								[
									SNew(SButton)
									.OnClicked(this, &SFriendItemImpl::HandlePendingActionClicked, false)
									.ButtonStyle(SFriendsList::GetActionButtonStyle(FriendStyle, EFriendActionType::ToActionLevel(EFriendActionType::CancelFriendRequest)))
									.VAlign(VAlign_Center)
									.HAlign(HAlign_Center)
									[
										SNew(STextBlock)
										.ColorAndOpacity(SFriendsList::GetActionButtonFontColor(FriendStyle, EFriendActionType::ToActionLevel(EFriendActionType::CancelFriendRequest)))
										.Font(FriendStyle.FriendsFontStyleSmallBold)
										.Text(EFriendActionType::ToText(EFriendActionType::CancelFriendRequest))
									]
								]
							]
						]
						+ SOverlay::Slot()
						.HAlign(HAlign_Right)
						.VAlign(VAlign_Bottom)
						.Padding(0, 0, 5, 0)
						[
							SNew(SUniformGridPanel)
							.Visibility(this, &SFriendItemImpl::PendingActionVisibility, EFriendActionType::JoinGame)
							+ SUniformGridPanel::Slot(0, 0)
							[
								SNew(SBox)
								.Padding(5)
								[
									SNew(SButton)
									.OnClicked(this, &SFriendItemImpl::HandlePendingActionClicked, true)
									.ButtonStyle(SFriendsList::GetActionButtonStyle(FriendStyle, EFriendActionType::ToActionLevel(EFriendActionType::JoinGame)))
									.VAlign(VAlign_Center)
									.HAlign(HAlign_Center)
									[
										SNew(STextBlock)
										.ColorAndOpacity(SFriendsList::GetActionButtonFontColor(FriendStyle, EFriendActionType::ToActionLevel(EFriendActionType::JoinGame)))
										.Font(FriendStyle.FriendsFontStyleSmallBold)
										.Text(EFriendActionType::ToText(EFriendActionType::JoinGame))
									]
=======
						.Padding(0, 40, 0, 0)
						[
							SNew(SUniformGridPanel)
							.SlotPadding(FMargin(5.0f, 0.0f))
							.MinDesiredSlotWidth(100.0f)
							.MinDesiredSlotHeight(30.0f)
							.Visibility(this, &SFriendItemImpl::PendingActionVisibility, EFriendActionType::RemoveFriend)
							+ SUniformGridPanel::Slot(0, 0)
							[
								SAssignNew(RemoveFriendButton, SButton)
								.OnClicked(this, &SFriendItemImpl::HandlePendingActionClicked, true)
								.ButtonStyle(SFriendsList::GetActionButtonStyle(FriendStyle, EFriendActionType::ToActionLevel(EFriendActionType::RemoveFriend)))
								.VAlign(VAlign_Center)
								.HAlign(HAlign_Center)
								.Cursor(EMouseCursor::Hand)
								[
									SNew(STextBlock)
									.ColorAndOpacity(SFriendsList::GetActionButtonFontColor(FriendStyle, EFriendActionType::ToActionLevel(EFriendActionType::RemoveFriend)))
									.Font(FriendStyle.FriendsFontStyleSmallBold)
									.Text(EFriendActionType::ToText(EFriendActionType::RemoveFriend))
								]
							]
							+ SUniformGridPanel::Slot(1, 0)
							[
								SAssignNew(CancelFriendButton, SButton)
								.OnClicked(this, &SFriendItemImpl::HandlePendingActionClicked, false)
								.ButtonStyle(SFriendsList::GetActionButtonStyle(FriendStyle, EFriendActionType::ToActionLevel(EFriendActionType::CancelFriendRequest)))
								.VAlign(VAlign_Center)
								.HAlign(HAlign_Center)
								.Cursor(EMouseCursor::Hand)
								[
									SNew(STextBlock)
									.ColorAndOpacity(SFriendsList::GetActionButtonFontColor(FriendStyle, EFriendActionType::ToActionLevel(EFriendActionType::CancelFriendRequest)))
									.Font(FriendStyle.FriendsFontStyleSmallBold)
									.Text(EFriendActionType::ToText(EFriendActionType::CancelFriendRequest))
								]
							]
						]
						+ SOverlay::Slot()
						.HAlign(HAlign_Right)
						.VAlign(VAlign_Bottom)
						.Padding(0, 0, 5, 0)
						[
							SNew(SUniformGridPanel)
							.Visibility(this, &SFriendItemImpl::PendingActionVisibility, EFriendActionType::JoinGame)
							+ SUniformGridPanel::Slot(0, 0)
							[
								SAssignNew(JoinGameButton, SButton)
								.OnClicked(this, &SFriendItemImpl::HandlePendingActionClicked, true)
								.ButtonStyle(SFriendsList::GetActionButtonStyle(FriendStyle, EFriendActionType::ToActionLevel(EFriendActionType::JoinGame)))
								.VAlign(VAlign_Center)
								.HAlign(HAlign_Center)
								.Cursor(EMouseCursor::Hand)
								[
									SNew(STextBlock)
									.ColorAndOpacity(SFriendsList::GetActionButtonFontColor(FriendStyle, EFriendActionType::ToActionLevel(EFriendActionType::JoinGame)))
									.Font(FriendStyle.FriendsFontStyleSmallBold)
									.Text(EFriendActionType::ToText(EFriendActionType::JoinGame))
>>>>>>> cce8678d
								]
							]
							+ SUniformGridPanel::Slot(1, 0)
							[
<<<<<<< HEAD
								SNew(SBox)
								.Padding(5)
								[
									SNew(SButton)
									.OnClicked(this, &SFriendItemImpl::HandlePendingActionClicked, false)
									.ButtonStyle(SFriendsList::GetActionButtonStyle(FriendStyle, EFriendActionType::ToActionLevel(EFriendActionType::CancelFriendRequest)))
									.VAlign(VAlign_Center)
									.HAlign(HAlign_Center)
									[
										SNew(STextBlock)
										.ColorAndOpacity(SFriendsList::GetActionButtonFontColor(FriendStyle, EFriendActionType::ToActionLevel(EFriendActionType::CancelFriendRequest)))
										.Font(FriendStyle.FriendsFontStyleSmallBold)
										.Text(EFriendActionType::ToText(EFriendActionType::CancelFriendRequest))
									]
=======
								SAssignNew(CancelFriendRequestButton, SButton)
								.OnClicked(this, &SFriendItemImpl::HandlePendingActionClicked, false)
								.ButtonStyle(SFriendsList::GetActionButtonStyle(FriendStyle, EFriendActionType::ToActionLevel(EFriendActionType::CancelFriendRequest)))
								.VAlign(VAlign_Center)
								.HAlign(HAlign_Center)
								.Cursor(EMouseCursor::Hand)
								[
									SNew(STextBlock)
									.ColorAndOpacity(SFriendsList::GetActionButtonFontColor(FriendStyle, EFriendActionType::ToActionLevel(EFriendActionType::CancelFriendRequest)))
									.Font(FriendStyle.FriendsFontStyleSmallBold)
									.Text(EFriendActionType::ToText(EFriendActionType::CancelFriendRequest))
>>>>>>> cce8678d
								]
							]
						]
					]
				]
			]
		]);

		RemoveFriendButton->SetForegroundColor(TAttribute<FSlateColor>::Create(
			TAttribute<FSlateColor>::FGetter::CreateSP(this, &SFriendItemImpl::GetForegroundWhenHovered, TWeakPtr<SButton>(RemoveFriendButton), EFriendActionType::ToActionLevel(EFriendActionType::RemoveFriend))));

		CancelFriendButton->SetForegroundColor(TAttribute<FSlateColor>::Create(
			TAttribute<FSlateColor>::FGetter::CreateSP(this, &SFriendItemImpl::GetForegroundWhenHovered, TWeakPtr<SButton>(CancelFriendButton), EFriendActionType::ToActionLevel(EFriendActionType::CancelFriendRequest))));

		JoinGameButton->SetForegroundColor(TAttribute<FSlateColor>::Create(
			TAttribute<FSlateColor>::FGetter::CreateSP(this, &SFriendItemImpl::GetForegroundWhenHovered, TWeakPtr<SButton>(JoinGameButton), EFriendActionType::ToActionLevel(EFriendActionType::JoinGame))));

		CancelFriendRequestButton->SetForegroundColor(TAttribute<FSlateColor>::Create(
			TAttribute<FSlateColor>::FGetter::CreateSP(this, &SFriendItemImpl::GetForegroundWhenHovered, TWeakPtr<SButton>(CancelFriendRequestButton), EFriendActionType::ToActionLevel(EFriendActionType::CancelFriendRequest))));
	}

private:

<<<<<<< HEAD
=======
	FSlateColor GetForegroundWhenHovered(TWeakPtr<SButton> WidgetInQuestionPtr, EFriendActionLevel ActionLevel) const
	{
		const TSharedPtr<SButton> WidgetInQuestion = WidgetInQuestionPtr.Pin();
		const bool IsDisabled = WidgetInQuestion.IsValid() && !WidgetInQuestion->IsEnabled();
		const bool IsHovered = WidgetInQuestion.IsValid() && WidgetInQuestion->IsHovered();

		if (IsDisabled)
		{
			return FLinearColor::Black;
		}

		if (IsHovered)
		{
			return FriendStyle.ButtonInvertedForegroundColor;
		}

		if (ActionLevel == EFriendActionLevel::Action)
		{
			return FLinearColor::White;
		}

		return FriendStyle.ButtonForegroundColor;
	}

>>>>>>> cce8678d
	FReply OnDoubleClick(const FGeometry& InMyGeometry, const FPointerEvent& InMouseEvent)
	{
		ViewModel->PerformAction(EFriendActionType::Chat);
		return FReply::Handled();
	}

	const FSlateBrush* GetPresenceBrush() const
	{
		if (ViewModel->IsOnline())
		{
			FString ClientId = ViewModel->GetClientId();
<<<<<<< HEAD
			//@todo samz - better way of finding known ids
			if (ClientId == FFriendItem::FortniteClientId)
			{
				return &FriendStyle.FortniteImageBrush;
			}
			else if (ClientId == FFriendItem::LauncherClientId)
			{
				return &FriendStyle.LauncherImageBrush;
=======
			if (!ClientId.IsEmpty())
			{
				//@todo samz - better way of finding known ids
				if (ClientId == FFriendItem::FortniteClientId)
				{
					return &FriendStyle.FortniteImageBrush;
				}
				else if (FFriendItem::LauncherClientIds.Contains(ClientId))
				{
					return &FriendStyle.LauncherImageBrush;
				}
				else if (ClientId == FFriendItem::UnrealTournamentClientId)
				{
					return &FriendStyle.UTImageBrush;
				}
>>>>>>> cce8678d
			}
			else if (ClientId == FFriendItem::UnrealTournamentClientId)
			{
				return &FriendStyle.UTImageBrush;
			}
		}
		return &FriendStyle.FriendImageBrush;
	}

	const FSlateBrush* GetStatusBrush() const
	{
		switch (ViewModel->GetOnlineStatus())
		{
		case EOnlinePresenceState::Away:
		case EOnlinePresenceState::ExtendedAway:
			return &FriendStyle.AwayBrush;
		case EOnlinePresenceState::Chat:
		case EOnlinePresenceState::DoNotDisturb:
		case EOnlinePresenceState::Online:
			return &FriendStyle.OnlineBrush;
		case EOnlinePresenceState::Offline:
		default:
			return &FriendStyle.OfflineBrush;
		};
	}

	SFriendsAndChatCombo::FItemsArray GetActionItems() const
	{
		TArray<EFriendActionType::Type> Actions;
		ViewModel->EnumerateActions(Actions);

		SFriendsAndChatCombo::FItemsArray ActionItems;
		for (const auto& FriendAction : Actions)
		{
			ActionItems.AddItem(EFriendActionType::ToText(FriendAction), nullptr, FName(*EFriendActionType::ToText(FriendAction).ToString()), IsActionEnabled(FriendAction));
		}

		return ActionItems;
	}

	FName ActionToItemTag(EFriendActionType::Type Action)
	{
		return FName(*EFriendActionType::ToText(Action).ToString());
	}

	EFriendActionType::Type ItemTagToAction(const FName& Tag)
	{
		for (int32 ActionIdx = 0; ActionIdx < EFriendActionType::MAX_None; ActionIdx++)
		{
			EFriendActionType::Type ActionAsEnum = (EFriendActionType::Type)ActionIdx;
			if (Tag == ActionToItemTag(ActionAsEnum))
			{
				return ActionAsEnum;
			}
		}
		return EFriendActionType::MAX_None;
	}

	EVisibility PendingActionVisibility(EFriendActionType::Type ActionType) const
	{
		return PendingAction == ActionType ? EVisibility::Visible : EVisibility::Collapsed;
	}

	bool IsActionEnabled(const EFriendActionType::Type FriendAction) const
	{
		return ViewModel->CanPerformAction(FriendAction);
	}

	FReply HandlePendingActionClicked(bool bConfirm)
	{
		if (bConfirm)
		{
			ViewModel->PerformAction(PendingAction);
		}
		PendingAction = EFriendActionType::MAX_None;
		return FReply::Handled();
	}

	void HandleItemClicked(FName ItemTag)
	{
		if (ViewModel.IsValid())
		{
			EFriendActionType::Type FriendAction = ItemTagToAction(ItemTag);

<<<<<<< HEAD
			if (FriendAction == EFriendActionType::RemoveFriend || FriendAction == EFriendActionType::JoinGame)
=======
			if (FriendAction == EFriendActionType::RemoveFriend || (FriendAction == EFriendActionType::JoinGame && ViewModel->IsInGameSession()))
>>>>>>> cce8678d
			{
				PendingAction = FriendAction;
				FSlateApplication::Get().SetKeyboardFocus(SharedThis(this));
			}
			else
			{
				ViewModel->PerformAction(FriendAction);
			}
		}
	}

	void HandleActionMenuOpened() const
	{
		LastActionMenuOpened = ActionMenuButton;
<<<<<<< HEAD
	}

	EVisibility ActionMenuButtonVisibility() const
	{
		return (bIsHovered && PendingAction == EFriendActionType::MAX_None && !IsAnyActionMenuOpen()) || ActionMenuButton->IsOpen() ? EVisibility::Visible : EVisibility::Hidden;
	}

	TSharedPtr<SToolTip> CreateJoingGameToolTip()
	{
		if(!ViewModel->CanPerformAction(EFriendActionType::JoinGame))
		{
			return SNew(SFriendsToolTip)
			.DisplayText(ViewModel->GetJoinGameDisallowReason())
			.FriendStyle(&FriendStyle);
		}
		return nullptr;
	}

	virtual bool SupportsKeyboardFocus() const override
	{
		return true;
	}

	virtual void OnFocusChanging(const FWeakWidgetPath& PreviousFocusPath, const FWidgetPath& NewWidgetPath) override
	{
		if (!NewWidgetPath.ContainsWidget(SharedThis(this)))
		{
			PendingAction = EFriendActionType::MAX_None;
=======
	}

	EVisibility ActionMenuButtonVisibility() const
	{
		return (bIsHovered && PendingAction == EFriendActionType::MAX_None && !IsAnyActionMenuOpen()) || ActionMenuButton->IsOpen() ? EVisibility::Visible : EVisibility::Hidden;
	}

	TSharedPtr<SToolTip> CreateJoingGameToolTip()
	{
		if(!ViewModel->CanPerformAction(EFriendActionType::JoinGame))
		{
			return SNew(SFriendsToolTip)
			.DisplayText(ViewModel->GetJoinGameDisallowReason())
			.FriendStyle(&FriendStyle);
>>>>>>> cce8678d
		}
		return nullptr;
	}

	virtual bool SupportsKeyboardFocus() const override
	{
		return true;
	}

	static bool IsAnyActionMenuOpen()
	{
		return LastActionMenuOpened.IsValid() && LastActionMenuOpened.Pin()->IsOpen();
	}

	static bool IsAnyActionMenuOpen()
	{
		return LastActionMenuOpened.IsValid() && LastActionMenuOpened.Pin()->IsOpen();
	}

private:

	TSharedPtr<FFriendViewModel> ViewModel;

	/** Holds the style to use when making the widget. */
	FFriendsAndChatStyle FriendStyle;

	TSharedPtr<SFriendsAndChatCombo> ActionMenuButton;

	TSharedPtr<SWidget> MenuContent;

	EPopupMethod MenuMethod;

	float OpenTime;

	EFriendActionType::Type PendingAction;

	/**
	 * Static ref to the last action menu combo that was opened
	 * Used to allow a single item to open/show its menu at once
	 * @todo: static isn't ideal but fine for now
	 */
	static TWeakPtr<SFriendsAndChatCombo> LastActionMenuOpened;
};

TWeakPtr<SFriendsAndChatCombo> SFriendItemImpl::LastActionMenuOpened;


TSharedRef<SFriendItem> SFriendItem::New()
{
	return MakeShareable(new SFriendItemImpl());
}

#undef LOCTEXT_NAMESPACE<|MERGE_RESOLUTION|>--- conflicted
+++ resolved
@@ -20,8 +20,6 @@
 		FFriendViewModel* ViewModelPtr = ViewModel.Get();
 		MenuMethod = InArgs._Method;
 		PendingAction = EFriendActionType::MAX_None;
-<<<<<<< HEAD
-=======
 
 		FFriendsAndChatComboButtonStyle ActionButtonStyle;
 		ActionButtonStyle.ComboButtonStyle = &FriendStyle.ActionComboButtonStyle;
@@ -31,18 +29,12 @@
 		TSharedPtr<SButton> CancelFriendButton;
 		TSharedPtr<SButton> JoinGameButton;
 		TSharedPtr<SButton> CancelFriendRequestButton;
->>>>>>> cce8678d
 
 		SUserWidget::Construct(SUserWidget::FArguments()
 		[
 			SNew(SButton)
-<<<<<<< HEAD
-			.ButtonStyle(&FriendStyle.FriendListItemButtonSimpleStyle)
-			.ContentPadding(9.0f)
-=======
 			.ButtonStyle(FCoreStyle::Get(), "NoBorder")
 			.ContentPadding(FMargin(0))
->>>>>>> cce8678d
 			[
 				SNew(SBorder)
 				.OnMouseDoubleClick(this, &SFriendItemImpl::OnDoubleClick)
@@ -51,15 +43,9 @@
 				[
 					SNew(SHorizontalBox)
 					+ SHorizontalBox::Slot()
-<<<<<<< HEAD
-					.Padding(10, 0)
-					.AutoWidth()
-					.VAlign(VAlign_Center)
-=======
 					.Padding(10, 10)
 					.AutoWidth()
 					.VAlign(VAlign_Top)
->>>>>>> cce8678d
 					.HAlign(HAlign_Left)
 					[
 						SNew(SOverlay)
@@ -78,10 +64,7 @@
 						]
 					]
 					+ SHorizontalBox::Slot()
-<<<<<<< HEAD
-=======
 					.Padding(0, 10)
->>>>>>> cce8678d
 					[
 						SNew(SOverlay)
 						+ SOverlay::Slot()
@@ -93,27 +76,13 @@
 							[
 								SNew(SVerticalBox)
 								+ SVerticalBox::Slot()
-<<<<<<< HEAD
-=======
 								.HAlign(HAlign_Left)
 								.VAlign(VAlign_Top)
 								.AutoHeight()
->>>>>>> cce8678d
 								[
 									SNew(STextBlock)
 									.Font(FriendStyle.FriendsFontStyleBold)
 									.ColorAndOpacity(FriendStyle.DefaultFontColor)
-<<<<<<< HEAD
-									.Text(ViewModel->GetFriendName())
-								]
-								+ SVerticalBox::Slot()
-								.HAlign(HAlign_Left)
-								.VAlign(VAlign_Center)
-								[
-									SNew(STextBlock)
-									.Font(FriendStyle.FriendsFontStyleSmallBold)
-									.ColorAndOpacity(FriendStyle.DefaultFontColor)
-=======
 									.Text(FText::FromString(ViewModel->GetName()))
 								]
 								+ SVerticalBox::Slot()
@@ -124,7 +93,6 @@
 									SNew(STextBlock)
 									.Font(FriendStyle.FriendsFontStyleSmallBold)
 									.ColorAndOpacity(FriendStyle.DefaultDullFontColor)
->>>>>>> cce8678d
 									.Text(ViewModelPtr, &FFriendViewModel::GetFriendLocation)
 								]
 							]
@@ -136,10 +104,7 @@
 							[
 								SAssignNew(ActionMenuButton, SFriendsAndChatCombo)
 								.FriendStyle(&FriendStyle)
-<<<<<<< HEAD
-=======
 								.ButtonStyleOverride(&ActionButtonStyle)
->>>>>>> cce8678d
 								.ButtonText(FText::GetEmpty())
 								.bShowIcon(false)
 								.DropdownItems(this, &SFriendItemImpl::GetActionItems)
@@ -150,54 +115,47 @@
 								.OnDropdownItemClicked(this, &SFriendItemImpl::HandleItemClicked)
 								.OnDropdownOpened(this, &SFriendItemImpl::HandleActionMenuOpened)
 								.Visibility(this, &SFriendItemImpl::ActionMenuButtonVisibility)
-<<<<<<< HEAD
-=======
 							 	.Cursor(EMouseCursor::Hand)
->>>>>>> cce8678d
 							]
 						]
 						+ SOverlay::Slot()
 						.HAlign(HAlign_Right)
 						.VAlign(VAlign_Bottom)
-<<<<<<< HEAD
-						.Padding(0, 0, 5, 0)
+						.Padding(0, 40, 0, 0)
 						[
 							SNew(SUniformGridPanel)
+							.SlotPadding(FMargin(5.0f, 0.0f))
+							.MinDesiredSlotWidth(100.0f)
+							.MinDesiredSlotHeight(30.0f)
 							.Visibility(this, &SFriendItemImpl::PendingActionVisibility, EFriendActionType::RemoveFriend)
 							+ SUniformGridPanel::Slot(0, 0)
 							[
-								SNew(SBox)
-								.Padding(5)
-								[
-									SNew(SButton)
-									.OnClicked(this, &SFriendItemImpl::HandlePendingActionClicked, true)
-									.ButtonStyle(SFriendsList::GetActionButtonStyle(FriendStyle, EFriendActionType::ToActionLevel(EFriendActionType::RemoveFriend)))
-									.VAlign(VAlign_Center)
-									.HAlign(HAlign_Center)
-									[
-										SNew(STextBlock)
-										.ColorAndOpacity(SFriendsList::GetActionButtonFontColor(FriendStyle, EFriendActionType::ToActionLevel(EFriendActionType::RemoveFriend)))
-										.Font(FriendStyle.FriendsFontStyleSmallBold)
-										.Text(EFriendActionType::ToText(EFriendActionType::RemoveFriend))
-									]
+								SAssignNew(RemoveFriendButton, SButton)
+								.OnClicked(this, &SFriendItemImpl::HandlePendingActionClicked, true)
+								.ButtonStyle(SFriendsList::GetActionButtonStyle(FriendStyle, EFriendActionType::ToActionLevel(EFriendActionType::RemoveFriend)))
+								.VAlign(VAlign_Center)
+								.HAlign(HAlign_Center)
+								.Cursor(EMouseCursor::Hand)
+								[
+									SNew(STextBlock)
+									.ColorAndOpacity(SFriendsList::GetActionButtonFontColor(FriendStyle, EFriendActionType::ToActionLevel(EFriendActionType::RemoveFriend)))
+									.Font(FriendStyle.FriendsFontStyleSmallBold)
+									.Text(EFriendActionType::ToText(EFriendActionType::RemoveFriend))
 								]
 							]
 							+ SUniformGridPanel::Slot(1, 0)
 							[
-								SNew(SBox)
-								.Padding(5)
-								[
-									SNew(SButton)
-									.OnClicked(this, &SFriendItemImpl::HandlePendingActionClicked, false)
-									.ButtonStyle(SFriendsList::GetActionButtonStyle(FriendStyle, EFriendActionType::ToActionLevel(EFriendActionType::CancelFriendRequest)))
-									.VAlign(VAlign_Center)
-									.HAlign(HAlign_Center)
-									[
-										SNew(STextBlock)
-										.ColorAndOpacity(SFriendsList::GetActionButtonFontColor(FriendStyle, EFriendActionType::ToActionLevel(EFriendActionType::CancelFriendRequest)))
-										.Font(FriendStyle.FriendsFontStyleSmallBold)
-										.Text(EFriendActionType::ToText(EFriendActionType::CancelFriendRequest))
-									]
+								SAssignNew(CancelFriendButton, SButton)
+								.OnClicked(this, &SFriendItemImpl::HandlePendingActionClicked, false)
+								.ButtonStyle(SFriendsList::GetActionButtonStyle(FriendStyle, EFriendActionType::ToActionLevel(EFriendActionType::CancelFriendRequest)))
+								.VAlign(VAlign_Center)
+								.HAlign(HAlign_Center)
+								.Cursor(EMouseCursor::Hand)
+								[
+									SNew(STextBlock)
+									.ColorAndOpacity(SFriendsList::GetActionButtonFontColor(FriendStyle, EFriendActionType::ToActionLevel(EFriendActionType::CancelFriendRequest)))
+									.Font(FriendStyle.FriendsFontStyleSmallBold)
+									.Text(EFriendActionType::ToText(EFriendActionType::CancelFriendRequest))
 								]
 							]
 						]
@@ -210,68 +168,6 @@
 							.Visibility(this, &SFriendItemImpl::PendingActionVisibility, EFriendActionType::JoinGame)
 							+ SUniformGridPanel::Slot(0, 0)
 							[
-								SNew(SBox)
-								.Padding(5)
-								[
-									SNew(SButton)
-									.OnClicked(this, &SFriendItemImpl::HandlePendingActionClicked, true)
-									.ButtonStyle(SFriendsList::GetActionButtonStyle(FriendStyle, EFriendActionType::ToActionLevel(EFriendActionType::JoinGame)))
-									.VAlign(VAlign_Center)
-									.HAlign(HAlign_Center)
-									[
-										SNew(STextBlock)
-										.ColorAndOpacity(SFriendsList::GetActionButtonFontColor(FriendStyle, EFriendActionType::ToActionLevel(EFriendActionType::JoinGame)))
-										.Font(FriendStyle.FriendsFontStyleSmallBold)
-										.Text(EFriendActionType::ToText(EFriendActionType::JoinGame))
-									]
-=======
-						.Padding(0, 40, 0, 0)
-						[
-							SNew(SUniformGridPanel)
-							.SlotPadding(FMargin(5.0f, 0.0f))
-							.MinDesiredSlotWidth(100.0f)
-							.MinDesiredSlotHeight(30.0f)
-							.Visibility(this, &SFriendItemImpl::PendingActionVisibility, EFriendActionType::RemoveFriend)
-							+ SUniformGridPanel::Slot(0, 0)
-							[
-								SAssignNew(RemoveFriendButton, SButton)
-								.OnClicked(this, &SFriendItemImpl::HandlePendingActionClicked, true)
-								.ButtonStyle(SFriendsList::GetActionButtonStyle(FriendStyle, EFriendActionType::ToActionLevel(EFriendActionType::RemoveFriend)))
-								.VAlign(VAlign_Center)
-								.HAlign(HAlign_Center)
-								.Cursor(EMouseCursor::Hand)
-								[
-									SNew(STextBlock)
-									.ColorAndOpacity(SFriendsList::GetActionButtonFontColor(FriendStyle, EFriendActionType::ToActionLevel(EFriendActionType::RemoveFriend)))
-									.Font(FriendStyle.FriendsFontStyleSmallBold)
-									.Text(EFriendActionType::ToText(EFriendActionType::RemoveFriend))
-								]
-							]
-							+ SUniformGridPanel::Slot(1, 0)
-							[
-								SAssignNew(CancelFriendButton, SButton)
-								.OnClicked(this, &SFriendItemImpl::HandlePendingActionClicked, false)
-								.ButtonStyle(SFriendsList::GetActionButtonStyle(FriendStyle, EFriendActionType::ToActionLevel(EFriendActionType::CancelFriendRequest)))
-								.VAlign(VAlign_Center)
-								.HAlign(HAlign_Center)
-								.Cursor(EMouseCursor::Hand)
-								[
-									SNew(STextBlock)
-									.ColorAndOpacity(SFriendsList::GetActionButtonFontColor(FriendStyle, EFriendActionType::ToActionLevel(EFriendActionType::CancelFriendRequest)))
-									.Font(FriendStyle.FriendsFontStyleSmallBold)
-									.Text(EFriendActionType::ToText(EFriendActionType::CancelFriendRequest))
-								]
-							]
-						]
-						+ SOverlay::Slot()
-						.HAlign(HAlign_Right)
-						.VAlign(VAlign_Bottom)
-						.Padding(0, 0, 5, 0)
-						[
-							SNew(SUniformGridPanel)
-							.Visibility(this, &SFriendItemImpl::PendingActionVisibility, EFriendActionType::JoinGame)
-							+ SUniformGridPanel::Slot(0, 0)
-							[
 								SAssignNew(JoinGameButton, SButton)
 								.OnClicked(this, &SFriendItemImpl::HandlePendingActionClicked, true)
 								.ButtonStyle(SFriendsList::GetActionButtonStyle(FriendStyle, EFriendActionType::ToActionLevel(EFriendActionType::JoinGame)))
@@ -283,27 +179,10 @@
 									.ColorAndOpacity(SFriendsList::GetActionButtonFontColor(FriendStyle, EFriendActionType::ToActionLevel(EFriendActionType::JoinGame)))
 									.Font(FriendStyle.FriendsFontStyleSmallBold)
 									.Text(EFriendActionType::ToText(EFriendActionType::JoinGame))
->>>>>>> cce8678d
 								]
 							]
 							+ SUniformGridPanel::Slot(1, 0)
 							[
-<<<<<<< HEAD
-								SNew(SBox)
-								.Padding(5)
-								[
-									SNew(SButton)
-									.OnClicked(this, &SFriendItemImpl::HandlePendingActionClicked, false)
-									.ButtonStyle(SFriendsList::GetActionButtonStyle(FriendStyle, EFriendActionType::ToActionLevel(EFriendActionType::CancelFriendRequest)))
-									.VAlign(VAlign_Center)
-									.HAlign(HAlign_Center)
-									[
-										SNew(STextBlock)
-										.ColorAndOpacity(SFriendsList::GetActionButtonFontColor(FriendStyle, EFriendActionType::ToActionLevel(EFriendActionType::CancelFriendRequest)))
-										.Font(FriendStyle.FriendsFontStyleSmallBold)
-										.Text(EFriendActionType::ToText(EFriendActionType::CancelFriendRequest))
-									]
-=======
 								SAssignNew(CancelFriendRequestButton, SButton)
 								.OnClicked(this, &SFriendItemImpl::HandlePendingActionClicked, false)
 								.ButtonStyle(SFriendsList::GetActionButtonStyle(FriendStyle, EFriendActionType::ToActionLevel(EFriendActionType::CancelFriendRequest)))
@@ -315,7 +194,6 @@
 									.ColorAndOpacity(SFriendsList::GetActionButtonFontColor(FriendStyle, EFriendActionType::ToActionLevel(EFriendActionType::CancelFriendRequest)))
 									.Font(FriendStyle.FriendsFontStyleSmallBold)
 									.Text(EFriendActionType::ToText(EFriendActionType::CancelFriendRequest))
->>>>>>> cce8678d
 								]
 							]
 						]
@@ -339,8 +217,6 @@
 
 private:
 
-<<<<<<< HEAD
-=======
 	FSlateColor GetForegroundWhenHovered(TWeakPtr<SButton> WidgetInQuestionPtr, EFriendActionLevel ActionLevel) const
 	{
 		const TSharedPtr<SButton> WidgetInQuestion = WidgetInQuestionPtr.Pin();
@@ -365,7 +241,6 @@
 		return FriendStyle.ButtonForegroundColor;
 	}
 
->>>>>>> cce8678d
 	FReply OnDoubleClick(const FGeometry& InMyGeometry, const FPointerEvent& InMouseEvent)
 	{
 		ViewModel->PerformAction(EFriendActionType::Chat);
@@ -377,16 +252,6 @@
 		if (ViewModel->IsOnline())
 		{
 			FString ClientId = ViewModel->GetClientId();
-<<<<<<< HEAD
-			//@todo samz - better way of finding known ids
-			if (ClientId == FFriendItem::FortniteClientId)
-			{
-				return &FriendStyle.FortniteImageBrush;
-			}
-			else if (ClientId == FFriendItem::LauncherClientId)
-			{
-				return &FriendStyle.LauncherImageBrush;
-=======
 			if (!ClientId.IsEmpty())
 			{
 				//@todo samz - better way of finding known ids
@@ -402,11 +267,6 @@
 				{
 					return &FriendStyle.UTImageBrush;
 				}
->>>>>>> cce8678d
-			}
-			else if (ClientId == FFriendItem::UnrealTournamentClientId)
-			{
-				return &FriendStyle.UTImageBrush;
 			}
 		}
 		return &FriendStyle.FriendImageBrush;
@@ -487,11 +347,7 @@
 		{
 			EFriendActionType::Type FriendAction = ItemTagToAction(ItemTag);
 
-<<<<<<< HEAD
-			if (FriendAction == EFriendActionType::RemoveFriend || FriendAction == EFriendActionType::JoinGame)
-=======
 			if (FriendAction == EFriendActionType::RemoveFriend || (FriendAction == EFriendActionType::JoinGame && ViewModel->IsInGameSession()))
->>>>>>> cce8678d
 			{
 				PendingAction = FriendAction;
 				FSlateApplication::Get().SetKeyboardFocus(SharedThis(this));
@@ -506,7 +362,6 @@
 	void HandleActionMenuOpened() const
 	{
 		LastActionMenuOpened = ActionMenuButton;
-<<<<<<< HEAD
 	}
 
 	EVisibility ActionMenuButtonVisibility() const
@@ -528,41 +383,6 @@
 	virtual bool SupportsKeyboardFocus() const override
 	{
 		return true;
-	}
-
-	virtual void OnFocusChanging(const FWeakWidgetPath& PreviousFocusPath, const FWidgetPath& NewWidgetPath) override
-	{
-		if (!NewWidgetPath.ContainsWidget(SharedThis(this)))
-		{
-			PendingAction = EFriendActionType::MAX_None;
-=======
-	}
-
-	EVisibility ActionMenuButtonVisibility() const
-	{
-		return (bIsHovered && PendingAction == EFriendActionType::MAX_None && !IsAnyActionMenuOpen()) || ActionMenuButton->IsOpen() ? EVisibility::Visible : EVisibility::Hidden;
-	}
-
-	TSharedPtr<SToolTip> CreateJoingGameToolTip()
-	{
-		if(!ViewModel->CanPerformAction(EFriendActionType::JoinGame))
-		{
-			return SNew(SFriendsToolTip)
-			.DisplayText(ViewModel->GetJoinGameDisallowReason())
-			.FriendStyle(&FriendStyle);
->>>>>>> cce8678d
-		}
-		return nullptr;
-	}
-
-	virtual bool SupportsKeyboardFocus() const override
-	{
-		return true;
-	}
-
-	static bool IsAnyActionMenuOpen()
-	{
-		return LastActionMenuOpened.IsValid() && LastActionMenuOpened.Pin()->IsOpen();
 	}
 
 	static bool IsAnyActionMenuOpen()
