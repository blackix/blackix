--- conflicted
+++ resolved
@@ -161,15 +161,6 @@
 		
 		if (PropertyChangedEvent.GetNumObjectsBeingEdited() > 0)
 		{
-<<<<<<< HEAD
-		// Get the section from the edited object.  We cannot use the selected section as multiple sections can be shown at once in the settings details panel.
-		ISettingsSectionPtr Section = Model->GetSectionFromSectionObject(ObjectBeingEdited);
-			if (Section.IsValid())
-		{
-			FString RelativePath;
-			bool bIsSourceControlled = false;
-			bool bIsNewFile = false;
-=======
 			const UObject* ObjectBeingEdited = PropertyChangedEvent.GetObjectBeingEdited(0);
 
 			// Get the section from the edited object.  We cannot use the selected section as multiple sections can be shown at once in the settings details panel.
@@ -190,39 +181,14 @@
 				{
 					RelativePath = ObjectBeingEdited->GetClass()->GetConfigName();
 				}
->>>>>>> e3a25b20
-
-			// Attempt to checkout the file automatically
-			if (ObjectBeingEdited->GetClass()->HasAnyClassFlags(CLASS_DefaultConfig))
-			{
-				RelativePath = ObjectBeingEdited->GetDefaultConfigFilename();
-				bIsSourceControlled = true;
-			}
-			else if (ObjectBeingEdited->GetClass()->HasAnyClassFlags(CLASS_Config))
-			{
-				RelativePath = ObjectBeingEdited->GetClass()->GetConfigName();
-			}
-
-			FString FullPath = FPaths::ConvertRelativePathToFull(RelativePath);
-
-<<<<<<< HEAD
-			if (!FPlatformFileManager::Get().GetPlatformFile().FileExists(*FullPath))
-			{
-				bIsNewFile = true;
-			}
-
-			if (!bIsSourceControlled || !SettingsHelpers::CheckOutOrAddFile(FullPath))
-			{
-				SettingsHelpers::MakeWritable(FullPath);
-			}
-			
-			RecordPreferenceChangedAnalytics(Section, PropertyChangedEvent);
-
-			// Determine if the Property is an Array or Array Element
-				bool bIsArrayOrArrayElement = PropertyThatChanged->GetActiveMemberNode()->GetValue()->IsA(UArrayProperty::StaticClass())
-				|| PropertyThatChanged->GetActiveMemberNode()->GetValue()->ArrayDim > 1
-				|| ((Outer != nullptr) && Outer->IsA(UArrayProperty::StaticClass()));
-=======
+
+				FString FullPath = FPaths::ConvertRelativePathToFull(RelativePath);
+
+				if (!FPlatformFileManager::Get().GetPlatformFile().FileExists(*FullPath))
+				{
+					bIsNewFile = true;
+				}
+
 				if (!bIsSourceControlled || !SettingsHelpers::CheckOutOrAddFile(FullPath))
 				{
 					SettingsHelpers::MakeWritable(FullPath);
@@ -234,44 +200,35 @@
 				bool bIsArrayOrArrayElement = PropertyThatChanged->GetActiveMemberNode()->GetValue()->IsA(UArrayProperty::StaticClass()) 
 					|| PropertyThatChanged->GetActiveMemberNode()->GetValue()->ArrayDim > 1
 					|| ((Outer != nullptr) && Outer->IsA(UArrayProperty::StaticClass()));
->>>>>>> e3a25b20
-
-			bool bIsSetOrSetElement = PropertyThatChanged->GetActiveMemberNode()->GetValue()->IsA(USetProperty::StaticClass())
-				|| ((Outer != nullptr) && Outer->IsA(USetProperty::StaticClass()));
-
-			bool bIsMapOrMapElement = PropertyThatChanged->GetActiveMemberNode()->GetValue()->IsA(UMapProperty::StaticClass())
-				|| ((Outer != nullptr) && Outer->IsA(UMapProperty::StaticClass()));
-
-			if (Section->GetSettingsObject()->GetClass()->HasAnyClassFlags(CLASS_DefaultConfig) && !bIsArrayOrArrayElement && !bIsSetOrSetElement && !bIsMapOrMapElement)
-			{
-				Section->GetSettingsObject()->UpdateSinglePropertyInConfigFile(PropertyThatChanged->GetActiveMemberNode()->GetValue(), Section->GetSettingsObject()->GetDefaultConfigFilename());
-			}
-			else
-			{
-				Section->Save();
-			}
-
-			if (bIsNewFile && bIsSourceControlled)
-			{
-				SettingsHelpers::CheckOutOrAddFile(FullPath);
-			}
-
-<<<<<<< HEAD
-			static const FName ConfigRestartRequiredKey = "ConfigRestartRequired";
-			if (PropertyChangedEvent.Property->GetBoolMetaData(ConfigRestartRequiredKey) || PropertyChangedEvent.MemberProperty->GetBoolMetaData(ConfigRestartRequiredKey))
-			{
-				OnApplicationRestartRequiredDelegate.ExecuteIfBound();
-=======
+
+				bool bIsSetOrSetElement = PropertyThatChanged->GetActiveMemberNode()->GetValue()->IsA(USetProperty::StaticClass())
+					|| ((Outer != nullptr) && Outer->IsA(USetProperty::StaticClass()));
+
+				bool bIsMapOrMapElement = PropertyThatChanged->GetActiveMemberNode()->GetValue()->IsA(UMapProperty::StaticClass())
+					|| ((Outer != nullptr) && Outer->IsA(UMapProperty::StaticClass()));
+
+				if (Section->GetSettingsObject()->GetClass()->HasAnyClassFlags(CLASS_DefaultConfig) && !bIsArrayOrArrayElement && !bIsSetOrSetElement && !bIsMapOrMapElement)
+				{
+					Section->GetSettingsObject()->UpdateSinglePropertyInConfigFile(PropertyThatChanged->GetActiveMemberNode()->GetValue(), Section->GetSettingsObject()->GetDefaultConfigFilename());
+				}
+				else
+				{
+					Section->Save();
+				}
+
+				if (bIsNewFile && bIsSourceControlled)
+				{
+					SettingsHelpers::CheckOutOrAddFile(FullPath);
+				}
+
 				static const FName ConfigRestartRequiredKey = "ConfigRestartRequired";
 				if (PropertyChangedEvent.Property->GetBoolMetaData(ConfigRestartRequiredKey) || PropertyChangedEvent.MemberProperty->GetBoolMetaData(ConfigRestartRequiredKey))
 				{
 					OnApplicationRestartRequiredDelegate.ExecuteIfBound();
 				}
->>>>>>> e3a25b20
 			}
 		}
 	}
-}
 }
 
 
