--- conflicted
+++ resolved
@@ -598,11 +598,7 @@
 		}
 	}
 
-<<<<<<< HEAD
-	bool UpdatePlatformEnvironment(FString PlatformName, TArray<FString> &Keys, TArray<FString> &Values)
-=======
 	bool UpdatePlatformEnvironment(FString PlatformName, TArray<FString> &Keys, TArray<FString> &Values) override
->>>>>>> cce8678d
 	{
 		SetupEnvironmentVariables(Keys, Values);
 		return SetupSDKStatus(PlatformName);	
@@ -838,22 +834,6 @@
 		return SetupSDKStatus(TEXT(""));
 	}
 
-<<<<<<< HEAD
-	bool SetupSDKStatus(FString targetPlatforms)
-	{
-		// run UBT with -validate -allplatforms and read the output
-#if PLATFORM_MAC
-		FString CmdExe = TEXT("/bin/sh");
-        FString ScriptPath = FPaths::ConvertRelativePathToFull(FPaths::EngineDir() / TEXT("Build/BatchFiles/Mac/RunMono.sh"));
-		FString CommandLine = TEXT("\"") + ScriptPath + TEXT("\" \"") + FPaths::ConvertRelativePathToFull(FPaths::EngineDir() / TEXT("Binaries/DotNet/UnrealBuildTool.exe")) + TEXT("\" -validateplatform");
-#else
-		FString CmdExe = FPaths::ConvertRelativePathToFull(FPaths::EngineDir() / TEXT("Binaries/DotNet/UnrealBuildTool.exe"));
-		FString CommandLine = TEXT("-validateplatform");
-#endif
-
-		// Allow for only a subset of platforms to be reparsed - needed when kicking a change from the UI
-		CommandLine += targetPlatforms.IsEmpty() ? TEXT(" -allplatforms") : (TEXT(" -platforms=") + targetPlatforms);
-=======
 	bool SetupSDKStatus(FString TargetPlatforms)
 	{
 		DECLARE_SCOPE_CYCLE_COUNTER( TEXT( "FTargetPlatformManagerModule::SetupSDKStatus" ), STAT_FTargetPlatformManagerModule_SetupSDKStatus, STATGROUP_TargetPlatform );
@@ -884,7 +864,6 @@
 
 		// Allow for only a subset of platforms to be reparsed - needed when kicking a change from the UI
 		CommandLine += TargetPlatforms.IsEmpty() ? TEXT(" -allplatforms") : (TEXT(" -platforms=") + TargetPlatforms);
->>>>>>> cce8678d
 
 		TSharedPtr<FMonitoredProcess> UBTProcess = MakeShareable(new FMonitoredProcess(CmdExe, CommandLine, true));
 		UBTProcess->OnOutput().BindStatic(&FTargetPlatformManagerModule::OnStatusOutput);
