--- conflicted
+++ resolved
@@ -102,11 +102,7 @@
 	
 	if (bCanCreateEntry)
 	{
-<<<<<<< HEAD
-		FInstalledPlatformConfiguration NewConfig = {Configuration, PlatformName, RequiredFile, ProjectType, bCanBeDisplayed};
-=======
 		FInstalledPlatformConfiguration NewConfig = {Configuration, PlatformName, PlatformType, Architecture, RequiredFile, ProjectType, bCanBeDisplayed};
->>>>>>> e58dcb1b
 		InstalledPlatformConfigurations.Add(NewConfig);
 	}
 }
@@ -220,11 +216,7 @@
 	return false;
 }
 
-<<<<<<< HEAD
-bool FInstalledPlatformInfo::IsValidPlatform(const FString& PlatformName, EProjectType ProjectType) const
-=======
 bool FInstalledPlatformInfo::ContainsValidConfiguration(TFunctionRef<bool(const FInstalledPlatformConfiguration)> ConfigFilter) const
->>>>>>> e58dcb1b
 {
 	if (FApp::IsEngineInstalled())
 	{
@@ -243,11 +235,7 @@
 	return true;
 }
 
-<<<<<<< HEAD
-bool FInstalledPlatformInfo::IsValidPlatformAndConfiguration(const EBuildConfigurations::Type Configuration, const FString& PlatformName, EProjectType ProjectType) const
-=======
 bool FInstalledPlatformInfo::ContainsMatchingConfiguration(TFunctionRef<bool(const FInstalledPlatformConfiguration)> ConfigFilter) const
->>>>>>> e58dcb1b
 {
 	if (FApp::IsEngineInstalled())
 	{
@@ -264,28 +252,4 @@
 	return true;
 }
 
-<<<<<<< HEAD
-bool FInstalledPlatformInfo::CanDisplayPlatform(const FString& PlatformName, EProjectType ProjectType) const
-{
-	if (FApp::IsEngineInstalled())
-	{
-		for (const FInstalledPlatformConfiguration& PlatformConfiguration : InstalledPlatformConfigurations)
-		{
-			if (PlatformConfiguration.PlatformName == PlatformName)
-			{
-				if ( PlatformConfiguration.bCanBeDisplayed
-					|| ProjectType == EProjectType::Any || PlatformConfiguration.ProjectType == EProjectType::Any
-					|| PlatformConfiguration.ProjectType == ProjectType )
-				{
-					return true;
-				}
-			}
-		}
-
-		return false;
-	}
-	return true;
-}
-=======
-#undef LOCTEXT_NAMESPACE
->>>>>>> e58dcb1b
+#undef LOCTEXT_NAMESPACE