--- conflicted
+++ resolved
@@ -58,14 +58,9 @@
 	 * @param	Directory to watch
 	 * @param	Delegate to add to our callback list
 	 * @param	The handle to the registered delegate, if the registration was successful.
-<<<<<<< HEAD
-	 */
-	virtual bool RegisterDirectoryChangedCallback_Handle (const FString& Directory, const FDirectoryChanged& InDelegate, FDelegateHandle& OutHandle) = 0;
-=======
 	 * @param   Whether to include notifications for changes to actual directories (such as directories being created or removed)
 	 */
 	virtual bool RegisterDirectoryChangedCallback_Handle (const FString& Directory, const FDirectoryChanged& InDelegate, FDelegateHandle& OutHandle, bool bIncludeDirectoryChanges = false) = 0;
->>>>>>> cce8678d
 
 	/**
 	 * Unregisters a callback to fire when directories are changed
