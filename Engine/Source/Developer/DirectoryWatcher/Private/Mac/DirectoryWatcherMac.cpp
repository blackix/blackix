// Copyright 1998-2015 Epic Games, Inc. All Rights Reserved.

#include "DirectoryWatcherPrivatePCH.h"

FDirectoryWatcherMac::FDirectoryWatcherMac()
{
	NumRequests = 0;
}

FDirectoryWatcherMac::~FDirectoryWatcherMac()
{
	if ( RequestMap.Num() != 0 )
	{
		// Delete any remaining requests here. These requests are likely from modules which are still loaded at the time that this module unloads.
		for (TMap<FString, FDirectoryWatchRequestMac*>::TConstIterator RequestIt(RequestMap); RequestIt; ++RequestIt)
		{
			if ( ensure(RequestIt.Value()) )
			{
				delete RequestIt.Value();
				NumRequests--;
			}
		}

		RequestMap.Empty();
	}

	if ( RequestsPendingDelete.Num() != 0 )
	{
		for ( int32 RequestIdx = 0; RequestIdx < RequestsPendingDelete.Num(); ++RequestIdx )
		{
			delete RequestsPendingDelete[RequestIdx];
			NumRequests--;
		}
	}

	// Make sure every request that was created is destroyed
	ensure(NumRequests == 0);
}

bool FDirectoryWatcherMac::RegisterDirectoryChangedCallback_Handle( const FString& Directory, const FDirectoryChanged& InDelegate, FDelegateHandle& OutHandle, uint32 Flags )
{
	FDirectoryWatchRequestMac** RequestPtr = RequestMap.Find(Directory);
	FDirectoryWatchRequestMac* Request = NULL;
	
	if ( RequestPtr )
	{
		// There should be no NULL entries in the map
		check (*RequestPtr);

		Request = *RequestPtr;
	}
	else
	{
<<<<<<< HEAD
		Request = new FDirectoryWatchRequestMac(false);
		NumRequests++;

		// Begin reading directory changes
		if ( !Request->Init(Directory) )
		{
			UE_LOG(LogDirectoryWatcher, Warning, TEXT("Failed to begin reading directory changes for %s."), *Directory);
			delete Request;
			NumRequests--;
			return false;
		}

		RequestMap.Add(Directory, Request);
	}

	Request->AddDelegate(InDelegate);

	return true;
}

bool FDirectoryWatcherMac::UnregisterDirectoryChangedCallback( const FString& Directory, const FDirectoryChanged& InDelegate )
{
	FDirectoryWatchRequestMac** RequestPtr = RequestMap.Find(Directory);
	
	if ( RequestPtr )
	{
		// There should be no NULL entries in the map
		check (*RequestPtr);

		FDirectoryWatchRequestMac* Request = *RequestPtr;

		if ( Request->DEPRECATED_RemoveDelegate(InDelegate) )
		{
			if ( !Request->HasDelegates() )
			{
				// Remove from the active map and add to the pending delete list
				RequestMap.Remove(Directory);
				RequestsPendingDelete.AddUnique(Request);

				// Signal to end the watch which will mark this request for deletion
				Request->EndWatchRequest();
			}

			return true;
		}
		
	}

	return false;
}

bool FDirectoryWatcherMac::RegisterDirectoryChangedCallback_Handle( const FString& Directory, const FDirectoryChanged& InDelegate, FDelegateHandle& OutHandle, bool bIncludeDirectoryChanges )
{
	FDirectoryWatchRequestMac** RequestPtr = RequestMap.Find(Directory);
	FDirectoryWatchRequestMac* Request = NULL;
	
	if ( RequestPtr )
	{
		// There should be no NULL entries in the map
		check (*RequestPtr);

		Request = *RequestPtr;
	}
	else
	{
		Request = new FDirectoryWatchRequestMac(bIncludeDirectoryChanges);
=======
		Request = new FDirectoryWatchRequestMac(Flags);
>>>>>>> a8a797ea
		NumRequests++;

		// Begin reading directory changes
		if ( !Request->Init(Directory) )
		{
			UE_LOG(LogDirectoryWatcher, Warning, TEXT("Failed to begin reading directory changes for %s."), *Directory);
			delete Request;
			NumRequests--;
			return false;
		}

		RequestMap.Add(Directory, Request);
	}

	OutHandle = Request->AddDelegate(InDelegate);

	return true;
}

bool FDirectoryWatcherMac::UnregisterDirectoryChangedCallback_Handle( const FString& Directory, FDelegateHandle InHandle )
{
	FDirectoryWatchRequestMac** RequestPtr = RequestMap.Find(Directory);
	
	if ( RequestPtr )
	{
		// There should be no NULL entries in the map
		check (*RequestPtr);

		FDirectoryWatchRequestMac* Request = *RequestPtr;

		if ( Request->RemoveDelegate(InHandle) )
		{
			if ( !Request->HasDelegates() )
			{
				// Remove from the active map and add to the pending delete list
				RequestMap.Remove(Directory);
				RequestsPendingDelete.AddUnique(Request);

				// Signal to end the watch which will mark this request for deletion
				Request->EndWatchRequest();
			}

			return true;
		}
		
	}

	return false;
}

void FDirectoryWatcherMac::Tick( float DeltaSeconds )
{
	// Delete unregistered requests
	for ( int32 RequestIdx = RequestsPendingDelete.Num() - 1; RequestIdx >= 0; --RequestIdx )
	{
		FDirectoryWatchRequestMac* Request = RequestsPendingDelete[RequestIdx];
		delete Request;
		NumRequests--;
		RequestsPendingDelete.RemoveAt(RequestIdx);
	}

	// Trigger any file change notification delegates
	for (TMap<FString, FDirectoryWatchRequestMac*>::TConstIterator RequestIt(RequestMap); RequestIt; ++RequestIt)
	{
		RequestIt.Value()->ProcessPendingNotifications();
	}
}<|MERGE_RESOLUTION|>--- conflicted
+++ resolved
@@ -51,76 +51,7 @@
 	}
 	else
 	{
-<<<<<<< HEAD
-		Request = new FDirectoryWatchRequestMac(false);
-		NumRequests++;
-
-		// Begin reading directory changes
-		if ( !Request->Init(Directory) )
-		{
-			UE_LOG(LogDirectoryWatcher, Warning, TEXT("Failed to begin reading directory changes for %s."), *Directory);
-			delete Request;
-			NumRequests--;
-			return false;
-		}
-
-		RequestMap.Add(Directory, Request);
-	}
-
-	Request->AddDelegate(InDelegate);
-
-	return true;
-}
-
-bool FDirectoryWatcherMac::UnregisterDirectoryChangedCallback( const FString& Directory, const FDirectoryChanged& InDelegate )
-{
-	FDirectoryWatchRequestMac** RequestPtr = RequestMap.Find(Directory);
-	
-	if ( RequestPtr )
-	{
-		// There should be no NULL entries in the map
-		check (*RequestPtr);
-
-		FDirectoryWatchRequestMac* Request = *RequestPtr;
-
-		if ( Request->DEPRECATED_RemoveDelegate(InDelegate) )
-		{
-			if ( !Request->HasDelegates() )
-			{
-				// Remove from the active map and add to the pending delete list
-				RequestMap.Remove(Directory);
-				RequestsPendingDelete.AddUnique(Request);
-
-				// Signal to end the watch which will mark this request for deletion
-				Request->EndWatchRequest();
-			}
-
-			return true;
-		}
-		
-	}
-
-	return false;
-}
-
-bool FDirectoryWatcherMac::RegisterDirectoryChangedCallback_Handle( const FString& Directory, const FDirectoryChanged& InDelegate, FDelegateHandle& OutHandle, bool bIncludeDirectoryChanges )
-{
-	FDirectoryWatchRequestMac** RequestPtr = RequestMap.Find(Directory);
-	FDirectoryWatchRequestMac* Request = NULL;
-	
-	if ( RequestPtr )
-	{
-		// There should be no NULL entries in the map
-		check (*RequestPtr);
-
-		Request = *RequestPtr;
-	}
-	else
-	{
-		Request = new FDirectoryWatchRequestMac(bIncludeDirectoryChanges);
-=======
 		Request = new FDirectoryWatchRequestMac(Flags);
->>>>>>> a8a797ea
 		NumRequests++;
 
 		// Begin reading directory changes
