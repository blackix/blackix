// Copyright 1998-2018 Epic Games, Inc. All Rights Reserved.
<<<<<<< HEAD
// ...
=======
// .
>>>>>>> a23640a2

#include "CoreMinimal.h"
#include "HAL/FileManager.h"
#include "Misc/FileHelper.h"
#include "Misc/Paths.h"
#include "Serialization/MemoryWriter.h"
#include "ShaderFormatOpenGL.h"

#if PLATFORM_WINDOWS
#include "Windows/AllowWindowsPlatformTypes.h"
	#include "Windows/PreWindowsApi.h"
	#include <objbase.h>
	#include <assert.h>
	#include <stdio.h>
	#include "Windows/PostWindowsApi.h"
	#include "Windows/MinWindows.h"
#include "Windows/HideWindowsPlatformTypes.h"
#endif
#include "ShaderCore.h"
#include "ShaderPreprocessor.h"
#include "ShaderCompilerCommon.h"
#include "GlslBackend.h"
#if PLATFORM_WINDOWS
#include "Windows/AllowWindowsPlatformTypes.h"
	#include <GL/glcorearb.h>
	#include <GL/glext.h>
	#include <GL/wglext.h>
#include "Windows/HideWindowsPlatformTypes.h"
#elif PLATFORM_LINUX
	#define GL_GLEXT_PROTOTYPES 1
	#include <GL/glcorearb.h>
	#include <GL/glext.h>
	#include "SDL.h"
	GLAPI GLuint APIENTRY glCreateShader (GLenum type);
	GLAPI void APIENTRY glShaderSource (GLuint shader, GLsizei count, const GLchar* const *string, const GLint *length);
	typedef SDL_Window*		SDL_HWindow;
	typedef SDL_GLContext	SDL_HGLContext;
	struct FPlatformOpenGLContext
	{
		SDL_HWindow		hWnd;
		SDL_HGLContext	hGLContext;		//	this is a (void*) pointer
	};
#elif PLATFORM_MAC
	#include <OpenGL/OpenGL.h>
	#include <OpenGL/gl3.h>
	#include <OpenGL/gl3ext.h>
	#ifndef GL_COMPUTE_SHADER
	#define GL_COMPUTE_SHADER 0x91B9
	#endif
	#ifndef GL_TESS_EVALUATION_SHADER
	#define GL_TESS_EVALUATION_SHADER 0x8E87
	#endif
	#ifndef GL_TESS_CONTROL_SHADER
	#define GL_TESS_CONTROL_SHADER 0x8E88
	#endif
#endif
	#include "OpenGLUtil.h"
#include "OpenGLShaderResources.h"

DEFINE_LOG_CATEGORY_STATIC(LogOpenGLShaderCompiler, Log, All);


#define VALIDATE_GLSL_WITH_DRIVER		0
#define ENABLE_IMAGINATION_COMPILER		1


static FORCEINLINE bool IsES2Platform(GLSLVersion Version)
{
	return (Version == GLSL_ES2 || Version == GLSL_150_ES2 || Version == GLSL_ES2_WEBGL || Version == GLSL_ES2_IOS || Version == GLSL_150_ES2_NOUB);
}

static FORCEINLINE bool IsPCES2Platform(GLSLVersion Version)
{
	return (Version == GLSL_150_ES2 || Version == GLSL_150_ES2_NOUB || Version == GLSL_150_ES3_1);
}

// This function should match OpenGLShaderPlatformSeparable
bool FOpenGLFrontend::SupportsSeparateShaderObjects(GLSLVersion Version)
{
	// Only desktop shader platforms can use separable shaders for now,
	// the generated code relies on macros supplied at runtime to determine whether
	// shaders may be separable and/or linked.
	return Version == GLSL_150 || Version == GLSL_150_ES2 || Version == GLSL_150_ES2_NOUB || Version == GLSL_150_ES3_1 || Version == GLSL_430;
}

/*------------------------------------------------------------------------------
	Shader compiling.
------------------------------------------------------------------------------*/

#if PLATFORM_WINDOWS
/** List all OpenGL entry points needed for shader compilation. */
#define ENUM_GL_ENTRYPOINTS(EnumMacro) \
	EnumMacro(PFNGLCOMPILESHADERPROC,glCompileShader) \
	EnumMacro(PFNGLCREATESHADERPROC,glCreateShader) \
	EnumMacro(PFNGLDELETESHADERPROC,glDeleteShader) \
	EnumMacro(PFNGLGETSHADERIVPROC,glGetShaderiv) \
	EnumMacro(PFNGLGETSHADERINFOLOGPROC,glGetShaderInfoLog) \
	EnumMacro(PFNGLSHADERSOURCEPROC,glShaderSource) \
	EnumMacro(PFNGLDELETEBUFFERSPROC,glDeleteBuffers)

/** Define all GL functions. */
#define DEFINE_GL_ENTRYPOINTS(Type,Func) static Type Func = NULL;
ENUM_GL_ENTRYPOINTS(DEFINE_GL_ENTRYPOINTS);

/** This function is handled separately because it is used to get a real context. */
static PFNWGLCREATECONTEXTATTRIBSARBPROC wglCreateContextAttribsARB;

/** Platform specific OpenGL context. */
struct FPlatformOpenGLContext
{
	HWND WindowHandle;
	HDC DeviceContext;
	HGLRC OpenGLContext;
};

/**
 * A dummy wndproc.
 */
static LRESULT CALLBACK PlatformDummyGLWndproc(HWND hWnd, uint32 Message, WPARAM wParam, LPARAM lParam)
{
	return DefWindowProc(hWnd, Message, wParam, lParam);
}

/**
 * Initialize a pixel format descriptor for the given window handle.
 */
static void PlatformInitPixelFormatForDevice(HDC DeviceContext)
{
	// Pixel format descriptor for the context.
	PIXELFORMATDESCRIPTOR PixelFormatDesc;
	FMemory::Memzero(PixelFormatDesc);
	PixelFormatDesc.nSize		= sizeof(PIXELFORMATDESCRIPTOR);
	PixelFormatDesc.nVersion	= 1;
	PixelFormatDesc.dwFlags		= PFD_DRAW_TO_WINDOW | PFD_SUPPORT_OPENGL | PFD_DOUBLEBUFFER;
	PixelFormatDesc.iPixelType	= PFD_TYPE_RGBA;
	PixelFormatDesc.cColorBits	= 32;
	PixelFormatDesc.cDepthBits	= 0;
	PixelFormatDesc.cStencilBits	= 0;
	PixelFormatDesc.iLayerType	= PFD_MAIN_PLANE;

	// Set the pixel format and create the context.
	int32 PixelFormat = ChoosePixelFormat(DeviceContext, &PixelFormatDesc);
	if (!PixelFormat || !SetPixelFormat(DeviceContext, PixelFormat, &PixelFormatDesc))
	{
		UE_LOG(LogOpenGLShaderCompiler, Fatal,TEXT("Failed to set pixel format for device context."));
	}
}

/**
 * Create a dummy window used to construct OpenGL contexts.
 */
static void PlatformCreateDummyGLWindow(FPlatformOpenGLContext* OutContext)
{
	const TCHAR* WindowClassName = TEXT("DummyGLToolsWindow");

	// Register a dummy window class.
	static bool bInitializedWindowClass = false;
	if (!bInitializedWindowClass)
	{
		WNDCLASS wc;

		bInitializedWindowClass = true;
		FMemory::Memzero(wc);
		wc.style = CS_OWNDC;
		wc.lpfnWndProc = PlatformDummyGLWndproc;
		wc.cbClsExtra = 0;
		wc.cbWndExtra = 0;
		wc.hInstance = NULL;
		wc.hIcon = NULL;
		wc.hCursor = NULL;
		wc.hbrBackground = (HBRUSH)(COLOR_MENUTEXT);
		wc.lpszMenuName = NULL;
		wc.lpszClassName = WindowClassName;
		ATOM ClassAtom = ::RegisterClass(&wc);
		check(ClassAtom);
	}

	// Create a dummy window.
	OutContext->WindowHandle = CreateWindowEx(
		WS_EX_WINDOWEDGE,
		WindowClassName,
		NULL,
		WS_POPUP,
		CW_USEDEFAULT, CW_USEDEFAULT, CW_USEDEFAULT, CW_USEDEFAULT,
		NULL, NULL, NULL, NULL);
	check(OutContext->WindowHandle);

	// Get the device context.
	OutContext->DeviceContext = GetDC(OutContext->WindowHandle);
	check(OutContext->DeviceContext);
	PlatformInitPixelFormatForDevice(OutContext->DeviceContext);
}

/**
 * Create a core profile OpenGL context.
 */
static void PlatformCreateOpenGLContextCore(FPlatformOpenGLContext* OutContext, int MajorVersion, int MinorVersion, HGLRC InParentContext)
{
	check(wglCreateContextAttribsARB);
	check(OutContext);
	check(OutContext->DeviceContext);

	int AttribList[] =
	{
		WGL_CONTEXT_MAJOR_VERSION_ARB, MajorVersion,
		WGL_CONTEXT_MINOR_VERSION_ARB, MinorVersion,
		WGL_CONTEXT_FLAGS_ARB, WGL_CONTEXT_FORWARD_COMPATIBLE_BIT_ARB | WGL_CONTEXT_DEBUG_BIT_ARB,
		WGL_CONTEXT_PROFILE_MASK_ARB, WGL_CONTEXT_CORE_PROFILE_BIT_ARB,
		0
	};

	OutContext->OpenGLContext = wglCreateContextAttribsARB(OutContext->DeviceContext, InParentContext, AttribList);
	check(OutContext->OpenGLContext);
}

/**
 * Make the context current.
 */
static void PlatformMakeGLContextCurrent(FPlatformOpenGLContext* Context)
{
	check(Context && Context->OpenGLContext && Context->DeviceContext);
	wglMakeCurrent(Context->DeviceContext, Context->OpenGLContext);
}

/**
 * Initialize an OpenGL context so that shaders can be compiled.
 */
static void PlatformInitOpenGL(void*& ContextPtr, void*& PrevContextPtr, int InMajorVersion, int InMinorVersion)
{
	static FPlatformOpenGLContext ShaderCompileContext = {0};

	ContextPtr = (void*)wglGetCurrentDC();
	PrevContextPtr = (void*)wglGetCurrentContext();

	if (ShaderCompileContext.OpenGLContext == NULL && InMajorVersion && InMinorVersion)
	{
		PlatformCreateDummyGLWindow(&ShaderCompileContext);

		// Disable warning C4191: 'type cast' : unsafe conversion from 'PROC' to 'XXX' while getting GL entry points.
		#pragma warning(push)
		#pragma warning(disable:4191)

		if (wglCreateContextAttribsARB == NULL)
		{
			// Create a dummy context so that wglCreateContextAttribsARB can be initialized.
			ShaderCompileContext.OpenGLContext = wglCreateContext(ShaderCompileContext.DeviceContext);
			check(ShaderCompileContext.OpenGLContext);
			PlatformMakeGLContextCurrent(&ShaderCompileContext);
			wglCreateContextAttribsARB = (PFNWGLCREATECONTEXTATTRIBSARBPROC)wglGetProcAddress("wglCreateContextAttribsARB");
			check(wglCreateContextAttribsARB);
			wglDeleteContext(ShaderCompileContext.OpenGLContext);
		}

		// Create a context so that remaining GL function pointers can be initialized.
		PlatformCreateOpenGLContextCore(&ShaderCompileContext, InMajorVersion, InMinorVersion, /*InParentContext=*/ NULL);
		check(ShaderCompileContext.OpenGLContext);
		PlatformMakeGLContextCurrent(&ShaderCompileContext);

		if (glCreateShader == NULL)
		{
			// Initialize all entry points.
			#define GET_GL_ENTRYPOINTS(Type,Func) Func = (Type)wglGetProcAddress(#Func);
			ENUM_GL_ENTRYPOINTS(GET_GL_ENTRYPOINTS);

			// Check that all of the entry points have been initialized.
			bool bFoundAllEntryPoints = true;
			#define CHECK_GL_ENTRYPOINTS(Type,Func) if (Func == NULL) { bFoundAllEntryPoints = false; UE_LOG(LogOpenGLShaderCompiler, Warning, TEXT("Failed to find entry point for %s"), TEXT(#Func)); }
			ENUM_GL_ENTRYPOINTS(CHECK_GL_ENTRYPOINTS);
			checkf(bFoundAllEntryPoints, TEXT("Failed to find all OpenGL entry points."));
		}

		// Restore warning C4191.
		#pragma warning(pop)
	}
	PlatformMakeGLContextCurrent(&ShaderCompileContext);
}
static void PlatformReleaseOpenGL(void* ContextPtr, void* PrevContextPtr)
{
	wglMakeCurrent((HDC)ContextPtr, (HGLRC)PrevContextPtr);
}
#elif PLATFORM_LINUX
static void _PlatformCreateDummyGLWindow(FPlatformOpenGLContext *OutContext)
{
	static bool bInitializedWindowClass = false;

	// Create a dummy window.
	OutContext->hWnd = SDL_CreateWindow(NULL,
		0, 0, 1, 1,
		SDL_WINDOW_OPENGL | SDL_WINDOW_BORDERLESS | SDL_WINDOW_HIDDEN | SDL_WINDOW_SKIP_TASKBAR );
}

static void _PlatformCreateOpenGLContextCore(FPlatformOpenGLContext* OutContext)
{
	check(OutContext);
	SDL_HWindow PrevWindow = SDL_GL_GetCurrentWindow();
	SDL_HGLContext PrevContext = SDL_GL_GetCurrentContext();

	OutContext->hGLContext = SDL_GL_CreateContext(OutContext->hWnd);
	SDL_GL_MakeCurrent(PrevWindow, PrevContext);
}

static void _ContextMakeCurrent(SDL_HWindow hWnd, SDL_HGLContext hGLDC)
{
	GLint Result = SDL_GL_MakeCurrent( hWnd, hGLDC );
	check(!Result);
}

static void PlatformInitOpenGL(void*& ContextPtr, void*& PrevContextPtr, int InMajorVersion, int InMinorVersion)
{
	static bool bInitialized = (SDL_GL_GetCurrentWindow() != NULL) && (SDL_GL_GetCurrentContext() != NULL);

	if (!bInitialized)
	{
		check(InMajorVersion > 3 || (InMajorVersion == 3 && InMinorVersion >= 2));
		if (SDL_WasInit(0) == 0)
		{
			SDL_Init(SDL_INIT_VIDEO);
		}
		else
		{
			Uint32 InitializedSubsystemsMask = SDL_WasInit(SDL_INIT_EVERYTHING);
			if ((InitializedSubsystemsMask & SDL_INIT_VIDEO) == 0)
			{
				SDL_InitSubSystem(SDL_INIT_VIDEO);
			}
		}

		if (SDL_GL_LoadLibrary(NULL))
		{
			UE_LOG(LogOpenGLShaderCompiler, Fatal, TEXT("Unable to dynamically load libGL: %s"), ANSI_TO_TCHAR(SDL_GetError()));
		}

		if	(SDL_GL_SetAttribute( SDL_GL_CONTEXT_MAJOR_VERSION, InMajorVersion))
		{
			UE_LOG(LogOpenGLShaderCompiler, Fatal, TEXT("Failed to set GL major version: %s"), ANSI_TO_TCHAR(SDL_GetError()));
		}

		if	(SDL_GL_SetAttribute( SDL_GL_CONTEXT_MINOR_VERSION, InMinorVersion))
		{
			UE_LOG(LogOpenGLShaderCompiler, Fatal, TEXT("Failed to set GL minor version: %s"), ANSI_TO_TCHAR(SDL_GetError()));
		}

		if	(SDL_GL_SetAttribute( SDL_GL_CONTEXT_FLAGS, SDL_GL_CONTEXT_FORWARD_COMPATIBLE_FLAG))
		{
			UE_LOG(LogOpenGLShaderCompiler, Fatal, TEXT("Failed to set GL flags: %s"), ANSI_TO_TCHAR(SDL_GetError()));
		}

		if	(SDL_GL_SetAttribute( SDL_GL_CONTEXT_PROFILE_MASK, SDL_GL_CONTEXT_PROFILE_CORE))
		{
			UE_LOG(LogOpenGLShaderCompiler, Fatal, TEXT("Failed to set GL mask/profile: %s"), ANSI_TO_TCHAR(SDL_GetError()));
		}

		// Create a dummy context to verify opengl support.
		FPlatformOpenGLContext DummyContext;
		_PlatformCreateDummyGLWindow(&DummyContext);
		_PlatformCreateOpenGLContextCore(&DummyContext);

		if (DummyContext.hGLContext)
		{
			_ContextMakeCurrent(DummyContext.hWnd, DummyContext.hGLContext);
		}
		else
		{
			UE_LOG(LogOpenGLShaderCompiler, Fatal, TEXT("OpenGL %d.%d not supported by driver"), InMajorVersion, InMinorVersion);
			return;
		}

		PrevContextPtr = NULL;
		ContextPtr = DummyContext.hGLContext;
		bInitialized = true;
	}

	PrevContextPtr = reinterpret_cast<void*>(SDL_GL_GetCurrentContext());
	SDL_HGLContext NewContext = SDL_GL_CreateContext(SDL_GL_GetCurrentWindow());
	SDL_GL_MakeCurrent(SDL_GL_GetCurrentWindow(), NewContext);
	ContextPtr = reinterpret_cast<void*>(NewContext);
}

static void PlatformReleaseOpenGL(void* ContextPtr, void* PrevContextPtr)
{
	SDL_GL_MakeCurrent(SDL_GL_GetCurrentWindow(), reinterpret_cast<SDL_HGLContext>(PrevContextPtr));
	SDL_GL_DeleteContext(reinterpret_cast<SDL_HGLContext>(ContextPtr));
}
#elif PLATFORM_MAC
static void PlatformInitOpenGL(void*& ContextPtr, void*& PrevContextPtr, int InMajorVersion, int InMinorVersion)
{
	check(InMajorVersion > 3 || (InMajorVersion == 3 && InMinorVersion >= 2));

	CGLPixelFormatAttribute AttribList[] =
	{
		kCGLPFANoRecovery,
		kCGLPFAAccelerated,
		kCGLPFAOpenGLProfile,
		(CGLPixelFormatAttribute)kCGLOGLPVersion_3_2_Core,
		(CGLPixelFormatAttribute)0
	};

	CGLPixelFormatObj PixelFormat;
	GLint NumFormats = 0;
	CGLError Error = CGLChoosePixelFormat(AttribList, &PixelFormat, &NumFormats);
	check(Error == kCGLNoError);

	CGLContextObj ShaderCompileContext;
	Error = CGLCreateContext(PixelFormat, NULL, &ShaderCompileContext);
	check(Error == kCGLNoError);

	Error = CGLDestroyPixelFormat(PixelFormat);
	check(Error == kCGLNoError);

	PrevContextPtr = (void*)CGLGetCurrentContext();

	Error = CGLSetCurrentContext(ShaderCompileContext);
	check(Error == kCGLNoError);

	ContextPtr = (void*)ShaderCompileContext;
}
static void PlatformReleaseOpenGL(void* ContextPtr, void* PrevContextPtr)
{
	CGLContextObj ShaderCompileContext = (CGLContextObj)ContextPtr;
	CGLContextObj PreviousShaderCompileContext = (CGLContextObj)PrevContextPtr;
	CGLError Error;

	Error = CGLSetCurrentContext(PreviousShaderCompileContext);
	check(Error == kCGLNoError);

	Error = CGLDestroyContext(ShaderCompileContext);
	check(Error == kCGLNoError);
}
#endif

/** Map shader frequency -> GL shader type. */
GLenum GLFrequencyTable[] =
{
	GL_VERTEX_SHADER,	// SF_Vertex
	GL_TESS_CONTROL_SHADER,	 // SF_Hull
	GL_TESS_EVALUATION_SHADER, // SF_Domain
	GL_FRAGMENT_SHADER, // SF_Pixel
	GL_GEOMETRY_SHADER,	// SF_Geometry
	GL_COMPUTE_SHADER,  // SF_Compute

};

static_assert(ARRAY_COUNT(GLFrequencyTable) == SF_NumFrequencies, "Frequency table size mismatch.");

static inline bool IsDigit(TCHAR Char)
{
	return Char >= '0' && Char <= '9';
}

/**
 * Parse a GLSL error.
 * @param OutErrors - Storage for shader compiler errors.
 * @param InLine - A single line from the compile error log.
 */
void ParseGlslError(TArray<FShaderCompilerError>& OutErrors, const FString& InLine)
{
	const TCHAR* ErrorPrefix = TEXT("error: 0:");
	const TCHAR* p = *InLine;
	if (FCString::Strnicmp(p, ErrorPrefix, 9) == 0)
	{
		FString ErrorMsg;
		int32 LineNumber = 0;
		p += FCString::Strlen(ErrorPrefix);

		// Skip to a number, take that to be the line number.
		while (*p && !IsDigit(*p)) { p++; }
		while (*p && IsDigit(*p))
		{
			LineNumber = 10 * LineNumber + (*p++ - TEXT('0'));
		}

		// Skip to the next alphanumeric value, treat that as the error message.
		while (*p && !FChar::IsAlnum(*p)) { p++; }
		ErrorMsg = p;

		// Generate a compiler error.
		if (ErrorMsg.Len() > 0)
		{
			// Note that no mapping exists from the GLSL source to the original
			// HLSL source.
			FShaderCompilerError* CompilerError = new(OutErrors) FShaderCompilerError;
			CompilerError->StrippedErrorMessage = FString::Printf(
				TEXT("driver compile error(%d): %s"),
				LineNumber,
				*ErrorMsg
				);
		}
	}
}

static TArray<ANSICHAR> ParseIdentifierANSI(const FString& Str)
{
	TArray<ANSICHAR> Result;
	Result.Reserve(Str.Len());
	for (int32 Index = 0; Index < Str.Len(); ++Index)
	{
		Result.Add(FChar::ToLower((ANSICHAR)Str[Index]));
	}
	Result.Add('\0');

	return Result;
}

static uint32 ParseNumber(const TCHAR* Str)
{
	uint32 Num = 0;
	while (*Str && IsDigit(*Str))
	{
		Num = Num * 10 + *Str++ - '0';
	}
	return Num;
}


static ANSICHAR TranslateFrequencyToCrossCompilerPrefix(int32 Frequency)
{
	switch (Frequency)
	{
		case SF_Vertex: return 'v';
		case SF_Pixel: return 'p';
		case SF_Hull: return 'h';
		case SF_Domain: return 'd';
		case SF_Geometry: return 'g';
		case SF_Compute: return 'c';
	}
	return '\0';
}

static TCHAR* SetIndex(TCHAR* Str, int32 Offset, int32 Index)
{
	check(Index >= 0 && Index < 100);

	Str += Offset;
	if (Index >= 10)
	{
		*Str++ = '0' + (TCHAR)(Index / 10);
	}
	*Str++ = '0' + (TCHAR)(Index % 10);
	*Str = '\0';
	return Str;
}



/**
 * Construct the final microcode from the compiled and verified shader source.
 * @param ShaderOutput - Where to store the microcode and parameter map.
 * @param InShaderSource - GLSL source with input/output signature.
 * @param SourceLen - The length of the GLSL source code.
 */
void FOpenGLFrontend::BuildShaderOutput(
	FShaderCompilerOutput& ShaderOutput,
	const FShaderCompilerInput& ShaderInput,
	const ANSICHAR* InShaderSource,
	int32 SourceLen,
	GLSLVersion Version
	)
{
	const ANSICHAR* USFSource = InShaderSource;
	CrossCompiler::FHlslccHeader CCHeader;
	if (!CCHeader.Read(USFSource, SourceLen))
	{
		UE_LOG(LogOpenGLShaderCompiler, Error, TEXT("Bad hlslcc header found"));
	}

	if (*USFSource != '#')
	{
		UE_LOG(LogOpenGLShaderCompiler, Error, TEXT("Bad hlslcc header found! Missing '#'!"));
	}

	FOpenGLCodeHeader Header = {0};
	FShaderParameterMap& ParameterMap = ShaderOutput.ParameterMap;
	EShaderFrequency Frequency = (EShaderFrequency)ShaderOutput.Target.Frequency;

	TBitArray<> UsedUniformBufferSlots;
	UsedUniformBufferSlots.Init(false, 32);

	// Write out the magic markers.
	Header.GlslMarker = 0x474c534c;
	switch (Frequency)
	{
	case SF_Vertex:
		Header.FrequencyMarker = 0x5653;
		break;
	case SF_Pixel:
		Header.FrequencyMarker = 0x5053;
		break;
	case SF_Geometry:
		Header.FrequencyMarker = 0x4753;
		break;
	case SF_Hull:
		Header.FrequencyMarker = 0x4853;
		break;
	case SF_Domain:
		Header.FrequencyMarker = 0x4453;
		break;
	case SF_Compute:
		Header.FrequencyMarker = 0x4353;
		break;
	default:
		UE_LOG(LogOpenGLShaderCompiler, Fatal, TEXT("Invalid shader frequency: %d"), (int32)Frequency);
	}

	static const FString AttributePrefix = TEXT("in_ATTRIBUTE");
	static const FString GL_Prefix = TEXT("gl_");
	for (auto& Input : CCHeader.Inputs)
	{
		// Only process attributes for vertex shaders.
		if (Frequency == SF_Vertex && Input.Name.StartsWith(AttributePrefix))
		{
			int32 AttributeIndex = ParseNumber(*Input.Name + AttributePrefix.Len());
			Header.Bindings.InOutMask |= (1 << AttributeIndex);
		}
		// Record user-defined input varyings
		else if (!Input.Name.StartsWith(GL_Prefix))
		{
			FOpenGLShaderVarying Var;
			Var.Location = Input.Index;
			Var.Varying = ParseIdentifierANSI(Input.Name);
			Header.Bindings.InputVaryings.Add(Var);
		}
	}

	// Generate vertex attribute remapping table.
	// This is used on devices where GL_MAX_VERTEX_ATTRIBS < 16
	if (Frequency == SF_Vertex)
	{
		uint32 AttributeMask = Header.Bindings.InOutMask;
		int32 NextAttributeSlot = 0;
		Header.Bindings.VertexRemappedMask = 0;
		for (int32 AttributeIndex = 0; AttributeIndex < 16; AttributeIndex++, AttributeMask >>= 1)
		{
			if (AttributeMask & 0x1)
			{
				Header.Bindings.VertexRemappedMask |= (1 << NextAttributeSlot);
				Header.Bindings.VertexAttributeRemap[AttributeIndex] = NextAttributeSlot++;
			}
			else
			{
				Header.Bindings.VertexAttributeRemap[AttributeIndex] = -1;
			}
		}
	}

	static const FString TargetPrefix = "out_Target";
	static const FString GL_FragDepth = "gl_FragDepth";
	for (auto& Output : CCHeader.Outputs)
	{
		// Only targets for pixel shaders must be tracked.
		if (Frequency == SF_Pixel && Output.Name.StartsWith(TargetPrefix))
		{
			uint8 TargetIndex = ParseNumber(*Output.Name + TargetPrefix.Len());
			Header.Bindings.InOutMask |= (1 << TargetIndex);
		}
		// Only depth writes for pixel shaders must be tracked.
		else if (Frequency == SF_Pixel && Output.Name.Equals(GL_FragDepth))
		{
			Header.Bindings.InOutMask |= 0x8000;
		}
		// Record user-defined output varyings
		else if (!Output.Name.StartsWith(GL_Prefix))
		{
			FOpenGLShaderVarying Var;
			Var.Location = Output.Index;
			Var.Varying = ParseIdentifierANSI(Output.Name);
			Header.Bindings.OutputVaryings.Add(Var);
		}
	}

	// general purpose binding name
	TCHAR BindingName[] = TEXT("XYZ\0\0\0\0\0\0\0\0");
	BindingName[0] = TranslateFrequencyToCrossCompilerPrefix(Frequency);

	TMap<FString, FString> BindingNameMap;

	// Then 'normal' uniform buffers.
	for (auto& UniformBlock : CCHeader.UniformBlocks)
	{
		uint16 UBIndex = UniformBlock.Index;
		check(UBIndex == Header.Bindings.NumUniformBuffers);
		UsedUniformBufferSlots[UBIndex] = true;
		if (OutputTrueParameterNames())
		{
			// make the final name this will be in the shader
			BindingName[1] = 'b';
			SetIndex(BindingName, 2, UBIndex);
			BindingNameMap.Add(BindingName, UniformBlock.Name);
		}
		else
		{
			ParameterMap.AddParameterAllocation(*UniformBlock.Name, Header.Bindings.NumUniformBuffers, 0, 0);
		}
		Header.Bindings.NumUniformBuffers++;
	}

	const uint16 BytesPerComponent = 4;

	// Packed global uniforms
	TMap<ANSICHAR, uint16> PackedGlobalArraySize;
	for (auto& PackedGlobal : CCHeader.PackedGlobals)
	{
		ParameterMap.AddParameterAllocation(
			*PackedGlobal.Name,
			PackedGlobal.PackedType,
			PackedGlobal.Offset * BytesPerComponent,
			PackedGlobal.Count * BytesPerComponent
			);

		uint16& Size = PackedGlobalArraySize.FindOrAdd(PackedGlobal.PackedType);
		Size = FMath::Max<uint16>(BytesPerComponent * (PackedGlobal.Offset + PackedGlobal.Count), Size);
	}

	// Packed Uniform Buffers
	TMap<int, TMap<ANSICHAR, uint16> > PackedUniformBuffersSize;
	for (auto& PackedUB : CCHeader.PackedUBs)
	{
		checkf(OutputTrueParameterNames() == false, TEXT("Unexpected Packed UBs used with a shader format that needs true parameter names - If this is hit, we need to figure out how to handle them"));

		check(PackedUB.Attribute.Index == Header.Bindings.NumUniformBuffers);
		UsedUniformBufferSlots[PackedUB.Attribute.Index] = true;
		if (OutputTrueParameterNames())
		{
			BindingName[1] = 'b';
			// ???
		}
		else
		{
			ParameterMap.AddParameterAllocation(*PackedUB.Attribute.Name, Header.Bindings.NumUniformBuffers, 0, 0);
		}
		Header.Bindings.NumUniformBuffers++;

		// Nothing else...
		//for (auto& Member : PackedUB.Members)
		//{
		//}
	}

	// Packed Uniform Buffers copy lists & setup sizes for each UB/Precision entry
	enum EFlattenUBState
	{
		Unknown,
		GroupedUBs,
		FlattenedUBs,
	};
	EFlattenUBState UBState = Unknown;
	for (auto& PackedUBCopy : CCHeader.PackedUBCopies)
	{
		CrossCompiler::FUniformBufferCopyInfo CopyInfo;
		CopyInfo.SourceUBIndex = PackedUBCopy.SourceUB;
		CopyInfo.SourceOffsetInFloats = PackedUBCopy.SourceOffset;
		CopyInfo.DestUBIndex = PackedUBCopy.DestUB;
		CopyInfo.DestUBTypeName = PackedUBCopy.DestPackedType;
		CopyInfo.DestUBTypeIndex = CrossCompiler::PackedTypeNameToTypeIndex(CopyInfo.DestUBTypeName);
		CopyInfo.DestOffsetInFloats = PackedUBCopy.DestOffset;
		CopyInfo.SizeInFloats = PackedUBCopy.Count;

		Header.UniformBuffersCopyInfo.Add(CopyInfo);

		auto& UniformBufferSize = PackedUniformBuffersSize.FindOrAdd(CopyInfo.DestUBIndex);
		uint16& Size = UniformBufferSize.FindOrAdd(CopyInfo.DestUBTypeName);
		Size = FMath::Max<uint16>(BytesPerComponent * (CopyInfo.DestOffsetInFloats + CopyInfo.SizeInFloats), Size);

		check(UBState == Unknown || UBState == GroupedUBs);
		UBState = GroupedUBs;
	}

	for (auto& PackedUBCopy : CCHeader.PackedUBGlobalCopies)
	{
		CrossCompiler::FUniformBufferCopyInfo CopyInfo;
		CopyInfo.SourceUBIndex = PackedUBCopy.SourceUB;
		CopyInfo.SourceOffsetInFloats = PackedUBCopy.SourceOffset;
		CopyInfo.DestUBIndex = PackedUBCopy.DestUB;
		CopyInfo.DestUBTypeName = PackedUBCopy.DestPackedType;
		CopyInfo.DestUBTypeIndex = CrossCompiler::PackedTypeNameToTypeIndex(CopyInfo.DestUBTypeName);
		CopyInfo.DestOffsetInFloats = PackedUBCopy.DestOffset;
		CopyInfo.SizeInFloats = PackedUBCopy.Count;

		Header.UniformBuffersCopyInfo.Add(CopyInfo);

		uint16& Size = PackedGlobalArraySize.FindOrAdd(CopyInfo.DestUBTypeName);
		Size = FMath::Max<uint16>(BytesPerComponent * (CopyInfo.DestOffsetInFloats + CopyInfo.SizeInFloats), Size);

		check(UBState == Unknown || UBState == FlattenedUBs);
		UBState = FlattenedUBs;
	}

	Header.Bindings.bFlattenUB = (UBState == FlattenedUBs);

	// Setup Packed Array info
	Header.Bindings.PackedGlobalArrays.Reserve(PackedGlobalArraySize.Num());
	for (auto Iterator = PackedGlobalArraySize.CreateIterator(); Iterator; ++Iterator)
	{
		ANSICHAR TypeName = Iterator.Key();
		uint16 Size = Iterator.Value();
		Size = (Size + 0xf) & (~0xf);
		CrossCompiler::FPackedArrayInfo Info;
		Info.Size = Size;
		Info.TypeName = TypeName;
		Info.TypeIndex = CrossCompiler::PackedTypeNameToTypeIndex(TypeName);
		Header.Bindings.PackedGlobalArrays.Add(Info);
	}

	// Setup Packed Uniform Buffers info
	Header.Bindings.PackedUniformBuffers.Reserve(PackedUniformBuffersSize.Num());
	for (auto Iterator = PackedUniformBuffersSize.CreateIterator(); Iterator; ++Iterator)
	{
		int BufferIndex = Iterator.Key();
		auto& ArraySizes = Iterator.Value();
		TArray<CrossCompiler::FPackedArrayInfo> InfoArray;
		InfoArray.Reserve(ArraySizes.Num());
		for (auto IterSizes = ArraySizes.CreateIterator(); IterSizes; ++IterSizes)
		{
			ANSICHAR TypeName = IterSizes.Key();
			uint16 Size = IterSizes.Value();
			Size = (Size + 0xf) & (~0xf);
			CrossCompiler::FPackedArrayInfo Info;
			Info.Size = Size;
			Info.TypeName = TypeName;
			Info.TypeIndex = CrossCompiler::PackedTypeNameToTypeIndex(TypeName);
			InfoArray.Add(Info);
		}

		Header.Bindings.PackedUniformBuffers.Add(InfoArray);
	}

	// Then samplers.
	for (auto& Sampler : CCHeader.Samplers)
	{
		if (OutputTrueParameterNames())
		{
			BindingName[1] = 's';
			SetIndex(BindingName, 2, Sampler.Offset);
			BindingNameMap.Add(BindingName, Sampler.Name);
		}
		else
		{
		ParameterMap.AddParameterAllocation(
			*Sampler.Name,
			0,
			Sampler.Offset,
			Sampler.Count
			);
		}

		Header.Bindings.NumSamplers = FMath::Max<uint8>(
			Header.Bindings.NumSamplers,
			Sampler.Offset + Sampler.Count
			);

		for (auto& SamplerState : Sampler.SamplerStates)
		{
			if (OutputTrueParameterNames())
			{
				// add an entry for the sampler parameter as well
				BindingNameMap.Add(FString(BindingName) + TEXT("_samp"), SamplerState);
			}
			else
			{
				ParameterMap.AddParameterAllocation(
					*SamplerState,
					0,
					Sampler.Offset,
					Sampler.Count
					);
			}
		}
	}

	// Then UAVs (images in GLSL)
	for (auto& UAV : CCHeader.UAVs)
	{
		if (OutputTrueParameterNames())
		{
			// make the final name this will be in the shader
			BindingName[1] = 'i';
			SetIndex(BindingName, 2, UAV.Offset);
			BindingNameMap.Add(BindingName, UAV.Name);
		}
		else
		{
		ParameterMap.AddParameterAllocation(
			*UAV.Name,
			0,
			UAV.Offset,
			UAV.Count
			);
		}

		Header.Bindings.NumUAVs = FMath::Max<uint8>(
			Header.Bindings.NumSamplers,
			UAV.Offset + UAV.Count
			);
	}

	Header.ShaderName = CCHeader.Name;

	// perform any post processing this frontend class may need to do
	ShaderOutput.bSucceeded = PostProcessShaderSource(Version, Frequency, USFSource, SourceLen + 1 - (USFSource - InShaderSource), ParameterMap, BindingNameMap, ShaderOutput.Errors, ShaderInput);

	// Build the SRT for this shader.
	{
		// Build the generic SRT for this shader.
		FShaderCompilerResourceTable GenericSRT;
		BuildResourceTableMapping(ShaderInput.Environment.ResourceTableMap, ShaderInput.Environment.ResourceTableLayoutHashes, UsedUniformBufferSlots, ShaderOutput.ParameterMap, GenericSRT);

		// Copy over the bits indicating which resource tables are active.
		Header.Bindings.ShaderResourceTable.ResourceTableBits = GenericSRT.ResourceTableBits;

		Header.Bindings.ShaderResourceTable.ResourceTableLayoutHashes = GenericSRT.ResourceTableLayoutHashes;

		// Now build our token streams.
		BuildResourceTableTokenStream(GenericSRT.TextureMap, GenericSRT.MaxBoundResourceTable, Header.Bindings.ShaderResourceTable.TextureMap);
		BuildResourceTableTokenStream(GenericSRT.ShaderResourceViewMap, GenericSRT.MaxBoundResourceTable, Header.Bindings.ShaderResourceTable.ShaderResourceViewMap);
		BuildResourceTableTokenStream(GenericSRT.SamplerMap, GenericSRT.MaxBoundResourceTable, Header.Bindings.ShaderResourceTable.SamplerMap);
		BuildResourceTableTokenStream(GenericSRT.UnorderedAccessViewMap, GenericSRT.MaxBoundResourceTable, Header.Bindings.ShaderResourceTable.UnorderedAccessViewMap);
	}

	const int32 MaxSamplers = GetMaxSamplers(Version);

	if (Header.Bindings.NumSamplers > MaxSamplers)
	{
		ShaderOutput.bSucceeded = false;
		FShaderCompilerError* NewError = new(ShaderOutput.Errors) FShaderCompilerError();
		NewError->StrippedErrorMessage =
			FString::Printf(TEXT("shader uses %d samplers exceeding the limit of %d"),
				Header.Bindings.NumSamplers, MaxSamplers);
	}
	else if (ShaderOutput.bSucceeded)
	{
		// Write out the header
		FMemoryWriter Ar(ShaderOutput.ShaderCode.GetWriteAccess(), true);
		Ar << Header;

		if (OptionalSerializeOutputAndReturnIfSerialized(Ar) == false)
		{
			Ar.Serialize((void*)USFSource, SourceLen + 1 - (USFSource - InShaderSource));
			ShaderOutput.bSucceeded = true;
		}

		// store data we can pickup later with ShaderCode.FindOptionalData('n'), could be removed for shipping
		// Daniel L: This GenerateShaderName does not generate a deterministic output among shaders as the shader code can be shared.
		//			uncommenting this will cause the project to have non deterministic materials and will hurt patch sizes
		//ShaderOutput.ShaderCode.AddOptionalData('n', TCHAR_TO_UTF8(*ShaderInput.GenerateShaderName()));

		// extract final source code as requested by the Material Editor
		if (ShaderInput.ExtraSettings.bExtractShaderSource)
		{
			TArray<ANSICHAR> GlslCodeOriginal;
			GlslCodeOriginal.Append(USFSource, FCStringAnsi::Strlen(USFSource) + 1);
			ShaderOutput.OptionalFinalShaderSource = FString(GlslCodeOriginal.GetData());
		}

		// if available, attempt run an offline compilation and extract statistics
		if (ShaderInput.ExtraSettings.OfflineCompilerPath.Len() > 0)
		{
			CompileOffline(ShaderInput, ShaderOutput, Version, USFSource);
		}
		else
		{
			ShaderOutput.NumInstructions = 0;
		}

		ShaderOutput.NumTextureSamplers = Header.Bindings.NumSamplers;
	}
}

void FOpenGLFrontend::ConvertOpenGLVersionFromGLSLVersion(GLSLVersion InVersion, int& OutMajorVersion, int& OutMinorVersion)
{
	switch(InVersion)
	{
		case GLSL_150:
			OutMajorVersion = 3;
			OutMinorVersion = 2;
			break;
		case GLSL_310_ES_EXT:
		case GLSL_430:
			OutMajorVersion = 4;
			OutMinorVersion = 3;
			break;
		case GLSL_150_ES2:
		case GLSL_150_ES2_NOUB:
		case GLSL_150_ES3_1:
			OutMajorVersion = 3;
			OutMinorVersion = 2;
			break;
		case GLSL_ES2_IOS:
		case GLSL_ES2_WEBGL:
		case GLSL_ES2:
		case GLSL_ES3_1_ANDROID:
			OutMajorVersion = 0;
			OutMinorVersion = 0;
			break;
		default:
			// Invalid enum
			check(0);
			OutMajorVersion = 0;
			OutMinorVersion = 0;
			break;
	}
}

static const TCHAR* GetGLSLES2CompilerExecutable(bool bNDACompiler)
{
	// Unfortunately no env var is set to handle install path
	return (bNDACompiler
		? TEXT("C:\\Imagination\\PowerVR\\GraphicsSDK\\Compilers\\OGLES\\Windows_x86_32\\glslcompiler_sgx543_nda.exe")
		: TEXT("C:\\Imagination\\PowerVR\\GraphicsSDK\\Compilers\\OGLES\\Windows_x86_32\\glslcompiler_sgx543.exe"));
}

static FString CreateGLSLES2CompilerArguments(const FString& ShaderFile, const FString& OutputFile, EHlslShaderFrequency Frequency, bool bNDACompiler)
{
	const TCHAR* FrequencySwitch = TEXT("");
	switch (Frequency)
	{
	case HSF_PixelShader:
		FrequencySwitch = TEXT(" -f");
		break;

	case HSF_VertexShader:
		FrequencySwitch = TEXT(" -v");
		break;

	default:
		return TEXT("");
	}

	FString Arguments = FString::Printf(TEXT("%s %s %s -profile -perfsim"), *FPaths::GetCleanFilename(ShaderFile), *FPaths::GetCleanFilename(OutputFile), FrequencySwitch);

	if (bNDACompiler)
	{
		Arguments += " -disasm";
	}

	return Arguments;
}

static FString CreateCommandLineGLSLES2(const FString& ShaderFile, const FString& OutputFile, GLSLVersion Version, EHlslShaderFrequency Frequency, bool bNDACompiler)
{
	if (Version != GLSL_ES2 && Version != GLSL_ES2_WEBGL && Version != GLSL_ES2_IOS)
	{
		return TEXT("");
	}

	FString CmdLine = FString(GetGLSLES2CompilerExecutable(bNDACompiler)) + TEXT(" ") + CreateGLSLES2CompilerArguments(ShaderFile, OutputFile, Frequency, bNDACompiler);
	CmdLine += FString(LINE_TERMINATOR) + TEXT("pause");
	return CmdLine;
}

/** Precompile a glsl shader for ES2. */
void FOpenGLFrontend::PrecompileGLSLES2(FShaderCompilerOutput& ShaderOutput, const FShaderCompilerInput& ShaderInput, const ANSICHAR* ShaderSource, EHlslShaderFrequency Frequency)
{
	const TCHAR* CompilerExecutableName = GetGLSLES2CompilerExecutable(false);
	const int32 SourceLen = FCStringAnsi::Strlen(ShaderSource);
	const bool bCompilerExecutableExists = FPaths::FileExists(CompilerExecutableName);

	// Using the debug info path to write out the files to disk for the PVR shader compiler
	if (ShaderInput.DumpDebugInfoPath != TEXT("") && bCompilerExecutableExists)
	{
		const FString GLSLSourceFile = (ShaderInput.DumpDebugInfoPath / TEXT("GLSLSource.txt"));
		bool bSavedSuccessfully = false;

		{
			FArchive* Ar = IFileManager::Get().CreateFileWriter(*GLSLSourceFile, FILEWRITE_EvenIfReadOnly);

			// Save the ansi file to disk so it can be used as input to the PVR shader compiler
			if (Ar)
			{
				bSavedSuccessfully = true;

				// @todo: Patch the code so that textureCubeLodEXT gets converted to textureCubeLod to workaround PowerVR issues
				const ANSICHAR* VersionString = FCStringAnsi::Strifind(ShaderSource, "#version 100");
				check(VersionString);
				VersionString += 12;	// strlen("# version 100");
				Ar->Serialize((void*)ShaderSource, (VersionString - ShaderSource) * sizeof(ANSICHAR));
				const char* PVRWorkaround = "\n#ifndef textureCubeLodEXT\n#define textureCubeLodEXT textureCubeLod\n#endif\n";
				Ar->Serialize((void*)PVRWorkaround, FCStringAnsi::Strlen(PVRWorkaround));
				Ar->Serialize((void*)VersionString, (SourceLen - (VersionString - ShaderSource)) * sizeof(ANSICHAR));
				delete Ar;
			}
		}

		if (bSavedSuccessfully && ENABLE_IMAGINATION_COMPILER)
		{
			const FString Arguments = CreateGLSLES2CompilerArguments(GLSLSourceFile, TEXT("ASM.txt"), Frequency, false);

			FString StdOut;
			FString StdErr;
			int32 ReturnCode = 0;

			// Run the PowerVR shader compiler and wait for completion
			FPlatformProcess::ExecProcess(GetGLSLES2CompilerExecutable(false), *Arguments, &ReturnCode, &StdOut, &StdErr);

			if (ReturnCode >= 0)
			{
				ShaderOutput.bSucceeded = true;
				ShaderOutput.Target = ShaderInput.Target;

				BuildShaderOutput(ShaderOutput, ShaderInput, ShaderSource, SourceLen, GLSL_ES2);

				// Parse the cycle count
				const int32 CycleCountStringLength = FPlatformString::Strlen(TEXT("Cycle count: "));
				const int32 CycleCountIndex = StdOut.Find(TEXT("Cycle count: "));

				if (CycleCountIndex != INDEX_NONE && CycleCountIndex + CycleCountStringLength < StdOut.Len())
				{
					const int32 CycleCountEndIndex = StdOut.Find(TEXT("\n"), ESearchCase::IgnoreCase, ESearchDir::FromStart, CycleCountIndex + CycleCountStringLength);

					if (CycleCountEndIndex != INDEX_NONE)
					{
						const FString InstructionSubstring = StdOut.Mid(CycleCountIndex + CycleCountStringLength, CycleCountEndIndex - (CycleCountIndex + CycleCountStringLength));
						ShaderOutput.NumInstructions = FCString::Atoi(*InstructionSubstring);
					}
				}
			}
			else
			{
				ShaderOutput.bSucceeded = false;

				FShaderCompilerError* NewError = new(ShaderOutput.Errors) FShaderCompilerError();
				// Print the name of the generated glsl file so we can open it with a double click in the VS.Net output window
				NewError->StrippedErrorMessage = FString::Printf(TEXT("%s \nPVR SDK glsl compiler for SGX543: %s"), *GLSLSourceFile, *StdOut);
			}
		}
		else
		{
			ShaderOutput.bSucceeded = true;
			ShaderOutput.Target = ShaderInput.Target;

			BuildShaderOutput(ShaderOutput, ShaderInput, ShaderSource, SourceLen, GLSL_ES2);
		}
	}
	else
	{
		ShaderOutput.bSucceeded = true;
		ShaderOutput.Target = ShaderInput.Target;

		BuildShaderOutput(ShaderOutput, ShaderInput, ShaderSource, SourceLen, GLSL_ES2);
	}
}

/**
 * Precompile a GLSL shader.
 * @param ShaderOutput - The precompiled shader.
 * @param ShaderInput - The shader input.
 * @param InPreprocessedShader - The preprocessed source code.
 */
void FOpenGLFrontend::PrecompileShader(FShaderCompilerOutput& ShaderOutput, const FShaderCompilerInput& ShaderInput, const ANSICHAR* ShaderSource, GLSLVersion Version, EHlslShaderFrequency Frequency)
{
	check(ShaderInput.Target.Frequency < SF_NumFrequencies);

	// Lookup the GL shader type.
	GLenum GLFrequency = GLFrequencyTable[ShaderInput.Target.Frequency];
	if (GLFrequency == GL_NONE)
	{
		ShaderOutput.bSucceeded = false;
		FShaderCompilerError* NewError = new(ShaderOutput.Errors) FShaderCompilerError();
		NewError->StrippedErrorMessage = FString::Printf(TEXT("%s shaders not supported for use in OpenGL."), CrossCompiler::GetFrequencyName((EShaderFrequency)ShaderInput.Target.Frequency));
		return;
	}

	if (Version == GLSL_ES2 || Version == GLSL_ES2_WEBGL || Version == GLSL_ES2_IOS)
	{
		PrecompileGLSLES2(ShaderOutput, ShaderInput, ShaderSource, Frequency);
	}
	else
	{
		// Create the shader with the preprocessed source code.
		void* ContextPtr;
		void* PrevContextPtr;
		int MajorVersion = 0;
		int MinorVersion = 0;
		ConvertOpenGLVersionFromGLSLVersion(Version, MajorVersion, MinorVersion);
		PlatformInitOpenGL(ContextPtr, PrevContextPtr, MajorVersion, MinorVersion);

		GLint SourceLen = FCStringAnsi::Strlen(ShaderSource);
		GLuint Shader = glCreateShader(GLFrequency);
		{
			const GLchar* SourcePtr = ShaderSource;
			glShaderSource(Shader, 1, &SourcePtr, &SourceLen);
		}

		// Compile and get results.
		glCompileShader(Shader);
		{
			GLint CompileStatus;
			glGetShaderiv(Shader, GL_COMPILE_STATUS, &CompileStatus);
			if (CompileStatus == GL_TRUE)
			{
				ShaderOutput.Target = ShaderInput.Target;
				BuildShaderOutput(
					ShaderOutput,
					ShaderInput,
					ShaderSource,
					(int32)SourceLen,
					Version
					);
			}
			else
			{
				GLint LogLength;
				glGetShaderiv(Shader, GL_INFO_LOG_LENGTH, &LogLength);
				if (LogLength > 1)
				{
					TArray<ANSICHAR> RawCompileLog;
					FString CompileLog;
					TArray<FString> LogLines;

					RawCompileLog.Empty(LogLength);
					RawCompileLog.AddZeroed(LogLength);
					glGetShaderInfoLog(Shader, LogLength, /*OutLength=*/ NULL, RawCompileLog.GetData());
					CompileLog = ANSI_TO_TCHAR(RawCompileLog.GetData());
					CompileLog.ParseIntoArray(LogLines, TEXT("\n"), true);

					for (int32 Line = 0; Line < LogLines.Num(); ++Line)
					{
						ParseGlslError(ShaderOutput.Errors, LogLines[Line]);
					}

					if (ShaderOutput.Errors.Num() == 0)
					{
						FShaderCompilerError* NewError = new(ShaderOutput.Errors) FShaderCompilerError();
						NewError->StrippedErrorMessage = FString::Printf(
							TEXT("GLSL source:\n%sGL compile log: %s\n"),
							ANSI_TO_TCHAR(ShaderSource),
							ANSI_TO_TCHAR(RawCompileLog.GetData())
							);
					}
				}
				else
				{
					FShaderCompilerError* NewError = new(ShaderOutput.Errors) FShaderCompilerError();
					NewError->StrippedErrorMessage = TEXT("Shader compile failed without errors.");
				}

				ShaderOutput.bSucceeded = false;
			}
		}
		glDeleteShader(Shader);
		PlatformReleaseOpenGL(ContextPtr, PrevContextPtr);
	}
}

void FOpenGLFrontend::SetupPerVersionCompilationEnvironment(GLSLVersion Version, FShaderCompilerDefinitions& AdditionalDefines, EHlslCompileTarget& HlslCompilerTarget)
	{
	switch (Version)
	{
		case GLSL_ES3_1_ANDROID:
			AdditionalDefines.SetDefine(TEXT("COMPILER_GLSL_ES3_1"), 1);
			AdditionalDefines.SetDefine(TEXT("ES3_1_PROFILE"), 1);
			HlslCompilerTarget = HCT_FeatureLevelES3_1;
			break;

		case GLSL_310_ES_EXT:
			AdditionalDefines.SetDefine(TEXT("COMPILER_GLSL"), 1);
			AdditionalDefines.SetDefine(TEXT("COMPILER_GLSL_ES3_1_EXT"), 1);
			AdditionalDefines.SetDefine(TEXT("ESDEFERRED_PROFILE"), 1);
			AdditionalDefines.SetDefine(TEXT("GL4_PROFILE"), 1);
			HlslCompilerTarget = HCT_FeatureLevelES3_1Ext;
			break;

		case GLSL_430:
			AdditionalDefines.SetDefine(TEXT("COMPILER_GLSL"), 1);
			AdditionalDefines.SetDefine(TEXT("GL4_PROFILE"), 1);
			HlslCompilerTarget = HCT_FeatureLevelSM5;
			break;

		case GLSL_150:
			AdditionalDefines.SetDefine(TEXT("COMPILER_GLSL"), 1);
			AdditionalDefines.SetDefine(TEXT("GL3_PROFILE"), 1);
			HlslCompilerTarget = HCT_FeatureLevelSM4;
			break;

		case GLSL_ES2_WEBGL:
			AdditionalDefines.SetDefine(TEXT("WEBGL"), 1);
			AdditionalDefines.SetDefine(TEXT("COMPILER_GLSL_ES2"), 1);
			AdditionalDefines.SetDefine(TEXT("ES2_PROFILE"), 1);
			HlslCompilerTarget = HCT_FeatureLevelES2;
			AdditionalDefines.SetDefine(TEXT("row_major"), TEXT(""));
			break;

		case GLSL_ES2_IOS:
			AdditionalDefines.SetDefine(TEXT("IOS"), 1);
			AdditionalDefines.SetDefine(TEXT("COMPILER_GLSL_ES2"), 1);
			AdditionalDefines.SetDefine(TEXT("ES2_PROFILE"), 1);
			HlslCompilerTarget = HCT_FeatureLevelES2;
			AdditionalDefines.SetDefine(TEXT("row_major"), TEXT(""));
			AdditionalDefines.SetDefine(TEXT("noperspective"), TEXT(""));

			break;

		case GLSL_ES2:
			AdditionalDefines.SetDefine(TEXT("COMPILER_GLSL_ES2"), 1);
			AdditionalDefines.SetDefine(TEXT("ES2_PROFILE"), 1);
			HlslCompilerTarget = HCT_FeatureLevelES2;
			AdditionalDefines.SetDefine(TEXT("row_major"), TEXT(""));
			break;

		case GLSL_150_ES2:
		case GLSL_150_ES2_NOUB:
			AdditionalDefines.SetDefine(TEXT("COMPILER_GLSL"), 1);
			AdditionalDefines.SetDefine(TEXT("ES2_PROFILE"), 1);
			HlslCompilerTarget = HCT_FeatureLevelSM4;
			AdditionalDefines.SetDefine(TEXT("row_major"), TEXT(""));
			break;

		case GLSL_150_ES3_1:
			AdditionalDefines.SetDefine(TEXT("COMPILER_GLSL"), 1);
			AdditionalDefines.SetDefine(TEXT("ES3_1_PROFILE"), 1);
			HlslCompilerTarget = HCT_FeatureLevelSM4;
			AdditionalDefines.SetDefine(TEXT("row_major"), TEXT(""));
			break;

		default:
			check(0);
	}

	AdditionalDefines.SetDefine(TEXT("OPENGL_PROFILE"), 1);
}

uint32 FOpenGLFrontend::GetMaxSamplers(GLSLVersion Version)
{
	switch (Version)
	{
		// Assume that GL4.3 targets support 32 samplers as we don't currently support separate sampler objects
		case GLSL_430:
			return 32;

		// mimicing the old GetFeatureLevelMaxTextureSamplers for the rest
		case GLSL_ES2:
		case GLSL_ES2_IOS:
		case GLSL_150_ES2:
		case GLSL_150_ES2_NOUB:
			return 8;

		case GLSL_ES2_WEBGL:
			// For WebGL 1 and 2, GL_MAX_TEXTURE_IMAGE_UNITS is generally much higher than on old GLES 2 Android
			// devices, but we only know the limit at runtime. Assume a decent desktop default.
			return 32;

		default:
			return 16;
	}
}

uint32 FOpenGLFrontend::CalculateCrossCompilerFlags(GLSLVersion Version, bool bCompileES2With310, bool bUseFullPrecisionInPS, bool bUsesExternalTexture)
{
	uint32  CCFlags = HLSLCC_NoPreprocess | HLSLCC_PackUniforms | HLSLCC_DX11ClipSpace;
	if (IsES2Platform(Version) && !IsPCES2Platform(Version))
	{
		CCFlags |= HLSLCC_FlattenUniformBuffers | HLSLCC_FlattenUniformBufferStructures;
		// Currently only enabled for ES2, as there are still features to implement for SM4+ (atomics, global store, UAVs, etc)
		CCFlags |= HLSLCC_ApplyCommonSubexpressionElimination;
	}

	if (bUseFullPrecisionInPS || Version == GLSL_ES2_WEBGL)
	{
		CCFlags |= HLSLCC_UseFullPrecisionInPS;
	}

	if (bCompileES2With310)
	{
		CCFlags |= HLSLCC_FlattenUniformBuffers | HLSLCC_FlattenUniformBufferStructures;
	}

	if (Version == GLSL_150_ES2_NOUB)
	{
		CCFlags |= HLSLCC_FlattenUniformBuffers | HLSLCC_FlattenUniformBufferStructures;
	}

	if (SupportsSeparateShaderObjects(Version))
	{
		CCFlags |= HLSLCC_SeparateShaderObjects;
	}

	if (bUsesExternalTexture)
	{
		CCFlags |= HLSLCC_UsesExternalTexture;
	}

	return CCFlags;
}

FGlslCodeBackend* FOpenGLFrontend::CreateBackend(GLSLVersion Version, uint32 CCFlags, EHlslCompileTarget HlslCompilerTarget)
{
	return new FGlslCodeBackend(CCFlags, HlslCompilerTarget, Version == GLSL_ES2_WEBGL);
}

FGlslLanguageSpec* FOpenGLFrontend::CreateLanguageSpec(GLSLVersion Version)
{
	bool bIsES2 = (IsES2Platform(Version) && !IsPCES2Platform(Version));
	bool bIsWebGL = (Version == GLSL_ES2_WEBGL);
					// For backwards compatibility when targeting WebGL 2 shaders,
					// generate GLES2/WebGL 1 style shaders but with GLES3/WebGL 2
					// constructs available.

	return new FGlslLanguageSpec(bIsES2, bIsWebGL);
}

/**
 * Compile a shader for OpenGL on Windows.
 * @param Input - The input shader code and environment.
 * @param Output - Contains shader compilation results upon return.
 */
void FOpenGLFrontend::CompileShader(const FShaderCompilerInput& Input,FShaderCompilerOutput& Output,const FString& WorkingDirectory, GLSLVersion Version)
{
	FString PreprocessedShader;
	FShaderCompilerDefinitions AdditionalDefines;
	EHlslCompileTarget HlslCompilerTarget = HCT_InvalidTarget;
	ECompilerFlags PlatformFlowControl = CFLAG_AvoidFlowControl;

	const bool bCompileES2With310 = (Version == GLSL_ES2 && Input.Environment.CompilerFlags.Contains(CFLAG_FeatureLevelES31));
	if (bCompileES2With310)
	{
		Version = GLSL_310_ES_EXT;
	}

	// set up compiler env based on version
	SetupPerVersionCompilationEnvironment(Version, AdditionalDefines, HlslCompilerTarget);

	AdditionalDefines.SetDefine(TEXT("COMPILER_HLSLCC"), 1);

	const bool bDumpDebugInfo = (Input.DumpDebugInfoPath != TEXT("") && IFileManager::Get().DirectoryExists(*Input.DumpDebugInfoPath));

	if(Input.Environment.CompilerFlags.Contains(CFLAG_AvoidFlowControl) || PlatformFlowControl == CFLAG_AvoidFlowControl)
	{
		AdditionalDefines.SetDefine(TEXT("COMPILER_SUPPORTS_ATTRIBUTES"), (uint32)1);
	}
	else
	{
		AdditionalDefines.SetDefine(TEXT("COMPILER_SUPPORTS_ATTRIBUTES"), (uint32)0);
	}

	const bool bUsesExternalTexture = Input.Environment.CompilerFlags.Contains(CFLAG_UsesExternalTexture);

	const bool bUseFullPrecisionInPS = Input.Environment.CompilerFlags.Contains(CFLAG_UseFullPrecisionInPS);
	if (bUseFullPrecisionInPS)
	{
		AdditionalDefines.SetDefine(TEXT("FORCE_FLOATS"), (uint32)1);
	}

	if (Input.bSkipPreprocessedCache)
	{
		if (!FFileHelper::LoadFileToString(PreprocessedShader, *Input.VirtualSourceFilePath))
		{
			return;
		}

		// Remove const as we are on debug-only mode
		CrossCompiler::CreateEnvironmentFromResourceTable(PreprocessedShader, (FShaderCompilerEnvironment&)Input.Environment);
	}
	else
	{
		if (!PreprocessShader(PreprocessedShader, Output, Input, AdditionalDefines))
		{
			// The preprocessing stage will add any relevant errors.
			return;
		}
	}

	char* GlslShaderSource = NULL;
	char* ErrorLog = NULL;

	const bool bIsSM5 = IsSM5(Version);

	const EHlslShaderFrequency FrequencyTable[] =
	{
		HSF_VertexShader,
		bIsSM5 ? HSF_HullShader : HSF_InvalidFrequency,
		bIsSM5 ? HSF_DomainShader : HSF_InvalidFrequency,
		HSF_PixelShader,
		IsES2Platform(Version) ? HSF_InvalidFrequency : HSF_GeometryShader,
		bIsSM5 ? HSF_ComputeShader : HSF_InvalidFrequency
	};

	const EHlslShaderFrequency Frequency = FrequencyTable[Input.Target.Frequency];
	if (Frequency == HSF_InvalidFrequency)
	{
		Output.bSucceeded = false;
		FShaderCompilerError* NewError = new(Output.Errors) FShaderCompilerError();
		NewError->StrippedErrorMessage = FString::Printf(
			TEXT("%s shaders not supported for use in OpenGL."),
			CrossCompiler::GetFrequencyName((EShaderFrequency)Input.Target.Frequency)
			);
		return;
	}

	// This requires removing the HLSLCC_NoPreprocess flag later on!
	RemoveUniformBuffersFromSource(Input.Environment, PreprocessedShader);

	// Write out the preprocessed file and a batch file to compile it if requested (DumpDebugInfoPath is valid)
	if (bDumpDebugInfo)
	{
		FArchive* FileWriter = IFileManager::Get().CreateFileWriter(*(Input.DumpDebugInfoPath / Input.GetSourceFilename()));
		if (FileWriter)
		{
			auto AnsiSourceFile = StringCast<ANSICHAR>(*PreprocessedShader);
			FileWriter->Serialize((ANSICHAR*)AnsiSourceFile.Get(), AnsiSourceFile.Length());
			{
				FString Line = CrossCompiler::CreateResourceTableFromEnvironment(Input.Environment);
				FileWriter->Serialize(TCHAR_TO_ANSI(*Line), Line.Len());
			}
			FileWriter->Close();
			delete FileWriter;
		}

		if (Input.bGenerateDirectCompileFile)
		{
			FFileHelper::SaveStringToFile(CreateShaderCompilerWorkerDirectCommandLine(Input), *(Input.DumpDebugInfoPath / TEXT("DirectCompile.txt")));
		}
	}

	uint32 CCFlags = CalculateCrossCompilerFlags(Version, bCompileES2With310, bUseFullPrecisionInPS, bUsesExternalTexture);

	// Required as we added the RemoveUniformBuffersFromSource() function (the cross-compiler won't be able to interpret comments w/o a preprocessor)
	CCFlags &= ~HLSLCC_NoPreprocess;

	FGlslCodeBackend* BackEnd = CreateBackend(Version, CCFlags, HlslCompilerTarget);
	FGlslLanguageSpec* LanguageSpec = CreateLanguageSpec(Version);

	int32 Result = 0;
	FHlslCrossCompilerContext CrossCompilerContext(CCFlags, Frequency, HlslCompilerTarget);
	if (CrossCompilerContext.Init(TCHAR_TO_ANSI(*Input.VirtualSourceFilePath), LanguageSpec))
	{
		Result = CrossCompilerContext.Run(
			TCHAR_TO_ANSI(*PreprocessedShader),
			TCHAR_TO_ANSI(*Input.EntryPointName),
			BackEnd,
			&GlslShaderSource,
			&ErrorLog
			) ? 1 : 0;
	}

	delete BackEnd;
	delete LanguageSpec;

	if (Result != 0)
	{
		int32 GlslSourceLen = GlslShaderSource ? FCStringAnsi::Strlen(GlslShaderSource) : 0;
		if (bDumpDebugInfo)
		{
			const FString GLSLFile = (Input.DumpDebugInfoPath / TEXT("Output.glsl"));
			const FString GLBatchFileContents = CreateCommandLineGLSLES2(GLSLFile, (Input.DumpDebugInfoPath / TEXT("Output.asm")), Version, Frequency, false);
			if (!GLBatchFileContents.IsEmpty())
			{
				FFileHelper::SaveStringToFile(GLBatchFileContents, *(Input.DumpDebugInfoPath / TEXT("GLSLCompile.bat")));
			}

			const FString NDABatchFileContents = CreateCommandLineGLSLES2(GLSLFile, (Input.DumpDebugInfoPath / TEXT("Output.asm")), Version, Frequency, true);
			if (!NDABatchFileContents.IsEmpty())
			{
				FFileHelper::SaveStringToFile(NDABatchFileContents, *(Input.DumpDebugInfoPath / TEXT("NDAGLSLCompile.bat")));
			}

			if (GlslSourceLen > 0)
			{
				uint32 Len = FCStringAnsi::Strlen(TCHAR_TO_ANSI(*Input.VirtualSourceFilePath)) + FCStringAnsi::Strlen(TCHAR_TO_ANSI(*Input.EntryPointName)) + FCStringAnsi::Strlen(GlslShaderSource) + 20;
				char* Dest = (char*)malloc(Len);
				FCStringAnsi::Snprintf(Dest, Len, "// ! %s:%s\n%s", (const char*)TCHAR_TO_ANSI(*Input.VirtualSourceFilePath), (const char*)TCHAR_TO_ANSI(*Input.EntryPointName), (const char*)GlslShaderSource);
				free(GlslShaderSource);
				GlslShaderSource = Dest;
				GlslSourceLen = FCStringAnsi::Strlen(GlslShaderSource);

				FArchive* FileWriter = IFileManager::Get().CreateFileWriter(*(Input.DumpDebugInfoPath / Input.VirtualSourceFilePath + TEXT(".glsl")));
				if (FileWriter)
				{
					FileWriter->Serialize(GlslShaderSource,GlslSourceLen+1);
					FileWriter->Close();
					delete FileWriter;
				}
			}
		}

#if VALIDATE_GLSL_WITH_DRIVER
		PrecompileShader(Output, Input, GlslShaderSource, Version, Frequency);
#else // VALIDATE_GLSL_WITH_DRIVER
		int32 SourceLen = FCStringAnsi::Strlen(GlslShaderSource);
		Output.Target = Input.Target;
		BuildShaderOutput(Output, Input, GlslShaderSource, SourceLen, Version);
#endif // VALIDATE_GLSL_WITH_DRIVER
	}
	else
	{
		if (bDumpDebugInfo)
		{
			// Generate the batch file to help track down cross-compiler issues if necessary
			const FString GLSLFile = (Input.DumpDebugInfoPath / TEXT("Output.glsl"));
			const FString GLBatchFileContents = CreateCommandLineGLSLES2(GLSLFile, (Input.DumpDebugInfoPath / TEXT("Output.asm")), Version, Frequency, false);
			if (!GLBatchFileContents.IsEmpty())
			{
				FFileHelper::SaveStringToFile(GLBatchFileContents, *(Input.DumpDebugInfoPath / TEXT("GLSLCompile.bat")));
			}
		}

		FString Tmp = ANSI_TO_TCHAR(ErrorLog);
		TArray<FString> ErrorLines;
		Tmp.ParseIntoArray(ErrorLines, TEXT("\n"), true);
		for (int32 LineIndex = 0; LineIndex < ErrorLines.Num(); ++LineIndex)
		{
			const FString& Line = ErrorLines[LineIndex];
			CrossCompiler::ParseHlslccError(Output.Errors, Line);
		}
	}

	if (GlslShaderSource)
	{
		free(GlslShaderSource);
	}
	if (ErrorLog)
	{
		free(ErrorLog);
	}
}

enum class EPlatformType
{
	Android,
	IOS,
	Web,
	Desktop
};

struct FDeviceCapabilities
{
	EPlatformType TargetPlatform = EPlatformType::Android;
	bool bUseES30ShadingLanguage;
	bool bSupportsSeparateShaderObjects;
	bool bRequiresUEShaderFramebufferFetchDef;
	bool bRequiresDontEmitPrecisionForTextureSamplers;
	bool bSupportsShaderTextureLod;
	bool bSupportsShaderTextureCubeLod;
	bool bRequiresTextureCubeLodEXTToTextureCubeLodDefine;
};

void FOpenGLFrontend::FillDeviceCapsOfflineCompilation(struct FDeviceCapabilities& Capabilities, const GLSLVersion ShaderVersion) const
{
	FMemory::Memzero(Capabilities);

	if (ShaderVersion == GLSL_ES2 || ShaderVersion == GLSL_ES3_1_ANDROID)
	{
		Capabilities.TargetPlatform = EPlatformType::Android;

		Capabilities.bUseES30ShadingLanguage = ShaderVersion == GLSL_ES3_1_ANDROID;
		Capabilities.bRequiresUEShaderFramebufferFetchDef = true;
		Capabilities.bRequiresDontEmitPrecisionForTextureSamplers = false;
	}
	else if (ShaderVersion == GLSL_ES2_WEBGL)
	{
		Capabilities.TargetPlatform = EPlatformType::Web;
		Capabilities.bUseES30ShadingLanguage = false; // make sure this matches HTML5OpenGL.h -> FOpenGL::UseES30ShadingLanguage();
	}
	else if (ShaderVersion == GLSL_ES2_IOS)
	{
		Capabilities.TargetPlatform = EPlatformType::IOS;
	}
	else
	{
		Capabilities.TargetPlatform = EPlatformType::Desktop;

		Capabilities.bSupportsSeparateShaderObjects = true;
	}

	Capabilities.bSupportsShaderTextureLod = true;
	Capabilities.bSupportsShaderTextureCubeLod = false;
	Capabilities.bRequiresTextureCubeLodEXTToTextureCubeLodDefine = true;
}

static bool MoveHashLines(FString& Destination, FString &Source)
{
	int32 Index = 0;
	int32 LineStart = 0;

	bool bFound = false;
	while (Index != INDEX_NONE && !bFound)
	{
		LineStart = Index;
		Index = Source.Find(TEXT("\n"), ESearchCase::IgnoreCase, ESearchDir::FromStart, Index);

		for (int32 i = LineStart; i < Index; ++i)
		{
			const auto CharValue = Source[i];
			if (CharValue == '#')
			{
				break;
			}
			else if (!FChar::IsWhitespace(CharValue))
			{
				bFound = true;
				break;
			}
		}

		++Index;
	}

	if (bFound)
	{
		Destination.Append(Source.Left(LineStart));
		Source.RemoveAt(0, LineStart);
	}

	return bFound;
}

static bool OpenGLShaderPlatformNeedsBindLocation(const GLSLVersion InShaderPlatform)
{
	switch (InShaderPlatform)
	{
		case GLSL_430:
		case GLSL_310_ES_EXT:
		case GLSL_ES3_1_ANDROID:
		case GLSL_150_ES3_1:
			return false;

		case GLSL_150:
		case GLSL_150_ES2:
		case GLSL_ES2:
		case GLSL_150_ES2_NOUB:
		case GLSL_ES2_WEBGL:
		case GLSL_ES2_IOS:
			return true;

		default:
			return true;
		break;
	}
}

inline bool OpenGLShaderPlatformSeparable(const GLSLVersion InShaderPlatform)
{
	switch (InShaderPlatform)
	{
		case GLSL_430:
		case GLSL_150:
		case GLSL_150_ES2:
		case GLSL_150_ES2_NOUB:
		case GLSL_150_ES3_1:
			return true;

		case GLSL_310_ES_EXT:
		case GLSL_ES3_1_ANDROID:
		case GLSL_ES2:
		case GLSL_ES2_WEBGL:
		case GLSL_ES2_IOS:
			return false;

		default:
			return true;
		break;
	}
}

TSharedPtr<ANSICHAR> FOpenGLFrontend::PrepareCodeForOfflineCompilation(const GLSLVersion ShaderVersion, EShaderFrequency Frequency, const ANSICHAR* InShaderSource) const
{
	FString OriginalShaderSource(ANSI_TO_TCHAR(InShaderSource));
	FString StrOutSource;

	FDeviceCapabilities Capabilities;
	FillDeviceCapsOfflineCompilation(Capabilities, ShaderVersion);

	// Whether shader was compiled for ES 3.1
	const TCHAR *ES310Version = TEXT("#version 310 es");
	const bool bES31 = OriginalShaderSource.Find(ES310Version) != INDEX_NONE;

	// Whether we need to emit mobile multi-view code or not.
	const bool bEmitMobileMultiView = OriginalShaderSource.Find(TEXT("gl_ViewID_OVR")) != INDEX_NONE;

	// Whether we need to emit texture external code or not.
	const bool bEmitTextureExternal = OriginalShaderSource.Find(TEXT("samplerExternalOES")) != INDEX_NONE;

	const bool bUseES30ShadingLanguage = Capabilities.bUseES30ShadingLanguage;

	bool bNeedsExtDrawInstancedDefine = false;
	if (Capabilities.TargetPlatform == EPlatformType::Android || Capabilities.TargetPlatform == EPlatformType::Web)
	{
		bNeedsExtDrawInstancedDefine = !bES31;
		if (bES31)
		{
			StrOutSource.Append(ES310Version);
			StrOutSource.Append(TEXT("\n"));
			OriginalShaderSource.RemoveFromStart(ES310Version);
		}
		else if (IsES2Platform(ShaderVersion))
		{
			StrOutSource.Append(TEXT("#version 100\n"));
			OriginalShaderSource.RemoveFromStart(TEXT("#version 100"));
		}
	}
	else if (Capabilities.TargetPlatform == EPlatformType::IOS)
	{
		bNeedsExtDrawInstancedDefine = true;
		StrOutSource.Append(TEXT("#version 100\n"));
		OriginalShaderSource.RemoveFromStart(TEXT("#version 100"));
	}

	if (bNeedsExtDrawInstancedDefine)
	{
		// Check for the GL_EXT_draw_instanced extension if necessary (version < 300)
		StrOutSource.Append(TEXT("#ifdef GL_EXT_draw_instanced\n"));
		StrOutSource.Append(TEXT("#define UE_EXT_draw_instanced 1\n"));
		StrOutSource.Append(TEXT("#endif\n"));
	}

	const GLenum TypeEnum = GLFrequencyTable[Frequency];
	// The incoming glsl may have preprocessor code that is dependent on defines introduced via the engine.
	// This is the place to insert such engine preprocessor defines, immediately after the glsl version declaration.
	if (Capabilities.bRequiresUEShaderFramebufferFetchDef && TypeEnum == GL_FRAGMENT_SHADER)
	{
		// Some devices (Zenfone5) support GL_EXT_shader_framebuffer_fetch but do not define GL_EXT_shader_framebuffer_fetch in GLSL compiler
		// We can't define anything with GL_, so we use UE_EXT_shader_framebuffer_fetch to enable frame buffer fetch
		StrOutSource.Append(TEXT("#define UE_EXT_shader_framebuffer_fetch 1\n"));
	}

	if (bEmitMobileMultiView)
	{
		MoveHashLines(StrOutSource, OriginalShaderSource);

		StrOutSource.Append(TEXT("\n\n"));
		StrOutSource.Append(TEXT("#extension GL_OVR_multiview2 : enable\n"));
		StrOutSource.Append(TEXT("\n\n"));
	}

	if (bEmitTextureExternal)
	{
		MoveHashLines(StrOutSource, OriginalShaderSource);
		StrOutSource.Append(TEXT("#define samplerExternalOES sampler2D\n"));
	}

	// Only desktop with separable shader platform can use GL_ARB_separate_shader_objects for reduced shader compile/link hitches
	// however ES3.1 relies on layout(location=) support
	bool const bNeedsBindLocation = OpenGLShaderPlatformNeedsBindLocation(ShaderVersion) && !bES31;
	if (OpenGLShaderPlatformSeparable(ShaderVersion) || !bNeedsBindLocation)
	{
		// Move version tag & extensions before beginning all other operations
		MoveHashLines(StrOutSource, OriginalShaderSource);

		// OpenGL SM5 shader platforms require location declarations for the layout, but don't necessarily use SSOs
		if (Capabilities.bSupportsSeparateShaderObjects || !bNeedsBindLocation)
		{
			if (Capabilities.TargetPlatform == EPlatformType::Desktop)
			{
				StrOutSource.Append(TEXT("#extension GL_ARB_separate_shader_objects : enable\n"));
				StrOutSource.Append(TEXT("#define INTERFACE_LOCATION(Pos) layout(location=Pos) \n"));
				StrOutSource.Append(TEXT("#define INTERFACE_BLOCK(Pos, Interp, Modifiers, Semantic, PreType, PostType) layout(location=Pos) Interp Modifiers struct { PreType PostType; }\n"));
			}
			else
			{
				StrOutSource.Append(TEXT("#define INTERFACE_LOCATION(Pos) layout(location=Pos) \n"));
				StrOutSource.Append(TEXT("#define INTERFACE_BLOCK(Pos, Interp, Modifiers, Semantic, PreType, PostType) layout(location=Pos) Modifiers Semantic { PreType PostType; }\n"));
			}
		}
		else
		{
			StrOutSource.Append(TEXT("#define INTERFACE_LOCATION(Pos) \n"));
			StrOutSource.Append(TEXT("#define INTERFACE_BLOCK(Pos, Interp, Modifiers, Semantic, PreType, PostType) Modifiers Semantic { Interp PreType PostType; }\n"));
		}
	}

	if (Capabilities.TargetPlatform == EPlatformType::Android)
	{
		if (IsES2Platform(ShaderVersion) && !bES31)
		{
			StrOutSource.Append(TEXT("#define HDR_32BPP_ENCODE_MODE 0.0\n"));

			// This #define fixes compiler errors on Android (which doesn't seem to support textureCubeLodEXT)
			if (bUseES30ShadingLanguage)
			{
				if (TypeEnum == GL_VERTEX_SHADER)
				{
					StrOutSource.Append(TEXT("#define texture2D texture \n"
						"#define texture2DProj textureProj \n"
						"#define texture2DLod textureLod \n"
						"#define texture2DLodEXT textureLod \n"
						"#define texture2DProjLod textureProjLod \n"
						"#define textureCube texture \n"
						"#define textureCubeLod textureLod \n"
						"#define textureCubeLodEXT textureLod \n"
						"#define texture3D texture \n"
						"#define texture3DProj textureProj \n"
						"#define texture3DLod textureLod \n"));

					OriginalShaderSource.Replace(TEXT("attribute"), TEXT("in"));
					OriginalShaderSource.Replace(TEXT("varying"), TEXT("out"));
				}
				else if (TypeEnum == GL_FRAGMENT_SHADER)
				{
					// #extension directives have to come before any non-# directives. Because
					// we add non-# stuff below and the #extension directives
					// get added to the incoming shader source we move any # directives
					// to be right after the #version to ensure they are always correct.
					MoveHashLines(StrOutSource, OriginalShaderSource);

					StrOutSource.Append(TEXT("#define texture2D texture \n"
						"#define texture2DProj textureProj \n"
						"#define texture2DLod textureLod \n"
						"#define texture2DLodEXT textureLod \n"
						"#define texture2DProjLod textureProjLod \n"
						"#define textureCube texture \n"
						"#define textureCubeLod textureLod \n"
						"#define textureCubeLodEXT textureLod \n"
						"#define texture3D texture \n"
						"#define texture3DProj textureProj \n"
						"#define texture3DLod textureLod \n"
						"#define texture3DProjLod textureProjLod \n"
						"\n"
						"#define gl_FragColor out_FragColor \n"
						"#ifdef EXT_shader_framebuffer_fetch_enabled \n"
						"inout mediump vec4 out_FragColor; \n"
						"#else \n"
						"out mediump vec4 out_FragColor; \n"
						"#endif \n"));

					OriginalShaderSource.Replace(TEXT("varying"), TEXT("in"));
				}
			}
			else
			{
				if (TypeEnum == GL_FRAGMENT_SHADER)
				{
					// Apply #defines to deal with incompatible sections of code

					if (Capabilities.bRequiresDontEmitPrecisionForTextureSamplers)
					{
						StrOutSource.Append(TEXT("#define DONTEMITSAMPLERDEFAULTPRECISION \n"));
					}

					if (!Capabilities.bSupportsShaderTextureLod || !Capabilities.bSupportsShaderTextureCubeLod)
					{
						StrOutSource.Append(TEXT("#define DONTEMITEXTENSIONSHADERTEXTURELODENABLE \n"
							"#define texture2DLodEXT(a, b, c) texture2D(a, b) \n"
							"#define textureCubeLodEXT(a, b, c) textureCube(a, b) \n"));
					}
					else if (Capabilities.bRequiresTextureCubeLodEXTToTextureCubeLodDefine)
					{
						StrOutSource.Append(TEXT("#define textureCubeLodEXT textureCubeLod \n"));
					}
				}
			}
		}
	}
	else if (Capabilities.TargetPlatform == EPlatformType::Web)
	{
		// HTML5 use case is much simpler, use a separate chunk of code from android. 
		if (!Capabilities.bSupportsShaderTextureLod)
		{
			StrOutSource.Append(TEXT("#define DONTEMITEXTENSIONSHADERTEXTURELODENABLE \n"
				"#define texture2DLodEXT(a, b, c) texture2D(a, b) \n"
				"#define textureCubeLodEXT(a, b, c) textureCube(a, b) \n"));
		}
	}

	StrOutSource.Append(TEXT("#define HLSLCC_DX11ClipSpace 1 \n"));

	// Append the possibly edited shader to the one we will compile.
	// This is to make it easier to debug as we can see the whole
	// shader source.
	StrOutSource.Append(TEXT("\n\n"));
	StrOutSource.Append(OriginalShaderSource);

	const int32 SourceLen = StrOutSource.Len();
	TSharedPtr<ANSICHAR> RetShaderSource = MakeShareable(new ANSICHAR[SourceLen + 1]);
	FCStringAnsi::Strcpy(RetShaderSource.Get(), SourceLen + 1, TCHAR_TO_ANSI(*StrOutSource));

	return RetShaderSource;
}

bool FOpenGLFrontend::PlatformSupportsOfflineCompilation(const GLSLVersion ShaderVersion) const
{
	switch (ShaderVersion)
	{
		// desktop
		case GLSL_150:
		case GLSL_430:
		case GLSL_150_ES2:
		case GLSL_150_ES2_NOUB:
		case GLSL_150_ES3_1:
		case GLSL_310_ES_EXT:
		// web
		case GLSL_ES2_WEBGL:
		// switch
		case GLSL_SWITCH:
		case GLSL_SWITCH_FORWARD:
			return false;
		break;
		// ios
		case GLSL_ES2_IOS:
		// android
		case GLSL_ES2:
		case GLSL_ES3_1_ANDROID:
			return true;
		break;
	}

	return false;
}

void FOpenGLFrontend::CompileOffline(const FShaderCompilerInput& Input, FShaderCompilerOutput& Output, const GLSLVersion ShaderVersion, const ANSICHAR* InShaderSource)
{
	const bool bSupportsOfflineCompilation = PlatformSupportsOfflineCompilation(ShaderVersion);

	if (!bSupportsOfflineCompilation)
		return;	

	TSharedPtr<ANSICHAR> ShaderSource = PrepareCodeForOfflineCompilation(ShaderVersion, (EShaderFrequency)Input.Target.Frequency, InShaderSource);

	PlatformCompileOffline(Input, Output, ShaderSource.Get(), ShaderVersion);
}

void FOpenGLFrontend::PlatformCompileOffline(const FShaderCompilerInput& Input, FShaderCompilerOutput& ShaderOutput, const ANSICHAR* ShaderSource, const GLSLVersion ShaderVersion)
{
	if (ShaderVersion == GLSL_ES2 || ShaderVersion == GLSL_ES3_1_ANDROID || ShaderVersion == GLSL_ES2_IOS)
		CompileOfflineMali(Input, ShaderOutput, ShaderSource, FPlatformString::Strlen(ShaderSource), false);
}<|MERGE_RESOLUTION|>--- conflicted
+++ resolved
@@ -1,9 +1,5 @@
 // Copyright 1998-2018 Epic Games, Inc. All Rights Reserved.
-<<<<<<< HEAD
-// ...
-=======
 // .
->>>>>>> a23640a2
 
 #include "CoreMinimal.h"
 #include "HAL/FileManager.h"
