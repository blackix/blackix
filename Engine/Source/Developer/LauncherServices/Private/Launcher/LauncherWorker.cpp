--- conflicted
+++ resolved
@@ -336,13 +336,10 @@
 			{
 				Platforms += TEXT("+Mac");
 			}
-<<<<<<< HEAD
-=======
 			else if (PlatformInfo->TargetPlatformName == FName("IOSClient"))
 			{
 				Platforms += TEXT("+IOS");
 			}
->>>>>>> cf6d231e
 			else
 			{
 				Platforms += TEXT("+");
