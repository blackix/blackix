// Copyright 1998-2018 Epic Games, Inc. All Rights Reserved.

#pragma once

#include "CoreMinimal.h"
#include "IAssetTools.h"
#include "IAssetTypeActions.h"
#include "AssetData.h"
#include "AssetRenameManager.h"
#include "AssetTools.generated.h"

class FAssetFixUpRedirectors;
class FMenuBuilder;
class IClassTypeActions;
class UAutomatedAssetImportData;
class UFactory;

/** Parameters for importing specific set of files */
struct FAssetImportParams
{
	FAssetImportParams()
		: SpecifiedFactory(nullptr)
		, ImportData(nullptr)
		, bSyncToBrowser(true)
		, bForceOverrideExisting(false)
		, bAutomated(false)
	{}

	/** Factory to use for importing files */
	UFactory* SpecifiedFactory;
	/** Data used to determine rules for importing assets through the automated command line interface */
	const UAutomatedAssetImportData* ImportData;
	/** Whether or not to sync the content browser to the assets after import */
	bool bSyncToBrowser : 1;
	/** Whether or not we are forcing existing assets to be overriden without asking */
	bool bForceOverrideExisting : 1;
	/** Whether or not this is an automated import */
	bool bAutomated : 1;
};


/** For backwards compatibility */
typedef class UAssetToolsImpl FAssetTools;

PRAGMA_DISABLE_DEPRECATION_WARNINGS

UCLASS(transient)
class UAssetToolsImpl : public UObject, public IAssetTools
{
	GENERATED_BODY()
public:
	UAssetToolsImpl(const FObjectInitializer& ObjectInitializer);

	// IAssetTools implementation
	virtual void RegisterAssetTypeActions(const TSharedRef<IAssetTypeActions>& NewActions) override;
	virtual void UnregisterAssetTypeActions(const TSharedRef<IAssetTypeActions>& ActionsToRemove) override;
	virtual void GetAssetTypeActionsList( TArray<TWeakPtr<IAssetTypeActions>>& OutAssetTypeActionsList ) const override;
	virtual TWeakPtr<IAssetTypeActions> GetAssetTypeActionsForClass( UClass* Class ) const override;
	virtual TArray<TWeakPtr<IAssetTypeActions>> GetAssetTypeActionsListForClass(UClass* Class) const override;
	virtual EAssetTypeCategories::Type RegisterAdvancedAssetCategory(FName CategoryKey, FText CategoryDisplayName) override;
	virtual EAssetTypeCategories::Type FindAdvancedAssetCategory(FName CategoryKey) const override;
	virtual void GetAllAdvancedAssetCategories(TArray<FAdvancedAssetCategory>& OutCategoryList) const override;
	virtual void RegisterClassTypeActions(const TSharedRef<IClassTypeActions>& NewActions) override;
	virtual void UnregisterClassTypeActions(const TSharedRef<IClassTypeActions>& ActionsToRemove) override;
	virtual void GetClassTypeActionsList( TArray<TWeakPtr<IClassTypeActions>>& OutClassTypeActionsList ) const override;
	virtual TWeakPtr<IClassTypeActions> GetClassTypeActionsForClass( UClass* Class ) const override;
	virtual bool GetAssetActions( const TArray<UObject*>& InObjects, FMenuBuilder& MenuBuilder, bool bIncludeHeading = true ) override;
	virtual UObject* CreateAsset(const FString& AssetName, const FString& PackagePath, UClass* AssetClass, UFactory* Factory, FName CallingContext = NAME_None) override;
	virtual UObject* CreateAsset(UClass* AssetClass, UFactory* Factory, FName CallingContext = NAME_None) override;
	virtual UObject* CreateAssetWithDialog(UClass* AssetClass, UFactory* Factory, FName CallingContext = NAME_None) override;
	virtual UObject* CreateAssetWithDialog(const FString& AssetName, const FString& PackagePath, UClass* AssetClass, UFactory* Factory, FName CallingContext = NAME_None) override;
	virtual UObject* DuplicateAsset(const FString& AssetName, const FString& PackagePath, UObject* OriginalObject) override;
	virtual UObject* DuplicateAssetWithDialog(const FString& AssetName, const FString& PackagePath, UObject* OriginalObject) override;
	virtual bool RenameAssets(const TArray<FAssetRenameData>& AssetsAndNames) const override;
	virtual void RenameAssetsWithDialog(const TArray<FAssetRenameData>& AssetsAndNames, bool bAutoCheckout = false) const override;
	virtual void FindSoftReferencesToObject(FSoftObjectPath TargetObject, TArray<UObject*>& ReferencingObjects) const override;
	virtual TArray<UObject*> ImportAssets(const FString& DestinationPath) override;
	virtual TArray<UObject*> ImportAssetsWithDialog(const FString& DestinationPath) override;
	virtual TArray<UObject*> ImportAssets(const TArray<FString>& Files, const FString& DestinationPath, UFactory* ChosenFactory, bool bSyncToBrowser = true, TArray<TPair<FString, FString>>* FilesAndDestinations = nullptr) const override;
	virtual TArray<UObject*> ImportAssetsAutomated(const UAutomatedAssetImportData* ImportData) const override;
	virtual void ExportAssets(const TArray<FString>& AssetsToExport, const FString& ExportPath) const override;
	virtual void ExportAssets(const TArray<UObject*>& AssetsToExport, const FString& ExportPath) const override;
	virtual void ExportAssetsWithDialog(const TArray<UObject*>& AssetsToExport, bool bPromptForIndividualFilenames) const override;
	virtual void ExportAssetsWithDialog(const TArray<FString>& AssetsToExport, bool bPromptForIndividualFilenames) const override;

	virtual void CreateUniqueAssetName(const FString& InBasePackageName, const FString& InSuffix, FString& OutPackageName, FString& OutAssetName) const override;
	virtual bool AssetUsesGenericThumbnail( const FAssetData& AssetData ) const override;
	virtual void DiffAgainstDepot(UObject* InObject, const FString& InPackagePath, const FString& InPackageName) const override;
	virtual void DiffAssets(UObject* OldAsset1, UObject* NewAsset, const struct FRevisionInfo& OldRevision, const struct FRevisionInfo& NewRevision) const override;
	virtual FString DumpAssetToTempFile(UObject* Asset) const override;
	virtual bool CreateDiffProcess(const FString& DiffCommand, const FString& OldTextFilename, const FString& NewTextFilename, const FString& DiffArgs = FString("")) const override;
	virtual void MigratePackages(const TArray<FName>& PackageNamesToMigrate) const override;
	virtual void FixupReferencers(const TArray<UObjectRedirector*>& Objects) const override;
	virtual FAssetPostRenameEvent& OnAssetPostRename() override { return AssetRenameManager->OnAssetPostRenameEvent(); }
	virtual void ExpandDirectories(const TArray<FString>& Files, const FString& DestinationPath, TArray<TPair<FString, FString>>& FilesAndDestinations) const override;
public:
	/** Gets the asset tools singleton as a FAssetTools for asset tools module use */
	static UAssetToolsImpl& Get();

	/** Syncs the primary content browser to the specified assets, whether or not it is locked. Most syncs that come from AssetTools -feel- like they came from the content browser, so this is okay. */
	void SyncBrowserToAssets(const TArray<UObject*>& AssetsToSync);
	void SyncBrowserToAssets(const TArray<FAssetData>& AssetsToSync);

	/** The manager to handle renaming assets */
	TSharedPtr<FAssetRenameManager> AssetRenameManager;

	/** The manager to handle fixing up redirectors */
	TSharedPtr<FAssetFixUpRedirectors> AssetFixUpRedirectors;
private:
	/** Checks to see if a package is marked for delete then ask the user if he would like to check in the deleted file before he can continue. Returns true when it is safe to proceed. */
	bool CheckForDeletedPackage(const UPackage* Package) const;

	/** Returns true if the supplied Asset name and package are currently valid for creation. */
	bool CanCreateAsset(const FString& AssetName, const FString& PackageName, const FText& OperationText) const;

	/** Begins the package migration, after assets have been discovered */
	void PerformMigratePackages(TArray<FName> PackageNamesToMigrate) const;

	/** Copies files after the final list was confirmed */
	void MigratePackages_ReportConfirmed(TArray<FString> ConfirmedPackageNamesToMigrate) const;

	/** Gets the dependencies of the specified package recursively */
	void RecursiveGetDependencies(const FName& PackageName, TSet<FName>& AllDependencies) const;

	/** Records the time taken for an import and reports it to engine analytics, if available */
	static void OnNewImportRecord(UClass* AssetType, const FString& FileExtension, bool bSucceeded, bool bWasCancelled, const FDateTime& StartTime);

	/** Records what assets users are creating */
	static void OnNewCreateRecord(UClass* AssetType, bool bDuplicated);

	/** Internal method that performs the actual asset importing */
	TArray<UObject*> ImportAssetsInternal(const TArray<FString>& Files, const FString& RootDestinationPath, TArray<TPair<FString, FString>> *FilesAndDestinationsPtr, const FAssetImportParams& ImportParams) const;

	/** Internal method to export assets.  If no export path is created a user will be prompted for one.  if bPromptIndividualFilenames is true a user will be asked per file */
	void ExportAssetsInternal(const TArray<UObject*>& ObjectsToExport, bool bPromptIndividualFilenames, const FString& ExportPath) const;

<<<<<<< HEAD
=======
	UObject* PerformDuplicateAsset(const FString& AssetName, const FString& PackagePath, UObject* OriginalObject, bool bWithDialog);

>>>>>>> e3a25b20
private:
	/** The list of all registered AssetTypeActions */
	TArray<TSharedRef<IAssetTypeActions>> AssetTypeActionsList;

	/** The list of all registered ClassTypeActions */
	TArray<TSharedRef<IClassTypeActions>> ClassTypeActionsList;

	/** The categories that have been allocated already */
	TMap<FName, FAdvancedAssetCategory> AllocatedCategoryBits;
	
	/** The next user category bit to allocate (set to 0 when there are no more bits left) */
	uint32 NextUserCategoryBit;
};

PRAGMA_ENABLE_DEPRECATION_WARNINGS<|MERGE_RESOLUTION|>--- conflicted
+++ resolved
@@ -134,11 +134,8 @@
 	/** Internal method to export assets.  If no export path is created a user will be prompted for one.  if bPromptIndividualFilenames is true a user will be asked per file */
 	void ExportAssetsInternal(const TArray<UObject*>& ObjectsToExport, bool bPromptIndividualFilenames, const FString& ExportPath) const;
 
-<<<<<<< HEAD
-=======
 	UObject* PerformDuplicateAsset(const FString& AssetName, const FString& PackagePath, UObject* OriginalObject, bool bWithDialog);
 
->>>>>>> e3a25b20
 private:
 	/** The list of all registered AssetTypeActions */
 	TArray<TSharedRef<IAssetTypeActions>> AssetTypeActionsList;
