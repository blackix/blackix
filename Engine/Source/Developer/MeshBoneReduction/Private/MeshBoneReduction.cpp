--- conflicted
+++ resolved
@@ -269,11 +269,7 @@
 		}
 				
 		TArray<FMatrix> MultipliedBonePoses;
-<<<<<<< HEAD
-		const UAnimSequence* BakePose = SkeletalMesh->LODInfo[LODIndex].BakePose;
-=======
 		const UAnimSequence* BakePose = SkeletalMesh->GetLODInfo(LODIndex)->BakePose;
->>>>>>> a23640a2
 		if (BakePose)
 		{
 			// Retrieve posed bone transforms
@@ -385,11 +381,7 @@
 
 			TArray<FBoneIndexType> BoneIndices;
 			TArray<FMatrix> RemovedBoneMatrices;
-<<<<<<< HEAD
-			const bool bBakePoseToRemovedInfluences = (SkeletalMesh->LODInfo[DesiredLOD].BakePose != nullptr);
-=======
 			const bool bBakePoseToRemovedInfluences = (SkeletalMesh->GetLODInfo(DesiredLOD)->BakePose != nullptr);
->>>>>>> a23640a2
 			if (bBakePoseToRemovedInfluences)
 			{
 				for (const FBoneReference& BoneReference : SkeletalMesh->GetLODInfo(DesiredLOD)->BonesToRemove)
@@ -422,10 +414,7 @@
 					for (FSoftSkinVertex& Vertex : Section.SoftVertices)
 					{
 						FVector TangentX = Vertex.TangentX;
-<<<<<<< HEAD
-=======
 						FVector TangentY = Vertex.TangentY;
->>>>>>> a23640a2
 						FVector TangentZ = Vertex.TangentZ;
 						FVector Position = Vertex.Position;
 						for (uint8 InfluenceIndex = 0; InfluenceIndex < 8; ++InfluenceIndex)
@@ -436,27 +425,17 @@
 								Position += ((RemovedBoneMatrices[ArrayIndex].TransformPosition(Vertex.Position) - Vertex.Position) * ((float)Vertex.InfluenceWeights[InfluenceIndex] * InfluenceMultiplier));
 
 								TangentX += ((RemovedBoneMatrices[ArrayIndex].TransformVector(Vertex.TangentX) - Vertex.TangentX) * ((float)Vertex.InfluenceWeights[InfluenceIndex] * InfluenceMultiplier));
-<<<<<<< HEAD
-
-=======
 								TangentY += ((RemovedBoneMatrices[ArrayIndex].TransformVector(Vertex.TangentY) - Vertex.TangentY) * ((float)Vertex.InfluenceWeights[InfluenceIndex] * InfluenceMultiplier));
->>>>>>> a23640a2
 								TangentZ += ((RemovedBoneMatrices[ArrayIndex].TransformVector(Vertex.TangentZ) - Vertex.TangentZ) * ((float)Vertex.InfluenceWeights[InfluenceIndex] * InfluenceMultiplier));
 							}
 						}
 
 						Vertex.Position = Position;
 						Vertex.TangentX = TangentX.GetSafeNormal();
-<<<<<<< HEAD
-						uint8 WComponent = Vertex.TangentZ.Vector.W;
-						Vertex.TangentZ = TangentZ.GetSafeNormal();
-						Vertex.TangentZ.Vector.W = WComponent;
-=======
 						Vertex.TangentY = TangentY.GetSafeNormal();
 						uint8 WComponent = Vertex.TangentZ.W;
 						Vertex.TangentZ = TangentZ.GetSafeNormal();
 						Vertex.TangentZ.W = WComponent;
->>>>>>> a23640a2
 					}
 				}
 				FixUpSectionBoneMaps(Section, BonesToRemove);
