// Copyright 1998-2015 Epic Games, Inc. All Rights Reserved.

#include "AndroidPlatformEditorPrivatePCH.h"
#include "AndroidTargetSettingsCustomization.h"
#include "DetailLayoutBuilder.h"
#include "DetailCategoryBuilder.h"
#include "PropertyEditing.h"

#include "ScopedTransaction.h"
#include "SExternalImageReference.h"
#include "SHyperlinkLaunchURL.h"
#include "SPlatformSetupMessage.h"
#include "PlatformIconInfo.h"
#include "SourceControlHelpers.h"
#include "ManifestUpdateHelper.h"
#include "SNotificationList.h"
#include "NotificationManager.h"

#define LOCTEXT_NAMESPACE "AndroidRuntimeSettings"

//////////////////////////////////////////////////////////////////////////
// FAndroidTargetSettingsCustomization
namespace FAndroidTargetSettingsCustomizationConstants
{
	const FText DisabledTip = LOCTEXT("GitHubSourceRequiredToolTip", "This requires GitHub source.");
}

TSharedRef<IDetailCustomization> FAndroidTargetSettingsCustomization::MakeInstance()
{
	return MakeShareable(new FAndroidTargetSettingsCustomization);
}

FAndroidTargetSettingsCustomization::FAndroidTargetSettingsCustomization()
	: AndroidRelativePath(TEXT(""))
	, EngineAndroidPath(FPaths::EngineDir() + TEXT("Build/Android/Java"))
	, GameAndroidPath(FPaths::GameDir() + TEXT("Build/Android"))
	, EngineGooglePlayAppIDPath(EngineAndroidPath / TEXT("res") / TEXT("values") / TEXT("GooglePlayAppID.xml"))
	, GameGooglePlayAppIDPath(GameAndroidPath / TEXT("res") / TEXT("values") / TEXT("GooglePlayAppID.xml"))
	, EngineProguardPath(EngineAndroidPath / TEXT("proguard-project.txt"))
	, GameProguardPath(GameAndroidPath / TEXT("proguard-project.txt"))
	, EngineProjectPropertiesPath(EngineAndroidPath / TEXT("project.properties"))
	, GameProjectPropertiesPath(GameAndroidPath / TEXT("project.properties"))
{
	new (IconNames) FPlatformIconInfo(TEXT("res/drawable/icon.png"), LOCTEXT("SettingsIcon", "Icon"), FText::GetEmpty(), 48, 48, FPlatformIconInfo::Required);
	new (IconNames) FPlatformIconInfo(TEXT("res/drawable-ldpi/icon.png"), LOCTEXT("SettingsIcon_LDPI", "LDPI Icon"), FText::GetEmpty(), 36, 36, FPlatformIconInfo::Required);
	new (IconNames) FPlatformIconInfo(TEXT("res/drawable-mdpi/icon.png"), LOCTEXT("SettingsIcon_MDPI", "MDPI Icon"), FText::GetEmpty(), 48, 48, FPlatformIconInfo::Required);
	new (IconNames) FPlatformIconInfo(TEXT("res/drawable-hdpi/icon.png"), LOCTEXT("SettingsIcon_HDPI", "HDPI Icon"), FText::GetEmpty(), 72, 72, FPlatformIconInfo::Required);
	new (IconNames) FPlatformIconInfo(TEXT("res/drawable-xhdpi/icon.png"), LOCTEXT("SettingsIcon_XHDPI", "XHDPI Icon"), FText::GetEmpty(), 96, 96, FPlatformIconInfo::Required);
	new (IconNames) FPlatformIconInfo(TEXT("res/drawable/downloadimagev.png"), LOCTEXT("SettingsIcon_DownloadImageV", "Download Background Verticle Image"), FText::GetEmpty(), 720, 1280, FPlatformIconInfo::Required);
}

void FAndroidTargetSettingsCustomization::CustomizeDetails(IDetailLayoutBuilder& DetailLayout)
{
	SavedLayoutBuilder = &DetailLayout;

	BuildAppManifestSection(DetailLayout);
	BuildIconSection(DetailLayout);
}

static void OnBrowserLinkClicked(const FSlateHyperlinkRun::FMetadata& Metadata)
{
	const FString* URL = Metadata.Find(TEXT("href"));
	
	if(URL)
	{
		FPlatformProcess::LaunchURL(**URL, nullptr, nullptr);
	}
}


void FAndroidTargetSettingsCustomization::BuildAppManifestSection(IDetailLayoutBuilder& DetailLayout)
{
	// Cache some categories
	IDetailCategoryBuilder& APKPackagingCategory = DetailLayout.EditCategory(TEXT("APKPackaging"));
	IDetailCategoryBuilder& BuildCategory = DetailLayout.EditCategory(TEXT("Build"));
	IDetailCategoryBuilder& SigningCategory = DetailLayout.EditCategory(TEXT("DistributionSigning"));

	TSharedRef<SPlatformSetupMessage> PlatformSetupMessage = SNew(SPlatformSetupMessage, GameProjectPropertiesPath)
		.PlatformName(LOCTEXT("AndroidPlatformName", "Android"))
		.OnSetupClicked(this, &FAndroidTargetSettingsCustomization::CopySetupFilesIntoProject);

	SetupForPlatformAttribute = PlatformSetupMessage->GetReadyToGoAttribute();

	APKPackagingCategory.AddCustomRow(LOCTEXT("Warning", "Warning"), false)
		.WholeRowWidget
		[
			PlatformSetupMessage
		];

	APKPackagingCategory.AddCustomRow(LOCTEXT("UpgradeInfo", "Upgrade Info"), false)
		.WholeRowWidget
		[
			SNew(SBorder)
			.Padding(1)
			[
				SNew(SHorizontalBox)
				+ SHorizontalBox::Slot()
				.Padding(FMargin(10, 10, 10, 10))
				.FillWidth(1.0f)
				[
					SNew(SRichTextBlock)
<<<<<<< HEAD
					.Text(LOCTEXT("UpgradeInfoMessage", "<RichTextBlock.TextHighlight>Note to users from 4.6 or earlier</>: We now <RichTextBlock.TextHighlight>GENERATE</> an AndroidManifest.xml when building, so if you have customized your .xml file, you will need to put all of your changes into the below settings. Note that we don't touch your AndroidManifest.xml that is in your project directory.\nAdditionally, we no longer use SigningConfig.xml, the settings are now set in the Distribution Signing section.\n\nThere is currently no .obb file downloader support in the engine, so if you don't package your data into your .apk (see the below setting and its tooltip about 50MB limit), device is not guaranteed to have the .obb file downloaded in all cases. Until Unreal Engine v4.8, there won't be a way for your app to download the .obb file from the Google Play Store. See <a id=\"browser\" href=\"http://developer.android.com/google/play/expansion-files.html#Downloading\" style=\"HoverOnlyHyperlink\">http://developer.android.com/google/play/expansion-files.html</> for more information."))
=======
					.Text(LOCTEXT("UpgradeInfoMessage", "<RichTextBlock.TextHighlight>Note to users from 4.6 or earlier</>: We now <RichTextBlock.TextHighlight>GENERATE</> an AndroidManifest.xml when building, so if you have customized your .xml file, you will need to put all of your changes into the below settings. Note that we don't touch your AndroidManifest.xml that is in your project directory.\nAdditionally, we no longer use SigningConfig.xml, the settings are now set in the Distribution Signing section."))
>>>>>>> cce8678d
					.TextStyle(FEditorStyle::Get(), "MessageLog")
					.DecoratorStyleSet(&FEditorStyle::Get())
					.AutoWrapText(true)
					+ SRichTextBlock::HyperlinkDecorator(TEXT("browser"), FSlateHyperlinkRun::FOnClick::CreateStatic(&OnBrowserLinkClicked))
				]
			]
		];
	
	APKPackagingCategory.AddCustomRow(LOCTEXT("BuildFolderLabel", "Build Folder"), false)
		.IsEnabled(SetupForPlatformAttribute)
		.NameContent()
		[
			SNew(SHorizontalBox)
			+ SHorizontalBox::Slot()
			.Padding(FMargin(0, 1, 0, 1))
			.FillWidth(1.0f)
			[
				SNew(STextBlock)
				.Text(LOCTEXT("BuildFolderLabel", "Build Folder"))
				.Font(DetailLayout.GetDetailFont())
			]
		]
		.ValueContent()
		[
			SNew(SHorizontalBox)
			+SHorizontalBox::Slot()
			.AutoWidth()
			[
				SNew(SButton)
				.Text(LOCTEXT("OpenBuildFolderButton", "Open Build Folder"))
				.ToolTipText(LOCTEXT("OpenManifestFolderButton_Tooltip", "Opens the folder containing the build files in Explorer or Finder (it's recommended you check these in to source control to share with your team)"))
				.OnClicked(this, &FAndroidTargetSettingsCustomization::OpenBuildFolder)
			]
		];

	// Signing category
	SigningCategory.AddCustomRow(LOCTEXT("SigningHyperlink", "Signing Hyperlink"), false)
		.WholeRowWidget
		[
			SNew(SBox)
			.HAlign(HAlign_Center)
			[
				SNew(SHyperlinkLaunchURL, TEXT("http://developer.android.com/tools/publishing/app-signing.html#releasemode"))
				.Text(LOCTEXT("AndroidDeveloperSigningPage", "Android Developer page on Signing for Distribution"))
				.ToolTipText(LOCTEXT("AndroidDeveloperSigningPageTooltip", "Opens a page that discusses the signing using keytool"))
			]
		];

	// Google Play category
	IDetailCategoryBuilder& GooglePlayCategory = DetailLayout.EditCategory(TEXT("GooglePlayServices"));
	
	TSharedRef<SPlatformSetupMessage> GooglePlaySetupMessage = SNew(SPlatformSetupMessage, GameGooglePlayAppIDPath)
		.PlatformName(LOCTEXT("GooglePlayPlatformName", "Google Play services"))
		.OnSetupClicked(this, &FAndroidTargetSettingsCustomization::CopyGooglePlayAppIDFileIntoProject);

	SetupForGooglePlayAttribute = GooglePlaySetupMessage->GetReadyToGoAttribute();

	GooglePlayCategory.AddCustomRow(LOCTEXT("Warning", "Warning"), false)
		.WholeRowWidget
		[
			GooglePlaySetupMessage
		];

	GooglePlayCategory.AddCustomRow(LOCTEXT("AppIDHyperlink", "App ID Hyperlink"), false)
		.WholeRowWidget
		[
			SNew(SBox)
			.HAlign(HAlign_Center)
			[
				SNew(SHyperlinkLaunchURL, TEXT("http://developer.android.com/google/index.html"))
				.Text(LOCTEXT("GooglePlayDeveloperPage", "Android Developer Page on Google Play services"))
				.ToolTipText(LOCTEXT("GooglePlayDeveloperPageTooltip", "Opens a page that discusses Google Play services"))
			]
		];

	TSharedRef<IPropertyHandle> EnabledProperty = DetailLayout.GetProperty(GET_MEMBER_NAME_CHECKED(UAndroidRuntimeSettings, bEnableGooglePlaySupport));
	GooglePlayCategory.AddProperty(EnabledProperty)
		.EditCondition(SetupForGooglePlayAttribute, NULL);

	TSharedRef<IPropertyHandle> AppIDProperty = DetailLayout.GetProperty(GET_MEMBER_NAME_CHECKED(UAndroidRuntimeSettings, GamesAppID));
	AppIDProperty->SetOnPropertyValueChanged(FSimpleDelegate::CreateRaw(this, &FAndroidTargetSettingsCustomization::OnAppIDModified));
	GooglePlayCategory.AddProperty(AppIDProperty)
		.EditCondition(SetupForGooglePlayAttribute, NULL);

	TSharedRef<IPropertyHandle> AdMobAdUnitIDProperty = DetailLayout.GetProperty(GET_MEMBER_NAME_CHECKED(UAndroidRuntimeSettings, AdMobAdUnitID));
	GooglePlayCategory.AddProperty(AdMobAdUnitIDProperty)
		.EditCondition(SetupForGooglePlayAttribute, NULL);

	TSharedRef<IPropertyHandle> GooglePlayLicenseKeyProperty = DetailLayout.GetProperty(GET_MEMBER_NAME_CHECKED(UAndroidRuntimeSettings, GooglePlayLicenseKey));
	GooglePlayCategory.AddProperty(GooglePlayLicenseKeyProperty)
		.EditCondition(SetupForGooglePlayAttribute, NULL);


#define SETUP_NONROCKET_PROP(PropName, Category, Tip) \
	{ \
		TSharedRef<IPropertyHandle> PropertyHandle = DetailLayout.GetProperty(GET_MEMBER_NAME_CHECKED(UAndroidRuntimeSettings, PropName)); \
		Category.AddProperty(PropertyHandle) \
			.IsEnabled(!FRocketSupport::IsRocket()) \
			.ToolTip(!FRocketSupport::IsRocket() ? Tip : FAndroidTargetSettingsCustomizationConstants::DisabledTip); \
	}
	SETUP_NONROCKET_PROP(bBuildForArmV7, BuildCategory, LOCTEXT("BuildForArmV7ToolTip", "Enable ArmV7 CPU architecture support? (this will be used if all CPU architecture types are unchecked)"));
	SETUP_NONROCKET_PROP(bBuildForX86, BuildCategory, LOCTEXT("BuildForX86ToolTip", "Enable X86 CPU architecture support?"));
	SETUP_NONROCKET_PROP(bBuildForES2, BuildCategory, LOCTEXT("BuildForES2ToolTip", "Enable OpenGL ES2 rendering support? (this will be used if rendering types are unchecked)"));
<<<<<<< HEAD
	SETUP_NONROCKET_PROP(bBuildForES31, BuildCategory, LOCTEXT("BuildForES31ToolTip", "Enable OpenGL ES31 + AEP (Android Extension Pack) rendering support? Currently only Tegra K1 supports this, as it will force DXT textures (In 4.8 3.1+AEP will work with all texture formats).\nIf you use the Launch On feature (in the main toolbar), when you change this setting, you need to restart the editor to make sure it will launch with the proper 3.1+AEP support!"));
=======
	SETUP_NONROCKET_PROP(bBuildForES31, BuildCategory, LOCTEXT("BuildForES31ToolTip", "Enable OpenGL ES31 + AEP (Android Extension Pack) rendering support?"));
>>>>>>> cce8678d
	
	// @todo android fat binary: Put back in when we expose those
//	SETUP_NONROCKET_PROP(bSplitIntoSeparateApks, BuildCategory, LOCTEXT("SplitIntoSeparateAPKsToolTip", "If checked, CPU architectures and rendering types will be split into separate .apk files"));
}

void FAndroidTargetSettingsCustomization::BuildIconSection(IDetailLayoutBuilder& DetailLayout)
{
	// Icon category
	IDetailCategoryBuilder& IconCategory = DetailLayout.EditCategory(TEXT("Icons"));

	IconCategory.AddCustomRow(LOCTEXT("IconsHyperlink", "Icons Hyperlink"), false)
		.WholeRowWidget
		[
			SNew(SBox)
			.HAlign(HAlign_Center)
			[
				SNew(SHyperlinkLaunchURL, TEXT("http://developer.android.com/design/style/iconography.html"))
				.Text(LOCTEXT("AndroidDeveloperIconographyPage", "Android Developer Page on Iconography"))
				.ToolTipText(LOCTEXT("AndroidDeveloperIconographyPageTooltip", "Opens a page on Android Iconography"))
			]
		];

	for (const FPlatformIconInfo& Info : IconNames)
	{
		const FString AutomaticImagePath = EngineAndroidPath / Info.IconPath;
		const FString TargetImagePath = GameAndroidPath / Info.IconPath;

		IconCategory.AddCustomRow(Info.IconName)
		.NameContent()
		[
			SNew(SHorizontalBox)
			+SHorizontalBox::Slot()
			.Padding( FMargin( 0, 1, 0, 1 ) )
			.FillWidth(1.0f)
			[
				SNew(STextBlock)
				.Text(Info.IconName)
				.Font(DetailLayout.GetDetailFont())
			]
		]
		.ValueContent()
		.MaxDesiredWidth(400.0f)
		.MinDesiredWidth(100.0f)
		[
			SNew(SHorizontalBox)
			+SHorizontalBox::Slot()
			.FillWidth(1.0f)
			.VAlign(VAlign_Center)
			[
				SNew(SExternalImageReference, AutomaticImagePath, TargetImagePath)
				.FileDescription(Info.IconDescription)
				.RequiredSize(Info.IconRequiredSize)
				.MaxDisplaySize(FVector2D(FMath::Min(96, Info.IconRequiredSize.X), FMath::Min(96, Info.IconRequiredSize.Y)))
			]
		];
	}
}

FReply FAndroidTargetSettingsCustomization::OpenBuildFolder()
{
	const FString BuildFolder = FPaths::ConvertRelativePathToFull(FPaths::GetPath(GameProjectPropertiesPath));
	FPlatformProcess::ExploreFolder(*BuildFolder);

	return FReply::Handled();
}

void FAndroidTargetSettingsCustomization::CopySetupFilesIntoProject()
{
	// First copy the manifest, it must get copied
	FText ErrorMessage;
	if (!SourceControlHelpers::CopyFileUnderSourceControl(GameProjectPropertiesPath, EngineProjectPropertiesPath, LOCTEXT("ProjectProperties", "Project Properties"), /*out*/ ErrorMessage))
	{
		FNotificationInfo Info(ErrorMessage);
		Info.ExpireDuration = 3.0f;
		FSlateNotificationManager::Get().AddNotification(Info);
	}
	else
	{
		// Now try to copy all of the icons, etc... (these can be ignored if the file already exists)
		for (const FPlatformIconInfo& Info : IconNames)
		{
			const FString EngineImagePath = EngineAndroidPath / Info.IconPath;
			const FString ProjectImagePath = GameAndroidPath / Info.IconPath;

			if (!FPaths::FileExists(ProjectImagePath))
			{
				SourceControlHelpers::CopyFileUnderSourceControl(ProjectImagePath, EngineImagePath, Info.IconName, /*out*/ ErrorMessage);
			}
		}

		// and copy the other files (aren't required)
		SourceControlHelpers::CopyFileUnderSourceControl(GameProguardPath, EngineProguardPath, LOCTEXT("Proguard", "Proguard Settings"), /*out*/ ErrorMessage);
	}

	SavedLayoutBuilder->ForceRefreshDetails();
}

void FAndroidTargetSettingsCustomization::CopyGooglePlayAppIDFileIntoProject()
{
	FText ErrorMessage;
	if (!SourceControlHelpers::CopyFileUnderSourceControl(GameGooglePlayAppIDPath, EngineGooglePlayAppIDPath, LOCTEXT("GooglePlayAppID", "GooglePlayAppID.xml"), /*out*/ ErrorMessage))
	{
		FNotificationInfo Info(ErrorMessage);
		Info.ExpireDuration = 3.0f;
		FSlateNotificationManager::Get().AddNotification(Info);
	}

	SavedLayoutBuilder->ForceRefreshDetails();
}

void FAndroidTargetSettingsCustomization::OnAppIDModified()
{
	check(SetupForPlatformAttribute.Get() == true);


	FManifestUpdateHelper Updater(GameGooglePlayAppIDPath);

	const FString AppIDTag(TEXT("name=\"app_id\">"));
	const FString ClosingTag(TEXT("</string>"));
	const FString NewIDString = GetDefault<UAndroidRuntimeSettings>()->GamesAppID;
	Updater.ReplaceKey(AppIDTag, ClosingTag, NewIDString);

	Updater.Finalize(GameGooglePlayAppIDPath);
}

//////////////////////////////////////////////////////////////////////////

#undef LOCTEXT_NAMESPACE<|MERGE_RESOLUTION|>--- conflicted
+++ resolved
@@ -99,11 +99,7 @@
 				.FillWidth(1.0f)
 				[
 					SNew(SRichTextBlock)
-<<<<<<< HEAD
-					.Text(LOCTEXT("UpgradeInfoMessage", "<RichTextBlock.TextHighlight>Note to users from 4.6 or earlier</>: We now <RichTextBlock.TextHighlight>GENERATE</> an AndroidManifest.xml when building, so if you have customized your .xml file, you will need to put all of your changes into the below settings. Note that we don't touch your AndroidManifest.xml that is in your project directory.\nAdditionally, we no longer use SigningConfig.xml, the settings are now set in the Distribution Signing section.\n\nThere is currently no .obb file downloader support in the engine, so if you don't package your data into your .apk (see the below setting and its tooltip about 50MB limit), device is not guaranteed to have the .obb file downloaded in all cases. Until Unreal Engine v4.8, there won't be a way for your app to download the .obb file from the Google Play Store. See <a id=\"browser\" href=\"http://developer.android.com/google/play/expansion-files.html#Downloading\" style=\"HoverOnlyHyperlink\">http://developer.android.com/google/play/expansion-files.html</> for more information."))
-=======
 					.Text(LOCTEXT("UpgradeInfoMessage", "<RichTextBlock.TextHighlight>Note to users from 4.6 or earlier</>: We now <RichTextBlock.TextHighlight>GENERATE</> an AndroidManifest.xml when building, so if you have customized your .xml file, you will need to put all of your changes into the below settings. Note that we don't touch your AndroidManifest.xml that is in your project directory.\nAdditionally, we no longer use SigningConfig.xml, the settings are now set in the Distribution Signing section."))
->>>>>>> cce8678d
 					.TextStyle(FEditorStyle::Get(), "MessageLog")
 					.DecoratorStyleSet(&FEditorStyle::Get())
 					.AutoWrapText(true)
@@ -207,11 +203,7 @@
 	SETUP_NONROCKET_PROP(bBuildForArmV7, BuildCategory, LOCTEXT("BuildForArmV7ToolTip", "Enable ArmV7 CPU architecture support? (this will be used if all CPU architecture types are unchecked)"));
 	SETUP_NONROCKET_PROP(bBuildForX86, BuildCategory, LOCTEXT("BuildForX86ToolTip", "Enable X86 CPU architecture support?"));
 	SETUP_NONROCKET_PROP(bBuildForES2, BuildCategory, LOCTEXT("BuildForES2ToolTip", "Enable OpenGL ES2 rendering support? (this will be used if rendering types are unchecked)"));
-<<<<<<< HEAD
-	SETUP_NONROCKET_PROP(bBuildForES31, BuildCategory, LOCTEXT("BuildForES31ToolTip", "Enable OpenGL ES31 + AEP (Android Extension Pack) rendering support? Currently only Tegra K1 supports this, as it will force DXT textures (In 4.8 3.1+AEP will work with all texture formats).\nIf you use the Launch On feature (in the main toolbar), when you change this setting, you need to restart the editor to make sure it will launch with the proper 3.1+AEP support!"));
-=======
 	SETUP_NONROCKET_PROP(bBuildForES31, BuildCategory, LOCTEXT("BuildForES31ToolTip", "Enable OpenGL ES31 + AEP (Android Extension Pack) rendering support?"));
->>>>>>> cce8678d
 	
 	// @todo android fat binary: Put back in when we expose those
 //	SETUP_NONROCKET_PROP(bSplitIntoSeparateApks, BuildCategory, LOCTEXT("SplitIntoSeparateAPKsToolTip", "If checked, CPU architectures and rendering types will be split into separate .apk files"));
