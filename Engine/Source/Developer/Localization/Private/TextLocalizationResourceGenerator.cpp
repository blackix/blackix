--- conflicted
+++ resolved
@@ -18,19 +18,11 @@
 	return true;
 }
 
-<<<<<<< HEAD
-bool FTextLocalizationResourceGenerator::GenerateLocRes(const FLocTextHelper& InLocTextHelper, const FString& InCultureToGenerate, const bool bSkipSourceCheck, const FTextKey& InLocResID, FTextLocalizationResource& OutLocRes, const int32 InPriority)
-=======
 bool FTextLocalizationResourceGenerator::GenerateLocRes(const FLocTextHelper& InLocTextHelper, const FString& InCultureToGenerate, const bool bSkipSourceCheck, const FTextKey& InLocResID, FTextLocalizationResource& OutPlatformAgnosticLocRes, TMap<FName, TSharedRef<FTextLocalizationResource>>& OutPerPlatformLocRes, const int32 InPriority)
->>>>>>> 1ca592a2
 {
 	const bool bIsNativeCulture = InCultureToGenerate == InLocTextHelper.GetNativeCulture();
 	FCulturePtr Culture = FInternationalization::Get().GetCulture(InCultureToGenerate);
 
-<<<<<<< HEAD
-	// Add each manifest entry to the LocRes file
-	InLocTextHelper.EnumerateSourceTexts([&InLocTextHelper, &InCultureToGenerate, &bSkipSourceCheck, &InLocResID, &OutLocRes, InPriority, bIsNativeCulture, Culture](TSharedRef<FManifestEntry> InManifestEntry) -> bool
-=======
 	// Always add the split platforms so that they generate an empty LocRes if there are no entries for that platform in the master manifest
 	for (const FString& SplitPlatformName : InLocTextHelper.GetPlatformsToSplit())
 	{
@@ -43,7 +35,6 @@
 
 	// Add each manifest entry to the LocRes file
 	InLocTextHelper.EnumerateSourceTexts([&InLocTextHelper, &InCultureToGenerate, &bSkipSourceCheck, &InLocResID, &OutPlatformAgnosticLocRes, &OutPerPlatformLocRes, InPriority, bIsNativeCulture, Culture](TSharedRef<FManifestEntry> InManifestEntry) -> bool
->>>>>>> 1ca592a2
 	{
 		// For each context, we may need to create a different or even multiple LocRes entries.
 		for (const FManifestContext& Context : InManifestEntry->Contexts)
@@ -73,10 +64,6 @@
 					}
 				}
 
-<<<<<<< HEAD
-				// Add this entry to the LocRes
-				OutLocRes.AddEntry(InManifestEntry->Namespace.GetString(), Context.Key.GetString(), InManifestEntry->Source.Text, TranslationText.Text, InPriority, InLocResID);
-=======
 				// Find the LocRes to update
 				FTextLocalizationResource* LocResToUpdate = &OutPlatformAgnosticLocRes;
 				if (!Context.PlatformName.IsNone())
@@ -90,7 +77,6 @@
 
 				// Add this entry to the LocRes
 				LocResToUpdate->AddEntry(InManifestEntry->Namespace.GetString(), Context.Key.GetString(), InManifestEntry->Source.Text, TranslationText.Text, InPriority, InLocResID);
->>>>>>> 1ca592a2
 			}
 		}
 
@@ -201,10 +187,7 @@
 	}
 
 	FTextLocalizationResource TextLocalizationResource;
-<<<<<<< HEAD
-=======
 	TMap<FName, TSharedRef<FTextLocalizationResource>> Unused_PerPlatformLocRes;
->>>>>>> 1ca592a2
 	for (int32 CultureIndex = 0; CultureIndex < CulturesToGenerate.Num(); ++CultureIndex)
 	{
 		const FString& CultureName = CulturesToGenerate[CultureIndex];
@@ -212,11 +195,7 @@
 		const FString CulturePath = DestinationPath / CultureName;
 		const FString ResourceFilePath = FPaths::ConvertRelativePathToFull(CulturePath / ResourceName);
 
-<<<<<<< HEAD
-		if (!GenerateLocRes(LocTextHelper, CultureName, bSkipSourceCheck, FTextKey(ResourceFilePath), TextLocalizationResource, CultureIndex))
-=======
 		if (!GenerateLocRes(LocTextHelper, CultureName, bSkipSourceCheck, FTextKey(ResourceFilePath), TextLocalizationResource, Unused_PerPlatformLocRes, CultureIndex))
->>>>>>> 1ca592a2
 		{
 			UE_LOG(LogTextLocalizationResourceGenerator, Error, TEXT("Failed to generate localization resource for culture '%s'."), *CultureName);
 			return false;
