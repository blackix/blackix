// Copyright 1998-2015 Epic Games, Inc. All Rights Reserved.

#pragma once

#include "SlateBasics.h"
#include "AssetData.h"

struct FSearchEntry
{
	FString Title;
	FString URL;
	bool bCategory;
#if WITH_EDITOR
	FAssetData AssetData;
#endif
	static FSearchEntry* MakeCategoryEntry(const FString & InTitle);
};



class FSuperSearchModule : public IModuleInterface
{
public:
	/* 
	 * Delegate for search text changing.
	 * @param Search string
	 * @param Suggestion array
	 */
	DECLARE_MULTICAST_DELEGATE_TwoParams(FSuperSearchTextChanged, const FString&, TArray< TSharedPtr<FSearchEntry> >&);
	/* 
	 * Delegate for search text click.
	 * @param Search entry clicked.
	 */	
	DECLARE_MULTICAST_DELEGATE_OneParam(FActOnSuperSearchEntry, TSharedPtr<FSearchEntry> );

	virtual void StartupModule();
	virtual void ShutdownModule();

<<<<<<< HEAD
	/** Generates aSuperSearch box widget.  Remember, this widget will become invalid if the
	   SuperSearch DLL is unloaded on the fly. */
	virtual TSharedRef< SWidget > MakeSearchBox(TSharedPtr< SEditableTextBox >& OutExposedEditableTextBox, const TOptional<const FSearchBoxStyle*> InStyle = TOptional<const FSearchBoxStyle*>()) const;
=======
	// Get the search text changed delegate
	FSuperSearchTextChanged& GetSearchTextChanged()
	{
		return OnSearchTextChanged;
	}
	// Get the search hit clicked changed delegate
	FActOnSuperSearchEntry& GetActOnSearchTextClicked()
	{
		return OnActOnSearchEntry;
	}
	
	/** Generates a SuperSearch box widget.  Remember, this widget will become invalid if the SuperSearch DLL is unloaded on the fly. */
	virtual TSharedRef< SWidget > MakeSearchBox(TSharedPtr< SEditableTextBox >& OutExposedEditableTextBox, const TOptional<const FSearchBoxStyle*> InStyle = TOptional<const FSearchBoxStyle*>()) const;
private:
	
	FSuperSearchTextChanged	OnSearchTextChanged;	
	FActOnSuperSearchEntry OnActOnSearchEntry;
>>>>>>> cce8678d
};<|MERGE_RESOLUTION|>--- conflicted
+++ resolved
@@ -36,11 +36,6 @@
 	virtual void StartupModule();
 	virtual void ShutdownModule();
 
-<<<<<<< HEAD
-	/** Generates aSuperSearch box widget.  Remember, this widget will become invalid if the
-	   SuperSearch DLL is unloaded on the fly. */
-	virtual TSharedRef< SWidget > MakeSearchBox(TSharedPtr< SEditableTextBox >& OutExposedEditableTextBox, const TOptional<const FSearchBoxStyle*> InStyle = TOptional<const FSearchBoxStyle*>()) const;
-=======
 	// Get the search text changed delegate
 	FSuperSearchTextChanged& GetSearchTextChanged()
 	{
@@ -58,5 +53,4 @@
 	
 	FSuperSearchTextChanged	OnSearchTextChanged;	
 	FActOnSuperSearchEntry OnActOnSearchEntry;
->>>>>>> cce8678d
 };