--- conflicted
+++ resolved
@@ -184,15 +184,6 @@
 
 bool FVSAccessorModule::OpenVisualStudioSolution()
 {
-<<<<<<< HEAD
-	// Automatically fail if there's already an attempt in progress
-	if ( !IsVSLaunchInProgress() )
-	{
-		return RunVisualStudioAndOpenSolution();
-	}
-	return false;
-}
-=======
 	// Initialize the com library, if not already by this thread
 	if (!FWindowsPlatformMisc::CoInitialize())
 	{
@@ -228,7 +219,6 @@
 
 	// Uninitialize the com library, if we initialized it above (don't call if S_FALSE)
 	FWindowsPlatformMisc::CoUninitialize();
->>>>>>> 5338f086
 
 	return bSuccess;
 }
