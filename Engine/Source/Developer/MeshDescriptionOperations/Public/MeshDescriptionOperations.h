--- conflicted
+++ resolved
@@ -100,8 +100,6 @@
 
 	/** Generate box UV mapping for the MeshDescription */
 	static void GenerateBoxUV(const FMeshDescription& MeshDescription, const FUVMapParameters& Params, TArray<FVector2D>& OutTexCoords);
-<<<<<<< HEAD
-=======
 
 	static void RemapPolygonGroups(FMeshDescription& MeshDescription, TMap<FPolygonGroupID, FPolygonGroupID>& Remap);
 
@@ -116,7 +114,6 @@
 	 *                           If param is false : PolygonGroupTargetID.GetValue() equal SectionIndex, we will add all necessary missing PolygonGroupID (this can generate empty PolygonGroupID)
 	 */
 	static void SwapPolygonPolygonGroup(FMeshDescription& MeshDescription, int32 SectionIndex, int32 TriangleIndexStart, int32 TriangleIndexEnd, bool bRemoveEmptyPolygonGroup);
->>>>>>> 8fc25ea1
 
 	static void ConvertHardEdgesToSmoothGroup(const FMeshDescription& SourceMeshDescription, TArray<uint32>& FaceSmoothingMasks);
 
