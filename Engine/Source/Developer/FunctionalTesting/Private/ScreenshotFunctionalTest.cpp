// Copyright 1998-2018 Epic Games, Inc. All Rights Reserved.

#include "ScreenshotFunctionalTest.h"

#include "Engine/GameViewportClient.h"
#include "AutomationBlueprintFunctionLibrary.h"
#include "Camera/CameraComponent.h"
#include "Camera/PlayerCameraManager.h"
#include "Kismet/GameplayStatics.h"
#include "Engine/Engine.h"
#include "EngineGlobals.h"
#include "Misc/AutomationTest.h"
#include "HighResScreenshot.h"
#include "UnrealClient.h"
#include "Slate/SceneViewport.h"
#include "UObject/AutomationObjectVersion.h"

AScreenshotFunctionalTest::AScreenshotFunctionalTest( const FObjectInitializer& ObjectInitializer )
	: AScreenshotFunctionalTestBase(ObjectInitializer)
<<<<<<< HEAD
	, bCameraCutOnScreenshotPrep(false)
=======
	, bCameraCutOnScreenshotPrep(true)
>>>>>>> e3a25b20
{
}

void AScreenshotFunctionalTest::Serialize(FArchive& Ar)
{
<<<<<<< HEAD
=======
	Super::Serialize(Ar);

	Ar.UsingCustomVersion(FAutomationObjectVersion::GUID);

	if (Ar.CustomVer(FAutomationObjectVersion::GUID) < FAutomationObjectVersion::DefaultToScreenshotCameraCutAndFixedTonemapping)
	{
		bCameraCutOnScreenshotPrep = true;
	}
}

void AScreenshotFunctionalTest::PrepareTest()
{
>>>>>>> e3a25b20
	Super::PrepareTest();

	// Apply a camera cut if requested
	if (bCameraCutOnScreenshotPrep)
	{
		APlayerController* PlayerController = UGameplayStatics::GetPlayerController(GetWorld(), 0);

		if (PlayerController && PlayerController->PlayerCameraManager)
		{
			PlayerController->PlayerCameraManager->bGameCameraCutThisFrame = true;
			if (ScreenshotCamera)
			{
				ScreenshotCamera->NotifyCameraCut();
			}
		}
	}

	UAutomationBlueprintFunctionLibrary::FinishLoadingBeforeScreenshot();
}

void AScreenshotFunctionalTest::RequestScreenshot()
{
	Super::RequestScreenshot();

<<<<<<< HEAD
	// Screenshots in UE4 work in this way:
	// 1. Call FScreenshotRequest::RequestScreenshot to ask the system to take a screenshot. The screenshot
	//    will have the same resolution as the current viewport;
	// 2. Register a callback to UGameViewportClient::OnScreenshotCaptured() delegate. The call back will be
	//    called with screenshot pixel data when the shot is taken;
	// 3. Wait till the next frame or call FSceneViewport::Invalidate to force a redraw. Screenshot is not
	//    taken until next draw where UGameViewportClient::ProcessScreenshots or
	//    FEditorViewportClient::ProcessScreenshots is called to read pixels back from the viewport. It also
	//    trigger the callback function registered in step 2.
	bool bShowUI = false;
	FScreenshotRequest::RequestScreenshot(bShowUI);
=======
	if(IsMobilePlatform(GShaderPlatformForFeatureLevel[GMaxRHIFeatureLevel]))
	{
		// For mobile, use the high res screenshot API to ensure a fixed resolution screenshot is produced.
		// This means screenshot comparisons can compare with the output from any device.
		FHighResScreenshotConfig& Config = GetHighResScreenshotConfig();
		FIntPoint ScreenshotViewportSize = UAutomationBlueprintFunctionLibrary::GetAutomationScreenshotSize(ScreenshotOptions);
		if (Config.SetResolution(ScreenshotViewportSize.X, ScreenshotViewportSize.Y, 1.0f))
		{
			GEngine->GameViewport->GetGameViewport()->TakeHighResScreenShot();
		}
	}
	else
	{
		// Screenshots in UE4 work in this way:
		// 1. Call FScreenshotRequest::RequestScreenshot to ask the system to take a screenshot. The screenshot
		//    will have the same resolution as the current viewport;
		// 2. Register a callback to UGameViewportClient::OnScreenshotCaptured() delegate. The call back will be
		//    called with screenshot pixel data when the shot is taken;
		// 3. Wait till the next frame or call FSceneViewport::Invalidate to force a redraw. Screenshot is not
		//    taken until next draw where UGameViewportClient::ProcessScreenshots or
		//    FEditorViewportClient::ProcessScreenshots is called to read pixels back from the viewport. It also
		//    trigger the callback function registered in step 2.

		bool bShowUI = false;
		FScreenshotRequest::RequestScreenshot(bShowUI);
	}
>>>>>>> e3a25b20
}<|MERGE_RESOLUTION|>--- conflicted
+++ resolved
@@ -17,18 +17,12 @@
 
 AScreenshotFunctionalTest::AScreenshotFunctionalTest( const FObjectInitializer& ObjectInitializer )
 	: AScreenshotFunctionalTestBase(ObjectInitializer)
-<<<<<<< HEAD
-	, bCameraCutOnScreenshotPrep(false)
-=======
 	, bCameraCutOnScreenshotPrep(true)
->>>>>>> e3a25b20
 {
 }
 
 void AScreenshotFunctionalTest::Serialize(FArchive& Ar)
 {
-<<<<<<< HEAD
-=======
 	Super::Serialize(Ar);
 
 	Ar.UsingCustomVersion(FAutomationObjectVersion::GUID);
@@ -41,7 +35,6 @@
 
 void AScreenshotFunctionalTest::PrepareTest()
 {
->>>>>>> e3a25b20
 	Super::PrepareTest();
 
 	// Apply a camera cut if requested
@@ -66,19 +59,6 @@
 {
 	Super::RequestScreenshot();
 
-<<<<<<< HEAD
-	// Screenshots in UE4 work in this way:
-	// 1. Call FScreenshotRequest::RequestScreenshot to ask the system to take a screenshot. The screenshot
-	//    will have the same resolution as the current viewport;
-	// 2. Register a callback to UGameViewportClient::OnScreenshotCaptured() delegate. The call back will be
-	//    called with screenshot pixel data when the shot is taken;
-	// 3. Wait till the next frame or call FSceneViewport::Invalidate to force a redraw. Screenshot is not
-	//    taken until next draw where UGameViewportClient::ProcessScreenshots or
-	//    FEditorViewportClient::ProcessScreenshots is called to read pixels back from the viewport. It also
-	//    trigger the callback function registered in step 2.
-	bool bShowUI = false;
-	FScreenshotRequest::RequestScreenshot(bShowUI);
-=======
 	if(IsMobilePlatform(GShaderPlatformForFeatureLevel[GMaxRHIFeatureLevel]))
 	{
 		// For mobile, use the high res screenshot API to ensure a fixed resolution screenshot is produced.
@@ -105,5 +85,4 @@
 		bool bShowUI = false;
 		FScreenshotRequest::RequestScreenshot(bShowUI);
 	}
->>>>>>> e3a25b20
 }